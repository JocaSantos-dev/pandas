import numpy as np
import pandas.util.testing as tm
from pandas import (Series, date_range, DatetimeIndex, Index, RangeIndex,
                    Float64Index, IntervalIndex)


class SetOperations:

    params = (['datetime', 'date_string', 'int', 'strings'],
              ['intersection', 'union', 'symmetric_difference'])
    param_names = ['dtype', 'method']

    def setup(self, dtype, method):
        N = 10**5
        dates_left = date_range('1/1/2000', periods=N, freq='T')
        fmt = '%Y-%m-%d %H:%M:%S'
        date_str_left = Index(dates_left.strftime(fmt))
        int_left = Index(np.arange(N))
        str_left = tm.makeStringIndex(N)
        data = {'datetime': {'left': dates_left, 'right': dates_left[:-1]},
                'date_string': {'left': date_str_left,
                                'right': date_str_left[:-1]},
                'int': {'left': int_left, 'right': int_left[:-1]},
                'strings': {'left': str_left, 'right': str_left[:-1]}}
        self.left = data[dtype]['left']
        self.right = data[dtype]['right']

    def time_operation(self, dtype, method):
        getattr(self.left, method)(self.right)


class SetDisjoint:

    def setup(self):
        N = 10**5
        B = N + 20000
        self.datetime_left = DatetimeIndex(range(N))
        self.datetime_right = DatetimeIndex(range(N, B))

    def time_datetime_difference_disjoint(self):
        self.datetime_left.difference(self.datetime_right)


class Datetime:

    def setup(self):
        self.dr = date_range('20000101', freq='D', periods=10000)

    def time_is_dates_only(self):
        self.dr._is_dates_only


class Ops:

    sample_time = 0.2
    params = ['float', 'int']
    param_names = ['dtype']

    def setup(self, dtype):
        N = 10**6
        indexes = {'int': 'makeIntIndex', 'float': 'makeFloatIndex'}
        self.index = getattr(tm, indexes[dtype])(N)

    def time_add(self, dtype):
        self.index + 2

    def time_subtract(self, dtype):
        self.index - 2

    def time_multiply(self, dtype):
        self.index * 2

    def time_divide(self, dtype):
        self.index / 2

    def time_modulo(self, dtype):
        self.index % 2


class Range:

    def setup(self):
        self.idx_inc = RangeIndex(start=0, stop=10**7, step=3)
        self.idx_dec = RangeIndex(start=10**7, stop=-1, step=-3)

    def time_max(self):
        self.idx_inc.max()

    def time_max_trivial(self):
        self.idx_dec.max()

    def time_min(self):
        self.idx_dec.min()

    def time_min_trivial(self):
        self.idx_inc.min()


class IndexAppend:

    def setup(self):

        N = 10000
        self.range_idx = RangeIndex(0, 100)
        self.int_idx = self.range_idx.astype(int)
        self.obj_idx = self.int_idx.astype(str)
        self.range_idxs = []
        self.int_idxs = []
        self.object_idxs = []
        for i in range(1, N):
            r_idx = RangeIndex(i * 100, (i + 1) * 100)
            self.range_idxs.append(r_idx)
            i_idx = r_idx.astype(int)
            self.int_idxs.append(i_idx)
            o_idx = i_idx.astype(str)
            self.object_idxs.append(o_idx)

    def time_append_range_list(self):
        self.range_idx.append(self.range_idxs)

    def time_append_int_list(self):
        self.int_idx.append(self.int_idxs)

    def time_append_obj_list(self):
        self.obj_idx.append(self.object_idxs)


class Indexing:

    params = ['String', 'Float', 'Int']
    param_names = ['dtype']

    def setup(self, dtype):
        N = 10**6
        self.idx = getattr(tm, 'make{}Index'.format(dtype))(N)
        self.array_mask = (np.arange(N) % 3) == 0
        self.series_mask = Series(self.array_mask)
        self.sorted = self.idx.sort_values()
        half = N // 2
        self.non_unique = self.idx[:half].append(self.idx[:half])
        self.non_unique_sorted = (self.sorted[:half].append(self.sorted[:half])
                                  .sort_values())
        self.key = self.sorted[N // 4]

    def time_boolean_array(self, dtype):
        self.idx[self.array_mask]

    def time_boolean_series(self, dtype):
        self.idx[self.series_mask]

    def time_get(self, dtype):
        self.idx[1]

    def time_slice(self, dtype):
        self.idx[:-1]

    def time_slice_step(self, dtype):
        self.idx[::2]

    def time_get_loc(self, dtype):
        self.idx.get_loc(self.key)

    def time_get_loc_sorted(self, dtype):
        self.sorted.get_loc(self.key)

    def time_get_loc_non_unique(self, dtype):
        self.non_unique.get_loc(self.key)

    def time_get_loc_non_unique_sorted(self, dtype):
        self.non_unique_sorted.get_loc(self.key)


class Float64IndexMethod:
    # GH 13166
    def setup(self):
        N = 100000
        a = np.arange(N)
        self.ind = Float64Index(a * 4.8000000418824129e-08)

    def time_get_loc(self):
        self.ind.get_loc(0)


class IntervalIndexMethod:
    # GH 24813
    params = [10**3, 10**5, 10**7]

    def setup(self, N):
        left = np.append(np.arange(N), np.array(0))
        right = np.append(np.arange(1, N + 1), np.array(1))
        self.intv = IntervalIndex.from_arrays(left, right)
        self.intv._engine

        self.left = IntervalIndex.from_breaks(np.arange(N))
        self.right = IntervalIndex.from_breaks(np.arange(N - 3, 2 * N - 3))

    def time_monotonic_inc(self, N):
        self.intv.is_monotonic_increasing

<<<<<<< HEAD
    def time_intersection(self, N):
        self.left.intersection(self.right)

    def time_intersection_duplicate(self, N):
        self.intv.intersection(self.right)
=======
    def time_is_unique(self, N):
        self.intv.is_unique
>>>>>>> 998a0dee


from .pandas_vb_common import setup  # noqa: F401<|MERGE_RESOLUTION|>--- conflicted
+++ resolved
@@ -197,16 +197,14 @@
     def time_monotonic_inc(self, N):
         self.intv.is_monotonic_increasing
 
-<<<<<<< HEAD
+    def time_is_unique(self, N):
+        self.intv.is_unique
+
     def time_intersection(self, N):
         self.left.intersection(self.right)
 
     def time_intersection_duplicate(self, N):
         self.intv.intersection(self.right)
-=======
-    def time_is_unique(self, N):
-        self.intv.is_unique
->>>>>>> 998a0dee
 
 
 from .pandas_vb_common import setup  # noqa: F401