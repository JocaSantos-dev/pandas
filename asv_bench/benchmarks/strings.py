import warnings

import numpy as np
from stringdtype import StringDType

from pandas import (
    NA,
    Categorical,
    DataFrame,
    Index,
    Series,
)
from pandas.arrays import StringArray


class Dtypes:
    params = [
        "str",
        "string[python]",
        "string[pyarrow]",
        "string[numpy]",
        StringDType(),
    ]
    param_names = ["dtype"]
    dtype_mapping = {
        "str": "str",
        "string[python]": object,
        "string[pyarrow]": object,
        "string[numpy]": StringDType(),
        StringDType(): StringDType(),
    }

    def setup(self, dtype):
        try:
            self.s = Series(
<<<<<<< HEAD
                Index([f"i-{i}" for i in range(10000)], dtype=self.dtype_mapping[dtype]), dtype=dtype
=======
                Index([f"i-{i}" for i in range(10000)], dtype=object)._values,
                dtype=dtype,
>>>>>>> d2797268
            )
        except ImportError as err:
            raise NotImplementedError from err


class Construction:
    params = (
        ["series", "frame", "categorical_series"],
        ["str", "string[python]", "string[pyarrow]", "string[numpy]", StringDType()],
    )
    param_names = ["pd_type", "dtype"]
    pd_mapping = {"series": Series, "frame": DataFrame, "categorical_series": Series}
    dtype_mapping = {
        "str": "str",
        "string[python]": object,
        "string[pyarrow]": object,
        "string[numpy]": StringDType(),
        StringDType(): StringDType(),
    }

    def setup(self, pd_type, dtype):
        series_arr = np.array(
            [str(i) * 10 for i in range(100_000)], dtype=self.dtype_mapping[dtype]
        )
        if pd_type == "series":
            self.arr = series_arr
        elif pd_type == "frame":
            self.arr = series_arr.reshape((50_000, 2)).copy()
        elif pd_type == "categorical_series":
            # GH37371. Testing construction of string series/frames from ExtensionArrays
            self.arr = Categorical(series_arr)

    def time_construction(self, pd_type, dtype):
        self.pd_mapping[pd_type](self.arr, dtype=dtype)

    def peakmem_construction(self, pd_type, dtype):
        self.pd_mapping[pd_type](self.arr, dtype=dtype)


class Methods(Dtypes):
    def time_center(self, dtype):
        self.s.str.center(100)

    def time_count(self, dtype):
        self.s.str.count("A")

    def time_endswith(self, dtype):
        self.s.str.endswith("A")

    def time_extract(self, dtype):
        with warnings.catch_warnings(record=True):
            self.s.str.extract("(\\w*)A(\\w*)")

    def time_findall(self, dtype):
        self.s.str.findall("[A-Z]+")

    def time_find(self, dtype):
        self.s.str.find("[A-Z]+")

    def time_rfind(self, dtype):
        self.s.str.rfind("[A-Z]+")

    def time_fullmatch(self, dtype):
        self.s.str.fullmatch("A")

    def time_get(self, dtype):
        self.s.str.get(0)

    def time_len(self, dtype):
        self.s.str.len()

    def time_join(self, dtype):
        self.s.str.join(" ")

    def time_match(self, dtype):
        self.s.str.match("A")

    def time_normalize(self, dtype):
        self.s.str.normalize("NFC")

    def time_pad(self, dtype):
        self.s.str.pad(100, side="both")

    def time_partition(self, dtype):
        self.s.str.partition("A")

    def time_rpartition(self, dtype):
        self.s.str.rpartition("A")

    def time_replace(self, dtype):
        self.s.str.replace("A", "\x01\x01")

    def time_translate(self, dtype):
        self.s.str.translate({"A": "\x01\x01"})

    def time_slice(self, dtype):
        self.s.str.slice(5, 15, 2)

    def time_startswith(self, dtype):
        self.s.str.startswith("A")

    def time_strip(self, dtype):
        self.s.str.strip("A")

    def time_rstrip(self, dtype):
        self.s.str.rstrip("A")

    def time_lstrip(self, dtype):
        self.s.str.lstrip("A")

    def time_title(self, dtype):
        self.s.str.title()

    def time_upper(self, dtype):
        self.s.str.upper()

    def time_lower(self, dtype):
        self.s.str.lower()

    def time_wrap(self, dtype):
        self.s.str.wrap(10)

    def time_zfill(self, dtype):
        self.s.str.zfill(10)

    def time_isalnum(self, dtype):
        self.s.str.isalnum()

    def time_isalpha(self, dtype):
        self.s.str.isalpha()

    def time_isdecimal(self, dtype):
        self.s.str.isdecimal()

    def time_isdigit(self, dtype):
        self.s.str.isdigit()

    def time_islower(self, dtype):
        self.s.str.islower()

    def time_isnumeric(self, dtype):
        self.s.str.isnumeric()

    def time_isspace(self, dtype):
        self.s.str.isspace()

    def time_istitle(self, dtype):
        self.s.str.istitle()

    def time_isupper(self, dtype):
        self.s.str.isupper()


class Repeat:
    params = ["int", "array"]
    param_names = ["repeats"]

    def setup(self, repeats):
        N = 10**5
        self.s = Series(Index([f"i-{i}" for i in range(N)], dtype=object))
        repeat = {"int": 1, "array": np.random.randint(1, 3, N)}
        self.values = repeat[repeats]

    def time_repeat(self, repeats):
        self.s.str.repeat(self.values)


class Cat:
    params = ([0, 3], [None, ","], [None, "-"], [0.0, 0.001, 0.15])
    param_names = ["other_cols", "sep", "na_rep", "na_frac"]

    def setup(self, other_cols, sep, na_rep, na_frac):
        N = 10**5
        mask_gen = lambda: np.random.choice([True, False], N, p=[1 - na_frac, na_frac])
        self.s = Series(Index([f"i-{i}" for i in range(N)], dtype=object)).where(
            mask_gen()
        )
        if other_cols == 0:
            # str.cat self-concatenates only for others=None
            self.others = None
        else:
            self.others = DataFrame(
                {
                    i: Index([f"i-{i}" for i in range(N)], dtype=object).where(
                        mask_gen()
                    )
                    for i in range(other_cols)
                }
            )

    def time_cat(self, other_cols, sep, na_rep, na_frac):
        # before the concatenation (one caller + other_cols columns), the total
        # expected fraction of rows containing any NaN is:
        # reduce(lambda t, _: t + (1 - t) * na_frac, range(other_cols + 1), 0)
        # for other_cols=3 and na_frac=0.15, this works out to ~48%
        self.s.str.cat(others=self.others, sep=sep, na_rep=na_rep)


class Contains(Dtypes):
    params = (Dtypes.params, [True, False])
    param_names = ["dtype", "regex"]

    def setup(self, dtype, regex):
        super().setup(dtype)

    def time_contains(self, dtype, regex):
        self.s.str.contains("A", regex=regex)


class Split(Dtypes):
    params = (Dtypes.params, [True, False])
    param_names = ["dtype", "expand"]

    def setup(self, dtype, expand):
        super().setup(dtype)
        self.s = self.s.str.join("--")

    def time_split(self, dtype, expand):
        self.s.str.split("--", expand=expand)

    def time_rsplit(self, dtype, expand):
        self.s.str.rsplit("--", expand=expand)


class Extract(Dtypes):
    params = (Dtypes.params, [True, False])
    param_names = ["dtype", "expand"]

    def setup(self, dtype, expand):
        super().setup(dtype)

    def time_extract_single_group(self, dtype, expand):
        with warnings.catch_warnings(record=True):
            self.s.str.extract("(\\w*)A", expand=expand)


class Dummies(Dtypes):
    def setup(self, dtype):
        super().setup(dtype)
        N = len(self.s) // 5
        self.s = self.s[:N].str.join("|")

    def time_get_dummies(self, dtype):
        self.s.str.get_dummies("|")


class Encode:
    def setup(self):
        self.ser = Series(Index([f"i-{i}" for i in range(10_000)], dtype=object))

    def time_encode_decode(self):
        self.ser.str.encode("utf-8").str.decode("utf-8")


class Slice:
    def setup(self):
        self.s = Series(["abcdefg", np.nan] * 500000)

    def time_vector_slice(self):
        # GH 2602
        self.s.str[:5]


class Iter(Dtypes):
    def time_iter(self, dtype):
        for i in self.s:
            pass


class StringArrayConstruction:
    def setup(self):
        self.series_arr = np.array([str(i) * 10 for i in range(10**5)], dtype=object)
        self.series_arr_nan = np.concatenate([self.series_arr, np.array([NA] * 1000)])

    def time_string_array_construction(self):
        StringArray(self.series_arr)

    def time_string_array_with_nan_construction(self):
        StringArray(self.series_arr_nan)

    def peakmem_stringarray_construction(self):
        StringArray(self.series_arr)<|MERGE_RESOLUTION|>--- conflicted
+++ resolved
@@ -33,12 +33,8 @@
     def setup(self, dtype):
         try:
             self.s = Series(
-<<<<<<< HEAD
-                Index([f"i-{i}" for i in range(10000)], dtype=self.dtype_mapping[dtype]), dtype=dtype
-=======
-                Index([f"i-{i}" for i in range(10000)], dtype=object)._values,
-                dtype=dtype,
->>>>>>> d2797268
+                Index([f"i-{i}" for i in range(10000)], dtype=self.dtype_mapping[dtype])._values,
+                dtype=dtype
             )
         except ImportError as err:
             raise NotImplementedError from err
