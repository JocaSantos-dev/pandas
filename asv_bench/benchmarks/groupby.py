--- conflicted
+++ resolved
@@ -590,11 +590,8 @@
             "prod",
             "min",
             "max",
-<<<<<<< HEAD
             "idxmin",
             "idxmax",
-=======
->>>>>>> 62227895
             "mean",
             "median",
             "var",
