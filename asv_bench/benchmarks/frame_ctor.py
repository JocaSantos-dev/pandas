import numpy as np
import pandas.util.testing as tm
from pandas import DataFrame, Series, MultiIndex, Timestamp, date_range
try:
<<<<<<< HEAD
    from pandas.tseries.offsets import Nano, Hour
except ImportError:
    # For compatability with older versions(?)
    from pandas.core.datetools import *
=======
    from pandas.tseries import offsets
except:
    from pandas.core.datetools import * # noqa
>>>>>>> 1eedcf66

from .pandas_vb_common import setup # noqa

<<<<<<< HEAD
=======

>>>>>>> 1eedcf66
class FromDicts(object):

    goal_time = 0.2

    def setup(self):
        N, K = 5000, 50
        index = tm.makeStringIndex(N)
        columns = tm.makeStringIndex(K)
        frame = DataFrame(np.random.randn(N, K), index=index, columns=columns)
        self.data = frame.to_dict()
        self.some_dict = list(self.data.values())[0]
        self.dict_list = frame.to_dict(orient='records')
        self.data2 = {i: {j: float(j) for j in range(100)}
                      for i in range(2000)}

    def time_list_of_dict(self):
        DataFrame(self.dict_list)

    def time_nested_dict(self):
        DataFrame(self.data)

    def time_dict(self):
        Series(self.some_dict)

    def time_nested_dict_int64(self):
        # nested dict, integer indexes, regression described in #621
        DataFrame(self.data2)


class FromSeries(object):

    goal_time = 0.2

    def setup(self):
        mi = MultiIndex.from_product([range(100), range(100)])
        self.s = Series(np.random.randn(10000), index=mi)

    def time_mi_series(self):
        DataFrame(self.s)


class FromDictwithTimestamp(object):

    goal_time = 0.2
    params = [Nano(1), Hour(1)]
    param_names = ['offset']

    def setup(self, offset):
        N = 10**3
        np.random.seed(1234)
<<<<<<< HEAD
        idx = date_range(Timestamp('1/1/1900'), freq=offset, periods=N)
        df = DataFrame(np.random.randn(N, 10), index=idx)
        self.d = df.to_dict()

    def time_dict_with_timestamp_offsets(self, offset):
        DataFrame(self.d)
=======
        extra = False
        if offset.endswith("_", None, -1):
            extra = int(offset[-1])
            offset = offset[:-2]

        kwargs = {}
        if offset in self.offset_kwargs:
            kwargs = self.offset_kwargs[offset]

        if extra:
            extras = self.offset_extra_cases[offset]
            for extra_arg in extras:
                kwargs[extra_arg] = extras[extra_arg][extra - 1]

        offset = getattr(offsets, offset)
        self.idx = get_index_for_offset(offset(n_steps, **kwargs))
        self.df = DataFrame(np.random.randn(len(self.idx), 10), index=self.idx)
        self.d = self.df.to_dict()

    def time_frame_ctor(self, offset, n_steps):
        DataFrame(self.d)


class FromRecords(object):

    goal_time = 0.2
    params = [None, 1000]
    param_names = ['nrows']

    def setup(self, nrows):
        N = 100000
        self.gen = ((x, (x * 20), (x * 100)) for x in range(N))

    def time_frame_from_records_generator(self, nrows):
        # issue-6700
        self.df = DataFrame.from_records(self.gen, nrows=nrows)
>>>>>>> 1eedcf66
<|MERGE_RESOLUTION|>--- conflicted
+++ resolved
@@ -2,23 +2,14 @@
 import pandas.util.testing as tm
 from pandas import DataFrame, Series, MultiIndex, Timestamp, date_range
 try:
-<<<<<<< HEAD
     from pandas.tseries.offsets import Nano, Hour
 except ImportError:
     # For compatability with older versions(?)
-    from pandas.core.datetools import *
-=======
-    from pandas.tseries import offsets
-except:
     from pandas.core.datetools import * # noqa
->>>>>>> 1eedcf66
 
 from .pandas_vb_common import setup # noqa
 
-<<<<<<< HEAD
-=======
 
->>>>>>> 1eedcf66
 class FromDicts(object):
 
     goal_time = 0.2
@@ -69,34 +60,11 @@
     def setup(self, offset):
         N = 10**3
         np.random.seed(1234)
-<<<<<<< HEAD
         idx = date_range(Timestamp('1/1/1900'), freq=offset, periods=N)
         df = DataFrame(np.random.randn(N, 10), index=idx)
         self.d = df.to_dict()
 
     def time_dict_with_timestamp_offsets(self, offset):
-        DataFrame(self.d)
-=======
-        extra = False
-        if offset.endswith("_", None, -1):
-            extra = int(offset[-1])
-            offset = offset[:-2]
-
-        kwargs = {}
-        if offset in self.offset_kwargs:
-            kwargs = self.offset_kwargs[offset]
-
-        if extra:
-            extras = self.offset_extra_cases[offset]
-            for extra_arg in extras:
-                kwargs[extra_arg] = extras[extra_arg][extra - 1]
-
-        offset = getattr(offsets, offset)
-        self.idx = get_index_for_offset(offset(n_steps, **kwargs))
-        self.df = DataFrame(np.random.randn(len(self.idx), 10), index=self.idx)
-        self.d = self.df.to_dict()
-
-    def time_frame_ctor(self, offset, n_steps):
         DataFrame(self.d)
 
 
@@ -112,5 +80,4 @@
 
     def time_frame_from_records_generator(self, nrows):
         # issue-6700
-        self.df = DataFrame.from_records(self.gen, nrows=nrows)
->>>>>>> 1eedcf66
+        self.df = DataFrame.from_records(self.gen, nrows=nrows)