--- conflicted
+++ resolved
@@ -7,41 +7,8 @@
 # hdf5 needed for pytables installation
 RUN apt-get install -y libhdf5-dev
 
-<<<<<<< HEAD
-# Configure apt and install packages
-RUN apt-get update \
-    && apt-get -y install --no-install-recommends apt-utils git tzdata dialog 2>&1 \
-    #
-    # Configure timezone (fix for tests which try to read from "/etc/localtime")
-    && ln -fs /usr/share/zoneinfo/Etc/UTC /etc/localtime \
-    && dpkg-reconfigure -f noninteractive tzdata \
-    #
-    # cleanup
-    && apt-get autoremove -y \
-    && apt-get clean -y \
-    && rm -rf /var/lib/apt/lists/*
 
-# Switch back to dialog for any ad-hoc use of apt-get
-ENV DEBIAN_FRONTEND=dialog
-
-# Clone pandas repo
-RUN mkdir "$pandas_home" \
-    && git clone "https://github.com/$gh_username/pandas.git" "$pandas_home" \
-    && cd "$pandas_home" \
-    && git remote add upstream "https://github.com/pandas-dev/pandas.git" \
-    && git pull upstream main
-
-# Set up environment
-RUN mamba env create -f "$pandas_home/environment.yml"
-
-# Build C extensions and pandas
-SHELL ["mamba", "run", "--no-capture-output", "-n", "pandas-dev", "/bin/bash", "-c"]
-RUN cd "$pandas_home" \
-    && export \
-    && python -m pip install --no-build-isolation -e .
-=======
 RUN python -m pip install --upgrade pip
 RUN python -m pip install --use-deprecated=legacy-resolver \
     -r https://raw.githubusercontent.com/pandas-dev/pandas/main/requirements-dev.txt
-CMD ["/bin/bash"]
->>>>>>> 1d5ce5b3
+CMD ["/bin/bash"]