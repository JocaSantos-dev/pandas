--- conflicted
+++ resolved
@@ -32,11 +32,7 @@
 
 from pandas.core.dtypes.common import (
     is_datetime64_dtype,
-<<<<<<< HEAD
-=======
     is_datetime64tz_dtype,
-    is_numeric_dtype,
->>>>>>> c537b363
     is_timedelta64_dtype,
 )
 from pandas.core.dtypes.dtypes import PeriodDtype
