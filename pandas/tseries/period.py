--- conflicted
+++ resolved
@@ -1,8 +1,10 @@
 # pylint: disable=E1101,E1103,W0232
+import operator
 
 from datetime import datetime, date
 import numpy as np
 
+import pandas.tseries.offsets as offsets
 from pandas.tseries.frequencies import (get_freq_code as _gfc,
                                         _month_numbers, FreqGroup)
 from pandas.tseries.index import DatetimeIndex, Int64Index, Index
@@ -22,34 +24,16 @@
 
 def _period_field_accessor(name, alias):
     def f(self):
-<<<<<<< HEAD
-        base, _ = _gfc(self.freq)
-        return plib.get_period_field(alias, self.ordinal, base)
-=======
         base, mult = _gfc(self.freq)
-<<<<<<< HEAD
-        return lib.get_period_field(alias, self.ordinal, base)
->>>>>>> upstream/master
-=======
         return tslib.get_period_field(alias, self.ordinal, base)
->>>>>>> f4b5cbbb
     f.__name__ = name
     return property(f)
 
 
 def _field_accessor(name, alias):
     def f(self):
-<<<<<<< HEAD
-        base, _ = _gfc(self.freq)
-        return plib.get_period_field_arr(alias, self.values, base)
-=======
         base, mult = _gfc(self.freq)
-<<<<<<< HEAD
-        return lib.get_period_field_arr(alias, self.values, base)
->>>>>>> upstream/master
-=======
         return tslib.get_period_field_arr(alias, self.values, base)
->>>>>>> f4b5cbbb
     f.__name__ = name
     return property(f)
 
@@ -60,7 +44,7 @@
 
     def __init__(self, value=None, freq=None, ordinal=None,
                  year=None, month=1, quarter=None, day=1,
-                 hour=0, minute=0, second=0, microsecond=0):
+                 hour=0, minute=0, second=0):
         """
         Represents an period of time
 
@@ -77,7 +61,6 @@
         hour : int, default 0
         minute : int, default 0
         second : int, default 0
-        microsecond : int, default 0
         """
         # freq points to a tuple (base, mult);  base is one of the defined
         # periods such as A, Q, etc. Every five minutes would be, e.g.,
@@ -103,8 +86,7 @@
                 raise ValueError("If value is None, freq cannot be None")
 
             self.ordinal = _ordinal_from_fields(year, month, quarter, day,
-                                                hour, minute, second,
-                                                microsecond, freq)
+                                                hour, minute, second, freq)
 
         elif isinstance(value, Period):
             other = value
@@ -138,15 +120,9 @@
             raise ValueError('Only mult == 1 supported')
 
         if self.ordinal is None:
-<<<<<<< HEAD
-            self.ordinal = lib.period_ordinal(dt.year, dt.month, dt.day,
-                                               dt.hour, dt.minute, dt.second,
-                                               dt.microsecond, base)
-=======
             self.ordinal = tslib.period_ordinal(dt.year, dt.month, dt.day,
                                                 dt.hour, dt.minute, dt.second,
                                                 base)
->>>>>>> f4b5cbbb
 
         self.freq = _freq_mod._get_freq_str(base)
 
@@ -192,22 +168,14 @@
         resampled : Period
         """
         how = _validate_end_alias(how)
-        base1, _ = _gfc(self.freq)
+        base1, mult1 = _gfc(self.freq)
         base2, mult2 = _gfc(freq)
 
         if mult2 != 1:
             raise ValueError('Only mult == 1 supported')
 
-<<<<<<< HEAD
-        new_ordinal = plib.period_asfreq(self.ordinal, base1, base2, how)
-=======
         end = how == 'E'
-<<<<<<< HEAD
-        new_ordinal = lib.period_asfreq(self.ordinal, base1, base2, end)
->>>>>>> upstream/master
-=======
         new_ordinal = tslib.period_asfreq(self.ordinal, base1, base2, end)
->>>>>>> f4b5cbbb
 
         return Period(ordinal=new_ordinal, freq=base2)
 
@@ -241,10 +209,10 @@
         how = _validate_end_alias(how)
 
         if freq is None:
-            base, _ = _gfc(self.freq)
+            base, mult = _gfc(self.freq)
             freq = _freq_mod.get_to_timestamp_base(base)
 
-        base, _ = _gfc(freq)
+        base, mult = _gfc(freq)
         val = self.asfreq(freq, how)
 
         dt64 = tslib.period_ordinal_to_dt64(val.ordinal, base)
@@ -256,7 +224,6 @@
     hour = _period_field_accessor('hour', 5)
     minute = _period_field_accessor('minute', 6)
     second = _period_field_accessor('second', 7)
-    microsecond = _period_field_accessor('microsecond', 11)
     weekofyear = _period_field_accessor('week', 8)
     week = weekofyear
     dayofweek = _period_field_accessor('dayofweek', 10)
@@ -270,32 +237,14 @@
         return Period(datetime.now(), freq=freq)
 
     def __repr__(self):
-<<<<<<< HEAD
-        base, _ = _gfc(self.freq)
-        formatted = plib.period_format(self.ordinal, base)
-=======
         base, mult = _gfc(self.freq)
-<<<<<<< HEAD
-        formatted = lib.period_format(self.ordinal, base)
->>>>>>> upstream/master
-=======
         formatted = tslib.period_format(self.ordinal, base)
->>>>>>> f4b5cbbb
         freqstr = _freq_mod._reverse_period_code_map[base]
         return "Period('%s', '%s')" % (formatted, freqstr)
 
     def __str__(self):
-<<<<<<< HEAD
-        base, _ = _gfc(self.freq)
-        formatted = plib.period_format(self.ordinal, base)
-=======
         base, mult = _gfc(self.freq)
-<<<<<<< HEAD
-        formatted = lib.period_format(self.ordinal, base)
->>>>>>> upstream/master
-=======
         formatted = tslib.period_format(self.ordinal, base)
->>>>>>> f4b5cbbb
         return ("%s" % formatted)
 
     def strftime(self, fmt):
@@ -356,10 +305,6 @@
         +-----------+--------------------------------+-------+
         | ``%S``    | Second as a decimal number     | \(4)  |
         |           | [00,61].                       |       |
-        +-----------|--------------------------------|-------+
-        | ``%u``    | Microsecond as a decimal       |       |
-        |           | number                         |       |
-        |           | [000000, 999999]               |       |
         +-----------+--------------------------------+-------+
         | ``%U``    | Week number of the year        | \(5)  |
         |           | (Sunday as the first day of    |       |
@@ -439,17 +384,8 @@
             >>> a.strftime('%b. %d, %Y was a %A')
             'Jan. 01, 2001 was a Monday'
         """
-<<<<<<< HEAD
-        base, _ = _gfc(self.freq)
-        return plib.period_format(self.ordinal, base, fmt)
-=======
         base, mult = _gfc(self.freq)
-<<<<<<< HEAD
-        return lib.period_format(self.ordinal, base, fmt)
->>>>>>> upstream/master
-=======
         return tslib.period_format(self.ordinal, base, fmt)
->>>>>>> f4b5cbbb
 
 
 def _get_date_and_freq(value, freq):
@@ -471,8 +407,6 @@
             freq = 'T'
         elif reso == 'second':
             freq = 'S'
-        elif reso == 'microsecond':
-            freq = 'U'
         else:
             raise ValueError("Invalid frequency or could not infer: %s" % reso)
 
@@ -491,17 +425,8 @@
     if data.dtype != np.dtype('M8[ns]'):
         raise ValueError('Wrong dtype: %s' % data.dtype)
 
-<<<<<<< HEAD
-    base, _ = _gfc(freq)
-    return plib.dt64arr_to_periodarr(data.view('i8'), base)
-=======
     base, mult = _gfc(freq)
-<<<<<<< HEAD
-    return lib.dt64arr_to_periodarr(data.view('i8'), base, tz)
->>>>>>> upstream/master
-=======
     return tslib.dt64arr_to_periodarr(data.view('i8'), base, tz)
->>>>>>> f4b5cbbb
 
 # --- Period index sketch
 def _period_index_cmp(opname):
@@ -569,12 +494,8 @@
     hour : int or array, default None
     minute : int or array, default None
     second : int or array, default None
-<<<<<<< HEAD
-    microsecond : int or array, default None
-=======
     tz : object, default None
         Timezone for converting datetime64 data to Periods
->>>>>>> upstream/master
 
     Examples
     --------
@@ -595,12 +516,8 @@
                 freq=None, start=None, end=None, periods=None,
                 copy=False, name=None,
                 year=None, month=None, quarter=None, day=None,
-<<<<<<< HEAD
-                hour=None, minute=None, second=None, microsecond=None):
-=======
                 hour=None, minute=None, second=None,
                 tz=None):
->>>>>>> upstream/master
 
         freq = _freq_mod.get_standard_freq(freq)
 
@@ -615,8 +532,7 @@
             if ordinal is not None:
                 data = np.asarray(ordinal, dtype=np.int64)
             else:
-                fields = [year, month, quarter, day, hour, minute, second,
-                          microsecond]
+                fields = [year, month, quarter, day, hour, minute, second]
                 data, freq = cls._generate_range(start, end, periods,
                                                  freq, fields)
         else:
@@ -638,11 +554,10 @@
                                  'or endpoints, but not both')
             subarr, freq = _get_ordinal_range(start, end, periods, freq)
         elif field_count > 0:
-            y, mth, q, d, h, minute, s, us = fields
+            y, mth, q, d, h, minute, s = fields
             subarr, freq = _range_from_fields(year=y, month=mth, quarter=q,
                                               day=d, hour=h, minute=minute,
-                                              second=s, microsecond=us,
-                                              freq=freq)
+                                              second=s, freq=freq)
         else:
             raise ValueError('Not enough parameters to construct '
                              'Period range')
@@ -686,17 +601,8 @@
                 else:
                     base1, _ = _gfc(data.freq)
                     base2, _ = _gfc(freq)
-<<<<<<< HEAD
-<<<<<<< HEAD
-                    data = plib.period_asfreq_arr(data.values, base1, base2,
-                                                  'E')
-=======
-                    data = lib.period_asfreq_arr(data.values, base1, base2, 1)
->>>>>>> upstream/master
-=======
                     data = tslib.period_asfreq_arr(data.values, base1,
                                                    base2, 1)
->>>>>>> f4b5cbbb
             else:
                 if freq is None and len(data) > 0:
                     freq = getattr(data[0], 'freq', None)
@@ -735,14 +641,9 @@
 
     def asof_locs(self, where, mask):
         """
-        Parameters
-        ----------
         where : array of timestamps
         mask : array of booleans where data is not NA
 
-        Returns
-        -------
-        result : array_like
         """
         where_idx = where
         if isinstance(where_idx, DatetimeIndex):
@@ -815,22 +716,14 @@
 
         freq = _freq_mod.get_standard_freq(freq)
 
-        base1, _ = _gfc(self.freq)
+        base1, mult1 = _gfc(self.freq)
         base2, mult2 = _gfc(freq)
 
         if mult2 != 1:
             raise ValueError('Only mult == 1 supported')
 
-<<<<<<< HEAD
-        new_data = plib.period_asfreq_arr(self.values, base1, base2, how)
-=======
         end = how == 'E'
-<<<<<<< HEAD
-        new_data = lib.period_asfreq_arr(self.values, base1, base2, end)
->>>>>>> upstream/master
-=======
         new_data = tslib.period_asfreq_arr(self.values, base1, base2, end)
->>>>>>> f4b5cbbb
 
         result = new_data.view(PeriodIndex)
         result.name = self.name
@@ -846,7 +739,6 @@
     hour = _field_accessor('hour', 5)
     minute = _field_accessor('minute', 6)
     second = _field_accessor('second', 7)
-    microsecond = _field_accessor('microsecond', 11)
     weekofyear = _field_accessor('week', 8)
     week = weekofyear
     dayofweek = _field_accessor('dayofweek', 10)
@@ -892,10 +784,10 @@
         how = _validate_end_alias(how)
 
         if freq is None:
-            base, _ = _gfc(self.freq)
+            base, mult = _gfc(self.freq)
             freq = _freq_mod.get_to_timestamp_base(base)
 
-        base, _ = _gfc(freq)
+        base, mult = _gfc(freq)
         new_data = self.asfreq(freq, how)
 
         new_data = tslib.periodarr_to_dt64arr(new_data.values, base)
@@ -941,7 +833,7 @@
             return super(PeriodIndex, self).get_value(series, key)
         except (KeyError, IndexError):
             try:
-                asdt, _, reso = parse_time_string(key, self.freq)
+                asdt, parsed, reso = parse_time_string(key, self.freq)
                 grp = _freq_mod._infer_period_group(reso)
                 freqn = _freq_mod._period_group(self.freq)
 
@@ -982,7 +874,7 @@
             return self._engine.get_loc(key)
         except KeyError:
             try:
-                asdt, _, _ = parse_time_string(key, self.freq)
+                asdt, parsed, reso = parse_time_string(key, self.freq)
                 key = asdt
             except TypeError:
                 pass
@@ -1214,23 +1106,16 @@
     return data, freq
 
 
-def _range_from_fields(year=None, month=None, quarter=None, day=None, hour=None,
-                       minute=None, second=None, microsecond=None, freq=None):
-
+def _range_from_fields(year=None, month=None, quarter=None, day=None,
+                       hour=None, minute=None, second=None, freq=None):
+    if hour is None:
+        hour = 0
+    if minute is None:
+        minute = 0
+    if second is None:
+        second = 0
     if day is None:
         day = 1
-
-    if hour is None:
-        hour = 0
-
-    if minute is None:
-        minute = 0
-
-    if second is None:
-        second = 0
-
-    if microsecond is None:
-        microsecond = 0
 
     ordinals = []
 
@@ -1247,35 +1132,16 @@
         year, quarter = _make_field_arrays(year, quarter)
         for y, q in zip(year, quarter):
             y, m = _quarter_to_myear(y, q, freq)
-<<<<<<< HEAD
-<<<<<<< HEAD
-            val = plib.period_ordinal(y, m, 1, 1, 1, 1, 1, base)
-=======
-            val = lib.period_ordinal(y, m, 1, 1, 1, 1, base)
->>>>>>> upstream/master
-=======
             val = tslib.period_ordinal(y, m, 1, 1, 1, 1, base)
->>>>>>> f4b5cbbb
             ordinals.append(val)
     else:
         base, mult = _gfc(freq)
         if mult != 1:
             raise ValueError('Only mult == 1 supported')
 
-<<<<<<< HEAD
-        arrays = _make_field_arrays(year, month, day, hour, minute, second,
-                                    microsecond)
-        for y, mth, d, h, mn, s, us in zip(*arrays):
-            ordinals.append(plib.period_ordinal(y, mth, d, h, mn, s, us, base))
-=======
         arrays = _make_field_arrays(year, month, day, hour, minute, second)
         for y, mth, d, h, mn, s in zip(*arrays):
-<<<<<<< HEAD
-            ordinals.append(lib.period_ordinal(y, mth, d, h, mn, s, base))
->>>>>>> upstream/master
-=======
             ordinals.append(tslib.period_ordinal(y, mth, d, h, mn, s, base))
->>>>>>> f4b5cbbb
 
     return np.array(ordinals, dtype=np.int64), freq
 
@@ -1296,7 +1162,7 @@
 
 
 def _ordinal_from_fields(year, month, quarter, day, hour, minute,
-                         second, microsecond, freq):
+                         second, freq):
     base, mult = _gfc(freq)
     if mult != 1:
         raise ValueError('Only mult == 1 supported')
@@ -1304,16 +1170,7 @@
     if quarter is not None:
         year, month = _quarter_to_myear(year, quarter, freq)
 
-<<<<<<< HEAD
-<<<<<<< HEAD
-    return plib.period_ordinal(year, month, day, hour, minute, second,
-                               microsecond, base)
-=======
-    return lib.period_ordinal(year, month, day, hour, minute, second, base)
->>>>>>> upstream/master
-=======
     return tslib.period_ordinal(year, month, day, hour, minute, second, base)
->>>>>>> f4b5cbbb
 
 
 def _quarter_to_myear(year, quarter, freq):
