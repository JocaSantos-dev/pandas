--- conflicted
+++ resolved
@@ -959,16 +959,11 @@
         self.normalize = normalize
         self.kwds = kwds
         self.offset = kwds.get('offset', timedelta(0))
-<<<<<<< HEAD
         self._offset = self.offset  # alias for backward compat
-        calendar, holidays = self.get_calendar(weekmask=weekmask,
-                                               holidays=holidays,
-                                               calendar=calendar)
-=======
+
         calendar, holidays = _get_calendar(weekmask=weekmask,
                                            holidays=holidays,
                                            calendar=calendar)
->>>>>>> 9b21c545
         # CustomBusinessDay instances are identified by the
         # following two attributes. See DateOffset._params()
         # holidays, weekmask
@@ -1417,14 +1412,7 @@
         self.normalize = normalize
         self.kwds = kwds
         self.offset = kwds.get('offset', timedelta(0))
-<<<<<<< HEAD
         self._offset = self.offset  # alias for backward compat
-        self.cbday = CustomBusinessDay(n=self.n, normalize=normalize,
-                                       weekmask=weekmask, holidays=holidays,
-                                       calendar=calendar, **kwds)
-        self.m_offset = MonthEnd(n=1, normalize=normalize, **kwds)
-        self.kwds['calendar'] = self.cbday.calendar  # cache numpy calendar
-=======
 
         calendar, holidays = _get_calendar(weekmask=weekmask,
                                            holidays=holidays,
@@ -1444,7 +1432,6 @@
         kwds = {key: kwds[key] for key in kwds
                 if key not in ['calendar', 'weekmask', 'holidays']}
         return MonthEnd(n=1, normalize=self.normalize, **kwds)
->>>>>>> 9b21c545
 
     @apply_wraps
     def apply(self, other):
@@ -1500,14 +1487,7 @@
         self.normalize = normalize
         self.kwds = kwds
         self.offset = kwds.get('offset', timedelta(0))
-<<<<<<< HEAD
         self._offset = self.offset  # alias for backward compat
-        self.cbday = CustomBusinessDay(n=self.n, normalize=normalize,
-                                       weekmask=weekmask, holidays=holidays,
-                                       calendar=calendar, **kwds)
-        self.m_offset = MonthBegin(n=1, normalize=normalize, **kwds)
-        self.kwds['calendar'] = self.cbday.calendar  # cache numpy calendar
-=======
 
         # _get_calendar does validation and possible transformation
         # of calendar and holidays.
@@ -1529,7 +1509,6 @@
         kwds = {key: kwds[key] for key in kwds
                 if key not in ['calendar', 'weekmask', 'holidays']}
         return MonthBegin(n=1, normalize=self.normalize, **kwds)
->>>>>>> 9b21c545
 
     @apply_wraps
     def apply(self, other):
