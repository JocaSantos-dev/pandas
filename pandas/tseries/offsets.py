--- conflicted
+++ resolved
@@ -1,7 +1,7 @@
 from datetime import date, datetime, timedelta
 import functools
 import operator
-from typing import Any, List, Optional, Tuple
+from typing import Any, Optional, Tuple
 import warnings
 
 from dateutil.easter import easter
@@ -535,12 +535,7 @@
         # Alias for backward compat
         return self._offset
 
-<<<<<<< HEAD
-    def _repr_attrs(self):
-        attrs: Optional[List[str]]
-=======
     def _repr_attrs(self) -> str:
->>>>>>> 15bacea8
         if self.offset:
             attrs = [f"offset={repr(self.offset)}"]
         else:
