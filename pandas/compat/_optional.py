from __future__ import annotations

import importlib
import sys
from typing import TYPE_CHECKING
import warnings

from pandas.util._exceptions import find_stack_level

from pandas.util.version import Version

if TYPE_CHECKING:
    import types

# Update install.rst & setup.cfg when updating versions!

VERSIONS = {
<<<<<<< HEAD
    "adbc-driver-postgresql": "0.7.0",
    "adbc-driver-sqlite": "0.7.0",
    "bs4": "4.11.1",
    "blosc": "1.21.0",
    "bottleneck": "1.3.4",
=======
    "bs4": "4.11.2",
    "blosc": "1.21.3",
    "bottleneck": "1.3.6",
>>>>>>> df828190
    "dataframe-api-compat": "0.1.7",
    "fastparquet": "2022.12.0",
    "fsspec": "2022.11.0",
    "html5lib": "1.1",
    "hypothesis": "6.46.1",
    "gcsfs": "2022.11.0",
    "jinja2": "3.1.2",
    "lxml.etree": "4.9.2",
    "matplotlib": "3.6.3",
    "numba": "0.56.4",
    "numexpr": "2.8.4",
    "odfpy": "1.4.1",
    "openpyxl": "3.1.0",
    "pandas_gbq": "0.19.0",
    "psycopg2": "2.9.6",  # (dt dec pq3 ext lo64)
    "pymysql": "1.0.2",
    "pyarrow": "10.0.1",
    "pyreadstat": "1.2.0",
    "pytest": "7.3.2",
    "python-calamine": "0.1.6",
    "pyxlsb": "1.0.10",
    "s3fs": "2022.11.0",
    "scipy": "1.10.0",
    "sqlalchemy": "2.0.0",
    "tables": "3.8.0",
    "tabulate": "0.9.0",
    "xarray": "2022.12.0",
    "xlrd": "2.0.1",
    "xlsxwriter": "3.0.5",
    "zstandard": "0.19.0",
    "tzdata": "2022.7",
    "qtpy": "2.3.0",
    "pyqt5": "5.15.8",
}

# A mapping from import name to package name (on PyPI) for packages where
# these two names are different.

INSTALL_MAPPING = {
    "bs4": "beautifulsoup4",
    "bottleneck": "Bottleneck",
    "jinja2": "Jinja2",
    "lxml.etree": "lxml",
    "odf": "odfpy",
    "pandas_gbq": "pandas-gbq",
    "python_calamine": "python-calamine",
    "sqlalchemy": "SQLAlchemy",
    "tables": "pytables",
}


def get_version(module: types.ModuleType) -> str:
    version = getattr(module, "__version__", None)

    if version is None:
        raise ImportError(f"Can't determine version for {module.__name__}")
    if module.__name__ == "psycopg2":
        # psycopg2 appends " (dt dec pq3 ext lo64)" to it's version
        version = version.split()[0]
    return version


def import_optional_dependency(
    name: str,
    extra: str = "",
    errors: str = "raise",
    min_version: str | None = None,
):
    """
    Import an optional dependency.

    By default, if a dependency is missing an ImportError with a nice
    message will be raised. If a dependency is present, but too old,
    we raise.

    Parameters
    ----------
    name : str
        The module name.
    extra : str
        Additional text to include in the ImportError message.
    errors : str {'raise', 'warn', 'ignore'}
        What to do when a dependency is not found or its version is too old.

        * raise : Raise an ImportError
        * warn : Only applicable when a module's version is to old.
          Warns that the version is too old and returns None
        * ignore: If the module is not installed, return None, otherwise,
          return the module, even if the version is too old.
          It's expected that users validate the version locally when
          using ``errors="ignore"`` (see. ``io/html.py``)
    min_version : str, default None
        Specify a minimum version that is different from the global pandas
        minimum version required.
    Returns
    -------
    maybe_module : Optional[ModuleType]
        The imported module, when found and the version is correct.
        None is returned when the package is not found and `errors`
        is False, or when the package's version is too old and `errors`
        is ``'warn'``.
    """

    assert errors in {"warn", "raise", "ignore"}

    package_name = INSTALL_MAPPING.get(name)
    install_name = package_name if package_name is not None else name

    msg = (
        f"Missing optional dependency '{install_name}'. {extra} "
        f"Use pip or conda to install {install_name}."
    )
    try:
        module = importlib.import_module(name)
    except ImportError:
        if errors == "raise":
            raise ImportError(msg)
        return None

    # Handle submodules: if we have submodule, grab parent module from sys.modules
    parent = name.split(".")[0]
    if parent != name:
        install_name = parent
        module_to_get = sys.modules[install_name]
    else:
        module_to_get = module
    minimum_version = min_version if min_version is not None else VERSIONS.get(parent)
    if minimum_version:
        version = get_version(module_to_get)
        if version and Version(version) < Version(minimum_version):
            msg = (
                f"Pandas requires version '{minimum_version}' or newer of '{parent}' "
                f"(version '{version}' currently installed)."
            )
            if errors == "warn":
                warnings.warn(
                    msg,
                    UserWarning,
                    stacklevel=find_stack_level(),
                )
                return None
            elif errors == "raise":
                raise ImportError(msg)

    return module<|MERGE_RESOLUTION|>--- conflicted
+++ resolved
@@ -15,17 +15,11 @@
 # Update install.rst & setup.cfg when updating versions!
 
 VERSIONS = {
-<<<<<<< HEAD
     "adbc-driver-postgresql": "0.7.0",
     "adbc-driver-sqlite": "0.7.0",
-    "bs4": "4.11.1",
-    "blosc": "1.21.0",
-    "bottleneck": "1.3.4",
-=======
     "bs4": "4.11.2",
     "blosc": "1.21.3",
     "bottleneck": "1.3.6",
->>>>>>> df828190
     "dataframe-api-compat": "0.1.7",
     "fastparquet": "2022.12.0",
     "fsspec": "2022.11.0",
