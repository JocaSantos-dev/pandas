from collections import Counter, Iterable
from typing import TYPE_CHECKING, List, Optional, Sequence, Tuple, Union
import warnings

from matplotlib.artist import Artist
import numpy as np

from pandas._typing import Label
from pandas.errors import AbstractMethodError
from pandas.util._decorators import cache_readonly

from pandas.core.dtypes.common import (
    is_float,
    is_hashable,
    is_integer,
    is_iterator,
    is_list_like,
    is_number,
    is_numeric_dtype,
)
from pandas.core.dtypes.generic import (
    ABCDataFrame,
    ABCIndexClass,
    ABCMultiIndex,
    ABCPeriodIndex,
    ABCSeries,
)
from pandas.core.dtypes.missing import isna, notna

import pandas.core.common as com

from pandas.io.formats.printing import pprint_thing
from pandas.plotting._matplotlib.compat import mpl_ge_3_0_0
from pandas.plotting._matplotlib.converter import register_pandas_matplotlib_converters
from pandas.plotting._matplotlib.style import get_standard_colors
from pandas.plotting._matplotlib.timeseries import (
    decorate_axes,
    format_dateaxis,
    maybe_convert_index,
    maybe_resample,
    use_dynamic_x,
)
from pandas.plotting._matplotlib.tools import (
    create_subplots,
    flatten_axes,
    format_date_labels,
    get_all_lines,
    get_xlim,
    handle_shared_axes,
    table,
)

if TYPE_CHECKING:
    from matplotlib.axes import Axes
    from matplotlib.axis import Axis


def _color_in_style(style: str) -> bool:
    """
    Check if there is a color letter in the style string.
    """
    from matplotlib.colors import BASE_COLORS

    return not set(BASE_COLORS).isdisjoint(style)


class MPLPlot:
    """
    Base class for assembling a pandas plot using matplotlib

    Parameters
    ----------
    data :

    """

    @property
    def _kind(self):
        """Specify kind str. Must be overridden in child class"""
        raise NotImplementedError

    _layout_type = "vertical"
    _default_rot = 0
    orientation: Optional[str] = None

    axes: np.ndarray  # of Axes objects

    def __init__(
        self,
        data,
        kind=None,
        by=None,
        subplots: Union[bool, Sequence[Sequence[str]]] = False,
        sharex=None,
        sharey=False,
        use_index=True,
        figsize=None,
        grid=None,
        legend=True,
        rot=None,
        ax=None,
        fig=None,
        title=None,
        xlim=None,
        ylim=None,
        xticks=None,
        yticks=None,
        xlabel: Optional[Label] = None,
        ylabel: Optional[Label] = None,
        sort_columns=False,
        fontsize=None,
        secondary_y=False,
        colormap=None,
        table=False,
        layout=None,
        include_bool=False,
        **kwds,
    ):

        import matplotlib.pyplot as plt

        self.data = data
        self.by = by

        self.kind = kind

        self.sort_columns = sort_columns
        self.subplots = self._validate_subplots_kwarg(subplots)

        if sharex is None:
            if ax is None:
                self.sharex = True
            else:
                # if we get an axis, the users should do the visibility
                # setting...
                self.sharex = False
        else:
            self.sharex = sharex

        self.sharey = sharey
        self.figsize = figsize
        self.layout = layout

        self.xticks = xticks
        self.yticks = yticks
        self.xlim = xlim
        self.ylim = ylim
        self.title = title
        self.use_index = use_index
        self.xlabel = xlabel
        self.ylabel = ylabel

        self.fontsize = fontsize

        if rot is not None:
            self.rot = rot
            # need to know for format_date_labels since it's rotated to 30 by
            # default
            self._rot_set = True
        else:
            self._rot_set = False
            self.rot = self._default_rot

        if grid is None:
            grid = False if secondary_y else plt.rcParams["axes.grid"]

        self.grid = grid
        self.legend = legend
        self.legend_handles: List[Artist] = []
        self.legend_labels: List[Label] = []

        self.logx = kwds.pop("logx", False)
        self.logy = kwds.pop("logy", False)
        self.loglog = kwds.pop("loglog", False)
        self.label = kwds.pop("label", None)
        self.style = kwds.pop("style", None)
        self.mark_right = kwds.pop("mark_right", True)
        self.stacked = kwds.pop("stacked", False)

        self.ax = ax
        self.fig = fig
        self.axes = np.array([], dtype=object)  # "real" version get set in `generate`

        # parse errorbar input if given
        xerr = kwds.pop("xerr", None)
        yerr = kwds.pop("yerr", None)
        self.errors = {
            kw: self._parse_errorbars(kw, err)
            for kw, err in zip(["xerr", "yerr"], [xerr, yerr])
        }

        if not isinstance(secondary_y, (bool, tuple, list, np.ndarray, ABCIndexClass)):
            secondary_y = [secondary_y]
        self.secondary_y = secondary_y

        # ugly TypeError if user passes matplotlib's `cmap` name.
        # Probably better to accept either.
        if "cmap" in kwds and colormap:
            raise TypeError("Only specify one of `cmap` and `colormap`.")
        elif "cmap" in kwds:
            self.colormap = kwds.pop("cmap")
        else:
            self.colormap = colormap

        self.table = table
        self.include_bool = include_bool

        self.kwds = kwds

        self._validate_color_args()

    def _validate_subplots_kwarg(
        self, subplots: Union[bool, Sequence[Sequence[str]]]
    ) -> Union[bool, Sequence[Sequence[int]]]:

        if isinstance(subplots, bool):
            return subplots
        elif not isinstance(subplots, Iterable):
            raise ValueError("subplots should be a bool or an iterable")

        supported_kinds = (
            "line",
            "bar",
            "barh",
            "hist",
            "kde",
            "density",
            "area",
            "pie",
        )
        if self._kind not in supported_kinds:
            raise ValueError(
                "When subplots is an iterable, kind must be "
                f"one of {', '.join(supported_kinds)}. Got {self._kind}."
            )

        if any(
            not isinstance(group, Iterable) or isinstance(group, str)
            for group in subplots
        ):
            raise ValueError(
                "When subplots is an iterable, each entry "
                "should be a list/tuple of column names."
            )

        cols_in_groups = [col for group in subplots for col in group]
        duplicates = {col for (col, cnt) in Counter(cols_in_groups).items() if cnt > 1}
        if duplicates:
            raise ValueError(
                f"Each column should be in only one subplot. Columns {duplicates} "
                "were found in multiple sublots."
            )

        cols_in_groups_set = set(cols_in_groups)
        cols_remaining = set(self.data.columns) - cols_in_groups_set
        bad_columns = cols_in_groups_set - set(self.data.columns)

        if bad_columns:
            raise ValueError(
                "Subplots contains the following column(s) "
                f"which are invalid names: {bad_columns}"
            )

        # subplots is a list of tuples where each tuple is a group of
        # columns to be grouped together (one ax per group).
        # we consolidate the subplots list such that:
        # - the tuples contain indices instead of column names
        # - the columns that aren't yet in the list are added in a group
        #   of their own.
        # For example with columns from a to g, and
        # subplots = [(a, c), (b, f, e)],
        # we end up with [(ai, ci), (bi, fi, ei), (di,), (gi,)]
        # This way, we can handle self.subplots in a homogeneous manner
        # later.
        # TODO: also accept indices instead of just names?

        out = []
        index = list(self.data.columns).index
        for group in subplots:
            out.append(tuple(index(col) for col in group))
        for col in cols_remaining:
            out.append((index(col),))
        return out

    def _validate_color_args(self):
        if (
            "color" in self.kwds
            and self.nseries == 1
            and not is_list_like(self.kwds["color"])
        ):
            # support series.plot(color='green')
            self.kwds["color"] = [self.kwds["color"]]

        if (
            "color" in self.kwds
            and isinstance(self.kwds["color"], tuple)
            and self.nseries == 1
            and len(self.kwds["color"]) in (3, 4)
        ):
            # support RGB and RGBA tuples in series plot
            self.kwds["color"] = [self.kwds["color"]]

        if (
            "color" in self.kwds or "colors" in self.kwds
        ) and self.colormap is not None:
            warnings.warn(
                "'color' and 'colormap' cannot be used simultaneously. Using 'color'"
            )

        if "color" in self.kwds and self.style is not None:
            if is_list_like(self.style):
                styles = self.style
            else:
                styles = [self.style]
            # need only a single match
            for s in styles:
                if _color_in_style(s):
                    raise ValueError(
                        "Cannot pass 'style' string with a color symbol and "
                        "'color' keyword argument. Please use one or the "
                        "other or pass 'style' without a color symbol"
                    )

    def _iter_data(self, data=None, keep_index=False, fillna=None):
        if data is None:
            data = self.data
        if fillna is not None:
            data = data.fillna(fillna)

        for col, values in data.items():
            if keep_index is True:
                yield col, values
            else:
                yield col, values.values

    @property
    def nseries(self) -> int:
        if self.data.ndim == 1:
            return 1
        else:
            return self.data.shape[1]

    def draw(self):
        self.plt.draw_if_interactive()

    def generate(self):
        self._args_adjust()
        self._compute_plot_data()
        self._setup_subplots()
        self._make_plot()
        self._add_table()
        self._make_legend()
        self._adorn_subplots()

        for ax in self.axes:
            self._post_plot_logic_common(ax, self.data)
            self._post_plot_logic(ax, self.data)

    def _args_adjust(self):
        pass

    def _has_plotted_object(self, ax: "Axes") -> bool:
        """check whether ax has data"""
        return len(ax.lines) != 0 or len(ax.artists) != 0 or len(ax.containers) != 0

    def _maybe_right_yaxis(self, ax: "Axes", axes_num):
        if not self.on_right(axes_num):
            # secondary axes may be passed via ax kw
            return self._get_ax_layer(ax)

        if hasattr(ax, "right_ax"):
            # if it has right_ax property, ``ax`` must be left axes
            return ax.right_ax
        elif hasattr(ax, "left_ax"):
            # if it has left_ax property, ``ax`` must be right axes
            return ax
        else:
            # otherwise, create twin axes
            orig_ax, new_ax = ax, ax.twinx()
            # TODO: use Matplotlib public API when available
            new_ax._get_lines = orig_ax._get_lines
            new_ax._get_patches_for_fill = orig_ax._get_patches_for_fill
            orig_ax.right_ax, new_ax.left_ax = new_ax, orig_ax

            if not self._has_plotted_object(orig_ax):  # no data on left y
                orig_ax.get_yaxis().set_visible(False)

            if self.logy is True or self.loglog is True:
                new_ax.set_yscale("log")
            elif self.logy == "sym" or self.loglog == "sym":
                new_ax.set_yscale("symlog")
            return new_ax

    def _setup_subplots(self):
        if self.subplots:
            naxes = (
                self.nseries if isinstance(self.subplots, bool) else len(self.subplots)
            )
            fig, axes = create_subplots(
                naxes=naxes,
                sharex=self.sharex,
                sharey=self.sharey,
                figsize=self.figsize,
                ax=self.ax,
                layout=self.layout,
                layout_type=self._layout_type,
            )
        else:
            if self.ax is None:
                fig = self.plt.figure(figsize=self.figsize)
                axes = fig.add_subplot(111)
            else:
                fig = self.ax.get_figure()
                if self.figsize is not None:
                    fig.set_size_inches(self.figsize)
                axes = self.ax

        axes = flatten_axes(axes)

        valid_log = {False, True, "sym", None}
        input_log = {self.logx, self.logy, self.loglog}
        if input_log - valid_log:
            invalid_log = next(iter(input_log - valid_log))
            raise ValueError(
                f"Boolean, None and 'sym' are valid options, '{invalid_log}' is given."
            )

        if self.logx is True or self.loglog is True:
            [a.set_xscale("log") for a in axes]
        elif self.logx == "sym" or self.loglog == "sym":
            [a.set_xscale("symlog") for a in axes]

        if self.logy is True or self.loglog is True:
            [a.set_yscale("log") for a in axes]
        elif self.logy == "sym" or self.loglog == "sym":
            [a.set_yscale("symlog") for a in axes]

        self.fig = fig
        self.axes = axes

    @property
    def result(self):
        """
        Return result axes
        """
        if self.subplots:
            if self.layout is not None and not is_list_like(self.ax):
                return self.axes.reshape(*self.layout)
            else:
                return self.axes
        else:
            sec_true = isinstance(self.secondary_y, bool) and self.secondary_y
            all_sec = (
                is_list_like(self.secondary_y) and len(self.secondary_y) == self.nseries
            )
            if sec_true or all_sec:
                # if all data is plotted on secondary, return right axes
                return self._get_ax_layer(self.axes[0], primary=False)
            else:
                return self.axes[0]

    def _compute_plot_data(self):
        data = self.data

        if isinstance(data, ABCSeries):
            label = self.label
            if label is None and data.name is None:
                label = "None"
            data = data.to_frame(name=label)

        # GH16953, _convert is needed as fallback, for ``Series``
        # with ``dtype == object``
        data = data._convert(datetime=True, timedelta=True)
        include_type = [np.number, "datetime", "datetimetz", "timedelta"]

        # GH23719, allow plotting boolean
        if self.include_bool is True:
            include_type.append(np.bool_)

        # GH22799, exclude datetime-like type for boxplot
        exclude_type = None
        if self._kind == "box":
            # TODO: change after solving issue 27881
            include_type = [np.number]
            exclude_type = ["timedelta"]

        # GH 18755, include object and category type for scatter plot
        if self._kind == "scatter":
            include_type.extend(["object", "category"])

        numeric_data = data.select_dtypes(include=include_type, exclude=exclude_type)

        try:
            is_empty = numeric_data.columns.empty
        except AttributeError:
            is_empty = not len(numeric_data)

        # no non-numeric frames or series allowed
        if is_empty:
            raise TypeError("no numeric data to plot")

        # GH25587: cast ExtensionArray of pandas (IntegerArray, etc.) to
        # np.ndarray before plot.
        numeric_data = numeric_data.copy()
        for col in numeric_data:
            numeric_data[col] = np.asarray(numeric_data[col])

        self.data = numeric_data

    def _make_plot(self):
        raise AbstractMethodError(self)

    def _add_table(self):
        if self.table is False:
            return
        elif self.table is True:
            data = self.data.transpose()
        else:
            data = self.table
        ax = self._get_ax(0)
        table(ax, data)

    def _post_plot_logic_common(self, ax, data):
        """Common post process for each axes"""
        if self.orientation == "vertical" or self.orientation is None:
            self._apply_axis_properties(ax.xaxis, rot=self.rot, fontsize=self.fontsize)
            self._apply_axis_properties(ax.yaxis, fontsize=self.fontsize)

            if hasattr(ax, "right_ax"):
                self._apply_axis_properties(ax.right_ax.yaxis, fontsize=self.fontsize)

        elif self.orientation == "horizontal":
            self._apply_axis_properties(ax.yaxis, rot=self.rot, fontsize=self.fontsize)
            self._apply_axis_properties(ax.xaxis, fontsize=self.fontsize)

            if hasattr(ax, "right_ax"):
                self._apply_axis_properties(ax.right_ax.yaxis, fontsize=self.fontsize)
        else:  # pragma no cover
            raise ValueError

    def _post_plot_logic(self, ax, data):
        """Post process for each axes. Overridden in child classes"""
        pass

    def _adorn_subplots(self):
        """Common post process unrelated to data"""
        if len(self.axes) > 0:
            all_axes = self._get_subplots()
            nrows, ncols = self._get_axes_layout()
            handle_shared_axes(
                axarr=all_axes,
                nplots=len(all_axes),
                naxes=nrows * ncols,
                nrows=nrows,
                ncols=ncols,
                sharex=self.sharex,
                sharey=self.sharey,
            )

        for ax in self.axes:
            if self.yticks is not None:
                ax.set_yticks(self.yticks)

            if self.xticks is not None:
                ax.set_xticks(self.xticks)

            if self.ylim is not None:
                ax.set_ylim(self.ylim)

            if self.xlim is not None:
                ax.set_xlim(self.xlim)

            # GH9093, currently Pandas does not show ylabel, so if users provide
            # ylabel will set it as ylabel in the plot.
            if self.ylabel is not None:
                ax.set_ylabel(pprint_thing(self.ylabel))

            ax.grid(self.grid)

        if self.title:
            if self.subplots:
                if is_list_like(self.title):
                    if len(self.title) != self.nseries:
                        raise ValueError(
                            "The length of `title` must equal the number "
                            "of columns if using `title` of type `list` "
                            "and `subplots=True`.\n"
                            f"length of title = {len(self.title)}\n"
                            f"number of columns = {self.nseries}"
                        )

                    for (ax, title) in zip(self.axes, self.title):
                        ax.set_title(title)
                else:
                    self.fig.suptitle(self.title)
            else:
                if is_list_like(self.title):
                    msg = (
                        "Using `title` of type `list` is not supported "
                        "unless `subplots=True` is passed"
                    )
                    raise ValueError(msg)
                self.axes[0].set_title(self.title)

    def _apply_axis_properties(self, axis: "Axis", rot=None, fontsize=None):
        """
        Tick creation within matplotlib is reasonably expensive and is
        internally deferred until accessed as Ticks are created/destroyed
        multiple times per draw. It's therefore beneficial for us to avoid
        accessing unless we will act on the Tick.
        """
        if rot is not None or fontsize is not None:
            # rot=0 is a valid setting, hence the explicit None check
            labels = axis.get_majorticklabels() + axis.get_minorticklabels()
            for label in labels:
                if rot is not None:
                    label.set_rotation(rot)
                if fontsize is not None:
                    label.set_fontsize(fontsize)

    @property
    def legend_title(self) -> Optional[str]:
        if not isinstance(self.data.columns, ABCMultiIndex):
            name = self.data.columns.name
            if name is not None:
                name = pprint_thing(name)
            return name
        else:
            stringified = map(pprint_thing, self.data.columns.names)
            return ",".join(stringified)

    def _add_legend_handle(self, handle, label, index=None):
        if label is not None:
            if self.mark_right and index is not None:
                if self.on_right(index):
                    label = label + " (right)"
            self.legend_handles.append(handle)
            self.legend_labels.append(label)

    def _make_legend(self):
        ax, leg, handle = self._get_ax_legend_handle(self.axes[0])

        handles = []
        labels = []
        title = ""

        if not self.subplots:
            if leg is not None:
                title = leg.get_title().get_text()
                # Replace leg.LegendHandles because it misses marker info
                handles.extend(handle)
                labels = [x.get_text() for x in leg.get_texts()]

            if self.legend:
                if self.legend == "reverse":
                    self.legend_handles = reversed(self.legend_handles)
                    self.legend_labels = reversed(self.legend_labels)

                handles += self.legend_handles
                labels += self.legend_labels

                if self.legend_title is not None:
                    title = self.legend_title

            if len(handles) > 0:
                ax.legend(handles, labels, loc="best", title=title)

        elif self.subplots and self.legend:
            for ax in self.axes:
                if ax.get_visible():
                    ax.legend(loc="best")

    def _get_ax_legend_handle(self, ax: "Axes"):
        """
        Take in axes and return ax, legend and handle under different scenarios
        """
        leg = ax.get_legend()

        # Get handle from axes
        handle, _ = ax.get_legend_handles_labels()
        other_ax = getattr(ax, "left_ax", None) or getattr(ax, "right_ax", None)
        other_leg = None
        if other_ax is not None:
            other_leg = other_ax.get_legend()
        if leg is None and other_leg is not None:
            leg = other_leg
            ax = other_ax
        return ax, leg, handle

    @cache_readonly
    def plt(self):
        import matplotlib.pyplot as plt

        return plt

    _need_to_set_index = False

    def _get_xticks(self, convert_period: bool = False):
        index = self.data.index
        is_datetype = index.inferred_type in ("datetime", "date", "datetime64", "time")

        if self.use_index:
            if convert_period and isinstance(index, ABCPeriodIndex):
                self.data = self.data.reindex(index=index.sort_values())
                x = self.data.index.to_timestamp()._mpl_repr()
            elif index.is_numeric():
                """
                Matplotlib supports numeric values or datetime objects as
                xaxis values. Taking LBYL approach here, by the time
                matplotlib raises exception when using non numeric/datetime
                values for xaxis, several actions are already taken by plt.
                """
                x = index._mpl_repr()
            elif is_datetype:
                self.data = self.data[notna(self.data.index)]
                self.data = self.data.sort_index()
                x = self.data.index._mpl_repr()
            else:
                self._need_to_set_index = True
                x = list(range(len(index)))
        else:
            x = list(range(len(index)))

        return x

    @classmethod
    @register_pandas_matplotlib_converters
    def _plot(cls, ax: "Axes", x, y, style=None, is_errorbar: bool = False, **kwds):
        mask = isna(y)
        if mask.any():
            y = np.ma.array(y)
            y = np.ma.masked_where(mask, y)

        if isinstance(x, ABCIndexClass):
            x = x._mpl_repr()

        if is_errorbar:
            if "xerr" in kwds:
                kwds["xerr"] = np.array(kwds.get("xerr"))
            if "yerr" in kwds:
                kwds["yerr"] = np.array(kwds.get("yerr"))
            return ax.errorbar(x, y, **kwds)
        else:
            # prevent style kwarg from going to errorbar, where it is
            # unsupported
            if style is not None:
                args = (x, y, style)
            else:
                args = (x, y)  # type: ignore[assignment]
            return ax.plot(*args, **kwds)

    def _get_index_name(self) -> Optional[str]:
        if isinstance(self.data.index, ABCMultiIndex):
            name = self.data.index.names
            if com.any_not_none(*name):
                name = ",".join(pprint_thing(x) for x in name)
            else:
                name = None
        else:
            name = self.data.index.name
            if name is not None:
                name = pprint_thing(name)

        # GH 9093, override the default xlabel if xlabel is provided.
        if self.xlabel is not None:
            name = pprint_thing(self.xlabel)

        return name

    @classmethod
    def _get_ax_layer(cls, ax, primary=True):
        """get left (primary) or right (secondary) axes"""
        if primary:
            return getattr(ax, "left_ax", ax)
        else:
            return getattr(ax, "right_ax", ax)

<<<<<<< HEAD
    def _col_idx_to_axis_idx(self, col_idx: int):
        """Return the index of the axis where the column at col_idx should be plotted"""
        if isinstance(self.subplots, list):
            # Subplots is a list: some columns will be grouped together in the same ax
            for group_idx, group in enumerate(self.subplots):
                if col_idx in group:
                    return group_idx
        else:
            # subplots is True: one ax per column
            return col_idx

    def _get_ax(self, i):
=======
    def _get_ax(self, i: int):
>>>>>>> 8b05fe3b
        # get the twinx ax if appropriate
        if self.subplots:
            i = self._col_idx_to_axis_idx(i)
            ax = self.axes[i]
            ax = self._maybe_right_yaxis(ax, i)
            self.axes[i] = ax
        else:
            ax = self.axes[0]
            ax = self._maybe_right_yaxis(ax, i)

        ax.get_yaxis().set_visible(True)
        return ax

    @classmethod
    def get_default_ax(cls, ax):
        import matplotlib.pyplot as plt

        if ax is None and len(plt.get_fignums()) > 0:
            with plt.rc_context():
                ax = plt.gca()
            ax = cls._get_ax_layer(ax)

    def on_right(self, i):
        if isinstance(self.secondary_y, bool):
            return self.secondary_y

        if isinstance(self.secondary_y, (tuple, list, np.ndarray, ABCIndexClass)):
            return self.data.columns[i] in self.secondary_y

    def _apply_style_colors(self, colors, kwds, col_num, label):
        """
        Manage style and color based on column number and its label.
        Returns tuple of appropriate style and kwds which "color" may be added.
        """
        style = None
        if self.style is not None:
            if isinstance(self.style, list):
                try:
                    style = self.style[col_num]
                except IndexError:
                    pass
            elif isinstance(self.style, dict):
                style = self.style.get(label, style)
            else:
                style = self.style

        has_color = "color" in kwds or self.colormap is not None
        nocolor_style = style is None or not _color_in_style(style)
        if (has_color or self.subplots) and nocolor_style:
            if isinstance(colors, dict):
                kwds["color"] = colors[label]
            else:
                kwds["color"] = colors[col_num % len(colors)]
        return style, kwds

    def _get_colors(self, num_colors=None, color_kwds="color"):
        if num_colors is None:
            num_colors = self.nseries

        return get_standard_colors(
            num_colors=num_colors,
            colormap=self.colormap,
            color=self.kwds.get(color_kwds),
        )

    def _parse_errorbars(self, label, err):
        """
        Look for error keyword arguments and return the actual errorbar data
        or return the error DataFrame/dict

        Error bars can be specified in several ways:
            Series: the user provides a pandas.Series object of the same
                    length as the data
            ndarray: provides a np.ndarray of the same length as the data
            DataFrame/dict: error values are paired with keys matching the
                    key in the plotted DataFrame
            str: the name of the column within the plotted DataFrame

        Asymmetrical error bars are also supported, however raw error values
        must be provided in this case. For a ``N`` length :class:`Series`, a
        ``2xN`` array should be provided indicating lower and upper (or left
        and right) errors. For a ``MxN`` :class:`DataFrame`, asymmetrical errors
        should be in a ``Mx2xN`` array.
        """
        if err is None:
            return None

        def match_labels(data, e):
            e = e.reindex(data.index)
            return e

        # key-matched DataFrame
        if isinstance(err, ABCDataFrame):

            err = match_labels(self.data, err)
        # key-matched dict
        elif isinstance(err, dict):
            pass

        # Series of error values
        elif isinstance(err, ABCSeries):
            # broadcast error series across data
            err = match_labels(self.data, err)
            err = np.atleast_2d(err)
            err = np.tile(err, (self.nseries, 1))

        # errors are a column in the dataframe
        elif isinstance(err, str):
            evalues = self.data[err].values
            self.data = self.data[self.data.columns.drop(err)]
            err = np.atleast_2d(evalues)
            err = np.tile(err, (self.nseries, 1))

        elif is_list_like(err):
            if is_iterator(err):
                err = np.atleast_2d(list(err))
            else:
                # raw error values
                err = np.atleast_2d(err)

            err_shape = err.shape

            # asymmetrical error bars
            if isinstance(self.data, ABCSeries) and err_shape[0] == 2:
                err = np.expand_dims(err, 0)
                err_shape = err.shape
                if err_shape[2] != len(self.data):
                    raise ValueError(
                        "Asymmetrical error bars should be provided "
                        f"with the shape (2, {len(self.data)})"
                    )
            elif isinstance(self.data, ABCDataFrame) and err.ndim == 3:
                if (
                    (err_shape[0] != self.nseries)
                    or (err_shape[1] != 2)
                    or (err_shape[2] != len(self.data))
                ):
                    raise ValueError(
                        "Asymmetrical error bars should be provided "
                        f"with the shape ({self.nseries}, 2, {len(self.data)})"
                    )

            # broadcast errors to each data series
            if len(err) == 1:
                err = np.tile(err, (self.nseries, 1))

        elif is_number(err):
            err = np.tile([err], (self.nseries, len(self.data)))

        else:
            msg = f"No valid {label} detected"
            raise ValueError(msg)

        return err

    def _get_errorbars(self, label=None, index=None, xerr=True, yerr=True):
        errors = {}

        for kw, flag in zip(["xerr", "yerr"], [xerr, yerr]):
            if flag:
                err = self.errors[kw]
                # user provided label-matched dataframe of errors
                if isinstance(err, (ABCDataFrame, dict)):
                    if label is not None and label in err.keys():
                        err = err[label]
                    else:
                        err = None
                elif index is not None and err is not None:
                    err = err[index]

                if err is not None:
                    errors[kw] = err
        return errors

    def _get_subplots(self):
        from matplotlib.axes import Subplot

        return [
            ax for ax in self.axes[0].get_figure().get_axes() if isinstance(ax, Subplot)
        ]

    def _get_axes_layout(self) -> Tuple[int, int]:
        axes = self._get_subplots()
        x_set = set()
        y_set = set()
        for ax in axes:
            # check axes coordinates to estimate layout
            points = ax.get_position().get_points()
            x_set.add(points[0][0])
            y_set.add(points[0][1])
        return (len(y_set), len(x_set))


class PlanePlot(MPLPlot):
    """
    Abstract class for plotting on plane, currently scatter and hexbin.
    """

    _layout_type = "single"

    def __init__(self, data, x, y, **kwargs):
        MPLPlot.__init__(self, data, **kwargs)
        if x is None or y is None:
            raise ValueError(self._kind + " requires an x and y column")
        if is_integer(x) and not self.data.columns.holds_integer():
            x = self.data.columns[x]
        if is_integer(y) and not self.data.columns.holds_integer():
            y = self.data.columns[y]

        # Scatter plot allows to plot objects data
        if self._kind == "hexbin":
            if len(self.data[x]._get_numeric_data()) == 0:
                raise ValueError(self._kind + " requires x column to be numeric")
            if len(self.data[y]._get_numeric_data()) == 0:
                raise ValueError(self._kind + " requires y column to be numeric")

        self.x = x
        self.y = y

    @property
    def nseries(self) -> int:
        return 1

    def _post_plot_logic(self, ax: "Axes", data):
        x, y = self.x, self.y
        xlabel = self.xlabel if self.xlabel is not None else pprint_thing(x)
        ylabel = self.ylabel if self.ylabel is not None else pprint_thing(y)
        ax.set_xlabel(xlabel)
        ax.set_ylabel(ylabel)

    def _plot_colorbar(self, ax: "Axes", **kwds):
        # Addresses issues #10611 and #10678:
        # When plotting scatterplots and hexbinplots in IPython
        # inline backend the colorbar axis height tends not to
        # exactly match the parent axis height.
        # The difference is due to small fractional differences
        # in floating points with similar representation.
        # To deal with this, this method forces the colorbar
        # height to take the height of the parent axes.
        # For a more detailed description of the issue
        # see the following link:
        # https://github.com/ipython/ipython/issues/11215

        # GH33389, if ax is used multiple times, we should always
        # use the last one which contains the latest information
        # about the ax
        img = ax.collections[-1]
        cbar = self.fig.colorbar(img, ax=ax, **kwds)

        if mpl_ge_3_0_0():
            # The workaround below is no longer necessary.
            return

        points = ax.get_position().get_points()
        cbar_points = cbar.ax.get_position().get_points()

        cbar.ax.set_position(
            [
                cbar_points[0, 0],
                points[0, 1],
                cbar_points[1, 0] - cbar_points[0, 0],
                points[1, 1] - points[0, 1],
            ]
        )
        # To see the discrepancy in axis heights uncomment
        # the following two lines:
        # print(points[1, 1] - points[0, 1])
        # print(cbar_points[1, 1] - cbar_points[0, 1])


class ScatterPlot(PlanePlot):
    _kind = "scatter"

    def __init__(self, data, x, y, s=None, c=None, **kwargs):
        if s is None:
            # hide the matplotlib default for size, in case we want to change
            # the handling of this argument later
            s = 20
        elif is_hashable(s) and s in data.columns:
            s = data[s]
        super().__init__(data, x, y, s=s, **kwargs)
        if is_integer(c) and not self.data.columns.holds_integer():
            c = self.data.columns[c]
        self.c = c

    def _make_plot(self):
        x, y, c, data = self.x, self.y, self.c, self.data
        ax = self.axes[0]

        c_is_column = is_hashable(c) and c in self.data.columns

        # pandas uses colormap, matplotlib uses cmap.
        cmap = self.colormap or "Greys"
        cmap = self.plt.cm.get_cmap(cmap)
        color = self.kwds.pop("color", None)
        if c is not None and color is not None:
            raise TypeError("Specify exactly one of `c` and `color`")
        elif c is None and color is None:
            c_values = self.plt.rcParams["patch.facecolor"]
        elif color is not None:
            c_values = color
        elif c_is_column:
            c_values = self.data[c].values
        else:
            c_values = c

        # plot colorbar if
        # 1. colormap is assigned, and
        # 2.`c` is a column containing only numeric values
        plot_colorbar = self.colormap or c_is_column
        cb = self.kwds.pop("colorbar", is_numeric_dtype(c_values) and plot_colorbar)

        if self.legend and hasattr(self, "label"):
            label = self.label
        else:
            label = None
        scatter = ax.scatter(
            data[x].values,
            data[y].values,
            c=c_values,
            label=label,
            cmap=cmap,
            **self.kwds,
        )
        if cb:
            cbar_label = c if c_is_column else ""
            self._plot_colorbar(ax, label=cbar_label)

        if label is not None:
            self._add_legend_handle(scatter, label)
        else:
            self.legend = False

        errors_x = self._get_errorbars(label=x, index=0, yerr=False)
        errors_y = self._get_errorbars(label=y, index=0, xerr=False)
        if len(errors_x) > 0 or len(errors_y) > 0:
            err_kwds = dict(errors_x, **errors_y)
            err_kwds["ecolor"] = scatter.get_facecolor()[0]
            ax.errorbar(data[x].values, data[y].values, linestyle="none", **err_kwds)


class HexBinPlot(PlanePlot):
    _kind = "hexbin"

    def __init__(self, data, x, y, C=None, **kwargs):
        super().__init__(data, x, y, **kwargs)
        if is_integer(C) and not self.data.columns.holds_integer():
            C = self.data.columns[C]
        self.C = C

    def _make_plot(self):
        x, y, data, C = self.x, self.y, self.data, self.C
        ax = self.axes[0]
        # pandas uses colormap, matplotlib uses cmap.
        cmap = self.colormap or "BuGn"
        cmap = self.plt.cm.get_cmap(cmap)
        cb = self.kwds.pop("colorbar", True)

        if C is None:
            c_values = None
        else:
            c_values = data[C].values

        ax.hexbin(data[x].values, data[y].values, C=c_values, cmap=cmap, **self.kwds)
        if cb:
            self._plot_colorbar(ax)

    def _make_legend(self):
        pass


class LinePlot(MPLPlot):
    _kind = "line"
    _default_rot = 0
    orientation = "vertical"

    def __init__(self, data, **kwargs):
        from pandas.plotting import plot_params

        MPLPlot.__init__(self, data, **kwargs)
        if self.stacked:
            self.data = self.data.fillna(value=0)
        self.x_compat = plot_params["x_compat"]
        if "x_compat" in self.kwds:
            self.x_compat = bool(self.kwds.pop("x_compat"))

    def _is_ts_plot(self) -> bool:
        # this is slightly deceptive
        return not self.x_compat and self.use_index and self._use_dynamic_x()

    def _use_dynamic_x(self):
        return use_dynamic_x(self._get_ax(0), self.data)

    def _make_plot(self):
        if self._is_ts_plot():
            data = maybe_convert_index(self._get_ax(0), self.data)

            x = data.index  # dummy, not used
            plotf = self._ts_plot
            it = self._iter_data(data=data, keep_index=True)
        else:
            x = self._get_xticks(convert_period=True)
            plotf = self._plot
            it = self._iter_data()

        stacking_id = self._get_stacking_id()
        is_errorbar = com.any_not_none(*self.errors.values())

        colors = self._get_colors()
        for i, (label, y) in enumerate(it):
            ax = self._get_ax(i)
            kwds = self.kwds.copy()
            style, kwds = self._apply_style_colors(colors, kwds, i, label)

            errors = self._get_errorbars(label=label, index=i)
            kwds = dict(kwds, **errors)

            label = pprint_thing(label)  # .encode('utf-8')
            kwds["label"] = label

            newlines = plotf(
                ax,
                x,
                y,
                style=style,
                column_num=i,
                stacking_id=stacking_id,
                is_errorbar=is_errorbar,
                **kwds,
            )
            self._add_legend_handle(newlines[0], label, index=i)

            if self._is_ts_plot():

                # reset of xlim should be used for ts data
                # TODO: GH28021, should find a way to change view limit on xaxis
                lines = get_all_lines(ax)
                left, right = get_xlim(lines)
                ax.set_xlim(left, right)

    @classmethod
    def _plot(
        cls, ax: "Axes", x, y, style=None, column_num=None, stacking_id=None, **kwds
    ):
        # column_num is used to get the target column from plotf in line and
        # area plots
        if column_num == 0:
            cls._initialize_stacker(ax, stacking_id, len(y))
        y_values = cls._get_stacked_values(ax, stacking_id, y, kwds["label"])
        lines = MPLPlot._plot(ax, x, y_values, style=style, **kwds)
        cls._update_stacker(ax, stacking_id, y)
        return lines

    @classmethod
    def _ts_plot(cls, ax: "Axes", x, data, style=None, **kwds):
        # accept x to be consistent with normal plot func,
        # x is not passed to tsplot as it uses data.index as x coordinate
        # column_num must be in kwds for stacking purpose
        freq, data = maybe_resample(data, ax, kwds)

        # Set ax with freq info
        decorate_axes(ax, freq, kwds)
        # digging deeper
        if hasattr(ax, "left_ax"):
            decorate_axes(ax.left_ax, freq, kwds)
        if hasattr(ax, "right_ax"):
            decorate_axes(ax.right_ax, freq, kwds)
        ax._plot_data.append((data, cls._kind, kwds))

        lines = cls._plot(ax, data.index, data.values, style=style, **kwds)
        # set date formatter, locators and rescale limits
        format_dateaxis(ax, ax.freq, data.index)
        return lines

    def _get_stacking_id(self):
        if self.stacked:
            return id(self.data)
        else:
            return None

    @classmethod
    def _initialize_stacker(cls, ax: "Axes", stacking_id, n: int):
        if stacking_id is None:
            return
        if not hasattr(ax, "_stacker_pos_prior"):
            ax._stacker_pos_prior = {}
        if not hasattr(ax, "_stacker_neg_prior"):
            ax._stacker_neg_prior = {}
        ax._stacker_pos_prior[stacking_id] = np.zeros(n)
        ax._stacker_neg_prior[stacking_id] = np.zeros(n)

    @classmethod
    def _get_stacked_values(cls, ax: "Axes", stacking_id, values, label):
        if stacking_id is None:
            return values
        if not hasattr(ax, "_stacker_pos_prior"):
            # stacker may not be initialized for subplots
            cls._initialize_stacker(ax, stacking_id, len(values))

        if (values >= 0).all():
            return ax._stacker_pos_prior[stacking_id] + values
        elif (values <= 0).all():
            return ax._stacker_neg_prior[stacking_id] + values

        raise ValueError(
            "When stacked is True, each column must be either "
            "all positive or negative."
            f"{label} contains both positive and negative values"
        )

    @classmethod
    def _update_stacker(cls, ax: "Axes", stacking_id, values):
        if stacking_id is None:
            return
        if (values >= 0).all():
            ax._stacker_pos_prior[stacking_id] += values
        elif (values <= 0).all():
            ax._stacker_neg_prior[stacking_id] += values

    def _post_plot_logic(self, ax: "Axes", data):
        from matplotlib.ticker import FixedLocator

        def get_label(i):
            if is_float(i) and i.is_integer():
                i = int(i)
            try:
                return pprint_thing(data.index[i])
            except Exception:
                return ""

        if self._need_to_set_index:
            xticks = ax.get_xticks()
            xticklabels = [get_label(x) for x in xticks]
            ax.xaxis.set_major_locator(FixedLocator(xticks))
            ax.set_xticklabels(xticklabels)

        # If the index is an irregular time series, then by default
        # we rotate the tick labels. The exception is if there are
        # subplots which don't share their x-axes, in which we case
        # we don't rotate the ticklabels as by default the subplots
        # would be too close together.
        condition = (
            not self._use_dynamic_x()
            and (data.index._is_all_dates and self.use_index)
            and (not self.subplots or (self.subplots and self.sharex))
        )

        index_name = self._get_index_name()

        if condition:
            # irregular TS rotated 30 deg. by default
            # probably a better place to check / set this.
            if not self._rot_set:
                self.rot = 30
            format_date_labels(ax, rot=self.rot)

        if index_name is not None and self.use_index:
            ax.set_xlabel(index_name)


class AreaPlot(LinePlot):
    _kind = "area"

    def __init__(self, data, **kwargs):
        kwargs.setdefault("stacked", True)
        data = data.fillna(value=0)
        LinePlot.__init__(self, data, **kwargs)

        if not self.stacked:
            # use smaller alpha to distinguish overlap
            self.kwds.setdefault("alpha", 0.5)

        if self.logy or self.loglog:
            raise ValueError("Log-y scales are not supported in area plot")

    @classmethod
    def _plot(
        cls,
        ax: "Axes",
        x,
        y,
        style=None,
        column_num=None,
        stacking_id=None,
        is_errorbar=False,
        **kwds,
    ):

        if column_num == 0:
            cls._initialize_stacker(ax, stacking_id, len(y))
        y_values = cls._get_stacked_values(ax, stacking_id, y, kwds["label"])

        # need to remove label, because subplots uses mpl legend as it is
        line_kwds = kwds.copy()
        line_kwds.pop("label")
        lines = MPLPlot._plot(ax, x, y_values, style=style, **line_kwds)

        # get data from the line to get coordinates for fill_between
        xdata, y_values = lines[0].get_data(orig=False)

        # unable to use ``_get_stacked_values`` here to get starting point
        if stacking_id is None:
            start = np.zeros(len(y))
        elif (y >= 0).all():
            start = ax._stacker_pos_prior[stacking_id]
        elif (y <= 0).all():
            start = ax._stacker_neg_prior[stacking_id]
        else:
            start = np.zeros(len(y))

        if "color" not in kwds:
            kwds["color"] = lines[0].get_color()

        rect = ax.fill_between(xdata, start, y_values, **kwds)
        cls._update_stacker(ax, stacking_id, y)

        # LinePlot expects list of artists
        res = [rect]
        return res

    def _post_plot_logic(self, ax: "Axes", data):
        LinePlot._post_plot_logic(self, ax, data)

        if self.ylim is None:
            if (data >= 0).all().all():
                ax.set_ylim(0, None)
            elif (data <= 0).all().all():
                ax.set_ylim(None, 0)


class BarPlot(MPLPlot):
    _kind = "bar"
    _default_rot = 90
    orientation = "vertical"

    def __init__(self, data, **kwargs):
        # we have to treat a series differently than a
        # 1-column DataFrame w.r.t. color handling
        self._is_series = isinstance(data, ABCSeries)
        self.bar_width = kwargs.pop("width", 0.5)
        pos = kwargs.pop("position", 0.5)
        kwargs.setdefault("align", "center")
        self.tick_pos = np.arange(len(data))

        self.bottom = kwargs.pop("bottom", 0)
        self.left = kwargs.pop("left", 0)

        self.log = kwargs.pop("log", False)
        MPLPlot.__init__(self, data, **kwargs)

        if self.stacked or self.subplots:
            self.tickoffset = self.bar_width * pos
            if kwargs["align"] == "edge":
                self.lim_offset = self.bar_width / 2
            else:
                self.lim_offset = 0
        else:
            if kwargs["align"] == "edge":
                w = self.bar_width / self.nseries
                self.tickoffset = self.bar_width * (pos - 0.5) + w * 0.5
                self.lim_offset = w * 0.5
            else:
                self.tickoffset = self.bar_width * pos
                self.lim_offset = 0

        self.ax_pos = self.tick_pos - self.tickoffset

    def _args_adjust(self):
        if is_list_like(self.bottom):
            self.bottom = np.array(self.bottom)
        if is_list_like(self.left):
            self.left = np.array(self.left)

    @classmethod
    def _plot(cls, ax: "Axes", x, y, w, start=0, log=False, **kwds):
        return ax.bar(x, y, w, bottom=start, log=log, **kwds)

    @property
    def _start_base(self):
        return self.bottom

    def _make_plot(self):
        import matplotlib as mpl

        colors = self._get_colors()
        ncolors = len(colors)

        pos_prior = neg_prior = np.zeros(len(self.data))
        K = self.nseries

        for i, (label, y) in enumerate(self._iter_data(fillna=0)):
            ax = self._get_ax(i)
            kwds = self.kwds.copy()
            if self._is_series:
                kwds["color"] = colors
            elif isinstance(colors, dict):
                kwds["color"] = colors[label]
            else:
                kwds["color"] = colors[i % ncolors]

            errors = self._get_errorbars(label=label, index=i)
            kwds = dict(kwds, **errors)

            label = pprint_thing(label)

            if (("yerr" in kwds) or ("xerr" in kwds)) and (kwds.get("ecolor") is None):
                kwds["ecolor"] = mpl.rcParams["xtick.color"]

            start = 0
            if self.log and (y >= 1).all():
                start = 1
            start = start + self._start_base

            if self.subplots:
                w = self.bar_width / 2
                rect = self._plot(
                    ax,
                    self.ax_pos + w,
                    y,
                    self.bar_width,
                    start=start,
                    label=label,
                    log=self.log,
                    **kwds,
                )
                ax.set_title(label)
            elif self.stacked:
                mask = y > 0
                start = np.where(mask, pos_prior, neg_prior) + self._start_base
                w = self.bar_width / 2
                rect = self._plot(
                    ax,
                    self.ax_pos + w,
                    y,
                    self.bar_width,
                    start=start,
                    label=label,
                    log=self.log,
                    **kwds,
                )
                pos_prior = pos_prior + np.where(mask, y, 0)
                neg_prior = neg_prior + np.where(mask, 0, y)
            else:
                w = self.bar_width / K
                rect = self._plot(
                    ax,
                    self.ax_pos + (i + 0.5) * w,
                    y,
                    w,
                    start=start,
                    label=label,
                    log=self.log,
                    **kwds,
                )
            self._add_legend_handle(rect, label, index=i)

    def _post_plot_logic(self, ax: "Axes", data):
        if self.use_index:
            str_index = [pprint_thing(key) for key in data.index]
        else:
            str_index = [pprint_thing(key) for key in range(data.shape[0])]
        name = self._get_index_name()

        s_edge = self.ax_pos[0] - 0.25 + self.lim_offset
        e_edge = self.ax_pos[-1] + 0.25 + self.bar_width + self.lim_offset

        self._decorate_ticks(ax, name, str_index, s_edge, e_edge)

    def _decorate_ticks(self, ax: "Axes", name, ticklabels, start_edge, end_edge):
        ax.set_xlim((start_edge, end_edge))

        if self.xticks is not None:
            ax.set_xticks(np.array(self.xticks))
        else:
            ax.set_xticks(self.tick_pos)
            ax.set_xticklabels(ticklabels)

        if name is not None and self.use_index:
            ax.set_xlabel(name)


class BarhPlot(BarPlot):
    _kind = "barh"
    _default_rot = 0
    orientation = "horizontal"

    @property
    def _start_base(self):
        return self.left

    @classmethod
    def _plot(cls, ax: "Axes", x, y, w, start=0, log=False, **kwds):
        return ax.barh(x, y, w, left=start, log=log, **kwds)

    def _decorate_ticks(self, ax: "Axes", name, ticklabels, start_edge, end_edge):
        # horizontal bars
        ax.set_ylim((start_edge, end_edge))
        ax.set_yticks(self.tick_pos)
        ax.set_yticklabels(ticklabels)
        if name is not None and self.use_index:
            ax.set_ylabel(name)


class PiePlot(MPLPlot):
    _kind = "pie"
    _layout_type = "horizontal"

    def __init__(self, data, kind=None, **kwargs):
        data = data.fillna(value=0)
        if (data < 0).any().any():
            raise ValueError(f"{kind} doesn't allow negative values")
        MPLPlot.__init__(self, data, kind=kind, **kwargs)

    def _args_adjust(self):
        self.grid = False
        self.logy = False
        self.logx = False
        self.loglog = False

    def _validate_color_args(self):
        pass

    def _make_plot(self):
        colors = self._get_colors(num_colors=len(self.data), color_kwds="colors")
        self.kwds.setdefault("colors", colors)

        for i, (label, y) in enumerate(self._iter_data()):
            ax = self._get_ax(i)
            if label is not None:
                label = pprint_thing(label)
                ax.set_ylabel(label)

            kwds = self.kwds.copy()

            def blank_labeler(label, value):
                if value == 0:
                    return ""
                else:
                    return label

            idx = [pprint_thing(v) for v in self.data.index]
            labels = kwds.pop("labels", idx)
            # labels is used for each wedge's labels
            # Blank out labels for values of 0 so they don't overlap
            # with nonzero wedges
            if labels is not None:
                blabels = [blank_labeler(l, value) for l, value in zip(labels, y)]
            else:
                blabels = None
            results = ax.pie(y, labels=blabels, **kwds)

            if kwds.get("autopct", None) is not None:
                patches, texts, autotexts = results
            else:
                patches, texts = results
                autotexts = []

            if self.fontsize is not None:
                for t in texts + autotexts:
                    t.set_fontsize(self.fontsize)

            # leglabels is used for legend labels
            leglabels = labels if labels is not None else idx
            for p, l in zip(patches, leglabels):
                self._add_legend_handle(p, l)<|MERGE_RESOLUTION|>--- conflicted
+++ resolved
@@ -775,7 +775,6 @@
         else:
             return getattr(ax, "right_ax", ax)
 
-<<<<<<< HEAD
     def _col_idx_to_axis_idx(self, col_idx: int):
         """Return the index of the axis where the column at col_idx should be plotted"""
         if isinstance(self.subplots, list):
@@ -787,10 +786,7 @@
             # subplots is True: one ax per column
             return col_idx
 
-    def _get_ax(self, i):
-=======
     def _get_ax(self, i: int):
->>>>>>> 8b05fe3b
         # get the twinx ax if appropriate
         if self.subplots:
             i = self._col_idx_to_axis_idx(i)
