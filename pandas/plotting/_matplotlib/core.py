from __future__ import annotations

from abc import (
    ABC,
    abstractmethod,
)
from collections.abc import (
    Hashable,
    Iterable,
    Sequence,
)
from typing import (
    TYPE_CHECKING,
    Literal,
    final,
)
import warnings

import matplotlib as mpl
import numpy as np

from pandas.errors import AbstractMethodError
from pandas.util._decorators import cache_readonly
from pandas.util._exceptions import find_stack_level

from pandas.core.dtypes.common import (
    is_any_real_numeric_dtype,
    is_bool,
    is_float,
    is_float_dtype,
    is_hashable,
    is_integer,
    is_integer_dtype,
    is_iterator,
    is_list_like,
    is_number,
    is_numeric_dtype,
)
from pandas.core.dtypes.dtypes import (
    CategoricalDtype,
    ExtensionDtype,
)
from pandas.core.dtypes.generic import (
    ABCDataFrame,
    ABCIndex,
    ABCMultiIndex,
    ABCPeriodIndex,
    ABCSeries,
)
from pandas.core.dtypes.missing import (
    isna,
    notna,
)

import pandas.core.common as com
from pandas.core.frame import DataFrame
from pandas.util.version import Version

from pandas.io.formats.printing import pprint_thing
from pandas.plotting._matplotlib import tools
from pandas.plotting._matplotlib.converter import register_pandas_matplotlib_converters
from pandas.plotting._matplotlib.groupby import reconstruct_data_with_by
from pandas.plotting._matplotlib.misc import unpack_single_str_list
from pandas.plotting._matplotlib.style import get_standard_colors
from pandas.plotting._matplotlib.timeseries import (
    decorate_axes,
    format_dateaxis,
    maybe_convert_index,
    maybe_resample,
    use_dynamic_x,
)
from pandas.plotting._matplotlib.tools import (
    create_subplots,
    flatten_axes,
    format_date_labels,
    get_all_lines,
    get_xlim,
    handle_shared_axes,
)

if TYPE_CHECKING:
    from matplotlib.artist import Artist
    from matplotlib.axes import Axes
    from matplotlib.axis import Axis
    from matplotlib.figure import Figure

    from pandas._typing import (
        IndexLabel,
        PlottingOrientation,
        npt,
    )


def _color_in_style(style: str) -> bool:
    """
    Check if there is a color letter in the style string.
    """
    from matplotlib.colors import BASE_COLORS

    return not set(BASE_COLORS).isdisjoint(style)


class MPLPlot(ABC):
    """
    Base class for assembling a pandas plot using matplotlib

    Parameters
    ----------
    data :

    """

    @property
    @abstractmethod
    def _kind(self) -> str:
        """Specify kind str. Must be overridden in child class"""
        raise NotImplementedError

    _layout_type = "vertical"
    _default_rot = 0

    @property
    def orientation(self) -> str | None:
        return None

    axes: np.ndarray  # of Axes objects

    def __init__(
        self,
        data,
        kind=None,
        by: IndexLabel | None = None,
        subplots: bool | Sequence[Sequence[str]] = False,
        sharex: bool | None = None,
        sharey: bool = False,
        use_index: bool = True,
        figsize: tuple[float, float] | None = None,
        grid=None,
        legend: bool | str = True,
        rot=None,
        ax=None,
        fig=None,
        title=None,
        xlim=None,
        ylim=None,
        xticks=None,
        yticks=None,
        xlabel: Hashable | None = None,
        ylabel: Hashable | None = None,
        fontsize: int | None = None,
        secondary_y: bool | tuple | list | np.ndarray = False,
        colormap=None,
        table: bool = False,
        layout=None,
        include_bool: bool = False,
        column: IndexLabel | None = None,
        **kwds,
    ) -> None:
        import matplotlib.pyplot as plt

        self.data = data

        # if users assign an empty list or tuple, raise `ValueError`
        # similar to current `df.box` and `df.hist` APIs.
        if by in ([], ()):
            raise ValueError("No group keys passed!")
        self.by = com.maybe_make_list(by)

        # Assign the rest of columns into self.columns if by is explicitly defined
        # while column is not, only need `columns` in hist/box plot when it's DF
        # TODO: Might deprecate `column` argument in future PR (#28373)
        if isinstance(data, DataFrame):
            if column:
                self.columns = com.maybe_make_list(column)
            elif self.by is None:
                self.columns = [
                    col for col in data.columns if is_numeric_dtype(data[col])
                ]
            else:
                self.columns = [
                    col
                    for col in data.columns
                    if col not in self.by and is_numeric_dtype(data[col])
                ]

        # For `hist` plot, need to get grouped original data before `self.data` is
        # updated later
        if self.by is not None and self._kind == "hist":
            self._grouped = data.groupby(unpack_single_str_list(self.by))

        self.kind = kind

        self.subplots = self._validate_subplots_kwarg(subplots)

        self.sharex = self._validate_sharex(sharex, ax, by)
        self.sharey = sharey
        self.figsize = figsize
        self.layout = layout

        self.xticks = xticks
        self.yticks = yticks
        self.xlim = xlim
        self.ylim = ylim
        self.title = title
        self.use_index = use_index
        self.xlabel = xlabel
        self.ylabel = ylabel

        self.fontsize = fontsize

        if rot is not None:
            self.rot = rot
            # need to know for format_date_labels since it's rotated to 30 by
            # default
            self._rot_set = True
        else:
            self._rot_set = False
            self.rot = self._default_rot

        if grid is None:
            grid = False if secondary_y else plt.rcParams["axes.grid"]

        self.grid = grid
        self.legend = legend
        self.legend_handles: list[Artist] = []
        self.legend_labels: list[Hashable] = []

        self.logx = kwds.pop("logx", False)
        self.logy = kwds.pop("logy", False)
        self.loglog = kwds.pop("loglog", False)
        self.label = kwds.pop("label", None)
        self.style = kwds.pop("style", None)
        self.mark_right = kwds.pop("mark_right", True)
        self.stacked = kwds.pop("stacked", False)

        self.ax = ax
        # TODO: deprecate fig keyword as it is ignored, not passed in tests
        #  as of 2023-11-05
        self.axes = np.array([], dtype=object)  # "real" version get set in `generate`

        # parse errorbar input if given
        xerr = kwds.pop("xerr", None)
        yerr = kwds.pop("yerr", None)
        self.errors = {
            kw: self._parse_errorbars(kw, err)
            for kw, err in zip(["xerr", "yerr"], [xerr, yerr])
        }

        if not isinstance(secondary_y, (bool, tuple, list, np.ndarray, ABCIndex)):
            secondary_y = [secondary_y]
        self.secondary_y = secondary_y

        # ugly TypeError if user passes matplotlib's `cmap` name.
        # Probably better to accept either.
        if "cmap" in kwds and colormap:
            raise TypeError("Only specify one of `cmap` and `colormap`.")
        if "cmap" in kwds:
            self.colormap = kwds.pop("cmap")
        else:
            self.colormap = colormap

        self.table = table
        self.include_bool = include_bool

        self.kwds = kwds

        self._validate_color_args()

    @final
<<<<<<< HEAD
    def _validate_sharex(self, sharex: bool | None, ax, by) -> bool:
        if sharex is None:
            # if by is defined, subplots are used and sharex should be False
            if ax is None and by is None:  # pylint: disable=simplifiable-if-statement
                sharex = True
            else:
                # if we get an axis, the users should do the visibility
                # setting...
                sharex = False
        elif not is_bool(sharex):
            raise TypeError("sharex must be a bool or None")
        return bool(sharex)

=======
>>>>>>> 6d662b8e
    def _validate_subplots_kwarg(
        self, subplots: bool | Sequence[Sequence[str]]
    ) -> bool | list[tuple[int, ...]]:
        """
        Validate the subplots parameter

        - check type and content
        - check for duplicate columns
        - check for invalid column names
        - convert column names into indices
        - add missing columns in a group of their own
        See comments in code below for more details.

        Parameters
        ----------
        subplots : subplots parameters as passed to PlotAccessor

        Returns
        -------
        validated subplots : a bool or a list of tuples of column indices. Columns
        in the same tuple will be grouped together in the resulting plot.
        """

        if isinstance(subplots, bool):
            return subplots
        elif not isinstance(subplots, Iterable):
            raise ValueError("subplots should be a bool or an iterable")

        supported_kinds = (
            "line",
            "bar",
            "barh",
            "hist",
            "kde",
            "density",
            "area",
            "pie",
        )
        if self._kind not in supported_kinds:
            raise ValueError(
                "When subplots is an iterable, kind must be "
                f"one of {', '.join(supported_kinds)}. Got {self._kind}."
            )

        if isinstance(self.data, ABCSeries):
            raise NotImplementedError(
                "An iterable subplots for a Series is not supported."
            )

        columns = self.data.columns
        if isinstance(columns, ABCMultiIndex):
            raise NotImplementedError(
                "An iterable subplots for a DataFrame with a MultiIndex column "
                "is not supported."
            )

        if columns.nunique() != len(columns):
            raise NotImplementedError(
                "An iterable subplots for a DataFrame with non-unique column "
                "labels is not supported."
            )

        # subplots is a list of tuples where each tuple is a group of
        # columns to be grouped together (one ax per group).
        # we consolidate the subplots list such that:
        # - the tuples contain indices instead of column names
        # - the columns that aren't yet in the list are added in a group
        #   of their own.
        # For example with columns from a to g, and
        # subplots = [(a, c), (b, f, e)],
        # we end up with [(ai, ci), (bi, fi, ei), (di,), (gi,)]
        # This way, we can handle self.subplots in a homogeneous manner
        # later.
        # TODO: also accept indices instead of just names?

        out = []
        seen_columns: set[Hashable] = set()
        for group in subplots:
            if not is_list_like(group):
                raise ValueError(
                    "When subplots is an iterable, each entry "
                    "should be a list/tuple of column names."
                )
            idx_locs = columns.get_indexer_for(group)
            if (idx_locs == -1).any():
                bad_labels = np.extract(idx_locs == -1, group)
                raise ValueError(
                    f"Column label(s) {list(bad_labels)} not found in the DataFrame."
                )
            unique_columns = set(group)
            duplicates = seen_columns.intersection(unique_columns)
            if duplicates:
                raise ValueError(
                    "Each column should be in only one subplot. "
                    f"Columns {duplicates} were found in multiple subplots."
                )
            seen_columns = seen_columns.union(unique_columns)
            out.append(tuple(idx_locs))

        unseen_columns = columns.difference(seen_columns)
        for column in unseen_columns:
            idx_loc = columns.get_loc(column)
            out.append((idx_loc,))
        return out

    def _validate_color_args(self):
        if (
            "color" in self.kwds
            and self.nseries == 1
            and self.kwds["color"] is not None
            and not is_list_like(self.kwds["color"])
        ):
            # support series.plot(color='green')
            self.kwds["color"] = [self.kwds["color"]]

        if (
            "color" in self.kwds
            and isinstance(self.kwds["color"], tuple)
            and self.nseries == 1
            and len(self.kwds["color"]) in (3, 4)
        ):
            # support RGB and RGBA tuples in series plot
            self.kwds["color"] = [self.kwds["color"]]

        if (
            "color" in self.kwds or "colors" in self.kwds
        ) and self.colormap is not None:
            warnings.warn(
                "'color' and 'colormap' cannot be used simultaneously. Using 'color'",
                stacklevel=find_stack_level(),
            )

        if "color" in self.kwds and self.style is not None:
            if is_list_like(self.style):
                styles = self.style
            else:
                styles = [self.style]
            # need only a single match
            for s in styles:
                if _color_in_style(s):
                    raise ValueError(
                        "Cannot pass 'style' string with a color symbol and "
                        "'color' keyword argument. Please use one or the "
                        "other or pass 'style' without a color symbol"
                    )

    @final
    def _iter_data(self, data=None, keep_index: bool = False, fillna=None):
        if data is None:
            data = self.data
        if fillna is not None:
            data = data.fillna(fillna)

        for col, values in data.items():
            if keep_index is True:
                yield col, values
            else:
                yield col, values.values

    @property
    def nseries(self) -> int:
        # When `by` is explicitly assigned, grouped data size will be defined, and
        # this will determine number of subplots to have, aka `self.nseries`
        if self.data.ndim == 1:
            return 1
        elif self.by is not None and self._kind == "hist":
            return len(self._grouped)
        elif self.by is not None and self._kind == "box":
            return len(self.columns)
        else:
            return self.data.shape[1]

    @final
    def draw(self) -> None:
        self.plt.draw_if_interactive()

    @final
    def generate(self) -> None:
        self._compute_plot_data()
        fig = self._setup_subplots()
        self._make_plot(fig)
        self._add_table()
        self._make_legend()
        self._adorn_subplots(fig)

        for ax in self.axes:
            self._post_plot_logic_common(ax, self.data)
            self._post_plot_logic(ax, self.data)

<<<<<<< HEAD
=======
    @abstractmethod
    def _args_adjust(self) -> None:
        pass

    @final
>>>>>>> 6d662b8e
    def _has_plotted_object(self, ax: Axes) -> bool:
        """check whether ax has data"""
        return len(ax.lines) != 0 or len(ax.artists) != 0 or len(ax.containers) != 0

    @final
    def _maybe_right_yaxis(self, ax: Axes, axes_num: int):
        if not self.on_right(axes_num):
            # secondary axes may be passed via ax kw
            return self._get_ax_layer(ax)

        if hasattr(ax, "right_ax"):
            # if it has right_ax property, ``ax`` must be left axes
            return ax.right_ax
        elif hasattr(ax, "left_ax"):
            # if it has left_ax property, ``ax`` must be right axes
            return ax
        else:
            # otherwise, create twin axes
            orig_ax, new_ax = ax, ax.twinx()
            # TODO: use Matplotlib public API when available
            new_ax._get_lines = orig_ax._get_lines
            new_ax._get_patches_for_fill = orig_ax._get_patches_for_fill
            orig_ax.right_ax, new_ax.left_ax = new_ax, orig_ax

            if not self._has_plotted_object(orig_ax):  # no data on left y
                orig_ax.get_yaxis().set_visible(False)

            if self.logy is True or self.loglog is True:
                new_ax.set_yscale("log")
            elif self.logy == "sym" or self.loglog == "sym":
                new_ax.set_yscale("symlog")
            return new_ax

    @final
    def _setup_subplots(self) -> Figure:
        if self.subplots:
            naxes = (
                self.nseries if isinstance(self.subplots, bool) else len(self.subplots)
            )
            fig, axes = create_subplots(
                naxes=naxes,
                sharex=self.sharex,
                sharey=self.sharey,
                figsize=self.figsize,
                ax=self.ax,
                layout=self.layout,
                layout_type=self._layout_type,
            )
        elif self.ax is None:
            fig = self.plt.figure(figsize=self.figsize)
            axes = fig.add_subplot(111)
        else:
            fig = self.ax.get_figure()
            if self.figsize is not None:
                fig.set_size_inches(self.figsize)
            axes = self.ax

        axes = flatten_axes(axes)

        valid_log = {False, True, "sym", None}
        input_log = {self.logx, self.logy, self.loglog}
        if input_log - valid_log:
            invalid_log = next(iter(input_log - valid_log))
            raise ValueError(
                f"Boolean, None and 'sym' are valid options, '{invalid_log}' is given."
            )

        if self.logx is True or self.loglog is True:
            [a.set_xscale("log") for a in axes]
        elif self.logx == "sym" or self.loglog == "sym":
            [a.set_xscale("symlog") for a in axes]

        if self.logy is True or self.loglog is True:
            [a.set_yscale("log") for a in axes]
        elif self.logy == "sym" or self.loglog == "sym":
            [a.set_yscale("symlog") for a in axes]

        self.axes = axes
        return fig

    @property
    def result(self):
        """
        Return result axes
        """
        if self.subplots:
            if self.layout is not None and not is_list_like(self.ax):
                return self.axes.reshape(*self.layout)
            else:
                return self.axes
        else:
            sec_true = isinstance(self.secondary_y, bool) and self.secondary_y
            # error: Argument 1 to "len" has incompatible type "Union[bool,
            # Tuple[Any, ...], List[Any], ndarray[Any, Any]]"; expected "Sized"
            all_sec = (
                is_list_like(self.secondary_y)
                and len(self.secondary_y) == self.nseries  # type: ignore[arg-type]
            )
            if sec_true or all_sec:
                # if all data is plotted on secondary, return right axes
                return self._get_ax_layer(self.axes[0], primary=False)
            else:
                return self.axes[0]

    @final
    def _convert_to_ndarray(self, data):
        # GH31357: categorical columns are processed separately
        if isinstance(data.dtype, CategoricalDtype):
            return data

        # GH32073: cast to float if values contain nulled integers
        if (is_integer_dtype(data.dtype) or is_float_dtype(data.dtype)) and isinstance(
            data.dtype, ExtensionDtype
        ):
            return data.to_numpy(dtype="float", na_value=np.nan)

        # GH25587: cast ExtensionArray of pandas (IntegerArray, etc.) to
        # np.ndarray before plot.
        if len(data) > 0:
            return np.asarray(data)

        return data

    @final
    def _compute_plot_data(self):
        data = self.data

        if isinstance(data, ABCSeries):
            label = self.label
            if label is None and data.name is None:
                label = ""
            if label is None:
                # We'll end up with columns of [0] instead of [None]
                data = data.to_frame()
            else:
                data = data.to_frame(name=label)
        elif self._kind in ("hist", "box"):
            cols = self.columns if self.by is None else self.columns + self.by
            data = data.loc[:, cols]

        # GH15079 reconstruct data if by is defined
        if self.by is not None:
            self.subplots = True
            data = reconstruct_data_with_by(self.data, by=self.by, cols=self.columns)

        # GH16953, infer_objects is needed as fallback, for ``Series``
        # with ``dtype == object``
        data = data.infer_objects(copy=False)
        include_type = [np.number, "datetime", "datetimetz", "timedelta"]

        # GH23719, allow plotting boolean
        if self.include_bool is True:
            include_type.append(np.bool_)

        # GH22799, exclude datetime-like type for boxplot
        exclude_type = None
        if self._kind == "box":
            # TODO: change after solving issue 27881
            include_type = [np.number]
            exclude_type = ["timedelta"]

        # GH 18755, include object and category type for scatter plot
        if self._kind == "scatter":
            include_type.extend(["object", "category"])

        numeric_data = data.select_dtypes(include=include_type, exclude=exclude_type)

        try:
            is_empty = numeric_data.columns.empty
        except AttributeError:
            is_empty = not len(numeric_data)

        # no non-numeric frames or series allowed
        if is_empty:
            raise TypeError("no numeric data to plot")

        self.data = numeric_data.apply(self._convert_to_ndarray)

    def _make_plot(self, fig: Figure):
        raise AbstractMethodError(self)

    @final
    def _add_table(self) -> None:
        if self.table is False:
            return
        elif self.table is True:
            data = self.data.transpose()
        else:
            data = self.table
        ax = self._get_ax(0)
        tools.table(ax, data)

    @final
    def _post_plot_logic_common(self, ax, data):
        """Common post process for each axes"""
        if self.orientation == "vertical" or self.orientation is None:
            self._apply_axis_properties(ax.xaxis, rot=self.rot, fontsize=self.fontsize)
            self._apply_axis_properties(ax.yaxis, fontsize=self.fontsize)

            if hasattr(ax, "right_ax"):
                self._apply_axis_properties(ax.right_ax.yaxis, fontsize=self.fontsize)

        elif self.orientation == "horizontal":
            self._apply_axis_properties(ax.yaxis, rot=self.rot, fontsize=self.fontsize)
            self._apply_axis_properties(ax.xaxis, fontsize=self.fontsize)

            if hasattr(ax, "right_ax"):
                self._apply_axis_properties(ax.right_ax.yaxis, fontsize=self.fontsize)
        else:  # pragma no cover
            raise ValueError

    @abstractmethod
    def _post_plot_logic(self, ax, data) -> None:
        """Post process for each axes. Overridden in child classes"""

    @final
    def _adorn_subplots(self, fig: Figure):
        """Common post process unrelated to data"""
        if len(self.axes) > 0:
            all_axes = self._get_subplots(fig)
            nrows, ncols = self._get_axes_layout(fig)
            handle_shared_axes(
                axarr=all_axes,
                nplots=len(all_axes),
                naxes=nrows * ncols,
                nrows=nrows,
                ncols=ncols,
                sharex=self.sharex,
                sharey=self.sharey,
            )

        for ax in self.axes:
            ax = getattr(ax, "right_ax", ax)
            if self.yticks is not None:
                ax.set_yticks(self.yticks)

            if self.xticks is not None:
                ax.set_xticks(self.xticks)

            if self.ylim is not None:
                ax.set_ylim(self.ylim)

            if self.xlim is not None:
                ax.set_xlim(self.xlim)

            # GH9093, currently Pandas does not show ylabel, so if users provide
            # ylabel will set it as ylabel in the plot.
            if self.ylabel is not None:
                ax.set_ylabel(pprint_thing(self.ylabel))

            ax.grid(self.grid)

        if self.title:
            if self.subplots:
                if is_list_like(self.title):
                    if len(self.title) != self.nseries:
                        raise ValueError(
                            "The length of `title` must equal the number "
                            "of columns if using `title` of type `list` "
                            "and `subplots=True`.\n"
                            f"length of title = {len(self.title)}\n"
                            f"number of columns = {self.nseries}"
                        )

                    for ax, title in zip(self.axes, self.title):
                        ax.set_title(title)
                else:
                    fig.suptitle(self.title)
            else:
                if is_list_like(self.title):
                    msg = (
                        "Using `title` of type `list` is not supported "
                        "unless `subplots=True` is passed"
                    )
                    raise ValueError(msg)
                self.axes[0].set_title(self.title)

    @final
    def _apply_axis_properties(
        self, axis: Axis, rot=None, fontsize: int | None = None
    ) -> None:
        """
        Tick creation within matplotlib is reasonably expensive and is
        internally deferred until accessed as Ticks are created/destroyed
        multiple times per draw. It's therefore beneficial for us to avoid
        accessing unless we will act on the Tick.
        """
        if rot is not None or fontsize is not None:
            # rot=0 is a valid setting, hence the explicit None check
            labels = axis.get_majorticklabels() + axis.get_minorticklabels()
            for label in labels:
                if rot is not None:
                    label.set_rotation(rot)
                if fontsize is not None:
                    label.set_fontsize(fontsize)

    @property
    def legend_title(self) -> str | None:
        if not isinstance(self.data.columns, ABCMultiIndex):
            name = self.data.columns.name
            if name is not None:
                name = pprint_thing(name)
            return name
        else:
            stringified = map(pprint_thing, self.data.columns.names)
            return ",".join(stringified)

    @final
    def _mark_right_label(self, label: str, index: int) -> str:
        """
        Append ``(right)`` to the label of a line if it's plotted on the right axis.

        Note that ``(right)`` is only appended when ``subplots=False``.
        """
        if not self.subplots and self.mark_right and self.on_right(index):
            label += " (right)"
        return label

    @final
    def _append_legend_handles_labels(self, handle: Artist, label: str) -> None:
        """
        Append current handle and label to ``legend_handles`` and ``legend_labels``.

        These will be used to make the legend.
        """
        self.legend_handles.append(handle)
        self.legend_labels.append(label)

    def _make_legend(self) -> None:
        ax, leg = self._get_ax_legend(self.axes[0])

        handles = []
        labels = []
        title = ""

        if not self.subplots:
            if leg is not None:
                title = leg.get_title().get_text()
                # Replace leg.legend_handles because it misses marker info
                if Version(mpl.__version__) < Version("3.7"):
                    handles = leg.legendHandles
                else:
                    handles = leg.legend_handles
                labels = [x.get_text() for x in leg.get_texts()]

            if self.legend:
                if self.legend == "reverse":
                    handles += reversed(self.legend_handles)
                    labels += reversed(self.legend_labels)
                else:
                    handles += self.legend_handles
                    labels += self.legend_labels

                if self.legend_title is not None:
                    title = self.legend_title

            if len(handles) > 0:
                ax.legend(handles, labels, loc="best", title=title)

        elif self.subplots and self.legend:
            for ax in self.axes:
                if ax.get_visible():
                    ax.legend(loc="best")

    @final
    def _get_ax_legend(self, ax: Axes):
        """
        Take in axes and return ax and legend under different scenarios
        """
        leg = ax.get_legend()

        other_ax = getattr(ax, "left_ax", None) or getattr(ax, "right_ax", None)
        other_leg = None
        if other_ax is not None:
            other_leg = other_ax.get_legend()
        if leg is None and other_leg is not None:
            leg = other_leg
            ax = other_ax
        return ax, leg

    @final
    @cache_readonly
    def plt(self):
        import matplotlib.pyplot as plt

        return plt

    _need_to_set_index = False

    @final
    def _get_xticks(self, convert_period: bool = False):
        index = self.data.index
        is_datetype = index.inferred_type in ("datetime", "date", "datetime64", "time")

        if self.use_index:
            if convert_period and isinstance(index, ABCPeriodIndex):
                self.data = self.data.reindex(index=index.sort_values())
                x = self.data.index.to_timestamp()._mpl_repr()
            elif is_any_real_numeric_dtype(index.dtype):
                # Matplotlib supports numeric values or datetime objects as
                # xaxis values. Taking LBYL approach here, by the time
                # matplotlib raises exception when using non numeric/datetime
                # values for xaxis, several actions are already taken by plt.
                x = index._mpl_repr()
            elif is_datetype:
                self.data = self.data[notna(self.data.index)]
                self.data = self.data.sort_index()
                x = self.data.index._mpl_repr()
            else:
                self._need_to_set_index = True
                x = list(range(len(index)))
        else:
            x = list(range(len(index)))

        return x

    @classmethod
    @register_pandas_matplotlib_converters
    def _plot(
        cls, ax: Axes, x, y: np.ndarray, style=None, is_errorbar: bool = False, **kwds
    ):
        mask = isna(y)
        if mask.any():
            y = np.ma.array(y)
            y = np.ma.masked_where(mask, y)

        if isinstance(x, ABCIndex):
            x = x._mpl_repr()

        if is_errorbar:
            if "xerr" in kwds:
                kwds["xerr"] = np.array(kwds.get("xerr"))
            if "yerr" in kwds:
                kwds["yerr"] = np.array(kwds.get("yerr"))
            return ax.errorbar(x, y, **kwds)
        else:
            # prevent style kwarg from going to errorbar, where it is unsupported
            args = (x, y, style) if style is not None else (x, y)
            return ax.plot(*args, **kwds)

    def _get_custom_index_name(self):
        """Specify whether xlabel/ylabel should be used to override index name"""
        return self.xlabel

    @final
    def _get_index_name(self) -> str | None:
        if isinstance(self.data.index, ABCMultiIndex):
            name = self.data.index.names
            if com.any_not_none(*name):
                name = ",".join([pprint_thing(x) for x in name])
            else:
                name = None
        else:
            name = self.data.index.name
            if name is not None:
                name = pprint_thing(name)

        # GH 45145, override the default axis label if one is provided.
        index_name = self._get_custom_index_name()
        if index_name is not None:
            name = pprint_thing(index_name)

        return name

    @final
    @classmethod
    def _get_ax_layer(cls, ax, primary: bool = True):
        """get left (primary) or right (secondary) axes"""
        if primary:
            return getattr(ax, "left_ax", ax)
        else:
            return getattr(ax, "right_ax", ax)

    @final
    def _col_idx_to_axis_idx(self, col_idx: int) -> int:
        """Return the index of the axis where the column at col_idx should be plotted"""
        if isinstance(self.subplots, list):
            # Subplots is a list: some columns will be grouped together in the same ax
            return next(
                group_idx
                for (group_idx, group) in enumerate(self.subplots)
                if col_idx in group
            )
        else:
            # subplots is True: one ax per column
            return col_idx

    @final
    def _get_ax(self, i: int):
        # get the twinx ax if appropriate
        if self.subplots:
            i = self._col_idx_to_axis_idx(i)
            ax = self.axes[i]
            ax = self._maybe_right_yaxis(ax, i)
            self.axes[i] = ax
        else:
            ax = self.axes[0]
            ax = self._maybe_right_yaxis(ax, i)

        ax.get_yaxis().set_visible(True)
        return ax

    @final
    @classmethod
    def get_default_ax(cls, ax) -> None:
        import matplotlib.pyplot as plt

        if ax is None and len(plt.get_fignums()) > 0:
            with plt.rc_context():
                ax = plt.gca()
            ax = cls._get_ax_layer(ax)

    @final
    def on_right(self, i: int):
        if isinstance(self.secondary_y, bool):
            return self.secondary_y

        if isinstance(self.secondary_y, (tuple, list, np.ndarray, ABCIndex)):
            return self.data.columns[i] in self.secondary_y

    @final
    def _apply_style_colors(self, colors, kwds, col_num, label: str):
        """
        Manage style and color based on column number and its label.
        Returns tuple of appropriate style and kwds which "color" may be added.
        """
        style = None
        if self.style is not None:
            if isinstance(self.style, list):
                try:
                    style = self.style[col_num]
                except IndexError:
                    pass
            elif isinstance(self.style, dict):
                style = self.style.get(label, style)
            else:
                style = self.style

        has_color = "color" in kwds or self.colormap is not None
        nocolor_style = style is None or not _color_in_style(style)
        if (has_color or self.subplots) and nocolor_style:
            if isinstance(colors, dict):
                kwds["color"] = colors[label]
            else:
                kwds["color"] = colors[col_num % len(colors)]
        return style, kwds

    def _get_colors(
        self,
        num_colors: int | None = None,
        color_kwds: str = "color",
    ):
        if num_colors is None:
            num_colors = self.nseries

        return get_standard_colors(
            num_colors=num_colors,
            colormap=self.colormap,
            color=self.kwds.get(color_kwds),
        )

    @final
    def _parse_errorbars(self, label, err):
        """
        Look for error keyword arguments and return the actual errorbar data
        or return the error DataFrame/dict

        Error bars can be specified in several ways:
            Series: the user provides a pandas.Series object of the same
                    length as the data
            ndarray: provides a np.ndarray of the same length as the data
            DataFrame/dict: error values are paired with keys matching the
                    key in the plotted DataFrame
            str: the name of the column within the plotted DataFrame

        Asymmetrical error bars are also supported, however raw error values
        must be provided in this case. For a ``N`` length :class:`Series`, a
        ``2xN`` array should be provided indicating lower and upper (or left
        and right) errors. For a ``MxN`` :class:`DataFrame`, asymmetrical errors
        should be in a ``Mx2xN`` array.
        """
        if err is None:
            return None

        def match_labels(data, e):
            e = e.reindex(data.index)
            return e

        # key-matched DataFrame
        if isinstance(err, ABCDataFrame):
            err = match_labels(self.data, err)
        # key-matched dict
        elif isinstance(err, dict):
            pass

        # Series of error values
        elif isinstance(err, ABCSeries):
            # broadcast error series across data
            err = match_labels(self.data, err)
            err = np.atleast_2d(err)
            err = np.tile(err, (self.nseries, 1))

        # errors are a column in the dataframe
        elif isinstance(err, str):
            evalues = self.data[err].values
            self.data = self.data[self.data.columns.drop(err)]
            err = np.atleast_2d(evalues)
            err = np.tile(err, (self.nseries, 1))

        elif is_list_like(err):
            if is_iterator(err):
                err = np.atleast_2d(list(err))
            else:
                # raw error values
                err = np.atleast_2d(err)

            err_shape = err.shape

            # asymmetrical error bars
            if isinstance(self.data, ABCSeries) and err_shape[0] == 2:
                err = np.expand_dims(err, 0)
                err_shape = err.shape
                if err_shape[2] != len(self.data):
                    raise ValueError(
                        "Asymmetrical error bars should be provided "
                        f"with the shape (2, {len(self.data)})"
                    )
            elif isinstance(self.data, ABCDataFrame) and err.ndim == 3:
                if (
                    (err_shape[0] != self.nseries)
                    or (err_shape[1] != 2)
                    or (err_shape[2] != len(self.data))
                ):
                    raise ValueError(
                        "Asymmetrical error bars should be provided "
                        f"with the shape ({self.nseries}, 2, {len(self.data)})"
                    )

            # broadcast errors to each data series
            if len(err) == 1:
                err = np.tile(err, (self.nseries, 1))

        elif is_number(err):
            err = np.tile([err], (self.nseries, len(self.data)))

        else:
            msg = f"No valid {label} detected"
            raise ValueError(msg)

        return err

    @final
    def _get_errorbars(
        self, label=None, index=None, xerr: bool = True, yerr: bool = True
    ):
        errors = {}

        for kw, flag in zip(["xerr", "yerr"], [xerr, yerr]):
            if flag:
                err = self.errors[kw]
                # user provided label-matched dataframe of errors
                if isinstance(err, (ABCDataFrame, dict)):
                    if label is not None and label in err.keys():
                        err = err[label]
                    else:
                        err = None
                elif index is not None and err is not None:
                    err = err[index]

                if err is not None:
                    errors[kw] = err
        return errors

    @final
    def _get_subplots(self, fig: Figure):
        from matplotlib.axes import Subplot

        return [
            ax
            for ax in fig.get_axes()
            if (isinstance(ax, Subplot) and ax.get_subplotspec() is not None)
        ]

    @final
    def _get_axes_layout(self, fig: Figure) -> tuple[int, int]:
        axes = self._get_subplots(fig)
        x_set = set()
        y_set = set()
        for ax in axes:
            # check axes coordinates to estimate layout
            points = ax.get_position().get_points()
            x_set.add(points[0][0])
            y_set.add(points[0][1])
        return (len(y_set), len(x_set))


class PlanePlot(MPLPlot, ABC):
    """
    Abstract class for plotting on plane, currently scatter and hexbin.
    """

    _layout_type = "single"

    def __init__(self, data, x, y, **kwargs) -> None:
        MPLPlot.__init__(self, data, **kwargs)
        if x is None or y is None:
            raise ValueError(self._kind + " requires an x and y column")
        if is_integer(x) and not self.data.columns._holds_integer():
            x = self.data.columns[x]
        if is_integer(y) and not self.data.columns._holds_integer():
            y = self.data.columns[y]

        # Scatter plot allows to plot objects data
        if self._kind == "hexbin":
            if len(self.data[x]._get_numeric_data()) == 0:
                raise ValueError(self._kind + " requires x column to be numeric")
            if len(self.data[y]._get_numeric_data()) == 0:
                raise ValueError(self._kind + " requires y column to be numeric")

        self.x = x
        self.y = y

    @final
    @property
    def nseries(self) -> int:
        return 1

    @final
    def _post_plot_logic(self, ax: Axes, data) -> None:
        x, y = self.x, self.y
        xlabel = self.xlabel if self.xlabel is not None else pprint_thing(x)
        ylabel = self.ylabel if self.ylabel is not None else pprint_thing(y)
        ax.set_xlabel(xlabel)
        ax.set_ylabel(ylabel)

    @final
    def _plot_colorbar(self, ax: Axes, *, fig: Figure, **kwds):
        # Addresses issues #10611 and #10678:
        # When plotting scatterplots and hexbinplots in IPython
        # inline backend the colorbar axis height tends not to
        # exactly match the parent axis height.
        # The difference is due to small fractional differences
        # in floating points with similar representation.
        # To deal with this, this method forces the colorbar
        # height to take the height of the parent axes.
        # For a more detailed description of the issue
        # see the following link:
        # https://github.com/ipython/ipython/issues/11215

        # GH33389, if ax is used multiple times, we should always
        # use the last one which contains the latest information
        # about the ax
        img = ax.collections[-1]
        return fig.colorbar(img, ax=ax, **kwds)


class ScatterPlot(PlanePlot):
    @property
    def _kind(self) -> Literal["scatter"]:
        return "scatter"

    def __init__(self, data, x, y, s=None, c=None, **kwargs) -> None:
        if s is None:
            # hide the matplotlib default for size, in case we want to change
            # the handling of this argument later
            s = 20
        elif is_hashable(s) and s in data.columns:
            s = data[s]
        super().__init__(data, x, y, s=s, **kwargs)
        if is_integer(c) and not self.data.columns._holds_integer():
            c = self.data.columns[c]
        self.c = c

    def _make_plot(self, fig: Figure):
        x, y, c, data = self.x, self.y, self.c, self.data
        ax = self.axes[0]

        c_is_column = is_hashable(c) and c in self.data.columns

        color_by_categorical = c_is_column and isinstance(
            self.data[c].dtype, CategoricalDtype
        )

        color = self.kwds.pop("color", None)
        if c is not None and color is not None:
            raise TypeError("Specify exactly one of `c` and `color`")
        if c is None and color is None:
            c_values = self.plt.rcParams["patch.facecolor"]
        elif color is not None:
            c_values = color
        elif color_by_categorical:
            c_values = self.data[c].cat.codes
        elif c_is_column:
            c_values = self.data[c].values
        else:
            c_values = c

        if self.colormap is not None:
            cmap = mpl.colormaps.get_cmap(self.colormap)
        # cmap is only used if c_values are integers, otherwise UserWarning.
        # GH-53908: additionally call isinstance() because is_integer_dtype
        # returns True for "b" (meaning "blue" and not int8 in this context)
        elif not isinstance(c_values, str) and is_integer_dtype(c_values):
            # pandas uses colormap, matplotlib uses cmap.
            cmap = mpl.colormaps["Greys"]
        else:
            cmap = None

        if color_by_categorical:
            from matplotlib import colors

            n_cats = len(self.data[c].cat.categories)
            cmap = colors.ListedColormap([cmap(i) for i in range(cmap.N)])
            bounds = np.linspace(0, n_cats, n_cats + 1)
            norm = colors.BoundaryNorm(bounds, cmap.N)
        else:
            norm = self.kwds.pop("norm", None)
        # plot colorbar if
        # 1. colormap is assigned, and
        # 2.`c` is a column containing only numeric values
        plot_colorbar = self.colormap or c_is_column
        cb = self.kwds.pop("colorbar", is_numeric_dtype(c_values) and plot_colorbar)

        if self.legend and hasattr(self, "label"):
            label = self.label
        else:
            label = None
        scatter = ax.scatter(
            data[x].values,
            data[y].values,
            c=c_values,
            label=label,
            cmap=cmap,
            norm=norm,
            **self.kwds,
        )
        if cb:
            cbar_label = c if c_is_column else ""
            cbar = self._plot_colorbar(ax, fig=fig, label=cbar_label)
            if color_by_categorical:
                cbar.set_ticks(np.linspace(0.5, n_cats - 0.5, n_cats))
                cbar.ax.set_yticklabels(self.data[c].cat.categories)

        if label is not None:
            self._append_legend_handles_labels(scatter, label)
        else:
            self.legend = False

        errors_x = self._get_errorbars(label=x, index=0, yerr=False)
        errors_y = self._get_errorbars(label=y, index=0, xerr=False)
        if len(errors_x) > 0 or len(errors_y) > 0:
            err_kwds = dict(errors_x, **errors_y)
            err_kwds["ecolor"] = scatter.get_facecolor()[0]
            ax.errorbar(data[x].values, data[y].values, linestyle="none", **err_kwds)


class HexBinPlot(PlanePlot):
    @property
    def _kind(self) -> Literal["hexbin"]:
        return "hexbin"

    def __init__(self, data, x, y, C=None, **kwargs) -> None:
        super().__init__(data, x, y, **kwargs)
        if is_integer(C) and not self.data.columns._holds_integer():
            C = self.data.columns[C]
        self.C = C

    def _make_plot(self, fig: Figure) -> None:
        x, y, data, C = self.x, self.y, self.data, self.C
        ax = self.axes[0]
        # pandas uses colormap, matplotlib uses cmap.
        cmap = self.colormap or "BuGn"
        cmap = mpl.colormaps.get_cmap(cmap)
        cb = self.kwds.pop("colorbar", True)

        if C is None:
            c_values = None
        else:
            c_values = data[C].values

        ax.hexbin(data[x].values, data[y].values, C=c_values, cmap=cmap, **self.kwds)
        if cb:
            self._plot_colorbar(ax, fig=fig)

    def _make_legend(self) -> None:
        pass


class LinePlot(MPLPlot):
    _default_rot = 0

    @property
    def orientation(self) -> PlottingOrientation:
        return "vertical"

    @property
    def _kind(self) -> Literal["line", "area", "hist", "kde", "box"]:
        return "line"

    def __init__(self, data, **kwargs) -> None:
        from pandas.plotting import plot_params

        MPLPlot.__init__(self, data, **kwargs)
        if self.stacked:
            self.data = self.data.fillna(value=0)
        self.x_compat = plot_params["x_compat"]
        if "x_compat" in self.kwds:
            self.x_compat = bool(self.kwds.pop("x_compat"))

    @final
    def _is_ts_plot(self) -> bool:
        # this is slightly deceptive
        return not self.x_compat and self.use_index and self._use_dynamic_x()

    @final
    def _use_dynamic_x(self):
        return use_dynamic_x(self._get_ax(0), self.data)

    def _make_plot(self, fig: Figure) -> None:
        if self._is_ts_plot():
            data = maybe_convert_index(self._get_ax(0), self.data)

            x = data.index  # dummy, not used
            plotf = self._ts_plot
            it = self._iter_data(data=data, keep_index=True)
        else:
            x = self._get_xticks(convert_period=True)
            # error: Incompatible types in assignment (expression has type
            # "Callable[[Any, Any, Any, Any, Any, Any, KwArg(Any)], Any]", variable has
            # type "Callable[[Any, Any, Any, Any, KwArg(Any)], Any]")
            plotf = self._plot  # type: ignore[assignment]
            it = self._iter_data()

        stacking_id = self._get_stacking_id()
        is_errorbar = com.any_not_none(*self.errors.values())

        colors = self._get_colors()
        for i, (label, y) in enumerate(it):
            ax = self._get_ax(i)
            kwds = self.kwds.copy()
            style, kwds = self._apply_style_colors(colors, kwds, i, label)

            errors = self._get_errorbars(label=label, index=i)
            kwds = dict(kwds, **errors)

            label = pprint_thing(label)  # .encode('utf-8')
            label = self._mark_right_label(label, index=i)
            kwds["label"] = label

            newlines = plotf(
                ax,
                x,
                y,
                style=style,
                column_num=i,
                stacking_id=stacking_id,
                is_errorbar=is_errorbar,
                **kwds,
            )
            self._append_legend_handles_labels(newlines[0], label)

            if self._is_ts_plot():
                # reset of xlim should be used for ts data
                # TODO: GH28021, should find a way to change view limit on xaxis
                lines = get_all_lines(ax)
                left, right = get_xlim(lines)
                ax.set_xlim(left, right)

    # error: Signature of "_plot" incompatible with supertype "MPLPlot"
    @classmethod
    def _plot(  # type: ignore[override]
        cls, ax: Axes, x, y, style=None, column_num=None, stacking_id=None, **kwds
    ):
        # column_num is used to get the target column from plotf in line and
        # area plots
        if column_num == 0:
            cls._initialize_stacker(ax, stacking_id, len(y))
        y_values = cls._get_stacked_values(ax, stacking_id, y, kwds["label"])
        lines = MPLPlot._plot(ax, x, y_values, style=style, **kwds)
        cls._update_stacker(ax, stacking_id, y)
        return lines

    @final
    def _ts_plot(self, ax: Axes, x, data, style=None, **kwds):
        # accept x to be consistent with normal plot func,
        # x is not passed to tsplot as it uses data.index as x coordinate
        # column_num must be in kwds for stacking purpose
        freq, data = maybe_resample(data, ax, kwds)

        # Set ax with freq info
        decorate_axes(ax, freq, kwds)
        # digging deeper
        if hasattr(ax, "left_ax"):
            decorate_axes(ax.left_ax, freq, kwds)
        if hasattr(ax, "right_ax"):
            decorate_axes(ax.right_ax, freq, kwds)
        ax._plot_data.append((data, self._kind, kwds))

        lines = self._plot(ax, data.index, data.values, style=style, **kwds)
        # set date formatter, locators and rescale limits
        format_dateaxis(ax, ax.freq, data.index)
        return lines

    @final
    def _get_stacking_id(self):
        if self.stacked:
            return id(self.data)
        else:
            return None

    @final
    @classmethod
    def _initialize_stacker(cls, ax: Axes, stacking_id, n: int) -> None:
        if stacking_id is None:
            return
        if not hasattr(ax, "_stacker_pos_prior"):
            ax._stacker_pos_prior = {}
        if not hasattr(ax, "_stacker_neg_prior"):
            ax._stacker_neg_prior = {}
        ax._stacker_pos_prior[stacking_id] = np.zeros(n)
        ax._stacker_neg_prior[stacking_id] = np.zeros(n)

    @final
    @classmethod
    def _get_stacked_values(cls, ax: Axes, stacking_id, values, label):
        if stacking_id is None:
            return values
        if not hasattr(ax, "_stacker_pos_prior"):
            # stacker may not be initialized for subplots
            cls._initialize_stacker(ax, stacking_id, len(values))

        if (values >= 0).all():
            return ax._stacker_pos_prior[stacking_id] + values
        elif (values <= 0).all():
            return ax._stacker_neg_prior[stacking_id] + values

        raise ValueError(
            "When stacked is True, each column must be either "
            "all positive or all negative. "
            f"Column '{label}' contains both positive and negative values"
        )

    @final
    @classmethod
    def _update_stacker(cls, ax: Axes, stacking_id, values) -> None:
        if stacking_id is None:
            return
        if (values >= 0).all():
            ax._stacker_pos_prior[stacking_id] += values
        elif (values <= 0).all():
            ax._stacker_neg_prior[stacking_id] += values

    def _post_plot_logic(self, ax: Axes, data) -> None:
        from matplotlib.ticker import FixedLocator

        def get_label(i):
            if is_float(i) and i.is_integer():
                i = int(i)
            try:
                return pprint_thing(data.index[i])
            except Exception:
                return ""

        if self._need_to_set_index:
            xticks = ax.get_xticks()
            xticklabels = [get_label(x) for x in xticks]
            ax.xaxis.set_major_locator(FixedLocator(xticks))
            ax.set_xticklabels(xticklabels)

        # If the index is an irregular time series, then by default
        # we rotate the tick labels. The exception is if there are
        # subplots which don't share their x-axes, in which we case
        # we don't rotate the ticklabels as by default the subplots
        # would be too close together.
        condition = (
            not self._use_dynamic_x()
            and (data.index._is_all_dates and self.use_index)
            and (not self.subplots or (self.subplots and self.sharex))
        )

        index_name = self._get_index_name()

        if condition:
            # irregular TS rotated 30 deg. by default
            # probably a better place to check / set this.
            if not self._rot_set:
                self.rot = 30
            format_date_labels(ax, rot=self.rot)

        if index_name is not None and self.use_index:
            ax.set_xlabel(index_name)


class AreaPlot(LinePlot):
    @property
    def _kind(self) -> Literal["area"]:
        return "area"

    def __init__(self, data, **kwargs) -> None:
        kwargs.setdefault("stacked", True)
        with warnings.catch_warnings():
            warnings.filterwarnings(
                "ignore",
                "Downcasting object dtype arrays",
                category=FutureWarning,
            )
            data = data.fillna(value=0)
        LinePlot.__init__(self, data, **kwargs)

        if not self.stacked:
            # use smaller alpha to distinguish overlap
            self.kwds.setdefault("alpha", 0.5)

        if self.logy or self.loglog:
            raise ValueError("Log-y scales are not supported in area plot")

    # error: Signature of "_plot" incompatible with supertype "MPLPlot"
    @classmethod
    def _plot(  # type: ignore[override]
        cls,
        ax: Axes,
        x,
        y,
        style=None,
        column_num=None,
        stacking_id=None,
        is_errorbar: bool = False,
        **kwds,
    ):
        if column_num == 0:
            cls._initialize_stacker(ax, stacking_id, len(y))
        y_values = cls._get_stacked_values(ax, stacking_id, y, kwds["label"])

        # need to remove label, because subplots uses mpl legend as it is
        line_kwds = kwds.copy()
        line_kwds.pop("label")
        lines = MPLPlot._plot(ax, x, y_values, style=style, **line_kwds)

        # get data from the line to get coordinates for fill_between
        xdata, y_values = lines[0].get_data(orig=False)

        # unable to use ``_get_stacked_values`` here to get starting point
        if stacking_id is None:
            start = np.zeros(len(y))
        elif (y >= 0).all():
            start = ax._stacker_pos_prior[stacking_id]
        elif (y <= 0).all():
            start = ax._stacker_neg_prior[stacking_id]
        else:
            start = np.zeros(len(y))

        if "color" not in kwds:
            kwds["color"] = lines[0].get_color()

        rect = ax.fill_between(xdata, start, y_values, **kwds)
        cls._update_stacker(ax, stacking_id, y)

        # LinePlot expects list of artists
        res = [rect]
        return res

    def _post_plot_logic(self, ax: Axes, data) -> None:
        LinePlot._post_plot_logic(self, ax, data)

        is_shared_y = len(list(ax.get_shared_y_axes())) > 0
        # do not override the default axis behaviour in case of shared y axes
        if self.ylim is None and not is_shared_y:
            if (data >= 0).all().all():
                ax.set_ylim(0, None)
            elif (data <= 0).all().all():
                ax.set_ylim(None, 0)


class BarPlot(MPLPlot):
    @property
    def _kind(self) -> Literal["bar", "barh"]:
        return "bar"

    _default_rot = 90

    @property
    def orientation(self) -> PlottingOrientation:
        return "vertical"

    def __init__(self, data, **kwargs) -> None:
        # we have to treat a series differently than a
        # 1-column DataFrame w.r.t. color handling
        self._is_series = isinstance(data, ABCSeries)
        self.bar_width = kwargs.pop("width", 0.5)
        pos = kwargs.pop("position", 0.5)
        kwargs.setdefault("align", "center")
        self.tick_pos = np.arange(len(data))

        bottom = kwargs.pop("bottom", 0)
        left = kwargs.pop("left", 0)
        if is_list_like(bottom):
            bottom = np.array(bottom)
        if is_list_like(left):
            left = np.array(left)
        self.bottom = bottom
        self.left = left

        self.log = kwargs.pop("log", False)
        MPLPlot.__init__(self, data, **kwargs)

        if self.stacked or self.subplots:
            self.tickoffset = self.bar_width * pos
            if kwargs["align"] == "edge":
                self.lim_offset = self.bar_width / 2
            else:
                self.lim_offset = 0
        elif kwargs["align"] == "edge":
            w = self.bar_width / self.nseries
            self.tickoffset = self.bar_width * (pos - 0.5) + w * 0.5
            self.lim_offset = w * 0.5
        else:
            self.tickoffset = self.bar_width * pos
            self.lim_offset = 0

        self.ax_pos = self.tick_pos - self.tickoffset

    # error: Signature of "_plot" incompatible with supertype "MPLPlot"
    @classmethod
    def _plot(  # type: ignore[override]
        cls,
        ax: Axes,
        x,
        y,
        w,
        start: int | npt.NDArray[np.intp] = 0,
        log: bool = False,
        **kwds,
    ):
        return ax.bar(x, y, w, bottom=start, log=log, **kwds)

    @property
    def _start_base(self):
        return self.bottom

    def _make_plot(self, fig: Figure) -> None:
        colors = self._get_colors()
        ncolors = len(colors)

        pos_prior = neg_prior = np.zeros(len(self.data))
        K = self.nseries

        for i, (label, y) in enumerate(self._iter_data(fillna=0)):
            ax = self._get_ax(i)
            kwds = self.kwds.copy()
            if self._is_series:
                kwds["color"] = colors
            elif isinstance(colors, dict):
                kwds["color"] = colors[label]
            else:
                kwds["color"] = colors[i % ncolors]

            errors = self._get_errorbars(label=label, index=i)
            kwds = dict(kwds, **errors)

            label = pprint_thing(label)
            label = self._mark_right_label(label, index=i)

            if (("yerr" in kwds) or ("xerr" in kwds)) and (kwds.get("ecolor") is None):
                kwds["ecolor"] = mpl.rcParams["xtick.color"]

            start = 0
            if self.log and (y >= 1).all():
                start = 1
            start = start + self._start_base

            if self.subplots:
                w = self.bar_width / 2
                rect = self._plot(
                    ax,
                    self.ax_pos + w,
                    y,
                    self.bar_width,
                    start=start,
                    label=label,
                    log=self.log,
                    **kwds,
                )
                ax.set_title(label)
            elif self.stacked:
                mask = y > 0
                start = np.where(mask, pos_prior, neg_prior) + self._start_base
                w = self.bar_width / 2
                rect = self._plot(
                    ax,
                    self.ax_pos + w,
                    y,
                    self.bar_width,
                    start=start,
                    label=label,
                    log=self.log,
                    **kwds,
                )
                pos_prior = pos_prior + np.where(mask, y, 0)
                neg_prior = neg_prior + np.where(mask, 0, y)
            else:
                w = self.bar_width / K
                rect = self._plot(
                    ax,
                    self.ax_pos + (i + 0.5) * w,
                    y,
                    w,
                    start=start,
                    label=label,
                    log=self.log,
                    **kwds,
                )
            self._append_legend_handles_labels(rect, label)

    def _post_plot_logic(self, ax: Axes, data) -> None:
        if self.use_index:
            str_index = [pprint_thing(key) for key in data.index]
        else:
            str_index = [pprint_thing(key) for key in range(data.shape[0])]

        s_edge = self.ax_pos[0] - 0.25 + self.lim_offset
        e_edge = self.ax_pos[-1] + 0.25 + self.bar_width + self.lim_offset

        self._decorate_ticks(ax, self._get_index_name(), str_index, s_edge, e_edge)

    def _decorate_ticks(self, ax: Axes, name, ticklabels, start_edge, end_edge) -> None:
        ax.set_xlim((start_edge, end_edge))

        if self.xticks is not None:
            ax.set_xticks(np.array(self.xticks))
        else:
            ax.set_xticks(self.tick_pos)
            ax.set_xticklabels(ticklabels)

        if name is not None and self.use_index:
            ax.set_xlabel(name)


class BarhPlot(BarPlot):
    @property
    def _kind(self) -> Literal["barh"]:
        return "barh"

    _default_rot = 0

    @property
    def orientation(self) -> Literal["horizontal"]:
        return "horizontal"

    @property
    def _start_base(self):
        return self.left

    # error: Signature of "_plot" incompatible with supertype "MPLPlot"
    @classmethod
    def _plot(  # type: ignore[override]
        cls,
        ax: Axes,
        x,
        y,
        w,
        start: int | npt.NDArray[np.intp] = 0,
        log: bool = False,
        **kwds,
    ):
        return ax.barh(x, y, w, left=start, log=log, **kwds)

    def _get_custom_index_name(self):
        return self.ylabel

    def _decorate_ticks(self, ax: Axes, name, ticklabels, start_edge, end_edge) -> None:
        # horizontal bars
        ax.set_ylim((start_edge, end_edge))
        ax.set_yticks(self.tick_pos)
        ax.set_yticklabels(ticklabels)
        if name is not None and self.use_index:
            ax.set_ylabel(name)
        ax.set_xlabel(self.xlabel)


class PiePlot(MPLPlot):
    @property
    def _kind(self) -> Literal["pie"]:
        return "pie"

    _layout_type = "horizontal"

    def __init__(self, data, kind=None, **kwargs) -> None:
        data = data.fillna(value=0)
        if (data < 0).any().any():
            raise ValueError(f"{self._kind} plot doesn't allow negative values")
        MPLPlot.__init__(self, data, kind=kind, **kwargs)
        self.grid = False
        self.logy = False
        self.logx = False
        self.loglog = False

    def _validate_color_args(self) -> None:
        pass

    def _make_plot(self, fig: Figure) -> None:
        colors = self._get_colors(num_colors=len(self.data), color_kwds="colors")
        self.kwds.setdefault("colors", colors)

        for i, (label, y) in enumerate(self._iter_data()):
            ax = self._get_ax(i)
            if label is not None:
                label = pprint_thing(label)
                ax.set_ylabel(label)

            kwds = self.kwds.copy()

            def blank_labeler(label, value):
                if value == 0:
                    return ""
                else:
                    return label

            idx = [pprint_thing(v) for v in self.data.index]
            labels = kwds.pop("labels", idx)
            # labels is used for each wedge's labels
            # Blank out labels for values of 0 so they don't overlap
            # with nonzero wedges
            if labels is not None:
                blabels = [blank_labeler(left, value) for left, value in zip(labels, y)]
            else:
                blabels = None
            results = ax.pie(y, labels=blabels, **kwds)

            if kwds.get("autopct", None) is not None:
                patches, texts, autotexts = results
            else:
                patches, texts = results
                autotexts = []

            if self.fontsize is not None:
                for t in texts + autotexts:
                    t.set_fontsize(self.fontsize)

            # leglabels is used for legend labels
            leglabels = labels if labels is not None else idx
            for _patch, _leglabel in zip(patches, leglabels):
                self._append_legend_handles_labels(_patch, _leglabel)

    def _post_plot_logic(self, ax: Axes, data) -> None:
        pass<|MERGE_RESOLUTION|>--- conflicted
+++ resolved
@@ -267,7 +267,6 @@
         self._validate_color_args()
 
     @final
-<<<<<<< HEAD
     def _validate_sharex(self, sharex: bool | None, ax, by) -> bool:
         if sharex is None:
             # if by is defined, subplots are used and sharex should be False
@@ -281,8 +280,7 @@
             raise TypeError("sharex must be a bool or None")
         return bool(sharex)
 
-=======
->>>>>>> 6d662b8e
+    @final
     def _validate_subplots_kwarg(
         self, subplots: bool | Sequence[Sequence[str]]
     ) -> bool | list[tuple[int, ...]]:
@@ -472,14 +470,7 @@
             self._post_plot_logic_common(ax, self.data)
             self._post_plot_logic(ax, self.data)
 
-<<<<<<< HEAD
-=======
-    @abstractmethod
-    def _args_adjust(self) -> None:
-        pass
-
-    @final
->>>>>>> 6d662b8e
+    @final
     def _has_plotted_object(self, ax: Axes) -> bool:
         """check whether ax has data"""
         return len(ax.lines) != 0 or len(ax.artists) != 0 or len(ax.containers) != 0
