import re
from typing import Optional  # noqa
import warnings

import numpy as np

from pandas._config import get_option

from pandas.errors import AbstractMethodError
from pandas.util._decorators import cache_readonly

from pandas.core.dtypes.common import (
    is_hashable,
    is_integer,
    is_iterator,
    is_list_like,
    is_number,
)
from pandas.core.dtypes.generic import (
    ABCDataFrame,
    ABCIndexClass,
    ABCMultiIndex,
    ABCPeriodIndex,
    ABCSeries,
)
from pandas.core.dtypes.missing import isna, notna

import pandas.core.common as com

from pandas.io.formats.printing import pprint_thing
from pandas.plotting._matplotlib import converter
from pandas.plotting._matplotlib.compat import _mpl_ge_3_0_0
from pandas.plotting._matplotlib.style import _get_standard_colors
from pandas.plotting._matplotlib.tools import (
    _flatten,
    _handle_shared_axes,
    _subplots,
    format_date_labels,
    table,
)

if get_option("plotting.matplotlib.register_converters"):
    converter.register(explicit=False)


class MPLPlot:
    """
    Base class for assembling a pandas plot using matplotlib

    Parameters
    ----------
    data :

    """

    @property
    def _kind(self):
        """Specify kind str. Must be overridden in child class"""
        raise NotImplementedError

    _layout_type = "vertical"
    _default_rot = 0
    orientation = None  # type: Optional[str]
    _pop_attributes = [
        "label",
        "style",
        "logy",
        "logx",
        "loglog",
        "mark_right",
        "stacked",
    ]
    _attr_defaults = {
        "logy": False,
        "logx": False,
        "loglog": False,
        "mark_right": True,
        "stacked": False,
    }

    def __init__(
        self,
        data,
        kind=None,
        by=None,
        subplots=False,
        sharex=None,
        sharey=False,
        use_index=True,
        figsize=None,
        grid=None,
        legend=True,
        rot=None,
        ax=None,
        fig=None,
        title=None,
        xlim=None,
        ylim=None,
        xticks=None,
        yticks=None,
        sort_columns=False,
        fontsize=None,
        secondary_y=False,
        colormap=None,
        table=False,
        layout=None,
        include_bool=False,
        **kwds
    ):

        import matplotlib.pyplot as plt

        converter._WARN = False  # no warning for pandas plots
        self.data = data
        self.by = by

        self.kind = kind

        self.sort_columns = sort_columns

        self.subplots = subplots

        if sharex is None:
            if ax is None:
                self.sharex = True
            else:
                # if we get an axis, the users should do the visibility
                # setting...
                self.sharex = False
        else:
            self.sharex = sharex

        self.sharey = sharey
        self.figsize = figsize
        self.layout = layout

        self.xticks = xticks
        self.yticks = yticks
        self.xlim = xlim
        self.ylim = ylim
        self.title = title
        self.use_index = use_index

        self.fontsize = fontsize

        if rot is not None:
            self.rot = rot
            # need to know for format_date_labels since it's rotated to 30 by
            # default
            self._rot_set = True
        else:
            self._rot_set = False
            self.rot = self._default_rot

        if grid is None:
            grid = False if secondary_y else plt.rcParams["axes.grid"]

        self.grid = grid
        self.legend = legend
        self.legend_handles = []
        self.legend_labels = []

        for attr in self._pop_attributes:
            value = kwds.pop(attr, self._attr_defaults.get(attr, None))
            setattr(self, attr, value)

        self.ax = ax
        self.fig = fig
        self.axes = None

        # parse errorbar input if given
        xerr = kwds.pop("xerr", None)
        yerr = kwds.pop("yerr", None)
        self.errors = {
            kw: self._parse_errorbars(kw, err)
            for kw, err in zip(["xerr", "yerr"], [xerr, yerr])
        }

        if not isinstance(secondary_y, (bool, tuple, list, np.ndarray, ABCIndexClass)):
            secondary_y = [secondary_y]
        self.secondary_y = secondary_y

        # ugly TypeError if user passes matplotlib's `cmap` name.
        # Probably better to accept either.
        if "cmap" in kwds and colormap:
            raise TypeError("Only specify one of `cmap` and `colormap`.")
        elif "cmap" in kwds:
            self.colormap = kwds.pop("cmap")
        else:
            self.colormap = colormap

        self.table = table
        self.include_bool = include_bool

        self.kwds = kwds

        self._validate_color_args()

    def _validate_color_args(self):
        if "color" not in self.kwds and "colors" in self.kwds:
            warnings.warn(
                (
                    "'colors' is being deprecated. Please use 'color'"
                    "instead of 'colors'"
                )
            )
            colors = self.kwds.pop("colors")
            self.kwds["color"] = colors

        if (
            "color" in self.kwds
            and self.nseries == 1
            and not is_list_like(self.kwds["color"])
        ):
            # support series.plot(color='green')
            self.kwds["color"] = [self.kwds["color"]]

        if (
            "color" in self.kwds
            and isinstance(self.kwds["color"], tuple)
            and self.nseries == 1
            and len(self.kwds["color"]) in (3, 4)
        ):
            # support RGB and RGBA tuples in series plot
            self.kwds["color"] = [self.kwds["color"]]

        if (
            "color" in self.kwds or "colors" in self.kwds
        ) and self.colormap is not None:
            warnings.warn(
                "'color' and 'colormap' cannot be used " "simultaneously. Using 'color'"
            )

        if "color" in self.kwds and self.style is not None:
            if is_list_like(self.style):
                styles = self.style
            else:
                styles = [self.style]
            # need only a single match
            for s in styles:
                if re.match("^[a-z]+?", s) is not None:
                    raise ValueError(
                        "Cannot pass 'style' string with a color "
                        "symbol and 'color' keyword argument. Please"
                        " use one or the other or pass 'style' "
                        "without a color symbol"
                    )

    def _iter_data(self, data=None, keep_index=False, fillna=None):
        if data is None:
            data = self.data
        if fillna is not None:
            data = data.fillna(fillna)

        # TODO: unused?
        # if self.sort_columns:
        #     columns = com.try_sort(data.columns)
        # else:
        #     columns = data.columns

        for col, values in data.items():
            if keep_index is True:
                yield col, values
            else:
                yield col, values.values

    @property
    def nseries(self):
        if self.data.ndim == 1:
            return 1
        else:
            return self.data.shape[1]

    def draw(self):
        self.plt.draw_if_interactive()

    def generate(self):
        self._args_adjust()
        self._compute_plot_data()
        self._setup_subplots()
        self._make_plot()
        self._add_table()
        self._make_legend()
        self._adorn_subplots()

        for ax in self.axes:
            self._post_plot_logic_common(ax, self.data)
            self._post_plot_logic(ax, self.data)

    def _args_adjust(self):
        pass

    def _has_plotted_object(self, ax):
        """check whether ax has data"""
        return len(ax.lines) != 0 or len(ax.artists) != 0 or len(ax.containers) != 0

    def _maybe_right_yaxis(self, ax, axes_num):
        if not self.on_right(axes_num):
            # secondary axes may be passed via ax kw
            return self._get_ax_layer(ax)

        if hasattr(ax, "right_ax"):
            # if it has right_ax proparty, ``ax`` must be left axes
            return ax.right_ax
        elif hasattr(ax, "left_ax"):
            # if it has left_ax proparty, ``ax`` must be right axes
            return ax
        else:
            # otherwise, create twin axes
            orig_ax, new_ax = ax, ax.twinx()
            # TODO: use Matplotlib public API when available
            new_ax._get_lines = orig_ax._get_lines
            new_ax._get_patches_for_fill = orig_ax._get_patches_for_fill
            orig_ax.right_ax, new_ax.left_ax = new_ax, orig_ax

            if not self._has_plotted_object(orig_ax):  # no data on left y
                orig_ax.get_yaxis().set_visible(False)

            if self.logy is True or self.loglog is True:
                new_ax.set_yscale("log")
            elif self.logy == "sym" or self.loglog == "sym":
                new_ax.set_yscale("symlog")
            return new_ax

    def _setup_subplots(self):
        if self.subplots:
            fig, axes = _subplots(
                naxes=self.nseries,
                sharex=self.sharex,
                sharey=self.sharey,
                figsize=self.figsize,
                ax=self.ax,
                layout=self.layout,
                layout_type=self._layout_type,
            )
        else:
            if self.ax is None:
                fig = self.plt.figure(figsize=self.figsize)
                axes = fig.add_subplot(111)
            else:
                fig = self.ax.get_figure()
                if self.figsize is not None:
                    fig.set_size_inches(self.figsize)
                axes = self.ax

        axes = _flatten(axes)

        valid_log = {False, True, "sym", None}
        input_log = {self.logx, self.logy, self.loglog}
        if input_log - valid_log:
            invalid_log = next(iter((input_log - valid_log)))
            raise ValueError(
                "Boolean, None and 'sym' are valid options,"
                " '{}' is given.".format(invalid_log)
            )

        if self.logx is True or self.loglog is True:
            [a.set_xscale("log") for a in axes]
        elif self.logx == "sym" or self.loglog == "sym":
            [a.set_xscale("symlog") for a in axes]

        if self.logy is True or self.loglog is True:
            [a.set_yscale("log") for a in axes]
        elif self.logy == "sym" or self.loglog == "sym":
            [a.set_yscale("symlog") for a in axes]

        self.fig = fig
        self.axes = axes

    @property
    def result(self):
        """
        Return result axes
        """
        if self.subplots:
            if self.layout is not None and not is_list_like(self.ax):
                return self.axes.reshape(*self.layout)
            else:
                return self.axes
        else:
            sec_true = isinstance(self.secondary_y, bool) and self.secondary_y
            all_sec = (
                is_list_like(self.secondary_y) and len(self.secondary_y) == self.nseries
            )
            if sec_true or all_sec:
                # if all data is plotted on secondary, return right axes
                return self._get_ax_layer(self.axes[0], primary=False)
            else:
                return self.axes[0]

    def _compute_plot_data(self):
        data = self.data

        if isinstance(data, ABCSeries):
            label = self.label
            if label is None and data.name is None:
                label = "None"
            data = data.to_frame(name=label)

        # GH16953, _convert is needed as fallback, for ``Series``
        # with ``dtype == object``
        data = data._convert(datetime=True, timedelta=True)
        include_type = [np.number, "datetime", "datetimetz", "timedelta"]

        # GH23719, allow plotting boolean
        if self.include_bool is True:
            include_type.append(np.bool_)

        # GH22799, exclude datatime-like type for boxplot
        exclude_type = None
        if self._kind == "box":
            # TODO: change after solving issue 27881
            include_type = [np.number]
            exclude_type = ["timedelta"]

        numeric_data = data.select_dtypes(include=include_type, exclude=exclude_type)

        try:
            is_empty = numeric_data.empty
        except AttributeError:
            is_empty = not len(numeric_data)

        # no non-numeric frames or series allowed
        if is_empty:
            raise TypeError("no numeric data to plot")

        # GH25587: cast ExtensionArray of pandas (IntegerArray, etc.) to
        # np.ndarray before plot.
        numeric_data = numeric_data.copy()
        for col in numeric_data:
            numeric_data[col] = np.asarray(numeric_data[col])

        self.data = numeric_data

    def _make_plot(self):
        raise AbstractMethodError(self)

    def _add_table(self):
        if self.table is False:
            return
        elif self.table is True:
            data = self.data.transpose()
        else:
            data = self.table
        ax = self._get_ax(0)
        table(ax, data)

    def _post_plot_logic_common(self, ax, data):
        """Common post process for each axes"""

        if self.orientation == "vertical" or self.orientation is None:
            self._apply_axis_properties(ax.xaxis, rot=self.rot, fontsize=self.fontsize)
            self._apply_axis_properties(ax.yaxis, fontsize=self.fontsize)

            if hasattr(ax, "right_ax"):
                self._apply_axis_properties(ax.right_ax.yaxis, fontsize=self.fontsize)

        elif self.orientation == "horizontal":
            self._apply_axis_properties(ax.yaxis, rot=self.rot, fontsize=self.fontsize)
            self._apply_axis_properties(ax.xaxis, fontsize=self.fontsize)

            if hasattr(ax, "right_ax"):
                self._apply_axis_properties(ax.right_ax.yaxis, fontsize=self.fontsize)
        else:  # pragma no cover
            raise ValueError

    def _post_plot_logic(self, ax, data):
        """Post process for each axes. Overridden in child classes"""
        pass

    def _adorn_subplots(self):
        """Common post process unrelated to data"""
        if len(self.axes) > 0:
            all_axes = self._get_subplots()
            nrows, ncols = self._get_axes_layout()
            _handle_shared_axes(
                axarr=all_axes,
                nplots=len(all_axes),
                naxes=nrows * ncols,
                nrows=nrows,
                ncols=ncols,
                sharex=self.sharex,
                sharey=self.sharey,
            )

        for ax in self.axes:
            if self.yticks is not None:
                ax.set_yticks(self.yticks)

            if self.xticks is not None:
                ax.set_xticks(self.xticks)

            if self.ylim is not None:
                ax.set_ylim(self.ylim)

            if self.xlim is not None:
                ax.set_xlim(self.xlim)

            ax.grid(self.grid)

        if self.title:
            if self.subplots:
                if is_list_like(self.title):
                    if len(self.title) != self.nseries:
                        msg = (
                            "The length of `title` must equal the number "
                            "of columns if using `title` of type `list` "
                            "and `subplots=True`.\n"
                            "length of title = {}\n"
                            "number of columns = {}"
                        ).format(len(self.title), self.nseries)
                        raise ValueError(msg)

                    for (ax, title) in zip(self.axes, self.title):
                        ax.set_title(title)
                else:
                    self.fig.suptitle(self.title)
            else:
                if is_list_like(self.title):
                    msg = (
                        "Using `title` of type `list` is not supported "
                        "unless `subplots=True` is passed"
                    )
                    raise ValueError(msg)
                self.axes[0].set_title(self.title)

    def _apply_axis_properties(self, axis, rot=None, fontsize=None):
        """ Tick creation within matplotlib is reasonably expensive and is
            internally deferred until accessed as Ticks are created/destroyed
            multiple times per draw. It's therefore beneficial for us to avoid
            accessing unless we will act on the Tick.
        """

        if rot is not None or fontsize is not None:
            # rot=0 is a valid setting, hence the explicit None check
            labels = axis.get_majorticklabels() + axis.get_minorticklabels()
            for label in labels:
                if rot is not None:
                    label.set_rotation(rot)
                if fontsize is not None:
                    label.set_fontsize(fontsize)

    @property
    def legend_title(self):
        if not isinstance(self.data.columns, ABCMultiIndex):
            name = self.data.columns.name
            if name is not None:
                name = pprint_thing(name)
            return name
        else:
            stringified = map(pprint_thing, self.data.columns.names)
            return ",".join(stringified)

    def _add_legend_handle(self, handle, label, index=None):
        if label is not None:
            if self.mark_right and index is not None:
                if self.on_right(index):
                    label = label + " (right)"
            self.legend_handles.append(handle)
            self.legend_labels.append(label)

    def _make_legend(self):
        ax, leg, handle = self._get_ax_legend_handle(self.axes[0])

        handles = []
        labels = []
        title = ""

        if not self.subplots:
            if leg is not None:
                title = leg.get_title().get_text()
                # Replace leg.LegendHandles because it misses marker info
                handles.extend(handle)
                labels = [x.get_text() for x in leg.get_texts()]

            if self.legend:
                if self.legend == "reverse":
                    self.legend_handles = reversed(self.legend_handles)
                    self.legend_labels = reversed(self.legend_labels)

                handles += self.legend_handles
                labels += self.legend_labels

                if self.legend_title is not None:
                    title = self.legend_title

            if len(handles) > 0:
                ax.legend(handles, labels, loc="best", title=title)

        elif self.subplots and self.legend:
            for ax in self.axes:
                if ax.get_visible():
                    ax.legend(loc="best")

    def _get_ax_legend_handle(self, ax):
        """
        Take in axes and return ax, legend and handle under different scenarios
        """
        leg = ax.get_legend()

        # Get handle from axes
        handle, _ = ax.get_legend_handles_labels()
        other_ax = getattr(ax, "left_ax", None) or getattr(ax, "right_ax", None)
        other_leg = None
        if other_ax is not None:
            other_leg = other_ax.get_legend()
        if leg is None and other_leg is not None:
            leg = other_leg
            ax = other_ax
        return ax, leg, handle

    @cache_readonly
    def plt(self):
        import matplotlib.pyplot as plt

        return plt

    _need_to_set_index = False

    def _get_xticks(self, convert_period=False):
        index = self.data.index
        is_datetype = index.inferred_type in ("datetime", "date", "datetime64", "time")

        if self.use_index:
            if convert_period and isinstance(index, ABCPeriodIndex):
                self.data = self.data.reindex(index=index.sort_values())
                x = self.data.index.to_timestamp()._mpl_repr()
            elif index.is_numeric():
                """
                Matplotlib supports numeric values or datetime objects as
                xaxis values. Taking LBYL approach here, by the time
                matplotlib raises exception when using non numeric/datetime
                values for xaxis, several actions are already taken by plt.
                """
                x = index._mpl_repr()
            elif is_datetype:
                self.data = self.data[notna(self.data.index)]
                self.data = self.data.sort_index()
                x = self.data.index._mpl_repr()
            else:
                self._need_to_set_index = True
                x = list(range(len(index)))
        else:
            x = list(range(len(index)))

        return x

    @classmethod
    def _plot(cls, ax, x, y, style=None, is_errorbar=False, **kwds):
        mask = isna(y)
        if mask.any():
            y = np.ma.array(y)
            y = np.ma.masked_where(mask, y)

        if isinstance(x, ABCIndexClass):
            x = x._mpl_repr()

        if is_errorbar:
            if "xerr" in kwds:
                kwds["xerr"] = np.array(kwds.get("xerr"))
            if "yerr" in kwds:
                kwds["yerr"] = np.array(kwds.get("yerr"))
            return ax.errorbar(x, y, **kwds)
        else:
            # prevent style kwarg from going to errorbar, where it is
            # unsupported
            if style is not None:
                args = (x, y, style)
            else:
                args = (x, y)
            return ax.plot(*args, **kwds)

    def _get_index_name(self):
        if isinstance(self.data.index, ABCMultiIndex):
            name = self.data.index.names
            if com.any_not_none(*name):
                name = ",".join(pprint_thing(x) for x in name)
            else:
                name = None
        else:
            name = self.data.index.name
            if name is not None:
                name = pprint_thing(name)

        return name

    @classmethod
    def _get_ax_layer(cls, ax, primary=True):
        """get left (primary) or right (secondary) axes"""
        if primary:
            return getattr(ax, "left_ax", ax)
        else:
            return getattr(ax, "right_ax", ax)

    def _get_ax(self, i):
        # get the twinx ax if appropriate
        if self.subplots:
            ax = self.axes[i]
            ax = self._maybe_right_yaxis(ax, i)
            self.axes[i] = ax
        else:
            ax = self.axes[0]
            ax = self._maybe_right_yaxis(ax, i)

        ax.get_yaxis().set_visible(True)
        return ax

    @classmethod
    def get_default_ax(cls, ax):
        import matplotlib.pyplot as plt

        if ax is None and len(plt.get_fignums()) > 0:
            with plt.rc_context():
                ax = plt.gca()
            ax = cls._get_ax_layer(ax)

    def on_right(self, i):
        if isinstance(self.secondary_y, bool):
            return self.secondary_y

        if isinstance(self.secondary_y, (tuple, list, np.ndarray, ABCIndexClass)):
            return self.data.columns[i] in self.secondary_y

    def _apply_style_colors(self, colors, kwds, col_num, label):
        """
        Manage style and color based on column number and its label.
        Returns tuple of appropriate style and kwds which "color" may be added.
        """
        style = None
        if self.style is not None:
            if isinstance(self.style, list):
                try:
                    style = self.style[col_num]
                except IndexError:
                    pass
            elif isinstance(self.style, dict):
                style = self.style.get(label, style)
            else:
                style = self.style

        has_color = "color" in kwds or self.colormap is not None
        nocolor_style = style is None or re.match("[a-z]+", style) is None
        if (has_color or self.subplots) and nocolor_style:
            kwds["color"] = colors[col_num % len(colors)]
        return style, kwds

    def _get_colors(self, num_colors=None, color_kwds="color"):
        if num_colors is None:
            num_colors = self.nseries

        return _get_standard_colors(
            num_colors=num_colors,
            colormap=self.colormap,
            color=self.kwds.get(color_kwds),
        )

    def _parse_errorbars(self, label, err):
        """
        Look for error keyword arguments and return the actual errorbar data
        or return the error DataFrame/dict

        Error bars can be specified in several ways:
            Series: the user provides a pandas.Series object of the same
                    length as the data
            ndarray: provides a np.ndarray of the same length as the data
            DataFrame/dict: error values are paired with keys matching the
                    key in the plotted DataFrame
            str: the name of the column within the plotted DataFrame
        """

        if err is None:
            return None

        def match_labels(data, e):
            e = e.reindex(data.index)
            return e

        # key-matched DataFrame
        if isinstance(err, ABCDataFrame):

            err = match_labels(self.data, err)
        # key-matched dict
        elif isinstance(err, dict):
            pass

        # Series of error values
        elif isinstance(err, ABCSeries):
            # broadcast error series across data
            err = match_labels(self.data, err)
            err = np.atleast_2d(err)
            err = np.tile(err, (self.nseries, 1))

        # errors are a column in the dataframe
        elif isinstance(err, str):
            evalues = self.data[err].values
            self.data = self.data[self.data.columns.drop(err)]
            err = np.atleast_2d(evalues)
            err = np.tile(err, (self.nseries, 1))

        elif is_list_like(err):
            if is_iterator(err):
                err = np.atleast_2d(list(err))
            else:
                # raw error values
                err = np.atleast_2d(err)

            err_shape = err.shape

            # asymmetrical error bars
            if err.ndim == 3:
                if (
                    (err_shape[0] != self.nseries)
                    or (err_shape[1] != 2)
                    or (err_shape[2] != len(self.data))
                ):
                    msg = (
                        "Asymmetrical error bars should be provided "
                        + "with the shape (%u, 2, %u)" % (self.nseries, len(self.data))
                    )
                    raise ValueError(msg)

            # broadcast errors to each data series
            if len(err) == 1:
                err = np.tile(err, (self.nseries, 1))

        elif is_number(err):
            err = np.tile([err], (self.nseries, len(self.data)))

        else:
            msg = "No valid {label} detected".format(label=label)
            raise ValueError(msg)

        return err

    def _get_errorbars(self, label=None, index=None, xerr=True, yerr=True):
        errors = {}

        for kw, flag in zip(["xerr", "yerr"], [xerr, yerr]):
            if flag:
                err = self.errors[kw]
                # user provided label-matched dataframe of errors
                if isinstance(err, (ABCDataFrame, dict)):
                    if label is not None and label in err.keys():
                        err = err[label]
                    else:
                        err = None
                elif index is not None and err is not None:
                    err = err[index]

                if err is not None:
                    errors[kw] = err
        return errors

    def _get_subplots(self):
        from matplotlib.axes import Subplot

        return [
            ax for ax in self.axes[0].get_figure().get_axes() if isinstance(ax, Subplot)
        ]

    def _get_axes_layout(self):
        axes = self._get_subplots()
        x_set = set()
        y_set = set()
        for ax in axes:
            # check axes coordinates to estimate layout
            points = ax.get_position().get_points()
            x_set.add(points[0][0])
            y_set.add(points[0][1])
        return (len(y_set), len(x_set))


class PlanePlot(MPLPlot):
    """
    Abstract class for plotting on plane, currently scatter and hexbin.
    """

    _layout_type = "single"

    def __init__(self, data, x, y, **kwargs):
        MPLPlot.__init__(self, data, **kwargs)
        if x is None or y is None:
            raise ValueError(self._kind + " requires an x and y column")
        if is_integer(x) and not self.data.columns.holds_integer():
            x = self.data.columns[x]
        if is_integer(y) and not self.data.columns.holds_integer():
            y = self.data.columns[y]
        if len(self.data[x]._get_numeric_data()) == 0:
            raise ValueError(self._kind + " requires x column to be numeric")
        if len(self.data[y]._get_numeric_data()) == 0:
            raise ValueError(self._kind + " requires y column to be numeric")

        self.x = x
        self.y = y

    @property
    def nseries(self):
        return 1

    def _post_plot_logic(self, ax, data):
        x, y = self.x, self.y
        ax.set_ylabel(pprint_thing(y))
        ax.set_xlabel(pprint_thing(x))

    def _plot_colorbar(self, ax, **kwds):
        # Addresses issues #10611 and #10678:
        # When plotting scatterplots and hexbinplots in IPython
        # inline backend the colorbar axis height tends not to
        # exactly match the parent axis height.
        # The difference is due to small fractional differences
        # in floating points with similar representation.
        # To deal with this, this method forces the colorbar
        # height to take the height of the parent axes.
        # For a more detailed description of the issue
        # see the following link:
        # https://github.com/ipython/ipython/issues/11215
        img = ax.collections[0]
        cbar = self.fig.colorbar(img, ax=ax, **kwds)

        if _mpl_ge_3_0_0():
            # The workaround below is no longer necessary.
            return

        points = ax.get_position().get_points()
        cbar_points = cbar.ax.get_position().get_points()

        cbar.ax.set_position(
            [
                cbar_points[0, 0],
                points[0, 1],
                cbar_points[1, 0] - cbar_points[0, 0],
                points[1, 1] - points[0, 1],
            ]
        )
        # To see the discrepancy in axis heights uncomment
        # the following two lines:
        # print(points[1, 1] - points[0, 1])
        # print(cbar_points[1, 1] - cbar_points[0, 1])


class ScatterPlot(PlanePlot):
    _kind = "scatter"

    def __init__(self, data, x, y, s=None, c=None, **kwargs):
        if s is None:
            # hide the matplotlib default for size, in case we want to change
            # the handling of this argument later
            s = 20
        super().__init__(data, x, y, s=s, **kwargs)
        if is_integer(c) and not self.data.columns.holds_integer():
            c = self.data.columns[c]
        self.c = c

    def _make_plot(self):
        x, y, c, data = self.x, self.y, self.c, self.data
        ax = self.axes[0]

        c_is_column = is_hashable(c) and c in self.data.columns

        # plot a colorbar only if a colormap is provided or necessary
        cb = self.kwds.pop("colorbar", self.colormap or c_is_column)

        # pandas uses colormap, matplotlib uses cmap.
        cmap = self.colormap or "Greys"
        cmap = self.plt.cm.get_cmap(cmap)
        color = self.kwds.pop("color", None)
        if c is not None and color is not None:
            raise TypeError("Specify exactly one of `c` and `color`")
        elif c is None and color is None:
            c_values = self.plt.rcParams["patch.facecolor"]
        elif color is not None:
            c_values = color
        elif c_is_column:
            c_values = self.data[c].values
        else:
            c_values = c

        if self.legend and hasattr(self, "label"):
            label = self.label
        else:
            label = None
        scatter = ax.scatter(
            data[x].values,
            data[y].values,
            c=c_values,
            label=label,
            cmap=cmap,
            **self.kwds
        )
        if cb:
            cbar_label = c if c_is_column else ""
            self._plot_colorbar(ax, label=cbar_label)

        if label is not None:
            self._add_legend_handle(scatter, label)
        else:
            self.legend = False

        errors_x = self._get_errorbars(label=x, index=0, yerr=False)
        errors_y = self._get_errorbars(label=y, index=0, xerr=False)
        if len(errors_x) > 0 or len(errors_y) > 0:
            err_kwds = dict(errors_x, **errors_y)
            err_kwds["ecolor"] = scatter.get_facecolor()[0]
            ax.errorbar(data[x].values, data[y].values, linestyle="none", **err_kwds)


class HexBinPlot(PlanePlot):
    _kind = "hexbin"

    def __init__(self, data, x, y, C=None, **kwargs):
        super().__init__(data, x, y, **kwargs)
        if is_integer(C) and not self.data.columns.holds_integer():
            C = self.data.columns[C]
        self.C = C

    def _make_plot(self):
        x, y, data, C = self.x, self.y, self.data, self.C
        ax = self.axes[0]
        # pandas uses colormap, matplotlib uses cmap.
        cmap = self.colormap or "BuGn"
        cmap = self.plt.cm.get_cmap(cmap)
        cb = self.kwds.pop("colorbar", True)

        if C is None:
            c_values = None
        else:
            c_values = data[C].values

        ax.hexbin(data[x].values, data[y].values, C=c_values, cmap=cmap, **self.kwds)
        if cb:
            self._plot_colorbar(ax)

    def _make_legend(self):
        pass


class LinePlot(MPLPlot):
    _kind = "line"
    _default_rot = 0
    orientation = "vertical"

    def __init__(self, data, **kwargs):
        from pandas.plotting import plot_params

        MPLPlot.__init__(self, data, **kwargs)
        if self.stacked:
            self.data = self.data.fillna(value=0)
        self.x_compat = plot_params["x_compat"]
        if "x_compat" in self.kwds:
            self.x_compat = bool(self.kwds.pop("x_compat"))

    def _is_ts_plot(self):
        # this is slightly deceptive
        return not self.x_compat and self.use_index and self._use_dynamic_x()

    def _use_dynamic_x(self):
        from pandas.plotting._matplotlib.timeseries import _use_dynamic_x

        return _use_dynamic_x(self._get_ax(0), self.data)

    def _make_plot(self):
        if self._is_ts_plot():
            from pandas.plotting._matplotlib.timeseries import _maybe_convert_index

            data = _maybe_convert_index(self._get_ax(0), self.data)

            x = data.index  # dummy, not used
            plotf = self._ts_plot
            it = self._iter_data(data=data, keep_index=True)
        else:
            x = self._get_xticks(convert_period=True)
            plotf = self._plot
            it = self._iter_data()

        stacking_id = self._get_stacking_id()
        is_errorbar = com.any_not_none(*self.errors.values())

        colors = self._get_colors()
        for i, (label, y) in enumerate(it):
            ax = self._get_ax(i)
            kwds = self.kwds.copy()
            style, kwds = self._apply_style_colors(colors, kwds, i, label)

            errors = self._get_errorbars(label=label, index=i)
            kwds = dict(kwds, **errors)

            label = pprint_thing(label)  # .encode('utf-8')
            kwds["label"] = label

            newlines = plotf(
                ax,
                x,
                y,
                style=style,
                column_num=i,
                stacking_id=stacking_id,
                is_errorbar=is_errorbar,
                **kwds
            )
            self._add_legend_handle(newlines[0], label, index=i)

<<<<<<< HEAD
            if self._is_ts_plot():

                # reset of xlim should be used for ts data
                # TODO: GH28021, should find a way to change view limit on xaxis
                lines = _get_all_lines(ax)
                left, right = _get_xlim(lines)
                ax.set_xlim(left, right)
=======
            # GH27686 set_xlim will truncate xaxis to fixed space
            ax.relim()
>>>>>>> a429aaf4

    @classmethod
    def _plot(cls, ax, x, y, style=None, column_num=None, stacking_id=None, **kwds):
        # column_num is used to get the target column from protf in line and
        # area plots
        if column_num == 0:
            cls._initialize_stacker(ax, stacking_id, len(y))
        y_values = cls._get_stacked_values(ax, stacking_id, y, kwds["label"])
        lines = MPLPlot._plot(ax, x, y_values, style=style, **kwds)
        cls._update_stacker(ax, stacking_id, y)
        return lines

    @classmethod
    def _ts_plot(cls, ax, x, data, style=None, **kwds):
        from pandas.plotting._matplotlib.timeseries import (
            _maybe_resample,
            _decorate_axes,
            format_dateaxis,
        )

        # accept x to be consistent with normal plot func,
        # x is not passed to tsplot as it uses data.index as x coordinate
        # column_num must be in kwds for stacking purpose
        freq, data = _maybe_resample(data, ax, kwds)

        # Set ax with freq info
        _decorate_axes(ax, freq, kwds)
        # digging deeper
        if hasattr(ax, "left_ax"):
            _decorate_axes(ax.left_ax, freq, kwds)
        if hasattr(ax, "right_ax"):
            _decorate_axes(ax.right_ax, freq, kwds)
        ax._plot_data.append((data, cls._kind, kwds))

        lines = cls._plot(ax, data.index, data.values, style=style, **kwds)
        # set date formatter, locators and rescale limits
        format_dateaxis(ax, ax.freq, data.index)
        return lines

    def _get_stacking_id(self):
        if self.stacked:
            return id(self.data)
        else:
            return None

    @classmethod
    def _initialize_stacker(cls, ax, stacking_id, n):
        if stacking_id is None:
            return
        if not hasattr(ax, "_stacker_pos_prior"):
            ax._stacker_pos_prior = {}
        if not hasattr(ax, "_stacker_neg_prior"):
            ax._stacker_neg_prior = {}
        ax._stacker_pos_prior[stacking_id] = np.zeros(n)
        ax._stacker_neg_prior[stacking_id] = np.zeros(n)

    @classmethod
    def _get_stacked_values(cls, ax, stacking_id, values, label):
        if stacking_id is None:
            return values
        if not hasattr(ax, "_stacker_pos_prior"):
            # stacker may not be initialized for subplots
            cls._initialize_stacker(ax, stacking_id, len(values))

        if (values >= 0).all():
            return ax._stacker_pos_prior[stacking_id] + values
        elif (values <= 0).all():
            return ax._stacker_neg_prior[stacking_id] + values

        raise ValueError(
            "When stacked is True, each column must be either "
            "all positive or negative."
            "{0} contains both positive and negative values".format(label)
        )

    @classmethod
    def _update_stacker(cls, ax, stacking_id, values):
        if stacking_id is None:
            return
        if (values >= 0).all():
            ax._stacker_pos_prior[stacking_id] += values
        elif (values <= 0).all():
            ax._stacker_neg_prior[stacking_id] += values

    def _post_plot_logic(self, ax, data):
        from matplotlib.ticker import FixedLocator

        def get_label(i):
            try:
                return pprint_thing(data.index[i])
            except Exception:
                return ""

        if self._need_to_set_index:
            xticks = ax.get_xticks()
            xticklabels = [get_label(x) for x in xticks]
            ax.set_xticklabels(xticklabels)
            ax.xaxis.set_major_locator(FixedLocator(xticks))

        condition = (
            not self._use_dynamic_x()
            and data.index.is_all_dates
            and not self.subplots
            or (self.subplots and self.sharex)
        )

        index_name = self._get_index_name()

        if condition:
            # irregular TS rotated 30 deg. by default
            # probably a better place to check / set this.
            if not self._rot_set:
                self.rot = 30
            format_date_labels(ax, rot=self.rot)

        if index_name is not None and self.use_index:
            ax.set_xlabel(index_name)


class AreaPlot(LinePlot):
    _kind = "area"

    def __init__(self, data, **kwargs):
        kwargs.setdefault("stacked", True)
        data = data.fillna(value=0)
        LinePlot.__init__(self, data, **kwargs)

        if not self.stacked:
            # use smaller alpha to distinguish overlap
            self.kwds.setdefault("alpha", 0.5)

        if self.logy or self.loglog:
            raise ValueError("Log-y scales are not supported in area plot")

    @classmethod
    def _plot(
        cls,
        ax,
        x,
        y,
        style=None,
        column_num=None,
        stacking_id=None,
        is_errorbar=False,
        **kwds
    ):

        if column_num == 0:
            cls._initialize_stacker(ax, stacking_id, len(y))
        y_values = cls._get_stacked_values(ax, stacking_id, y, kwds["label"])

        # need to remove label, because subplots uses mpl legend as it is
        line_kwds = kwds.copy()
        line_kwds.pop("label")
        lines = MPLPlot._plot(ax, x, y_values, style=style, **line_kwds)

        # get data from the line to get coordinates for fill_between
        xdata, y_values = lines[0].get_data(orig=False)

        # unable to use ``_get_stacked_values`` here to get starting point
        if stacking_id is None:
            start = np.zeros(len(y))
        elif (y >= 0).all():
            start = ax._stacker_pos_prior[stacking_id]
        elif (y <= 0).all():
            start = ax._stacker_neg_prior[stacking_id]
        else:
            start = np.zeros(len(y))

        if "color" not in kwds:
            kwds["color"] = lines[0].get_color()

        rect = ax.fill_between(xdata, start, y_values, **kwds)
        cls._update_stacker(ax, stacking_id, y)

        # LinePlot expects list of artists
        res = [rect]
        return res

    def _post_plot_logic(self, ax, data):
        LinePlot._post_plot_logic(self, ax, data)

        if self.ylim is None:
            if (data >= 0).all().all():
                ax.set_ylim(0, None)
            elif (data <= 0).all().all():
                ax.set_ylim(None, 0)


class BarPlot(MPLPlot):
    _kind = "bar"
    _default_rot = 90
    orientation = "vertical"

    def __init__(self, data, **kwargs):
        # we have to treat a series differently than a
        # 1-column DataFrame w.r.t. color handling
        self._is_series = isinstance(data, ABCSeries)
        self.bar_width = kwargs.pop("width", 0.5)
        pos = kwargs.pop("position", 0.5)
        kwargs.setdefault("align", "center")
        self.tick_pos = np.arange(len(data))

        self.bottom = kwargs.pop("bottom", 0)
        self.left = kwargs.pop("left", 0)

        self.log = kwargs.pop("log", False)
        MPLPlot.__init__(self, data, **kwargs)

        if self.stacked or self.subplots:
            self.tickoffset = self.bar_width * pos
            if kwargs["align"] == "edge":
                self.lim_offset = self.bar_width / 2
            else:
                self.lim_offset = 0
        else:
            if kwargs["align"] == "edge":
                w = self.bar_width / self.nseries
                self.tickoffset = self.bar_width * (pos - 0.5) + w * 0.5
                self.lim_offset = w * 0.5
            else:
                self.tickoffset = self.bar_width * pos
                self.lim_offset = 0

        self.ax_pos = self.tick_pos - self.tickoffset

    def _args_adjust(self):
        if is_list_like(self.bottom):
            self.bottom = np.array(self.bottom)
        if is_list_like(self.left):
            self.left = np.array(self.left)

    @classmethod
    def _plot(cls, ax, x, y, w, start=0, log=False, **kwds):
        return ax.bar(x, y, w, bottom=start, log=log, **kwds)

    @property
    def _start_base(self):
        return self.bottom

    def _make_plot(self):
        import matplotlib as mpl

        colors = self._get_colors()
        ncolors = len(colors)

        pos_prior = neg_prior = np.zeros(len(self.data))
        K = self.nseries

        for i, (label, y) in enumerate(self._iter_data(fillna=0)):
            ax = self._get_ax(i)
            kwds = self.kwds.copy()
            if self._is_series:
                kwds["color"] = colors
            else:
                kwds["color"] = colors[i % ncolors]

            errors = self._get_errorbars(label=label, index=i)
            kwds = dict(kwds, **errors)

            label = pprint_thing(label)

            if (("yerr" in kwds) or ("xerr" in kwds)) and (kwds.get("ecolor") is None):
                kwds["ecolor"] = mpl.rcParams["xtick.color"]

            start = 0
            if self.log and (y >= 1).all():
                start = 1
            start = start + self._start_base

            if self.subplots:
                w = self.bar_width / 2
                rect = self._plot(
                    ax,
                    self.ax_pos + w,
                    y,
                    self.bar_width,
                    start=start,
                    label=label,
                    log=self.log,
                    **kwds
                )
                ax.set_title(label)
            elif self.stacked:
                mask = y > 0
                start = np.where(mask, pos_prior, neg_prior) + self._start_base
                w = self.bar_width / 2
                rect = self._plot(
                    ax,
                    self.ax_pos + w,
                    y,
                    self.bar_width,
                    start=start,
                    label=label,
                    log=self.log,
                    **kwds
                )
                pos_prior = pos_prior + np.where(mask, y, 0)
                neg_prior = neg_prior + np.where(mask, 0, y)
            else:
                w = self.bar_width / K
                rect = self._plot(
                    ax,
                    self.ax_pos + (i + 0.5) * w,
                    y,
                    w,
                    start=start,
                    label=label,
                    log=self.log,
                    **kwds
                )
            self._add_legend_handle(rect, label, index=i)

    def _post_plot_logic(self, ax, data):
        if self.use_index:
            str_index = [pprint_thing(key) for key in data.index]
        else:
            str_index = [pprint_thing(key) for key in range(data.shape[0])]
        name = self._get_index_name()

        s_edge = self.ax_pos[0] - 0.25 + self.lim_offset
        e_edge = self.ax_pos[-1] + 0.25 + self.bar_width + self.lim_offset

        self._decorate_ticks(ax, name, str_index, s_edge, e_edge)

    def _decorate_ticks(self, ax, name, ticklabels, start_edge, end_edge):
        ax.set_xlim((start_edge, end_edge))
        ax.set_xticks(self.tick_pos)
        ax.set_xticklabels(ticklabels)
        if name is not None and self.use_index:
            ax.set_xlabel(name)


class BarhPlot(BarPlot):
    _kind = "barh"
    _default_rot = 0
    orientation = "horizontal"

    @property
    def _start_base(self):
        return self.left

    @classmethod
    def _plot(cls, ax, x, y, w, start=0, log=False, **kwds):
        return ax.barh(x, y, w, left=start, log=log, **kwds)

    def _decorate_ticks(self, ax, name, ticklabels, start_edge, end_edge):
        # horizontal bars
        ax.set_ylim((start_edge, end_edge))
        ax.set_yticks(self.tick_pos)
        ax.set_yticklabels(ticklabels)
        if name is not None and self.use_index:
            ax.set_ylabel(name)


class PiePlot(MPLPlot):
    _kind = "pie"
    _layout_type = "horizontal"

    def __init__(self, data, kind=None, **kwargs):
        data = data.fillna(value=0)
        if (data < 0).any().any():
            raise ValueError("{0} doesn't allow negative values".format(kind))
        MPLPlot.__init__(self, data, kind=kind, **kwargs)

    def _args_adjust(self):
        self.grid = False
        self.logy = False
        self.logx = False
        self.loglog = False

    def _validate_color_args(self):
        pass

    def _make_plot(self):
        colors = self._get_colors(num_colors=len(self.data), color_kwds="colors")
        self.kwds.setdefault("colors", colors)

        for i, (label, y) in enumerate(self._iter_data()):
            ax = self._get_ax(i)
            if label is not None:
                label = pprint_thing(label)
                ax.set_ylabel(label)

            kwds = self.kwds.copy()

            def blank_labeler(label, value):
                if value == 0:
                    return ""
                else:
                    return label

            idx = [pprint_thing(v) for v in self.data.index]
            labels = kwds.pop("labels", idx)
            # labels is used for each wedge's labels
            # Blank out labels for values of 0 so they don't overlap
            # with nonzero wedges
            if labels is not None:
                blabels = [blank_labeler(l, value) for l, value in zip(labels, y)]
            else:
                blabels = None
            results = ax.pie(y, labels=blabels, **kwds)

            if kwds.get("autopct", None) is not None:
                patches, texts, autotexts = results
            else:
                patches, texts = results
                autotexts = []

            if self.fontsize is not None:
                for t in texts + autotexts:
                    t.set_fontsize(self.fontsize)

            # leglabels is used for legend labels
            leglabels = labels if labels is not None else idx
            for p, l in zip(patches, leglabels):
                self._add_legend_handle(p, l)<|MERGE_RESOLUTION|>--- conflicted
+++ resolved
@@ -33,6 +33,8 @@
 from pandas.plotting._matplotlib.style import _get_standard_colors
 from pandas.plotting._matplotlib.tools import (
     _flatten,
+    _get_all_lines,
+    _get_xlim,
     _handle_shared_axes,
     _subplots,
     format_date_labels,
@@ -1099,7 +1101,6 @@
             )
             self._add_legend_handle(newlines[0], label, index=i)
 
-<<<<<<< HEAD
             if self._is_ts_plot():
 
                 # reset of xlim should be used for ts data
@@ -1107,10 +1108,6 @@
                 lines = _get_all_lines(ax)
                 left, right = _get_xlim(lines)
                 ax.set_xlim(left, right)
-=======
-            # GH27686 set_xlim will truncate xaxis to fixed space
-            ax.relim()
->>>>>>> a429aaf4
 
     @classmethod
     def _plot(cls, ax, x, y, style=None, column_num=None, stacking_id=None, **kwds):
