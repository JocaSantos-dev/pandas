--- conflicted
+++ resolved
@@ -1,17 +1,18 @@
-<<<<<<< HEAD
-from collections import Counter, Iterable
-from typing import TYPE_CHECKING, Hashable, List, Optional, Sequence, Tuple, Union
-=======
 from __future__ import annotations
 
+from collections import (
+    Counter,
+    Iterable,
+)
 from typing import (
     TYPE_CHECKING,
     Hashable,
     List,
     Optional,
+    Sequence,
     Tuple,
+    Union,
 )
->>>>>>> 64f08445
 import warnings
 
 from matplotlib.artist import Artist
