--- conflicted
+++ resolved
@@ -1072,16 +1072,12 @@
 
     def __call__(self, x, pos=0) -> str:
         (vmin, vmax) = tuple(self.axis.get_view_interval())
-<<<<<<< HEAD
         # pandas\plotting\_matplotlib\converter.py:1075: error: Argument 1 to
         # "int" has incompatible type "Union[ndarray, generic]"; expected
         # "Union[str, bytes, SupportsInt, _SupportsIndex]"  [arg-type]
         n_decimals = int(
-            np.ceil(np.log10(100 * 1e9 / (vmax - vmin)))  # type: ignore[arg-type]
+            np.ceil(np.log10(100 * 1e9 / abs(vmax - vmin)))  # type: ignore[arg-type]
         )
-=======
-        n_decimals = int(np.ceil(np.log10(100 * 1e9 / abs(vmax - vmin))))
->>>>>>> df32e83f
         if n_decimals > 9:
             n_decimals = 9
         return self.format_timedelta_ticks(x, pos, n_decimals)