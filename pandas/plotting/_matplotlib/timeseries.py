--- conflicted
+++ resolved
@@ -173,21 +173,8 @@
     # TODO #54485
     ax.freq = freq  # type: ignore[attr-defined]
     xaxis = ax.get_xaxis()
-<<<<<<< HEAD
-    xaxis.freq = freq
-=======
     # TODO #54485
     xaxis.freq = freq  # type: ignore[attr-defined]
-    if not hasattr(ax, "legendlabels"):
-        # TODO #54485
-        ax.legendlabels = [kwargs.get("label", None)]  # type: ignore[attr-defined]
-    else:
-        ax.legendlabels.append(kwargs.get("label", None))
-    # TODO #54485
-    ax.view_interval = None  # type: ignore[attr-defined]
-    # TODO #54485
-    ax.date_axis_info = None  # type: ignore[attr-defined]
->>>>>>> 92fa9ca0
 
 
 def _get_ax_freq(ax: Axes):
