from contextlib import contextmanager
import warnings

from pandas.util._decorators import deprecate_kwarg


def _get_plot_backend():
    # TODO unify with the same function in `_core.py`
    try:
        import pandas.plotting._matplotlib as plot_backend
    except ImportError:
        raise ImportError("matplotlib is required for plotting.")
    return plot_backend


<<<<<<< HEAD
def plot_params():
    pass
    # plot_backend.plot_param ?


=======
>>>>>>> 9fbd8e22
def table(ax, data, rowLabels=None, colLabels=None, **kwargs):
    """
    Helper function to convert DataFrame and Series to matplotlib.table

    Parameters
    ----------
    ax : Matplotlib axes object
    data : DataFrame or Series
        data for table contents
    kwargs : keywords, optional
        keyword arguments which passed to matplotlib.table.table.
        If `rowLabels` or `colLabels` is not specified, data index or column
        name will be used.

    Returns
    -------
    matplotlib table object
    """
    plot_backend = _get_plot_backend()
<<<<<<< HEAD
    return plot_backend.table(ax=ax, data=data, rowLabels=None, colLabels=None, **kwargs)
=======
    return plot_backend.table(ax=ax, data=data, rowLabels=None, colLabels=None,
                              **kwargs)
>>>>>>> 9fbd8e22


def register(explicit=True):
    """
    Register Pandas Formatters and Converters with matplotlib

    This function modifies the global ``matplotlib.units.registry``
    dictionary. Pandas adds custom converters for

    * pd.Timestamp
    * pd.Period
    * np.datetime64
    * datetime.datetime
    * datetime.date
    * datetime.time

    See Also
    --------
    deregister_matplotlib_converter
    """
    plot_backend = _get_plot_backend()
<<<<<<< HEAD
    return plot_backend.register(explicit=explicit)
=======
    plot_backend.register(explicit=explicit)
>>>>>>> 9fbd8e22


def deregister():
    """
    Remove pandas' formatters and converters

    Removes the custom converters added by :func:`register`. This
    attempts to set the state of the registry back to the state before
    pandas registered its own units. Converters for pandas' own types like
    Timestamp and Period are removed completely. Converters for types
    pandas overwrites, like ``datetime.datetime``, are restored to their
    original value.

    See Also
    --------
    deregister_matplotlib_converters
    """
    plot_backend = _get_plot_backend()
<<<<<<< HEAD
    return plot_backend.deregister()
=======
    plot_backend.deregister()
>>>>>>> 9fbd8e22


def scatter_matrix(frame, alpha=0.5, figsize=None, ax=None, grid=False,
                   diagonal='hist', marker='.', density_kwds=None,
                   hist_kwds=None, range_padding=0.05, **kwds):
    """
    Draw a matrix of scatter plots.

    Parameters
    ----------
    frame : DataFrame
    alpha : float, optional
        amount of transparency applied
    figsize : (float,float), optional
        a tuple (width, height) in inches
    ax : Matplotlib axis object, optional
    grid : bool, optional
        setting this to True will show the grid
    diagonal : {'hist', 'kde'}
        pick between 'kde' and 'hist' for
        either Kernel Density Estimation or Histogram
        plot in the diagonal
    marker : str, optional
        Matplotlib marker type, default '.'
    hist_kwds : other plotting keyword arguments
        To be passed to hist function
    density_kwds : other plotting keyword arguments
        To be passed to kernel density estimate plot
    range_padding : float, optional
        relative extension of axis range in x and y
        with respect to (x_max - x_min) or (y_max - y_min),
        default 0.05
    kwds : other plotting keyword arguments
        To be passed to scatter function

    Returns
    -------
    numpy.ndarray
        A matrix of scatter plots.

    Examples
    --------
    >>> df = pd.DataFrame(np.random.randn(1000, 4), columns=['A','B','C','D'])
    >>> scatter_matrix(df, alpha=0.2)
    """
    plot_backend = _get_plot_backend()
<<<<<<< HEAD
    return scatter_matrix(frame=frame, alpha=alpha, figsize=figsize, ax=ax, grid=grid,
                          diagonal=diagonal, marker=marker, density_kwds=density_kwds,
                          hist_kwds=hist_kwds, range_padding=range_padding, **kwds)
=======
    return plot_backend.scatter_matrix(
        frame=frame, alpha=alpha, figsize=figsize, ax=ax, grid=grid,
        diagonal=diagonal, marker=marker, density_kwds=density_kwds,
        hist_kwds=hist_kwds, range_padding=range_padding, **kwds)
>>>>>>> 9fbd8e22


def radviz(frame, class_column, ax=None, color=None, colormap=None, **kwds):
    """
    Plot a multidimensional dataset in 2D.

    Each Series in the DataFrame is represented as a evenly distributed
    slice on a circle. Each data point is rendered in the circle according to
    the value on each Series. Highly correlated `Series` in the `DataFrame`
    are placed closer on the unit circle.

    RadViz allow to project a N-dimensional data set into a 2D space where the
    influence of each dimension can be interpreted as a balance between the
    influence of all dimensions.

    More info available at the `original article
    <http://citeseerx.ist.psu.edu/viewdoc/summary?doi=10.1.1.135.889>`_
    describing RadViz.

    Parameters
    ----------
    frame : `DataFrame`
        Pandas object holding the data.
    class_column : str
        Column name containing the name of the data point category.
    ax : :class:`matplotlib.axes.Axes`, optional
        A plot instance to which to add the information.
    color : list[str] or tuple[str], optional
        Assign a color to each category. Example: ['blue', 'green'].
    colormap : str or :class:`matplotlib.colors.Colormap`, default None
        Colormap to select colors from. If string, load colormap with that
        name from matplotlib.
    kwds : optional
        Options to pass to matplotlib scatter plotting method.

    Returns
    -------
    class:`matplotlib.axes.Axes`

    See Also
    --------
    plotting.andrews_curves : Plot clustering visualization.

    Examples
    --------
    .. plot::
        :context: close-figs

        >>> df = pd.DataFrame({
        ...         'SepalLength': [6.5, 7.7, 5.1, 5.8, 7.6, 5.0, 5.4, 4.6,
        ...                         6.7, 4.6],
        ...         'SepalWidth': [3.0, 3.8, 3.8, 2.7, 3.0, 2.3, 3.0, 3.2,
        ...                        3.3, 3.6],
        ...         'PetalLength': [5.5, 6.7, 1.9, 5.1, 6.6, 3.3, 4.5, 1.4,
        ...                         5.7, 1.0],
        ...         'PetalWidth': [1.8, 2.2, 0.4, 1.9, 2.1, 1.0, 1.5, 0.2,
        ...                        2.1, 0.2],
        ...         'Category': ['virginica', 'virginica', 'setosa',
        ...                      'virginica', 'virginica', 'versicolor',
        ...                      'versicolor', 'setosa', 'virginica',
        ...                      'setosa']
        ...     })
        >>> rad_viz = pd.plotting.radviz(df, 'Category')  # doctest: +SKIP
    """
    plot_backend = _get_plot_backend()
<<<<<<< HEAD
    return plot_backend.radviz(frame=frame, class_column=class_column, ax=ax, color=color,
                               colormap=colormap, **kwds)
=======
    return plot_backend.radviz(frame=frame, class_column=class_column, ax=ax,
                               color=color, colormap=colormap, **kwds)
>>>>>>> 9fbd8e22


@deprecate_kwarg(old_arg_name='data', new_arg_name='frame')
def andrews_curves(frame, class_column, ax=None, samples=200, color=None,
                   colormap=None, **kwds):
    """
    Generate a matplotlib plot of Andrews curves, for visualising clusters of
    multivariate data.

    Andrews curves have the functional form:

    f(t) = x_1/sqrt(2) + x_2 sin(t) + x_3 cos(t) +
           x_4 sin(2t) + x_5 cos(2t) + ...

    Where x coefficients correspond to the values of each dimension and t is
    linearly spaced between -pi and +pi. Each row of frame then corresponds to
    a single curve.

    Parameters
    ----------
    frame : DataFrame
        Data to be plotted, preferably normalized to (0.0, 1.0)
    class_column : Name of the column containing class names
    ax : matplotlib axes object, default None
    samples : Number of points to plot in each curve
    color : list or tuple, optional
        Colors to use for the different classes
    colormap : str or matplotlib colormap object, default None
        Colormap to select colors from. If string, load colormap with that name
        from matplotlib.
    kwds : keywords
        Options to pass to matplotlib plotting method

    Returns
    -------
    class:`matplotlip.axis.Axes`
    """
    plot_backend = _get_plot_backend()
<<<<<<< HEAD
    return plot_backend.andrews_curves(frame=frame, class_column=class_column, ax=ax, samples=samples,
                                       color=color, colormap=colormap, **kwds)
=======
    return plot_backend.andrews_curves(frame=frame, class_column=class_column,
                                       ax=ax, samples=samples, color=color,
                                       colormap=colormap, **kwds)
>>>>>>> 9fbd8e22


def bootstrap_plot(series, fig=None, size=50, samples=500, **kwds):
    """
    Bootstrap plot on mean, median and mid-range statistics.

    The bootstrap plot is used to estimate the uncertainty of a statistic
    by relaying on random sampling with replacement [1]_. This function will
    generate bootstrapping plots for mean, median and mid-range statistics
    for the given number of samples of the given size.

    .. [1] "Bootstrapping (statistics)" in \
    https://en.wikipedia.org/wiki/Bootstrapping_%28statistics%29

    Parameters
    ----------
    series : pandas.Series
        Pandas Series from where to get the samplings for the bootstrapping.
    fig : matplotlib.figure.Figure, default None
        If given, it will use the `fig` reference for plotting instead of
        creating a new one with default parameters.
    size : int, default 50
        Number of data points to consider during each sampling. It must be
        greater or equal than the length of the `series`.
    samples : int, default 500
        Number of times the bootstrap procedure is performed.
    **kwds :
        Options to pass to matplotlib plotting method.

    Returns
    -------
    matplotlib.figure.Figure
        Matplotlib figure.

    See Also
    --------
    DataFrame.plot : Basic plotting for DataFrame objects.
    Series.plot : Basic plotting for Series objects.

    Examples
    --------

    .. plot::
            :context: close-figs

            >>> s = pd.Series(np.random.uniform(size=100))
            >>> fig = pd.plotting.bootstrap_plot(s)  # doctest: +SKIP
    """
    plot_backend = _get_plot_backend()
    return plot_backend.bootstrap_plot(series=series, fig=fig, size=size,
                                       samples=samples, **kwds)


@deprecate_kwarg(old_arg_name='colors', new_arg_name='color')
@deprecate_kwarg(old_arg_name='data', new_arg_name='frame', stacklevel=3)
def parallel_coordinates(frame, class_column, cols=None, ax=None, color=None,
                         use_columns=False, xticks=None, colormap=None,
                         axvlines=True, axvlines_kwds=None, sort_labels=False,
                         **kwds):
    """Parallel coordinates plotting.

    Parameters
    ----------
    frame : DataFrame
    class_column : str
        Column name containing class names
    cols : list, optional
        A list of column names to use
    ax : matplotlib.axis, optional
        matplotlib axis object
    color : list or tuple, optional
        Colors to use for the different classes
    use_columns : bool, optional
        If true, columns will be used as xticks
    xticks : list or tuple, optional
        A list of values to use for xticks
    colormap : str or matplotlib colormap, default None
        Colormap to use for line colors.
    axvlines : bool, optional
        If true, vertical lines will be added at each xtick
    axvlines_kwds : keywords, optional
        Options to be passed to axvline method for vertical lines
    sort_labels : bool, False
        Sort class_column labels, useful when assigning colors

        .. versionadded:: 0.20.0

    kwds : keywords
        Options to pass to matplotlib plotting method

    Returns
    -------
    class:`matplotlib.axis.Axes`

    Examples
    --------
    >>> from matplotlib import pyplot as plt
    >>> df = pd.read_csv('https://raw.github.com/pandas-dev/pandas/master'
                        '/pandas/tests/data/iris.csv')
    >>> pd.plotting.parallel_coordinates(
            df, 'Name',
            color=('#556270', '#4ECDC4', '#C7F464'))
    >>> plt.show()
    """
    plot_backend = _get_plot_backend()
<<<<<<< HEAD
    return plot_backend.parallel_coordinates(frame=frame, class_column=class_column, cols=cols,
                                             ax=ax, color=color, use_columns=use_columns,
                                             xticks=xticks, colormap=colormap, axvlines=axvlines,
                                             axvlines_kwds=axvlines_kwds, sort_labels=sort_labels,
                                             **kwds)
=======
    return plot_backend.parallel_coordinates(
        frame=frame, class_column=class_column, cols=cols, ax=ax, color=color,
        use_columns=use_columns, xticks=xticks, colormap=colormap,
        axvlines=axvlines, axvlines_kwds=axvlines_kwds,
        sort_labels=sort_labels, **kwds)
>>>>>>> 9fbd8e22


def lag_plot(series, lag=1, ax=None, **kwds):
    """Lag plot for time series.

    Parameters
    ----------
    series : Time series
    lag : lag of the scatter plot, default 1
    ax : Matplotlib axis object, optional
    kwds : Matplotlib scatter method keyword arguments, optional

    Returns
    -------
    class:`matplotlib.axis.Axes`
    """
    plot_backend = _get_plot_backend()
    return plot_backend.lag_plot(series=series, lag=lag, ax=ax, **kwds)


def autocorrelation_plot(series, ax=None, **kwds):
    """
    Autocorrelation plot for time series.

    Parameters
    ----------
    series: Time series
    ax: Matplotlib axis object, optional
    kwds : keywords
        Options to pass to matplotlib plotting method

    Returns
    -------
    class:`matplotlib.axis.Axes`
    """
    plot_backend = _get_plot_backend()
    return plot_backend.autocorrelation_plot(series=series, ax=ax, **kwds)


def tsplot(series, plotf, ax=None, **kwargs):
    """
    Plots a Series on the given Matplotlib axes or the current axes

    Parameters
    ----------
    axes : Axes
    series : Series

    Notes
    _____
    Supports same kwargs as Axes.plot


    .. deprecated:: 0.23.0
       Use Series.plot() instead
    """
    warnings.warn("'tsplot' is deprecated and will be removed in a "
                  "future version. Please use Series.plot() instead.",
                  FutureWarning, stacklevel=2)
    plot_backend = _get_plot_backend()
    return plot_backend.tsplot(series=series, plotf=plotf, ax=ax, **kwargs)


class _Options(dict):
    """
    Stores pandas plotting options.
    Allows for parameter aliasing so you can just use parameter names that are
    the same as the plot function parameters, but is stored in a canonical
    format that makes it easy to breakdown into groups later
    """

    # alias so the names are same as plotting method parameter names
    _ALIASES = {'x_compat': 'xaxis.compat'}
    _DEFAULT_KEYS = ['xaxis.compat']

    def __init__(self, deprecated=False):
        self._deprecated = deprecated
        # self['xaxis.compat'] = False
        super().__setitem__('xaxis.compat', False)

    def __getitem__(self, key):
        key = self._get_canonical_key(key)
        if key not in self:
            raise ValueError(
                '{key} is not a valid pandas plotting option'.format(key=key))
        return super().__getitem__(key)

    def __setitem__(self, key, value):
        key = self._get_canonical_key(key)
        return super().__setitem__(key, value)

    def __delitem__(self, key):
        key = self._get_canonical_key(key)
        if key in self._DEFAULT_KEYS:
            raise ValueError(
                'Cannot remove default parameter {key}'.format(key=key))
        return super().__delitem__(key)

    def __contains__(self, key):
        key = self._get_canonical_key(key)
        return super().__contains__(key)

    def reset(self):
        """
        Reset the option store to its initial state

        Returns
        -------
        None
        """
        self.__init__()

    def _get_canonical_key(self, key):
        return self._ALIASES.get(key, key)

    @contextmanager
    def use(self, key, value):
        """
        Temporarily set a parameter value using the with statement.
        Aliasing allowed.
        """
        old_value = self[key]
        try:
            self[key] = value
            yield self
        finally:
            self[key] = old_value


plot_params = _Options()<|MERGE_RESOLUTION|>--- conflicted
+++ resolved
@@ -13,14 +13,6 @@
     return plot_backend
 
 
-<<<<<<< HEAD
-def plot_params():
-    pass
-    # plot_backend.plot_param ?
-
-
-=======
->>>>>>> 9fbd8e22
 def table(ax, data, rowLabels=None, colLabels=None, **kwargs):
     """
     Helper function to convert DataFrame and Series to matplotlib.table
@@ -40,12 +32,8 @@
     matplotlib table object
     """
     plot_backend = _get_plot_backend()
-<<<<<<< HEAD
-    return plot_backend.table(ax=ax, data=data, rowLabels=None, colLabels=None, **kwargs)
-=======
     return plot_backend.table(ax=ax, data=data, rowLabels=None, colLabels=None,
                               **kwargs)
->>>>>>> 9fbd8e22
 
 
 def register(explicit=True):
@@ -67,11 +55,7 @@
     deregister_matplotlib_converter
     """
     plot_backend = _get_plot_backend()
-<<<<<<< HEAD
-    return plot_backend.register(explicit=explicit)
-=======
     plot_backend.register(explicit=explicit)
->>>>>>> 9fbd8e22
 
 
 def deregister():
@@ -90,11 +74,7 @@
     deregister_matplotlib_converters
     """
     plot_backend = _get_plot_backend()
-<<<<<<< HEAD
-    return plot_backend.deregister()
-=======
     plot_backend.deregister()
->>>>>>> 9fbd8e22
 
 
 def scatter_matrix(frame, alpha=0.5, figsize=None, ax=None, grid=False,
@@ -141,16 +121,10 @@
     >>> scatter_matrix(df, alpha=0.2)
     """
     plot_backend = _get_plot_backend()
-<<<<<<< HEAD
-    return scatter_matrix(frame=frame, alpha=alpha, figsize=figsize, ax=ax, grid=grid,
-                          diagonal=diagonal, marker=marker, density_kwds=density_kwds,
-                          hist_kwds=hist_kwds, range_padding=range_padding, **kwds)
-=======
     return plot_backend.scatter_matrix(
         frame=frame, alpha=alpha, figsize=figsize, ax=ax, grid=grid,
         diagonal=diagonal, marker=marker, density_kwds=density_kwds,
         hist_kwds=hist_kwds, range_padding=range_padding, **kwds)
->>>>>>> 9fbd8e22
 
 
 def radviz(frame, class_column, ax=None, color=None, colormap=None, **kwds):
@@ -216,13 +190,8 @@
         >>> rad_viz = pd.plotting.radviz(df, 'Category')  # doctest: +SKIP
     """
     plot_backend = _get_plot_backend()
-<<<<<<< HEAD
-    return plot_backend.radviz(frame=frame, class_column=class_column, ax=ax, color=color,
-                               colormap=colormap, **kwds)
-=======
     return plot_backend.radviz(frame=frame, class_column=class_column, ax=ax,
                                color=color, colormap=colormap, **kwds)
->>>>>>> 9fbd8e22
 
 
 @deprecate_kwarg(old_arg_name='data', new_arg_name='frame')
@@ -261,14 +230,9 @@
     class:`matplotlip.axis.Axes`
     """
     plot_backend = _get_plot_backend()
-<<<<<<< HEAD
-    return plot_backend.andrews_curves(frame=frame, class_column=class_column, ax=ax, samples=samples,
-                                       color=color, colormap=colormap, **kwds)
-=======
     return plot_backend.andrews_curves(frame=frame, class_column=class_column,
                                        ax=ax, samples=samples, color=color,
                                        colormap=colormap, **kwds)
->>>>>>> 9fbd8e22
 
 
 def bootstrap_plot(series, fig=None, size=50, samples=500, **kwds):
@@ -374,19 +338,11 @@
     >>> plt.show()
     """
     plot_backend = _get_plot_backend()
-<<<<<<< HEAD
-    return plot_backend.parallel_coordinates(frame=frame, class_column=class_column, cols=cols,
-                                             ax=ax, color=color, use_columns=use_columns,
-                                             xticks=xticks, colormap=colormap, axvlines=axvlines,
-                                             axvlines_kwds=axvlines_kwds, sort_labels=sort_labels,
-                                             **kwds)
-=======
     return plot_backend.parallel_coordinates(
         frame=frame, class_column=class_column, cols=cols, ax=ax, color=color,
         use_columns=use_columns, xticks=xticks, colormap=colormap,
         axvlines=axvlines, axvlines_kwds=axvlines_kwds,
         sort_labels=sort_labels, **kwds)
->>>>>>> 9fbd8e22
 
 
 def lag_plot(series, lag=1, ax=None, **kwds):
