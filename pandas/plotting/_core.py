# being a bit too dynamic
# pylint: disable=E1101
from __future__ import division

import warnings
import re
from collections import namedtuple
from distutils.version import LooseVersion

import numpy as np

from pandas.util._decorators import cache_readonly
import pandas.core.common as com
from pandas.core.base import PandasObject
from pandas.core.config import get_option
from pandas.core.dtypes.missing import isna, notna, remove_na_arraylike
from pandas.core.dtypes.common import (
    is_list_like,
    is_integer,
    is_number,
    is_hashable,
    is_iterator)
from pandas.core.dtypes.generic import ABCSeries, ABCDataFrame

from pandas.core.generic import _shared_docs, _shared_doc_kwargs
from pandas.core.index import Index, MultiIndex

from pandas.core.indexes.period import PeriodIndex
from pandas.compat import range, lrange, map, zip, string_types
import pandas.compat as compat
from pandas.io.formats.printing import pprint_thing
from pandas.util._decorators import Appender

from pandas.plotting._compat import (_mpl_ge_1_3_1,
                                     _mpl_ge_1_5_0,
                                     _mpl_ge_2_0_0)
from pandas.plotting._style import (plot_params,
                                    _get_standard_colors)
from pandas.plotting._tools import (_subplots, _flatten, table,
                                    _handle_shared_axes, _get_all_lines,
                                    _get_xlim, _set_ticks_props,
                                    format_date_labels)

try:
    from pandas.plotting import _converter
except ImportError:
    pass
else:
    if get_option('plotting.matplotlib.register_converters'):
        _converter.register(explicit=True)


def _get_standard_kind(kind):
    return {'density': 'kde'}.get(kind, kind)


def _gca(rc=None):
    import matplotlib.pyplot as plt
    with plt.rc_context(rc):
        return plt.gca()


def _gcf():
    import matplotlib.pyplot as plt
    return plt.gcf()


class MPLPlot(object):
    """
    Base class for assembling a pandas plot using matplotlib

    Parameters
    ----------
    data :

    """

    @property
    def _kind(self):
        """Specify kind str. Must be overridden in child class"""
        raise NotImplementedError

    _layout_type = 'vertical'
    _default_rot = 0
    orientation = None
    _pop_attributes = ['label', 'style', 'logy', 'logx', 'loglog',
                       'mark_right', 'stacked']
    _attr_defaults = {'logy': False, 'logx': False, 'loglog': False,
                      'mark_right': True, 'stacked': False}

    def __init__(self, data, kind=None, by=None, subplots=False, sharex=None,
                 sharey=False, use_index=True,
                 figsize=None, grid=None, legend=True, rot=None,
                 ax=None, fig=None, title=None, xlim=None, ylim=None,
                 xticks=None, yticks=None,
                 sort_columns=False, fontsize=None,
                 secondary_y=False, colormap=None,
                 table=False, layout=None, **kwds):

        _converter._WARN = False
        self.data = data
        self.by = by

        self.kind = kind

        self.sort_columns = sort_columns

        self.subplots = subplots

        if sharex is None:
            if ax is None:
                self.sharex = True
            else:
                # if we get an axis, the users should do the visibility
                # setting...
                self.sharex = False
        else:
            self.sharex = sharex

        self.sharey = sharey
        self.figsize = figsize
        self.layout = layout

        self.xticks = xticks
        self.yticks = yticks
        self.xlim = xlim
        self.ylim = ylim
        self.title = title
        self.use_index = use_index

        self.fontsize = fontsize

        if rot is not None:
            self.rot = rot
            # need to know for format_date_labels since it's rotated to 30 by
            # default
            self._rot_set = True
        else:
            self._rot_set = False
            self.rot = self._default_rot

        if grid is None:
            grid = False if secondary_y else self.plt.rcParams['axes.grid']

        self.grid = grid
        self.legend = legend
        self.legend_handles = []
        self.legend_labels = []

        for attr in self._pop_attributes:
            value = kwds.pop(attr, self._attr_defaults.get(attr, None))
            setattr(self, attr, value)

        self.ax = ax
        self.fig = fig
        self.axes = None

        # parse errorbar input if given
        xerr = kwds.pop('xerr', None)
        yerr = kwds.pop('yerr', None)
        self.errors = {}
        for kw, err in zip(['xerr', 'yerr'], [xerr, yerr]):
            self.errors[kw] = self._parse_errorbars(kw, err)

        if not isinstance(secondary_y, (bool, tuple, list, np.ndarray, Index)):
            secondary_y = [secondary_y]
        self.secondary_y = secondary_y

        # ugly TypeError if user passes matplotlib's `cmap` name.
        # Probably better to accept either.
        if 'cmap' in kwds and colormap:
            raise TypeError("Only specify one of `cmap` and `colormap`.")
        elif 'cmap' in kwds:
            self.colormap = kwds.pop('cmap')
        else:
            self.colormap = colormap

        self.table = table

        self.kwds = kwds

        self._validate_color_args()

    def _validate_color_args(self):
        if 'color' not in self.kwds and 'colors' in self.kwds:
            warnings.warn(("'colors' is being deprecated. Please use 'color'"
                           "instead of 'colors'"))
            colors = self.kwds.pop('colors')
            self.kwds['color'] = colors

        if ('color' in self.kwds and self.nseries == 1 and
                not is_list_like(self.kwds['color'])):
            # support series.plot(color='green')
            self.kwds['color'] = [self.kwds['color']]

        if ('color' in self.kwds and isinstance(self.kwds['color'], tuple) and
                self.nseries == 1 and len(self.kwds['color']) in (3, 4)):
            # support RGB and RGBA tuples in series plot
            self.kwds['color'] = [self.kwds['color']]

        if ('color' in self.kwds or 'colors' in self.kwds) and \
                self.colormap is not None:
            warnings.warn("'color' and 'colormap' cannot be used "
                          "simultaneously. Using 'color'")

        if 'color' in self.kwds and self.style is not None:
            if is_list_like(self.style):
                styles = self.style
            else:
                styles = [self.style]
            # need only a single match
            for s in styles:
                if re.match('^[a-z]+?', s) is not None:
                    raise ValueError(
                        "Cannot pass 'style' string with a color "
                        "symbol and 'color' keyword argument. Please"
                        " use one or the other or pass 'style' "
                        "without a color symbol")

    def _iter_data(self, data=None, keep_index=False, fillna=None):
        if data is None:
            data = self.data
        if fillna is not None:
            data = data.fillna(fillna)

        # TODO: unused?
        # if self.sort_columns:
        #     columns = com._try_sort(data.columns)
        # else:
        #     columns = data.columns

        for col, values in data.iteritems():
            if keep_index is True:
                yield col, values
            else:
                yield col, values.values

    @property
    def nseries(self):
        if self.data.ndim == 1:
            return 1
        else:
            return self.data.shape[1]

    def draw(self):
        self.plt.draw_if_interactive()

    def generate(self):
        self._args_adjust()
        self._compute_plot_data()
        self._setup_subplots()
        self._make_plot()
        self._add_table()
        self._make_legend()
        self._adorn_subplots()

        for ax in self.axes:
            self._post_plot_logic_common(ax, self.data)
            self._post_plot_logic(ax, self.data)

    def _args_adjust(self):
        pass

    def _has_plotted_object(self, ax):
        """check whether ax has data"""
        return (len(ax.lines) != 0 or
                len(ax.artists) != 0 or
                len(ax.containers) != 0)

    def _maybe_right_yaxis(self, ax, axes_num):
        if not self.on_right(axes_num):
            # secondary axes may be passed via ax kw
            return self._get_ax_layer(ax)

        if hasattr(ax, 'right_ax'):
            # if it has right_ax proparty, ``ax`` must be left axes
            return ax.right_ax
        elif hasattr(ax, 'left_ax'):
            # if it has left_ax proparty, ``ax`` must be right axes
            return ax
        else:
            # otherwise, create twin axes
            orig_ax, new_ax = ax, ax.twinx()
            # TODO: use Matplotlib public API when available
            new_ax._get_lines = orig_ax._get_lines
            new_ax._get_patches_for_fill = orig_ax._get_patches_for_fill
            orig_ax.right_ax, new_ax.left_ax = new_ax, orig_ax

            if not self._has_plotted_object(orig_ax):  # no data on left y
                orig_ax.get_yaxis().set_visible(False)
            return new_ax

    def _setup_subplots(self):
        if self.subplots:
            fig, axes = _subplots(naxes=self.nseries,
                                  sharex=self.sharex, sharey=self.sharey,
                                  figsize=self.figsize, ax=self.ax,
                                  layout=self.layout,
                                  layout_type=self._layout_type)
        else:
            if self.ax is None:
                fig = self.plt.figure(figsize=self.figsize)
                axes = fig.add_subplot(111)
            else:
                fig = self.ax.get_figure()
                if self.figsize is not None:
                    fig.set_size_inches(self.figsize)
                axes = self.ax

        axes = _flatten(axes)

        if self.logx or self.loglog:
            [a.set_xscale('log') for a in axes]
        if self.logy or self.loglog:
            [a.set_yscale('log') for a in axes]

        self.fig = fig
        self.axes = axes

    @property
    def result(self):
        """
        Return result axes
        """
        if self.subplots:
            if self.layout is not None and not is_list_like(self.ax):
                return self.axes.reshape(*self.layout)
            else:
                return self.axes
        else:
            sec_true = isinstance(self.secondary_y, bool) and self.secondary_y
            all_sec = (is_list_like(self.secondary_y) and
                       len(self.secondary_y) == self.nseries)
            if (sec_true or all_sec):
                # if all data is plotted on secondary, return right axes
                return self._get_ax_layer(self.axes[0], primary=False)
            else:
                return self.axes[0]

    def _compute_plot_data(self):
        data = self.data

        if isinstance(data, ABCSeries):
            label = self.label
            if label is None and data.name is None:
                label = 'None'
            data = data.to_frame(name=label)

        # GH16953, _convert is needed as fallback, for ``Series``
        # with ``dtype == object``
        data = data._convert(datetime=True, timedelta=True)
        numeric_data = data.select_dtypes(include=[np.number,
                                                   "datetime",
                                                   "datetimetz",
                                                   "timedelta"])

        try:
            is_empty = numeric_data.empty
        except AttributeError:
            is_empty = not len(numeric_data)

        # no empty frames or series allowed
        if is_empty:
            raise TypeError('Empty {0!r}: no numeric data to '
                            'plot'.format(numeric_data.__class__.__name__))

        self.data = numeric_data

    def _make_plot(self):
        raise com.AbstractMethodError(self)

    def _add_table(self):
        if self.table is False:
            return
        elif self.table is True:
            data = self.data.transpose()
        else:
            data = self.table
        ax = self._get_ax(0)
        table(ax, data)

    def _post_plot_logic_common(self, ax, data):
        """Common post process for each axes"""

        def get_label(i):
            try:
                return pprint_thing(data.index[i])
            except Exception:
                return ''

        if self.orientation == 'vertical' or self.orientation is None:
            if self._need_to_set_index:
                xticklabels = [get_label(x) for x in ax.get_xticks()]
                ax.set_xticklabels(xticklabels)
            self._apply_axis_properties(ax.xaxis, rot=self.rot,
                                        fontsize=self.fontsize)
            self._apply_axis_properties(ax.yaxis, fontsize=self.fontsize)

            if hasattr(ax, 'right_ax'):
                self._apply_axis_properties(ax.right_ax.yaxis,
                                            fontsize=self.fontsize)

        elif self.orientation == 'horizontal':
            if self._need_to_set_index:
                yticklabels = [get_label(y) for y in ax.get_yticks()]
                ax.set_yticklabels(yticklabels)
            self._apply_axis_properties(ax.yaxis, rot=self.rot,
                                        fontsize=self.fontsize)
            self._apply_axis_properties(ax.xaxis, fontsize=self.fontsize)

            if hasattr(ax, 'right_ax'):
                self._apply_axis_properties(ax.right_ax.yaxis,
                                            fontsize=self.fontsize)
        else:  # pragma no cover
            raise ValueError

    def _post_plot_logic(self, ax, data):
        """Post process for each axes. Overridden in child classes"""
        pass

    def _adorn_subplots(self):
        """Common post process unrelated to data"""
        if len(self.axes) > 0:
            all_axes = self._get_subplots()
            nrows, ncols = self._get_axes_layout()
            _handle_shared_axes(axarr=all_axes, nplots=len(all_axes),
                                naxes=nrows * ncols, nrows=nrows,
                                ncols=ncols, sharex=self.sharex,
                                sharey=self.sharey)

        for ax in self.axes:
            if self.yticks is not None:
                ax.set_yticks(self.yticks)

            if self.xticks is not None:
                ax.set_xticks(self.xticks)

            if self.ylim is not None:
                ax.set_ylim(self.ylim)

            if self.xlim is not None:
                ax.set_xlim(self.xlim)

            ax.grid(self.grid)

        if self.title:
            if self.subplots:
                if is_list_like(self.title):
                    if len(self.title) != self.nseries:
                        msg = ('The length of `title` must equal the number '
                               'of columns if using `title` of type `list` '
                               'and `subplots=True`.\n'
                               'length of title = {}\n'
                               'number of columns = {}').format(
                            len(self.title), self.nseries)
                        raise ValueError(msg)

                    for (ax, title) in zip(self.axes, self.title):
                        ax.set_title(title)
                else:
                    self.fig.suptitle(self.title)
            else:
                if is_list_like(self.title):
                    msg = ('Using `title` of type `list` is not supported '
                           'unless `subplots=True` is passed')
                    raise ValueError(msg)
                self.axes[0].set_title(self.title)

    def _apply_axis_properties(self, axis, rot=None, fontsize=None):
        labels = axis.get_majorticklabels() + axis.get_minorticklabels()
        for label in labels:
            if rot is not None:
                label.set_rotation(rot)
            if fontsize is not None:
                label.set_fontsize(fontsize)

    @property
    def legend_title(self):
        if not isinstance(self.data.columns, MultiIndex):
            name = self.data.columns.name
            if name is not None:
                name = pprint_thing(name)
            return name
        else:
            stringified = map(pprint_thing,
                              self.data.columns.names)
            return ','.join(stringified)

    def _add_legend_handle(self, handle, label, index=None):
        if label is not None:
            if self.mark_right and index is not None:
                if self.on_right(index):
                    label = label + ' (right)'
            self.legend_handles.append(handle)
            self.legend_labels.append(label)

    def _make_legend(self):
        ax, leg = self._get_ax_legend(self.axes[0])

        handles = []
        labels = []
        title = ''

        if not self.subplots:
            if leg is not None:
                title = leg.get_title().get_text()
                handles = leg.legendHandles
                labels = [x.get_text() for x in leg.get_texts()]

            if self.legend:
                if self.legend == 'reverse':
                    self.legend_handles = reversed(self.legend_handles)
                    self.legend_labels = reversed(self.legend_labels)

                handles += self.legend_handles
                labels += self.legend_labels
                if self.legend_title is not None:
                    title = self.legend_title

            if len(handles) > 0:
                ax.legend(handles, labels, loc='best', title=title)

        elif self.subplots and self.legend:
            for ax in self.axes:
                if ax.get_visible():
                    ax.legend(loc='best')

    def _get_ax_legend(self, ax):
        leg = ax.get_legend()
        other_ax = (getattr(ax, 'left_ax', None) or
                    getattr(ax, 'right_ax', None))
        other_leg = None
        if other_ax is not None:
            other_leg = other_ax.get_legend()
        if leg is None and other_leg is not None:
            leg = other_leg
            ax = other_ax
        return ax, leg

    @cache_readonly
    def plt(self):
        import matplotlib.pyplot as plt
        return plt

    @staticmethod
    def mpl_ge_1_3_1():
        return _mpl_ge_1_3_1()

    @staticmethod
    def mpl_ge_1_5_0():
        return _mpl_ge_1_5_0()

    _need_to_set_index = False

    def _get_xticks(self, convert_period=False):
        index = self.data.index
        is_datetype = index.inferred_type in ('datetime', 'date',
                                              'datetime64', 'time')

        if self.use_index:
            if convert_period and isinstance(index, PeriodIndex):
                self.data = self.data.reindex(index=index.sort_values())
                x = self.data.index.to_timestamp()._mpl_repr()
            elif index.is_numeric():
                """
                Matplotlib supports numeric values or datetime objects as
                xaxis values. Taking LBYL approach here, by the time
                matplotlib raises exception when using non numeric/datetime
                values for xaxis, several actions are already taken by plt.
                """
                x = index._mpl_repr()
            elif is_datetype:
                self.data = self.data[notna(self.data.index)]
                self.data = self.data.sort_index()
                x = self.data.index._mpl_repr()
            else:
                self._need_to_set_index = True
                x = lrange(len(index))
        else:
            x = lrange(len(index))

        return x

    @classmethod
    def _plot(cls, ax, x, y, style=None, is_errorbar=False, **kwds):
        mask = isna(y)
        if mask.any():
            y = np.ma.array(y)
            y = np.ma.masked_where(mask, y)

        if isinstance(x, Index):
            x = x._mpl_repr()

        if is_errorbar:
            if 'xerr' in kwds:
                kwds['xerr'] = np.array(kwds.get('xerr'))
            if 'yerr' in kwds:
                kwds['yerr'] = np.array(kwds.get('yerr'))
            return ax.errorbar(x, y, **kwds)
        else:
            # prevent style kwarg from going to errorbar, where it is
            # unsupported
            if style is not None:
                args = (x, y, style)
            else:
                args = (x, y)
            return ax.plot(*args, **kwds)

    def _get_index_name(self):
        if isinstance(self.data.index, MultiIndex):
            name = self.data.index.names
            if com._any_not_none(*name):
                name = ','.join(pprint_thing(x) for x in name)
            else:
                name = None
        else:
            name = self.data.index.name
            if name is not None:
                name = pprint_thing(name)

        return name

    @classmethod
    def _get_ax_layer(cls, ax, primary=True):
        """get left (primary) or right (secondary) axes"""
        if primary:
            return getattr(ax, 'left_ax', ax)
        else:
            return getattr(ax, 'right_ax', ax)

    def _get_ax(self, i):
        # get the twinx ax if appropriate
        if self.subplots:
            ax = self.axes[i]
            ax = self._maybe_right_yaxis(ax, i)
            self.axes[i] = ax
        else:
            ax = self.axes[0]
            ax = self._maybe_right_yaxis(ax, i)

        ax.get_yaxis().set_visible(True)
        return ax

    def on_right(self, i):
        if isinstance(self.secondary_y, bool):
            return self.secondary_y

        if isinstance(self.secondary_y, (tuple, list, np.ndarray, Index)):
            return self.data.columns[i] in self.secondary_y

    def _apply_style_colors(self, colors, kwds, col_num, label):
        """
        Manage style and color based on column number and its label.
        Returns tuple of appropriate style and kwds which "color" may be added.
        """
        style = None
        if self.style is not None:
            if isinstance(self.style, list):
                try:
                    style = self.style[col_num]
                except IndexError:
                    pass
            elif isinstance(self.style, dict):
                style = self.style.get(label, style)
            else:
                style = self.style

        has_color = 'color' in kwds or self.colormap is not None
        nocolor_style = style is None or re.match('[a-z]+', style) is None
        if (has_color or self.subplots) and nocolor_style:
            kwds['color'] = colors[col_num % len(colors)]
        return style, kwds

    def _get_colors(self, num_colors=None, color_kwds='color'):
        if num_colors is None:
            num_colors = self.nseries

        return _get_standard_colors(num_colors=num_colors,
                                    colormap=self.colormap,
                                    color=self.kwds.get(color_kwds))

    def _parse_errorbars(self, label, err):
        """
        Look for error keyword arguments and return the actual errorbar data
        or return the error DataFrame/dict

        Error bars can be specified in several ways:
            Series: the user provides a pandas.Series object of the same
                    length as the data
            ndarray: provides a np.ndarray of the same length as the data
            DataFrame/dict: error values are paired with keys matching the
                    key in the plotted DataFrame
            str: the name of the column within the plotted DataFrame
        """

        if err is None:
            return None

        from pandas import DataFrame, Series

        def match_labels(data, e):
            e = e.reindex(data.index)
            return e

        # key-matched DataFrame
        if isinstance(err, DataFrame):

            err = match_labels(self.data, err)
        # key-matched dict
        elif isinstance(err, dict):
            pass

        # Series of error values
        elif isinstance(err, Series):
            # broadcast error series across data
            err = match_labels(self.data, err)
            err = np.atleast_2d(err)
            err = np.tile(err, (self.nseries, 1))

        # errors are a column in the dataframe
        elif isinstance(err, string_types):
            evalues = self.data[err].values
            self.data = self.data[self.data.columns.drop(err)]
            err = np.atleast_2d(evalues)
            err = np.tile(err, (self.nseries, 1))

        elif is_list_like(err):
            if is_iterator(err):
                err = np.atleast_2d(list(err))
            else:
                # raw error values
                err = np.atleast_2d(err)

            err_shape = err.shape

            # asymmetrical error bars
            if err.ndim == 3:
                if (err_shape[0] != self.nseries) or \
                        (err_shape[1] != 2) or \
                        (err_shape[2] != len(self.data)):
                    msg = "Asymmetrical error bars should be provided " + \
                        "with the shape (%u, 2, %u)" % \
                        (self.nseries, len(self.data))
                    raise ValueError(msg)

            # broadcast errors to each data series
            if len(err) == 1:
                err = np.tile(err, (self.nseries, 1))

        elif is_number(err):
            err = np.tile([err], (self.nseries, len(self.data)))

        else:
            msg = "No valid {label} detected".format(label=label)
            raise ValueError(msg)

        return err

    def _get_errorbars(self, label=None, index=None, xerr=True, yerr=True):
        from pandas import DataFrame
        errors = {}

        for kw, flag in zip(['xerr', 'yerr'], [xerr, yerr]):
            if flag:
                err = self.errors[kw]
                # user provided label-matched dataframe of errors
                if isinstance(err, (DataFrame, dict)):
                    if label is not None and label in err.keys():
                        err = err[label]
                    else:
                        err = None
                elif index is not None and err is not None:
                    err = err[index]

                if err is not None:
                    errors[kw] = err
        return errors

    def _get_subplots(self):
        from matplotlib.axes import Subplot
        return [ax for ax in self.axes[0].get_figure().get_axes()
                if isinstance(ax, Subplot)]

    def _get_axes_layout(self):
        axes = self._get_subplots()
        x_set = set()
        y_set = set()
        for ax in axes:
            # check axes coordinates to estimate layout
            points = ax.get_position().get_points()
            x_set.add(points[0][0])
            y_set.add(points[0][1])
        return (len(y_set), len(x_set))


class PlanePlot(MPLPlot):
    """
    Abstract class for plotting on plane, currently scatter and hexbin.
    """

    _layout_type = 'single'

    def __init__(self, data, x, y, **kwargs):
        MPLPlot.__init__(self, data, **kwargs)
        if x is None or y is None:
            raise ValueError(self._kind + ' requires and x and y column')
        if is_integer(x) and not self.data.columns.holds_integer():
            x = self.data.columns[x]
        if is_integer(y) and not self.data.columns.holds_integer():
            y = self.data.columns[y]
        if len(self.data[x]._get_numeric_data()) == 0:
            raise ValueError(self._kind + ' requires x column to be numeric')
        if len(self.data[y]._get_numeric_data()) == 0:
            raise ValueError(self._kind + ' requires y column to be numeric')

        self.x = x
        self.y = y

    @property
    def nseries(self):
        return 1

    def _post_plot_logic(self, ax, data):
        x, y = self.x, self.y
        ax.set_ylabel(pprint_thing(y))
        ax.set_xlabel(pprint_thing(x))


class ScatterPlot(PlanePlot):
    _kind = 'scatter'

    def __init__(self, data, x, y, s=None, c=None, **kwargs):
        if s is None:
            # hide the matplotlib default for size, in case we want to change
            # the handling of this argument later
            s = 20
        super(ScatterPlot, self).__init__(data, x, y, s=s, **kwargs)
        if is_integer(c) and not self.data.columns.holds_integer():
            c = self.data.columns[c]
        self.c = c

    def _make_plot(self):
        x, y, c, data = self.x, self.y, self.c, self.data
        ax = self.axes[0]

        c_is_column = is_hashable(c) and c in self.data.columns

        # plot a colorbar only if a colormap is provided or necessary
        cb = self.kwds.pop('colorbar', self.colormap or c_is_column)

        # pandas uses colormap, matplotlib uses cmap.
        cmap = self.colormap or 'Greys'
        cmap = self.plt.cm.get_cmap(cmap)
        color = self.kwds.pop("color", None)
        if c is not None and color is not None:
            raise TypeError('Specify exactly one of `c` and `color`')
        elif c is None and color is None:
            c_values = self.plt.rcParams['patch.facecolor']
        elif color is not None:
            c_values = color
        elif c_is_column:
            c_values = self.data[c].values
        else:
            c_values = c

        if self.legend and hasattr(self, 'label'):
            label = self.label
        else:
            label = None
        scatter = ax.scatter(data[x].values, data[y].values, c=c_values,
                             label=label, cmap=cmap, **self.kwds)
        if cb:
            img = ax.collections[0]
            kws = dict(ax=ax)
            if self.mpl_ge_1_3_1():
                kws['label'] = c if c_is_column else ''
            self.fig.colorbar(img, **kws)

        if label is not None:
            self._add_legend_handle(scatter, label)
        else:
            self.legend = False

        errors_x = self._get_errorbars(label=x, index=0, yerr=False)
        errors_y = self._get_errorbars(label=y, index=0, xerr=False)
        if len(errors_x) > 0 or len(errors_y) > 0:
            err_kwds = dict(errors_x, **errors_y)
            err_kwds['ecolor'] = scatter.get_facecolor()[0]
            ax.errorbar(data[x].values, data[y].values,
                        linestyle='none', **err_kwds)


class HexBinPlot(PlanePlot):
    _kind = 'hexbin'

    def __init__(self, data, x, y, C=None, **kwargs):
        super(HexBinPlot, self).__init__(data, x, y, **kwargs)
        if is_integer(C) and not self.data.columns.holds_integer():
            C = self.data.columns[C]
        self.C = C

    def _make_plot(self):
        x, y, data, C = self.x, self.y, self.data, self.C
        ax = self.axes[0]
        # pandas uses colormap, matplotlib uses cmap.
        cmap = self.colormap or 'BuGn'
        cmap = self.plt.cm.get_cmap(cmap)
        cb = self.kwds.pop('colorbar', True)

        if C is None:
            c_values = None
        else:
            c_values = data[C].values

        ax.hexbin(data[x].values, data[y].values, C=c_values, cmap=cmap,
                  **self.kwds)
        if cb:
            img = ax.collections[0]
            self.fig.colorbar(img, ax=ax)

    def _make_legend(self):
        pass


class LinePlot(MPLPlot):
    _kind = 'line'
    _default_rot = 0
    orientation = 'vertical'

    def __init__(self, data, **kwargs):
        MPLPlot.__init__(self, data, **kwargs)
        if self.stacked:
            self.data = self.data.fillna(value=0)
        self.x_compat = plot_params['x_compat']
        if 'x_compat' in self.kwds:
            self.x_compat = bool(self.kwds.pop('x_compat'))

    def _is_ts_plot(self):
        # this is slightly deceptive
        return not self.x_compat and self.use_index and self._use_dynamic_x()

    def _use_dynamic_x(self):
        from pandas.plotting._timeseries import _use_dynamic_x
        return _use_dynamic_x(self._get_ax(0), self.data)

    def _make_plot(self):
        if self._is_ts_plot():
            from pandas.plotting._timeseries import _maybe_convert_index
            data = _maybe_convert_index(self._get_ax(0), self.data)

            x = data.index      # dummy, not used
            plotf = self._ts_plot
            it = self._iter_data(data=data, keep_index=True)
        else:
            x = self._get_xticks(convert_period=True)
            plotf = self._plot
            it = self._iter_data()

        stacking_id = self._get_stacking_id()
        is_errorbar = com._any_not_none(*self.errors.values())

        colors = self._get_colors()
        for i, (label, y) in enumerate(it):
            ax = self._get_ax(i)
            kwds = self.kwds.copy()
            style, kwds = self._apply_style_colors(colors, kwds, i, label)

            errors = self._get_errorbars(label=label, index=i)
            kwds = dict(kwds, **errors)

            label = pprint_thing(label)  # .encode('utf-8')
            kwds['label'] = label

            newlines = plotf(ax, x, y, style=style, column_num=i,
                             stacking_id=stacking_id,
                             is_errorbar=is_errorbar,
                             **kwds)
            self._add_legend_handle(newlines[0], label, index=i)

            if not _mpl_ge_2_0_0():
                lines = _get_all_lines(ax)
                left, right = _get_xlim(lines)
                ax.set_xlim(left, right)

    @classmethod
    def _plot(cls, ax, x, y, style=None, column_num=None,
              stacking_id=None, **kwds):
        # column_num is used to get the target column from protf in line and
        # area plots
        if column_num == 0:
            cls._initialize_stacker(ax, stacking_id, len(y))
        y_values = cls._get_stacked_values(ax, stacking_id, y, kwds['label'])
        lines = MPLPlot._plot(ax, x, y_values, style=style, **kwds)
        cls._update_stacker(ax, stacking_id, y)
        return lines

    @classmethod
    def _ts_plot(cls, ax, x, data, style=None, **kwds):
        from pandas.plotting._timeseries import (_maybe_resample,
                                                 _decorate_axes,
                                                 format_dateaxis)
        # accept x to be consistent with normal plot func,
        # x is not passed to tsplot as it uses data.index as x coordinate
        # column_num must be in kwds for stacking purpose
        freq, data = _maybe_resample(data, ax, kwds)

        # Set ax with freq info
        _decorate_axes(ax, freq, kwds)
        # digging deeper
        if hasattr(ax, 'left_ax'):
            _decorate_axes(ax.left_ax, freq, kwds)
        if hasattr(ax, 'right_ax'):
            _decorate_axes(ax.right_ax, freq, kwds)
        ax._plot_data.append((data, cls._kind, kwds))

        lines = cls._plot(ax, data.index, data.values, style=style, **kwds)
        # set date formatter, locators and rescale limits
        format_dateaxis(ax, ax.freq, data.index)
        return lines

    def _get_stacking_id(self):
        if self.stacked:
            return id(self.data)
        else:
            return None

    @classmethod
    def _initialize_stacker(cls, ax, stacking_id, n):
        if stacking_id is None:
            return
        if not hasattr(ax, '_stacker_pos_prior'):
            ax._stacker_pos_prior = {}
        if not hasattr(ax, '_stacker_neg_prior'):
            ax._stacker_neg_prior = {}
        ax._stacker_pos_prior[stacking_id] = np.zeros(n)
        ax._stacker_neg_prior[stacking_id] = np.zeros(n)

    @classmethod
    def _get_stacked_values(cls, ax, stacking_id, values, label):
        if stacking_id is None:
            return values
        if not hasattr(ax, '_stacker_pos_prior'):
            # stacker may not be initialized for subplots
            cls._initialize_stacker(ax, stacking_id, len(values))

        if (values >= 0).all():
            return ax._stacker_pos_prior[stacking_id] + values
        elif (values <= 0).all():
            return ax._stacker_neg_prior[stacking_id] + values

        raise ValueError('When stacked is True, each column must be either '
                         'all positive or negative.'
                         '{0} contains both positive and negative values'
                         .format(label))

    @classmethod
    def _update_stacker(cls, ax, stacking_id, values):
        if stacking_id is None:
            return
        if (values >= 0).all():
            ax._stacker_pos_prior[stacking_id] += values
        elif (values <= 0).all():
            ax._stacker_neg_prior[stacking_id] += values

    def _post_plot_logic(self, ax, data):
        condition = (not self._use_dynamic_x() and
                     data.index.is_all_dates and
                     not self.subplots or
                     (self.subplots and self.sharex))

        index_name = self._get_index_name()

        if condition:
            # irregular TS rotated 30 deg. by default
            # probably a better place to check / set this.
            if not self._rot_set:
                self.rot = 30
            format_date_labels(ax, rot=self.rot)

        if index_name is not None and self.use_index:
            ax.set_xlabel(index_name)


class AreaPlot(LinePlot):
    _kind = 'area'

    def __init__(self, data, **kwargs):
        kwargs.setdefault('stacked', True)
        data = data.fillna(value=0)
        LinePlot.__init__(self, data, **kwargs)

        if not self.stacked:
            # use smaller alpha to distinguish overlap
            self.kwds.setdefault('alpha', 0.5)

        if self.logy or self.loglog:
            raise ValueError("Log-y scales are not supported in area plot")

    @classmethod
    def _plot(cls, ax, x, y, style=None, column_num=None,
              stacking_id=None, is_errorbar=False, **kwds):

        if column_num == 0:
            cls._initialize_stacker(ax, stacking_id, len(y))
        y_values = cls._get_stacked_values(ax, stacking_id, y, kwds['label'])

        # need to remove label, because subplots uses mpl legend as it is
        line_kwds = kwds.copy()
        if cls.mpl_ge_1_5_0():
            line_kwds.pop('label')
        lines = MPLPlot._plot(ax, x, y_values, style=style, **line_kwds)

        # get data from the line to get coordinates for fill_between
        xdata, y_values = lines[0].get_data(orig=False)

        # unable to use ``_get_stacked_values`` here to get starting point
        if stacking_id is None:
            start = np.zeros(len(y))
        elif (y >= 0).all():
            start = ax._stacker_pos_prior[stacking_id]
        elif (y <= 0).all():
            start = ax._stacker_neg_prior[stacking_id]
        else:
            start = np.zeros(len(y))

        if 'color' not in kwds:
            kwds['color'] = lines[0].get_color()

        rect = ax.fill_between(xdata, start, y_values, **kwds)
        cls._update_stacker(ax, stacking_id, y)

        # LinePlot expects list of artists
        res = [rect] if cls.mpl_ge_1_5_0() else lines
        return res

    def _add_legend_handle(self, handle, label, index=None):
        if not self.mpl_ge_1_5_0():
            from matplotlib.patches import Rectangle
            # Because fill_between isn't supported in legend,
            # specifically add Rectangle handle here
            alpha = self.kwds.get('alpha', None)
            handle = Rectangle((0, 0), 1, 1, fc=handle.get_color(),
                               alpha=alpha)
        LinePlot._add_legend_handle(self, handle, label, index=index)

    def _post_plot_logic(self, ax, data):
        LinePlot._post_plot_logic(self, ax, data)

        if self.ylim is None:
            if (data >= 0).all().all():
                ax.set_ylim(0, None)
            elif (data <= 0).all().all():
                ax.set_ylim(None, 0)


class BarPlot(MPLPlot):
    _kind = 'bar'
    _default_rot = 90
    orientation = 'vertical'

    def __init__(self, data, **kwargs):
        # we have to treat a series differently than a
        # 1-column DataFrame w.r.t. color handling
        self._is_series = isinstance(data, ABCSeries)
        self.bar_width = kwargs.pop('width', 0.5)
        pos = kwargs.pop('position', 0.5)
        kwargs.setdefault('align', 'center')
        self.tick_pos = np.arange(len(data))

        self.bottom = kwargs.pop('bottom', 0)
        self.left = kwargs.pop('left', 0)

        self.log = kwargs.pop('log', False)
        MPLPlot.__init__(self, data, **kwargs)

        if self.stacked or self.subplots:
            self.tickoffset = self.bar_width * pos
            if kwargs['align'] == 'edge':
                self.lim_offset = self.bar_width / 2
            else:
                self.lim_offset = 0
        else:
            if kwargs['align'] == 'edge':
                w = self.bar_width / self.nseries
                self.tickoffset = self.bar_width * (pos - 0.5) + w * 0.5
                self.lim_offset = w * 0.5
            else:
                self.tickoffset = self.bar_width * pos
                self.lim_offset = 0

        self.ax_pos = self.tick_pos - self.tickoffset

    def _args_adjust(self):
        if is_list_like(self.bottom):
            self.bottom = np.array(self.bottom)
        if is_list_like(self.left):
            self.left = np.array(self.left)

    @classmethod
    def _plot(cls, ax, x, y, w, start=0, log=False, **kwds):
        return ax.bar(x, y, w, bottom=start, log=log, **kwds)

    @property
    def _start_base(self):
        return self.bottom

    def _make_plot(self):
        import matplotlib as mpl

        colors = self._get_colors()
        ncolors = len(colors)

        pos_prior = neg_prior = np.zeros(len(self.data))
        K = self.nseries

        for i, (label, y) in enumerate(self._iter_data(fillna=0)):
            ax = self._get_ax(i)
            kwds = self.kwds.copy()
            if self._is_series:
                kwds['color'] = colors
            else:
                kwds['color'] = colors[i % ncolors]

            errors = self._get_errorbars(label=label, index=i)
            kwds = dict(kwds, **errors)

            label = pprint_thing(label)

            if (('yerr' in kwds) or ('xerr' in kwds)) \
                    and (kwds.get('ecolor') is None):
                kwds['ecolor'] = mpl.rcParams['xtick.color']

            start = 0
            if self.log and (y >= 1).all():
                start = 1
            start = start + self._start_base

            if self.subplots:
                w = self.bar_width / 2
                rect = self._plot(ax, self.ax_pos + w, y, self.bar_width,
                                  start=start, label=label,
                                  log=self.log, **kwds)
                ax.set_title(label)
            elif self.stacked:
                mask = y > 0
                start = np.where(mask, pos_prior, neg_prior) + self._start_base
                w = self.bar_width / 2
                rect = self._plot(ax, self.ax_pos + w, y, self.bar_width,
                                  start=start, label=label,
                                  log=self.log, **kwds)
                pos_prior = pos_prior + np.where(mask, y, 0)
                neg_prior = neg_prior + np.where(mask, 0, y)
            else:
                w = self.bar_width / K
                rect = self._plot(ax, self.ax_pos + (i + 0.5) * w, y, w,
                                  start=start, label=label,
                                  log=self.log, **kwds)
            self._add_legend_handle(rect, label, index=i)

    def _post_plot_logic(self, ax, data):
        if self.use_index:
            str_index = [pprint_thing(key) for key in data.index]
        else:
            str_index = [pprint_thing(key) for key in range(data.shape[0])]
        name = self._get_index_name()

        s_edge = self.ax_pos[0] - 0.25 + self.lim_offset
        e_edge = self.ax_pos[-1] + 0.25 + self.bar_width + self.lim_offset

        self._decorate_ticks(ax, name, str_index, s_edge, e_edge)

    def _decorate_ticks(self, ax, name, ticklabels, start_edge, end_edge):
        ax.set_xlim((start_edge, end_edge))
        ax.set_xticks(self.tick_pos)
        ax.set_xticklabels(ticklabels)
        if name is not None and self.use_index:
            ax.set_xlabel(name)


class BarhPlot(BarPlot):
    _kind = 'barh'
    _default_rot = 0
    orientation = 'horizontal'

    @property
    def _start_base(self):
        return self.left

    @classmethod
    def _plot(cls, ax, x, y, w, start=0, log=False, **kwds):
        return ax.barh(x, y, w, left=start, log=log, **kwds)

    def _decorate_ticks(self, ax, name, ticklabels, start_edge, end_edge):
        # horizontal bars
        ax.set_ylim((start_edge, end_edge))
        ax.set_yticks(self.tick_pos)
        ax.set_yticklabels(ticklabels)
        if name is not None and self.use_index:
            ax.set_ylabel(name)


class HistPlot(LinePlot):
    _kind = 'hist'

    def __init__(self, data, bins=10, bottom=0, **kwargs):
        self.bins = bins        # use mpl default
        self.bottom = bottom
        # Do not call LinePlot.__init__ which may fill nan
        MPLPlot.__init__(self, data, **kwargs)

    def _args_adjust(self):
        if is_integer(self.bins):
            # create common bin edge
            values = (self.data._convert(datetime=True)._get_numeric_data())
            values = np.ravel(values)
            values = values[~isna(values)]

            hist, self.bins = np.histogram(
                values, bins=self.bins,
                range=self.kwds.get('range', None),
                weights=self.kwds.get('weights', None))

        if is_list_like(self.bottom):
            self.bottom = np.array(self.bottom)

    @classmethod
    def _plot(cls, ax, y, style=None, bins=None, bottom=0, column_num=0,
              stacking_id=None, **kwds):
        if column_num == 0:
            cls._initialize_stacker(ax, stacking_id, len(bins) - 1)
        y = y[~isna(y)]

        base = np.zeros(len(bins) - 1)
        bottom = bottom + \
            cls._get_stacked_values(ax, stacking_id, base, kwds['label'])
        # ignore style
        n, bins, patches = ax.hist(y, bins=bins, bottom=bottom, **kwds)
        cls._update_stacker(ax, stacking_id, n)
        return patches

    def _make_plot(self):
        colors = self._get_colors()
        stacking_id = self._get_stacking_id()

        for i, (label, y) in enumerate(self._iter_data()):
            ax = self._get_ax(i)

            kwds = self.kwds.copy()

            label = pprint_thing(label)
            kwds['label'] = label

            style, kwds = self._apply_style_colors(colors, kwds, i, label)
            if style is not None:
                kwds['style'] = style

            kwds = self._make_plot_keywords(kwds, y)
            artists = self._plot(ax, y, column_num=i,
                                 stacking_id=stacking_id, **kwds)
            self._add_legend_handle(artists[0], label, index=i)

    def _make_plot_keywords(self, kwds, y):
        """merge BoxPlot/KdePlot properties to passed kwds"""
        # y is required for KdePlot
        kwds['bottom'] = self.bottom
        kwds['bins'] = self.bins
        return kwds

    def _post_plot_logic(self, ax, data):
        if self.orientation == 'horizontal':
            ax.set_xlabel('Frequency')
        else:
            ax.set_ylabel('Frequency')

    @property
    def orientation(self):
        if self.kwds.get('orientation', None) == 'horizontal':
            return 'horizontal'
        else:
            return 'vertical'


class KdePlot(HistPlot):
    _kind = 'kde'
    orientation = 'vertical'

    def __init__(self, data, bw_method=None, ind=None, **kwargs):
        MPLPlot.__init__(self, data, **kwargs)
        self.bw_method = bw_method
        self.ind = ind

    def _args_adjust(self):
        pass

    def _get_ind(self, y):
        if self.ind is None:
            # np.nanmax() and np.nanmin() ignores the missing values
            sample_range = np.nanmax(y) - np.nanmin(y)
            ind = np.linspace(np.nanmin(y) - 0.5 * sample_range,
                              np.nanmax(y) + 0.5 * sample_range, 1000)
        elif is_integer(self.ind):
            sample_range = np.nanmax(y) - np.nanmin(y)
            ind = np.linspace(np.nanmin(y) - 0.5 * sample_range,
                              np.nanmax(y) + 0.5 * sample_range, self.ind)
        else:
            ind = self.ind
        return ind

    @classmethod
    def _plot(cls, ax, y, style=None, bw_method=None, ind=None,
              column_num=None, stacking_id=None, **kwds):
        from scipy.stats import gaussian_kde
        from scipy import __version__ as spv

        y = remove_na_arraylike(y)

        if LooseVersion(spv) >= '0.11.0':
            gkde = gaussian_kde(y, bw_method=bw_method)
        else:
            gkde = gaussian_kde(y)
            if bw_method is not None:
                msg = ('bw_method was added in Scipy 0.11.0.' +
                       ' Scipy version in use is {spv}.'.format(spv=spv))
                warnings.warn(msg)

        y = gkde.evaluate(ind)
        lines = MPLPlot._plot(ax, ind, y, style=style, **kwds)
        return lines

    def _make_plot_keywords(self, kwds, y):
        kwds['bw_method'] = self.bw_method
        kwds['ind'] = self._get_ind(y)
        return kwds

    def _post_plot_logic(self, ax, data):
        ax.set_ylabel('Density')


class PiePlot(MPLPlot):
    _kind = 'pie'
    _layout_type = 'horizontal'

    def __init__(self, data, kind=None, **kwargs):
        data = data.fillna(value=0)
        if (data < 0).any().any():
            raise ValueError("{0} doesn't allow negative values".format(kind))
        MPLPlot.__init__(self, data, kind=kind, **kwargs)

    def _args_adjust(self):
        self.grid = False
        self.logy = False
        self.logx = False
        self.loglog = False

    def _validate_color_args(self):
        pass

    def _make_plot(self):
        colors = self._get_colors(
            num_colors=len(self.data), color_kwds='colors')
        self.kwds.setdefault('colors', colors)

        for i, (label, y) in enumerate(self._iter_data()):
            ax = self._get_ax(i)
            if label is not None:
                label = pprint_thing(label)
                ax.set_ylabel(label)

            kwds = self.kwds.copy()

            def blank_labeler(label, value):
                if value == 0:
                    return ''
                else:
                    return label

            idx = [pprint_thing(v) for v in self.data.index]
            labels = kwds.pop('labels', idx)
            # labels is used for each wedge's labels
            # Blank out labels for values of 0 so they don't overlap
            # with nonzero wedges
            if labels is not None:
                blabels = [blank_labeler(l, value) for
                           l, value in zip(labels, y)]
            else:
                blabels = None
            results = ax.pie(y, labels=blabels, **kwds)

            if kwds.get('autopct', None) is not None:
                patches, texts, autotexts = results
            else:
                patches, texts = results
                autotexts = []

            if self.fontsize is not None:
                for t in texts + autotexts:
                    t.set_fontsize(self.fontsize)

            # leglabels is used for legend labels
            leglabels = labels if labels is not None else idx
            for p, l in zip(patches, leglabels):
                self._add_legend_handle(p, l)


class BoxPlot(LinePlot):
    _kind = 'box'
    _layout_type = 'horizontal'

    _valid_return_types = (None, 'axes', 'dict', 'both')
    # namedtuple to hold results
    BP = namedtuple("Boxplot", ['ax', 'lines'])

    def __init__(self, data, return_type='axes', **kwargs):
        # Do not call LinePlot.__init__ which may fill nan
        if return_type not in self._valid_return_types:
            raise ValueError(
                "return_type must be {None, 'axes', 'dict', 'both'}")

        self.return_type = return_type
        MPLPlot.__init__(self, data, **kwargs)

    def _args_adjust(self):
        if self.subplots:
            # Disable label ax sharing. Otherwise, all subplots shows last
            # column label
            if self.orientation == 'vertical':
                self.sharex = False
            else:
                self.sharey = False

    @classmethod
    def _plot(cls, ax, y, column_num=None, return_type='axes', **kwds):
        if y.ndim == 2:
            y = [remove_na_arraylike(v) for v in y]
            # Boxplot fails with empty arrays, so need to add a NaN
            #   if any cols are empty
            # GH 8181
            y = [v if v.size > 0 else np.array([np.nan]) for v in y]
        else:
            y = remove_na_arraylike(y)
        bp = ax.boxplot(y, **kwds)

        if return_type == 'dict':
            return bp, bp
        elif return_type == 'both':
            return cls.BP(ax=ax, lines=bp), bp
        else:
            return ax, bp

    def _validate_color_args(self):
        if 'color' in self.kwds:
            if self.colormap is not None:
                warnings.warn("'color' and 'colormap' cannot be used "
                              "simultaneously. Using 'color'")
            self.color = self.kwds.pop('color')

            if isinstance(self.color, dict):
                valid_keys = ['boxes', 'whiskers', 'medians', 'caps']
                for key, values in compat.iteritems(self.color):
                    if key not in valid_keys:
                        raise ValueError("color dict contains invalid "
                                         "key '{0}' "
                                         "The key must be either {1}"
                                         .format(key, valid_keys))
        else:
            self.color = None

        # get standard colors for default
        colors = _get_standard_colors(num_colors=3,
                                      colormap=self.colormap,
                                      color=None)
        # use 2 colors by default, for box/whisker and median
        # flier colors isn't needed here
        # because it can be specified by ``sym`` kw
        self._boxes_c = colors[0]
        self._whiskers_c = colors[0]
        self._medians_c = colors[2]
        self._caps_c = 'k'          # mpl default

    def _get_colors(self, num_colors=None, color_kwds='color'):
        pass

    def maybe_color_bp(self, bp):
        if isinstance(self.color, dict):
            boxes = self.color.get('boxes', self._boxes_c)
            whiskers = self.color.get('whiskers', self._whiskers_c)
            medians = self.color.get('medians', self._medians_c)
            caps = self.color.get('caps', self._caps_c)
        else:
            # Other types are forwarded to matplotlib
            # If None, use default colors
            boxes = self.color or self._boxes_c
            whiskers = self.color or self._whiskers_c
            medians = self.color or self._medians_c
            caps = self.color or self._caps_c

        from matplotlib.artist import setp
        setp(bp['boxes'], color=boxes, alpha=1)
        setp(bp['whiskers'], color=whiskers, alpha=1)
        setp(bp['medians'], color=medians, alpha=1)
        setp(bp['caps'], color=caps, alpha=1)

    def _make_plot(self):
        if self.subplots:
            from pandas.core.series import Series
            self._return_obj = Series()

            for i, (label, y) in enumerate(self._iter_data()):
                ax = self._get_ax(i)
                kwds = self.kwds.copy()

                ret, bp = self._plot(ax, y, column_num=i,
                                     return_type=self.return_type, **kwds)
                self.maybe_color_bp(bp)
                self._return_obj[label] = ret

                label = [pprint_thing(label)]
                self._set_ticklabels(ax, label)
        else:
            y = self.data.values.T
            ax = self._get_ax(0)
            kwds = self.kwds.copy()

            ret, bp = self._plot(ax, y, column_num=0,
                                 return_type=self.return_type, **kwds)
            self.maybe_color_bp(bp)
            self._return_obj = ret

            labels = [l for l, _ in self._iter_data()]
            labels = [pprint_thing(l) for l in labels]
            if not self.use_index:
                labels = [pprint_thing(key) for key in range(len(labels))]
            self._set_ticklabels(ax, labels)

    def _set_ticklabels(self, ax, labels):
        if self.orientation == 'vertical':
            ax.set_xticklabels(labels)
        else:
            ax.set_yticklabels(labels)

    def _make_legend(self):
        pass

    def _post_plot_logic(self, ax, data):
        pass

    @property
    def orientation(self):
        if self.kwds.get('vert', True):
            return 'vertical'
        else:
            return 'horizontal'

    @property
    def result(self):
        if self.return_type is None:
            return super(BoxPlot, self).result
        else:
            return self._return_obj


# kinds supported by both dataframe and series
_common_kinds = ['line', 'bar', 'barh',
                 'kde', 'density', 'area', 'hist', 'box']
# kinds supported by dataframe
_dataframe_kinds = ['scatter', 'hexbin']
# kinds supported only by series or dataframe single column
_series_kinds = ['pie']
_all_kinds = _common_kinds + _dataframe_kinds + _series_kinds

_klasses = [LinePlot, BarPlot, BarhPlot, KdePlot, HistPlot, BoxPlot,
            ScatterPlot, HexBinPlot, AreaPlot, PiePlot]

_plot_klass = {}
for klass in _klasses:
    _plot_klass[klass._kind] = klass


def _plot(data, x=None, y=None, subplots=False,
          ax=None, kind='line', **kwds):
    kind = _get_standard_kind(kind.lower().strip())
    if kind in _all_kinds:
        klass = _plot_klass[kind]
    else:
        raise ValueError("%r is not a valid plot kind" % kind)

    if kind in _dataframe_kinds:
        if isinstance(data, ABCDataFrame):
            plot_obj = klass(data, x=x, y=y, subplots=subplots, ax=ax,
                             kind=kind, **kwds)
        else:
            raise ValueError("plot kind %r can only be used for data frames"
                             % kind)

    elif kind in _series_kinds:
        if isinstance(data, ABCDataFrame):
            if y is None and subplots is False:
                msg = "{0} requires either y column or 'subplots=True'"
                raise ValueError(msg.format(kind))
            elif y is not None:
                if is_integer(y) and not data.columns.holds_integer():
                    y = data.columns[y]
                # converted to series actually. copy to not modify
                data = data[y].copy()
                data.index.name = y
        plot_obj = klass(data, subplots=subplots, ax=ax, kind=kind, **kwds)
    else:
        if isinstance(data, ABCDataFrame):
            if x is not None:
                if is_integer(x) and not data.columns.holds_integer():
                    x = data.columns[x]
                elif not isinstance(data[x], ABCSeries):
                    raise ValueError("x must be a label or position")
                data = data.set_index(x)

            if y is not None:
                if is_integer(y) and not data.columns.holds_integer():
                    y = data.columns[y]
                elif not isinstance(data[y], ABCSeries):
                    raise ValueError("y must be a label or position")
                label = kwds['label'] if 'label' in kwds else y
                series = data[y].copy()  # Don't modify
                series.name = label

                for kw in ['xerr', 'yerr']:
                    if (kw in kwds) and \
                        (isinstance(kwds[kw], string_types) or
                            is_integer(kwds[kw])):
                        try:
                            kwds[kw] = data[kwds[kw]]
                        except (IndexError, KeyError, TypeError):
                            pass
                data = series
        plot_obj = klass(data, subplots=subplots, ax=ax, kind=kind, **kwds)

    plot_obj.generate()
    plot_obj.draw()
    return plot_obj.result


df_kind = """- 'scatter' : scatter plot
        - 'hexbin' : hexbin plot"""
series_kind = ""

df_coord = """x : label or position, default None
    y : label or position, default None
        Allows plotting of one column versus another"""
series_coord = ""

df_unique = """stacked : boolean, default False in line and
        bar plots, and True in area plot. If True, create stacked plot.
    sort_columns : boolean, default False
        Sort column names to determine plot ordering
    secondary_y : boolean or sequence, default False
        Whether to plot on the secondary y-axis
        If a list/tuple, which columns to plot on secondary y-axis"""
series_unique = """label : label argument to provide to plot
    secondary_y : boolean or sequence of ints, default False
        If True then y-axis will be on the right"""

df_ax = """ax : matplotlib axes object, default None
    subplots : boolean, default False
        Make separate subplots for each column
    sharex : boolean, default True if ax is None else False
        In case subplots=True, share x axis and set some x axis labels to
        invisible; defaults to True if ax is None otherwise False if an ax
        is passed in; Be aware, that passing in both an ax and sharex=True
        will alter all x axis labels for all axis in a figure!
    sharey : boolean, default False
        In case subplots=True, share y axis and set some y axis labels to
        invisible
    layout : tuple (optional)
        (rows, columns) for the layout of subplots"""
series_ax = """ax : matplotlib axes object
        If not passed, uses gca()"""

df_note = """- If `kind` = 'scatter' and the argument `c` is the name of a dataframe
      column, the values of that column are used to color each point.
    - If `kind` = 'hexbin', you can control the size of the bins with the
      `gridsize` argument. By default, a histogram of the counts around each
      `(x, y)` point is computed. You can specify alternative aggregations
      by passing values to the `C` and `reduce_C_function` arguments.
      `C` specifies the value at each `(x, y)` point and `reduce_C_function`
      is a function of one argument that reduces all the values in a bin to
      a single number (e.g. `mean`, `max`, `sum`, `std`)."""
series_note = ""

_shared_doc_df_kwargs = dict(klass='DataFrame', klass_obj='df',
                             klass_kind=df_kind, klass_coord=df_coord,
                             klass_ax=df_ax, klass_unique=df_unique,
                             klass_note=df_note)
_shared_doc_series_kwargs = dict(klass='Series', klass_obj='s',
                                 klass_kind=series_kind,
                                 klass_coord=series_coord, klass_ax=series_ax,
                                 klass_unique=series_unique,
                                 klass_note=series_note)

_shared_docs['plot'] = """
    Make plots of %(klass)s using matplotlib / pylab.

    *New in version 0.17.0:* Each plot kind has a corresponding method on the
    ``%(klass)s.plot`` accessor:
    ``%(klass_obj)s.plot(kind='line')`` is equivalent to
    ``%(klass_obj)s.plot.line()``.

    Parameters
    ----------
    data : %(klass)s
    %(klass_coord)s
    kind : str
        - 'line' : line plot (default)
        - 'bar' : vertical bar plot
        - 'barh' : horizontal bar plot
        - 'hist' : histogram
        - 'box' : boxplot
        - 'kde' : Kernel Density Estimation plot
        - 'density' : same as 'kde'
        - 'area' : area plot
        - 'pie' : pie plot
        %(klass_kind)s
    %(klass_ax)s
    figsize : a tuple (width, height) in inches
    use_index : boolean, default True
        Use index as ticks for x axis
    title : string or list
        Title to use for the plot. If a string is passed, print the string at
        the top of the figure. If a list is passed and `subplots` is True,
        print each item in the list above the corresponding subplot.
    grid : boolean, default None (matlab style default)
        Axis grid lines
    legend : False/True/'reverse'
        Place legend on axis subplots
    style : list or dict
        matplotlib line style per column
    logx : boolean, default False
        Use log scaling on x axis
    logy : boolean, default False
        Use log scaling on y axis
    loglog : boolean, default False
        Use log scaling on both x and y axes
    xticks : sequence
        Values to use for the xticks
    yticks : sequence
        Values to use for the yticks
    xlim : 2-tuple/list
    ylim : 2-tuple/list
    rot : int, default None
        Rotation for ticks (xticks for vertical, yticks for horizontal plots)
    fontsize : int, default None
        Font size for xticks and yticks
    colormap : str or matplotlib colormap object, default None
        Colormap to select colors from. If string, load colormap with that name
        from matplotlib.
    colorbar : boolean, optional
        If True, plot colorbar (only relevant for 'scatter' and 'hexbin' plots)
    position : float
        Specify relative alignments for bar plot layout.
        From 0 (left/bottom-end) to 1 (right/top-end). Default is 0.5 (center)
    table : boolean, Series or DataFrame, default False
        If True, draw a table using the data in the DataFrame and the data will
        be transposed to meet matplotlib's default layout.
        If a Series or DataFrame is passed, use passed data to draw a table.
    yerr : DataFrame, Series, array-like, dict and str
        See :ref:`Plotting with Error Bars <visualization.errorbars>` for
        detail.
    xerr : same types as yerr.
    %(klass_unique)s
    mark_right : boolean, default True
        When using a secondary_y axis, automatically mark the column
        labels with "(right)" in the legend
    `**kwds` : keywords
        Options to pass to matplotlib plotting method

    Returns
    -------
    axes : matplotlib.AxesSubplot or np.array of them

    Notes
    -----

    - See matplotlib documentation online for more on this subject
    - If `kind` = 'bar' or 'barh', you can specify relative alignments
      for bar plot layout by `position` keyword.
      From 0 (left/bottom-end) to 1 (right/top-end). Default is 0.5 (center)
    %(klass_note)s

    """


@Appender(_shared_docs['plot'] % _shared_doc_df_kwargs)
def plot_frame(data, x=None, y=None, kind='line', ax=None,
               subplots=False, sharex=None, sharey=False, layout=None,
               figsize=None, use_index=True, title=None, grid=None,
               legend=True, style=None, logx=False, logy=False, loglog=False,
               xticks=None, yticks=None, xlim=None, ylim=None,
               rot=None, fontsize=None, colormap=None, table=False,
               yerr=None, xerr=None,
               secondary_y=False, sort_columns=False,
               **kwds):
    return _plot(data, kind=kind, x=x, y=y, ax=ax,
                 subplots=subplots, sharex=sharex, sharey=sharey,
                 layout=layout, figsize=figsize, use_index=use_index,
                 title=title, grid=grid, legend=legend,
                 style=style, logx=logx, logy=logy, loglog=loglog,
                 xticks=xticks, yticks=yticks, xlim=xlim, ylim=ylim,
                 rot=rot, fontsize=fontsize, colormap=colormap, table=table,
                 yerr=yerr, xerr=xerr,
                 secondary_y=secondary_y, sort_columns=sort_columns,
                 **kwds)


@Appender(_shared_docs['plot'] % _shared_doc_series_kwargs)
def plot_series(data, kind='line', ax=None,                    # Series unique
                figsize=None, use_index=True, title=None, grid=None,
                legend=False, style=None, logx=False, logy=False, loglog=False,
                xticks=None, yticks=None, xlim=None, ylim=None,
                rot=None, fontsize=None, colormap=None, table=False,
                yerr=None, xerr=None,
                label=None, secondary_y=False,                 # Series unique
                **kwds):

    import matplotlib.pyplot as plt
    if ax is None and len(plt.get_fignums()) > 0:
        ax = _gca()
        ax = MPLPlot._get_ax_layer(ax)
    return _plot(data, kind=kind, ax=ax,
                 figsize=figsize, use_index=use_index, title=title,
                 grid=grid, legend=legend,
                 style=style, logx=logx, logy=logy, loglog=loglog,
                 xticks=xticks, yticks=yticks, xlim=xlim, ylim=ylim,
                 rot=rot, fontsize=fontsize, colormap=colormap, table=table,
                 yerr=yerr, xerr=xerr,
                 label=label, secondary_y=secondary_y,
                 **kwds)


_shared_docs['boxplot'] = """
    Make a box plot from DataFrame column optionally grouped by some columns or
    other inputs

    Parameters
    ----------
    data : the pandas object holding the data
    column : column name or list of names, or vector
        Can be any valid input to groupby
    by : string or sequence
        Column in the DataFrame to group by
    ax : Matplotlib axes object, optional
    fontsize : int or string
    rot : label rotation angle
    figsize : A tuple (width, height) in inches
    grid : Setting this to True will show the grid
    layout : tuple (optional)
        (rows, columns) for the layout of the plot
    return_type : {None, 'axes', 'dict', 'both'}, default None
        The kind of object to return. The default is ``axes``
        'axes' returns the matplotlib axes the boxplot is drawn on;
        'dict' returns a dictionary whose values are the matplotlib
        Lines of the boxplot;
        'both' returns a namedtuple with the axes and dict.

        When grouping with ``by``, a Series mapping columns to ``return_type``
        is returned, unless ``return_type`` is None, in which case a NumPy
        array of axes is returned with the same shape as ``layout``.
        See the prose documentation for more.

    `**kwds` : Keyword Arguments
        All other plotting keyword arguments to be passed to
        matplotlib's boxplot function

    Returns
    -------
    lines : dict
    ax : matplotlib Axes
    (ax, lines): namedtuple

    Notes
    -----
    Use ``return_type='dict'`` when you want to tweak the appearance
    of the lines after plotting. In this case a dict containing the Lines
    making up the boxes, caps, fliers, medians, and whiskers is returned.
    """


@Appender(_shared_docs['boxplot'] % _shared_doc_kwargs)
def boxplot(data, column=None, by=None, ax=None, fontsize=None,
            rot=0, grid=True, figsize=None, layout=None, return_type=None,
            **kwds):

    # validate return_type:
    if return_type not in BoxPlot._valid_return_types:
        raise ValueError("return_type must be {'axes', 'dict', 'both'}")

    from pandas import Series, DataFrame
    if isinstance(data, Series):
        data = DataFrame({'x': data})
        column = 'x'

    def _get_colors():
        return _get_standard_colors(color=kwds.get('color'), num_colors=1)

    def maybe_color_bp(bp):
        if 'color' not in kwds:
            from matplotlib.artist import setp
            setp(bp['boxes'], color=colors[0], alpha=1)
            setp(bp['whiskers'], color=colors[0], alpha=1)
            setp(bp['medians'], color=colors[2], alpha=1)

    def plot_group(keys, values, ax):
        keys = [pprint_thing(x) for x in keys]
        values = [np.asarray(remove_na_arraylike(v)) for v in values]
        bp = ax.boxplot(values, **kwds)
        if fontsize is not None:
            ax.tick_params(axis='both', labelsize=fontsize)
        if kwds.get('vert', 1):
            ax.set_xticklabels(keys, rotation=rot)
        else:
            ax.set_yticklabels(keys, rotation=rot)
        maybe_color_bp(bp)

        # Return axes in multiplot case, maybe revisit later # 985
        if return_type == 'dict':
            return bp
        elif return_type == 'both':
            return BoxPlot.BP(ax=ax, lines=bp)
        else:
            return ax

    colors = _get_colors()
    if column is None:
        columns = None
    else:
        if isinstance(column, (list, tuple)):
            columns = column
        else:
            columns = [column]

    if by is not None:
        # Prefer array return type for 2-D plots to match the subplot layout
        # https://github.com/pandas-dev/pandas/pull/12216#issuecomment-241175580
        result = _grouped_plot_by_column(plot_group, data, columns=columns,
                                         by=by, grid=grid, figsize=figsize,
                                         ax=ax, layout=layout,
                                         return_type=return_type)
    else:
        if return_type is None:
            return_type = 'axes'
        if layout is not None:
            raise ValueError("The 'layout' keyword is not supported when "
                             "'by' is None")

        if ax is None:
            rc = {'figure.figsize': figsize} if figsize is not None else {}
            ax = _gca(rc)
        data = data._get_numeric_data()
        if columns is None:
            columns = data.columns
        else:
            data = data[columns]

        result = plot_group(columns, data.values.T, ax)
        ax.grid(grid)

    return result


@Appender(_shared_docs['boxplot'] % _shared_doc_kwargs)
def boxplot_frame(self, column=None, by=None, ax=None, fontsize=None, rot=0,
                  grid=True, figsize=None, layout=None,
                  return_type=None, **kwds):
    import matplotlib.pyplot as plt
    _converter._WARN = False
    ax = boxplot(self, column=column, by=by, ax=ax, fontsize=fontsize,
                 grid=grid, rot=rot, figsize=figsize, layout=layout,
                 return_type=return_type, **kwds)
    plt.draw_if_interactive()
    return ax


def scatter_plot(data, x, y, by=None, ax=None, figsize=None, grid=False,
                 **kwargs):
    """
    Make a scatter plot from two DataFrame columns

    Parameters
    ----------
    data : DataFrame
    x : Column name for the x-axis values
    y : Column name for the y-axis values
    ax : Matplotlib axis object
    figsize : A tuple (width, height) in inches
    grid : Setting this to True will show the grid
    kwargs : other plotting keyword arguments
        To be passed to scatter function

    Returns
    -------
    fig : matplotlib.Figure
    """
    import matplotlib.pyplot as plt

    kwargs.setdefault('edgecolors', 'none')

    def plot_group(group, ax):
        xvals = group[x].values
        yvals = group[y].values
        ax.scatter(xvals, yvals, **kwargs)
        ax.grid(grid)

    if by is not None:
        fig = _grouped_plot(plot_group, data, by=by, figsize=figsize, ax=ax)
    else:
        if ax is None:
            fig = plt.figure()
            ax = fig.add_subplot(111)
        else:
            fig = ax.get_figure()
        plot_group(data, ax)
        ax.set_ylabel(pprint_thing(y))
        ax.set_xlabel(pprint_thing(x))

        ax.grid(grid)

    return fig


def hist_frame(data, column=None, by=None, grid=True, xlabelsize=None,
               xrot=None, ylabelsize=None, yrot=None, ax=None, sharex=False,
               sharey=False, figsize=None, layout=None, bins=10, **kwds):
    """
    Draw histogram of the DataFrame's series using matplotlib / pylab.

    Parameters
    ----------
    data : DataFrame
    column : string or sequence
        If passed, will be used to limit data to a subset of columns
    by : object, optional
        If passed, then used to form histograms for separate groups
    grid : boolean, default True
        Whether to show axis grid lines
    xlabelsize : int, default None
        If specified changes the x-axis label size
    xrot : float, default None
        rotation of x axis labels
    ylabelsize : int, default None
        If specified changes the y-axis label size
    yrot : float, default None
        rotation of y axis labels
    ax : matplotlib axes object, default None
    sharex : boolean, default True if ax is None else False
        In case subplots=True, share x axis and set some x axis labels to
        invisible; defaults to True if ax is None otherwise False if an ax
        is passed in; Be aware, that passing in both an ax and sharex=True
        will alter all x axis labels for all subplots in a figure!
    sharey : boolean, default False
        In case subplots=True, share y axis and set some y axis labels to
        invisible
    figsize : tuple
        The size of the figure to create in inches by default
    layout : tuple, optional
        Tuple of (rows, columns) for the layout of the histograms
    bins : integer or sequence, default 10
        Number of histogram bins to be used. If an integer is given, bins + 1
        bin edges are calculated and returned. If bins is a sequence, gives
        bin edges, including left edge of first bin and right edge of last
        bin. In this case, bins is returned unmodified.
    `**kwds` : other plotting keyword arguments
        To be passed to hist function

    See Also
    --------
    matplotlib.axes.Axes.hist : Plot a histogram using matplotlib.

    """
    _converter._WARN = False
    if by is not None:
        axes = grouped_hist(data, column=column, by=by, ax=ax, grid=grid,
                            figsize=figsize, sharex=sharex, sharey=sharey,
                            layout=layout, bins=bins, xlabelsize=xlabelsize,
                            xrot=xrot, ylabelsize=ylabelsize,
                            yrot=yrot, **kwds)
        return axes

    if column is not None:
        if not isinstance(column, (list, np.ndarray, Index)):
            column = [column]
        data = data[column]
    data = data._get_numeric_data()
    naxes = len(data.columns)

    fig, axes = _subplots(naxes=naxes, ax=ax, squeeze=False,
                          sharex=sharex, sharey=sharey, figsize=figsize,
                          layout=layout)
    _axes = _flatten(axes)

    for i, col in enumerate(com._try_sort(data.columns)):
        ax = _axes[i]
        ax.hist(data[col].dropna().values, bins=bins, **kwds)
        ax.set_title(col)
        ax.grid(grid)

    _set_ticks_props(axes, xlabelsize=xlabelsize, xrot=xrot,
                     ylabelsize=ylabelsize, yrot=yrot)
    fig.subplots_adjust(wspace=0.3, hspace=0.3)

    return axes


def hist_series(self, by=None, ax=None, grid=True, xlabelsize=None,
                xrot=None, ylabelsize=None, yrot=None, figsize=None,
                bins=10, **kwds):
    """
    Draw histogram of the input series using matplotlib

    Parameters
    ----------
    by : object, optional
        If passed, then used to form histograms for separate groups
    ax : matplotlib axis object
        If not passed, uses gca()
    grid : boolean, default True
        Whether to show axis grid lines
    xlabelsize : int, default None
        If specified changes the x-axis label size
    xrot : float, default None
        rotation of x axis labels
    ylabelsize : int, default None
        If specified changes the y-axis label size
    yrot : float, default None
        rotation of y axis labels
    figsize : tuple, default None
        figure size in inches by default
    bins : integer or sequence, default 10
        Number of histogram bins to be used. If an integer is given, bins + 1
        bin edges are calculated and returned. If bins is a sequence, gives
        bin edges, including left edge of first bin and right edge of last
        bin. In this case, bins is returned unmodified.
    bins: integer, default 10
        Number of histogram bins to be used
    `**kwds` : keywords
        To be passed to the actual plotting function

    See Also
    --------
    matplotlib.axes.Axes.hist : Plot a histogram using matplotlib.

    """
    import matplotlib.pyplot as plt

    if by is None:
        if kwds.get('layout', None) is not None:
            raise ValueError("The 'layout' keyword is not supported when "
                             "'by' is None")
        # hack until the plotting interface is a bit more unified
        fig = kwds.pop('figure', plt.gcf() if plt.get_fignums() else
                       plt.figure(figsize=figsize))
        if (figsize is not None and tuple(figsize) !=
                tuple(fig.get_size_inches())):
            fig.set_size_inches(*figsize, forward=True)
        if ax is None:
            ax = fig.gca()
        elif ax.get_figure() != fig:
            raise AssertionError('passed axis not bound to passed figure')
        values = self.dropna().values

        ax.hist(values, bins=bins, **kwds)
        ax.grid(grid)
        axes = np.array([ax])

        _set_ticks_props(axes, xlabelsize=xlabelsize, xrot=xrot,
                         ylabelsize=ylabelsize, yrot=yrot)

    else:
        if 'figure' in kwds:
            raise ValueError("Cannot pass 'figure' when using the "
                             "'by' argument, since a new 'Figure' instance "
                             "will be created")
        axes = grouped_hist(self, by=by, ax=ax, grid=grid, figsize=figsize,
                            bins=bins, xlabelsize=xlabelsize, xrot=xrot,
                            ylabelsize=ylabelsize, yrot=yrot, **kwds)

    if hasattr(axes, 'ndim'):
        if axes.ndim == 1 and len(axes) == 1:
            return axes[0]
    return axes


def grouped_hist(data, column=None, by=None, ax=None, bins=50, figsize=None,
                 layout=None, sharex=False, sharey=False, rot=90, grid=True,
                 xlabelsize=None, xrot=None, ylabelsize=None, yrot=None,
                 **kwargs):
    """
    Grouped histogram

    Parameters
    ----------
    data: Series/DataFrame
    column: object, optional
    by: object, optional
    ax: axes, optional
    bins: int, default 50
    figsize: tuple, optional
    layout: optional
    sharex: boolean, default False
    sharey: boolean, default False
    rot: int, default 90
    grid: bool, default True
    kwargs: dict, keyword arguments passed to matplotlib.Axes.hist

    Returns
    -------
    axes: collection of Matplotlib Axes
    """
    _converter._WARN = False

    def plot_group(group, ax):
        ax.hist(group.dropna().values, bins=bins, **kwargs)

    xrot = xrot or rot

    fig, axes = _grouped_plot(plot_group, data, column=column,
                              by=by, sharex=sharex, sharey=sharey, ax=ax,
                              figsize=figsize, layout=layout, rot=rot)

    _set_ticks_props(axes, xlabelsize=xlabelsize, xrot=xrot,
                     ylabelsize=ylabelsize, yrot=yrot)

    fig.subplots_adjust(bottom=0.15, top=0.9, left=0.1, right=0.9,
                        hspace=0.5, wspace=0.3)
    return axes


def boxplot_frame_groupby(grouped, subplots=True, column=None, fontsize=None,
                          rot=0, grid=True, ax=None, figsize=None,
                          layout=None, **kwds):
    """
    Make box plots from DataFrameGroupBy data.

    Parameters
    ----------
    grouped : Grouped DataFrame
    subplots :
        * ``False`` - no subplots will be used
        * ``True`` - create a subplot for each group
    column : column name or list of names, or vector
        Can be any valid input to groupby
    fontsize : int or string
    rot : label rotation angle
    grid : Setting this to True will show the grid
    ax : Matplotlib axis object, default None
    figsize : A tuple (width, height) in inches
    layout : tuple (optional)
        (rows, columns) for the layout of the plot
    `**kwds` : Keyword Arguments
        All other plotting keyword arguments to be passed to
        matplotlib's boxplot function

    Returns
    -------
    dict of key/value = group key/DataFrame.boxplot return value
    or DataFrame.boxplot return value in case subplots=figures=False

    Examples
    --------
    >>> import pandas
    >>> import numpy as np
    >>> import itertools
    >>>
    >>> tuples = [t for t in itertools.product(range(1000), range(4))]
    >>> index = pandas.MultiIndex.from_tuples(tuples, names=['lvl0', 'lvl1'])
    >>> data = np.random.randn(len(index),4)
    >>> df = pandas.DataFrame(data, columns=list('ABCD'), index=index)
    >>>
    >>> grouped = df.groupby(level='lvl1')
    >>> boxplot_frame_groupby(grouped)
    >>>
    >>> grouped = df.unstack(level='lvl1').groupby(level=0, axis=1)
    >>> boxplot_frame_groupby(grouped, subplots=False)
    """
    _converter._WARN = False
    if subplots is True:
        naxes = len(grouped)
        fig, axes = _subplots(naxes=naxes, squeeze=False,
                              ax=ax, sharex=False, sharey=True,
                              figsize=figsize, layout=layout)
        axes = _flatten(axes)

        from pandas.core.series import Series
        ret = Series()
        for (key, group), ax in zip(grouped, axes):
            d = group.boxplot(ax=ax, column=column, fontsize=fontsize,
                              rot=rot, grid=grid, **kwds)
            ax.set_title(pprint_thing(key))
            ret.loc[key] = d
        fig.subplots_adjust(bottom=0.15, top=0.9, left=0.1,
                            right=0.9, wspace=0.2)
    else:
        from pandas.core.reshape.concat import concat
        keys, frames = zip(*grouped)
        if grouped.axis == 0:
            df = concat(frames, keys=keys, axis=1)
        else:
            if len(frames) > 1:
                df = frames[0].join(frames[1::])
            else:
                df = frames[0]
        ret = df.boxplot(column=column, fontsize=fontsize, rot=rot,
                         grid=grid, ax=ax, figsize=figsize,
                         layout=layout, **kwds)
    return ret


def _grouped_plot(plotf, data, column=None, by=None, numeric_only=True,
                  figsize=None, sharex=True, sharey=True, layout=None,
                  rot=0, ax=None, **kwargs):
    from pandas import DataFrame

    if figsize == 'default':
        # allowed to specify mpl default with 'default'
        warnings.warn("figsize='default' is deprecated. Specify figure"
                      "size by tuple instead", FutureWarning, stacklevel=4)
        figsize = None

    grouped = data.groupby(by)
    if column is not None:
        grouped = grouped[column]

    naxes = len(grouped)
    fig, axes = _subplots(naxes=naxes, figsize=figsize,
                          sharex=sharex, sharey=sharey, ax=ax,
                          layout=layout)

    _axes = _flatten(axes)

    for i, (key, group) in enumerate(grouped):
        ax = _axes[i]
        if numeric_only and isinstance(group, DataFrame):
            group = group._get_numeric_data()
        plotf(group, ax, **kwargs)
        ax.set_title(pprint_thing(key))

    return fig, axes


def _grouped_plot_by_column(plotf, data, columns=None, by=None,
                            numeric_only=True, grid=False,
                            figsize=None, ax=None, layout=None,
                            return_type=None, **kwargs):
    grouped = data.groupby(by)
    if columns is None:
        if not isinstance(by, (list, tuple)):
            by = [by]
        columns = data._get_numeric_data().columns.difference(by)
    naxes = len(columns)
    fig, axes = _subplots(naxes=naxes, sharex=True, sharey=True,
                          figsize=figsize, ax=ax, layout=layout)

    _axes = _flatten(axes)

    ax_values = []

    for i, col in enumerate(columns):
        ax = _axes[i]
        gp_col = grouped[col]
        keys, values = zip(*gp_col)
        re_plotf = plotf(keys, values, ax, **kwargs)
        ax.set_title(col)
        ax.set_xlabel(pprint_thing(by))
        ax_values.append(re_plotf)
        ax.grid(grid)

    from pandas.core.series import Series
    result = Series(ax_values, index=columns)

    # Return axes in multiplot case, maybe revisit later # 985
    if return_type is None:
        result = axes

    byline = by[0] if len(by) == 1 else by
    fig.suptitle('Boxplot grouped by {byline}'.format(byline=byline))
    fig.subplots_adjust(bottom=0.15, top=0.9, left=0.1, right=0.9, wspace=0.2)

    return result


class BasePlotMethods(PandasObject):

    def __init__(self, data):
        self._data = data

    def __call__(self, *args, **kwargs):
        raise NotImplementedError


class SeriesPlotMethods(BasePlotMethods):
    """Series plotting accessor and method

    Examples
    --------
    >>> s.plot.line()
    >>> s.plot.bar()
    >>> s.plot.hist()

    Plotting methods can also be accessed by calling the accessor as a method
    with the ``kind`` argument:
    ``s.plot(kind='line')`` is equivalent to ``s.plot.line()``
    """

    def __call__(self, kind='line', ax=None,
                 figsize=None, use_index=True, title=None, grid=None,
                 legend=False, style=None, logx=False, logy=False,
                 loglog=False, xticks=None, yticks=None,
                 xlim=None, ylim=None,
                 rot=None, fontsize=None, colormap=None, table=False,
                 yerr=None, xerr=None,
                 label=None, secondary_y=False, **kwds):
        return plot_series(self._data, kind=kind, ax=ax, figsize=figsize,
                           use_index=use_index, title=title, grid=grid,
                           legend=legend, style=style, logx=logx, logy=logy,
                           loglog=loglog, xticks=xticks, yticks=yticks,
                           xlim=xlim, ylim=ylim, rot=rot, fontsize=fontsize,
                           colormap=colormap, table=table, yerr=yerr,
                           xerr=xerr, label=label, secondary_y=secondary_y,
                           **kwds)
    __call__.__doc__ = plot_series.__doc__

    def line(self, **kwds):
        """
        Line plot

        Parameters
        ----------
        `**kwds` : optional
            Additional keyword arguments are documented in
            :meth:`pandas.Series.plot`.

        Returns
        -------
        axes : matplotlib.AxesSubplot or np.array of them

        Examples
        --------

        .. plot::
            :context: close-figs

            >>> s = pd.Series([1, 3, 2])
            >>> s.plot.line()
        """
        return self(kind='line', **kwds)

    def bar(self, **kwds):
        """
        Vertical bar plot

        Parameters
        ----------
        `**kwds` : optional
            Additional keyword arguments are documented in
            :meth:`pandas.Series.plot`.

        Returns
        -------
        axes : matplotlib.AxesSubplot or np.array of them
        """
        return self(kind='bar', **kwds)

    def barh(self, **kwds):
        """
        Horizontal bar plot

        Parameters
        ----------
        `**kwds` : optional
            Additional keyword arguments are documented in
            :meth:`pandas.Series.plot`.

        Returns
        -------
        axes : matplotlib.AxesSubplot or np.array of them
        """
        return self(kind='barh', **kwds)

    def box(self, **kwds):
        """
        Boxplot

        Parameters
        ----------
        `**kwds` : optional
            Additional keyword arguments are documented in
            :meth:`pandas.Series.plot`.

        Returns
        -------
        axes : matplotlib.AxesSubplot or np.array of them
        """
        return self(kind='box', **kwds)

    def hist(self, bins=10, **kwds):
        """
        Histogram

        Parameters
        ----------
        bins: integer, default 10
            Number of histogram bins to be used
        `**kwds` : optional
            Additional keyword arguments are documented in
            :meth:`pandas.Series.plot`.

        Returns
        -------
        axes : matplotlib.AxesSubplot or np.array of them
        """
        return self(kind='hist', bins=bins, **kwds)

    def kde(self, bw_method=None, ind=None, **kwds):
        """
        Kernel Density Estimate plot using Gaussian kernels.

        In statistics, kernel density estimation (KDE) is a non-parametric way
        to estimate the probability density function (PDF) of a random
        variable. This function uses Gaussian kernels and includes automatic
        bandwith determination.

        Parameters
        ----------
        bw_method : str, scalar or callable, optional
            The method used to calculate the estimator bandwidth. This can be
            'scott', 'silverman', a scalar constant or a callable.
            If None (default), 'scott' is used.
            See :class:`scipy.stats.gaussian_kde` for more information.
        ind : NumPy array or integer, optional
            Evaluation points for the estimated PDF. If None (default),
            1000 equally spaced points are used. If `ind` is a NumPy array, the
            kde is evaluated at the points passed. If `ind` is an integer,
            `ind` number of equally spaced points are used.
        kwds : optional
            Additional keyword arguments are documented in
            :meth:`pandas.Series.plot`.

        Returns
        -------
        axes : matplotlib.AxesSubplot or np.array of them

        See also
        --------
        scipy.stats.gaussian_kde : Representation of a kernel-density
            estimate using Gaussian kernels. This is the function used
            internally to estimate the PDF.

        Examples
        --------
        Given a Series of points randomly sampled from an unknown
        distribution, estimate this distribution using KDE with automatic
        bandwidth determination and plot the results, evaluating them at
        1000 equally spaced points (default):

        .. plot::
            :context: close-figs

            >>> s = pd.Series([1, 2, 2.5, 3, 3.5, 4, 5])
            >>> ax = s.plot.kde()


        An scalar fixed bandwidth can be specified. Using a too small bandwidth
        can lead to overfitting, while a too large bandwidth can result in
        underfitting:

        .. plot::
            :context: close-figs

            >>> ax = s.plot.kde(bw_method=0.3)

        .. plot::
            :context: close-figs

            >>> ax = s.plot.kde(bw_method=3)

        Finally, the `ind` parameter determines the evaluation points for the
        plot of the estimated PDF:

        .. plot::
            :context: close-figs

            >>> ax = s.plot.kde(ind=[1, 2, 3, 4, 5])
        """
        return self(kind='kde', bw_method=bw_method, ind=ind, **kwds)

    density = kde

    def area(self, **kwds):
        """
        Area plot

        Parameters
        ----------
        `**kwds` : optional
            Additional keyword arguments are documented in
            :meth:`pandas.Series.plot`.

        Returns
        -------
        axes : matplotlib.AxesSubplot or np.array of them
        """
        return self(kind='area', **kwds)

    def pie(self, **kwds):
        """
        Pie chart

        Parameters
        ----------
        `**kwds` : optional
            Additional keyword arguments are documented in
            :meth:`pandas.Series.plot`.

        Returns
        -------
        axes : matplotlib.AxesSubplot or np.array of them
        """
        return self(kind='pie', **kwds)


class FramePlotMethods(BasePlotMethods):
    """DataFrame plotting accessor and method

    Examples
    --------
    >>> df.plot.line()
    >>> df.plot.scatter('x', 'y')
    >>> df.plot.hexbin()

    These plotting methods can also be accessed by calling the accessor as a
    method with the ``kind`` argument:
    ``df.plot(kind='line')`` is equivalent to ``df.plot.line()``
    """

    def __call__(self, x=None, y=None, kind='line', ax=None,
                 subplots=False, sharex=None, sharey=False, layout=None,
                 figsize=None, use_index=True, title=None, grid=None,
                 legend=True, style=None, logx=False, logy=False, loglog=False,
                 xticks=None, yticks=None, xlim=None, ylim=None,
                 rot=None, fontsize=None, colormap=None, table=False,
                 yerr=None, xerr=None,
                 secondary_y=False, sort_columns=False, **kwds):
        return plot_frame(self._data, kind=kind, x=x, y=y, ax=ax,
                          subplots=subplots, sharex=sharex, sharey=sharey,
                          layout=layout, figsize=figsize, use_index=use_index,
                          title=title, grid=grid, legend=legend, style=style,
                          logx=logx, logy=logy, loglog=loglog, xticks=xticks,
                          yticks=yticks, xlim=xlim, ylim=ylim, rot=rot,
                          fontsize=fontsize, colormap=colormap, table=table,
                          yerr=yerr, xerr=xerr, secondary_y=secondary_y,
                          sort_columns=sort_columns, **kwds)
    __call__.__doc__ = plot_frame.__doc__

    def line(self, x=None, y=None, **kwds):
        """
        Line plot

        Parameters
        ----------
        x, y : label or position, optional
            Coordinates for each point.
        `**kwds` : optional
            Additional keyword arguments are documented in
            :meth:`pandas.DataFrame.plot`.

        Returns
        -------
        axes : matplotlib.AxesSubplot or np.array of them
        """
        return self(kind='line', x=x, y=y, **kwds)

    def bar(self, x=None, y=None, **kwds):
        """
        Vertical bar plot

        Parameters
        ----------
        x, y : label or position, optional
            Coordinates for each point.
        `**kwds` : optional
            Additional keyword arguments are documented in
            :meth:`pandas.DataFrame.plot`.

        Returns
        -------
        axes : matplotlib.AxesSubplot or np.array of them
        """
        return self(kind='bar', x=x, y=y, **kwds)

    def barh(self, x=None, y=None, **kwds):
        """
        Horizontal bar plot

        Parameters
        ----------
        x, y : label or position, optional
            Coordinates for each point.
        `**kwds` : optional
            Additional keyword arguments are documented in
            :meth:`pandas.DataFrame.plot`.

        Returns
        -------
        axes : matplotlib.AxesSubplot or np.array of them
        """
        return self(kind='barh', x=x, y=y, **kwds)

    def box(self, by=None, **kwds):
        r"""
        Boxplot

        Parameters
        ----------
        by : string or sequence
            Column in the DataFrame to group by.
        `**kwds` : optional
            Additional keyword arguments are documented in
            :meth:`pandas.DataFrame.plot`.

        Returns
        -------
        axes : matplotlib.AxesSubplot or np.array of them
        """
        return self(kind='box', by=by, **kwds)

    def hist(self, by=None, bins=10, **kwds):
        """
        Histogram

        Parameters
        ----------
        by : string or sequence
            Column in the DataFrame to group by.
        bins: integer, default 10
            Number of histogram bins to be used
        `**kwds` : optional
            Additional keyword arguments are documented in
            :meth:`pandas.DataFrame.plot`.

        Returns
        -------
        axes : matplotlib.AxesSubplot or np.array of them
        """
        return self(kind='hist', by=by, bins=bins, **kwds)

    def kde(self, bw_method=None, ind=None, **kwds):
        """
        Kernel Density Estimate plot

        Parameters
        ----------
        bw_method: str, scalar or callable, optional
            The method used to calculate the estimator bandwidth.  This can be
            'scott', 'silverman', a scalar constant or a callable.
            If None (default), 'scott' is used.
            See :class:`scipy.stats.gaussian_kde` for more information.
        ind : NumPy array or integer, optional
            Evaluation points. If None (default), 1000 equally spaced points
            are used. If `ind` is a NumPy array, the kde is evaluated at the
            points passed. If `ind` is an integer, `ind` number of equally
            spaced points are used.
        `**kwds` : optional
            Additional keyword arguments are documented in
            :meth:`pandas.DataFrame.plot`.

        Returns
        -------
        axes : matplotlib.AxesSubplot or np.array of them
        """
        return self(kind='kde', bw_method=bw_method, ind=ind, **kwds)

    density = kde

    def area(self, x=None, y=None, **kwds):
        """
        Area plot

        Parameters
        ----------
        x, y : label or position, optional
            Coordinates for each point.
        `**kwds` : optional
            Additional keyword arguments are documented in
            :meth:`pandas.DataFrame.plot`.

        Returns
        -------
        axes : matplotlib.AxesSubplot or np.array of them
        """
        return self(kind='area', x=x, y=y, **kwds)

    def pie(self, y=None, **kwds):
        """
        Pie chart

        Parameters
        ----------
        y : label or position, optional
            Column to plot.
        `**kwds` : optional
            Additional keyword arguments are documented in
            :meth:`pandas.DataFrame.plot`.

        Returns
        -------
        axes : matplotlib.AxesSubplot or np.array of them
        """
        return self(kind='pie', y=y, **kwds)

    def scatter(self, x, y, s=None, c=None, **kwds):
        """
        Scatter plot

        Parameters
        ----------
        x, y : label or position, optional
            Coordinates for each point.
        s : scalar or array_like, optional
            Size of each point.
        c : label or position, optional
            Color of each point.
        `**kwds` : optional
            Additional keyword arguments are documented in
            :meth:`pandas.DataFrame.plot`.

        Returns
        -------
        axes : matplotlib.AxesSubplot or np.array of them
        """
        return self(kind='scatter', x=x, y=y, c=c, s=s, **kwds)

    def hexbin(self, x, y, C=None, reduce_C_function=None, gridsize=None,
               **kwds):
        """
        Make hexagonal binning plot.

        Make an hexagonal binning plot of `x` versus `y`. If `C` is `None`
        (the default), this is an histogram of the number of occurrences
        of the observations at (x[i],y[i]).

        If `C` is specified, specifies values at given coordinates
        (x[i],y[i]). These values are accumulated for each hexagonal
        bin and then reduced according to `reduce_C_function`,
        having as default the numpy's mean function (np.mean).
        (If `C` is specified, it must also be a 1-D sequence
        of the same length as `x` and `y`.)

        Parameters
        ----------
        x : label or position
            Coordinates for x points.
        y : label or position
            Coordinates for y points.
        C : label or position, optional
            The value at each `(x, y)` point.
        reduce_C_function : callable, optional, default `mean`
            Function of one argument that reduces all the values in a bin to
            a single number (e.g. `mean`, `max`, `sum`, `std`).
<<<<<<< HEAD
        gridsize : int, optional, default 100
            The number of hexagons in the x-direction.
            The corresponding number of hexagons in the y-direction is
            chosen in a way that the hexagons are approximately regular.
            Alternatively,
            gridsize can be a tuple with two elements specifying the number
            of hexagons in the x-direction and the y-direction.
        kwds : optional
            Keyword arguments to pass on to :py:meth:`pandas.DataFrame.plot`.
=======
        gridsize : int, optional
            Number of bins.
        `**kwds` : optional
            Additional keyword arguments are documented in
            :meth:`pandas.DataFrame.plot`.
>>>>>>> 42717571

        Returns
        -------
        axes : matplotlib.AxesSubplot.

        See Also
        --------
        matplotlib.pyplot.hexbin : hexagonal binning plot using matplotlib,
                    the matplotlib function that is used under the hood.

        Examples
        --------

        .. plot::
            :context: close-figs

            >>> n = 100000
            >>> df = pd.DataFrame({'x':np.random.randn(n),
            ...                    'y':np.random.randn(n)})
            >>> hexbin = df.plot.hexbin(x='x', y='y', cmap='viridis')
        """
        if reduce_C_function is not None:
            kwds['reduce_C_function'] = reduce_C_function
        if gridsize is not None:
            kwds['gridsize'] = gridsize
        return self(kind='hexbin', x=x, y=y, C=C, **kwds)<|MERGE_RESOLUTION|>--- conflicted
+++ resolved
@@ -2962,7 +2962,6 @@
         reduce_C_function : callable, optional, default `mean`
             Function of one argument that reduces all the values in a bin to
             a single number (e.g. `mean`, `max`, `sum`, `std`).
-<<<<<<< HEAD
         gridsize : int, optional, default 100
             The number of hexagons in the x-direction.
             The corresponding number of hexagons in the y-direction is
@@ -2972,13 +2971,6 @@
             of hexagons in the x-direction and the y-direction.
         kwds : optional
             Keyword arguments to pass on to :py:meth:`pandas.DataFrame.plot`.
-=======
-        gridsize : int, optional
-            Number of bins.
-        `**kwds` : optional
-            Additional keyword arguments are documented in
-            :meth:`pandas.DataFrame.plot`.
->>>>>>> 42717571
 
         Returns
         -------
