--- conflicted
+++ resolved
@@ -10,28 +10,9 @@
     parallel_coordinates, plot_params, radviz,
     register as register_matplotlib_converters, scatter_matrix, table)
 
-<<<<<<< HEAD
-# flake8: noqa
-
-from pandas.plotting._core import boxplot
-from pandas.plotting._misc import (
-    andrews_curves, autocorrelation_plot, bootstrap_plot, lag_plot,
-    parallel_coordinates, radviz, scatter_matrix)
-from pandas.plotting._style import plot_params
-from pandas.plotting._tools import table
-
-try:
-    from pandas.plotting._converter import (
-        register as register_matplotlib_converters)
-    from pandas.plotting._converter import (
-        deregister as deregister_matplotlib_converters)
-except ImportError:
-    pass
-=======
 __all__ = ['boxplot', 'boxplot_frame', 'boxplot_frame_groupby', 'hist_frame',
            'hist_series', 'FramePlotMethods', 'SeriesPlotMethods',
            'scatter_matrix', 'radviz', 'andrews_curves', 'bootstrap_plot',
            'parallel_coordinates', 'lag_plot', 'autocorrelation_plot',
            'table', 'plot_params', 'register_matplotlib_converters',
-           'deregister_matplotlib_converters']
->>>>>>> c7748ca0
+           'deregister_matplotlib_converters']