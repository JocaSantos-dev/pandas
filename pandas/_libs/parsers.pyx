--- conflicted
+++ resolved
@@ -1189,7 +1189,7 @@
             return result, na_count
 
         elif is_integer_dtype(dtype):
-            if user_dtype and dtype == 'uint64':
+            if user_dtype and dtype == "uint64":
                 result = _try_uint64(self.parser, i, start,
                                      end, na_filter, na_hashset)
                 na_count = 0
@@ -1198,7 +1198,7 @@
                     result, na_count = _try_int64(self.parser, i, start,
                                                   end, na_filter, na_hashset)
                 except OverflowError as err:
-                    if user_dtype and dtype == 'int64':
+                    if user_dtype and dtype == "int64":
                         raise err
                     result = _try_uint64(self.parser, i, start,
                                          end, na_filter, na_hashset)
@@ -1207,8 +1207,7 @@
                     if user_dtype and (na_count is not None) and (na_count > 0):
                         raise ValueError(f"Integer column has NA values in column {i}")
 
-<<<<<<< HEAD
-            if result is not None and dtype not in ('int64', 'uint64'):
+            if result is not None and dtype not in ("int64", "uint64"):
                 casted = result.astype(dtype)
                 if (casted == result).all():
                     result = casted
@@ -1216,10 +1215,6 @@
                     raise TypeError(
                         f"cannot safely cast non-equivalent {result.dtype} to {dtype}"
                     )
-=======
-            if result is not None and dtype != "int64":
-                result = result.astype(dtype)
->>>>>>> a5cbd1e5
 
             return result, na_count
 
