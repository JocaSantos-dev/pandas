from collections import abc
from decimal import Decimal
from enum import Enum
import warnings

import cython
from cython import Py_ssize_t

from cpython.datetime cimport (
    PyDate_Check,
    PyDateTime_Check,
    PyDateTime_IMPORT,
    PyDelta_Check,
    PyTime_Check,
)
from cpython.iterator cimport PyIter_Check
from cpython.number cimport PyNumber_Check
from cpython.object cimport (
    Py_EQ,
    PyObject_RichCompareBool,
)
from cpython.ref cimport Py_INCREF
from cpython.sequence cimport PySequence_Check
from cpython.tuple cimport (
    PyTuple_New,
    PyTuple_SET_ITEM,
)

PyDateTime_IMPORT

import numpy as np

cimport numpy as cnp
from numpy cimport (
    NPY_OBJECT,
    PyArray_Check,
    PyArray_GETITEM,
    PyArray_ITER_DATA,
    PyArray_ITER_NEXT,
    PyArray_IterNew,
    complex128_t,
    flatiter,
    float32_t,
    float64_t,
    int64_t,
    intp_t,
    ndarray,
    uint8_t,
    uint64_t,
)

cnp.import_array()

cdef extern from "numpy/arrayobject.h":
    # cython's numpy.dtype specification is incorrect, which leads to
    # errors in issubclass(self.dtype.type, np.bool_), so we directly
    # include the correct version
    # https://github.com/cython/cython/issues/2022

    ctypedef class numpy.dtype [object PyArray_Descr]:
        # Use PyDataType_* macros when possible, however there are no macros
        # for accessing some of the fields, so some are defined. Please
        # ask on cython-dev if you need more.
        cdef:
            int type_num
            int itemsize "elsize"
            char byteorder
            object fields
            tuple names

cdef extern from "numpy/ndarrayobject.h":
    bint PyArray_CheckScalar(obj) nogil


cdef extern from "src/parse_helper.h":
    int floatify(object, float64_t *result, int *maybe_int) except -1

from pandas._libs cimport util
from pandas._libs.util cimport (
    INT64_MAX,
    INT64_MIN,
    UINT64_MAX,
    is_nan,
)

from pandas._libs.tslib import array_to_datetime
from pandas._libs.tslibs import (
    OutOfBoundsDatetime,
    OutOfBoundsTimedelta,
)
from pandas._libs.tslibs.period import Period

from pandas._libs.missing cimport (
    C_NA,
    checknull,
    is_matching_na,
    is_null_datetime64,
    is_null_timedelta64,
    isnaobj,
)
from pandas._libs.tslibs.conversion cimport convert_to_tsobject
from pandas._libs.tslibs.nattype cimport (
    NPY_NAT,
    c_NaT as NaT,
    checknull_with_nat,
)
from pandas._libs.tslibs.offsets cimport is_offset_object
from pandas._libs.tslibs.period cimport is_period_object
from pandas._libs.tslibs.timedeltas cimport convert_to_timedelta64
from pandas._libs.tslibs.timezones cimport tz_compare

# constants that will be compared to potentially arbitrarily large
# python int
cdef:
    object oINT64_MAX = <int64_t>INT64_MAX
    object oINT64_MIN = <int64_t>INT64_MIN
    object oUINT64_MAX = <uint64_t>UINT64_MAX

    float64_t NaN = <float64_t>np.NaN


@cython.wraparound(False)
@cython.boundscheck(False)
def memory_usage_of_objects(arr: object[:]) -> int64_t:
    """
    Return the memory usage of an object array in bytes.

    Does not include the actual bytes of the pointers
    """
    i: Py_ssize_t
    n: Py_ssize_t
    size: int64_t

    size = 0
    n = len(arr)
    for i in range(n):
        size += arr[i].__sizeof__()
    return size


# ----------------------------------------------------------------------


def is_scalar(val: object) -> bool:
    """
    Return True if given object is scalar.

    Parameters
    ----------
    val : object
        This includes:

        - numpy array scalar (e.g. np.int64)
        - Python builtin numerics
        - Python builtin byte arrays and strings
        - None
        - datetime.datetime
        - datetime.timedelta
        - Period
        - decimal.Decimal
        - Interval
        - DateOffset
        - Fraction
        - Number.

    Returns
    -------
    bool
        Return True if given object is scalar.

    Examples
    --------
    >>> dt = datetime.datetime(2018, 10, 3)
    >>> pd.api.types.is_scalar(dt)
    True

    >>> pd.api.types.is_scalar([2, 3])
    False

    >>> pd.api.types.is_scalar({0: 1, 2: 3})
    False

    >>> pd.api.types.is_scalar((0, 2))
    False

    pandas supports PEP 3141 numbers:

    >>> from fractions import Fraction
    >>> pd.api.types.is_scalar(Fraction(3, 5))
    True
    """

    # Start with C-optimized checks
    if (cnp.PyArray_IsAnyScalar(val)
            # PyArray_IsAnyScalar is always False for bytearrays on Py3
            or PyDate_Check(val)
            or PyDelta_Check(val)
            or PyTime_Check(val)
            # We differ from numpy, which claims that None is not scalar;
            # see np.isscalar
            or val is C_NA
            or val is None):
        return True

    # Next use C-optimized checks to exclude common non-scalars before falling
    #  back to non-optimized checks.
    if PySequence_Check(val):
        # e.g. list, tuple
        # includes np.ndarray, Series which PyNumber_Check can return True for
        return False

    # Note: PyNumber_Check check includes Decimal, Fraction, numbers.Number
    return (PyNumber_Check(val)
            or is_period_object(val)
            or is_interval(val)
            or is_offset_object(val))


cdef inline int64_t get_itemsize(object val):
    """
    Get the itemsize of a NumPy scalar, -1 if not a NumPy scalar.

    Parameters
    ----------
    val : object

    Returns
    -------
    is_ndarray : bool
    """
    if PyArray_CheckScalar(val):
        return cnp.PyArray_DescrFromScalar(val).itemsize
    else:
        return -1


def is_iterator(obj: object) -> bool:
    """
    Check if the object is an iterator.

    This is intended for generators, not list-like objects.

    Parameters
    ----------
    obj : The object to check

    Returns
    -------
    is_iter : bool
        Whether `obj` is an iterator.

    Examples
    --------
    >>> is_iterator((x for x in []))
    True
    >>> is_iterator([1, 2, 3])
    False
    >>> is_iterator(datetime(2017, 1, 1))
    False
    >>> is_iterator("foo")
    False
    >>> is_iterator(1)
    False
    """
    return PyIter_Check(obj)


def item_from_zerodim(val: object) -> object:
    """
    If the value is a zerodim array, return the item it contains.

    Parameters
    ----------
    val : object

    Returns
    -------
    object

    Examples
    --------
    >>> item_from_zerodim(1)
    1
    >>> item_from_zerodim('foobar')
    'foobar'
    >>> item_from_zerodim(np.array(1))
    1
    >>> item_from_zerodim(np.array([1]))
    array([1])
    """
    if cnp.PyArray_IsZeroDim(val):
        return cnp.PyArray_ToScalar(cnp.PyArray_DATA(val), val)
    return val


@cython.wraparound(False)
@cython.boundscheck(False)
def fast_unique_multiple(list arrays, sort: bool = True):
    """
    Generate a list of unique values from a list of arrays.

    Parameters
    ----------
    list : array-like
        List of array-like objects.
    sort : bool
        Whether or not to sort the resulting unique list.

    Returns
    -------
    list of unique values
    """
    cdef:
        ndarray[object] buf
        Py_ssize_t k = len(arrays)
        Py_ssize_t i, j, n
        list uniques = []
        dict table = {}
        object val, stub = 0

    for i in range(k):
        buf = arrays[i]
        n = len(buf)
        for j in range(n):
            val = buf[j]
            if val not in table:
                table[val] = stub
                uniques.append(val)

    if sort is None:
        try:
            uniques.sort()
        except TypeError:
            warnings.warn(
                "The values in the array are unorderable. "
                "Pass `sort=False` to suppress this warning.",
                RuntimeWarning,
            )
            pass

    return uniques


@cython.wraparound(False)
@cython.boundscheck(False)
def fast_unique_multiple_list(lists: list, sort: bool = True) -> list:
    cdef:
        list buf
        Py_ssize_t k = len(lists)
        Py_ssize_t i, j, n
        list uniques = []
        dict table = {}
        object val, stub = 0

    for i in range(k):
        buf = lists[i]
        n = len(buf)
        for j in range(n):
            val = buf[j]
            if val not in table:
                table[val] = stub
                uniques.append(val)
    if sort:
        try:
            uniques.sort()
        except TypeError:
            pass

    return uniques


@cython.wraparound(False)
@cython.boundscheck(False)
def fast_unique_multiple_list_gen(object gen, bint sort=True) -> list:
    """
    Generate a list of unique values from a generator of lists.

    Parameters
    ----------
    gen : generator object
        Generator of lists from which the unique list is created.
    sort : bool
        Whether or not to sort the resulting unique list.

    Returns
    -------
    list of unique values
    """
    cdef:
        list buf
        Py_ssize_t j, n
        list uniques = []
        dict table = {}
        object val, stub = 0

    for buf in gen:
        n = len(buf)
        for j in range(n):
            val = buf[j]
            if val not in table:
                table[val] = stub
                uniques.append(val)
    if sort:
        try:
            uniques.sort()
        except TypeError:
            pass

    return uniques


@cython.wraparound(False)
@cython.boundscheck(False)
def dicts_to_array(dicts: list, columns: list):
    cdef:
        Py_ssize_t i, j, k, n
        ndarray[object, ndim=2] result
        dict row
        object col, onan = np.nan

    k = len(columns)
    n = len(dicts)

    result = np.empty((n, k), dtype='O')

    for i in range(n):
        row = dicts[i]
        for j in range(k):
            col = columns[j]
            if col in row:
                result[i, j] = row[col]
            else:
                result[i, j] = onan

    return result


def fast_zip(list ndarrays) -> ndarray[object]:
    """
    For zipping multiple ndarrays into an ndarray of tuples.
    """
    cdef:
        Py_ssize_t i, j, k, n
        ndarray[object] result
        flatiter it
        object val, tup

    k = len(ndarrays)
    n = len(ndarrays[0])

    result = np.empty(n, dtype=object)

    # initialize tuples on first pass
    arr = ndarrays[0]
    it = <flatiter>PyArray_IterNew(arr)
    for i in range(n):
        val = PyArray_GETITEM(arr, PyArray_ITER_DATA(it))
        tup = PyTuple_New(k)

        PyTuple_SET_ITEM(tup, 0, val)
        Py_INCREF(val)
        result[i] = tup
        PyArray_ITER_NEXT(it)

    for j in range(1, k):
        arr = ndarrays[j]
        it = <flatiter>PyArray_IterNew(arr)
        if len(arr) != n:
            raise ValueError("all arrays must be same length")

        for i in range(n):
            val = PyArray_GETITEM(arr, PyArray_ITER_DATA(it))
            PyTuple_SET_ITEM(result[i], j, val)
            Py_INCREF(val)
            PyArray_ITER_NEXT(it)

    return result


def get_reverse_indexer(const intp_t[:] indexer, Py_ssize_t length) -> ndarray:
    """
    Reverse indexing operation.

    Given `indexer`, make `indexer_inv` of it, such that::

        indexer_inv[indexer[x]] = x

    Parameters
    ----------
    indexer : np.ndarray[np.intp]
    length : int

    Returns
    -------
    np.ndarray[np.intp]

    Notes
    -----
    If indexer is not unique, only first occurrence is accounted.
    """
    cdef:
        Py_ssize_t i, n = len(indexer)
        ndarray[intp_t] rev_indexer
        intp_t idx

    rev_indexer = np.empty(length, dtype=np.intp)
    rev_indexer[:] = -1
    for i in range(n):
        idx = indexer[i]
        if idx != -1:
            rev_indexer[idx] = i

    return rev_indexer


@cython.wraparound(False)
@cython.boundscheck(False)
def has_infs_f4(const float32_t[:] arr) -> bool:
    cdef:
        Py_ssize_t i, n = len(arr)
        float32_t inf, neginf, val

    inf = np.inf
    neginf = -inf

    for i in range(n):
        val = arr[i]
        if val == inf or val == neginf:
            return True
    return False


@cython.wraparound(False)
@cython.boundscheck(False)
def has_infs_f8(const float64_t[:] arr) -> bool:
    cdef:
        Py_ssize_t i, n = len(arr)
        float64_t inf, neginf, val

    inf = np.inf
    neginf = -inf

    for i in range(n):
        val = arr[i]
        if val == inf or val == neginf:
            return True
    return False


def maybe_indices_to_slice(ndarray[intp_t] indices, int max_len):
    cdef:
        Py_ssize_t i, n = len(indices)
        int k, vstart, vlast, v

    if n == 0:
        return slice(0, 0)

    vstart = indices[0]
    if vstart < 0 or max_len <= vstart:
        return indices

    if n == 1:
        return slice(vstart, vstart + 1)

    vlast = indices[n - 1]
    if vlast < 0 or max_len <= vlast:
        return indices

    k = indices[1] - indices[0]
    if k == 0:
        return indices
    else:
        for i in range(2, n):
            v = indices[i]
            if v - indices[i - 1] != k:
                return indices

        if k > 0:
            return slice(vstart, vlast + 1, k)
        else:
            if vlast == 0:
                return slice(vstart, None, k)
            else:
                return slice(vstart, vlast - 1, k)


@cython.wraparound(False)
@cython.boundscheck(False)
def maybe_booleans_to_slice(ndarray[uint8_t] mask):
    cdef:
        Py_ssize_t i, n = len(mask)
        Py_ssize_t start = 0, end = 0
        bint started = False, finished = False

    for i in range(n):
        if mask[i]:
            if finished:
                return mask.view(np.bool_)
            if not started:
                started = True
                start = i
        else:
            if finished:
                continue

            if started:
                end = i
                finished = True

    if not started:
        return slice(0, 0)
    if not finished:
        return slice(start, None)
    else:
        return slice(start, end)


@cython.wraparound(False)
@cython.boundscheck(False)
def array_equivalent_object(left: object[:], right: object[:]) -> bool:
    """
    Perform an element by element comparison on 1-d object arrays
    taking into account nan positions.
    """
    cdef:
        Py_ssize_t i, n = left.shape[0]
        object x, y

    for i in range(n):
        x = left[i]
        y = right[i]

        # we are either not equal or both nan
        # I think None == None will be true here
        try:
            if PyArray_Check(x) and PyArray_Check(y):
                if not array_equivalent_object(x, y):
                    return False
            elif (x is C_NA) ^ (y is C_NA):
                return False
            elif not (
                PyObject_RichCompareBool(x, y, Py_EQ)
                or is_matching_na(x, y, nan_matches_none=True)
            ):
                return False
        except ValueError:
            # Avoid raising ValueError when comparing Numpy arrays to other types
            if cnp.PyArray_IsAnyScalar(x) != cnp.PyArray_IsAnyScalar(y):
                # Only compare scalars to scalars and non-scalars to non-scalars
                return False
            elif (not (cnp.PyArray_IsPythonScalar(x) or cnp.PyArray_IsPythonScalar(y))
                  and not (isinstance(x, type(y)) or isinstance(y, type(x)))):
                # Check if non-scalars have the same type
                return False
            raise
    return True


@cython.wraparound(False)
@cython.boundscheck(False)
def astype_intsafe(ndarray[object] arr, cnp.dtype new_dtype) -> ndarray:
    cdef:
        Py_ssize_t i, n = len(arr)
        object val
        bint is_datelike
        ndarray result

    is_datelike = new_dtype == 'm8[ns]'
    result = np.empty(n, dtype=new_dtype)
    for i in range(n):
        val = arr[i]
        if is_datelike and checknull(val):
            result[i] = NPY_NAT
        else:
            result[i] = val

    return result


@cython.wraparound(False)
@cython.boundscheck(False)
cpdef ndarray[object] ensure_string_array(
        arr,
        object na_value=np.nan,
        bint convert_na_value=True,
        bint copy=True,
        bint skipna=True,
):
    """
    Returns a new numpy array with object dtype and only strings and na values.

    Parameters
    ----------
    arr : array-like
        The values to be converted to str, if needed.
    na_value : Any, default np.nan
        The value to use for na. For example, np.nan or pd.NA.
    convert_na_value : bool, default True
        If False, existing na values will be used unchanged in the new array.
    copy : bool, default True
        Whether to ensure that a new array is returned.
    skipna : bool, default True
        Whether or not to coerce nulls to their stringified form
        (e.g. if False, NaN becomes 'nan').

    Returns
    -------
    np.ndarray[object]
        An array with the input array's elements casted to str or nan-like.
    """
    cdef:
        Py_ssize_t i = 0, n = len(arr)

    if hasattr(arr, "to_numpy"):
        arr = arr.to_numpy()
    elif not isinstance(arr, np.ndarray):
        arr = np.array(arr, dtype="object")

    result = np.asarray(arr, dtype="object")

    if copy and result is arr:
        result = result.copy()

    for i in range(n):
        val = arr[i]

        if isinstance(val, str):
            continue

        if not checknull(val):
            result[i] = str(val)
        else:
            if convert_na_value:
                val = na_value
            if skipna:
                result[i] = val
            else:
                result[i] = str(val)

    return result


@cython.wraparound(False)
@cython.boundscheck(False)
def clean_index_list(obj: list):
    """
    Utility used in ``pandas.core.indexes.api.ensure_index``.
    """
    cdef:
        Py_ssize_t i, n = len(obj)
        object val
        bint all_arrays = True

    for i in range(n):
        val = obj[i]
        if not (isinstance(val, list) or
                util.is_array(val) or hasattr(val, '_data')):
            all_arrays = False
            break

    if all_arrays:
        return obj, all_arrays

    # don't force numpy coerce with nan's
    inferred = infer_dtype(obj, skipna=False)
    if inferred in ['string', 'bytes', 'mixed', 'mixed-integer']:
        return np.asarray(obj, dtype=object), 0
    elif inferred in ['integer']:
        # TODO: we infer an integer but it *could* be a uint64
        try:
            return np.asarray(obj, dtype='int64'), 0
        except OverflowError:
            return np.asarray(obj, dtype='object'), 0

    return np.asarray(obj), 0


# ------------------------------------------------------------------------------
# Groupby-related functions

# TODO: could do even better if we know something about the data. eg, index has
# 1-min data, binner has 5-min data, then bins are just strides in index. This
# is a general, O(max(len(values), len(binner))) method.
@cython.boundscheck(False)
@cython.wraparound(False)
def generate_bins_dt64(ndarray[int64_t] values, const int64_t[:] binner,
                       object closed='left', bint hasnans=False):
    """
    Int64 (datetime64) version of generic python version in ``groupby.py``.
    """
    cdef:
        Py_ssize_t lenidx, lenbin, i, j, bc, vc
        ndarray[int64_t] bins
        int64_t l_bin, r_bin, nat_count
        bint right_closed = closed == 'right'

    nat_count = 0
    if hasnans:
        mask = values == NPY_NAT
        nat_count = np.sum(mask)
        values = values[~mask]

    lenidx = len(values)
    lenbin = len(binner)

    if lenidx <= 0 or lenbin <= 0:
        raise ValueError("Invalid length for values or for binner")

    # check binner fits data
    if values[0] < binner[0]:
        raise ValueError("Values falls before first bin")

    if values[lenidx - 1] > binner[lenbin - 1]:
        raise ValueError("Values falls after last bin")

    bins = np.empty(lenbin - 1, dtype=np.int64)

    j = 0  # index into values
    bc = 0  # bin count

    # linear scan
    if right_closed:
        for i in range(0, lenbin - 1):
            r_bin = binner[i + 1]
            # count values in current bin, advance to next bin
            while j < lenidx and values[j] <= r_bin:
                j += 1
            bins[bc] = j
            bc += 1
    else:
        for i in range(0, lenbin - 1):
            r_bin = binner[i + 1]
            # count values in current bin, advance to next bin
            while j < lenidx and values[j] < r_bin:
                j += 1
            bins[bc] = j
            bc += 1

    if nat_count > 0:
        # shift bins by the number of NaT
        bins = bins + nat_count
        bins = np.insert(bins, 0, nat_count)

    return bins


@cython.boundscheck(False)
@cython.wraparound(False)
def get_level_sorter(
    ndarray[int64_t, ndim=1] codes, const intp_t[:] starts
) -> ndarray:
    """
    Argsort for a single level of a multi-index, keeping the order of higher
    levels unchanged. `starts` points to starts of same-key indices w.r.t
    to leading levels; equivalent to:
        np.hstack([codes[starts[i]:starts[i+1]].argsort(kind='mergesort')
            + starts[i] for i in range(len(starts) - 1)])

    Parameters
    ----------
    codes : np.ndarray[int64_t, ndim=1]
    starts : np.ndarray[intp, ndim=1]

    Returns
    -------
    np.ndarray[np.int, ndim=1]
    """
    cdef:
        Py_ssize_t i, l, r
        ndarray[intp_t, ndim=1] out = np.empty(len(codes), dtype=np.intp)

    for i in range(len(starts) - 1):
        l, r = starts[i], starts[i + 1]
        out[l:r] = l + codes[l:r].argsort(kind='mergesort')

    return out


@cython.boundscheck(False)
@cython.wraparound(False)
def count_level_2d(ndarray[uint8_t, ndim=2, cast=True] mask,
                   const intp_t[:] labels,
                   Py_ssize_t max_bin,
                   int axis):
    cdef:
        Py_ssize_t i, j, k, n
        ndarray[int64_t, ndim=2] counts

    assert (axis == 0 or axis == 1)
    n, k = (<object>mask).shape

    if axis == 0:
        counts = np.zeros((max_bin, k), dtype='i8')
        with nogil:
            for i in range(n):
                for j in range(k):
                    if mask[i, j]:
                        counts[labels[i], j] += 1

    else:  # axis == 1
        counts = np.zeros((n, max_bin), dtype='i8')
        with nogil:
            for i in range(n):
                for j in range(k):
                    if mask[i, j]:
                        counts[i, labels[j]] += 1

    return counts


def generate_slices(const intp_t[:] labels, Py_ssize_t ngroups):
    cdef:
        Py_ssize_t i, group_size, n, start
        intp_t lab
        object slobj
        ndarray[int64_t] starts, ends

    n = len(labels)

    starts = np.zeros(ngroups, dtype=np.int64)
    ends = np.zeros(ngroups, dtype=np.int64)

    start = 0
    group_size = 0
    for i in range(n):
        lab = labels[i]
        if lab < 0:
            start += 1
        else:
            group_size += 1
            if i == n - 1 or lab != labels[i + 1]:
                starts[lab] = start
                ends[lab] = start + group_size
                start += group_size
                group_size = 0

    return starts, ends


def indices_fast(ndarray[intp_t] index, const int64_t[:] labels, list keys,
                 list sorted_labels) -> dict:
    """
    Parameters
    ----------
    index : ndarray[intp]
    labels : ndarray[int64]
    keys : list
    sorted_labels : list[ndarray[int64]]
    """
    cdef:
        Py_ssize_t i, j, k, lab, cur, start, n = len(labels)
        dict result = {}
        object tup

    k = len(keys)

    # Start at the first non-null entry
    j = 0
    for j in range(0, n):
        if labels[j] != -1:
            break
    else:
        return result
    cur = labels[j]
    start = j

    for i in range(j+1, n):
        lab = labels[i]

        if lab != cur:
            if lab != -1:
                if k == 1:
                    # When k = 1 we do not want to return a tuple as key
                    tup = keys[0][sorted_labels[0][i - 1]]
                else:
                    tup = PyTuple_New(k)
                    for j in range(k):
                        val = keys[j][sorted_labels[j][i - 1]]
                        PyTuple_SET_ITEM(tup, j, val)
                        Py_INCREF(val)
                result[tup] = index[start:i]
            start = i
        cur = lab

    if k == 1:
        # When k = 1 we do not want to return a tuple as key
        tup = keys[0][sorted_labels[0][n - 1]]
    else:
        tup = PyTuple_New(k)
        for j in range(k):
            val = keys[j][sorted_labels[j][n - 1]]
            PyTuple_SET_ITEM(tup, j, val)
            Py_INCREF(val)
    result[tup] = index[start:]

    return result


# core.common import for fast inference checks

def is_float(obj: object) -> bool:
    """
    Return True if given object is float.

    Returns
    -------
    bool
    """
    return util.is_float_object(obj)


def is_integer(obj: object) -> bool:
    """
    Return True if given object is integer.

    Returns
    -------
    bool
    """
    return util.is_integer_object(obj)


def is_bool(obj: object) -> bool:
    """
    Return True if given object is boolean.

    Returns
    -------
    bool
    """
    return util.is_bool_object(obj)


def is_complex(obj: object) -> bool:
    """
    Return True if given object is complex.

    Returns
    -------
    bool
    """
    return util.is_complex_object(obj)


cpdef bint is_decimal(object obj):
    return isinstance(obj, Decimal)


cpdef bint is_interval(object obj):
    return getattr(obj, '_typ', '_typ') == 'interval'


def is_period(val: object) -> bool:
    """
    Return True if given object is Period.

    Returns
    -------
    bool
    """
    return is_period_object(val)


def is_list_like(obj: object, allow_sets: bool = True) -> bool:
    """
    Check if the object is list-like.

    Objects that are considered list-like are for example Python
    lists, tuples, sets, NumPy arrays, and Pandas Series.

    Strings and datetime objects, however, are not considered list-like.

    Parameters
    ----------
    obj : object
        Object to check.
    allow_sets : bool, default True
        If this parameter is False, sets will not be considered list-like.

        .. versionadded:: 0.24.0

    Returns
    -------
    bool
        Whether `obj` has list-like properties.

    Examples
    --------
    >>> is_list_like([1, 2, 3])
    True
    >>> is_list_like({1, 2, 3})
    True
    >>> is_list_like(datetime(2017, 1, 1))
    False
    >>> is_list_like("foo")
    False
    >>> is_list_like(1)
    False
    >>> is_list_like(np.array([2]))
    True
    >>> is_list_like(np.array(2))
    False
    """
    return c_is_list_like(obj, allow_sets)


cdef inline bint c_is_list_like(object obj, bint allow_sets) except -1:
    return (
        # equiv: `isinstance(obj, abc.Iterable)`
        hasattr(obj, "__iter__") and not isinstance(obj, type)
        # we do not count strings/unicode/bytes as list-like
        and not isinstance(obj, (str, bytes))
        # exclude zero-dimensional numpy arrays, effectively scalars
        and not cnp.PyArray_IsZeroDim(obj)
        # exclude sets if allow_sets is False
        and not (allow_sets is False and isinstance(obj, abc.Set))
    )


_TYPE_MAP = {
    "categorical": "categorical",
    "category": "categorical",
    "int8": "integer",
    "int16": "integer",
    "int32": "integer",
    "int64": "integer",
    "i": "integer",
    "uint8": "integer",
    "uint16": "integer",
    "uint32": "integer",
    "uint64": "integer",
    "u": "integer",
    "float32": "floating",
    "float64": "floating",
    "f": "floating",
    "complex64": "complex",
    "complex128": "complex",
    "c": "complex",
    "string": "string",
    str: "string",
    "S": "bytes",
    "U": "string",
    "bool": "boolean",
    "b": "boolean",
    "datetime64[ns]": "datetime64",
    "M": "datetime64",
    "timedelta64[ns]": "timedelta64",
    "m": "timedelta64",
    "interval": "interval",
    Period: "period",
}

# types only exist on certain platform
try:
    np.float128
    _TYPE_MAP['float128'] = 'floating'
except AttributeError:
    pass
try:
    np.complex256
    _TYPE_MAP['complex256'] = 'complex'
except AttributeError:
    pass
try:
    np.float16
    _TYPE_MAP['float16'] = 'floating'
except AttributeError:
    pass


@cython.internal
cdef class Seen:
    """
    Class for keeping track of the types of elements
    encountered when trying to perform type conversions.
    """

    cdef:
        bint int_             # seen_int
        bint nat_             # seen nat
        bint bool_            # seen_bool
        bint null_            # seen_null
        bint nan_             # seen_np.nan
        bint uint_            # seen_uint (unsigned integer)
        bint sint_            # seen_sint (signed integer)
        bint float_           # seen_float
        bint object_          # seen_object
        bint complex_         # seen_complex
        bint datetime_        # seen_datetime
        bint coerce_numeric   # coerce data to numeric
        bint timedelta_       # seen_timedelta
        bint datetimetz_      # seen_datetimetz
        bint period_          # seen_period
        bint interval_        # seen_interval

    def __cinit__(self, bint coerce_numeric=False):
        """
        Initialize a Seen instance.

        Parameters
        ----------
        coerce_numeric : bool, default False
            Whether or not to force conversion to a numeric data type if
            initial methods to convert to numeric fail.
        """
        self.int_ = False
        self.nat_ = False
        self.bool_ = False
        self.null_ = False
        self.nan_ = False
        self.uint_ = False
        self.sint_ = False
        self.float_ = False
        self.object_ = False
        self.complex_ = False
        self.datetime_ = False
        self.timedelta_ = False
        self.datetimetz_ = False
        self.period_ = False
        self.interval_ = False
        self.coerce_numeric = coerce_numeric

    cdef inline bint check_uint64_conflict(self) except -1:
        """
        Check whether we can safely convert a uint64 array to a numeric dtype.

        There are two cases when conversion to numeric dtype with a uint64
        array is not safe (and will therefore not be performed)

        1) A NaN element is encountered.

           uint64 cannot be safely cast to float64 due to truncation issues
           at the extreme ends of the range.

        2) A negative number is encountered.

           There is no numerical dtype that can hold both negative numbers
           and numbers greater than INT64_MAX. Hence, at least one number
           will be improperly cast if we convert to a numeric dtype.

        Returns
        -------
        bool
            Whether or not we should return the original input array to avoid
            data truncation.

        Raises
        ------
        ValueError
            uint64 elements were detected, and at least one of the
            two conflict cases was also detected. However, we are
            trying to force conversion to a numeric dtype.
        """
        return (self.uint_ and (self.null_ or self.sint_)
                and not self.coerce_numeric)

    cdef inline saw_null(self):
        """
        Set flags indicating that a null value was encountered.
        """
        self.null_ = True
        self.float_ = True

    cdef saw_int(self, object val):
        """
        Set flags indicating that an integer value was encountered.

        In addition to setting a flag that an integer was seen, we
        also set two flags depending on the type of integer seen:

        1) sint_ : a negative (signed) number in the
                   range of [-2**63, 0) was encountered
        2) uint_ : a positive number in the range of
                   [2**63, 2**64) was encountered

        Parameters
        ----------
        val : Python int
            Value with which to set the flags.
        """
        self.int_ = True
        self.sint_ = self.sint_ or (oINT64_MIN <= val < 0)
        self.uint_ = self.uint_ or (oINT64_MAX < val <= oUINT64_MAX)

    @property
    def numeric_(self):
        return self.complex_ or self.float_ or self.int_

    @property
    def is_bool(self):
        return not (self.datetime_ or self.numeric_ or self.timedelta_
                    or self.nat_)

    @property
    def is_float_or_complex(self):
        return not (self.bool_ or self.datetime_ or self.timedelta_
                    or self.nat_)


cdef object _try_infer_map(object dtype):
    """
    If its in our map, just return the dtype.
    """
    cdef:
        object val
        str attr
    for attr in ["name", "kind", "base", "type"]:
        val = getattr(dtype, attr, None)
        if val in _TYPE_MAP:
            return _TYPE_MAP[val]
    return None


def infer_dtype(value: object, skipna: bool = True) -> str:
    """
    Efficiently infer the type of a passed val, or list-like
    array of values. Return a string describing the type.

    Parameters
    ----------
    value : scalar, list, ndarray, or pandas type
    skipna : bool, default True
        Ignore NaN values when inferring the type.

    Returns
    -------
    str
        Describing the common type of the input data.
    Results can include:

    - string
    - bytes
    - floating
    - integer
    - mixed-integer
    - mixed-integer-float
    - decimal
    - complex
    - categorical
    - boolean
    - datetime64
    - datetime
    - date
    - timedelta64
    - timedelta
    - time
    - period
    - mixed
    - unknown-array

    Raises
    ------
    TypeError
        If ndarray-like but cannot infer the dtype

    Notes
    -----
    - 'mixed' is the catchall for anything that is not otherwise
      specialized
    - 'mixed-integer-float' are floats and integers
    - 'mixed-integer' are integers mixed with non-integers
    - 'unknown-array' is the catchall for something that *is* an array (has
      a dtype attribute), but has a dtype unknown to pandas (e.g. external
      extension array)

    Examples
    --------
    >>> infer_dtype(['foo', 'bar'])
    'string'

    >>> infer_dtype(['a', np.nan, 'b'], skipna=True)
    'string'

    >>> infer_dtype(['a', np.nan, 'b'], skipna=False)
    'mixed'

    >>> infer_dtype([b'foo', b'bar'])
    'bytes'

    >>> infer_dtype([1, 2, 3])
    'integer'

    >>> infer_dtype([1, 2, 3.5])
    'mixed-integer-float'

    >>> infer_dtype([1.0, 2.0, 3.5])
    'floating'

    >>> infer_dtype(['a', 1])
    'mixed-integer'

    >>> infer_dtype([Decimal(1), Decimal(2.0)])
    'decimal'

    >>> infer_dtype([True, False])
    'boolean'

    >>> infer_dtype([True, False, np.nan])
    'boolean'

    >>> infer_dtype([pd.Timestamp('20130101')])
    'datetime'

    >>> infer_dtype([datetime.date(2013, 1, 1)])
    'date'

    >>> infer_dtype([np.datetime64('2013-01-01')])
    'datetime64'

    >>> infer_dtype([datetime.timedelta(0, 1, 1)])
    'timedelta'

    >>> infer_dtype(pd.Series(list('aabc')).astype('category'))
    'categorical'
    """
    cdef:
        Py_ssize_t i, n
        object val
        ndarray values
        bint seen_pdnat = False
        bint seen_val = False

    if util.is_array(value):
        values = value
    elif hasattr(value, "inferred_type") and skipna is False:
        # Index, use the cached attribute if possible, populate the cache otherwise
        return value.inferred_type
    elif hasattr(value, "dtype"):
        # this will handle ndarray-like
        # e.g. categoricals
        dtype = value.dtype
        if not isinstance(dtype, np.dtype):
            inferred = _try_infer_map(value.dtype)
            if inferred is not None:
                return inferred
            return "unknown-array"

        # Unwrap Series/Index
        values = np.asarray(value)

    else:
        if not isinstance(value, list):
            value = list(value)

        from pandas.core.dtypes.cast import construct_1d_object_array_from_listlike
        values = construct_1d_object_array_from_listlike(value)

    # make contiguous
    # for f-contiguous array 1000 x 1000, passing order="K" gives 5000x speedup
    values = values.ravel(order="K")

    val = _try_infer_map(values.dtype)
    if val is not None:
        return val

    if values.dtype != np.object_:
        values = values.astype("O")

    if skipna:
        values = values[~isnaobj(values)]

    n = len(values)
    if n == 0:
        return "empty"

    # try to use a valid value
    for i in range(n):
        val = values[i]

        # do not use is_null_datetimelike to keep
        # np.datetime64('nat') and np.timedelta64('nat')
        if val is None or util.is_nan(val):
            pass
        elif val is NaT:
            seen_pdnat = True
        else:
            seen_val = True
            break

    # if all values are nan/NaT
    if seen_val is False and seen_pdnat is True:
        return "datetime"
        # float/object nan is handled in latter logic

    if util.is_datetime64_object(val):
        if is_datetime64_array(values):
            return "datetime64"

    elif is_timedelta(val):
        if is_timedelta_or_timedelta64_array(values):
            return "timedelta"

    elif util.is_integer_object(val):
        # ordering matters here; this check must come after the is_timedelta
        #  check otherwise numpy timedelta64 objects would come through here

        if is_integer_array(values):
            return "integer"
        elif is_integer_float_array(values):
            if is_integer_na_array(values):
                return "integer-na"
            else:
                return "mixed-integer-float"
        return "mixed-integer"

    elif PyDateTime_Check(val):
        if is_datetime_array(values, skipna=skipna):
            return "datetime"
        elif is_date_array(values, skipna=skipna):
            return "date"

    elif PyDate_Check(val):
        if is_date_array(values, skipna=skipna):
            return "date"

    elif PyTime_Check(val):
        if is_time_array(values, skipna=skipna):
            return "time"

    elif is_decimal(val):
        if is_decimal_array(values):
            return "decimal"

    elif util.is_complex_object(val):
        if is_complex_array(values):
            return "complex"

    elif util.is_float_object(val):
        if is_float_array(values):
            return "floating"
        elif is_integer_float_array(values):
            if is_integer_na_array(values):
                return "integer-na"
            else:
                return "mixed-integer-float"

    elif util.is_bool_object(val):
        if is_bool_array(values, skipna=skipna):
            return "boolean"

    elif isinstance(val, str):
        if is_string_array(values, skipna=skipna):
            return "string"

    elif isinstance(val, bytes):
        if is_bytes_array(values, skipna=skipna):
            return "bytes"

    elif is_period_object(val):
        if is_period_array(values):
            return "period"

    elif is_interval(val):
        if is_interval_array(values):
            return "interval"

    for i in range(n):
        val = values[i]
        if (util.is_integer_object(val) and
                not util.is_timedelta64_object(val) and
                not util.is_datetime64_object(val)):
            return "mixed-integer"

    return "mixed"


def infer_datetimelike_array(arr: ndarray[object]) -> tuple[str, bool]:
    """
    Infer if we have a datetime or timedelta array.
    - date: we have *only* date and maybe strings, nulls
    - datetime: we have *only* datetimes and maybe strings, nulls
    - timedelta: we have *only* timedeltas and maybe strings, nulls
    - nat: we do not have *any* date, datetimes or timedeltas, but do have
      at least a NaT
    - mixed: other objects (strings, a mix of tz-aware and tz-naive, or
                            actual objects)

    Parameters
    ----------
    arr : ndarray[object]

    Returns
    -------
    str: {datetime, timedelta, date, nat, mixed}
    bool
    """
    cdef:
        Py_ssize_t i, n = len(arr)
        bint seen_timedelta = False, seen_date = False, seen_datetime = False
        bint seen_tz_aware = False, seen_tz_naive = False
        bint seen_nat = False, seen_str = False
        list objs = []
        object v

    for i in range(n):
        v = arr[i]
        if isinstance(v, str):
            objs.append(v)
            seen_str = True

            if len(objs) == 3:
                break

        elif v is None or util.is_nan(v):
            # nan or None
            pass
        elif v is NaT:
            seen_nat = True
        elif PyDateTime_Check(v):
            # datetime
            seen_datetime = True

            # disambiguate between tz-naive and tz-aware
            if v.tzinfo is None:
                seen_tz_naive = True
            else:
                seen_tz_aware = True

            if seen_tz_naive and seen_tz_aware:
                return "mixed", seen_str
        elif util.is_datetime64_object(v):
            # np.datetime64
            seen_datetime = True
        elif PyDate_Check(v):
            seen_date = True
        elif is_timedelta(v):
            # timedelta, or timedelta64
            seen_timedelta = True
        else:
            return "mixed", seen_str

    if seen_date and not (seen_datetime or seen_timedelta):
        return "date", seen_str
    elif seen_datetime and not seen_timedelta:
        return "datetime", seen_str
    elif seen_timedelta and not seen_datetime:
        return "timedelta", seen_str
    elif seen_nat:
        return "nat", seen_str

    # short-circuit by trying to
    # actually convert these strings
    # this is for performance as we don't need to try
    # convert *every* string array
    if len(objs):
        try:
            # require_iso8601 as in maybe_infer_to_datetimelike
            array_to_datetime(objs, errors="raise", require_iso8601=True)
            return "datetime", seen_str
        except (ValueError, TypeError):
            pass

        # we are *not* going to infer from strings
        # for timedelta as too much ambiguity

    return "mixed", seen_str


cdef inline bint is_timedelta(object o):
    return PyDelta_Check(o) or util.is_timedelta64_object(o)


cdef class Validator:

    cdef:
        Py_ssize_t n
        dtype dtype
        bint skipna

    def __cinit__(self, Py_ssize_t n, dtype dtype=np.dtype(np.object_),
                  bint skipna=False):
        self.n = n
        self.dtype = dtype
        self.skipna = skipna

    cdef bint validate(self, ndarray values) except -1:
        if not self.n:
            return False

        if self.is_array_typed():
            return True
        elif self.dtype.type_num == NPY_OBJECT:
            if self.skipna:
                return self._validate_skipna(values)
            else:
                return self._validate(values)
        else:
            return False

    @cython.wraparound(False)
    @cython.boundscheck(False)
    cdef bint _validate(self, ndarray values) except -1:
        cdef:
            Py_ssize_t i
            Py_ssize_t n = self.n

        for i in range(n):
            if not self.is_valid(values[i]):
                return False

        return self.finalize_validate()

    @cython.wraparound(False)
    @cython.boundscheck(False)
    cdef bint _validate_skipna(self, ndarray values) except -1:
        cdef:
            Py_ssize_t i
            Py_ssize_t n = self.n

        for i in range(n):
            if not self.is_valid_skipna(values[i]):
                return False

        return self.finalize_validate_skipna()

    cdef bint is_valid(self, object value) except -1:
        return self.is_value_typed(value)

    cdef bint is_valid_skipna(self, object value) except -1:
        return self.is_valid(value) or self.is_valid_null(value)

    cdef bint is_value_typed(self, object value) except -1:
        raise NotImplementedError(f"{type(self).__name__} child class "
                                  "must define is_value_typed")

    cdef bint is_valid_null(self, object value) except -1:
        return value is None or value is C_NA or util.is_nan(value)

    cdef bint is_array_typed(self) except -1:
        return False

    cdef inline bint finalize_validate(self):
        return True

    cdef bint finalize_validate_skipna(self):
        # TODO(phillipc): Remove the existing validate methods and replace them
        # with the skipna versions upon full deprecation of skipna=False
        return True


cdef class BoolValidator(Validator):
    cdef inline bint is_value_typed(self, object value) except -1:
        return util.is_bool_object(value)

    cdef inline bint is_array_typed(self) except -1:
        return issubclass(self.dtype.type, np.bool_)


cpdef bint is_bool_array(ndarray values, bint skipna=False):
    cdef:
        BoolValidator validator = BoolValidator(len(values),
                                                values.dtype,
                                                skipna=skipna)
    return validator.validate(values)


cdef class IntegerValidator(Validator):
    cdef inline bint is_value_typed(self, object value) except -1:
        return util.is_integer_object(value)

    cdef inline bint is_array_typed(self) except -1:
        return issubclass(self.dtype.type, np.integer)


cpdef bint is_integer_array(ndarray values):
    cdef:
        IntegerValidator validator = IntegerValidator(len(values),
                                                      values.dtype)
    return validator.validate(values)


cdef class IntegerNaValidator(Validator):
    cdef inline bint is_value_typed(self, object value) except -1:
        return (util.is_integer_object(value)
                or (util.is_nan(value) and util.is_float_object(value)))


cdef bint is_integer_na_array(ndarray values):
    cdef:
        IntegerNaValidator validator = IntegerNaValidator(len(values),
                                                          values.dtype)
    return validator.validate(values)


cdef class IntegerFloatValidator(Validator):
    cdef inline bint is_value_typed(self, object value) except -1:
        return util.is_integer_object(value) or util.is_float_object(value)

    cdef inline bint is_array_typed(self) except -1:
        return issubclass(self.dtype.type, np.integer)


cdef bint is_integer_float_array(ndarray values):
    cdef:
        IntegerFloatValidator validator = IntegerFloatValidator(len(values),
                                                                values.dtype)
    return validator.validate(values)


cdef class FloatValidator(Validator):
    cdef inline bint is_value_typed(self, object value) except -1:
        return util.is_float_object(value)

    cdef inline bint is_array_typed(self) except -1:
        return issubclass(self.dtype.type, np.floating)


cpdef bint is_float_array(ndarray values):
    cdef:
        FloatValidator validator = FloatValidator(len(values), values.dtype)
    return validator.validate(values)


cdef class ComplexValidator(Validator):
    cdef inline bint is_value_typed(self, object value) except -1:
        return (
            util.is_complex_object(value)
            or (util.is_float_object(value) and is_nan(value))
        )

    cdef inline bint is_array_typed(self) except -1:
        return issubclass(self.dtype.type, np.complexfloating)


cdef bint is_complex_array(ndarray values):
    cdef:
        ComplexValidator validator = ComplexValidator(len(values), values.dtype)
    return validator.validate(values)


cdef class DecimalValidator(Validator):
    cdef inline bint is_value_typed(self, object value) except -1:
        return is_decimal(value)


cdef bint is_decimal_array(ndarray values):
    cdef:
        DecimalValidator validator = DecimalValidator(len(values), values.dtype)
    return validator.validate(values)


cdef class StringValidator(Validator):
    cdef inline bint is_value_typed(self, object value) except -1:
        return isinstance(value, str)

    cdef inline bint is_array_typed(self) except -1:
        return issubclass(self.dtype.type, np.str_)

    cdef bint is_valid_null(self, object value) except -1:
        # We deliberately exclude None / NaN here since StringArray uses NA
        return value is C_NA


cpdef bint is_string_array(ndarray values, bint skipna=False):
    cdef:
        StringValidator validator = StringValidator(len(values),
                                                    values.dtype,
                                                    skipna=skipna)
    return validator.validate(values)


cdef class BytesValidator(Validator):
    cdef inline bint is_value_typed(self, object value) except -1:
        return isinstance(value, bytes)

    cdef inline bint is_array_typed(self) except -1:
        return issubclass(self.dtype.type, np.bytes_)


cdef bint is_bytes_array(ndarray values, bint skipna=False):
    cdef:
        BytesValidator validator = BytesValidator(len(values), values.dtype,
                                                  skipna=skipna)
    return validator.validate(values)


cdef class TemporalValidator(Validator):
    cdef:
        Py_ssize_t generic_null_count

    def __cinit__(self, Py_ssize_t n, dtype dtype=np.dtype(np.object_),
                  bint skipna=False):
        self.n = n
        self.dtype = dtype
        self.skipna = skipna
        self.generic_null_count = 0

    cdef inline bint is_valid(self, object value) except -1:
        return self.is_value_typed(value) or self.is_valid_null(value)

    cdef bint is_valid_null(self, object value) except -1:
        raise NotImplementedError(f"{type(self).__name__} child class "
                                  "must define is_valid_null")

    cdef inline bint is_valid_skipna(self, object value) except -1:
        cdef:
            bint is_typed_null = self.is_valid_null(value)
            bint is_generic_null = value is None or util.is_nan(value)
        self.generic_null_count += is_typed_null and is_generic_null
        return self.is_value_typed(value) or is_typed_null or is_generic_null

    cdef inline bint finalize_validate_skipna(self):
        return self.generic_null_count != self.n


cdef class DatetimeValidator(TemporalValidator):
    cdef bint is_value_typed(self, object value) except -1:
        return PyDateTime_Check(value)

    cdef inline bint is_valid_null(self, object value) except -1:
        return is_null_datetime64(value)


cpdef bint is_datetime_array(ndarray values, bint skipna=True):
    cdef:
        DatetimeValidator validator = DatetimeValidator(len(values),
                                                        skipna=skipna)
    return validator.validate(values)


cdef class Datetime64Validator(DatetimeValidator):
    cdef inline bint is_value_typed(self, object value) except -1:
        return util.is_datetime64_object(value)


cpdef bint is_datetime64_array(ndarray values):
    cdef:
        Datetime64Validator validator = Datetime64Validator(len(values),
                                                            skipna=True)
    return validator.validate(values)


# TODO: only non-here use is in test
def is_datetime_with_singletz_array(values: ndarray) -> bool:
    """
    Check values have the same tzinfo attribute.
    Doesn't check values are datetime-like types.
    """
    cdef:
        Py_ssize_t i = 0, j, n = len(values)
        object base_val, base_tz, val, tz

    if n == 0:
        return False
    # Get a reference timezone to compare with the rest of the tzs in the array
    for i in range(n):
        base_val = values[i]
        if base_val is not NaT:
            base_tz = getattr(base_val, 'tzinfo', None)
            break

    for j in range(i, n):
        # Compare val's timezone with the reference timezone
        # NaT can coexist with tz-aware datetimes, so skip if encountered
        val = values[j]
        if val is not NaT:
            tz = getattr(val, 'tzinfo', None)
            if not tz_compare(base_tz, tz):
                return False

    return True


cdef class TimedeltaValidator(TemporalValidator):
    cdef bint is_value_typed(self, object value) except -1:
        return PyDelta_Check(value)

    cdef inline bint is_valid_null(self, object value) except -1:
        return is_null_timedelta64(value)


cdef class AnyTimedeltaValidator(TimedeltaValidator):
    cdef inline bint is_value_typed(self, object value) except -1:
        return is_timedelta(value)


# TODO: only non-here use is in test
cpdef bint is_timedelta_or_timedelta64_array(ndarray values):
    """
    Infer with timedeltas and/or nat/none.
    """
    cdef:
        AnyTimedeltaValidator validator = AnyTimedeltaValidator(len(values),
                                                                skipna=True)
    return validator.validate(values)


cdef class DateValidator(Validator):
    cdef inline bint is_value_typed(self, object value) except -1:
        return PyDate_Check(value)


cpdef bint is_date_array(ndarray values, bint skipna=False):
    cdef:
        DateValidator validator = DateValidator(len(values), skipna=skipna)
    return validator.validate(values)


cdef class TimeValidator(Validator):
    cdef inline bint is_value_typed(self, object value) except -1:
        return PyTime_Check(value)


cpdef bint is_time_array(ndarray values, bint skipna=False):
    cdef:
        TimeValidator validator = TimeValidator(len(values), skipna=skipna)
    return validator.validate(values)


cdef bint is_period_array(ndarray[object] values):
    """
    Is this an ndarray of Period objects (or NaT) with a single `freq`?
    """
    cdef:
        Py_ssize_t i, n = len(values)
        int dtype_code = -10000  # i.e. c_FreqGroup.FR_UND
        object val

    if len(values) == 0:
        return False

    for val in values:
        if is_period_object(val):
            if dtype_code == -10000:
                dtype_code = val._dtype._dtype_code
            elif dtype_code != val._dtype._dtype_code:
                # mismatched freqs
                return False
        elif checknull_with_nat(val):
            pass
        else:
            # Not a Period or NaT-like
            return False

    if dtype_code == -10000:
        # we saw all-NaTs, no actual Periods
        return False
    return True


cpdef bint is_interval_array(ndarray values):
    """
    Is this an ndarray of Interval (or np.nan) with a single dtype?
    """
    cdef:
        Py_ssize_t i, n = len(values)
        str closed = None
        bint numeric = False
        bint dt64 = False
        bint td64 = False
        object val

    if len(values) == 0:
        return False

    for val in values:
        if is_interval(val):
            if closed is None:
                closed = val.closed
                numeric = (
                    util.is_float_object(val.left)
                    or util.is_integer_object(val.left)
                )
                td64 = is_timedelta(val.left)
                dt64 = PyDateTime_Check(val.left)
            elif val.closed != closed:
                # mismatched closedness
                return False
            elif numeric:
                if not (
                        util.is_float_object(val.left)
                        or util.is_integer_object(val.left)
                    ):
                    # i.e. datetime64 or timedelta64
                    return False
            elif td64:
                if not is_timedelta(val.left):
                    return False
            elif dt64:
                if not PyDateTime_Check(val.left):
                    return False
            else:
                raise ValueError(val)
        elif util.is_nan(val) or val is None:
            pass
        else:
            return False

    if closed is None:
        # we saw all-NAs, no actual Intervals
        return False
    return True


@cython.boundscheck(False)
@cython.wraparound(False)
def maybe_convert_numeric(
    ndarray[object] values,
    set na_values,
    bint convert_empty=True,
    bint coerce_numeric=False,
    bint convert_to_masked_nullable=False,
) -> tuple[np.ndarray, np.ndarray | None]:
    """
    Convert object array to a numeric array if possible.

    Parameters
    ----------
    values : ndarray[object]
        Array of object elements to convert.
    na_values : set
        Set of values that should be interpreted as NaN.
    convert_empty : bool, default True
        If an empty array-like object is encountered, whether to interpret
        that element as NaN or not. If set to False, a ValueError will be
        raised if such an element is encountered and 'coerce_numeric' is False.
    coerce_numeric : bool, default False
        If initial attempts to convert to numeric have failed, whether to
        force conversion to numeric via alternative methods or by setting the
        element to NaN. Otherwise, an Exception will be raised when such an
        element is encountered.

        This boolean also has an impact on how conversion behaves when a
        numeric array has no suitable numerical dtype to return (i.e. uint64,
        int32, uint8). If set to False, the original object array will be
        returned. Otherwise, a ValueError will be raised.
    convert_to_masked_nullable : bool, default False
        Whether to return a mask for the converted values. This also disables
        upcasting for ints with nulls to float64.
    Returns
    -------
    np.ndarray
        Array of converted object values to numerical ones.

    Optional[np.ndarray]
        If convert_to_masked_nullable is True,
        returns a boolean mask for the converted values, otherwise returns None.
    """
    if len(values) == 0:
        return (np.array([], dtype='i8'), None)

    # fastpath for ints - try to convert all based on first value
    cdef:
        object val = values[0]

    if util.is_integer_object(val):
        try:
            maybe_ints = values.astype('i8')
            if (maybe_ints == values).all():
                return (maybe_ints, None)
        except (ValueError, OverflowError, TypeError):
            pass

    # Otherwise, iterate and do full inference.
    cdef:
        int status, maybe_int
        Py_ssize_t i, n = values.size
        Seen seen = Seen(coerce_numeric)
        ndarray[float64_t] floats = np.empty(n, dtype='f8')
        ndarray[complex128_t] complexes = np.empty(n, dtype='c16')
        ndarray[int64_t] ints = np.empty(n, dtype='i8')
        ndarray[uint64_t] uints = np.empty(n, dtype='u8')
        ndarray[uint8_t] bools = np.empty(n, dtype='u1')
        ndarray[uint8_t] mask = np.zeros(n, dtype="u1")
        float64_t fval
        bint allow_null_in_int = convert_to_masked_nullable

    for i in range(n):
        val = values[i]
        # We only want to disable NaNs showing as float if
        # a) convert_to_masked_nullable = True
        # b) no floats have been seen ( assuming an int shows up later )
        # However, if no ints present (all null array), we need to return floats
        allow_null_in_int = convert_to_masked_nullable and not seen.float_

        if val.__hash__ is not None and val in na_values:
            if allow_null_in_int:
                seen.null_ = True
                mask[i] = 1
            else:
                if convert_to_masked_nullable:
                    mask[i] = 1
                seen.saw_null()
            floats[i] = complexes[i] = NaN
        elif util.is_float_object(val):
            fval = val
            if fval != fval:
                seen.null_ = True
                if allow_null_in_int:
                    mask[i] = 1
                else:
                    if convert_to_masked_nullable:
                        mask[i] = 1
                    seen.float_ = True
            else:
                seen.float_ = True
            floats[i] = complexes[i] = fval
        elif util.is_integer_object(val):
            floats[i] = complexes[i] = val

            val = int(val)
            seen.saw_int(val)

            if val >= 0:
                if val <= oUINT64_MAX:
                    uints[i] = val
                else:
                    seen.float_ = True

            if oINT64_MIN <= val <= oINT64_MAX:
                ints[i] = val

            if val < oINT64_MIN or (seen.sint_ and seen.uint_):
                seen.float_ = True

        elif util.is_bool_object(val):
            floats[i] = uints[i] = ints[i] = bools[i] = val
            seen.bool_ = True
        elif val is None or val is C_NA:
            if allow_null_in_int:
                seen.null_ = True
                mask[i] = 1
            else:
                if convert_to_masked_nullable:
                    mask[i] = 1
                seen.saw_null()
            floats[i] = complexes[i] = NaN
        elif hasattr(val, '__len__') and len(val) == 0:
            if convert_empty or seen.coerce_numeric:
                seen.saw_null()
                floats[i] = complexes[i] = NaN
            else:
                raise ValueError("Empty string encountered")
        elif util.is_complex_object(val):
            complexes[i] = val
            seen.complex_ = True
        elif is_decimal(val):
            floats[i] = complexes[i] = val
            seen.float_ = True
        else:
            try:
                status = floatify(val, &fval, &maybe_int)

                if fval in na_values:
                    seen.saw_null()
                    floats[i] = complexes[i] = NaN
                    mask[i] = 1
                else:
                    if fval != fval:
                        seen.null_ = True
                        mask[i] = 1

                    floats[i] = fval

                if maybe_int:
                    as_int = int(val)

                    if as_int in na_values:
                        mask[i] = 1
                        seen.null_ = True
                        if not allow_null_in_int:
                            seen.float_ = True
                    else:
                        seen.saw_int(as_int)

                    if as_int not in na_values:
                        if as_int < oINT64_MIN or as_int > oUINT64_MAX:
                            if seen.coerce_numeric:
                                seen.float_ = True
                            else:
                                raise ValueError("Integer out of range.")
                        else:
                            if as_int >= 0:
                                uints[i] = as_int

                            if as_int <= oINT64_MAX:
                                ints[i] = as_int

                    seen.float_ = seen.float_ or (seen.uint_ and seen.sint_)
                else:
                    seen.float_ = True
            except (TypeError, ValueError) as err:
                if not seen.coerce_numeric:
                    raise type(err)(f"{err} at position {i}")

                seen.saw_null()
                floats[i] = NaN

    if seen.check_uint64_conflict():
        return (values, None)

    # This occurs since we disabled float nulls showing as null in anticipation
    # of seeing ints that were never seen. So then, we return float
    if allow_null_in_int and seen.null_ and not seen.int_:
        seen.float_ = True

    if seen.complex_:
        return (complexes, None)
    elif seen.float_:
        if seen.null_ and convert_to_masked_nullable:
            return (floats, mask.view(np.bool_))
        return (floats, None)
    elif seen.int_:
        if seen.null_ and convert_to_masked_nullable:
            if seen.uint_:
                return (uints, mask.view(np.bool_))
            else:
                return (ints, mask.view(np.bool_))
        if seen.uint_:
            return (uints, None)
        else:
            return (ints, None)
    elif seen.bool_:
        return (bools.view(np.bool_), None)
    elif seen.uint_:
        return (uints, None)
    return (ints, None)


@cython.boundscheck(False)
@cython.wraparound(False)
def maybe_convert_objects(ndarray[object] objects,
                          *,
                          bint try_float=False,
                          bint safe=False,
                          bint convert_datetime=False,
                          bint convert_timedelta=False,
                          bint convert_period=False,
<<<<<<< HEAD
                          bint convert_to_nullable_integer=False,
                          object dtype_if_all_nat=None) -> "ArrayLike":
=======
                          bint convert_interval=False,
                          bint convert_to_nullable_integer=False) -> "ArrayLike":
>>>>>>> 8caf3700
    """
    Type inference function-- convert object array to proper dtype

    Parameters
    ----------
    objects : ndarray[object]
        Array of object elements to convert.
    try_float : bool, default False
        If an array-like object contains only float or NaN values is
        encountered, whether to convert and return an array of float dtype.
    safe : bool, default False
        Whether to upcast numeric type (e.g. int cast to float). If set to
        True, no upcasting will be performed.
    convert_datetime : bool, default False
        If an array-like object contains only datetime values or NaT is
        encountered, whether to convert and return an array of M8[ns] dtype.
    convert_timedelta : bool, default False
        If an array-like object contains only timedelta values or NaT is
        encountered, whether to convert and return an array of m8[ns] dtype.
    convert_period : bool, default False
        If an array-like object contains only (homogeneous-freq) Period values
        or NaT, whether to convert and return a PeriodArray.
    convert_interval : bool, default False
        If an array-like object contains only Interval objects (with matching
        dtypes and closedness) or NaN, whether to convert to IntervalArray.
    convert_to_nullable_integer : bool, default False
        If an array-like object contains only integer values (and NaN) is
        encountered, whether to convert and return an IntegerArray.
    dtype_if_all_nat : np.dtype, ExtensionDtype, or None, default None
        Dtype to cast to if we have all-NaT.

    Returns
    -------
    np.ndarray or ExtensionArray
        Array of converted object values to more specific dtypes if applicable.
    """
    cdef:
        Py_ssize_t i, n, itemsize_max = 0
        ndarray[float64_t] floats
        ndarray[complex128_t] complexes
        ndarray[int64_t] ints
        ndarray[uint64_t] uints
        ndarray[uint8_t] bools
        int64_t[:]  idatetimes
        int64_t[:] itimedeltas
        Seen seen = Seen()
        object val
        float64_t fval, fnan = np.nan

    n = len(objects)

    floats = np.empty(n, dtype='f8')
    complexes = np.empty(n, dtype='c16')
    ints = np.empty(n, dtype='i8')
    uints = np.empty(n, dtype='u8')
    bools = np.empty(n, dtype=np.uint8)
    mask = np.full(n, False)

    if convert_datetime:
        datetimes = np.empty(n, dtype='M8[ns]')
        idatetimes = datetimes.view(np.int64)

    if convert_timedelta:
        timedeltas = np.empty(n, dtype='m8[ns]')
        itimedeltas = timedeltas.view(np.int64)

    for i in range(n):
        val = objects[i]
        if itemsize_max != -1:
            itemsize = get_itemsize(val)
            if itemsize > itemsize_max or itemsize == -1:
                itemsize_max = itemsize

        if val is None:
            seen.null_ = True
            floats[i] = complexes[i] = fnan
            mask[i] = True
        elif val is NaT:
            seen.nat_ = True
            if convert_datetime:
                idatetimes[i] = NPY_NAT
            if convert_timedelta:
                itimedeltas[i] = NPY_NAT
            if not (convert_datetime or convert_timedelta or convert_period):
                seen.object_ = True
                break
        elif val is np.nan:
            seen.nan_ = True
            mask[i] = True
            floats[i] = complexes[i] = val
        elif util.is_bool_object(val):
            seen.bool_ = True
            bools[i] = val
        elif util.is_float_object(val):
            floats[i] = complexes[i] = val
            seen.float_ = True
        elif is_timedelta(val):
            if convert_timedelta:
                seen.timedelta_ = True
                try:
                    itimedeltas[i] = convert_to_timedelta64(val, "ns").view("i8")
                except OutOfBoundsTimedelta:
                    seen.object_ = True
                    break
            else:
                seen.object_ = True
                break
        elif util.is_integer_object(val):
            seen.int_ = True
            floats[i] = <float64_t>val
            complexes[i] = <double complex>val
            if not seen.null_:
                val = int(val)
                seen.saw_int(val)

                if ((seen.uint_ and seen.sint_) or
                        val > oUINT64_MAX or val < oINT64_MIN):
                    seen.object_ = True
                    break

                if seen.uint_:
                    uints[i] = val
                elif seen.sint_:
                    ints[i] = val
                else:
                    uints[i] = val
                    ints[i] = val

        elif util.is_complex_object(val):
            complexes[i] = val
            seen.complex_ = True
        elif PyDateTime_Check(val) or util.is_datetime64_object(val):

            # if we have an tz's attached then return the objects
            if convert_datetime:
                if getattr(val, 'tzinfo', None) is not None:
                    seen.datetimetz_ = True
                    break
                else:
                    seen.datetime_ = True
                    try:
                        idatetimes[i] = convert_to_tsobject(
                            val, None, None, 0, 0).value
                    except OutOfBoundsDatetime:
                        seen.object_ = True
                        break
            else:
                seen.object_ = True
                break
        elif is_period_object(val):
            if convert_period:
                seen.period_ = True
                break
            else:
                seen.object_ = True
                break
        elif try_float and not isinstance(val, str):
            # this will convert Decimal objects
            try:
                floats[i] = float(val)
                complexes[i] = complex(val)
                seen.float_ = True
            except (ValueError, TypeError):
                seen.object_ = True
                break
        elif is_interval(val):
            if convert_interval:
                seen.interval_ = True
                break
            else:
                seen.object_ = True
                break
        else:
            seen.object_ = True
            break

    # we try to coerce datetime w/tz but must all have the same tz
    if seen.datetimetz_:
        if is_datetime_with_singletz_array(objects):
            from pandas import DatetimeIndex
            dti = DatetimeIndex(objects)

            # unbox to DatetimeArray
            return dti._data
        seen.object_ = True

    if seen.period_:
        if is_period_array(objects):
            from pandas import PeriodIndex
            pi = PeriodIndex(objects)

            # unbox to PeriodArray
            return pi._data
        seen.object_ = True

    if seen.interval_:
        if is_interval_array(objects):
            from pandas import IntervalIndex
            ii = IntervalIndex(objects)

            # unbox to IntervalArray
            return ii._data

        seen.object_ = True

    if not seen.object_:
        result = None
        if not safe:
            if seen.null_ or seen.nan_:
                if seen.is_float_or_complex:
                    if seen.complex_:
                        result = complexes
                    elif seen.float_:
                        result = floats
                    elif seen.int_:
                        if convert_to_nullable_integer:
                            from pandas.core.arrays import IntegerArray
                            result = IntegerArray(ints, mask)
                        else:
                            result = floats
                    elif seen.nan_:
                        result = floats
            else:
                if not seen.bool_:
                    if seen.datetime_:
                        if not seen.numeric_ and not seen.timedelta_:
                            result = datetimes
                    elif seen.timedelta_:
                        if not seen.numeric_:
                            result = timedeltas
                    elif seen.nat_:
                        if not seen.numeric_:
                            if convert_datetime and convert_timedelta:
                                dtype = dtype_if_all_nat
                                if dtype is not None:
                                    # otherwise we keep object dtype
                                    result = _infer_all_nats(
                                        dtype, datetimes, timedeltas
                                    )

                            elif convert_datetime:
                                result = datetimes
                            elif convert_timedelta:
                                result = timedeltas
                    else:
                        if seen.complex_:
                            result = complexes
                        elif seen.float_:
                            result = floats
                        elif seen.int_:
                            if seen.uint_:
                                result = uints
                            else:
                                result = ints
                elif seen.is_bool:
                    result = bools.view(np.bool_)

        else:
            # don't cast int to float, etc.
            if seen.null_:
                if seen.is_float_or_complex:
                    if seen.complex_:
                        if not seen.int_:
                            result = complexes
                    elif seen.float_ or seen.nan_:
                        if not seen.int_:
                            result = floats
            else:
                if not seen.bool_:
                    if seen.datetime_:
                        if not seen.numeric_ and not seen.timedelta_:
                            result = datetimes
                    elif seen.timedelta_:
                        if not seen.numeric_:
                            result = timedeltas
                    elif seen.nat_:
                        if not seen.numeric_:
                            if convert_datetime and convert_timedelta:
                                dtype = dtype_if_all_nat
                                if dtype is not None:
                                    # otherwise we keep object dtype
                                    result = _infer_all_nats(
                                        dtype, datetimes, timedeltas
                                    )

                            elif convert_datetime:
                                result = datetimes
                            elif convert_timedelta:
                                result = timedeltas
                    else:
                        if seen.complex_:
                            if not seen.int_:
                                result = complexes
                        elif seen.float_ or seen.nan_:
                            if not seen.int_:
                                result = floats
                        elif seen.int_:
                            if seen.uint_:
                                result = uints
                            else:
                                result = ints
                elif seen.is_bool and not seen.nan_:
                    result = bools.view(np.bool_)

        if result is uints or result is ints or result is floats or result is complexes:
            # cast to the largest itemsize when all values are NumPy scalars
            if itemsize_max > 0 and itemsize_max != result.dtype.itemsize:
                result = result.astype(result.dtype.kind + str(itemsize_max))
            return result
        elif result is not None:
            return result

    return objects


cdef _infer_all_nats(dtype, ndarray datetimes, ndarray timedeltas):
    """
    If we have all-NaT values, cast these to the given dtype.
    """
    if isinstance(dtype, np.dtype):
        if dtype == "M8[ns]":
            result = datetimes
        elif dtype == "m8[ns]":
            result = timedeltas
        else:
            raise ValueError(dtype)
    else:
        # ExtensionDtype
        cls = dtype.construct_array_type()
        i8vals = np.empty(len(datetimes), dtype="i8")
        i8vals.fill(NPY_NAT)
        result = cls(i8vals, dtype=dtype)
    return result


class NoDefault(Enum):
    # We make this an Enum
    # 1) because it round-trips through pickle correctly (see GH#40397)
    # 2) because mypy does not understand singletons
    no_default = "NO_DEFAULT"

    def __repr__(self) -> str:
        return "<no_default>"


# Note: no_default is exported to the public API in pandas.api.extensions
no_default = NoDefault.no_default  # Sentinel indicating the default value.


@cython.boundscheck(False)
@cython.wraparound(False)
def map_infer_mask(ndarray arr, object f, const uint8_t[:] mask, bint convert=True,
                   object na_value=no_default, cnp.dtype dtype=np.dtype(object)
                   ) -> np.ndarray:
    """
    Substitute for np.vectorize with pandas-friendly dtype inference.

    Parameters
    ----------
    arr : ndarray
    f : function
    mask : ndarray
        uint8 dtype ndarray indicating values not to apply `f` to.
    convert : bool, default True
        Whether to call `maybe_convert_objects` on the resulting ndarray
    na_value : Any, optional
        The result value to use for masked values. By default, the
        input value is used
    dtype : numpy.dtype
        The numpy dtype to use for the result ndarray.

    Returns
    -------
    np.ndarray
    """
    cdef:
        Py_ssize_t i, n
        ndarray result
        object val

    n = len(arr)
    result = np.empty(n, dtype=dtype)
    for i in range(n):
        if mask[i]:
            if na_value is no_default:
                val = arr[i]
            else:
                val = na_value
        else:
            val = f(arr[i])

            if cnp.PyArray_IsZeroDim(val):
                # unbox 0-dim arrays, GH#690
                val = val.item()

        result[i] = val

    if convert:
        return maybe_convert_objects(result,
                                     try_float=False,
                                     convert_datetime=False,
                                     convert_timedelta=False)

    return result


@cython.boundscheck(False)
@cython.wraparound(False)
def map_infer(
    ndarray arr, object f, bint convert=True, bint ignore_na=False
) -> np.ndarray:
    """
    Substitute for np.vectorize with pandas-friendly dtype inference.

    Parameters
    ----------
    arr : ndarray
    f : function
    convert : bint
    ignore_na : bint
        If True, NA values will not have f applied

    Returns
    -------
    np.ndarray
    """
    cdef:
        Py_ssize_t i, n
        ndarray[object] result
        object val

    n = len(arr)
    result = np.empty(n, dtype=object)
    for i in range(n):
        if ignore_na and checknull(arr[i]):
            result[i] = arr[i]
            continue
        val = f(arr[i])

        if cnp.PyArray_IsZeroDim(val):
            # unbox 0-dim arrays, GH#690
            val = val.item()

        result[i] = val

    if convert:
        return maybe_convert_objects(result,
                                     try_float=False,
                                     convert_datetime=False,
                                     convert_timedelta=False)

    return result


def to_object_array(rows: object, min_width: int = 0) -> ndarray:
    """
    Convert a list of lists into an object array.

    Parameters
    ----------
    rows : 2-d array (N, K)
        List of lists to be converted into an array.
    min_width : int
        Minimum width of the object array. If a list
        in `rows` contains fewer than `width` elements,
        the remaining elements in the corresponding row
        will all be `NaN`.

    Returns
    -------
    np.ndarray[object, ndim=2]
    """
    cdef:
        Py_ssize_t i, j, n, k, tmp
        ndarray[object, ndim=2] result
        list row

    rows = list(rows)
    n = len(rows)

    k = min_width
    for i in range(n):
        tmp = len(rows[i])
        if tmp > k:
            k = tmp

    result = np.empty((n, k), dtype=object)

    for i in range(n):
        row = list(rows[i])

        for j in range(len(row)):
            result[i, j] = row[j]

    return result


def tuples_to_object_array(ndarray[object] tuples):
    cdef:
        Py_ssize_t i, j, n, k, tmp
        ndarray[object, ndim=2] result
        tuple tup

    n = len(tuples)
    k = len(tuples[0])
    result = np.empty((n, k), dtype=object)
    for i in range(n):
        tup = tuples[i]
        for j in range(k):
            result[i, j] = tup[j]

    return result


def to_object_array_tuples(rows: object) -> np.ndarray:
    """
    Convert a list of tuples into an object array. Any subclass of
    tuple in `rows` will be casted to tuple.

    Parameters
    ----------
    rows : 2-d array (N, K)
        List of tuples to be converted into an array.

    Returns
    -------
    np.ndarray[object, ndim=2]
    """
    cdef:
        Py_ssize_t i, j, n, k, tmp
        ndarray[object, ndim=2] result
        tuple row

    rows = list(rows)
    n = len(rows)

    k = 0
    for i in range(n):
        tmp = 1 if checknull(rows[i]) else len(rows[i])
        if tmp > k:
            k = tmp

    result = np.empty((n, k), dtype=object)

    try:
        for i in range(n):
            row = rows[i]
            for j in range(len(row)):
                result[i, j] = row[j]
    except TypeError:
        # e.g. "Expected tuple, got list"
        # upcast any subclasses to tuple
        for i in range(n):
            row = (rows[i],) if checknull(rows[i]) else tuple(rows[i])
            for j in range(len(row)):
                result[i, j] = row[j]

    return result


@cython.wraparound(False)
@cython.boundscheck(False)
def fast_multiget(dict mapping, ndarray keys, default=np.nan) -> np.ndarray:
    cdef:
        Py_ssize_t i, n = len(keys)
        object val
        ndarray[object] output = np.empty(n, dtype='O')

    if n == 0:
        # kludge, for Series
        return np.empty(0, dtype='f8')

    for i in range(n):
        val = keys[i]
        if val in mapping:
            output[i] = mapping[val]
        else:
            output[i] = default

    return maybe_convert_objects(output)<|MERGE_RESOLUTION|>--- conflicted
+++ resolved
@@ -2326,13 +2326,9 @@
                           bint convert_datetime=False,
                           bint convert_timedelta=False,
                           bint convert_period=False,
-<<<<<<< HEAD
+                          bint convert_interval=False,
                           bint convert_to_nullable_integer=False,
                           object dtype_if_all_nat=None) -> "ArrayLike":
-=======
-                          bint convert_interval=False,
-                          bint convert_to_nullable_integer=False) -> "ArrayLike":
->>>>>>> 8caf3700
     """
     Type inference function-- convert object array to proper dtype
 
