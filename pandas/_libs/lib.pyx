--- conflicted
+++ resolved
@@ -100,13 +100,8 @@
 
     n = len(arr)
     for i in range(n):
-<<<<<<< HEAD
         size += arr[i].__sizeof__()
     return size
-=======
-        s += arr[i].__sizeof__()
-    return s
->>>>>>> 8206c369
 
 
 # ----------------------------------------------------------------------
