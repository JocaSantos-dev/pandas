from collections import abc
from decimal import Decimal
from enum import Enum
from sys import getsizeof
from typing import (
    Literal,
    _GenericAlias,
)

cimport cython
from cpython.datetime cimport (
    PyDate_Check,
    PyDateTime_Check,
    PyDelta_Check,
    PyTime_Check,
    date,
    datetime,
    import_datetime,
    time,
    timedelta,
)
from cpython.iterator cimport PyIter_Check
from cpython.number cimport PyNumber_Check
from cpython.object cimport (
    Py_EQ,
    PyObject,
    PyObject_RichCompareBool,
)
from cpython.ref cimport Py_INCREF
from cpython.sequence cimport PySequence_Check
from cpython.tuple cimport (
    PyTuple_New,
    PyTuple_SET_ITEM,
)
from cython cimport (
    Py_ssize_t,
    floating,
)

from pandas._config import using_string_dtype

from pandas._libs.missing import check_na_tuples_nonequal

import_datetime()

import numpy as np

cimport numpy as cnp
from numpy cimport (
    NPY_OBJECT,
    PyArray_Check,
    PyArray_GETITEM,
    PyArray_ITER_DATA,
    PyArray_ITER_NEXT,
    PyArray_IterNew,
    PyArray_SETITEM,
    complex128_t,
    flatiter,
    float64_t,
    int32_t,
    int64_t,
    intp_t,
    ndarray,
    uint8_t,
    uint64_t,
)

cnp.import_array()
from pandas._libs.interval import Interval


cdef extern from "pandas/parser/pd_parser.h":
    int floatify(object, float64_t *result, int *maybe_int) except -1
    void PandasParser_IMPORT()

PandasParser_IMPORT

from pandas._libs cimport util
from pandas._libs.util cimport (
    INT64_MAX,
    INT64_MIN,
    UINT64_MAX,
    is_nan,
)

from pandas._libs.tslibs import (
    OutOfBoundsDatetime,
    OutOfBoundsTimedelta,
)
from pandas._libs.tslibs.period import Period

from pandas._libs.missing cimport (
    C_NA,
    checknull,
    is_matching_na,
    is_null_datetime64,
    is_null_timedelta64,
)

from pandas._libs.tslibs.timedeltas import Timedelta
from pandas._libs.tslibs.timestamps import Timestamp

from pandas._libs.tslibs.conversion cimport convert_to_tsobject
from pandas._libs.tslibs.nattype cimport (
    NPY_NAT,
    c_NaT as NaT,
    checknull_with_nat,
)
from pandas._libs.tslibs.offsets cimport is_offset_object
from pandas._libs.tslibs.period cimport is_period_object
from pandas._libs.tslibs.timedeltas cimport convert_to_timedelta64
from pandas._libs.tslibs.timezones cimport tz_compare

# constants that will be compared to potentially arbitrarily large
# python int
cdef:
    object oINT64_MAX = <int64_t>INT64_MAX
    object oINT64_MIN = <int64_t>INT64_MIN
    object oUINT64_MAX = <uint64_t>UINT64_MAX

    float64_t NaN = <float64_t>np.nan

# python-visible
i8max = <int64_t>INT64_MAX
u8max = <uint64_t>UINT64_MAX


cdef bint PYARROW_INSTALLED = False

try:
    import pyarrow as pa

    PYARROW_INSTALLED = True
except ImportError:
    pa = None


@cython.wraparound(False)
@cython.boundscheck(False)
def memory_usage_of_objects(arr: object[:]) -> int64_t:
    """
    Return the memory usage of an object array in bytes.

    Does not include the actual bytes of the pointers
    """
    cdef:
        Py_ssize_t i
        Py_ssize_t n
        int64_t size = 0

    n = len(arr)
    for i in range(n):
        size += getsizeof(arr[i])
    return size


# ----------------------------------------------------------------------


def is_scalar(val: object) -> bool:
    """
    Return True if given object is scalar.

    Parameters
    ----------
    val : object
        This includes:

        - numpy array scalar (e.g. np.int64)
        - Python builtin numerics
        - Python builtin byte arrays and strings
        - None
        - datetime.datetime
        - datetime.timedelta
        - Period
        - decimal.Decimal
        - Interval
        - DateOffset
        - Fraction
        - Number.

    Returns
    -------
    bool
        Return True if given object is scalar.

    See Also
    --------
    api.types.is_list_like : Check if the input is list-like.
    api.types.is_integer : Check if the input is an integer.
    api.types.is_float : Check if the input is a float.
    api.types.is_bool : Check if the input is a boolean.

    Examples
    --------
    >>> import datetime
    >>> dt = datetime.datetime(2018, 10, 3)
    >>> pd.api.types.is_scalar(dt)
    True

    >>> pd.api.types.is_scalar([2, 3])
    False

    >>> pd.api.types.is_scalar({0: 1, 2: 3})
    False

    >>> pd.api.types.is_scalar((0, 2))
    False

    pandas supports PEP 3141 numbers:

    >>> from fractions import Fraction
    >>> pd.api.types.is_scalar(Fraction(3, 5))
    True
    """

    # Start with C-optimized checks
    if (cnp.PyArray_IsAnyScalar(val)
            # PyArray_IsAnyScalar is always False for bytearrays on Py3
            or PyDate_Check(val)
            or PyDelta_Check(val)
            or PyTime_Check(val)
            # We differ from numpy, which claims that None is not scalar;
            # see np.isscalar
            or val is C_NA
            or val is None):
        return True

    # Next use C-optimized checks to exclude common non-scalars before falling
    #  back to non-optimized checks.
    if PySequence_Check(val):
        # e.g. list, tuple
        # includes np.ndarray, Series which PyNumber_Check can return True for
        return False

    # Note: PyNumber_Check check includes Decimal, Fraction, numbers.Number
    return (PyNumber_Check(val)
            or is_period_object(val)
            or isinstance(val, Interval)
            or is_offset_object(val))


cdef int64_t get_itemsize(object val):
    """
    Get the itemsize of a NumPy scalar, -1 if not a NumPy scalar.

    Parameters
    ----------
    val : object

    Returns
    -------
    is_ndarray : bool
    """
    if cnp.PyArray_CheckScalar(val):
        return cnp.PyArray_DescrFromScalar(val).itemsize
    else:
        return -1


def is_iterator(obj: object) -> bool:
    """
    Check if the object is an iterator.

    This is intended for generators, not list-like objects.

    Parameters
    ----------
    obj : The object to check

    Returns
    -------
    is_iter : bool
        Whether `obj` is an iterator.

    Examples
    --------
    >>> import datetime
    >>> from pandas.api.types import is_iterator
    >>> is_iterator((x for x in []))
    True
    >>> is_iterator([1, 2, 3])
    False
    >>> is_iterator(datetime.datetime(2017, 1, 1))
    False
    >>> is_iterator("foo")
    False
    >>> is_iterator(1)
    False
    """
    return PyIter_Check(obj)


def item_from_zerodim(val: object) -> object:
    """
    If the value is a zerodim array, return the item it contains.

    Parameters
    ----------
    val : object

    Returns
    -------
    object

    Examples
    --------
    >>> item_from_zerodim(1)
    1
    >>> item_from_zerodim('foobar')
    'foobar'
    >>> item_from_zerodim(np.array(1))
    1
    >>> item_from_zerodim(np.array([1]))
    array([1])
    """
    if cnp.PyArray_IsZeroDim(val):
        return cnp.PyArray_ToScalar(cnp.PyArray_DATA(val), val)
    return val


@cython.wraparound(False)
@cython.boundscheck(False)
def fast_unique_multiple_list_gen(object gen, bint sort=True) -> list:
    """
    Generate a list of unique values from a generator of lists.

    Parameters
    ----------
    gen : generator object
        Generator of lists from which the unique list is created.
    sort : bool
        Whether or not to sort the resulting unique list.

    Returns
    -------
    list of unique values
    """
    cdef:
        list buf
        Py_ssize_t j, n
        list uniques = []
        set table = set()
        object val

    for buf in gen:
        n = len(buf)
        for j in range(n):
            val = buf[j]
            if val not in table:
                table.add(val)
                uniques.append(val)
    if sort:
        try:
            uniques.sort()
        except TypeError:
            pass

    return uniques


@cython.wraparound(False)
@cython.boundscheck(False)
def dicts_to_array(dicts: list, columns: list):
    cdef:
        Py_ssize_t i, j, k, n
        ndarray[object, ndim=2] result
        dict row
        object col, onan = np.nan

    k = len(columns)
    n = len(dicts)

    result = np.empty((n, k), dtype="O")

    for i in range(n):
        row = dicts[i]
        for j in range(k):
            col = columns[j]
            if col in row:
                result[i, j] = row[col]
            else:
                result[i, j] = onan

    return result


def fast_zip(list ndarrays) -> ndarray[object]:
    """
    For zipping multiple ndarrays into an ndarray of tuples.
    """
    cdef:
        Py_ssize_t i, j, k, n
        ndarray[object, ndim=1] result
        flatiter it
        object val, tup

    k = len(ndarrays)
    n = len(ndarrays[0])

    result = np.empty(n, dtype=object)

    # initialize tuples on first pass
    arr = ndarrays[0]
    it = <flatiter>PyArray_IterNew(arr)
    for i in range(n):
        val = PyArray_GETITEM(arr, PyArray_ITER_DATA(it))
        tup = PyTuple_New(k)

        PyTuple_SET_ITEM(tup, 0, val)
        Py_INCREF(val)
        result[i] = tup
        PyArray_ITER_NEXT(it)

    for j in range(1, k):
        arr = ndarrays[j]
        it = <flatiter>PyArray_IterNew(arr)
        if len(arr) != n:
            raise ValueError("all arrays must be same length")

        for i in range(n):
            val = PyArray_GETITEM(arr, PyArray_ITER_DATA(it))
            PyTuple_SET_ITEM(result[i], j, val)
            Py_INCREF(val)
            PyArray_ITER_NEXT(it)

    return result


def get_reverse_indexer(const intp_t[:] indexer, Py_ssize_t length) -> ndarray:
    """
    Reverse indexing operation.

    Given `indexer`, make `indexer_inv` of it, such that::

        indexer_inv[indexer[x]] = x

    Parameters
    ----------
    indexer : np.ndarray[np.intp]
    length : int

    Returns
    -------
    np.ndarray[np.intp]

    Notes
    -----
    If indexer is not unique, only first occurrence is accounted.
    """
    cdef:
        Py_ssize_t i, n = len(indexer)
        ndarray[intp_t, ndim=1] rev_indexer
        intp_t idx

    rev_indexer = np.empty(length, dtype=np.intp)
    rev_indexer[:] = -1
    for i in range(n):
        idx = indexer[i]
        if idx != -1:
            rev_indexer[idx] = i

    return rev_indexer


@cython.wraparound(False)
@cython.boundscheck(False)
def has_infs(const floating[:] arr) -> bool:
    cdef:
        Py_ssize_t i, n = len(arr)
        floating inf, neginf, val
        bint ret = False

    inf = np.inf
    neginf = -inf
    with nogil:
        for i in range(n):
            val = arr[i]
            if val == inf or val == neginf:
                ret = True
                break
    return ret


@cython.boundscheck(False)
@cython.wraparound(False)
def has_only_ints_or_nan(const floating[:] arr) -> bool:
    cdef:
        floating val
        intp_t i

    for i in range(len(arr)):
        val = arr[i]
        if (val != val) or (val == <int64_t>val):
            continue
        else:
            return False
    return True


def maybe_indices_to_slice(ndarray[intp_t, ndim=1] indices, int max_len):
    cdef:
        Py_ssize_t i, n = len(indices)
        intp_t k, vstart, vlast, v

    if n == 0:
        return slice(0, 0)

    vstart = indices[0]
    if vstart < 0 or max_len <= vstart:
        return indices

    if n == 1:
        return slice(vstart, <intp_t>(vstart + 1))

    vlast = indices[n - 1]
    if vlast < 0 or max_len <= vlast:
        return indices

    k = indices[1] - indices[0]
    if k == 0:
        return indices
    else:
        for i in range(2, n):
            v = indices[i]
            if v - indices[i - 1] != k:
                return indices

        if k > 0:
            return slice(vstart, <intp_t>(vlast + 1), k)
        else:
            if vlast == 0:
                return slice(vstart, None, k)
            else:
                return slice(vstart, <intp_t>(vlast - 1), k)


@cython.wraparound(False)
@cython.boundscheck(False)
def maybe_booleans_to_slice(ndarray[uint8_t, ndim=1] mask):
    cdef:
        Py_ssize_t i, n = len(mask)
        Py_ssize_t start = 0, end = 0
        bint started = False, finished = False

    for i in range(n):
        if mask[i]:
            if finished:
                return mask.view(np.bool_)
            if not started:
                started = True
                start = i
        else:
            if finished:
                continue

            if started:
                end = i
                finished = True

    if not started:
        return slice(0, 0)
    if not finished:
        return slice(start, None)
    else:
        return slice(start, end)


@cython.wraparound(False)
@cython.boundscheck(False)
def array_equivalent_object(ndarray left, ndarray right) -> bool:
    """
    Perform an element by element comparison on N-d object arrays
    taking into account nan positions.
    """
    # left and right both have object dtype, but we cannot annotate that
    #  without limiting ndim.
    cdef:
        Py_ssize_t i, n = left.size
        object x, y
        cnp.broadcast mi = cnp.PyArray_MultiIterNew2(left, right)

    # Caller is responsible for checking left.shape == right.shape

    for i in range(n):
        # Analogous to: x = left[i]
        x = <object>(<PyObject**>cnp.PyArray_MultiIter_DATA(mi, 0))[0]
        y = <object>(<PyObject**>cnp.PyArray_MultiIter_DATA(mi, 1))[0]

        # we are either not equal or both nan
        # I think None == None will be true here
        try:
            if PyArray_Check(x) and PyArray_Check(y):
                if x.shape != y.shape:
                    return False
                if x.dtype == y.dtype == object:
                    if not array_equivalent_object(x, y):
                        return False
                else:
                    # Circular import isn't great, but so it goes.
                    # TODO: could use np.array_equal?
                    from pandas.core.dtypes.missing import array_equivalent

                    if not array_equivalent(x, y):
                        return False

            elif (x is C_NA) ^ (y is C_NA):
                return False
            elif not (
                PyObject_RichCompareBool(x, y, Py_EQ)
                or is_matching_na(x, y, nan_matches_none=True)
            ):
                return False
        except (ValueError, TypeError):
            # Avoid raising ValueError when comparing Numpy arrays to other types
            if cnp.PyArray_IsAnyScalar(x) != cnp.PyArray_IsAnyScalar(y):
                # Only compare scalars to scalars and non-scalars to non-scalars
                return False
            elif (not (cnp.PyArray_IsPythonScalar(x) or cnp.PyArray_IsPythonScalar(y))
                  and not (isinstance(x, type(y)) or isinstance(y, type(x)))):
                # Check if non-scalars have the same type
                return False
            elif check_na_tuples_nonequal(x, y):
                # We have tuples where one Side has a NA and the other side does not
                # Only condition we may end up with a TypeError
                return False
            raise

        cnp.PyArray_MultiIter_NEXT(mi)

    return True


ctypedef fused int6432_t:
    int64_t
    int32_t


@cython.wraparound(False)
@cython.boundscheck(False)
def is_range_indexer(const int6432_t[:] left, Py_ssize_t n) -> bool:
    """
    Perform an element by element comparison on 1-d integer arrays, meant for indexer
    comparisons
    """
    cdef:
        Py_ssize_t i

    if left.size != n:
        return False

    for i in range(n):

        if left[i] != i:
            return False

    return True


@cython.wraparound(False)
@cython.boundscheck(False)
def is_sequence_range(const int6432_t[:] sequence, int64_t step) -> bool:
    """
    Check if sequence is equivalent to a range with the specified step.
    """
    cdef:
        Py_ssize_t i, n = len(sequence)
        int6432_t first_element

    if step == 0:
        return False
    if n == 0:
        return True

    first_element = sequence[0]
    for i in range(1, n):
        if sequence[i] != first_element + i * step:
            return False
    return True


ctypedef fused ndarr_object:
    ndarray[object, ndim=1]
    ndarray[object, ndim=2]

# TODO: get rid of this in StringArray and modify
#  and go through ensure_string_array instead


@cython.wraparound(False)
@cython.boundscheck(False)
def convert_nans_to_NA(ndarr_object arr) -> ndarray:
    """
    Helper for StringArray that converts null values that
    are not pd.NA(e.g. np.nan, None) to pd.NA. Assumes elements
    have already been validated as null.
    """
    cdef:
        Py_ssize_t i, m, n
        object val
        ndarr_object result
    result = np.asarray(arr, dtype="object")
    if arr.ndim == 2:
        m, n = arr.shape[0], arr.shape[1]
        for i in range(m):
            for j in range(n):
                val = arr[i, j]
                if not isinstance(val, str):
                    result[i, j] = <object>C_NA
    else:
        n = len(arr)
        for i in range(n):
            val = arr[i]
            if not isinstance(val, str):
                result[i] = <object>C_NA
    return result


@cython.wraparound(False)
@cython.boundscheck(False)
cpdef ndarray[object] ensure_string_array(
        arr,
        object na_value=np.nan,
        bint convert_na_value=True,
        bint copy=True,
        bint skipna=True,
):
    """
    Returns a new numpy array with object dtype and only strings and na values.

    Parameters
    ----------
    arr : array-like
        The values to be converted to str, if needed.
    na_value : Any, default np.nan
        The value to use for na. For example, np.nan or pd.NA.
    convert_na_value : bool, default True
        If False, existing na values will be used unchanged in the new array.
    copy : bool, default True
        Whether to ensure that a new array is returned.
    skipna : bool, default True
        Whether or not to coerce nulls to their stringified form
        (e.g. if False, NaN becomes 'nan').

    Returns
    -------
    np.ndarray[object]
        An array with the input array's elements casted to str or nan-like.
    """
    cdef:
        Py_ssize_t i = 0, n = len(arr)
        bint already_copied = True
        ndarray[object] newarr

    if hasattr(arr, "to_numpy"):

        if hasattr(arr, "dtype") and arr.dtype.kind in "mM":
            # dtype check to exclude DataFrame
            # GH#41409 TODO: not a great place for this
            out = arr.astype(str).astype(object)
            out[arr.isna()] = na_value
            return out
        arr = arr.to_numpy(dtype=object)
    elif not util.is_array(arr):
        arr = np.array(arr, dtype="object")

    result = np.asarray(arr, dtype="object")

    if copy and (result is arr or np.shares_memory(arr, result)):
        # GH#54654
        result = result.copy()
    elif not copy and result is arr:
        already_copied = False
    elif not copy and not result.flags.writeable:
        # Weird edge case where result is a view
        already_copied = False

    if issubclass(arr.dtype.type, np.str_):
        # short-circuit, all elements are str
        return result

    if arr.dtype.kind == "f":  # non-optimized path
        for i in range(n):
            val = arr[i]

            if not already_copied:
                result = result.copy()
                already_copied = True

            if not checknull(val):
                # f"{val}" is not always equivalent to str(val) for floats
                result[i] = str(val)
            else:
                if convert_na_value:
                    val = na_value
                if skipna:
                    result[i] = val
                else:
                    result[i] = f"{val}"

        return result

    newarr = np.asarray(arr, dtype=object)
    for i in range(n):
        val = newarr[i]

        if isinstance(val, str):
            continue

        elif not already_copied:
            result = result.copy()
            already_copied = True

        if not checknull(val):
            if isinstance(val, bytes):
                # GH#49658 discussion of desired behavior here
                result[i] = val.decode()
            elif not util.is_float_object(val):
                # f"{val}" is faster than str(val)
                result[i] = f"{val}"
            else:
                # f"{val}" is not always equivalent to str(val) for floats
                result[i] = str(val)
        else:
            if convert_na_value:
                val = na_value
            if skipna:
                result[i] = val
            else:
                result[i] = f"{val}"

    return result


def is_all_arraylike(obj: list) -> bool:
    """
    Should we treat these as levels of a MultiIndex, as opposed to Index items?
    """
    cdef:
        Py_ssize_t i, n = len(obj)
        object val
        bint all_arrays = True

    from pandas.core.dtypes.generic import (
        ABCIndex,
        ABCMultiIndex,
        ABCSeries,
    )

    for i in range(n):
        val = obj[i]
        if (not (isinstance(val, (list, ABCSeries, ABCIndex)) or util.is_array(val))
                or isinstance(val, ABCMultiIndex)):
            # TODO: EA?
            # exclude tuples, frozensets as they may be contained in an Index
            all_arrays = False
            break

    return all_arrays


# ------------------------------------------------------------------------------
# Groupby-related functions

# TODO: could do even better if we know something about the data. eg, index has
# 1-min data, binner has 5-min data, then bins are just strides in index. This
# is a general, O(max(len(values), len(binner))) method.
@cython.boundscheck(False)
@cython.wraparound(False)
def generate_bins_dt64(ndarray[int64_t, ndim=1] values, const int64_t[:] binner,
                       object closed="left", bint hasnans=False):
    """
    Int64 (datetime64) version of generic python version in ``groupby.py``.
    """
    cdef:
        Py_ssize_t lenidx, lenbin, i, j, bc
        ndarray[int64_t, ndim=1] bins
        int64_t r_bin, nat_count
        bint right_closed = closed == "right"

    nat_count = 0
    if hasnans:
        mask = values == NPY_NAT
        nat_count = np.sum(mask)
        values = values[~mask]

    lenidx = len(values)
    lenbin = len(binner)

    if lenidx <= 0 or lenbin <= 0:
        raise ValueError("Invalid length for values or for binner")

    # check binner fits data
    if values[0] < binner[0]:
        raise ValueError("Values falls before first bin")

    if values[lenidx - 1] > binner[lenbin - 1]:
        raise ValueError("Values falls after last bin")

    bins = np.empty(lenbin - 1, dtype=np.int64)

    j = 0  # index into values
    bc = 0  # bin count

    # linear scan
    if right_closed:
        for i in range(0, lenbin - 1):
            r_bin = binner[i + 1]
            # count values in current bin, advance to next bin
            while j < lenidx and values[j] <= r_bin:
                j += 1
            bins[bc] = j
            bc += 1
    else:
        for i in range(0, lenbin - 1):
            r_bin = binner[i + 1]
            # count values in current bin, advance to next bin
            while j < lenidx and values[j] < r_bin:
                j += 1
            bins[bc] = j
            bc += 1

    if nat_count > 0:
        # shift bins by the number of NaT
        bins = bins + nat_count
        bins = np.insert(bins, 0, nat_count)

    return bins


@cython.boundscheck(False)
@cython.wraparound(False)
def get_level_sorter(
    ndarray[int64_t, ndim=1] codes, const intp_t[:] starts
) -> ndarray:
    """
    Argsort for a single level of a multi-index, keeping the order of higher
    levels unchanged. `starts` points to starts of same-key indices w.r.t
    to leading levels; equivalent to:
        np.hstack([codes[starts[i]:starts[i+1]].argsort(kind='mergesort')
            + starts[i] for i in range(len(starts) - 1)])

    Parameters
    ----------
    codes : np.ndarray[int64_t, ndim=1]
    starts : np.ndarray[intp, ndim=1]

    Returns
    -------
    np.ndarray[np.int, ndim=1]
    """
    cdef:
        Py_ssize_t i, l, r
        ndarray[intp_t, ndim=1] out = cnp.PyArray_EMPTY(1, codes.shape, cnp.NPY_INTP, 0)

    for i in range(len(starts) - 1):
        l, r = starts[i], starts[i + 1]
        out[l:r] = l + codes[l:r].argsort(kind="mergesort")

    return out


@cython.boundscheck(False)
@cython.wraparound(False)
def count_level_2d(ndarray[uint8_t, ndim=2, cast=True] mask,
                   const intp_t[:] labels,
                   Py_ssize_t max_bin,
                   ):
    cdef:
        Py_ssize_t i, j, k, n
        ndarray[int64_t, ndim=2] counts

    n, k = (<object>mask).shape

    counts = np.zeros((n, max_bin), dtype="i8")
    with nogil:
        for i in range(n):
            for j in range(k):
                if mask[i, j]:
                    counts[i, labels[j]] += 1

    return counts


@cython.wraparound(False)
@cython.boundscheck(False)
def generate_slices(const intp_t[:] labels, Py_ssize_t ngroups):
    cdef:
        Py_ssize_t i, group_size, n, start
        intp_t lab
        int64_t[::1] starts, ends

    n = len(labels)

    starts = np.zeros(ngroups, dtype=np.int64)
    ends = np.zeros(ngroups, dtype=np.int64)

    start = 0
    group_size = 0
    with nogil:
        for i in range(n):
            lab = labels[i]
            if lab < 0:
                start += 1
            else:
                group_size += 1
                if i == n - 1 or lab != labels[i + 1]:
                    starts[lab] = start
                    ends[lab] = start + group_size
                    start += group_size
                    group_size = 0

    return np.asarray(starts), np.asarray(ends)


def indices_fast(ndarray[intp_t, ndim=1] index, const int64_t[:] labels, list keys,
                 list sorted_labels) -> dict:
    """
    Parameters
    ----------
    index : ndarray[intp]
    labels : ndarray[int64]
    keys : list
    sorted_labels : list[ndarray[int64]]
    """
    cdef:
        Py_ssize_t i, j, k, lab, cur, start, n = len(labels)
        dict result = {}
        object tup

    k = len(keys)

    # Start at the first non-null entry
    j = 0
    for j in range(0, n):
        if labels[j] != -1:
            break
    else:
        return result
    cur = labels[j]
    start = j

    for i in range(j+1, n):
        lab = labels[i]

        if lab != cur:
            if lab != -1:
                if k == 1:
                    # When k = 1 we do not want to return a tuple as key
                    tup = keys[0][sorted_labels[0][i - 1]]
                else:
                    tup = PyTuple_New(k)
                    for j in range(k):
                        val = keys[j][sorted_labels[j][i - 1]]
                        PyTuple_SET_ITEM(tup, j, val)
                        Py_INCREF(val)
                result[tup] = index[start:i]
            start = i
        cur = lab

    if k == 1:
        # When k = 1 we do not want to return a tuple as key
        tup = keys[0][sorted_labels[0][n - 1]]
    else:
        tup = PyTuple_New(k)
        for j in range(k):
            val = keys[j][sorted_labels[j][n - 1]]
            PyTuple_SET_ITEM(tup, j, val)
            Py_INCREF(val)
    result[tup] = index[start:]

    return result


# core.common import for fast inference checks

def is_float(obj: object) -> bool:
    """
    Return True if given object is float.

    Returns
    -------
    bool

    Examples
    --------
    >>> pd.api.types.is_float(1.0)
    True

    >>> pd.api.types.is_float(1)
    False
    """
    return util.is_float_object(obj)


def is_integer(obj: object) -> bool:
    """
    Return True if given object is integer.

    Returns
    -------
    bool

    Examples
    --------
    >>> pd.api.types.is_integer(1)
    True

    >>> pd.api.types.is_integer(1.0)
    False
    """
    return util.is_integer_object(obj)


def is_int_or_none(obj) -> bool:
    """
    Return True if given object is integer or None.

    Returns
    -------
    bool
    """
    return obj is None or util.is_integer_object(obj)


def is_bool(obj: object) -> bool:
    """
    Return True if given object is boolean.

    Returns
    -------
    bool

    Examples
    --------
    >>> pd.api.types.is_bool(True)
    True

    >>> pd.api.types.is_bool(1)
    False
    """
    return util.is_bool_object(obj)


def is_complex(obj: object) -> bool:
    """
    Return True if given object is complex.

    Returns
    -------
    bool

    Examples
    --------
    >>> pd.api.types.is_complex(1 + 1j)
    True

    >>> pd.api.types.is_complex(1)
    False
    """
    return util.is_complex_object(obj)


cpdef bint is_decimal(object obj):
    return isinstance(obj, Decimal)


def is_list_like(obj: object, allow_sets: bool = True) -> bool:
    """
    Check if the object is list-like.

    Objects that are considered list-like are for example Python
    lists, tuples, sets, NumPy arrays, and Pandas Series.

    Strings and datetime objects, however, are not considered list-like.

    Parameters
    ----------
    obj : object
        Object to check.
    allow_sets : bool, default True
        If this parameter is False, sets will not be considered list-like.

    Returns
    -------
    bool
        Whether `obj` has list-like properties.

    Examples
    --------
    >>> import datetime
    >>> from pandas.api.types import is_list_like
    >>> is_list_like([1, 2, 3])
    True
    >>> is_list_like({1, 2, 3})
    True
    >>> is_list_like(datetime.datetime(2017, 1, 1))
    False
    >>> is_list_like("foo")
    False
    >>> is_list_like(1)
    False
    >>> is_list_like(np.array([2]))
    True
    >>> is_list_like(np.array(2))
    False
    """
    return c_is_list_like(obj, allow_sets)


cdef bint c_is_list_like(object obj, bint allow_sets) except -1:
    # first, performance short-cuts for the most common cases
    if util.is_array(obj):
        # exclude zero-dimensional numpy arrays, effectively scalars
        return not cnp.PyArray_IsZeroDim(obj)
    elif isinstance(obj, list):
        return True
    # then the generic implementation
    return (
        # equiv: `isinstance(obj, abc.Iterable)`
        getattr(obj, "__iter__", None) is not None and not isinstance(obj, type)
        # we do not count strings/unicode/bytes as list-like
        # exclude Generic types that have __iter__
        and not isinstance(obj, (str, bytes, _GenericAlias))
        # exclude zero-dimensional duck-arrays, effectively scalars
        and not (hasattr(obj, "ndim") and obj.ndim == 0)
        # exclude sets if allow_sets is False
        and not (allow_sets is False and isinstance(obj, abc.Set))
    )


def is_pyarrow_array(obj):
    """
    Return True if given object is a pyarrow Array or ChunkedArray.

    Returns
    -------
    bool
    """
    if PYARROW_INSTALLED:
        return isinstance(obj, (pa.Array, pa.ChunkedArray))
    return False


_TYPE_MAP = {
    "categorical": "categorical",
    "category": "categorical",
    "int8": "integer",
    "int16": "integer",
    "int32": "integer",
    "int64": "integer",
    "i": "integer",
    "uint8": "integer",
    "uint16": "integer",
    "uint32": "integer",
    "uint64": "integer",
    "u": "integer",
    "float32": "floating",
    "float64": "floating",
    "float128": "floating",
    "float256": "floating",
    "f": "floating",
    "complex64": "complex",
    "complex128": "complex",
    "complex256": "complex",
    "c": "complex",
    "string": "string",
    str: "string",
    "S": "bytes",
    "U": "string",
    "bool": "boolean",
    "b": "boolean",
    "datetime64[ns]": "datetime64",
    "M": "datetime64",
    "timedelta64[ns]": "timedelta64",
    "m": "timedelta64",
    "interval": "interval",
    Period: "period",
    datetime: "datetime64",
    date: "date",
    time: "time",
    timedelta: "timedelta64",
    Decimal: "decimal",
    bytes: "bytes",
}


@cython.internal
cdef class Seen:
    """
    Class for keeping track of the types of elements
    encountered when trying to perform type conversions.
    """

    cdef:
        bint int_             # seen_int
        bint nat_             # seen nat
        bint bool_            # seen_bool
        bint null_            # seen_null
        bint nan_             # seen_np.nan
        bint uint_            # seen_uint (unsigned integer)
        bint sint_            # seen_sint (signed integer)
        bint float_           # seen_float
        bint object_          # seen_object
        bint complex_         # seen_complex
        bint datetime_        # seen_datetime
        bint date_            # seen_date
        bint coerce_numeric   # coerce data to numeric
        bint timedelta_       # seen_timedelta
        bint datetimetz_      # seen_datetimetz
        bint period_          # seen_period
        bint interval_        # seen_interval
        bint str_             # seen_str

    def __cinit__(self, bint coerce_numeric=False):
        """
        Initialize a Seen instance.

        Parameters
        ----------
        coerce_numeric : bool, default False
            Whether or not to force conversion to a numeric data type if
            initial methods to convert to numeric fail.
        """
        self.int_ = False
        self.nat_ = False
        self.bool_ = False
        self.null_ = False
        self.nan_ = False
        self.uint_ = False
        self.sint_ = False
        self.float_ = False
        self.object_ = False
        self.complex_ = False
        self.datetime_ = False
        self.date_ = False
        self.timedelta_ = False
        self.datetimetz_ = False
        self.period_ = False
        self.interval_ = False
        self.str_ = False
        self.coerce_numeric = coerce_numeric

    cdef bint check_uint64_conflict(self) except -1:
        """
        Check whether we can safely convert a uint64 array to a numeric dtype.

        There are two cases when conversion to numeric dtype with a uint64
        array is not safe (and will therefore not be performed)

        1) A NaN element is encountered.

           uint64 cannot be safely cast to float64 due to truncation issues
           at the extreme ends of the range.

        2) A negative number is encountered.

           There is no numerical dtype that can hold both negative numbers
           and numbers greater than INT64_MAX. Hence, at least one number
           will be improperly cast if we convert to a numeric dtype.

        Returns
        -------
        bool
            Whether or not we should return the original input array to avoid
            data truncation.

        Raises
        ------
        ValueError
            uint64 elements were detected, and at least one of the
            two conflict cases was also detected. However, we are
            trying to force conversion to a numeric dtype.
        """
        return (self.uint_ and (self.null_ or self.sint_)
                and not self.coerce_numeric)

    cdef saw_null(self):
        """
        Set flags indicating that a null value was encountered.
        """
        self.null_ = True
        self.float_ = True

    cdef saw_int(self, object val):
        """
        Set flags indicating that an integer value was encountered.

        In addition to setting a flag that an integer was seen, we
        also set two flags depending on the type of integer seen:

        1) sint_ : a signed numpy integer type or a negative (signed) number in the
                   range of [-2**63, 0) was encountered
        2) uint_ : an unsigned numpy integer type or a positive number in the range of
                   [2**63, 2**64) was encountered

        Parameters
        ----------
        val : Python int
            Value with which to set the flags.
        """
        self.int_ = True
        self.sint_ = (
            self.sint_
            or (oINT64_MIN <= val < 0)
            or isinstance(val, cnp.signedinteger)
        )
        self.uint_ = (
            self.uint_
            or (oINT64_MAX < val <= oUINT64_MAX)
            or isinstance(val, cnp.unsignedinteger)
        )

    @property
    def numeric_(self):
        return self.complex_ or self.float_ or self.int_

    @property
    def is_bool(self):
        # i.e. not (anything but bool)
        return self.is_bool_or_na and not (self.nan_ or self.null_)

    @property
    def is_bool_or_na(self):
        # i.e. not (anything but bool or missing values)
        return self.bool_ and not (
            self.datetime_ or self.datetimetz_ or self.nat_ or self.timedelta_
            or self.period_ or self.interval_ or self.numeric_ or self.object_
        )


cdef object _try_infer_map(object dtype):
    """
    If its in our map, just return the dtype.
    """
    cdef:
        object val
        str attr
    for attr in ["type", "kind", "name", "base"]:
        # Checking type before kind matters for ArrowDtype cases
        val = getattr(dtype, attr, None)
        if val in _TYPE_MAP:
            return _TYPE_MAP[val]
    return None


def infer_dtype(value: object, skipna: bool = True) -> str:
    """
    Return a string label of the type of a scalar or list-like of values.

    Parameters
    ----------
    value : scalar, list, ndarray, or pandas type
        The input data to infer the dtype.
    skipna : bool, default True
        Ignore NaN values when inferring the type.

    Returns
    -------
    str
        Describing the common type of the input data.
    Results can include:

    - string
    - bytes
    - floating
    - integer
    - mixed-integer
    - mixed-integer-float
    - decimal
    - complex
    - categorical
    - boolean
    - datetime64
    - datetime
    - date
    - timedelta64
    - timedelta
    - time
    - period
    - mixed
    - unknown-array

    Raises
    ------
    TypeError
        If ndarray-like but cannot infer the dtype

    See Also
    --------
    api.types.is_scalar : Check if the input is a scalar.
    api.types.is_list_like : Check if the input is list-like.
    api.types.is_integer : Check if the input is an integer.
    api.types.is_float : Check if the input is a float.
    api.types.is_bool : Check if the input is a boolean.

    Notes
    -----
    - 'mixed' is the catchall for anything that is not otherwise
      specialized
    - 'mixed-integer-float' are floats and integers
    - 'mixed-integer' are integers mixed with non-integers
    - 'unknown-array' is the catchall for something that *is* an array (has
      a dtype attribute), but has a dtype unknown to pandas (e.g. external
      extension array)

    Examples
    --------
    >>> from pandas.api.types import infer_dtype
    >>> infer_dtype(['foo', 'bar'])
    'string'

    >>> infer_dtype(['a', np.nan, 'b'], skipna=True)
    'string'

    >>> infer_dtype(['a', np.nan, 'b'], skipna=False)
    'mixed'

    >>> infer_dtype([b'foo', b'bar'])
    'bytes'

    >>> infer_dtype([1, 2, 3])
    'integer'

    >>> infer_dtype([1, 2, 3.5])
    'mixed-integer-float'

    >>> infer_dtype([1.0, 2.0, 3.5])
    'floating'

    >>> infer_dtype(['a', 1])
    'mixed-integer'

    >>> from decimal import Decimal
    >>> infer_dtype([Decimal(1), Decimal(2.0)])
    'decimal'

    >>> infer_dtype([True, False])
    'boolean'

    >>> infer_dtype([True, False, np.nan])
    'boolean'

    >>> infer_dtype([pd.Timestamp('20130101')])
    'datetime'

    >>> import datetime
    >>> infer_dtype([datetime.date(2013, 1, 1)])
    'date'

    >>> infer_dtype([np.datetime64('2013-01-01')])
    'datetime64'

    >>> infer_dtype([datetime.timedelta(0, 1, 1)])
    'timedelta'

    >>> infer_dtype(pd.Series(list('aabc')).astype('category'))
    'categorical'
    """
    cdef:
        Py_ssize_t i, n
        object val
        ndarray values
        bint seen_pdnat = False
        bint seen_val = False
        flatiter it

    if util.is_array(value):
        values = value
    elif hasattr(type(value), "inferred_type") and skipna is False:
        # Index, use the cached attribute if possible, populate the cache otherwise
        return value.inferred_type
    elif hasattr(value, "dtype"):
        inferred = _try_infer_map(value.dtype)
        if inferred is not None:
            return inferred
        elif not cnp.PyArray_DescrCheck(value.dtype):
            return "unknown-array"
        # Unwrap Series/Index
        values = np.asarray(value)
    else:
        if not isinstance(value, list):
            value = list(value)
        if not value:
            return "empty"

        from pandas.core.dtypes.cast import construct_1d_object_array_from_listlike
        values = construct_1d_object_array_from_listlike(value)

    inferred = _try_infer_map(values.dtype)
    if inferred is not None:
        # Anything other than object-dtype should return here.
        return inferred

    if values.descr.type_num != NPY_OBJECT:
        # i.e. values.dtype != np.object_
        # This should not be reached
        values = values.astype(object)

    n = cnp.PyArray_SIZE(values)
    if n == 0:
        return "empty"

    # Iterate until we find our first valid value. We will use this
    #  value to decide which of the is_foo_array functions to call.
    it = PyArray_IterNew(values)
    for i in range(n):
        # The PyArray_GETITEM and PyArray_ITER_NEXT are faster
        #  equivalents to `val = values[i]`
        val = PyArray_GETITEM(values, PyArray_ITER_DATA(it))
        PyArray_ITER_NEXT(it)

        # do not use checknull to keep
        # np.datetime64('nat') and np.timedelta64('nat')
        if val is None or util.is_nan(val) or val is C_NA:
            pass
        elif val is NaT:
            seen_pdnat = True
        else:
            seen_val = True
            break

    # if all values are nan/NaT
    if seen_val is False and seen_pdnat is True:
        return "datetime"
        # float/object nan is handled in latter logic
    if seen_val is False and skipna:
        return "empty"

    if cnp.is_datetime64_object(val):
        if is_datetime64_array(values, skipna=skipna):
            return "datetime64"

    elif is_timedelta(val):
        if is_timedelta_or_timedelta64_array(values, skipna=skipna):
            return "timedelta"

    elif util.is_integer_object(val):
        # ordering matters here; this check must come after the is_timedelta
        #  check otherwise numpy timedelta64 objects would come through here

        if is_integer_array(values, skipna=skipna):
            return "integer"
        elif is_integer_float_array(values, skipna=skipna):
            if is_integer_na_array(values, skipna=skipna):
                return "integer-na"
            else:
                return "mixed-integer-float"
        return "mixed-integer"

    elif PyDateTime_Check(val):
        if is_datetime_array(values, skipna=skipna):
            return "datetime"
        elif is_date_array(values, skipna=skipna):
            return "date"

    elif PyDate_Check(val):
        if is_date_array(values, skipna=skipna):
            return "date"

    elif PyTime_Check(val):
        if is_time_array(values, skipna=skipna):
            return "time"

    elif is_decimal(val):
        if is_decimal_array(values, skipna=skipna):
            return "decimal"

    elif util.is_complex_object(val):
        if is_complex_array(values):
            return "complex"

    elif util.is_float_object(val):
        if is_float_array(values):
            return "floating"
        elif is_integer_float_array(values, skipna=skipna):
            if is_integer_na_array(values, skipna=skipna):
                return "integer-na"
            else:
                return "mixed-integer-float"

    elif util.is_bool_object(val):
        if is_bool_array(values, skipna=skipna):
            return "boolean"

    elif isinstance(val, str):
        if is_string_array(values, skipna=skipna):
            return "string"

    elif isinstance(val, bytes):
        if is_bytes_array(values, skipna=skipna):
            return "bytes"

    elif is_period_object(val):
        if is_period_array(values, skipna=skipna):
            return "period"

    elif isinstance(val, Interval):
        if is_interval_array(values):
            return "interval"

    cnp.PyArray_ITER_RESET(it)
    for i in range(n):
        val = PyArray_GETITEM(values, PyArray_ITER_DATA(it))
        PyArray_ITER_NEXT(it)

        if util.is_integer_object(val):
            return "mixed-integer"

    return "mixed"


cdef bint is_timedelta(object o):
    return PyDelta_Check(o) or cnp.is_timedelta64_object(o)


@cython.internal
cdef class Validator:

    cdef:
        Py_ssize_t n
        cnp.dtype dtype
        bint skipna

    def __cinit__(self, Py_ssize_t n, cnp.dtype dtype=np.dtype(np.object_),
                  bint skipna=False):
        self.n = n
        self.dtype = dtype
        self.skipna = skipna

    cdef bint validate(self, ndarray values) except -1:
        if not self.n:
            return False

        if self.is_array_typed():
            # i.e. this ndarray is already of the desired dtype
            return True
        elif self.dtype.type_num == NPY_OBJECT:
            if self.skipna:
                return self._validate_skipna(values)
            else:
                return self._validate(values)
        else:
            return False

    @cython.wraparound(False)
    @cython.boundscheck(False)
    cdef bint _validate(self, ndarray values) except -1:
        cdef:
            Py_ssize_t i
            Py_ssize_t n = values.size
            flatiter it = PyArray_IterNew(values)

        for i in range(n):
            # The PyArray_GETITEM and PyArray_ITER_NEXT are faster
            #  equivalents to `val = values[i]`
            val = PyArray_GETITEM(values, PyArray_ITER_DATA(it))
            PyArray_ITER_NEXT(it)
            if not self.is_valid(val):
                return False

        return True

    @cython.wraparound(False)
    @cython.boundscheck(False)
    cdef bint _validate_skipna(self, ndarray values) except -1:
        cdef:
            Py_ssize_t i
            Py_ssize_t n = values.size
            flatiter it = PyArray_IterNew(values)

        for i in range(n):
            # The PyArray_GETITEM and PyArray_ITER_NEXT are faster
            #  equivalents to `val = values[i]`
            val = PyArray_GETITEM(values, PyArray_ITER_DATA(it))
            PyArray_ITER_NEXT(it)
            if not self.is_valid_skipna(val):
                return False

        return True

    cdef bint is_valid(self, object value) except -1:
        return self.is_value_typed(value)

    cdef bint is_valid_skipna(self, object value) except -1:
        return self.is_valid(value) or self.is_valid_null(value)

    cdef bint is_value_typed(self, object value) except -1:
        raise NotImplementedError(f"{type(self).__name__} child class "
                                  "must define is_value_typed")

    cdef bint is_valid_null(self, object value) except -1:
        return value is None or value is C_NA or util.is_nan(value)
        # TODO: include decimal NA?

    cdef bint is_array_typed(self) except -1:
        return False


@cython.internal
cdef class BoolValidator(Validator):
    cdef bint is_value_typed(self, object value) except -1:
        return util.is_bool_object(value)

    cdef bint is_array_typed(self) except -1:
        return cnp.PyDataType_ISBOOL(self.dtype)


cpdef bint is_bool_array(ndarray values, bint skipna=False):
    cdef:
        BoolValidator validator = BoolValidator(len(values),
                                                values.dtype,
                                                skipna=skipna)
    return validator.validate(values)


@cython.internal
cdef class IntegerValidator(Validator):
    cdef bint is_value_typed(self, object value) except -1:
        return util.is_integer_object(value)

    cdef bint is_array_typed(self) except -1:
        return cnp.PyDataType_ISINTEGER(self.dtype)


# Note: only python-exposed for tests
cpdef bint is_integer_array(ndarray values, bint skipna=True):
    cdef:
        IntegerValidator validator = IntegerValidator(len(values),
                                                      values.dtype,
                                                      skipna=skipna)
    return validator.validate(values)


@cython.internal
cdef class IntegerNaValidator(Validator):
    cdef bint is_value_typed(self, object value) except -1:
        return (util.is_integer_object(value)
                or (util.is_nan(value) and util.is_float_object(value)))


cdef bint is_integer_na_array(ndarray values, bint skipna=True):
    cdef:
        IntegerNaValidator validator = IntegerNaValidator(len(values),
                                                          values.dtype, skipna=skipna)
    return validator.validate(values)


@cython.internal
cdef class IntegerFloatValidator(Validator):
    cdef bint is_value_typed(self, object value) except -1:
        return util.is_integer_object(value) or util.is_float_object(value)

    cdef bint is_array_typed(self) except -1:
        return cnp.PyDataType_ISINTEGER(self.dtype)


cdef bint is_integer_float_array(ndarray values, bint skipna=True):
    cdef:
        IntegerFloatValidator validator = IntegerFloatValidator(len(values),
                                                                values.dtype,
                                                                skipna=skipna)
    return validator.validate(values)


@cython.internal
cdef class FloatValidator(Validator):
    cdef bint is_value_typed(self, object value) except -1:
        return util.is_float_object(value)

    cdef bint is_array_typed(self) except -1:
        return cnp.PyDataType_ISFLOAT(self.dtype)


# Note: only python-exposed for tests
cpdef bint is_float_array(ndarray values):
    cdef:
        FloatValidator validator = FloatValidator(len(values), values.dtype)
    return validator.validate(values)


@cython.internal
cdef class ComplexValidator(Validator):
    cdef bint is_value_typed(self, object value) except -1:
        return (
            util.is_complex_object(value)
            or (util.is_float_object(value) and is_nan(value))
        )

    cdef bint is_array_typed(self) except -1:
        return cnp.PyDataType_ISCOMPLEX(self.dtype)


cdef bint is_complex_array(ndarray values):
    cdef:
        ComplexValidator validator = ComplexValidator(len(values), values.dtype)
    return validator.validate(values)


@cython.internal
cdef class DecimalValidator(Validator):
    cdef bint is_value_typed(self, object value) except -1:
        return is_decimal(value)


cdef bint is_decimal_array(ndarray values, bint skipna=False):
    cdef:
        DecimalValidator validator = DecimalValidator(
            len(values), values.dtype, skipna=skipna
        )
    return validator.validate(values)


@cython.internal
cdef class StringValidator(Validator):
    cdef bint is_value_typed(self, object value) except -1:
        return isinstance(value, str)

    cdef bint is_array_typed(self) except -1:
        return self.dtype.type_num == cnp.NPY_UNICODE


cpdef bint is_string_array(ndarray values, bint skipna=False):
    cdef:
        StringValidator validator = StringValidator(len(values),
                                                    values.dtype,
                                                    skipna=skipna)
    return validator.validate(values)


@cython.internal
cdef class BytesValidator(Validator):
    cdef bint is_value_typed(self, object value) except -1:
        return isinstance(value, bytes)

    cdef bint is_array_typed(self) except -1:
        return self.dtype.type_num == cnp.NPY_STRING


cdef bint is_bytes_array(ndarray values, bint skipna=False):
    cdef:
        BytesValidator validator = BytesValidator(len(values), values.dtype,
                                                  skipna=skipna)
    return validator.validate(values)


@cython.internal
cdef class TemporalValidator(Validator):
    cdef:
        bint all_generic_na

    def __cinit__(self, Py_ssize_t n, cnp.dtype dtype=np.dtype(np.object_),
                  bint skipna=False):
        self.n = n
        self.dtype = dtype
        self.skipna = skipna
        self.all_generic_na = True

    cdef bint is_valid(self, object value) except -1:
        return self.is_value_typed(value) or self.is_valid_null(value)

    cdef bint is_valid_null(self, object value) except -1:
        raise NotImplementedError(f"{type(self).__name__} child class "
                                  "must define is_valid_null")

    cdef bint is_valid_skipna(self, object value) except -1:
        cdef:
            bint is_typed_null = self.is_valid_null(value)
            bint is_generic_null = value is None or util.is_nan(value)
        if not is_generic_null:
            self.all_generic_na = False
        return self.is_value_typed(value) or is_typed_null or is_generic_null

    cdef bint _validate_skipna(self, ndarray values) except -1:
        """
        If we _only_ saw non-dtype-specific NA values, even if they are valid
        for this dtype, we do not infer this dtype.
        """
        return Validator._validate_skipna(self, values) and not self.all_generic_na


@cython.internal
cdef class DatetimeValidator(TemporalValidator):
    cdef bint is_value_typed(self, object value) except -1:
        return PyDateTime_Check(value)

    cdef bint is_valid_null(self, object value) except -1:
        return is_null_datetime64(value)


cpdef bint is_datetime_array(ndarray values, bint skipna=True):
    cdef:
        DatetimeValidator validator = DatetimeValidator(len(values),
                                                        skipna=skipna)
    return validator.validate(values)


@cython.internal
cdef class Datetime64Validator(DatetimeValidator):
    cdef bint is_value_typed(self, object value) except -1:
        return cnp.is_datetime64_object(value)


# Note: only python-exposed for tests
cpdef bint is_datetime64_array(ndarray values, bint skipna=True):
    cdef:
        Datetime64Validator validator = Datetime64Validator(len(values),
                                                            skipna=skipna)
    return validator.validate(values)


@cython.internal
cdef class AnyDatetimeValidator(DatetimeValidator):
    cdef bint is_value_typed(self, object value) except -1:
        return cnp.is_datetime64_object(value) or (
            PyDateTime_Check(value) and value.tzinfo is None
        )


cdef bint is_datetime_or_datetime64_array(ndarray values, bint skipna=True):
    cdef:
        AnyDatetimeValidator validator = AnyDatetimeValidator(len(values),
                                                              skipna=skipna)
    return validator.validate(values)


# Note: only python-exposed for tests
def is_datetime_with_singletz_array(values: ndarray) -> bool:
    """
    Check values have the same tzinfo attribute.
    Doesn't check values are datetime-like types.
    """
    cdef:
        Py_ssize_t i = 0, j, n = len(values)
        object base_val, base_tz, val, tz

    if n == 0:
        return False

    # Get a reference timezone to compare with the rest of the tzs in the array
    for i in range(n):
        base_val = values[i]
        if base_val is not NaT and base_val is not None and not util.is_nan(base_val):
            base_tz = getattr(base_val, "tzinfo", None)
            break

    for j in range(i, n):
        # Compare val's timezone with the reference timezone
        # NaT can coexist with tz-aware datetimes, so skip if encountered
        val = values[j]
        if val is not NaT and val is not None and not util.is_nan(val):
            tz = getattr(val, "tzinfo", None)
            if not tz_compare(base_tz, tz):
                return False

    # Note: we should only be called if a tzaware datetime has been seen,
    #  so base_tz should always be set at this point.
    return True


@cython.internal
cdef class TimedeltaValidator(TemporalValidator):
    cdef bint is_value_typed(self, object value) except -1:
        return PyDelta_Check(value)

    cdef bint is_valid_null(self, object value) except -1:
        return is_null_timedelta64(value)


@cython.internal
cdef class AnyTimedeltaValidator(TimedeltaValidator):
    cdef bint is_value_typed(self, object value) except -1:
        return is_timedelta(value)


# Note: only python-exposed for tests
cpdef bint is_timedelta_or_timedelta64_array(ndarray values, bint skipna=True):
    """
    Infer with timedeltas and/or nat/none.
    """
    cdef:
        AnyTimedeltaValidator validator = AnyTimedeltaValidator(len(values),
                                                                skipna=skipna)
    return validator.validate(values)


@cython.internal
cdef class DateValidator(Validator):
    cdef bint is_value_typed(self, object value) except -1:
        return PyDate_Check(value)


# Note: only python-exposed for tests
cpdef bint is_date_array(ndarray values, bint skipna=False):
    cdef:
        DateValidator validator = DateValidator(len(values), skipna=skipna)
    return validator.validate(values)


@cython.internal
cdef class TimeValidator(Validator):
    cdef bint is_value_typed(self, object value) except -1:
        return PyTime_Check(value)


# Note: only python-exposed for tests
cpdef bint is_time_array(ndarray values, bint skipna=False):
    cdef:
        TimeValidator validator = TimeValidator(len(values), skipna=skipna)
    return validator.validate(values)


# FIXME: actually use skipna
cdef bint is_period_array(ndarray values, bint skipna=True):
    """
    Is this an ndarray of Period objects (or NaT) with a single `freq`?
    """
    # values should be object-dtype, but ndarray[object] assumes 1D, while
    #  this _may_ be 2D.
    cdef:
        Py_ssize_t i, N = values.size
        int dtype_code = -10000  # i.e. c_FreqGroup.FR_UND
        object val
        flatiter it

    if N == 0:
        return False

    it = PyArray_IterNew(values)
    for i in range(N):
        # The PyArray_GETITEM and PyArray_ITER_NEXT are faster
        #  equivalents to `val = values[i]`
        val = PyArray_GETITEM(values, PyArray_ITER_DATA(it))
        PyArray_ITER_NEXT(it)

        if is_period_object(val):
            if dtype_code == -10000:
                dtype_code = val._dtype._dtype_code
            elif dtype_code != val._dtype._dtype_code:
                # mismatched freqs
                return False
        elif checknull_with_nat(val):
            pass
        else:
            # Not a Period or NaT-like
            return False

    if dtype_code == -10000:
        # we saw all-NaTs, no actual Periods
        return False
    return True


# Note: only python-exposed for tests
cpdef bint is_interval_array(ndarray values):
    """
    Is this an ndarray of Interval (or np.nan) with a single dtype?
    """
    cdef:
        Py_ssize_t i, n = len(values)
        str closed = None
        bint numeric = False
        bint dt64 = False
        bint td64 = False
        object val

    if len(values) == 0:
        return False

    for i in range(n):
        val = values[i]

        if isinstance(val, Interval):
            if closed is None:
                closed = val.closed
                numeric = (
                    util.is_float_object(val.left)
                    or util.is_integer_object(val.left)
                )
                td64 = is_timedelta(val.left)
                dt64 = PyDateTime_Check(val.left)
            elif val.closed != closed:
                # mismatched closedness
                return False
            elif numeric:
                if not (
                    util.is_float_object(val.left)
                    or util.is_integer_object(val.left)
                ):
                    # i.e. datetime64 or timedelta64
                    return False
            elif td64:
                if not is_timedelta(val.left):
                    return False
            elif dt64:
                if not PyDateTime_Check(val.left):
                    return False
            else:
                raise ValueError(val)
        elif util.is_nan(val) or val is None:
            pass
        else:
            return False

    if closed is None:
        # we saw all-NAs, no actual Intervals
        return False
    return True


@cython.boundscheck(False)
@cython.wraparound(False)
def maybe_convert_numeric(
    ndarray[object, ndim=1] values,
    set na_values,
    bint convert_empty=True,
    bint coerce_numeric=False,
    bint convert_to_masked_nullable=False,
) -> tuple[np.ndarray, np.ndarray | None]:
    """
    Convert object array to a numeric array if possible.

    Parameters
    ----------
    values : ndarray[object]
        Array of object elements to convert.
    na_values : set
        Set of values that should be interpreted as NaN.
    convert_empty : bool, default True
        If an empty array-like object is encountered, whether to interpret
        that element as NaN or not. If set to False, a ValueError will be
        raised if such an element is encountered and 'coerce_numeric' is False.
    coerce_numeric : bool, default False
        If initial attempts to convert to numeric have failed, whether to
        force conversion to numeric via alternative methods or by setting the
        element to NaN. Otherwise, an Exception will be raised when such an
        element is encountered.

        This boolean also has an impact on how conversion behaves when a
        numeric array has no suitable numerical dtype to return (i.e. uint64,
        int32, uint8). If set to False, the original object array will be
        returned. Otherwise, a ValueError will be raised.
    convert_to_masked_nullable : bool, default False
        Whether to return a mask for the converted values. This also disables
        upcasting for ints with nulls to float64.
    Returns
    -------
    np.ndarray
        Array of converted object values to numerical ones.

    Optional[np.ndarray]
        If convert_to_masked_nullable is True,
        returns a boolean mask for the converted values, otherwise returns None.
    """
    if len(values) == 0:
        return (np.array([], dtype="i8"), None)

    # fastpath for ints - try to convert all based on first value
    cdef:
        object val = values[0]

    if util.is_integer_object(val):
        try:
            maybe_ints = values.astype("i8")
            if (maybe_ints == values).all():
                return (maybe_ints, None)
        except (ValueError, OverflowError, TypeError):
            pass

    # Otherwise, iterate and do full inference.
    cdef:
        int maybe_int
        Py_ssize_t i, n = values.size
        Seen seen = Seen(coerce_numeric)
        ndarray[float64_t, ndim=1] floats = cnp.PyArray_EMPTY(
            1, values.shape, cnp.NPY_FLOAT64, 0
        )
        ndarray[complex128_t, ndim=1] complexes = cnp.PyArray_EMPTY(
            1, values.shape, cnp.NPY_COMPLEX128, 0
        )
        ndarray[int64_t, ndim=1] ints = cnp.PyArray_EMPTY(
            1, values.shape, cnp.NPY_INT64, 0
        )
        ndarray[uint64_t, ndim=1] uints = cnp.PyArray_EMPTY(
            1, values.shape, cnp.NPY_UINT64, 0
        )
        ndarray[uint8_t, ndim=1] bools = cnp.PyArray_EMPTY(
            1, values.shape, cnp.NPY_UINT8, 0
        )
        ndarray[uint8_t, ndim=1] mask = np.zeros(n, dtype="u1")
        float64_t fval
        bint allow_null_in_int = convert_to_masked_nullable

    for i in range(n):
        val = values[i]
        # We only want to disable NaNs showing as float if
        # a) convert_to_masked_nullable = True
        # b) no floats have been seen ( assuming an int shows up later )
        # However, if no ints present (all null array), we need to return floats
        allow_null_in_int = convert_to_masked_nullable and not seen.float_

        if val.__hash__ is not None and val in na_values:
            if allow_null_in_int:
                seen.null_ = True
                mask[i] = 1
            else:
                if convert_to_masked_nullable:
                    mask[i] = 1
                seen.saw_null()
            floats[i] = complexes[i] = NaN
        elif util.is_float_object(val):
            fval = val
            if fval != fval:
                seen.null_ = True
                if allow_null_in_int:
                    mask[i] = 1
                else:
                    if convert_to_masked_nullable:
                        mask[i] = 1
                    seen.float_ = True
            else:
                seen.float_ = True
            floats[i] = complexes[i] = fval
        elif util.is_integer_object(val):
            floats[i] = complexes[i] = val

            val = int(val)
            seen.saw_int(val)

            if val >= 0:
                if val <= oUINT64_MAX:
                    uints[i] = val
                else:
                    seen.float_ = True

            if oINT64_MIN <= val <= oINT64_MAX:
                ints[i] = val

            if val < oINT64_MIN or (seen.sint_ and seen.uint_):
                seen.float_ = True

        elif util.is_bool_object(val):
            floats[i] = uints[i] = ints[i] = bools[i] = val
            seen.bool_ = True
        elif val is None or val is C_NA:
            if allow_null_in_int:
                seen.null_ = True
                mask[i] = 1
            else:
                if convert_to_masked_nullable:
                    mask[i] = 1
                seen.saw_null()
            floats[i] = complexes[i] = NaN
        elif hasattr(val, "__len__") and len(val) == 0:
            if convert_empty or seen.coerce_numeric:
                seen.saw_null()
                floats[i] = complexes[i] = NaN
                mask[i] = 1
            else:
                raise ValueError("Empty string encountered")
        elif util.is_complex_object(val):
            complexes[i] = val
            seen.complex_ = True
        elif is_decimal(val):
            floats[i] = complexes[i] = val
            seen.float_ = True
        else:
            try:
                floatify(val, &fval, &maybe_int)

                if fval in na_values:
                    seen.saw_null()
                    floats[i] = complexes[i] = NaN
                    mask[i] = 1
                else:
                    if fval != fval:
                        seen.null_ = True
                        mask[i] = 1

                    floats[i] = fval

                if maybe_int:
                    as_int = int(val)

                    if as_int in na_values:
                        mask[i] = 1
                        seen.null_ = True
                        if not allow_null_in_int:
                            seen.float_ = True
                    else:
                        seen.saw_int(as_int)

                    if as_int not in na_values:
                        if as_int < oINT64_MIN or as_int > oUINT64_MAX:
                            if seen.coerce_numeric:
                                seen.float_ = True
                            else:
                                raise ValueError("Integer out of range.")
                        else:
                            if as_int >= 0:
                                uints[i] = as_int

                            if as_int <= oINT64_MAX:
                                ints[i] = as_int

                    seen.float_ = seen.float_ or (seen.uint_ and seen.sint_)
                else:
                    seen.float_ = True
            except (TypeError, ValueError) as err:
                if not seen.coerce_numeric:
                    raise type(err)(f"{err} at position {i}")

                mask[i] = 1

                if allow_null_in_int:
                    seen.null_ = True
                else:
                    seen.saw_null()
                    floats[i] = NaN

    if seen.check_uint64_conflict():
        return (values, None)

    # This occurs since we disabled float nulls showing as null in anticipation
    # of seeing ints that were never seen. So then, we return float
    if allow_null_in_int and seen.null_ and not seen.int_ and not seen.bool_:
        seen.float_ = True

    if seen.complex_:
        return (complexes, None)
    elif seen.float_:
        if seen.null_ and convert_to_masked_nullable:
            return (floats, mask.view(np.bool_))
        return (floats, None)
    elif seen.int_:
        if seen.null_ and convert_to_masked_nullable:
            if seen.uint_:
                return (uints, mask.view(np.bool_))
            else:
                return (ints, mask.view(np.bool_))
        if seen.uint_:
            return (uints, None)
        else:
            return (ints, None)
    elif seen.bool_:
        if allow_null_in_int:
            return (bools.view(np.bool_), mask.view(np.bool_))
        return (bools.view(np.bool_), None)
    elif seen.uint_:
        return (uints, None)
    return (ints, None)


@cython.boundscheck(False)
@cython.wraparound(False)
def _convert_to_pyarrow(
                        ndarray[object] objects,
                        ndarray[uint8_t] mask) -> "ArrayLike":
    from pandas.core.dtypes.dtypes import ArrowDtype

    from pandas.core.arrays.string_ import StringDtype

    na_value = np.nan
    if mask is not None and any(mask):
        na_value = objects[mask][0]

    objects[mask] = None
    pa_array = pa.array(objects)

    if pa.types.is_large_string(pa_array.type):
        dtype = StringDtype(storage="pyarrow", na_value=na_value)
    else:
        dtype = ArrowDtype(pa_array.type)
    return dtype.construct_array_type()._from_sequence(pa_array, dtype=dtype)


@cython.boundscheck(False)
@cython.wraparound(False)
def _convert_to_based_masked(
                            ndarray[object] objects,
                            object numpy_dtype) -> "ArrayLike":
    from pandas.core.dtypes.dtypes import BaseMaskedDtype

    from pandas.core.construction import array as pd_array

    dtype = BaseMaskedDtype.from_numpy_dtype(numpy_dtype)
    return pd_array(objects, dtype=dtype)


@cython.boundscheck(False)
@cython.wraparound(False)
def _seen_to_numpy_dtype(Seen seen):
    if seen.bool_:
        return np.dtype(bool)
    elif seen.uint_:
        return np.dtype(np.uint)
    elif seen.int_ or seen.sint_:
        return np.dtype(int)
    elif seen.float_:
        return np.dtype(float)
    else:
        return None


@cython.boundscheck(False)
@cython.wraparound(False)
def maybe_convert_objects(ndarray[object] objects,
                          *,
                          bint try_float=False,
                          bint safe=False,
                          bint convert_numeric=True,  # NB: different default!
                          bint convert_to_nullable_dtype=False,
                          bint convert_non_numeric=False,
                          object dtype_if_all_nat=None,
                          str storage=None) -> "ArrayLike":
    """
    Type inference function-- convert object array to proper dtype

    Parameters
    ----------
    objects : ndarray[object]
        Array of object elements to convert.
    try_float : bool, default False
        If an array-like object contains only float or NaN values is
        encountered, whether to convert and return an array of float dtype.
    safe : bool, default False
        Whether to upcast numeric type (e.g. int cast to float). If set to
        True, no upcasting will be performed.
    convert_numeric : bool, default True
        Whether to convert numeric entries.
    convert_to_nullable_dtype : bool, default False
        If an array-like object contains only integer or boolean values (and NaN) is
        encountered, whether to convert and return an Boolean/IntegerArray.
    convert_non_numeric : bool, default False
        Whether to convert datetime, timedelta, period, interval types.
    dtype_if_all_nat : np.dtype, ExtensionDtype, or None, default None
        Dtype to cast to if we have all-NaT.
    storage : {None, "python", "pyarrow", "pyarrow_numpy"}, default None
        Backend storage

    Returns
    -------
    np.ndarray or ExtensionArray
        Array of converted object values to more specific dtypes if applicable.
    """
    cdef:
        Py_ssize_t i, n, itemsize_max = 0
        ndarray[float64_t] floats
        ndarray[complex128_t] complexes
        ndarray[int64_t] ints
        ndarray[uint64_t] uints
        ndarray[uint8_t] bools
        ndarray[uint8_t] mask
        Seen seen = Seen()
        object val
        float64_t fnan = NaN

    if dtype_if_all_nat is not None:
        # in practice we don't expect to ever pass dtype_if_all_nat
        #  without both convert_non_numeric, so disallow
        #  it to avoid needing to handle it below.
        if not convert_non_numeric:
            raise ValueError(
                "Cannot specify 'dtype_if_all_nat' without convert_non_numeric=True"
            )

    n = len(objects)

    floats = cnp.PyArray_EMPTY(1, objects.shape, cnp.NPY_FLOAT64, 0)
    complexes = cnp.PyArray_EMPTY(1, objects.shape, cnp.NPY_COMPLEX128, 0)
    ints = cnp.PyArray_EMPTY(1, objects.shape, cnp.NPY_INT64, 0)
    uints = cnp.PyArray_EMPTY(1, objects.shape, cnp.NPY_UINT64, 0)
    bools = cnp.PyArray_EMPTY(1, objects.shape, cnp.NPY_UINT8, 0)
    mask = np.full(n, False)
    val = None
    val_types = set()

    for i in range(n):
        val = objects[i]
        if not checknull(val):
            val_types.add(type(val))

        if itemsize_max != -1:
            itemsize = get_itemsize(val)
            if itemsize > itemsize_max or itemsize == -1:
                itemsize_max = itemsize

        if val is None:
            seen.null_ = True
            floats[i] = complexes[i] = fnan
            mask[i] = True
        elif val is NaT:
            seen.nat_ = True
            if not convert_non_numeric:
                seen.object_ = True
                break
        elif util.is_nan(val):
            seen.nan_ = True
            mask[i] = True
            if util.is_complex_object(val):
                floats[i] = fnan
                complexes[i] = val
                seen.complex_ = True
                if not convert_numeric:
                    break
            else:
                floats[i] = complexes[i] = val
        elif util.is_bool_object(val):
            seen.bool_ = True
            bools[i] = val
            if not convert_numeric:
                break
        elif util.is_float_object(val):
            floats[i] = complexes[i] = val
            seen.float_ = True
            if not convert_numeric:
                break
        elif is_timedelta(val):
            if convert_non_numeric:
                seen.timedelta_ = True
                try:
                    convert_to_timedelta64(val, "ns")
                except OutOfBoundsTimedelta:
                    seen.object_ = True
                    break
                break
            else:
                seen.object_ = True
                break
        elif util.is_integer_object(val):
            seen.int_ = True
            floats[i] = <float64_t>val
            complexes[i] = <double complex>val
            if not seen.null_ or convert_to_nullable_dtype:
                seen.saw_int(val)

                if ((seen.uint_ and seen.sint_) or
                        val > oUINT64_MAX or val < oINT64_MIN):
                    seen.object_ = True
                    break

                if seen.uint_:
                    uints[i] = val
                elif seen.sint_:
                    ints[i] = val
                else:
                    uints[i] = val
                    ints[i] = val
            if not convert_numeric:
                break

        elif util.is_complex_object(val):
            complexes[i] = val
            seen.complex_ = True
            if not convert_numeric:
                break
        elif PyDateTime_Check(val) or cnp.is_datetime64_object(val):

            # if we have an tz's attached then return the objects
            if convert_non_numeric:
                if getattr(val, "tzinfo", None) is not None:
                    seen.datetimetz_ = True
                    break
                else:
                    seen.datetime_ = True
                    try:
                        convert_to_tsobject(val, None, None, 0, 0)
                    except OutOfBoundsDatetime:
                        # e.g. test_out_of_s_bounds_datetime64
                        seen.object_ = True
                        break
            else:
                seen.object_ = True
                break
        elif (
            PyDate_Check(val)
            or (pa is not None and isinstance(val, (pa.Date32Scalar, pa.Date64Scalar)))
        ):
            if convert_non_numeric:
                seen.date_ = True
                break
            else:
                seen.object_ = True
                break
        elif is_period_object(val):
            if convert_non_numeric:
                seen.period_ = True
                break
            else:
                seen.object_ = True
                break
        elif try_float and not isinstance(val, str):
            # this will convert Decimal objects
            try:
                floats[i] = float(val)
                complexes[i] = complex(val)
                seen.float_ = True
            except (ValueError, TypeError):
                seen.object_ = True
                break
        elif isinstance(val, Interval):
            if convert_non_numeric:
                seen.interval_ = True
                break
            else:
                seen.object_ = True
                break
        elif isinstance(val, str):
            if convert_non_numeric:
                seen.str_ = True
                break
            else:
                seen.object_ = True
                break
        elif val is C_NA:
            if convert_to_nullable_dtype:
                seen.null_ = True
                mask[i] = True
            else:
                seen.object_ = True
            continue
        else:
            seen.object_ = True
            break

    numpy_dtype = None
    if len(val_types) == 1:
        numpy_dtype = _seen_to_numpy_dtype(seen)
        if (
                numpy_dtype and numpy_dtype.kind in "biuf"
                and convert_to_nullable_dtype):
            return _convert_to_based_masked(objects, numpy_dtype)
    if storage == "pyarrow":
        return _convert_to_pyarrow(objects, mask)

    # we try to coerce datetime w/tz but must all have the same tz
    if seen.datetimetz_:
        if storage == "pyarrow":
            from pandas.core.dtypes.dtypes import ArrowDtype

            datetime64_array = None
            if isinstance(val, datetime):
                objects[mask] = None
                datetime64_array = objects.astype(Timestamp)
            else:
                objects[mask] = np.datetime64("NaT")
                datetime64_array = objects.astype(val.dtype)
            pa_array = pa.array(datetime64_array).cast(
                pa.timestamp(val.resolution.unit, val.tzinfo)
            )
            dtype = ArrowDtype(pa_array.type)
            return dtype.construct_array_type()._from_sequence(pa_array, dtype=dtype)

        else:
            if is_datetime_with_singletz_array(objects):
                from pandas import DatetimeIndex

                try:
                    dti = DatetimeIndex(objects)
                except OutOfBoundsDatetime:
                    # e.g. test_to_datetime_cache_coerce_50_lines_outofbounds
                    pass
                else:
                    # unbox to DatetimeArray
                    return dti._data
            seen.object_ = True

    elif seen.datetime_:
        if storage == "pyarrow":
            from pandas.core.dtypes.dtypes import ArrowDtype

            if isinstance(val, datetime):
                objects[mask] = None
            else:
                objects[mask] = np.datetime64("NaT")
            datetime64_array = objects.astype(val.dtype)
            pa_array = pa.array(datetime64_array)
            dtype = ArrowDtype(pa_array.type)
            return dtype.construct_array_type()._from_sequence(pa_array, dtype=dtype)

        elif is_datetime_or_datetime64_array(objects):
            from pandas import DatetimeIndex

            try:
                dti = DatetimeIndex(objects)
            except OutOfBoundsDatetime:
                pass
            else:
                # unbox to ndarray[datetime64[ns]]
                return dti._data._ndarray
        seen.object_ = True

    elif seen.date_:
        if storage == "pyarrow":

            from pandas.core.dtypes.dtypes import ArrowDtype

            objects[mask] = None
            pa_array = pa.array(objects)
            dtype = ArrowDtype(pa_array.type)
            return dtype.construct_array_type()._from_sequence(pa_array, dtype=dtype)

    elif seen.timedelta_:
        if storage == "pyarrow":
            from pandas.core.dtypes.dtypes import ArrowDtype

            timedelta64_array = None
            if isinstance(val, timedelta):
                objects[mask] = None
                timedelta64_array = objects.astype(Timedelta)
            else:
                objects[mask] = np.timedelta64("NaT")
                timedelta64_array = objects.astype(val.dtype)
            pa_array = pa.array(timedelta64_array)

            dtype = ArrowDtype(pa_array.type)
            return dtype.construct_array_type()._from_sequence(pa_array, dtype=dtype)
        else:
            if is_timedelta_or_timedelta64_array(objects):
                from pandas import TimedeltaIndex

                try:
                    tdi = TimedeltaIndex(objects)
                except OutOfBoundsTimedelta:
                    pass
                else:
                    # unbox to ndarray[timedelta64[ns]]
                    return tdi._data._ndarray
            seen.object_ = True

    elif seen.period_:
        if is_period_array(objects):
            from pandas import PeriodIndex
            pi = PeriodIndex(objects)

            # unbox to PeriodArray
            return pi._data
        seen.object_ = True

    elif seen.str_:
        if convert_to_nullable_dtype and is_string_array(objects, skipna=True):
            from pandas.core.arrays.string_ import StringDtype

            dtype = StringDtype()
            return dtype.construct_array_type()._from_sequence(objects, dtype=dtype)

<<<<<<< HEAD
        elif (
            (convert_to_nullable_dtype and is_string_array(objects, skipna=True))
            or storage == "python"
        ):
            from pandas.core.arrays.string_ import StringDtype

            if mask is not None and any(mask):
                dtype = StringDtype(storage=storage, na_value=objects[mask][0])
            else:
                dtype = StringDtype(storage=storage)
=======
        elif using_string_dtype() and is_string_array(objects, skipna=True):
            from pandas.core.arrays.string_ import StringDtype

            dtype = StringDtype(na_value=np.nan)
>>>>>>> 0c24b20b
            return dtype.construct_array_type()._from_sequence(objects, dtype=dtype)

        seen.object_ = True
    elif seen.interval_:
        if is_interval_array(objects):
            from pandas import IntervalIndex
            ii = IntervalIndex(objects)

            # unbox to IntervalArray
            return ii._data

        seen.object_ = True

    elif seen.nat_:
        if not seen.object_ and not seen.numeric_ and not seen.bool_:
            # all NaT, None, or nan (at least one NaT)
            # see GH#49340 for discussion of desired behavior
            dtype = dtype_if_all_nat
            if cnp.PyArray_DescrCheck(dtype):
                # i.e. isinstance(dtype, np.dtype)
                if dtype.kind not in "mM":
                    raise ValueError(dtype)
                else:
                    res = np.empty((<object>objects).shape, dtype=dtype)
                    res[:] = NPY_NAT
                    return res
            elif dtype is not None:
                # i.e. PeriodDtype, DatetimeTZDtype
                cls = dtype.construct_array_type()
                obj = cls._from_sequence([], dtype=dtype)
                taker = -np.ones((<object>objects).shape, dtype=np.intp)
                return obj.take(taker, allow_fill=True)
            else:
                # we don't guess
                seen.object_ = True
        else:
            seen.object_ = True

    if not convert_numeric:
        # Note: we count "bool" as numeric here. This is because
        #  np.array(list_of_items) will convert bools just like it will numeric
        #  entries.
        return objects

    if seen.bool_:
        if convert_to_nullable_dtype and seen.is_bool_or_na:
            from pandas.core.arrays import BooleanArray
            return BooleanArray(bools.view(np.bool_), mask)
        elif seen.is_bool:
            # is_bool property rules out everything else
            return bools.view(np.bool_)
        seen.object_ = True

    if not seen.object_:
        result = None
        if not safe:
            if seen.null_ or seen.nan_:
                if seen.complex_:
                    result = complexes
                elif seen.float_:
                    result = floats
                elif seen.int_ or seen.uint_:
                    if convert_to_nullable_dtype:
                        # Below we will wrap in IntegerArray
                        if seen.uint_:
                            result = uints
                        else:
                            result = ints
                    else:
                        result = floats
                elif seen.nan_:
                    result = floats
            else:
                if seen.complex_:
                    result = complexes
                elif seen.float_:
                    result = floats
                elif seen.int_:
                    if seen.uint_:
                        result = uints
                    else:
                        result = ints
        else:
            # don't cast int to float, etc.
            if seen.null_:
                if seen.complex_:
                    if not seen.int_:
                        result = complexes
                elif seen.float_ or seen.nan_:
                    if not seen.int_:
                        result = floats
            else:
                if seen.complex_:
                    if not seen.int_:
                        result = complexes
                elif seen.float_ or seen.nan_:
                    if not seen.int_:
                        result = floats
                elif seen.int_:
                    if seen.uint_:
                        result = uints
                    else:
                        result = ints

        # TODO: do these after the itemsize check?
        if (result is ints or result is uints) and convert_to_nullable_dtype:
            if storage == "pyarrow":
                from pandas.core.dtypes.dtypes import ArrowDtype

                dtype = ArrowDtype(pa.int64())
                return dtype.construct_array_type()._from_sequence(objects, dtype=dtype)
            else:
                from pandas.core.arrays import IntegerArray

                # Set these values to 1 to be deterministic, match
                #  IntegerDtype._internal_fill_value
                result[mask] = 1
                result = IntegerArray(result, mask)

        elif result is floats and convert_to_nullable_dtype:
            from pandas.core.arrays import FloatingArray

            # Set these values to 1.0 to be deterministic, match
            #  FloatingDtype._internal_fill_value
            result[mask] = 1.0
            result = FloatingArray(result, mask)

        if result is uints or result is ints or result is floats or result is complexes:
            # cast to the largest itemsize when all values are NumPy scalars
            if itemsize_max > 0 and itemsize_max != result.dtype.itemsize:
                result = result.astype(result.dtype.kind + str(itemsize_max))
            return result
        elif result is not None:
            return result

    return objects


class _NoDefault(Enum):
    # We make this an Enum
    # 1) because it round-trips through pickle correctly (see GH#40397)
    # 2) because mypy does not understand singletons
    no_default = "NO_DEFAULT"

    def __repr__(self) -> str:
        return "<no_default>"


# Note: no_default is exported to the public API in pandas.api.extensions
no_default = _NoDefault.no_default  # Sentinel indicating the default value.
NoDefault = Literal[_NoDefault.no_default]


@cython.boundscheck(False)
@cython.wraparound(False)
def map_infer_mask(
    ndarray arr,
    object f,
    const uint8_t[:] mask,
    *,
    bint convert=True,
    object na_value=no_default,
    bint convert_to_nullable_dtype=False,
    convert_non_numeric=False,
    cnp.dtype dtype=np.dtype(object),
    str storage=None,
) -> "ArrayLike":
    """
    Substitute for np.vectorize with pandas-friendly dtype inference.

    Parameters
    ----------
    arr : ndarray
    f : function
    mask : ndarray
        uint8 dtype ndarray indicating values not to apply `f` to.
    convert : bool, default True
        Whether to call `maybe_convert_objects` on the resulting ndarray.
    na_value : Any, optional
        The result value to use for masked values. By default, the
        input value is used.
    convert_non_numeric : bool, default False
        Whether to convert datetime, timedelta, period, interval types.
    dtype : numpy.dtype
        The numpy dtype to use for the result ndarray.
    storage : {None, "python", "pyarrow", "pyarrow_numpy"}, default None
        Backend storage

    Returns
    -------
    np.ndarray or an ExtensionArray
    """
    cdef:
        Py_ssize_t i
        Py_ssize_t n = len(arr)
        object val

        ndarray result = np.empty(n, dtype=dtype)

        flatiter result_it = PyArray_IterNew(result)

    for i in range(n):
        if mask[i]:
            if na_value is no_default:
                val = arr[i]
            else:
                val = na_value
        else:
            val = arr[i]
            val = f(val)

            if cnp.PyArray_IsZeroDim(val):
                # unbox 0-dim arrays, GH#690
                val = val.item()

        PyArray_SETITEM(result, PyArray_ITER_DATA(result_it), val)
        PyArray_ITER_NEXT(result_it)

    if convert:
        return maybe_convert_objects(
            result,
            convert_to_nullable_dtype=convert_to_nullable_dtype,
            convert_non_numeric=convert_non_numeric,
            storage=storage,
        )
    else:
        return result


@cython.boundscheck(False)
@cython.wraparound(False)
def map_infer(
    ndarray arr,
    object f,
    *,
    bint convert=True,
    bint ignore_na=False,
    const uint8_t[:] mask=None,
    object na_value=None,
    bint convert_to_nullable_dtype=False,
    str storage=None,
) -> "ArrayLike":
    """
    Substitute for np.vectorize with pandas-friendly dtype inference.

    Parameters
    ----------
    arr : ndarray
    f : function
    convert : bint
    ignore_na : bint
        If True, NA values will not have f applied
    mask : ndarray, optional
        uint8 dtype ndarray indicating na_value to apply `f` to.
    na_value : Any, optional
        The input value to use for masked values.
    convert_to_nullable_dtype : bool, default False
        If an array-like object contains only integer or boolean values (and NaN) is
        encountered, whether to convert and return an Boolean/IntegerArray.
    storage : {None, "python", "pyarrow", "pyarrow_numpy"}, default None
        Backend storage

    Returns
    -------
    np.ndarray or an ExtensionArray
    """
    cdef:
        Py_ssize_t i, n
        ndarray[object] result
        object val

    n = len(arr)
    result = cnp.PyArray_EMPTY(1, arr.shape, cnp.NPY_OBJECT, 0)
    for i in range(n):
        if ignore_na and checknull(arr[i]):
            result[i] = arr[i]
            continue
        elif mask is not None and na_value is not None and mask[i]:
            val = f(na_value)
        else:
            val = f(arr[i])

        if cnp.PyArray_IsZeroDim(val):
            # unbox 0-dim arrays, GH#690
            val = val.item()

        result[i] = val

    if convert:
        return maybe_convert_objects(
            result,
            convert_to_nullable_dtype=convert_to_nullable_dtype,
            convert_non_numeric=True,
            storage=storage,
        )
    else:
        return result


def to_object_array(rows: object, min_width: int = 0) -> ndarray:
    """
    Convert a list of lists into an object array.

    Parameters
    ----------
    rows : 2-d array (N, K)
        List of lists to be converted into an array.
    min_width : int
        Minimum width of the object array. If a list
        in `rows` contains fewer than `width` elements,
        the remaining elements in the corresponding row
        will all be `NaN`.

    Returns
    -------
    np.ndarray[object, ndim=2]
    """
    cdef:
        Py_ssize_t i, j, n, k, tmp
        ndarray[object, ndim=2] result
        list row

    rows = list(rows)
    n = len(rows)

    k = min_width
    for i in range(n):
        tmp = len(rows[i])
        if tmp > k:
            k = tmp

    result = np.empty((n, k), dtype=object)

    for i in range(n):
        row = list(rows[i])

        for j in range(len(row)):
            result[i, j] = row[j]

    return result


def tuples_to_object_array(ndarray[object] tuples):
    cdef:
        Py_ssize_t i, j, n, k
        ndarray[object, ndim=2] result
        tuple tup

    n = len(tuples)
    k = len(tuples[0])
    result = np.empty((n, k), dtype=object)
    for i in range(n):
        tup = tuples[i]
        for j in range(k):
            result[i, j] = tup[j]

    return result


def to_object_array_tuples(rows: object) -> np.ndarray:
    """
    Convert a list of tuples into an object array. Any subclass of
    tuple in `rows` will be casted to tuple.

    Parameters
    ----------
    rows : 2-d array (N, K)
        List of tuples to be converted into an array.

    Returns
    -------
    np.ndarray[object, ndim=2]
    """
    cdef:
        Py_ssize_t i, j, n, k, tmp
        ndarray[object, ndim=2] result
        tuple row

    rows = list(rows)
    n = len(rows)

    k = 0
    for i in range(n):
        tmp = 1 if checknull(rows[i]) else len(rows[i])
        if tmp > k:
            k = tmp

    result = np.empty((n, k), dtype=object)

    try:
        for i in range(n):
            row = rows[i]
            for j in range(len(row)):
                result[i, j] = row[j]
    except TypeError:
        # e.g. "Expected tuple, got list"
        # upcast any subclasses to tuple
        for i in range(n):
            row = (rows[i],) if checknull(rows[i]) else tuple(rows[i])
            for j in range(len(row)):
                result[i, j] = row[j]

    return result


@cython.wraparound(False)
@cython.boundscheck(False)
def fast_multiget(dict mapping, object[:] keys, default=np.nan) -> "ArrayLike":
    cdef:
        Py_ssize_t i, n = len(keys)
        object val
        ndarray[object] output = np.empty(n, dtype="O")

    if n == 0:
        # kludge, for Series
        return np.empty(0, dtype="f8")

    for i in range(n):
        val = keys[i]
        if val in mapping:
            output[i] = mapping[val]
        else:
            output[i] = default

    return maybe_convert_objects(output)


def is_bool_list(obj: list) -> bool:
    """
    Check if this list contains only bool or np.bool_ objects.

    This is appreciably faster than checking `np.array(obj).dtype == bool`

    obj1 = [True, False] * 100
    obj2 = obj1 * 100
    obj3 = obj2 * 100
    obj4 = [True, None] + obj1

    for obj in [obj1, obj2, obj3, obj4]:
        %timeit is_bool_list(obj)
        %timeit np.array(obj).dtype.kind == "b"

    340 ns ± 8.22 ns
    8.78 µs ± 253 ns

    28.8 µs ± 704 ns
    813 µs ± 17.8 µs

    3.4 ms ± 168 µs
    78.4 ms ± 1.05 ms

    48.1 ns ± 1.26 ns
    8.1 µs ± 198 ns
    """
    cdef:
        object item

    for item in obj:
        if not util.is_bool_object(item):
            return False

    # Note: we return True for empty list
    return True


cpdef ndarray eq_NA_compat(ndarray[object] arr, object key):
    """
    Check for `arr == key`, treating all values as not-equal to pd.NA.

    key is assumed to have `not isna(key)`
    """
    cdef:
        ndarray[uint8_t, cast=True] result = cnp.PyArray_EMPTY(
            arr.ndim, arr.shape, cnp.NPY_BOOL, 0
        )
        Py_ssize_t i
        object item

    for i in range(len(arr)):
        item = arr[i]
        if item is C_NA:
            result[i] = False
        else:
            result[i] = item == key

    return result


def dtypes_all_equal(list types not None) -> bool:
    """
    Faster version for:

    first = types[0]
    all(is_dtype_equal(first, t) for t in types[1:])

    And assuming all elements in the list are np.dtype/ExtensionDtype objects

    See timings at https://github.com/pandas-dev/pandas/pull/44594
    """
    first = types[0]
    for t in types[1:]:
        if t is first:
            # Fastpath can provide a nice boost for EADtypes
            continue
        try:
            if not t == first:
                return False
        except (TypeError, AttributeError):
            return False
    else:
        return True


def is_np_dtype(object dtype, str kinds=None) -> bool:
    """
    Optimized check for `isinstance(dtype, np.dtype)` with
    optional `and dtype.kind in kinds`.

    dtype = np.dtype("m8[ns]")

    In [7]: %timeit isinstance(dtype, np.dtype)
    117 ns ± 1.91 ns per loop (mean ± std. dev. of 7 runs, 10,000,000 loops each)

    In [8]: %timeit is_np_dtype(dtype)
    64 ns ± 1.51 ns per loop (mean ± std. dev. of 7 runs, 10,000,000 loops each)

    In [9]: %timeit is_timedelta64_dtype(dtype)
    209 ns ± 6.96 ns per loop (mean ± std. dev. of 7 runs, 1,000,000 loops each)

    In [10]: %timeit is_np_dtype(dtype, "m")
    93.4 ns ± 1.11 ns per loop (mean ± std. dev. of 7 runs, 10,000,000 loops each)
    """
    if not cnp.PyArray_DescrCheck(dtype):
        # i.e. not isinstance(dtype, np.dtype)
        return False
    if kinds is None:
        return True
    return dtype.kind in kinds<|MERGE_RESOLUTION|>--- conflicted
+++ resolved
@@ -2843,8 +2843,6 @@
 
             dtype = StringDtype()
             return dtype.construct_array_type()._from_sequence(objects, dtype=dtype)
-
-<<<<<<< HEAD
         elif (
             (convert_to_nullable_dtype and is_string_array(objects, skipna=True))
             or storage == "python"
@@ -2855,12 +2853,6 @@
                 dtype = StringDtype(storage=storage, na_value=objects[mask][0])
             else:
                 dtype = StringDtype(storage=storage)
-=======
-        elif using_string_dtype() and is_string_array(objects, skipna=True):
-            from pandas.core.arrays.string_ import StringDtype
-
-            dtype = StringDtype(na_value=np.nan)
->>>>>>> 0c24b20b
             return dtype.construct_array_type()._from_sequence(objects, dtype=dtype)
 
         seen.object_ = True
