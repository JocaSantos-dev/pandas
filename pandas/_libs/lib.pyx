from collections import abc
from decimal import Decimal
from enum import Enum
import warnings

import cython
from cython import Py_ssize_t

from cpython.datetime cimport (
    PyDate_Check,
    PyDateTime_Check,
    PyDateTime_IMPORT,
    PyDelta_Check,
    PyTime_Check,
)
from cpython.iterator cimport PyIter_Check
from cpython.number cimport PyNumber_Check
from cpython.object cimport (
    Py_EQ,
    PyObject_RichCompareBool,
)
from cpython.ref cimport Py_INCREF
from cpython.sequence cimport PySequence_Check
from cpython.tuple cimport (
    PyTuple_New,
    PyTuple_SET_ITEM,
)
from cython cimport floating

PyDateTime_IMPORT

import numpy as np

cimport numpy as cnp
from numpy cimport (
    NPY_OBJECT,
    PyArray_Check,
    PyArray_GETITEM,
    PyArray_ITER_DATA,
    PyArray_ITER_NEXT,
    PyArray_IterNew,
    complex128_t,
    flatiter,
    float32_t,
    float64_t,
    int64_t,
    intp_t,
    ndarray,
    uint8_t,
    uint64_t,
)

cnp.import_array()

cdef extern from "numpy/arrayobject.h":
    # cython's numpy.dtype specification is incorrect, which leads to
    # errors in issubclass(self.dtype.type, np.bool_), so we directly
    # include the correct version
    # https://github.com/cython/cython/issues/2022

    ctypedef class numpy.dtype [object PyArray_Descr]:
        # Use PyDataType_* macros when possible, however there are no macros
        # for accessing some of the fields, so some are defined. Please
        # ask on cython-dev if you need more.
        cdef:
            int type_num
            int itemsize "elsize"
            char byteorder
            object fields
            tuple names

cdef extern from "numpy/ndarrayobject.h":
    bint PyArray_CheckScalar(obj) nogil


cdef extern from "src/parse_helper.h":
    int floatify(object, float64_t *result, int *maybe_int) except -1

from pandas._libs cimport util
from pandas._libs.util cimport (
    INT64_MAX,
    INT64_MIN,
    UINT64_MAX,
    is_nan,
)

from pandas._libs.tslib import array_to_datetime
from pandas._libs.tslibs import (
    OutOfBoundsDatetime,
    OutOfBoundsTimedelta,
)
from pandas._libs.tslibs.period import Period

from pandas._libs.missing cimport (
    C_NA,
    checknull,
    is_matching_na,
    is_null_datetime64,
    is_null_timedelta64,
    isnaobj,
)
from pandas._libs.tslibs.conversion cimport convert_to_tsobject
from pandas._libs.tslibs.nattype cimport (
    NPY_NAT,
    c_NaT as NaT,
    checknull_with_nat,
)
from pandas._libs.tslibs.offsets cimport is_offset_object
from pandas._libs.tslibs.period cimport is_period_object
from pandas._libs.tslibs.timedeltas cimport convert_to_timedelta64
from pandas._libs.tslibs.timezones cimport tz_compare

# constants that will be compared to potentially arbitrarily large
# python int
cdef:
    object oINT64_MAX = <int64_t>INT64_MAX
    object oINT64_MIN = <int64_t>INT64_MIN
    object oUINT64_MAX = <uint64_t>UINT64_MAX

    float64_t NaN = <float64_t>np.NaN

# python-visible
i8max = <int64_t>INT64_MAX
u8max = <uint64_t>UINT64_MAX


@cython.wraparound(False)
@cython.boundscheck(False)
def memory_usage_of_objects(arr: object[:]) -> int64_t:
    """
    Return the memory usage of an object array in bytes.

    Does not include the actual bytes of the pointers
    """
    i: Py_ssize_t
    n: Py_ssize_t
    size: int64_t

    size = 0
    n = len(arr)
    for i in range(n):
        size += arr[i].__sizeof__()
    return size


# ----------------------------------------------------------------------


def is_scalar(val: object) -> bool:
    """
    Return True if given object is scalar.

    Parameters
    ----------
    val : object
        This includes:

        - numpy array scalar (e.g. np.int64)
        - Python builtin numerics
        - Python builtin byte arrays and strings
        - None
        - datetime.datetime
        - datetime.timedelta
        - Period
        - decimal.Decimal
        - Interval
        - DateOffset
        - Fraction
        - Number.

    Returns
    -------
    bool
        Return True if given object is scalar.

    Examples
    --------
    >>> import datetime
    >>> dt = datetime.datetime(2018, 10, 3)
    >>> pd.api.types.is_scalar(dt)
    True

    >>> pd.api.types.is_scalar([2, 3])
    False

    >>> pd.api.types.is_scalar({0: 1, 2: 3})
    False

    >>> pd.api.types.is_scalar((0, 2))
    False

    pandas supports PEP 3141 numbers:

    >>> from fractions import Fraction
    >>> pd.api.types.is_scalar(Fraction(3, 5))
    True
    """

    # Start with C-optimized checks
    if (cnp.PyArray_IsAnyScalar(val)
            # PyArray_IsAnyScalar is always False for bytearrays on Py3
            or PyDate_Check(val)
            or PyDelta_Check(val)
            or PyTime_Check(val)
            # We differ from numpy, which claims that None is not scalar;
            # see np.isscalar
            or val is C_NA
            or val is None):
        return True

    # Next use C-optimized checks to exclude common non-scalars before falling
    #  back to non-optimized checks.
    if PySequence_Check(val):
        # e.g. list, tuple
        # includes np.ndarray, Series which PyNumber_Check can return True for
        return False

    # Note: PyNumber_Check check includes Decimal, Fraction, numbers.Number
    return (PyNumber_Check(val)
            or is_period_object(val)
            or is_interval(val)
            or is_offset_object(val))


cdef inline int64_t get_itemsize(object val):
    """
    Get the itemsize of a NumPy scalar, -1 if not a NumPy scalar.

    Parameters
    ----------
    val : object

    Returns
    -------
    is_ndarray : bool
    """
    if PyArray_CheckScalar(val):
        return cnp.PyArray_DescrFromScalar(val).itemsize
    else:
        return -1


def is_iterator(obj: object) -> bool:
    """
    Check if the object is an iterator.

    This is intended for generators, not list-like objects.

    Parameters
    ----------
    obj : The object to check

    Returns
    -------
    is_iter : bool
        Whether `obj` is an iterator.

    Examples
    --------
    >>> import datetime
    >>> is_iterator((x for x in []))
    True
    >>> is_iterator([1, 2, 3])
    False
    >>> is_iterator(datetime.datetime(2017, 1, 1))
    False
    >>> is_iterator("foo")
    False
    >>> is_iterator(1)
    False
    """
    return PyIter_Check(obj)


def item_from_zerodim(val: object) -> object:
    """
    If the value is a zerodim array, return the item it contains.

    Parameters
    ----------
    val : object

    Returns
    -------
    object

    Examples
    --------
    >>> item_from_zerodim(1)
    1
    >>> item_from_zerodim('foobar')
    'foobar'
    >>> item_from_zerodim(np.array(1))
    1
    >>> item_from_zerodim(np.array([1]))
    array([1])
    """
    if cnp.PyArray_IsZeroDim(val):
        return cnp.PyArray_ToScalar(cnp.PyArray_DATA(val), val)
    return val


@cython.wraparound(False)
@cython.boundscheck(False)
def fast_unique_multiple(list arrays, sort: bool = True):
    """
    Generate a list of unique values from a list of arrays.

    Parameters
    ----------
    list : array-like
        List of array-like objects.
    sort : bool
        Whether or not to sort the resulting unique list.

    Returns
    -------
    list of unique values
    """
    cdef:
        ndarray[object] buf
        Py_ssize_t k = len(arrays)
        Py_ssize_t i, j, n
        list uniques = []
        dict table = {}
        object val, stub = 0

    for i in range(k):
        buf = arrays[i]
        n = len(buf)
        for j in range(n):
            val = buf[j]
            if val not in table:
                table[val] = stub
                uniques.append(val)

    if sort is None:
        try:
            uniques.sort()
        except TypeError:
            warnings.warn(
                "The values in the array are unorderable. "
                "Pass `sort=False` to suppress this warning.",
                RuntimeWarning,
            )
            pass

    return uniques


@cython.wraparound(False)
@cython.boundscheck(False)
def fast_unique_multiple_list(lists: list, sort: bool | None = True) -> list:
    cdef:
        list buf
        Py_ssize_t k = len(lists)
        Py_ssize_t i, j, n
        list uniques = []
        dict table = {}
        object val, stub = 0

    for i in range(k):
        buf = lists[i]
        n = len(buf)
        for j in range(n):
            val = buf[j]
            if val not in table:
                table[val] = stub
                uniques.append(val)
    if sort:
        try:
            uniques.sort()
        except TypeError:
            pass

    return uniques


@cython.wraparound(False)
@cython.boundscheck(False)
def fast_unique_multiple_list_gen(object gen, bint sort=True) -> list:
    """
    Generate a list of unique values from a generator of lists.

    Parameters
    ----------
    gen : generator object
        Generator of lists from which the unique list is created.
    sort : bool
        Whether or not to sort the resulting unique list.

    Returns
    -------
    list of unique values
    """
    cdef:
        list buf
        Py_ssize_t j, n
        list uniques = []
        dict table = {}
        object val, stub = 0

    for buf in gen:
        n = len(buf)
        for j in range(n):
            val = buf[j]
            if val not in table:
                table[val] = stub
                uniques.append(val)
    if sort:
        try:
            uniques.sort()
        except TypeError:
            pass

    return uniques


@cython.wraparound(False)
@cython.boundscheck(False)
def dicts_to_array(dicts: list, columns: list):
    cdef:
        Py_ssize_t i, j, k, n
        ndarray[object, ndim=2] result
        dict row
        object col, onan = np.nan

    k = len(columns)
    n = len(dicts)

    result = np.empty((n, k), dtype='O')

    for i in range(n):
        row = dicts[i]
        for j in range(k):
            col = columns[j]
            if col in row:
                result[i, j] = row[col]
            else:
                result[i, j] = onan

    return result


def fast_zip(list ndarrays) -> ndarray[object]:
    """
    For zipping multiple ndarrays into an ndarray of tuples.
    """
    cdef:
        Py_ssize_t i, j, k, n
        ndarray[object, ndim=1] result
        flatiter it
        object val, tup

    k = len(ndarrays)
    n = len(ndarrays[0])

    result = np.empty(n, dtype=object)

    # initialize tuples on first pass
    arr = ndarrays[0]
    it = <flatiter>PyArray_IterNew(arr)
    for i in range(n):
        val = PyArray_GETITEM(arr, PyArray_ITER_DATA(it))
        tup = PyTuple_New(k)

        PyTuple_SET_ITEM(tup, 0, val)
        Py_INCREF(val)
        result[i] = tup
        PyArray_ITER_NEXT(it)

    for j in range(1, k):
        arr = ndarrays[j]
        it = <flatiter>PyArray_IterNew(arr)
        if len(arr) != n:
            raise ValueError("all arrays must be same length")

        for i in range(n):
            val = PyArray_GETITEM(arr, PyArray_ITER_DATA(it))
            PyTuple_SET_ITEM(result[i], j, val)
            Py_INCREF(val)
            PyArray_ITER_NEXT(it)

    return result


def get_reverse_indexer(const intp_t[:] indexer, Py_ssize_t length) -> ndarray:
    """
    Reverse indexing operation.

    Given `indexer`, make `indexer_inv` of it, such that::

        indexer_inv[indexer[x]] = x

    Parameters
    ----------
    indexer : np.ndarray[np.intp]
    length : int

    Returns
    -------
    np.ndarray[np.intp]

    Notes
    -----
    If indexer is not unique, only first occurrence is accounted.
    """
    cdef:
        Py_ssize_t i, n = len(indexer)
        ndarray[intp_t, ndim=1] rev_indexer
        intp_t idx

    rev_indexer = np.empty(length, dtype=np.intp)
    rev_indexer[:] = -1
    for i in range(n):
        idx = indexer[i]
        if idx != -1:
            rev_indexer[idx] = i

    return rev_indexer


@cython.wraparound(False)
@cython.boundscheck(False)
# Can add const once https://github.com/cython/cython/issues/1772 resolved
def has_infs(floating[:] arr) -> bool:
    cdef:
        Py_ssize_t i, n = len(arr)
        floating inf, neginf, val
        bint ret = False

    inf = np.inf
    neginf = -inf
    with nogil:
        for i in range(n):
            val = arr[i]
            if val == inf or val == neginf:
                ret = True
                break
    return ret


def maybe_indices_to_slice(ndarray[intp_t, ndim=1] indices, int max_len):
    cdef:
        Py_ssize_t i, n = len(indices)
        intp_t k, vstart, vlast, v

    if n == 0:
        return slice(0, 0)

    vstart = indices[0]
    if vstart < 0 or max_len <= vstart:
        return indices

    if n == 1:
        return slice(vstart, <intp_t>(vstart + 1))

    vlast = indices[n - 1]
    if vlast < 0 or max_len <= vlast:
        return indices

    k = indices[1] - indices[0]
    if k == 0:
        return indices
    else:
        for i in range(2, n):
            v = indices[i]
            if v - indices[i - 1] != k:
                return indices

        if k > 0:
            return slice(vstart, <intp_t>(vlast + 1), k)
        else:
            if vlast == 0:
                return slice(vstart, None, k)
            else:
                return slice(vstart, <intp_t>(vlast - 1), k)


@cython.wraparound(False)
@cython.boundscheck(False)
def maybe_booleans_to_slice(ndarray[uint8_t, ndim=1] mask):
    cdef:
        Py_ssize_t i, n = len(mask)
        Py_ssize_t start = 0, end = 0
        bint started = False, finished = False

    for i in range(n):
        if mask[i]:
            if finished:
                return mask.view(np.bool_)
            if not started:
                started = True
                start = i
        else:
            if finished:
                continue

            if started:
                end = i
                finished = True

    if not started:
        return slice(0, 0)
    if not finished:
        return slice(start, None)
    else:
        return slice(start, end)


@cython.wraparound(False)
@cython.boundscheck(False)
def array_equivalent_object(left: object[:], right: object[:]) -> bool:
    """
    Perform an element by element comparison on 1-d object arrays
    taking into account nan positions.
    """
    cdef:
        Py_ssize_t i, n = left.shape[0]
        object x, y

    for i in range(n):
        x = left[i]
        y = right[i]

        # we are either not equal or both nan
        # I think None == None will be true here
        try:
            if PyArray_Check(x) and PyArray_Check(y):
                if not array_equivalent_object(x, y):
                    return False
            elif (x is C_NA) ^ (y is C_NA):
                return False
            elif not (
                PyObject_RichCompareBool(x, y, Py_EQ)
                or is_matching_na(x, y, nan_matches_none=True)
            ):
                return False
        except ValueError:
            # Avoid raising ValueError when comparing Numpy arrays to other types
            if cnp.PyArray_IsAnyScalar(x) != cnp.PyArray_IsAnyScalar(y):
                # Only compare scalars to scalars and non-scalars to non-scalars
                return False
            elif (not (cnp.PyArray_IsPythonScalar(x) or cnp.PyArray_IsPythonScalar(y))
                  and not (isinstance(x, type(y)) or isinstance(y, type(x)))):
                # Check if non-scalars have the same type
                return False
            raise
    return True


@cython.wraparound(False)
@cython.boundscheck(False)
def astype_intsafe(ndarray[object] arr, cnp.dtype new_dtype) -> ndarray:
    cdef:
        Py_ssize_t i, n = len(arr)
        object val
        bint is_datelike
        ndarray result

    is_datelike = new_dtype == 'm8[ns]'
    result = np.empty(n, dtype=new_dtype)
    for i in range(n):
        val = arr[i]
        if is_datelike and checknull(val):
            result[i] = NPY_NAT
        else:
            result[i] = val

    return result


@cython.wraparound(False)
@cython.boundscheck(False)
cpdef ndarray[object] ensure_string_array(
        arr,
        object na_value=np.nan,
        bint convert_na_value=True,
        bint copy=True,
        bint skipna=True,
):
    """
    Returns a new numpy array with object dtype and only strings and na values.

    Parameters
    ----------
    arr : array-like
        The values to be converted to str, if needed.
    na_value : Any, default np.nan
        The value to use for na. For example, np.nan or pd.NA.
    convert_na_value : bool, default True
        If False, existing na values will be used unchanged in the new array.
    copy : bool, default True
        Whether to ensure that a new array is returned.
    skipna : bool, default True
        Whether or not to coerce nulls to their stringified form
        (e.g. if False, NaN becomes 'nan').

    Returns
    -------
    np.ndarray[object]
        An array with the input array's elements casted to str or nan-like.
    """
    cdef:
        Py_ssize_t i = 0, n = len(arr)

    if hasattr(arr, "to_numpy"):

        if hasattr(arr, "dtype") and arr.dtype.kind in ["m", "M"]:
            # dtype check to exclude DataFrame
            # GH#41409 TODO: not a great place for this
            out = arr.astype(str).astype(object)
            out[arr.isna()] = na_value
            return out

        arr = arr.to_numpy()
    elif not isinstance(arr, np.ndarray):
        arr = np.array(arr, dtype="object")

    result = np.asarray(arr, dtype="object")

    if copy and result is arr:
        result = result.copy()

    for i in range(n):
        val = arr[i]

        if isinstance(val, str):
            continue

        if not checknull(val):
            if not isinstance(val, np.floating):
                # f"{val}" is faster than str(val)
                result[i] = f"{val}"
            else:
                # f"{val}" is not always equivalent to str(val) for floats
                result[i] = str(val)
        else:
            if convert_na_value:
                val = na_value
            if skipna:
                result[i] = val
            else:
                result[i] = f"{val}"

    return result


def is_all_arraylike(obj: list) -> bool:
    """
    Should we treat these as levels of a MultiIndex, as opposed to Index items?
    """
    cdef:
        Py_ssize_t i, n = len(obj)
        object val
        bint all_arrays = True

    for i in range(n):
        val = obj[i]
        if not (isinstance(val, list) or
                util.is_array(val) or hasattr(val, '_data')):
            # TODO: EA?
            # exclude tuples, frozensets as they may be contained in an Index
            all_arrays = False
            break

    return all_arrays


# ------------------------------------------------------------------------------
# Groupby-related functions

# TODO: could do even better if we know something about the data. eg, index has
# 1-min data, binner has 5-min data, then bins are just strides in index. This
# is a general, O(max(len(values), len(binner))) method.
@cython.boundscheck(False)
@cython.wraparound(False)
def generate_bins_dt64(ndarray[int64_t, ndim=1] values, const int64_t[:] binner,
                       object closed='left', bint hasnans=False):
    """
    Int64 (datetime64) version of generic python version in ``groupby.py``.
    """
    cdef:
        Py_ssize_t lenidx, lenbin, i, j, bc, vc
        ndarray[int64_t, ndim=1] bins
        int64_t l_bin, r_bin, nat_count
        bint right_closed = closed == 'right'

    nat_count = 0
    if hasnans:
        mask = values == NPY_NAT
        nat_count = np.sum(mask)
        values = values[~mask]

    lenidx = len(values)
    lenbin = len(binner)

    if lenidx <= 0 or lenbin <= 0:
        raise ValueError("Invalid length for values or for binner")

    # check binner fits data
    if values[0] < binner[0]:
        raise ValueError("Values falls before first bin")

    if values[lenidx - 1] > binner[lenbin - 1]:
        raise ValueError("Values falls after last bin")

    bins = np.empty(lenbin - 1, dtype=np.int64)

    j = 0  # index into values
    bc = 0  # bin count

    # linear scan
    if right_closed:
        for i in range(0, lenbin - 1):
            r_bin = binner[i + 1]
            # count values in current bin, advance to next bin
            while j < lenidx and values[j] <= r_bin:
                j += 1
            bins[bc] = j
            bc += 1
    else:
        for i in range(0, lenbin - 1):
            r_bin = binner[i + 1]
            # count values in current bin, advance to next bin
            while j < lenidx and values[j] < r_bin:
                j += 1
            bins[bc] = j
            bc += 1

    if nat_count > 0:
        # shift bins by the number of NaT
        bins = bins + nat_count
        bins = np.insert(bins, 0, nat_count)

    return bins


@cython.boundscheck(False)
@cython.wraparound(False)
def get_level_sorter(
    ndarray[int64_t, ndim=1] codes, const intp_t[:] starts
) -> ndarray:
    """
    Argsort for a single level of a multi-index, keeping the order of higher
    levels unchanged. `starts` points to starts of same-key indices w.r.t
    to leading levels; equivalent to:
        np.hstack([codes[starts[i]:starts[i+1]].argsort(kind='mergesort')
            + starts[i] for i in range(len(starts) - 1)])

    Parameters
    ----------
    codes : np.ndarray[int64_t, ndim=1]
    starts : np.ndarray[intp, ndim=1]

    Returns
    -------
    np.ndarray[np.int, ndim=1]
    """
    cdef:
        Py_ssize_t i, l, r
        ndarray[intp_t, ndim=1] out = np.empty(len(codes), dtype=np.intp)

    for i in range(len(starts) - 1):
        l, r = starts[i], starts[i + 1]
        out[l:r] = l + codes[l:r].argsort(kind='mergesort')

    return out


@cython.boundscheck(False)
@cython.wraparound(False)
def count_level_2d(ndarray[uint8_t, ndim=2, cast=True] mask,
                   const intp_t[:] labels,
                   Py_ssize_t max_bin,
                   int axis):
    cdef:
        Py_ssize_t i, j, k, n
        ndarray[int64_t, ndim=2] counts

    assert (axis == 0 or axis == 1)
    n, k = (<object>mask).shape

    if axis == 0:
        counts = np.zeros((max_bin, k), dtype='i8')
        with nogil:
            for i in range(n):
                for j in range(k):
                    if mask[i, j]:
                        counts[labels[i], j] += 1

    else:  # axis == 1
        counts = np.zeros((n, max_bin), dtype='i8')
        with nogil:
            for i in range(n):
                for j in range(k):
                    if mask[i, j]:
                        counts[i, labels[j]] += 1

    return counts


@cython.wraparound(False)
@cython.boundscheck(False)
def generate_slices(const intp_t[:] labels, Py_ssize_t ngroups):
    cdef:
        Py_ssize_t i, group_size, n, start
        intp_t lab
        int64_t[::1] starts, ends

    n = len(labels)

    starts = np.zeros(ngroups, dtype=np.int64)
    ends = np.zeros(ngroups, dtype=np.int64)

    start = 0
    group_size = 0
    with nogil:
        for i in range(n):
            lab = labels[i]
            if lab < 0:
                start += 1
            else:
                group_size += 1
                if i == n - 1 or lab != labels[i + 1]:
                    starts[lab] = start
                    ends[lab] = start + group_size
                    start += group_size
                    group_size = 0

    return np.asarray(starts), np.asarray(ends)


def indices_fast(ndarray[intp_t, ndim=1] index, const int64_t[:] labels, list keys,
                 list sorted_labels) -> dict:
    """
    Parameters
    ----------
    index : ndarray[intp]
    labels : ndarray[int64]
    keys : list
    sorted_labels : list[ndarray[int64]]
    """
    cdef:
        Py_ssize_t i, j, k, lab, cur, start, n = len(labels)
        dict result = {}
        object tup

    k = len(keys)

    # Start at the first non-null entry
    j = 0
    for j in range(0, n):
        if labels[j] != -1:
            break
    else:
        return result
    cur = labels[j]
    start = j

    for i in range(j+1, n):
        lab = labels[i]

        if lab != cur:
            if lab != -1:
                if k == 1:
                    # When k = 1 we do not want to return a tuple as key
                    tup = keys[0][sorted_labels[0][i - 1]]
                else:
                    tup = PyTuple_New(k)
                    for j in range(k):
                        val = keys[j][sorted_labels[j][i - 1]]
                        PyTuple_SET_ITEM(tup, j, val)
                        Py_INCREF(val)
                result[tup] = index[start:i]
            start = i
        cur = lab

    if k == 1:
        # When k = 1 we do not want to return a tuple as key
        tup = keys[0][sorted_labels[0][n - 1]]
    else:
        tup = PyTuple_New(k)
        for j in range(k):
            val = keys[j][sorted_labels[j][n - 1]]
            PyTuple_SET_ITEM(tup, j, val)
            Py_INCREF(val)
    result[tup] = index[start:]

    return result


# core.common import for fast inference checks

def is_float(obj: object) -> bool:
    """
    Return True if given object is float.

    Returns
    -------
    bool
    """
    return util.is_float_object(obj)


def is_integer(obj: object) -> bool:
    """
    Return True if given object is integer.

    Returns
    -------
    bool
    """
    return util.is_integer_object(obj)


def is_bool(obj: object) -> bool:
    """
    Return True if given object is boolean.

    Returns
    -------
    bool
    """
    return util.is_bool_object(obj)


def is_complex(obj: object) -> bool:
    """
    Return True if given object is complex.

    Returns
    -------
    bool
    """
    return util.is_complex_object(obj)


cpdef bint is_decimal(object obj):
    return isinstance(obj, Decimal)


cpdef bint is_interval(object obj):
    return getattr(obj, '_typ', '_typ') == 'interval'


def is_period(val: object) -> bool:
    """
    Return True if given object is Period.

    Returns
    -------
    bool
    """
    return is_period_object(val)


def is_list_like(obj: object, allow_sets: bool = True) -> bool:
    """
    Check if the object is list-like.

    Objects that are considered list-like are for example Python
    lists, tuples, sets, NumPy arrays, and Pandas Series.

    Strings and datetime objects, however, are not considered list-like.

    Parameters
    ----------
    obj : object
        Object to check.
    allow_sets : bool, default True
        If this parameter is False, sets will not be considered list-like.

    Returns
    -------
    bool
        Whether `obj` has list-like properties.

    Examples
    --------
    >>> import datetime
    >>> is_list_like([1, 2, 3])
    True
    >>> is_list_like({1, 2, 3})
    True
    >>> is_list_like(datetime.datetime(2017, 1, 1))
    False
    >>> is_list_like("foo")
    False
    >>> is_list_like(1)
    False
    >>> is_list_like(np.array([2]))
    True
    >>> is_list_like(np.array(2))
    False
    """
    return c_is_list_like(obj, allow_sets)


cdef inline bint c_is_list_like(object obj, bint allow_sets) except -1:
    return (
        # equiv: `isinstance(obj, abc.Iterable)`
        getattr(obj, "__iter__", None) is not None and not isinstance(obj, type)
        # we do not count strings/unicode/bytes as list-like
        and not isinstance(obj, (str, bytes))
        # exclude zero-dimensional numpy arrays, effectively scalars
        and not cnp.PyArray_IsZeroDim(obj)
        # exclude sets if allow_sets is False
        and not (allow_sets is False and isinstance(obj, abc.Set))
    )


_TYPE_MAP = {
    "categorical": "categorical",
    "category": "categorical",
    "int8": "integer",
    "int16": "integer",
    "int32": "integer",
    "int64": "integer",
    "i": "integer",
    "uint8": "integer",
    "uint16": "integer",
    "uint32": "integer",
    "uint64": "integer",
    "u": "integer",
    "float32": "floating",
    "float64": "floating",
    "f": "floating",
    "complex64": "complex",
    "complex128": "complex",
    "c": "complex",
    "string": "string",
    str: "string",
    "S": "bytes",
    "U": "string",
    "bool": "boolean",
    "b": "boolean",
    "datetime64[ns]": "datetime64",
    "M": "datetime64",
    "timedelta64[ns]": "timedelta64",
    "m": "timedelta64",
    "interval": "interval",
    Period: "period",
}

# types only exist on certain platform
try:
    np.float128
    _TYPE_MAP['float128'] = 'floating'
except AttributeError:
    pass
try:
    np.complex256
    _TYPE_MAP['complex256'] = 'complex'
except AttributeError:
    pass
try:
    np.float16
    _TYPE_MAP['float16'] = 'floating'
except AttributeError:
    pass


@cython.internal
cdef class Seen:
    """
    Class for keeping track of the types of elements
    encountered when trying to perform type conversions.
    """

    cdef:
        bint int_             # seen_int
        bint nat_             # seen nat
        bint bool_            # seen_bool
        bint null_            # seen_null
        bint nan_             # seen_np.nan
        bint uint_            # seen_uint (unsigned integer)
        bint sint_            # seen_sint (signed integer)
        bint float_           # seen_float
        bint object_          # seen_object
        bint complex_         # seen_complex
        bint datetime_        # seen_datetime
        bint coerce_numeric   # coerce data to numeric
        bint timedelta_       # seen_timedelta
        bint datetimetz_      # seen_datetimetz
        bint period_          # seen_period
        bint interval_        # seen_interval

    def __cinit__(self, bint coerce_numeric=False):
        """
        Initialize a Seen instance.

        Parameters
        ----------
        coerce_numeric : bool, default False
            Whether or not to force conversion to a numeric data type if
            initial methods to convert to numeric fail.
        """
        self.int_ = False
        self.nat_ = False
        self.bool_ = False
        self.null_ = False
        self.nan_ = False
        self.uint_ = False
        self.sint_ = False
        self.float_ = False
        self.object_ = False
        self.complex_ = False
        self.datetime_ = False
        self.timedelta_ = False
        self.datetimetz_ = False
        self.period_ = False
        self.interval_ = False
        self.coerce_numeric = coerce_numeric

    cdef inline bint check_uint64_conflict(self) except -1:
        """
        Check whether we can safely convert a uint64 array to a numeric dtype.

        There are two cases when conversion to numeric dtype with a uint64
        array is not safe (and will therefore not be performed)

        1) A NaN element is encountered.

           uint64 cannot be safely cast to float64 due to truncation issues
           at the extreme ends of the range.

        2) A negative number is encountered.

           There is no numerical dtype that can hold both negative numbers
           and numbers greater than INT64_MAX. Hence, at least one number
           will be improperly cast if we convert to a numeric dtype.

        Returns
        -------
        bool
            Whether or not we should return the original input array to avoid
            data truncation.

        Raises
        ------
        ValueError
            uint64 elements were detected, and at least one of the
            two conflict cases was also detected. However, we are
            trying to force conversion to a numeric dtype.
        """
        return (self.uint_ and (self.null_ or self.sint_)
                and not self.coerce_numeric)

    cdef inline saw_null(self):
        """
        Set flags indicating that a null value was encountered.
        """
        self.null_ = True
        self.float_ = True

    cdef saw_int(self, object val):
        """
        Set flags indicating that an integer value was encountered.

        In addition to setting a flag that an integer was seen, we
        also set two flags depending on the type of integer seen:

        1) sint_ : a negative (signed) number in the
                   range of [-2**63, 0) was encountered
        2) uint_ : a positive number in the range of
                   [2**63, 2**64) was encountered

        Parameters
        ----------
        val : Python int
            Value with which to set the flags.
        """
        self.int_ = True
        self.sint_ = self.sint_ or (oINT64_MIN <= val < 0)
        self.uint_ = self.uint_ or (oINT64_MAX < val <= oUINT64_MAX)

    @property
    def numeric_(self):
        return self.complex_ or self.float_ or self.int_

    @property
    def is_bool(self):
        return not (self.datetime_ or self.numeric_ or self.timedelta_
                    or self.nat_)

    @property
    def is_float_or_complex(self):
        return not (self.bool_ or self.datetime_ or self.timedelta_
                    or self.nat_)


cdef object _try_infer_map(object dtype):
    """
    If its in our map, just return the dtype.
    """
    cdef:
        object val
        str attr
    for attr in ["name", "kind", "base", "type"]:
        val = getattr(dtype, attr, None)
        if val in _TYPE_MAP:
            return _TYPE_MAP[val]
    return None


def infer_dtype(value: object, skipna: bool = True) -> str:
    """
    Efficiently infer the type of a passed val, or list-like
    array of values. Return a string describing the type.

    Parameters
    ----------
    value : scalar, list, ndarray, or pandas type
    skipna : bool, default True
        Ignore NaN values when inferring the type.

    Returns
    -------
    str
        Describing the common type of the input data.
    Results can include:

    - string
    - bytes
    - floating
    - integer
    - mixed-integer
    - mixed-integer-float
    - decimal
    - complex
    - categorical
    - boolean
    - datetime64
    - datetime
    - date
    - timedelta64
    - timedelta
    - time
    - period
    - mixed
    - unknown-array

    Raises
    ------
    TypeError
        If ndarray-like but cannot infer the dtype

    Notes
    -----
    - 'mixed' is the catchall for anything that is not otherwise
      specialized
    - 'mixed-integer-float' are floats and integers
    - 'mixed-integer' are integers mixed with non-integers
    - 'unknown-array' is the catchall for something that *is* an array (has
      a dtype attribute), but has a dtype unknown to pandas (e.g. external
      extension array)

    Examples
    --------
    >>> import datetime
    >>> infer_dtype(['foo', 'bar'])
    'string'

    >>> infer_dtype(['a', np.nan, 'b'], skipna=True)
    'string'

    >>> infer_dtype(['a', np.nan, 'b'], skipna=False)
    'mixed'

    >>> infer_dtype([b'foo', b'bar'])
    'bytes'

    >>> infer_dtype([1, 2, 3])
    'integer'

    >>> infer_dtype([1, 2, 3.5])
    'mixed-integer-float'

    >>> infer_dtype([1.0, 2.0, 3.5])
    'floating'

    >>> infer_dtype(['a', 1])
    'mixed-integer'

    >>> infer_dtype([Decimal(1), Decimal(2.0)])
    'decimal'

    >>> infer_dtype([True, False])
    'boolean'

    >>> infer_dtype([True, False, np.nan])
    'boolean'

    >>> infer_dtype([pd.Timestamp('20130101')])
    'datetime'

    >>> infer_dtype([datetime.date(2013, 1, 1)])
    'date'

    >>> infer_dtype([np.datetime64('2013-01-01')])
    'datetime64'

    >>> infer_dtype([datetime.timedelta(0, 1, 1)])
    'timedelta'

    >>> infer_dtype(pd.Series(list('aabc')).astype('category'))
    'categorical'
    """
    cdef:
        Py_ssize_t i, n
        object val
        ndarray values
        bint seen_pdnat = False
        bint seen_val = False

    if util.is_array(value):
        values = value
    elif hasattr(value, "inferred_type") and skipna is False:
        # Index, use the cached attribute if possible, populate the cache otherwise
        return value.inferred_type
    elif hasattr(value, "dtype"):
        # this will handle ndarray-like
        # e.g. categoricals
        dtype = value.dtype
        if not cnp.PyArray_DescrCheck(dtype):
            # i.e. not isinstance(dtype, np.dtype)
            inferred = _try_infer_map(value.dtype)
            if inferred is not None:
                return inferred
            return "unknown-array"

        # Unwrap Series/Index
        values = np.asarray(value)

    else:
        if not isinstance(value, list):
            value = list(value)

        from pandas.core.dtypes.cast import construct_1d_object_array_from_listlike
        values = construct_1d_object_array_from_listlike(value)

    # make contiguous
    # for f-contiguous array 1000 x 1000, passing order="K" gives 5000x speedup
    values = values.ravel(order="K")

    val = _try_infer_map(values.dtype)
    if val is not None:
        return val

    if values.dtype != np.object_:
        values = values.astype("O")

    if skipna:
        values = values[~isnaobj(values)]

    n = len(values)
    if n == 0:
        return "empty"

    # try to use a valid value
    for i in range(n):
        val = values[i]

        # do not use checknull to keep
        # np.datetime64('nat') and np.timedelta64('nat')
        if val is None or util.is_nan(val):
            pass
        elif val is NaT:
            seen_pdnat = True
        else:
            seen_val = True
            break

    # if all values are nan/NaT
    if seen_val is False and seen_pdnat is True:
        return "datetime"
        # float/object nan is handled in latter logic

    if util.is_datetime64_object(val):
        if is_datetime64_array(values):
            return "datetime64"

    elif is_timedelta(val):
        if is_timedelta_or_timedelta64_array(values):
            return "timedelta"

    elif util.is_integer_object(val):
        # ordering matters here; this check must come after the is_timedelta
        #  check otherwise numpy timedelta64 objects would come through here

        if is_integer_array(values):
            return "integer"
        elif is_integer_float_array(values):
            if is_integer_na_array(values):
                return "integer-na"
            else:
                return "mixed-integer-float"
        return "mixed-integer"

    elif PyDateTime_Check(val):
        if is_datetime_array(values, skipna=skipna):
            return "datetime"
        elif is_date_array(values, skipna=skipna):
            return "date"

    elif PyDate_Check(val):
        if is_date_array(values, skipna=skipna):
            return "date"

    elif PyTime_Check(val):
        if is_time_array(values, skipna=skipna):
            return "time"

    elif is_decimal(val):
        if is_decimal_array(values):
            return "decimal"

    elif util.is_complex_object(val):
        if is_complex_array(values):
            return "complex"

    elif util.is_float_object(val):
        if is_float_array(values):
            return "floating"
        elif is_integer_float_array(values):
            if is_integer_na_array(values):
                return "integer-na"
            else:
                return "mixed-integer-float"

    elif util.is_bool_object(val):
        if is_bool_array(values, skipna=skipna):
            return "boolean"

    elif isinstance(val, str):
        if is_string_array(values, skipna=skipna):
            return "string"

    elif isinstance(val, bytes):
        if is_bytes_array(values, skipna=skipna):
            return "bytes"

    elif is_period_object(val):
        if is_period_array(values):
            return "period"

    elif is_interval(val):
        if is_interval_array(values):
            return "interval"

    for i in range(n):
        val = values[i]
        if util.is_integer_object(val):
            return "mixed-integer"

    return "mixed"


def infer_datetimelike_array(arr: ndarray[object]) -> tuple[str, bool]:
    """
    Infer if we have a datetime or timedelta array.
    - date: we have *only* date and maybe strings, nulls
    - datetime: we have *only* datetimes and maybe strings, nulls
    - timedelta: we have *only* timedeltas and maybe strings, nulls
    - nat: we do not have *any* date, datetimes or timedeltas, but do have
      at least a NaT
    - mixed: other objects (strings, a mix of tz-aware and tz-naive, or
                            actual objects)

    Parameters
    ----------
    arr : ndarray[object]

    Returns
    -------
    str: {datetime, timedelta, date, nat, mixed}
    bool
    """
    cdef:
        Py_ssize_t i, n = len(arr)
        bint seen_timedelta = False, seen_date = False, seen_datetime = False
        bint seen_tz_aware = False, seen_tz_naive = False
        bint seen_nat = False, seen_str = False
        bint seen_period = False, seen_interval = False
        list objs = []
        object v

    for i in range(n):
        v = arr[i]
        if isinstance(v, str):
            objs.append(v)
            seen_str = True

            if len(objs) == 3:
                break

        elif v is None or util.is_nan(v):
            # nan or None
            pass
        elif v is NaT:
            seen_nat = True
        elif PyDateTime_Check(v):
            # datetime
            seen_datetime = True

            # disambiguate between tz-naive and tz-aware
            if v.tzinfo is None:
                seen_tz_naive = True
            else:
                seen_tz_aware = True

            if seen_tz_naive and seen_tz_aware:
                return "mixed", seen_str
        elif util.is_datetime64_object(v):
            # np.datetime64
            seen_datetime = True
        elif PyDate_Check(v):
            seen_date = True
        elif is_timedelta(v):
            # timedelta, or timedelta64
            seen_timedelta = True
        elif is_period_object(v):
            seen_period = True
            break
        elif is_interval(v):
            seen_interval = True
            break
        else:
            return "mixed", seen_str

    if seen_period:
        if is_period_array(arr):
            return "period", seen_str
        return "mixed", seen_str

    if seen_interval:
        if is_interval_array(arr):
            return "interval", seen_str
        return "mixed", seen_str

    if seen_date and not (seen_datetime or seen_timedelta):
        return "date", seen_str
    elif seen_datetime and not seen_timedelta:
        return "datetime", seen_str
    elif seen_timedelta and not seen_datetime:
        return "timedelta", seen_str
    elif seen_nat:
        return "nat", seen_str

    # short-circuit by trying to
    # actually convert these strings
    # this is for performance as we don't need to try
    # convert *every* string array
    if len(objs):
        try:
            # require_iso8601 as in maybe_infer_to_datetimelike
            array_to_datetime(objs, errors="raise", require_iso8601=True)
            return "datetime", seen_str
        except (ValueError, TypeError):
            pass

        # we are *not* going to infer from strings
        # for timedelta as too much ambiguity

    return "mixed", seen_str


cdef inline bint is_timedelta(object o):
    return PyDelta_Check(o) or util.is_timedelta64_object(o)


@cython.internal
cdef class Validator:

    cdef:
        Py_ssize_t n
        dtype dtype
        bint skipna

    def __cinit__(self, Py_ssize_t n, dtype dtype=np.dtype(np.object_),
                  bint skipna=False):
        self.n = n
        self.dtype = dtype
        self.skipna = skipna

    cdef bint validate(self, ndarray values) except -1:
        if not self.n:
            return False

        if self.is_array_typed():
            # i.e. this ndarray is already of the desired dtype
            return True
        elif self.dtype.type_num == NPY_OBJECT:
            if self.skipna:
                return self._validate_skipna(values)
            else:
                return self._validate(values)
        else:
            return False

    @cython.wraparound(False)
    @cython.boundscheck(False)
    cdef bint _validate(self, ndarray values) except -1:
        cdef:
            Py_ssize_t i
            Py_ssize_t n = values.size
            flatiter it = PyArray_IterNew(values)

        for i in range(n):
            # The PyArray_GETITEM and PyArray_ITER_NEXT are faster
            #  equivalents to `val = values[i]`
            val = PyArray_GETITEM(values, PyArray_ITER_DATA(it))
            PyArray_ITER_NEXT(it)
            if not self.is_valid(val):
                return False

        return True

    @cython.wraparound(False)
    @cython.boundscheck(False)
    cdef bint _validate_skipna(self, ndarray values) except -1:
        cdef:
            Py_ssize_t i
            Py_ssize_t n = values.size
            flatiter it = PyArray_IterNew(values)

        for i in range(n):
            # The PyArray_GETITEM and PyArray_ITER_NEXT are faster
            #  equivalents to `val = values[i]`
            val = PyArray_GETITEM(values, PyArray_ITER_DATA(it))
            PyArray_ITER_NEXT(it)
            if not self.is_valid_skipna(val):
                return False

        return True

    cdef bint is_valid(self, object value) except -1:
        return self.is_value_typed(value)

    cdef bint is_valid_skipna(self, object value) except -1:
        return self.is_valid(value) or self.is_valid_null(value)

    cdef bint is_value_typed(self, object value) except -1:
        raise NotImplementedError(f"{type(self).__name__} child class "
                                  "must define is_value_typed")

    cdef bint is_valid_null(self, object value) except -1:
        return value is None or value is C_NA or util.is_nan(value)

    cdef bint is_array_typed(self) except -1:
        return False


@cython.internal
cdef class BoolValidator(Validator):
    cdef inline bint is_value_typed(self, object value) except -1:
        return util.is_bool_object(value)

    cdef inline bint is_array_typed(self) except -1:
        return issubclass(self.dtype.type, np.bool_)


cpdef bint is_bool_array(ndarray values, bint skipna=False):
    cdef:
        BoolValidator validator = BoolValidator(len(values),
                                                values.dtype,
                                                skipna=skipna)
    return validator.validate(values)


@cython.internal
cdef class IntegerValidator(Validator):
    cdef inline bint is_value_typed(self, object value) except -1:
        return util.is_integer_object(value)

    cdef inline bint is_array_typed(self) except -1:
        return issubclass(self.dtype.type, np.integer)


# Note: only python-exposed for tests
cpdef bint is_integer_array(ndarray values):
    cdef:
        IntegerValidator validator = IntegerValidator(len(values),
                                                      values.dtype)
    return validator.validate(values)


@cython.internal
cdef class IntegerNaValidator(Validator):
    cdef inline bint is_value_typed(self, object value) except -1:
        return (util.is_integer_object(value)
                or (util.is_nan(value) and util.is_float_object(value)))


cdef bint is_integer_na_array(ndarray values):
    cdef:
        IntegerNaValidator validator = IntegerNaValidator(len(values),
                                                          values.dtype)
    return validator.validate(values)


@cython.internal
cdef class IntegerFloatValidator(Validator):
    cdef inline bint is_value_typed(self, object value) except -1:
        return util.is_integer_object(value) or util.is_float_object(value)

    cdef inline bint is_array_typed(self) except -1:
        return issubclass(self.dtype.type, np.integer)


cdef bint is_integer_float_array(ndarray values):
    cdef:
        IntegerFloatValidator validator = IntegerFloatValidator(len(values),
                                                                values.dtype)
    return validator.validate(values)


@cython.internal
cdef class FloatValidator(Validator):
    cdef inline bint is_value_typed(self, object value) except -1:
        return util.is_float_object(value)

    cdef inline bint is_array_typed(self) except -1:
        return issubclass(self.dtype.type, np.floating)


# Note: only python-exposed for tests
cpdef bint is_float_array(ndarray values):
    cdef:
        FloatValidator validator = FloatValidator(len(values), values.dtype)
    return validator.validate(values)


@cython.internal
cdef class ComplexValidator(Validator):
    cdef inline bint is_value_typed(self, object value) except -1:
        return (
            util.is_complex_object(value)
            or (util.is_float_object(value) and is_nan(value))
        )

    cdef inline bint is_array_typed(self) except -1:
        return issubclass(self.dtype.type, np.complexfloating)


cdef bint is_complex_array(ndarray values):
    cdef:
        ComplexValidator validator = ComplexValidator(len(values), values.dtype)
    return validator.validate(values)


@cython.internal
cdef class DecimalValidator(Validator):
    cdef inline bint is_value_typed(self, object value) except -1:
        return is_decimal(value)


cdef bint is_decimal_array(ndarray values):
    cdef:
        DecimalValidator validator = DecimalValidator(len(values), values.dtype)
    return validator.validate(values)


@cython.internal
cdef class StringValidator(Validator):
    cdef inline bint is_value_typed(self, object value) except -1:
        return isinstance(value, str)

    cdef inline bint is_array_typed(self) except -1:
        return issubclass(self.dtype.type, np.str_)

    cdef bint is_valid_null(self, object value) except -1:
        # We deliberately exclude None / NaN here since StringArray uses NA
        return value is C_NA


cpdef bint is_string_array(ndarray values, bint skipna=False):
    cdef:
        StringValidator validator = StringValidator(len(values),
                                                    values.dtype,
                                                    skipna=skipna)
    return validator.validate(values)


@cython.internal
cdef class BytesValidator(Validator):
    cdef inline bint is_value_typed(self, object value) except -1:
        return isinstance(value, bytes)

    cdef inline bint is_array_typed(self) except -1:
        return issubclass(self.dtype.type, np.bytes_)


cdef bint is_bytes_array(ndarray values, bint skipna=False):
    cdef:
        BytesValidator validator = BytesValidator(len(values), values.dtype,
                                                  skipna=skipna)
    return validator.validate(values)


@cython.internal
cdef class TemporalValidator(Validator):
    cdef:
        bint all_generic_na

    def __cinit__(self, Py_ssize_t n, dtype dtype=np.dtype(np.object_),
                  bint skipna=False):
        self.n = n
        self.dtype = dtype
        self.skipna = skipna
        self.all_generic_na = True

    cdef inline bint is_valid(self, object value) except -1:
        return self.is_value_typed(value) or self.is_valid_null(value)

    cdef bint is_valid_null(self, object value) except -1:
        raise NotImplementedError(f"{type(self).__name__} child class "
                                  "must define is_valid_null")

    cdef inline bint is_valid_skipna(self, object value) except -1:
        cdef:
            bint is_typed_null = self.is_valid_null(value)
            bint is_generic_null = value is None or util.is_nan(value)
        if not is_generic_null:
            self.all_generic_na = False
        return self.is_value_typed(value) or is_typed_null or is_generic_null

    cdef bint _validate_skipna(self, ndarray values) except -1:
        """
        If we _only_ saw non-dtype-specific NA values, even if they are valid
        for this dtype, we do not infer this dtype.
        """
        return Validator._validate_skipna(self, values) and not self.all_generic_na


@cython.internal
cdef class DatetimeValidator(TemporalValidator):
    cdef bint is_value_typed(self, object value) except -1:
        return PyDateTime_Check(value)

    cdef inline bint is_valid_null(self, object value) except -1:
        return is_null_datetime64(value)


cpdef bint is_datetime_array(ndarray values, bint skipna=True):
    cdef:
        DatetimeValidator validator = DatetimeValidator(len(values),
                                                        skipna=skipna)
    return validator.validate(values)


@cython.internal
cdef class Datetime64Validator(DatetimeValidator):
    cdef inline bint is_value_typed(self, object value) except -1:
        return util.is_datetime64_object(value)


# Note: only python-exposed for tests
cpdef bint is_datetime64_array(ndarray values):
    cdef:
        Datetime64Validator validator = Datetime64Validator(len(values),
                                                            skipna=True)
    return validator.validate(values)


@cython.internal
cdef class AnyDatetimeValidator(DatetimeValidator):
    cdef inline bint is_value_typed(self, object value) except -1:
        return util.is_datetime64_object(value) or (
            PyDateTime_Check(value) and value.tzinfo is None
        )


cdef bint is_datetime_or_datetime64_array(ndarray values):
    cdef:
        AnyDatetimeValidator validator = AnyDatetimeValidator(len(values),
                                                              skipna=True)
    return validator.validate(values)


# Note: only python-exposed for tests
def is_datetime_with_singletz_array(values: ndarray) -> bool:
    """
    Check values have the same tzinfo attribute.
    Doesn't check values are datetime-like types.
    """
    cdef:
        Py_ssize_t i = 0, j, n = len(values)
        object base_val, base_tz, val, tz

    if n == 0:
        return False

    # Get a reference timezone to compare with the rest of the tzs in the array
    for i in range(n):
        base_val = values[i]
        if base_val is not NaT and base_val is not None and not util.is_nan(base_val):
            base_tz = getattr(base_val, 'tzinfo', None)
            break

    for j in range(i, n):
        # Compare val's timezone with the reference timezone
        # NaT can coexist with tz-aware datetimes, so skip if encountered
        val = values[j]
        if val is not NaT and val is not None and not util.is_nan(val):
            tz = getattr(val, 'tzinfo', None)
            if not tz_compare(base_tz, tz):
                return False

    # Note: we should only be called if a tzaware datetime has been seen,
    #  so base_tz should always be set at this point.
    return True


@cython.internal
cdef class TimedeltaValidator(TemporalValidator):
    cdef bint is_value_typed(self, object value) except -1:
        return PyDelta_Check(value)

    cdef inline bint is_valid_null(self, object value) except -1:
        return is_null_timedelta64(value)


@cython.internal
cdef class AnyTimedeltaValidator(TimedeltaValidator):
    cdef inline bint is_value_typed(self, object value) except -1:
        return is_timedelta(value)


# Note: only python-exposed for tests
cpdef bint is_timedelta_or_timedelta64_array(ndarray values):
    """
    Infer with timedeltas and/or nat/none.
    """
    cdef:
        AnyTimedeltaValidator validator = AnyTimedeltaValidator(len(values),
                                                                skipna=True)
    return validator.validate(values)


@cython.internal
cdef class DateValidator(Validator):
    cdef inline bint is_value_typed(self, object value) except -1:
        return PyDate_Check(value)


# Note: only python-exposed for tests
cpdef bint is_date_array(ndarray values, bint skipna=False):
    cdef:
        DateValidator validator = DateValidator(len(values), skipna=skipna)
    return validator.validate(values)


@cython.internal
cdef class TimeValidator(Validator):
    cdef inline bint is_value_typed(self, object value) except -1:
        return PyTime_Check(value)


# Note: only python-exposed for tests
cpdef bint is_time_array(ndarray values, bint skipna=False):
    cdef:
        TimeValidator validator = TimeValidator(len(values), skipna=skipna)
    return validator.validate(values)


cdef bint is_period_array(ndarray[object] values):
    """
    Is this an ndarray of Period objects (or NaT) with a single `freq`?
    """
    cdef:
        Py_ssize_t i, n = len(values)
        int dtype_code = -10000  # i.e. c_FreqGroup.FR_UND
        object val

    if len(values) == 0:
        return False

    for i in range(n):
        val = values[i]

        if is_period_object(val):
            if dtype_code == -10000:
                dtype_code = val._dtype._dtype_code
            elif dtype_code != val._dtype._dtype_code:
                # mismatched freqs
                return False
        elif checknull_with_nat(val):
            pass
        else:
            # Not a Period or NaT-like
            return False

    if dtype_code == -10000:
        # we saw all-NaTs, no actual Periods
        return False
    return True


# Note: only python-exposed for tests
cpdef bint is_interval_array(ndarray values):
    """
    Is this an ndarray of Interval (or np.nan) with a single dtype?
    """
    cdef:
        Py_ssize_t i, n = len(values)
        str closed = None
        bint numeric = False
        bint dt64 = False
        bint td64 = False
        object val

    if len(values) == 0:
        return False

    for i in range(n):
        val = values[i]

        if is_interval(val):
            if closed is None:
                closed = val.closed
                numeric = (
                    util.is_float_object(val.left)
                    or util.is_integer_object(val.left)
                )
                td64 = is_timedelta(val.left)
                dt64 = PyDateTime_Check(val.left)
            elif val.closed != closed:
                # mismatched closedness
                return False
            elif numeric:
                if not (
                    util.is_float_object(val.left)
                    or util.is_integer_object(val.left)
                ):
                    # i.e. datetime64 or timedelta64
                    return False
            elif td64:
                if not is_timedelta(val.left):
                    return False
            elif dt64:
                if not PyDateTime_Check(val.left):
                    return False
            else:
                raise ValueError(val)
        elif util.is_nan(val) or val is None:
            pass
        else:
            return False

    if closed is None:
        # we saw all-NAs, no actual Intervals
        return False
    return True


@cython.boundscheck(False)
@cython.wraparound(False)
def maybe_convert_numeric(
    ndarray[object, ndim=1] values,
    set na_values,
    bint convert_empty=True,
    bint coerce_numeric=False,
    bint convert_to_masked_nullable=False,
) -> tuple[np.ndarray, np.ndarray | None]:
    """
    Convert object array to a numeric array if possible.

    Parameters
    ----------
    values : ndarray[object]
        Array of object elements to convert.
    na_values : set
        Set of values that should be interpreted as NaN.
    convert_empty : bool, default True
        If an empty array-like object is encountered, whether to interpret
        that element as NaN or not. If set to False, a ValueError will be
        raised if such an element is encountered and 'coerce_numeric' is False.
    coerce_numeric : bool, default False
        If initial attempts to convert to numeric have failed, whether to
        force conversion to numeric via alternative methods or by setting the
        element to NaN. Otherwise, an Exception will be raised when such an
        element is encountered.

        This boolean also has an impact on how conversion behaves when a
        numeric array has no suitable numerical dtype to return (i.e. uint64,
        int32, uint8). If set to False, the original object array will be
        returned. Otherwise, a ValueError will be raised.
    convert_to_masked_nullable : bool, default False
        Whether to return a mask for the converted values. This also disables
        upcasting for ints with nulls to float64.
    Returns
    -------
    np.ndarray
        Array of converted object values to numerical ones.

    Optional[np.ndarray]
        If convert_to_masked_nullable is True,
        returns a boolean mask for the converted values, otherwise returns None.
    """
    if len(values) == 0:
        return (np.array([], dtype='i8'), None)

    # fastpath for ints - try to convert all based on first value
    cdef:
        object val = values[0]

    if util.is_integer_object(val):
        try:
            maybe_ints = values.astype('i8')
            if (maybe_ints == values).all():
                return (maybe_ints, None)
        except (ValueError, OverflowError, TypeError):
            pass

    # Otherwise, iterate and do full inference.
    cdef:
        int status, maybe_int
        Py_ssize_t i, n = values.size
        Seen seen = Seen(coerce_numeric)
        ndarray[float64_t, ndim=1] floats = np.empty(n, dtype='f8')
        ndarray[complex128_t, ndim=1] complexes = np.empty(n, dtype='c16')
        ndarray[int64_t, ndim=1] ints = np.empty(n, dtype='i8')
        ndarray[uint64_t, ndim=1] uints = np.empty(n, dtype='u8')
        ndarray[uint8_t, ndim=1] bools = np.empty(n, dtype='u1')
        ndarray[uint8_t, ndim=1] mask = np.zeros(n, dtype="u1")
        float64_t fval
        bint allow_null_in_int = convert_to_masked_nullable

    for i in range(n):
        val = values[i]
        # We only want to disable NaNs showing as float if
        # a) convert_to_masked_nullable = True
        # b) no floats have been seen ( assuming an int shows up later )
        # However, if no ints present (all null array), we need to return floats
        allow_null_in_int = convert_to_masked_nullable and not seen.float_

        if val.__hash__ is not None and val in na_values:
            if allow_null_in_int:
                seen.null_ = True
                mask[i] = 1
            else:
                if convert_to_masked_nullable:
                    mask[i] = 1
                seen.saw_null()
            floats[i] = complexes[i] = NaN
        elif util.is_float_object(val):
            fval = val
            if fval != fval:
                seen.null_ = True
                if allow_null_in_int:
                    mask[i] = 1
                else:
                    if convert_to_masked_nullable:
                        mask[i] = 1
                    seen.float_ = True
            else:
                seen.float_ = True
            floats[i] = complexes[i] = fval
        elif util.is_integer_object(val):
            floats[i] = complexes[i] = val

            val = int(val)
            seen.saw_int(val)

            if val >= 0:
                if val <= oUINT64_MAX:
                    uints[i] = val
                else:
                    seen.float_ = True

            if oINT64_MIN <= val <= oINT64_MAX:
                ints[i] = val

            if val < oINT64_MIN or (seen.sint_ and seen.uint_):
                seen.float_ = True

        elif util.is_bool_object(val):
            floats[i] = uints[i] = ints[i] = bools[i] = val
            seen.bool_ = True
        elif val is None or val is C_NA:
            if allow_null_in_int:
                seen.null_ = True
                mask[i] = 1
            else:
                if convert_to_masked_nullable:
                    mask[i] = 1
                seen.saw_null()
            floats[i] = complexes[i] = NaN
        elif hasattr(val, '__len__') and len(val) == 0:
            if convert_empty or seen.coerce_numeric:
                seen.saw_null()
                floats[i] = complexes[i] = NaN
            else:
                raise ValueError("Empty string encountered")
        elif util.is_complex_object(val):
            complexes[i] = val
            seen.complex_ = True
        elif is_decimal(val):
            floats[i] = complexes[i] = val
            seen.float_ = True
        else:
            try:
                status = floatify(val, &fval, &maybe_int)

                if fval in na_values:
                    seen.saw_null()
                    floats[i] = complexes[i] = NaN
                    mask[i] = 1
                else:
                    if fval != fval:
                        seen.null_ = True
                        mask[i] = 1

                    floats[i] = fval

                if maybe_int:
                    as_int = int(val)

                    if as_int in na_values:
                        mask[i] = 1
                        seen.null_ = True
                        if not allow_null_in_int:
                            seen.float_ = True
                    else:
                        seen.saw_int(as_int)

                    if as_int not in na_values:
                        if as_int < oINT64_MIN or as_int > oUINT64_MAX:
                            if seen.coerce_numeric:
                                seen.float_ = True
                            else:
                                raise ValueError("Integer out of range.")
                        else:
                            if as_int >= 0:
                                uints[i] = as_int

                            if as_int <= oINT64_MAX:
                                ints[i] = as_int

                    seen.float_ = seen.float_ or (seen.uint_ and seen.sint_)
                else:
                    seen.float_ = True
            except (TypeError, ValueError) as err:
                if not seen.coerce_numeric:
                    raise type(err)(f"{err} at position {i}")

                seen.saw_null()
                floats[i] = NaN

    if seen.check_uint64_conflict():
        return (values, None)

    # This occurs since we disabled float nulls showing as null in anticipation
    # of seeing ints that were never seen. So then, we return float
    if allow_null_in_int and seen.null_ and not seen.int_:
        seen.float_ = True

    if seen.complex_:
        return (complexes, None)
    elif seen.float_:
        if seen.null_ and convert_to_masked_nullable:
            return (floats, mask.view(np.bool_))
        return (floats, None)
    elif seen.int_:
        if seen.null_ and convert_to_masked_nullable:
            if seen.uint_:
                return (uints, mask.view(np.bool_))
            else:
                return (ints, mask.view(np.bool_))
        if seen.uint_:
            return (uints, None)
        else:
            return (ints, None)
    elif seen.bool_:
        return (bools.view(np.bool_), None)
    elif seen.uint_:
        return (uints, None)
    return (ints, None)


@cython.boundscheck(False)
@cython.wraparound(False)
def maybe_convert_objects(ndarray[object] objects,
                          *,
                          bint try_float=False,
                          bint safe=False,
                          bint convert_datetime=False,
                          bint convert_timedelta=False,
                          bint convert_period=False,
                          bint convert_interval=False,
                          bint convert_to_nullable_integer=False,
                          object dtype_if_all_nat=None) -> "ArrayLike":
    """
    Type inference function-- convert object array to proper dtype

    Parameters
    ----------
    objects : ndarray[object]
        Array of object elements to convert.
    try_float : bool, default False
        If an array-like object contains only float or NaN values is
        encountered, whether to convert and return an array of float dtype.
    safe : bool, default False
        Whether to upcast numeric type (e.g. int cast to float). If set to
        True, no upcasting will be performed.
    convert_datetime : bool, default False
        If an array-like object contains only datetime values or NaT is
        encountered, whether to convert and return an array of M8[ns] dtype.
    convert_timedelta : bool, default False
        If an array-like object contains only timedelta values or NaT is
        encountered, whether to convert and return an array of m8[ns] dtype.
    convert_period : bool, default False
        If an array-like object contains only (homogeneous-freq) Period values
        or NaT, whether to convert and return a PeriodArray.
    convert_interval : bool, default False
        If an array-like object contains only Interval objects (with matching
        dtypes and closedness) or NaN, whether to convert to IntervalArray.
    convert_to_nullable_integer : bool, default False
        If an array-like object contains only integer values (and NaN) is
        encountered, whether to convert and return an IntegerArray.
    dtype_if_all_nat : np.dtype, ExtensionDtype, or None, default None
        Dtype to cast to if we have all-NaT.

    Returns
    -------
    np.ndarray or ExtensionArray
        Array of converted object values to more specific dtypes if applicable.
    """
    cdef:
        Py_ssize_t i, n, itemsize_max = 0
        ndarray[float64_t] floats
        ndarray[complex128_t] complexes
        ndarray[int64_t] ints
        ndarray[uint64_t] uints
        ndarray[uint8_t] bools
        int64_t[:]  idatetimes
        int64_t[:] itimedeltas
        Seen seen = Seen()
        object val
        float64_t fval, fnan = np.nan

    n = len(objects)

    floats = np.empty(n, dtype='f8')
    complexes = np.empty(n, dtype='c16')
    ints = np.empty(n, dtype='i8')
    uints = np.empty(n, dtype='u8')
    bools = np.empty(n, dtype=np.uint8)
    mask = np.full(n, False)

    if convert_datetime:
        datetimes = np.empty(n, dtype='M8[ns]')
        idatetimes = datetimes.view(np.int64)

    if convert_timedelta:
        timedeltas = np.empty(n, dtype='m8[ns]')
        itimedeltas = timedeltas.view(np.int64)

    for i in range(n):
        val = objects[i]
        if itemsize_max != -1:
            itemsize = get_itemsize(val)
            if itemsize > itemsize_max or itemsize == -1:
                itemsize_max = itemsize

        if val is None:
            seen.null_ = True
            floats[i] = complexes[i] = fnan
            mask[i] = True
        elif val is NaT:
            seen.nat_ = True
            if convert_datetime:
                idatetimes[i] = NPY_NAT
            if convert_timedelta:
                itimedeltas[i] = NPY_NAT
            if not (convert_datetime or convert_timedelta or convert_period):
                seen.object_ = True
                break
        elif val is np.nan:
            seen.nan_ = True
            mask[i] = True
            floats[i] = complexes[i] = val
        elif util.is_bool_object(val):
            seen.bool_ = True
            bools[i] = val
        elif util.is_float_object(val):
            floats[i] = complexes[i] = val
            seen.float_ = True
        elif is_timedelta(val):
            if convert_timedelta:
                seen.timedelta_ = True
                try:
                    itimedeltas[i] = convert_to_timedelta64(val, "ns").view("i8")
                except OutOfBoundsTimedelta:
                    seen.object_ = True
                    break
                break
            else:
                seen.object_ = True
                break
        elif util.is_integer_object(val):
            seen.int_ = True
            floats[i] = <float64_t>val
            complexes[i] = <double complex>val
            if not seen.null_:
                val = int(val)
                seen.saw_int(val)

                if ((seen.uint_ and seen.sint_) or
                        val > oUINT64_MAX or val < oINT64_MIN):
                    seen.object_ = True
                    break

                if seen.uint_:
                    uints[i] = val
                elif seen.sint_:
                    ints[i] = val
                else:
                    uints[i] = val
                    ints[i] = val

        elif util.is_complex_object(val):
            complexes[i] = val
            seen.complex_ = True
        elif PyDateTime_Check(val) or util.is_datetime64_object(val):

            # if we have an tz's attached then return the objects
            if convert_datetime:
                if getattr(val, 'tzinfo', None) is not None:
                    seen.datetimetz_ = True
                    break
                else:
                    seen.datetime_ = True
                    try:
                        idatetimes[i] = convert_to_tsobject(
                            val, None, None, 0, 0).value
                    except OutOfBoundsDatetime:
                        seen.object_ = True
                        break
            else:
                seen.object_ = True
                break
        elif is_period_object(val):
            if convert_period:
                seen.period_ = True
                break
            else:
                seen.object_ = True
                break
        elif try_float and not isinstance(val, str):
            # this will convert Decimal objects
            try:
                floats[i] = float(val)
                complexes[i] = complex(val)
                seen.float_ = True
            except (ValueError, TypeError):
                seen.object_ = True
                break
        elif is_interval(val):
            if convert_interval:
                seen.interval_ = True
                break
            else:
                seen.object_ = True
                break
        else:
            seen.object_ = True
            break

    # we try to coerce datetime w/tz but must all have the same tz
    if seen.datetimetz_:
        if is_datetime_with_singletz_array(objects):
            from pandas import DatetimeIndex
            dti = DatetimeIndex(objects)

            # unbox to DatetimeArray
            return dti._data
        seen.object_ = True

    elif seen.datetime_:
        if is_datetime_or_datetime64_array(objects):
            from pandas import DatetimeIndex

            try:
                dti = DatetimeIndex(objects)
            except OutOfBoundsDatetime:
                pass
            else:
                # unbox to ndarray[datetime64[ns]]
                return dti._data._ndarray
        seen.object_ = True

    elif seen.timedelta_:
        if is_timedelta_or_timedelta64_array(objects):
            from pandas import TimedeltaIndex

            try:
                tdi = TimedeltaIndex(objects)
            except OutOfBoundsTimedelta:
                pass
            else:
                # unbox to ndarray[timedelta64[ns]]
                return tdi._data._ndarray
        seen.object_ = True

    if seen.period_:
        if is_period_array(objects):
            from pandas import PeriodIndex
            pi = PeriodIndex(objects)

            # unbox to PeriodArray
            return pi._data
        seen.object_ = True

    if seen.interval_:
        if is_interval_array(objects):
            from pandas import IntervalIndex
            ii = IntervalIndex(objects)

            # unbox to IntervalArray
            return ii._data

        seen.object_ = True

    if not seen.object_:
        result = None
        if not safe:
            if seen.null_ or seen.nan_:
                if seen.is_float_or_complex:
                    if seen.complex_:
                        result = complexes
                    elif seen.float_:
                        result = floats
                    elif seen.int_:
                        if convert_to_nullable_integer:
                            from pandas.core.arrays import IntegerArray
                            result = IntegerArray(ints, mask)
                        else:
                            result = floats
                    elif seen.nan_:
                        result = floats
            else:
                if not seen.bool_:
                    if seen.datetime_:
                        if not seen.numeric_ and not seen.timedelta_:
                            result = datetimes
                    elif seen.timedelta_:
                        if not seen.numeric_:
                            result = timedeltas
                    elif seen.nat_:
                        if not seen.numeric_:
                            if convert_datetime and convert_timedelta:
                                dtype = dtype_if_all_nat
                                if dtype is not None:
                                    # otherwise we keep object dtype
                                    result = _infer_all_nats(
                                        dtype, datetimes, timedeltas
                                    )

                            elif convert_datetime:
                                result = datetimes
                            elif convert_timedelta:
                                result = timedeltas
                    else:
                        if seen.complex_:
                            result = complexes
                        elif seen.float_:
                            result = floats
                        elif seen.int_:
                            if seen.uint_:
                                result = uints
                            else:
                                result = ints
                elif seen.is_bool:
                    result = bools.view(np.bool_)

        else:
            # don't cast int to float, etc.
            if seen.null_:
                if seen.is_float_or_complex:
                    if seen.complex_:
                        if not seen.int_:
                            result = complexes
                    elif seen.float_ or seen.nan_:
                        if not seen.int_:
                            result = floats
            else:
                if not seen.bool_:
                    if seen.datetime_:
                        if not seen.numeric_ and not seen.timedelta_:
                            result = datetimes
                    elif seen.timedelta_:
                        if not seen.numeric_:
                            result = timedeltas
                    elif seen.nat_:
                        if not seen.numeric_:
                            if convert_datetime and convert_timedelta:
                                dtype = dtype_if_all_nat
                                if dtype is not None:
                                    # otherwise we keep object dtype
                                    result = _infer_all_nats(
                                        dtype, datetimes, timedeltas
                                    )

                            elif convert_datetime:
                                result = datetimes
                            elif convert_timedelta:
                                result = timedeltas
                    else:
                        if seen.complex_:
                            if not seen.int_:
                                result = complexes
                        elif seen.float_ or seen.nan_:
                            if not seen.int_:
                                result = floats
                        elif seen.int_:
                            if seen.uint_:
                                result = uints
                            else:
                                result = ints
                elif seen.is_bool and not seen.nan_:
                    result = bools.view(np.bool_)

        if result is uints or result is ints or result is floats or result is complexes:
            # cast to the largest itemsize when all values are NumPy scalars
            if itemsize_max > 0 and itemsize_max != result.dtype.itemsize:
                result = result.astype(result.dtype.kind + str(itemsize_max))
            return result
        elif result is not None:
            return result

    return objects


cdef _infer_all_nats(dtype, ndarray datetimes, ndarray timedeltas):
    """
    If we have all-NaT values, cast these to the given dtype.
    """
    if cnp.PyArray_DescrCheck(dtype):
        # i.e. isinstance(dtype, np.dtype):
        if dtype == "M8[ns]":
            result = datetimes
        elif dtype == "m8[ns]":
            result = timedeltas
        else:
            raise ValueError(dtype)
    else:
        # ExtensionDtype
        cls = dtype.construct_array_type()
        i8vals = np.empty(len(datetimes), dtype="i8")
        i8vals.fill(NPY_NAT)
        result = cls(i8vals, dtype=dtype)
    return result


class NoDefault(Enum):
    # We make this an Enum
    # 1) because it round-trips through pickle correctly (see GH#40397)
    # 2) because mypy does not understand singletons
    no_default = "NO_DEFAULT"

    def __repr__(self) -> str:
        return "<no_default>"


# Note: no_default is exported to the public API in pandas.api.extensions
no_default = NoDefault.no_default  # Sentinel indicating the default value.


@cython.boundscheck(False)
@cython.wraparound(False)
def map_infer_mask(ndarray arr, object f, const uint8_t[:] mask, bint convert=True,
                   object na_value=no_default, cnp.dtype dtype=np.dtype(object)
                   ) -> np.ndarray:
    """
    Substitute for np.vectorize with pandas-friendly dtype inference.

    Parameters
    ----------
    arr : ndarray
    f : function
    mask : ndarray
        uint8 dtype ndarray indicating values not to apply `f` to.
    convert : bool, default True
        Whether to call `maybe_convert_objects` on the resulting ndarray
    na_value : Any, optional
        The result value to use for masked values. By default, the
        input value is used
    dtype : numpy.dtype
        The numpy dtype to use for the result ndarray.

    Returns
    -------
    np.ndarray
    """
    cdef:
        Py_ssize_t i, n
        ndarray result
        object val

    n = len(arr)
    result = np.empty(n, dtype=dtype)
    for i in range(n):
        if mask[i]:
            if na_value is no_default:
                val = arr[i]
            else:
                val = na_value
        else:
            val = f(arr[i])

            if cnp.PyArray_IsZeroDim(val):
                # unbox 0-dim arrays, GH#690
                val = val.item()

        result[i] = val

    if convert:
        return maybe_convert_objects(result,
                                     try_float=False,
                                     convert_datetime=False,
                                     convert_timedelta=False)

    return result


@cython.boundscheck(False)
@cython.wraparound(False)
def map_infer(
    ndarray arr, object f, bint convert=True, bint ignore_na=False
) -> np.ndarray:
    """
    Substitute for np.vectorize with pandas-friendly dtype inference.

    Parameters
    ----------
    arr : ndarray
    f : function
    convert : bint
    ignore_na : bint
        If True, NA values will not have f applied

    Returns
    -------
    np.ndarray
    """
    cdef:
        Py_ssize_t i, n
        ndarray[object] result
        object val

    n = len(arr)
    result = np.empty(n, dtype=object)
    for i in range(n):
        if ignore_na and checknull(arr[i]):
            result[i] = arr[i]
            continue
        val = f(arr[i])

        if cnp.PyArray_IsZeroDim(val):
            # unbox 0-dim arrays, GH#690
            val = val.item()

        result[i] = val

    if convert:
        return maybe_convert_objects(result,
                                     try_float=False,
                                     convert_datetime=False,
                                     convert_timedelta=False)

    return result


def to_object_array(rows: object, min_width: int = 0) -> ndarray:
    """
    Convert a list of lists into an object array.

    Parameters
    ----------
    rows : 2-d array (N, K)
        List of lists to be converted into an array.
    min_width : int
        Minimum width of the object array. If a list
        in `rows` contains fewer than `width` elements,
        the remaining elements in the corresponding row
        will all be `NaN`.

    Returns
    -------
    np.ndarray[object, ndim=2]
    """
    cdef:
        Py_ssize_t i, j, n, k, tmp
        ndarray[object, ndim=2] result
        list row

    rows = list(rows)
    n = len(rows)

    k = min_width
    for i in range(n):
        tmp = len(rows[i])
        if tmp > k:
            k = tmp

    result = np.empty((n, k), dtype=object)

    for i in range(n):
        row = list(rows[i])

        for j in range(len(row)):
            result[i, j] = row[j]

    return result


def tuples_to_object_array(ndarray[object] tuples):
    cdef:
        Py_ssize_t i, j, n, k, tmp
        ndarray[object, ndim=2] result
        tuple tup

    n = len(tuples)
    k = len(tuples[0])
    result = np.empty((n, k), dtype=object)
    for i in range(n):
        tup = tuples[i]
        for j in range(k):
            result[i, j] = tup[j]

    return result


def to_object_array_tuples(rows: object) -> np.ndarray:
    """
    Convert a list of tuples into an object array. Any subclass of
    tuple in `rows` will be casted to tuple.

    Parameters
    ----------
    rows : 2-d array (N, K)
        List of tuples to be converted into an array.

    Returns
    -------
    np.ndarray[object, ndim=2]
    """
    cdef:
        Py_ssize_t i, j, n, k, tmp
        ndarray[object, ndim=2] result
        tuple row

    rows = list(rows)
    n = len(rows)

    k = 0
    for i in range(n):
        tmp = 1 if checknull(rows[i]) else len(rows[i])
        if tmp > k:
            k = tmp

    result = np.empty((n, k), dtype=object)

    try:
        for i in range(n):
            row = rows[i]
            for j in range(len(row)):
                result[i, j] = row[j]
    except TypeError:
        # e.g. "Expected tuple, got list"
        # upcast any subclasses to tuple
        for i in range(n):
            row = (rows[i],) if checknull(rows[i]) else tuple(rows[i])
            for j in range(len(row)):
                result[i, j] = row[j]

    return result


@cython.wraparound(False)
@cython.boundscheck(False)
def fast_multiget(dict mapping, ndarray keys, default=np.nan) -> np.ndarray:
    cdef:
        Py_ssize_t i, n = len(keys)
        object val
        ndarray[object] output = np.empty(n, dtype='O')

    if n == 0:
        # kludge, for Series
        return np.empty(0, dtype='f8')

    for i in range(n):
        val = keys[i]
        if val in mapping:
            output[i] = mapping[val]
        else:
            output[i] = default

    return maybe_convert_objects(output)


def is_bool_list(obj: list) -> bool:
    """
    Check if this list contains only bool or np.bool_ objects.

    This is appreciably faster than checking `np.array(obj).dtype == bool`

    obj1 = [True, False] * 100
    obj2 = obj1 * 100
    obj3 = obj2 * 100
    obj4 = [True, None] + obj1

    for obj in [obj1, obj2, obj3, obj4]:
        %timeit is_bool_list(obj)
        %timeit np.array(obj).dtype.kind == "b"

    340 ns ± 8.22 ns
    8.78 µs ± 253 ns

    28.8 µs ± 704 ns
    813 µs ± 17.8 µs

    3.4 ms ± 168 µs
    78.4 ms ± 1.05 ms

    48.1 ns ± 1.26 ns
    8.1 µs ± 198 ns
    """
    cdef:
        object item

    for item in obj:
        if not util.is_bool_object(item):
            return False

    # Note: we return True for empty list
    return True


<<<<<<< HEAD
cpdef ndarray eq_NA_compat(ndarray[object] arr, object key):
    cdef:
        ndarray[uint8_t, cast=True] result = np.empty(len(arr), dtype=bool)
        Py_ssize_t i
        object item

    if key is C_NA:
        for i in range(len(arr)):
            item = arr[i]
            result[i] = item is C_NA
    else:
        for i in range(len(arr)):
            item = arr[i]
            if item is C_NA:
                result[i] = False
            else:
                result[i] = item == key  # FIXME: compat for other NAs
    return result
=======
def dtypes_all_equal(list types not None) -> bool:
    """
    Faster version for:

    first = types[0]
    all(is_dtype_equal(first, t) for t in types[1:])

    And assuming all elements in the list are np.dtype/ExtensionDtype objects

    See timings at https://github.com/pandas-dev/pandas/pull/44594
    """
    first = types[0]
    for t in types[1:]:
        try:
            if not t == first:
                return False
        except (TypeError, AttributeError):
            return False
    else:
        return True
>>>>>>> fd950265
<|MERGE_RESOLUTION|>--- conflicted
+++ resolved
@@ -3040,7 +3040,6 @@
     return True
 
 
-<<<<<<< HEAD
 cpdef ndarray eq_NA_compat(ndarray[object] arr, object key):
     cdef:
         ndarray[uint8_t, cast=True] result = np.empty(len(arr), dtype=bool)
@@ -3059,7 +3058,8 @@
             else:
                 result[i] = item == key  # FIXME: compat for other NAs
     return result
-=======
+
+
 def dtypes_all_equal(list types not None) -> bool:
     """
     Faster version for:
@@ -3079,5 +3079,4 @@
         except (TypeError, AttributeError):
             return False
     else:
-        return True
->>>>>>> fd950265
+        return True