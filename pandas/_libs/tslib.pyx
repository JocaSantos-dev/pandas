import warnings

from pandas.util._exceptions import find_stack_level

cimport cython

from datetime import timezone

from cpython.datetime cimport (
    PyDate_Check,
    PyDateTime_Check,
    datetime,
    import_datetime,
    timedelta,
    tzinfo,
)
from cpython.object cimport PyObject

# import datetime C API
import_datetime()


cimport numpy as cnp
from numpy cimport (
    int64_t,
    is_datetime64_object,
    ndarray,
)

import numpy as np

cnp.import_array()

from pandas._libs.tslibs.np_datetime cimport (
    NPY_DATETIMEUNIT,
    NPY_FR_ns,
    import_pandas_datetime,
    npy_datetimestruct,
    npy_datetimestruct_to_datetime,
    pandas_datetime_to_datetimestruct,
    pydate_to_dt64,
    string_to_dts,
)

import_pandas_datetime()


from pandas._libs.tslibs.strptime cimport (
    DatetimeParseState,
    parse_today_now,
)
from pandas._libs.util cimport (
    is_float_object,
    is_integer_object,
)

from pandas._libs.tslibs.np_datetime import OutOfBoundsDatetime

from pandas._libs.tslibs.conversion cimport (
    _TSObject,
    cast_from_unit,
    convert_str_to_tsobject,
    convert_to_tsobject,
    get_datetime64_nanos,
    parse_pydatetime,
)
from pandas._libs.tslibs.dtypes cimport npy_unit_to_abbrev
from pandas._libs.tslibs.nattype cimport (
    NPY_NAT,
    c_NaT as NaT,
    c_nat_strings as nat_strings,
)
from pandas._libs.tslibs.timestamps cimport _Timestamp
from pandas._libs.tslibs.timezones cimport tz_compare

from pandas._libs.tslibs import (
    Resolution,
    get_resolution,
)
from pandas._libs.tslibs.timestamps import Timestamp

# Note: this is the only non-tslibs intra-pandas dependency here

from pandas._libs.missing cimport checknull_with_nat_and_na
from pandas._libs.tslibs.tzconversion cimport tz_localize_to_utc_single


def _test_parse_iso8601(ts: str):
    """
    TESTING ONLY: Parse string into Timestamp using iso8601 parser. Used
    only for testing, actual construction uses `convert_str_to_tsobject`
    """
    cdef:
        _TSObject obj
        int out_local = 0, out_tzoffset = 0
        NPY_DATETIMEUNIT out_bestunit

    obj = _TSObject()

    string_to_dts(ts, &obj.dts, &out_bestunit, &out_local, &out_tzoffset, True)
    try:
        obj.value = npy_datetimestruct_to_datetime(NPY_FR_ns, &obj.dts)
    except OverflowError as err:
        raise OutOfBoundsDatetime(f"Out of bounds nanosecond timestamp: {ts}") from err
    if out_local == 1:
        obj.tzinfo = timezone(timedelta(minutes=out_tzoffset))
        obj.value = tz_localize_to_utc_single(obj.value, obj.tzinfo)
        return Timestamp(obj.value, tz=obj.tzinfo)
    else:
        return Timestamp(obj.value)


@cython.wraparound(False)
@cython.boundscheck(False)
def format_array_from_datetime(
    ndarray values,
    tzinfo tz=None,
    str format=None,
    na_rep: str | float = "NaT",
    NPY_DATETIMEUNIT reso=NPY_FR_ns,
) -> np.ndarray:
    """
    return a np object array of the string formatted values

    Parameters
    ----------
    values : ndarray[int64_t], arbitrary ndim
    tz : tzinfo or None, default None
    format : str or None, default None
          a strftime capable string
    na_rep : optional, default is None
          a nat format
    reso : NPY_DATETIMEUNIT, default NPY_FR_ns

    Returns
    -------
    np.ndarray[object]
    """
    cdef:
        int64_t val, ns, N = values.size
        bint show_ms = False, show_us = False, show_ns = False
        bint basic_format = False, basic_format_day = False
        _Timestamp ts
        object res
        npy_datetimestruct dts

        # Note that `result` (and thus `result_flat`) is C-order and
        #  `it` iterates C-order as well, so the iteration matches
        #  See discussion at
        #  github.com/pandas-dev/pandas/pull/46886#discussion_r860261305
        ndarray result = cnp.PyArray_EMPTY(values.ndim, values.shape, cnp.NPY_OBJECT, 0)
        object[::1] res_flat = result.ravel()     # should NOT be a copy
        cnp.flatiter it = cnp.PyArray_IterNew(values)

    if tz is None:
        # if we don't have a format nor tz, then choose
        # a format based on precision
        basic_format = format is None
        if basic_format:
            reso_obj = get_resolution(values, tz=tz, reso=reso)
            show_ns = reso_obj == Resolution.RESO_NS
            show_us = reso_obj == Resolution.RESO_US
            show_ms = reso_obj == Resolution.RESO_MS

        elif format == "%Y-%m-%d %H:%M:%S":
            # Same format as default, but with hardcoded precision (s)
            basic_format = True
            show_ns = show_us = show_ms = False

        elif format == "%Y-%m-%d %H:%M:%S.%f":
            # Same format as default, but with hardcoded precision (us)
            basic_format = show_us = True
            show_ns = show_ms = False

        elif format == "%Y-%m-%d":
            # Default format for dates
            basic_format_day = True

    assert not (basic_format_day and basic_format)

    for i in range(N):
        # Analogous to: utc_val = values[i]
        val = (<int64_t*>cnp.PyArray_ITER_DATA(it))[0]

        if val == NPY_NAT:
            res = na_rep
        elif basic_format_day:

            pandas_datetime_to_datetimestruct(val, reso, &dts)
            res = f"{dts.year}-{dts.month:02d}-{dts.day:02d}"

        elif basic_format:

            pandas_datetime_to_datetimestruct(val, reso, &dts)
            res = (f"{dts.year}-{dts.month:02d}-{dts.day:02d} "
                   f"{dts.hour:02d}:{dts.min:02d}:{dts.sec:02d}")

            if show_ns:
                ns = dts.ps // 1000
                res += f".{ns + dts.us * 1000:09d}"
            elif show_us:
                res += f".{dts.us:06d}"
            elif show_ms:
                res += f".{dts.us // 1000:03d}"

        else:

            ts = Timestamp._from_value_and_reso(val, reso=reso, tz=tz)
            if format is None:
                # Use datetime.str, that returns ts.isoformat(sep=' ')
                res = str(ts)
            else:

                # invalid format string
                # requires dates > 1900
                try:
                    # Note: dispatches to pydatetime
                    res = ts.strftime(format)
                except ValueError:
                    # Use datetime.str, that returns ts.isoformat(sep=' ')
                    res = str(ts)

        # Note: we can index result directly instead of using PyArray_MultiIter_DATA
        #  like we do for the other functions because result is known C-contiguous
        #  and is the first argument to PyArray_MultiIterNew2.  The usual pattern
        #  does not seem to work with object dtype.
        #  See discussion at
        #  github.com/pandas-dev/pandas/pull/46886#discussion_r860261305
        res_flat[i] = res

        cnp.PyArray_ITER_NEXT(it)

    return result


def array_with_unit_to_datetime(
    ndarray[object] values,
    str unit,
    str errors="coerce"
):
    """
    Convert the ndarray to datetime according to the time unit.

    This function converts an array of objects into a numpy array of
    datetime64[ns]. It returns the converted array
    and also returns the timezone offset

    if errors:
      - raise: return converted values or raise OutOfBoundsDatetime
          if out of range on the conversion or
          ValueError for other conversions (e.g. a string)
      - ignore: return non-convertible values as the same unit
      - coerce: NaT for non-convertibles

    Parameters
    ----------
    values : ndarray
         Date-like objects to convert.
    unit : str
         Time unit to use during conversion.
    errors : str, default 'raise'
         Error behavior when parsing.

    Returns
    -------
    result : ndarray of m8 values
    tz : parsed timezone offset or None
    """
    cdef:
        Py_ssize_t i, n=len(values)
        bint is_ignore = errors == "ignore"
        bint is_coerce = errors == "coerce"
        bint is_raise = errors == "raise"
        ndarray[int64_t] iresult
        tzinfo tz = None
        float fval

    assert is_ignore or is_coerce or is_raise

    if unit == "ns":
        result, tz = array_to_datetime(
            values.astype(object, copy=False),
            errors=errors,
            creso=NPY_FR_ns,
        )
        return result, tz

    result = np.empty(n, dtype="M8[ns]")
    iresult = result.view("i8")

    for i in range(n):
        val = values[i]

        try:
            if checknull_with_nat_and_na(val):
                iresult[i] = NPY_NAT

            elif is_integer_object(val) or is_float_object(val):

                if val != val or val == NPY_NAT:
                    iresult[i] = NPY_NAT
                else:
                    iresult[i] = cast_from_unit(val, unit)

            elif isinstance(val, str):
                if len(val) == 0 or val in nat_strings:
                    iresult[i] = NPY_NAT

                else:

                    try:
                        fval = float(val)
                    except ValueError:
                        raise ValueError(
                            f"non convertible value {val} with the unit '{unit}'"
                        )
                    warnings.warn(
                        "The behavior of 'to_datetime' with 'unit' when parsing "
                        "strings is deprecated. In a future version, strings will "
                        "be parsed as datetime strings, matching the behavior "
                        "without a 'unit'. To retain the old behavior, explicitly "
                        "cast ints or floats to numeric type before calling "
                        "to_datetime.",
                        FutureWarning,
                        stacklevel=find_stack_level(),
                    )

                    iresult[i] = cast_from_unit(fval, unit)

            else:
                # TODO: makes more sense as TypeError, but that would be an
                #  API change.
                raise ValueError(
                    f"unit='{unit}' not valid with non-numerical val='{val}'"
                )

        except (ValueError, OutOfBoundsDatetime, TypeError) as err:
            if is_raise:
                err.args = (f"{err}, at position {i}",)
                raise
            elif is_ignore:
                # we have hit an exception
                # and are in ignore mode
                # redo as object
                return _array_with_unit_to_datetime_object_fallback(values, unit)
            else:
                # is_coerce
                iresult[i] = NPY_NAT

    return result, tz


cdef _array_with_unit_to_datetime_object_fallback(ndarray[object] values, str unit):
    cdef:
        Py_ssize_t i, n = len(values)
        ndarray[object] oresult
        tzinfo tz = None

    # TODO: fix subtle differences between this and no-unit code
    oresult = cnp.PyArray_EMPTY(values.ndim, values.shape, cnp.NPY_OBJECT, 0)
    for i in range(n):
        val = values[i]

        if checknull_with_nat_and_na(val):
            oresult[i] = <object>NaT
        elif is_integer_object(val) or is_float_object(val):

            if val != val or val == NPY_NAT:
                oresult[i] = <object>NaT
            else:
                try:
                    oresult[i] = Timestamp(val, unit=unit)
                except OutOfBoundsDatetime:
                    oresult[i] = val

        elif isinstance(val, str):
            if len(val) == 0 or val in nat_strings:
                oresult[i] = <object>NaT

            else:
                oresult[i] = val

    return oresult, tz


@cython.wraparound(False)
@cython.boundscheck(False)
def first_non_null(values: ndarray) -> int:
    """Find position of first non-null value, return -1 if there isn't one."""
    cdef:
        Py_ssize_t n = len(values)
        Py_ssize_t i
    for i in range(n):
        val = values[i]
        if checknull_with_nat_and_na(val):
            continue
        if (
            isinstance(val, str)
            and
            (len(val) == 0 or val in nat_strings or val in ("now", "today"))
        ):
            continue
        return i
    else:
        return -1


@cython.wraparound(False)
@cython.boundscheck(False)
cpdef array_to_datetime(
    ndarray values,  # object dtype, arbitrary ndim
    str errors="raise",
    bint dayfirst=False,
    bint yearfirst=False,
    bint utc=False,
    NPY_DATETIMEUNIT creso=NPY_FR_ns,
):
    """
    Converts a 1D array of date-like values to a numpy array of either:
        1) datetime64[ns] data
        2) datetime.datetime objects, if OutOfBoundsDatetime or TypeError
           is encountered

    Also returns a fixed-offset tzinfo object if an array of strings with the same
    timezone offset is passed and utc=True is not passed. Otherwise, None
    is returned

    Handles datetime.date, datetime.datetime, np.datetime64 objects, numeric,
    strings

    Parameters
    ----------
    values : ndarray of object
         date-like objects to convert
    errors : str, default 'raise'
         error behavior when parsing
    dayfirst : bool, default False
         dayfirst parsing behavior when encountering datetime strings
    yearfirst : bool, default False
         yearfirst parsing behavior when encountering datetime strings
    utc : bool, default False
         indicator whether the dates should be UTC
    creso : NPY_DATETIMEUNIT, default NPY_FR_ns

    Returns
    -------
    np.ndarray
        May be datetime64[ns] or object dtype
    tzinfo or None
    """
    cdef:
        Py_ssize_t i, n = values.size
        object val, tz
        ndarray[int64_t] iresult
        npy_datetimestruct dts
        bint utc_convert = bool(utc)
        bint seen_datetime_offset = False
        bint is_raise = errors == "raise"
        bint is_ignore = errors == "ignore"
        bint is_coerce = errors == "coerce"
        bint is_same_offsets
        _TSObject _ts
        float tz_offset
        set out_tzoffset_vals = set()
        tzinfo tz_out = None
        cnp.flatiter it = cnp.PyArray_IterNew(values)
        DatetimeParseState state = DatetimeParseState()
        str reso_str

    # specify error conditions
    assert is_raise or is_ignore or is_coerce

    reso_str = npy_unit_to_abbrev(creso)
    result = np.empty((<object>values).shape, dtype=f"M8[{reso_str}]")
    iresult = result.view("i8").ravel()

    for i in range(n):
        # Analogous to `val = values[i]`
        val = cnp.PyArray_GETITEM(values, cnp.PyArray_ITER_DATA(it))
        cnp.PyArray_ITER_NEXT(it)

        try:
            if checknull_with_nat_and_na(val):
                iresult[i] = NPY_NAT

            elif PyDateTime_Check(val):
                tz_out = state.process_datetime(val, tz_out, utc_convert)
                iresult[i] = parse_pydatetime(val, &dts, creso=creso)

            elif PyDate_Check(val):
                iresult[i] = pydate_to_dt64(val, &dts, reso=creso)
<<<<<<< HEAD
=======
                check_dts_bounds(&dts, creso)
                state.found_other = True
>>>>>>> 851fea0e

            elif is_datetime64_object(val):
                iresult[i] = get_datetime64_nanos(val, creso)
                state.found_other = True

            elif is_integer_object(val) or is_float_object(val):
                # these must be ns unit by-definition

                if val != val or val == NPY_NAT:
                    iresult[i] = NPY_NAT
                else:
                    # we now need to parse this as if unit='ns'
                    iresult[i] = cast_from_unit(val, "ns", out_reso=creso)
                    state.found_other = True

            elif isinstance(val, str):
                # string
                if type(val) is not str:
                    # GH#32264 np.str_ object
                    val = str(val)

                if parse_today_now(val, &iresult[i], utc, creso):
                    # We can't _quite_ dispatch this to convert_str_to_tsobject
                    #  bc there isn't a nice way to pass "utc"
                    continue

                _ts = convert_str_to_tsobject(
                    val, None, unit="ns", dayfirst=dayfirst, yearfirst=yearfirst
                )
                _ts.ensure_reso(creso, val)

                iresult[i] = _ts.value

                tz = _ts.tzinfo
                if _ts.value == NPY_NAT:
                    # e.g. "NaT" string or empty string, we do not consider
                    #  this as either tzaware or tznaive. See
                    #  test_to_datetime_with_empty_str_utc_false_format_mixed
                    pass
                elif tz is not None:
                    # dateutil timezone objects cannot be hashed, so
                    # store the UTC offsets in seconds instead
                    nsecs = tz.utcoffset(None).total_seconds()
                    out_tzoffset_vals.add(nsecs)
                    seen_datetime_offset = True
                else:
                    # Add a marker for naive string, to track if we are
                    # parsing mixed naive and aware strings
                    out_tzoffset_vals.add("naive")
                    state.found_naive_str = True

            else:
                raise TypeError(f"{type(val)} is not convertible to datetime")

        except (TypeError, OverflowError, ValueError) as ex:
            ex.args = (f"{ex}, at position {i}",)
            if is_coerce:
                iresult[i] = NPY_NAT
                continue
            elif is_raise:
                raise
            return values, None

    if seen_datetime_offset and not utc_convert:
        # GH#17697
        # 1) If all the offsets are equal, return one offset for
        #    the parsed dates to (maybe) pass to DatetimeIndex
        # 2) If the offsets are different, then force the parsing down the
        #    object path where an array of datetimes
        #    (with individual dateutil.tzoffsets) are returned
        is_same_offsets = len(out_tzoffset_vals) == 1
        if not is_same_offsets:
            return _array_to_datetime_object(values, errors, dayfirst, yearfirst)
        elif state.found_naive or state.found_other:
            # e.g. test_to_datetime_mixed_awareness_mixed_types
            raise ValueError("Cannot mix tz-aware with tz-naive values")
        elif tz_out is not None:
            # GH#55693
            tz_offset = out_tzoffset_vals.pop()
            tz_out2 = timezone(timedelta(seconds=tz_offset))
            if not tz_compare(tz_out, tz_out2):
                # e.g. test_to_datetime_mixed_tzs_mixed_types
                raise ValueError(
                    "Mixed timezones detected. pass utc=True in to_datetime "
                    "or tz='UTC' in DatetimeIndex to convert to a common timezone."
                )
            # e.g. test_to_datetime_mixed_types_matching_tzs
        else:
            tz_offset = out_tzoffset_vals.pop()
            tz_out = timezone(timedelta(seconds=tz_offset))
    elif not utc_convert:
        if tz_out and (state.found_other or state.found_naive_str):
            # found_other indicates a tz-naive int, float, dt64, or date
            # e.g. test_to_datetime_mixed_awareness_mixed_types
            raise ValueError("Cannot mix tz-aware with tz-naive values")

    return result, tz_out


@cython.wraparound(False)
@cython.boundscheck(False)
cdef _array_to_datetime_object(
    ndarray[object] values,
    str errors,
    bint dayfirst=False,
    bint yearfirst=False,
):
    """
    Fall back function for array_to_datetime

    Attempts to parse datetime strings with dateutil to return an array
    of datetime objects

    Parameters
    ----------
    values : ndarray[object]
         date-like objects to convert
    errors : str
         error behavior when parsing
    dayfirst : bool, default False
         dayfirst parsing behavior when encountering datetime strings
    yearfirst : bool, default False
         yearfirst parsing behavior when encountering datetime strings

    Returns
    -------
    np.ndarray[object]
    Literal[None]
    """
    cdef:
        Py_ssize_t i, n = values.size
        object val
        bint is_ignore = errors == "ignore"
        bint is_coerce = errors == "coerce"
        bint is_raise = errors == "raise"
        ndarray oresult_nd
        ndarray[object] oresult
        npy_datetimestruct dts
        cnp.broadcast mi
        _TSObject tsobj

    assert is_raise or is_ignore or is_coerce

    oresult_nd = cnp.PyArray_EMPTY(values.ndim, values.shape, cnp.NPY_OBJECT, 0)
    mi = cnp.PyArray_MultiIterNew2(oresult_nd, values)
    oresult = oresult_nd.ravel()

    # We return an object array and only attempt to parse:
    # 1) NaT or NaT-like values
    # 2) datetime strings, which we return as datetime.datetime
    # 3) special strings - "now" & "today"
    for i in range(n):
        # Analogous to: val = values[i]
        val = <object>(<PyObject**>cnp.PyArray_MultiIter_DATA(mi, 1))[0]

        if checknull_with_nat_and_na(val) or PyDateTime_Check(val):
            # GH 25978. No need to parse NaT-like or datetime-like vals
            oresult[i] = val
        elif isinstance(val, str):
            if type(val) is not str:
                # GH#32264 np.str_ objects
                val = str(val)

            if len(val) == 0 or val in nat_strings:
                oresult[i] = "NaT"
                cnp.PyArray_MultiIter_NEXT(mi)
                continue

            try:
                tsobj = convert_str_to_tsobject(
                    val, None, unit="ns", dayfirst=dayfirst, yearfirst=yearfirst
                )
                tsobj.ensure_reso(NPY_FR_ns, val)

                dts = tsobj.dts
                oresult[i] = datetime(
                    dts.year, dts.month, dts.day, dts.hour, dts.min, dts.sec, dts.us,
                    tzinfo=tsobj.tzinfo,
                    fold=tsobj.fold,
                )

            except (ValueError, OverflowError) as ex:
                ex.args = (f"{ex}, at position {i}", )
                if is_coerce:
                    oresult[i] = <object>NaT
                    cnp.PyArray_MultiIter_NEXT(mi)
                    continue
                if is_raise:
                    raise
                return values, None
        else:
            if is_raise:
                raise
            return values, None

        cnp.PyArray_MultiIter_NEXT(mi)

    warnings.warn(
        "In a future version of pandas, parsing datetimes with mixed time "
        "zones will raise an error unless `utc=True`. "
        "Please specify `utc=True` to opt in to the new behaviour "
        "and silence this warning. To create a `Series` with mixed offsets and "
        "`object` dtype, please use `apply` and `datetime.datetime.strptime`",
        FutureWarning,
        stacklevel=find_stack_level(),
    )
    return oresult_nd, None


def array_to_datetime_with_tz(
    ndarray values, tzinfo tz, bint dayfirst, bint yearfirst, NPY_DATETIMEUNIT creso
):
    """
    Vectorized analogue to pd.Timestamp(value, tz=tz)

    values has object-dtype, unrestricted ndim.

    Major differences between this and array_to_datetime with utc=True
        - np.datetime64 objects are treated as _wall_ times.
        - tznaive datetimes are treated as _wall_ times.
    """
    cdef:
        ndarray result = cnp.PyArray_EMPTY(values.ndim, values.shape, cnp.NPY_INT64, 0)
        cnp.broadcast mi = cnp.PyArray_MultiIterNew2(result, values)
        Py_ssize_t i, n = values.size
        object item
        int64_t ival
        _TSObject tsobj
        bint infer_reso = creso == NPY_DATETIMEUNIT.NPY_FR_GENERIC
        DatetimeParseState state = DatetimeParseState(creso)

    for i in range(n):
        # Analogous to `item = values[i]`
        item = <object>(<PyObject**>cnp.PyArray_MultiIter_DATA(mi, 1))[0]

        if checknull_with_nat_and_na(item):
            # this catches pd.NA which would raise in the Timestamp constructor
            ival = NPY_NAT

        else:
            tsobj = convert_to_tsobject(
                item, tz=tz, unit="ns", dayfirst=dayfirst, yearfirst=yearfirst, nanos=0
            )
            if tsobj.value != NPY_NAT:
                state.update_creso(tsobj.creso)
                if infer_reso:
                    creso = state.creso
                tsobj.ensure_reso(creso, item, round_ok=True)
            ival = tsobj.value

        # Analogous to: result[i] = ival
        (<int64_t*>cnp.PyArray_MultiIter_DATA(mi, 0))[0] = ival

        cnp.PyArray_MultiIter_NEXT(mi)

    if infer_reso:
        if state.creso_ever_changed:
            # We encountered mismatched resolutions, need to re-parse with
            #  the correct one.
            return array_to_datetime_with_tz(values, tz=tz, creso=creso)

        # Otherwise we can use the single reso that we encountered and avoid
        #  a second pass.
        abbrev = npy_unit_to_abbrev(creso)
        result = result.view(f"M8[{abbrev}]")
    elif creso == NPY_DATETIMEUNIT.NPY_FR_GENERIC:
        # We didn't find any non-NaT to infer from, default to "ns"
        result = result.view("M8[ns]")
    else:
        abbrev = npy_unit_to_abbrev(creso)
        result = result.view(f"M8[{abbrev}]")
    return result<|MERGE_RESOLUTION|>--- conflicted
+++ resolved
@@ -489,11 +489,7 @@
 
             elif PyDate_Check(val):
                 iresult[i] = pydate_to_dt64(val, &dts, reso=creso)
-<<<<<<< HEAD
-=======
-                check_dts_bounds(&dts, creso)
                 state.found_other = True
->>>>>>> 851fea0e
 
             elif is_datetime64_object(val):
                 iresult[i] = get_datetime64_nanos(val, creso)
