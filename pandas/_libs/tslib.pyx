# -*- coding: utf-8 -*-
# cython: profile=False
# cython: linetrace=False
# distutils: define_macros=CYTHON_TRACE=0
# distutils: define_macros=CYTHON_TRACE_NOGIL=0

cimport numpy as np
from numpy cimport (int64_t, import_array, ndarray,
                    float64_t, NPY_DATETIME, NPY_TIMEDELTA)
import numpy as np


from cpython cimport (
    PyTypeObject,
    PyFloat_Check,
    PyComplex_Check)

cdef extern from "Python.h":
    cdef PyTypeObject *Py_TYPE(object)

from util cimport (is_integer_object, is_float_object, is_string_object,
                   is_datetime64_object, is_timedelta64_object)
cimport util

from cpython.datetime cimport (PyDateTime_Check, PyDate_Check,
                               PyDateTime_IMPORT,
                               timedelta, datetime)
# import datetime C API
PyDateTime_IMPORT
# this is our datetime.pxd
from datetime cimport _string_to_dts


from tslibs.np_datetime cimport (check_dts_bounds,
                                 pandas_datetimestruct,
<<<<<<< HEAD
                                 PANDAS_DATETIMEUNIT,
=======
>>>>>>> a172ff9d
                                 dt64_to_dtstruct, dtstruct_to_dt64,
                                 pydatetime_to_dt64, pydate_to_dt64,
                                 get_datetime64_value,
                                 get_timedelta64_value,
                                 days_per_month_table,
                                 dayofweek, is_leapyear)
from tslibs.np_datetime import OutOfBoundsDatetime

from .tslibs.parsing import parse_datetime_string

cimport cython

import warnings

import pytz
UTC = pytz.utc

# initialize numpy
import_array()


from tslibs.timedeltas cimport cast_from_unit
from tslibs.timedeltas import Timedelta
from tslibs.timezones cimport (
    is_utc, is_tzlocal, is_fixed_offset,
    treat_tz_as_pytz,
    get_timezone,
    get_dst_info)
from tslibs.conversion cimport (tz_convert_single, _TSObject,
                                convert_datetime_to_tsobject,
                                get_datetime64_nanos)
from tslibs.conversion import tz_convert_single

from tslibs.nattype import NaT, nat_strings, iNaT
from tslibs.nattype cimport _checknull_with_nat, NPY_NAT

from tslibs.timestamps cimport (create_timestamp_from_ts,
                                _NS_UPPER_BOUND, _NS_LOWER_BOUND)
from tslibs.timestamps import Timestamp


cdef inline object create_datetime_from_ts(
        int64_t value, pandas_datetimestruct dts,
        object tz, object freq):
    """ convenience routine to construct a datetime.datetime from its parts """
    return datetime(dts.year, dts.month, dts.day, dts.hour,
                    dts.min, dts.sec, dts.us, tz)


def ints_to_pydatetime(ndarray[int64_t] arr, tz=None, freq=None, box=False):
    # convert an i8 repr to an ndarray of datetimes or Timestamp (if box ==
    # True)

    cdef:
        Py_ssize_t i, n = len(arr)
        ndarray[int64_t] trans, deltas
        pandas_datetimestruct dts
        object dt
        int64_t value
        ndarray[object] result = np.empty(n, dtype=object)
        object (*func_create)(int64_t, pandas_datetimestruct, object, object)

    if box and is_string_object(freq):
        from pandas.tseries.frequencies import to_offset
        freq = to_offset(freq)

    if box:
        func_create = create_timestamp_from_ts
    else:
        func_create = create_datetime_from_ts

    if tz is not None:
        if is_utc(tz):
            for i in range(n):
                value = arr[i]
                if value == NPY_NAT:
                    result[i] = NaT
                else:
                    dt64_to_dtstruct(value, &dts)
                    result[i] = func_create(value, dts, tz, freq)
        elif is_tzlocal(tz) or is_fixed_offset(tz):
            for i in range(n):
                value = arr[i]
                if value == NPY_NAT:
                    result[i] = NaT
                else:
                    dt64_to_dtstruct(value, &dts)
                    dt = create_datetime_from_ts(value, dts, tz, freq)
                    dt = dt + tz.utcoffset(dt)
                    if box:
                        dt = Timestamp(dt)
                    result[i] = dt
        else:
            trans, deltas, typ = get_dst_info(tz)

            for i in range(n):

                value = arr[i]
                if value == NPY_NAT:
                    result[i] = NaT
                else:

                    # Adjust datetime64 timestamp, recompute datetimestruct
                    pos = trans.searchsorted(value, side='right') - 1
                    if treat_tz_as_pytz(tz):
                        # find right representation of dst etc in pytz timezone
                        new_tz = tz._tzinfos[tz._transition_info[pos]]
                    else:
                        # no zone-name change for dateutil tzs - dst etc
                        # represented in single object.
                        new_tz = tz

                    dt64_to_dtstruct(value + deltas[pos], &dts)
                    result[i] = func_create(value, dts, new_tz, freq)
    else:
        for i in range(n):

            value = arr[i]
            if value == NPY_NAT:
                result[i] = NaT
            else:
                dt64_to_dtstruct(value, &dts)
                result[i] = func_create(value, dts, None, freq)

    return result


def ints_to_pytimedelta(ndarray[int64_t] arr, box=False):
    # convert an i8 repr to an ndarray of timedelta or Timedelta (if box ==
    # True)

    cdef:
        Py_ssize_t i, n = len(arr)
        int64_t value
        ndarray[object] result = np.empty(n, dtype=object)

    for i in range(n):

        value = arr[i]
        if value == NPY_NAT:
            result[i] = NaT
        else:
            if box:
                result[i] = Timedelta(value)
            else:
                result[i] = timedelta(microseconds=int(value) / 1000)

    return result


cdef inline bint _check_all_nulls(object val):
    """ utility to check if a value is any type of null """
    cdef bint res
    if PyFloat_Check(val) or PyComplex_Check(val):
        res = val != val
    elif val is NaT:
        res = 1
    elif val is None:
        res = 1
    elif is_datetime64_object(val):
        res = get_datetime64_value(val) == NPY_NAT
    elif is_timedelta64_object(val):
        res = get_timedelta64_value(val) == NPY_NAT
    else:
        res = 0
    return res


cpdef object get_value_box(ndarray arr, object loc):
    cdef:
        Py_ssize_t i, sz

    if is_float_object(loc):
        casted = int(loc)
        if casted == loc:
            loc = casted
    i = <Py_ssize_t> loc
    sz = np.PyArray_SIZE(arr)

    if i < 0 and sz > 0:
        i += sz

    if i >= sz or sz == 0 or i < 0:
        raise IndexError('index out of bounds')

    if arr.descr.type_num == NPY_DATETIME:
        return Timestamp(util.get_value_1d(arr, i))
    elif arr.descr.type_num == NPY_TIMEDELTA:
        return Timedelta(util.get_value_1d(arr, i))
    else:
        return util.get_value_1d(arr, i)


cdef PyTypeObject* ts_type = <PyTypeObject*> Timestamp


cdef inline bint is_timestamp(object o):
    return Py_TYPE(o) == ts_type  # isinstance(o, Timestamp)


def _test_parse_iso8601(object ts):
    """
    TESTING ONLY: Parse string into Timestamp using iso8601 parser. Used
    only for testing, actual construction uses `convert_str_to_tsobject`
    """
    cdef:
        _TSObject obj
        int out_local = 0, out_tzoffset = 0

    obj = _TSObject()

    _string_to_dts(ts, &obj.dts, &out_local, &out_tzoffset)
    obj.value = dtstruct_to_dt64(&obj.dts)
    check_dts_bounds(&obj.dts)
    if out_local == 1:
        obj.tzinfo = pytz.FixedOffset(out_tzoffset)
        obj.value = tz_convert_single(obj.value, obj.tzinfo, 'UTC')
        return Timestamp(obj.value, tz=obj.tzinfo)
    else:
        return Timestamp(obj.value)


cpdef inline object _localize_pydatetime(object dt, object tz):
    """
    Take a datetime/Timestamp in UTC and localizes to timezone tz.
    """
    if tz is None:
        return dt
    elif isinstance(dt, Timestamp):
        return dt.tz_localize(tz)
    elif tz == 'UTC' or tz is UTC:
        return UTC.localize(dt)
    try:
        # datetime.replace with pytz may be incorrect result
        return tz.localize(dt)
    except AttributeError:
        return dt.replace(tzinfo=tz)


def format_array_from_datetime(ndarray[int64_t] values, object tz=None,
                               object format=None, object na_rep=None):
    """
    return a np object array of the string formatted values

    Parameters
    ----------
    values : a 1-d i8 array
    tz : the timezone (or None)
    format : optional, default is None
          a strftime capable string
    na_rep : optional, default is None
          a nat format

    """
    cdef:
        int64_t val, ns, N = len(values)
        ndarray[int64_t] consider_values
        bint show_ms = 0, show_us = 0, show_ns = 0, basic_format = 0
        ndarray[object] result = np.empty(N, dtype=object)
        object ts, res
        pandas_datetimestruct dts

    if na_rep is None:
        na_rep = 'NaT'

    # if we don't have a format nor tz, then choose
    # a format based on precision
    basic_format = format is None and tz is None
    if basic_format:
        consider_values = values[values != NPY_NAT]
        show_ns = (consider_values % 1000).any()

        if not show_ns:
            consider_values //= 1000
            show_us = (consider_values % 1000).any()

            if not show_ms:
                consider_values //= 1000
                show_ms = (consider_values % 1000).any()

    for i in range(N):
        val = values[i]

        if val == NPY_NAT:
            result[i] = na_rep
        elif basic_format:

            dt64_to_dtstruct(val, &dts)
            res = '%d-%.2d-%.2d %.2d:%.2d:%.2d' % (dts.year,
                                                   dts.month,
                                                   dts.day,
                                                   dts.hour,
                                                   dts.min,
                                                   dts.sec)

            if show_ns:
                ns = dts.ps / 1000
                res += '.%.9d' % (ns + 1000 * dts.us)
            elif show_us:
                res += '.%.6d' % dts.us
            elif show_ms:
                res += '.%.3d' % (dts.us /1000)

            result[i] = res

        else:

            ts = Timestamp(val, tz=tz)
            if format is None:
                result[i] = str(ts)
            else:

                # invalid format string
                # requires dates > 1900
                try:
                    result[i] = ts.strftime(format)
                except ValueError:
                    result[i] = str(ts)

    return result


# const for parsers

_MONTHS = ['JAN', 'FEB', 'MAR', 'APR', 'MAY', 'JUN', 'JUL',
           'AUG', 'SEP', 'OCT', 'NOV', 'DEC']
_MONTH_NUMBERS = {k: i for i, k in enumerate(_MONTHS)}
_MONTH_ALIASES = {(k + 1): v for k, v in enumerate(_MONTHS)}


cpdef array_with_unit_to_datetime(ndarray values, unit, errors='coerce'):
    """
    convert the ndarray according to the unit
    if errors:
      - raise: return converted values or raise OutOfBoundsDatetime
          if out of range on the conversion or
          ValueError for other conversions (e.g. a string)
      - ignore: return non-convertible values as the same unit
      - coerce: NaT for non-convertibles

    """
    cdef:
        Py_ssize_t i, j, n=len(values)
        int64_t m
        ndarray[float64_t] fvalues
        ndarray mask
        bint is_ignore = errors=='ignore'
        bint is_coerce = errors=='coerce'
        bint is_raise = errors=='raise'
        bint need_to_iterate=True
        ndarray[int64_t] iresult
        ndarray[object] oresult

    assert is_ignore or is_coerce or is_raise

    if unit == 'ns':
        if issubclass(values.dtype.type, np.integer):
            return values.astype('M8[ns]')
        return array_to_datetime(values.astype(object), errors=errors)

    m = cast_from_unit(None, unit)

    if is_raise:

        # try a quick conversion to i8
        # if we have nulls that are not type-compat
        # then need to iterate
        try:
            iresult = values.astype('i8', casting='same_kind', copy=False)
            mask = iresult == iNaT
            iresult[mask] = 0
            fvalues = iresult.astype('f8') * m
            need_to_iterate=False
        except:
            pass

        # check the bounds
        if not need_to_iterate:

            if ((fvalues < _NS_LOWER_BOUND).any()
                    or (fvalues > _NS_UPPER_BOUND).any()):
                raise OutOfBoundsDatetime(
                    "cannot convert input with unit '{0}'".format(unit))
            result = (iresult *m).astype('M8[ns]')
            iresult = result.view('i8')
            iresult[mask] = iNaT
            return result

    result = np.empty(n, dtype='M8[ns]')
    iresult = result.view('i8')

    try:
        for i in range(n):
            val = values[i]

            if _checknull_with_nat(val):
                iresult[i] = NPY_NAT

            elif is_integer_object(val) or is_float_object(val):

                if val != val or val == NPY_NAT:
                    iresult[i] = NPY_NAT
                else:
                    try:
                        iresult[i] = cast_from_unit(val, unit)
                    except OverflowError:
                        if is_raise:
                            raise OutOfBoundsDatetime(
                                "cannot convert input {0} with the unit "
                                "'{1}'".format(val, unit))
                        elif is_ignore:
                            raise AssertionError
                        iresult[i] = NPY_NAT

            elif is_string_object(val):
                if len(val) == 0 or val in nat_strings:
                    iresult[i] = NPY_NAT

                else:
                    try:
                        iresult[i] = cast_from_unit(float(val), unit)
                    except ValueError:
                        if is_raise:
                            raise ValueError(
                                "non convertible value {0} with the unit "
                                "'{1}'".format(val, unit))
                        elif is_ignore:
                            raise AssertionError
                        iresult[i] = NPY_NAT
                    except:
                        if is_raise:
                            raise OutOfBoundsDatetime(
                                "cannot convert input {0} with the unit "
                                "'{1}'".format(val, unit))
                        elif is_ignore:
                            raise AssertionError
                        iresult[i] = NPY_NAT

            else:

                if is_raise:
                    raise ValueError("non convertible value {0}"
                                     "with the unit '{1}'".format(
                                         val,
                                         unit))
                if is_ignore:
                    raise AssertionError

                iresult[i] = NPY_NAT

        return result

    except AssertionError:
        pass

    # we have hit an exception
    # and are in ignore mode
    # redo as object

    oresult = np.empty(n, dtype=object)
    for i in range(n):
        val = values[i]

        if _checknull_with_nat(val):
            oresult[i] = NaT
        elif is_integer_object(val) or is_float_object(val):

            if val != val or val == NPY_NAT:
                oresult[i] = NaT
            else:
                try:
                    oresult[i] = Timestamp(cast_from_unit(val, unit))
                except:
                    oresult[i] = val

        elif is_string_object(val):
            if len(val) == 0 or val in nat_strings:
                oresult[i] = NaT

            else:
                oresult[i] = val

    return oresult


cpdef array_to_datetime(ndarray[object] values, errors='raise',
                        dayfirst=False, yearfirst=False,
                        format=None, utc=None,
                        require_iso8601=False):
    cdef:
        Py_ssize_t i, n = len(values)
        object val, py_dt
        ndarray[int64_t] iresult
        ndarray[object] oresult
        pandas_datetimestruct dts
        bint utc_convert = bool(utc)
        bint seen_integer = 0
        bint seen_string = 0
        bint seen_datetime = 0
        bint is_raise = errors=='raise'
        bint is_ignore = errors=='ignore'
        bint is_coerce = errors=='coerce'
        _TSObject _ts
        int out_local=0, out_tzoffset=0

    # specify error conditions
    assert is_raise or is_ignore or is_coerce

    try:
        result = np.empty(n, dtype='M8[ns]')
        iresult = result.view('i8')
        for i in range(n):
            val = values[i]

            if _checknull_with_nat(val):
                iresult[i] = NPY_NAT

            elif PyDateTime_Check(val):
                seen_datetime = 1
                if val.tzinfo is not None:
                    if utc_convert:
                        _ts = convert_datetime_to_tsobject(val, None)
                        iresult[i] = _ts.value
                        try:
                            check_dts_bounds(&_ts.dts)
                        except ValueError:
                            if is_coerce:
                                iresult[i] = NPY_NAT
                                continue
                            raise
                    else:
                        raise ValueError('Tz-aware datetime.datetime cannot '
                                         'be converted to datetime64 unless '
                                         'utc=True')
                else:
                    iresult[i] = pydatetime_to_dt64(val, &dts)
                    if is_timestamp(val):
                        iresult[i] += val.nanosecond
                    try:
                        check_dts_bounds(&dts)
                    except ValueError:
                        if is_coerce:
                            iresult[i] = NPY_NAT
                            continue
                        raise

            elif PyDate_Check(val):
                iresult[i] = pydate_to_dt64(val, &dts)
                try:
                    check_dts_bounds(&dts)
                    seen_datetime = 1
                except ValueError:
                    if is_coerce:
                        iresult[i] = NPY_NAT
                        continue
                    raise

            elif is_datetime64_object(val):
                if get_datetime64_value(val) == NPY_NAT:
                    iresult[i] = NPY_NAT
                else:
                    try:
                        iresult[i] = get_datetime64_nanos(val)
                        seen_datetime = 1
                    except ValueError:
                        if is_coerce:
                            iresult[i] = NPY_NAT
                            continue
                        raise

            elif is_integer_object(val) or is_float_object(val):
                # these must be ns unit by-definition

                if val != val or val == NPY_NAT:
                    iresult[i] = NPY_NAT
                elif is_raise or is_ignore:
                    iresult[i] = val
                    seen_integer = 1
                else:
                    # coerce
                    # we now need to parse this as if unit='ns'
                    # we can ONLY accept integers at this point
                    # if we have previously (or in future accept
                    # datetimes/strings, then we must coerce)
                    seen_integer = 1
                    try:
                        iresult[i] = cast_from_unit(val, 'ns')
                    except:
                        iresult[i] = NPY_NAT

            elif is_string_object(val):
                # string

                try:
                    if len(val) == 0 or val in nat_strings:
                        iresult[i] = NPY_NAT
                        continue

                    seen_string = 1
                    _string_to_dts(val, &dts, &out_local, &out_tzoffset)
                    value = dtstruct_to_dt64(&dts)
                    if out_local == 1:
                        tz = pytz.FixedOffset(out_tzoffset)
                        value = tz_convert_single(value, tz, 'UTC')
                    iresult[i] = value
                    check_dts_bounds(&dts)
                except ValueError:
                    # if requiring iso8601 strings, skip trying other formats
                    if require_iso8601:
                        if is_coerce:
                            iresult[i] = NPY_NAT
                            continue
                        elif is_raise:
                            raise ValueError(
                                "time data %r doesn't match format "
                                "specified" % (val,))
                        else:
                            return values

                    try:
                        py_dt = parse_datetime_string(val, dayfirst=dayfirst,
                                                      yearfirst=yearfirst)
                    except Exception:
                        if is_coerce:
                            iresult[i] = NPY_NAT
                            continue
                        raise TypeError("invalid string coercion to datetime")

                    try:
                        _ts = convert_datetime_to_tsobject(py_dt, None)
                        iresult[i] = _ts.value
                    except ValueError:
                        if is_coerce:
                            iresult[i] = NPY_NAT
                            continue
                        raise
                except:
                    if is_coerce:
                        iresult[i] = NPY_NAT
                        continue
                    raise
            else:
                if is_coerce:
                    iresult[i] = NPY_NAT
                else:
                    raise TypeError("{0} is not convertible to datetime"
                                    .format(type(val)))

        if seen_datetime and seen_integer:
            # we have mixed datetimes & integers

            if is_coerce:
                # coerce all of the integers/floats to NaT, preserve
                # the datetimes and other convertibles
                for i in range(n):
                    val = values[i]
                    if is_integer_object(val) or is_float_object(val):
                        result[i] = NPY_NAT
            elif is_raise:
                raise ValueError(
                    "mixed datetimes and integers in passed array")
            else:
                raise TypeError

        return result
    except OutOfBoundsDatetime:
        if is_raise:
            raise

        oresult = np.empty(n, dtype=object)
        for i in range(n):
            val = values[i]

            # set as nan except if its a NaT
            if _checknull_with_nat(val):
                if PyFloat_Check(val):
                    oresult[i] = np.nan
                else:
                    oresult[i] = NaT
            elif is_datetime64_object(val):
                if get_datetime64_value(val) == NPY_NAT:
                    oresult[i] = NaT
                else:
                    oresult[i] = val.item()
            else:
                oresult[i] = val
        return oresult
    except TypeError:
        oresult = np.empty(n, dtype=object)

        for i in range(n):
            val = values[i]
            if _checknull_with_nat(val):
                oresult[i] = val
            elif is_string_object(val):

                if len(val) == 0 or val in nat_strings:
                    oresult[i] = 'NaT'
                    continue

                try:
                    oresult[i] = parse_datetime_string(val, dayfirst=dayfirst,
                                                       yearfirst=yearfirst)
                    pydatetime_to_dt64(oresult[i], &dts)
                    check_dts_bounds(&dts)
                except Exception:
                    if is_raise:
                        raise
                    return values
                    # oresult[i] = val
            else:
                if is_raise:
                    raise
                return values

        return oresult


# ----------------------------------------------------------------------
# Accessors


def get_time_micros(ndarray[int64_t] dtindex):
    """
    Datetime as int64 representation to a structured array of fields
    """
    cdef:
        Py_ssize_t i, n = len(dtindex)
        pandas_datetimestruct dts
        ndarray[int64_t] micros

    micros = np.empty(n, dtype=np.int64)

    for i in range(n):
        dt64_to_dtstruct(dtindex[i], &dts)
        micros[i] = 1000000LL * (dts.hour * 60 * 60 +
                                 60 * dts.min + dts.sec) + dts.us

    return micros


# ----------------------------------------------------------------------
# Some general helper functions


def monthrange(int64_t year, int64_t month):
    cdef:
        int64_t days

    if month < 1 or month > 12:
        raise ValueError("bad month number 0; must be 1-12")

    days = days_per_month_table[is_leapyear(year)][month - 1]

    return (dayofweek(year, month, 1), days)


cdef inline int days_in_month(pandas_datetimestruct dts) nogil:
    return days_per_month_table[is_leapyear(dts.year)][dts.month - 1]


cpdef normalize_date(object dt):
    """
    Normalize datetime.datetime value to midnight. Returns datetime.date as a
    datetime.datetime at midnight

    Returns
    -------
    normalized : datetime.datetime or Timestamp
    """
    if is_timestamp(dt):
        return dt.replace(hour=0, minute=0, second=0, microsecond=0,
                          nanosecond=0)
    elif PyDateTime_Check(dt):
        return dt.replace(hour=0, minute=0, second=0, microsecond=0)
    elif PyDate_Check(dt):
        return datetime(dt.year, dt.month, dt.day)
    else:
        raise TypeError('Unrecognized type: %s' % type(dt))


cdef inline int _year_add_months(pandas_datetimestruct dts, int months) nogil:
    """new year number after shifting pandas_datetimestruct number of months"""
    return dts.year + (dts.month + months - 1) / 12


cdef inline int _month_add_months(pandas_datetimestruct dts, int months) nogil:
    """
    New month number after shifting pandas_datetimestruct
    number of months.
    """
    cdef int new_month = (dts.month + months) % 12
    return 12 if new_month == 0 else new_month


@cython.wraparound(False)
@cython.boundscheck(False)
def shift_months(int64_t[:] dtindex, int months, object day=None):
    """
    Given an int64-based datetime index, shift all elements
    specified number of months using DateOffset semantics

    day: {None, 'start', 'end'}
       * None: day of month
       * 'start' 1st day of month
       * 'end' last day of month
    """
    cdef:
        Py_ssize_t i
        pandas_datetimestruct dts
        int count = len(dtindex)
        int months_to_roll
        bint roll_check
        int64_t[:] out = np.empty(count, dtype='int64')

    if day is None:
        with nogil:
            for i in range(count):
                if dtindex[i] == NPY_NAT:
                    out[i] = NPY_NAT
                    continue

                dt64_to_dtstruct(dtindex[i], &dts)
                dts.year = _year_add_months(dts, months)
                dts.month = _month_add_months(dts, months)

                dts.day = min(dts.day, days_in_month(dts))
                out[i] = dtstruct_to_dt64(&dts)
    elif day == 'start':
        roll_check = False
        if months <= 0:
            months += 1
            roll_check = True
        with nogil:
            for i in range(count):
                if dtindex[i] == NPY_NAT:
                    out[i] = NPY_NAT
                    continue

                dt64_to_dtstruct(dtindex[i], &dts)
                months_to_roll = months

                # offset semantics - if on the anchor point and going backwards
                # shift to next
                if roll_check and dts.day == 1:
                    months_to_roll -= 1

                dts.year = _year_add_months(dts, months_to_roll)
                dts.month = _month_add_months(dts, months_to_roll)
                dts.day = 1

                out[i] = dtstruct_to_dt64(&dts)
    elif day == 'end':
        roll_check = False
        if months > 0:
            months -= 1
            roll_check = True
        with nogil:
            for i in range(count):
                if dtindex[i] == NPY_NAT:
                    out[i] = NPY_NAT
                    continue

                dt64_to_dtstruct(dtindex[i], &dts)
                months_to_roll = months

                # similar semantics - when adding shift forward by one
                # month if already at an end of month
                if roll_check and dts.day == days_in_month(dts):
                    months_to_roll += 1

                dts.year = _year_add_months(dts, months_to_roll)
                dts.month = _month_add_months(dts, months_to_roll)

                dts.day = days_in_month(dts)
                out[i] = dtstruct_to_dt64(&dts)
    else:
        raise ValueError("day must be None, 'start' or 'end'")

    return np.asarray(out)<|MERGE_RESOLUTION|>--- conflicted
+++ resolved
@@ -33,10 +33,6 @@
 
 from tslibs.np_datetime cimport (check_dts_bounds,
                                  pandas_datetimestruct,
-<<<<<<< HEAD
-                                 PANDAS_DATETIMEUNIT,
-=======
->>>>>>> a172ff9d
                                  dt64_to_dtstruct, dtstruct_to_dt64,
                                  pydatetime_to_dt64, pydate_to_dt64,
                                  get_datetime64_value,
