# -*- coding: utf-8 -*-
# cython: profile=False

cimport numpy as np
from numpy cimport (int8_t, int32_t, int64_t, import_array, ndarray,
                    float64_t, NPY_DATETIME, NPY_TIMEDELTA)
import numpy as np

import sys
cdef bint PY3 = (sys.version_info[0] >= 3)

from cpython cimport (
    PyTypeObject,
    PyFloat_Check,
    PyComplex_Check,
    PyObject_RichCompareBool,
    PyObject_RichCompare,
    Py_GT, Py_GE, Py_EQ, Py_NE, Py_LT, Py_LE,
    PyUnicode_Check)

cdef extern from "Python.h":
    cdef PyTypeObject *Py_TYPE(object)

from libc.stdlib cimport free

from util cimport (is_integer_object, is_float_object, is_datetime64_object,
                   is_timedelta64_object, INT64_MAX)
cimport util

# this is our datetime.pxd
from datetime cimport (
    pandas_datetimestruct,
    pandas_datetime_to_datetimestruct,
    pandas_datetimestruct_to_datetime,
    days_per_month_table,
    get_datetime64_value,
    get_timedelta64_value,
    get_datetime64_unit,
    PANDAS_DATETIMEUNIT,
    _string_to_dts,
    _pydatetime_to_dts,
    _date_to_datetime64,
    npy_datetime,
    is_leapyear,
    dayofweek,
    check_dts_bounds,
    PANDAS_FR_ns,
    PyDateTime_Check, PyDate_Check,
    PyDateTime_IMPORT,
    timedelta, datetime
    )

# stdlib datetime imports
from datetime import timedelta, datetime
from datetime import time as datetime_time

from khash cimport (
    khiter_t,
    kh_destroy_int64, kh_put_int64,
    kh_init_int64, kh_int64_t,
    kh_resize_int64, kh_get_int64)

from .tslibs.parsing import parse_datetime_string

cimport cython

from pandas.compat import iteritems, callable

import collections
import warnings

# initialize numpy
import_array()
#import_ufunc()

# import datetime C API
PyDateTime_IMPORT

cdef int64_t NPY_NAT = util.get_nat()
iNaT = NPY_NAT


from tslibs.timezones cimport (
    is_utc, is_tzlocal, is_fixed_offset,
    treat_tz_as_dateutil, treat_tz_as_pytz,
    get_timezone, get_utcoffset, maybe_get_tz,
    get_dst_info
    )


cdef inline object create_timestamp_from_ts(
        int64_t value, pandas_datetimestruct dts,
        object tz, object freq):
    """ convenience routine to construct a Timestamp from its parts """
    cdef _Timestamp ts_base
    ts_base = _Timestamp.__new__(Timestamp, dts.year, dts.month,
                                 dts.day, dts.hour, dts.min,
                                 dts.sec, dts.us, tz)
    ts_base.value = value
    ts_base.freq = freq
    ts_base.nanosecond = dts.ps / 1000

    return ts_base


cdef inline object create_datetime_from_ts(
        int64_t value, pandas_datetimestruct dts,
        object tz, object freq):
    """ convenience routine to construct a datetime.datetime from its parts """
    return datetime(dts.year, dts.month, dts.day, dts.hour,
                    dts.min, dts.sec, dts.us, tz)


def ints_to_pydatetime(ndarray[int64_t] arr, tz=None, freq=None, box=False):
    # convert an i8 repr to an ndarray of datetimes or Timestamp (if box ==
    # True)

    cdef:
        Py_ssize_t i, n = len(arr)
        ndarray[int64_t] trans, deltas
        pandas_datetimestruct dts
        object dt
        int64_t value
        ndarray[object] result = np.empty(n, dtype=object)
        object (*func_create)(int64_t, pandas_datetimestruct, object, object)

    if box and util.is_string_object(freq):
        from pandas.tseries.frequencies import to_offset
        freq = to_offset(freq)

    if box:
        func_create = create_timestamp_from_ts
    else:
        func_create = create_datetime_from_ts

    if tz is not None:
        if is_utc(tz):
            for i in range(n):
                value = arr[i]
                if value == NPY_NAT:
                    result[i] = NaT
                else:
                    pandas_datetime_to_datetimestruct(
                        value, PANDAS_FR_ns, &dts)
                    result[i] = func_create(value, dts, tz, freq)
        elif is_tzlocal(tz) or is_fixed_offset(tz):
            for i in range(n):
                value = arr[i]
                if value == NPY_NAT:
                    result[i] = NaT
                else:
                    pandas_datetime_to_datetimestruct(
                        value, PANDAS_FR_ns, &dts)
                    dt = create_datetime_from_ts(value, dts, tz, freq)
                    dt = dt + tz.utcoffset(dt)
                    if box:
                        dt = Timestamp(dt)
                    result[i] = dt
        else:
            trans, deltas, typ = get_dst_info(tz)

            for i in range(n):

                value = arr[i]
                if value == NPY_NAT:
                    result[i] = NaT
                else:

                    # Adjust datetime64 timestamp, recompute datetimestruct
                    pos = trans.searchsorted(value, side='right') - 1
                    if treat_tz_as_pytz(tz):
                        # find right representation of dst etc in pytz timezone
                        new_tz = tz._tzinfos[tz._transition_info[pos]]
                    else:
                        # no zone-name change for dateutil tzs - dst etc
                        # represented in single object.
                        new_tz = tz

                    pandas_datetime_to_datetimestruct(
                        value + deltas[pos], PANDAS_FR_ns, &dts)
                    result[i] = func_create(value, dts, new_tz, freq)
    else:
        for i in range(n):

            value = arr[i]
            if value == NPY_NAT:
                result[i] = NaT
            else:
                pandas_datetime_to_datetimestruct(value, PANDAS_FR_ns, &dts)
                result[i] = func_create(value, dts, None, freq)

    return result


def ints_to_pytimedelta(ndarray[int64_t] arr, box=False):
    # convert an i8 repr to an ndarray of timedelta or Timedelta (if box ==
    # True)

    cdef:
        Py_ssize_t i, n = len(arr)
        int64_t value
        ndarray[object] result = np.empty(n, dtype=object)

    for i in range(n):

        value = arr[i]
        if value == NPY_NAT:
            result[i] = NaT
        else:
            if box:
                result[i] = Timedelta(value)
            else:
                result[i] = timedelta(microseconds=int(value) / 1000)

    return result


_zero_time = datetime_time(0, 0)
_no_input = object()

# Python front end to C extension type _Timestamp
# This serves as the box for datetime64


class Timestamp(_Timestamp):
    """TimeStamp is the pandas equivalent of python's Datetime
    and is interchangable with it in most cases. It's the type used
    for the entries that make up a DatetimeIndex, and other timeseries
    oriented data structures in pandas.

    There are essentially three calling conventions for the constructor. The
    primary form accepts four parameters. They can be passed by position or
    keyword.

    Parameters
    ----------
    ts_input : datetime-like, str, int, float
        Value to be converted to Timestamp
    freq : str, DateOffset
        Offset which Timestamp will have
    tz : string, pytz.timezone, dateutil.tz.tzfile or None
        Time zone for time which Timestamp will have.
    unit : string
        numpy unit used for conversion, if ts_input is int or float
    offset : str, DateOffset
        Deprecated, use freq

    The other two forms mimic the parameters from ``datetime.datetime``. They
    can be passed by either position or keyword, but not both mixed together.

    :func:`datetime.datetime` Parameters
    ------------------------------------

    .. versionadded:: 0.19.0

    year : int
    month : int
    day : int
    hour : int, optional, default is 0
    minute : int, optional, default is 0
    second : int, optional, default is 0
    microsecond : int, optional, default is 0
    tzinfo : datetime.tzinfo, optional, default is None
    """

    @classmethod
    def fromordinal(cls, ordinal, freq=None, tz=None, offset=None):
        """
        passed an ordinal, translate and convert to a ts
        note: by definition there cannot be any tz info on the ordinal itself

        Parameters
        ----------
        ordinal : int
            date corresponding to a proleptic Gregorian ordinal
        freq : str, DateOffset
            Offset which Timestamp will have
        tz : string, pytz.timezone, dateutil.tz.tzfile or None
            Time zone for time which Timestamp will have.
        offset : str, DateOffset
            Deprecated, use freq
        """
        return cls(datetime.fromordinal(ordinal),
                   freq=freq, tz=tz, offset=offset)

    @classmethod
    def now(cls, tz=None):
        """
        Return the current time in the local timezone.  Equivalent
        to datetime.now([tz])

        Parameters
        ----------
        tz : string / timezone object, default None
            Timezone to localize to
        """
        if util.is_string_object(tz):
            tz = maybe_get_tz(tz)
        return cls(datetime.now(tz))

    @classmethod
    def today(cls, tz=None):
        """
        Return the current time in the local timezone.  This differs
        from datetime.today() in that it can be localized to a
        passed timezone.

        Parameters
        ----------
        tz : string / timezone object, default None
            Timezone to localize to
        """
        return cls.now(tz)

    @classmethod
    def utcnow(cls):
        return cls.now('UTC')

    @classmethod
    def utcfromtimestamp(cls, ts):
        return cls(datetime.utcfromtimestamp(ts))

    @classmethod
    def fromtimestamp(cls, ts):
        return cls(datetime.fromtimestamp(ts))

    @classmethod
    def combine(cls, date, time):
        return cls(datetime.combine(date, time))

    def __new__(cls, object ts_input=_no_input,
                object freq=None, tz=None, unit=None,
                year=None, month=None, day=None,
                hour=None, minute=None, second=None, microsecond=None,
                tzinfo=None,
                object offset=None):
        # The parameter list folds together legacy parameter names (the first
        # four) and positional and keyword parameter names from pydatetime.
        #
        # There are three calling forms:
        #
        # - In the legacy form, the first parameter, ts_input, is required
        #   and may be datetime-like, str, int, or float. The second
        #   parameter, offset, is optional and may be str or DateOffset.
        #
        # - ints in the first, second, and third arguments indicate
        #   pydatetime positional arguments. Only the first 8 arguments
        #   (standing in for year, month, day, hour, minute, second,
        #   microsecond, tzinfo) may be non-None. As a shortcut, we just
        #   check that the second argument is an int.
        #
        # - Nones for the first four (legacy) arguments indicate pydatetime
        #   keyword arguments. year, month, and day are required. As a
        #   shortcut, we just check that the first argument was not passed.
        #
        # Mixing pydatetime positional and keyword arguments is forbidden!

        cdef _TSObject ts

        if offset is not None:
            # deprecate offset kwd in 0.19.0, GH13593
            if freq is not None:
                msg = "Can only specify freq or offset, not both"
                raise TypeError(msg)
            warnings.warn("offset is deprecated. Use freq instead",
                          FutureWarning)
            freq = offset

        if ts_input is _no_input:
            # User passed keyword arguments.
            return Timestamp(datetime(year, month, day, hour or 0,
                                      minute or 0, second or 0,
                                      microsecond or 0, tzinfo),
                             tz=tzinfo)
        elif is_integer_object(freq):
            # User passed positional arguments:
            # Timestamp(year, month, day[, hour[, minute[, second[,
            # microsecond[, tzinfo]]]]])
            return Timestamp(datetime(ts_input, freq, tz, unit or 0,
                                      year or 0, month or 0, day or 0,
                                      hour), tz=hour)

        ts = convert_to_tsobject(ts_input, tz, unit, 0, 0)

        if ts.value == NPY_NAT:
            return NaT

        if util.is_string_object(freq):
            from pandas.tseries.frequencies import to_offset
            freq = to_offset(freq)

        return create_timestamp_from_ts(ts.value, ts.dts, ts.tzinfo, freq)

    def _round(self, freq, rounder):

        cdef:
            int64_t unit, r, value,  buff = 1000000
            object result

        from pandas.tseries.frequencies import to_offset
        unit = to_offset(freq).nanos
        if self.tz is not None:
            value = self.tz_localize(None).value
        else:
            value = self.value
        if unit < 1000 and unit % 1000 != 0:
            # for nano rounding, work with the last 6 digits separately
            # due to float precision
            r = (buff * (value // buff) + unit *
                 (rounder((value % buff) / float(unit))).astype('i8'))
        elif unit >= 1000 and unit % 1000 != 0:
            msg = 'Precision will be lost using frequency: {}'
            warnings.warn(msg.format(freq))
            r = (unit * rounder(value / float(unit)).astype('i8'))
        else:
            r = (unit * rounder(value / float(unit)).astype('i8'))
        result = Timestamp(r, unit='ns')
        if self.tz is not None:
            result = result.tz_localize(self.tz)
        return result

    def round(self, freq):
        """
        Round the Timestamp to the specified resolution

        Returns
        -------
        a new Timestamp rounded to the given resolution of `freq`

        Parameters
        ----------
        freq : a freq string indicating the rounding resolution

        Raises
        ------
        ValueError if the freq cannot be converted
        """
        return self._round(freq, np.round)

    def floor(self, freq):
        """
        return a new Timestamp floored to this resolution

        Parameters
        ----------
        freq : a freq string indicating the flooring resolution
        """
        return self._round(freq, np.floor)

    def ceil(self, freq):
        """
        return a new Timestamp ceiled to this resolution

        Parameters
        ----------
        freq : a freq string indicating the ceiling resolution
        """
        return self._round(freq, np.ceil)

    @property
    def tz(self):
        """
        Alias for tzinfo
        """
        return self.tzinfo

    @property
    def offset(self):
        warnings.warn(".offset is deprecated. Use .freq instead",
                      FutureWarning)
        return self.freq

    def __setstate__(self, state):
        self.value = state[0]
        self.freq = state[1]
        self.tzinfo = state[2]

    def __reduce__(self):
        object_state = self.value, self.freq, self.tzinfo
        return (Timestamp, object_state)

    def to_period(self, freq=None):
        """
        Return an period of which this timestamp is an observation.
        """
        from pandas import Period

        if freq is None:
            freq = self.freq

        return Period(self, freq=freq)

    @property
    def dayofweek(self):
        return self.weekday()

    @property
    def weekday_name(self):
        return self._get_named_field('weekday_name')

    @property
    def dayofyear(self):
        return self._get_field('doy')

    @property
    def week(self):
        return self._get_field('woy')

    weekofyear = week

    @property
    def quarter(self):
        return self._get_field('q')

    @property
    def days_in_month(self):
        return self._get_field('dim')

    daysinmonth = days_in_month

    @property
    def freqstr(self):
        return getattr(self.freq, 'freqstr', self.freq)

    @property
    def is_month_start(self):
        return self._get_start_end_field('is_month_start')

    @property
    def is_month_end(self):
        return self._get_start_end_field('is_month_end')

    @property
    def is_quarter_start(self):
        return self._get_start_end_field('is_quarter_start')

    @property
    def is_quarter_end(self):
        return self._get_start_end_field('is_quarter_end')

    @property
    def is_year_start(self):
        return self._get_start_end_field('is_year_start')

    @property
    def is_year_end(self):
        return self._get_start_end_field('is_year_end')

    @property
    def is_leap_year(self):
        return bool(is_leapyear(self.year))

    def tz_localize(self, tz, ambiguous='raise', errors='raise'):
        """
        Convert naive Timestamp to local time zone, or remove
        timezone from tz-aware Timestamp.

        Parameters
        ----------
        tz : string, pytz.timezone, dateutil.tz.tzfile or None
            Time zone for time which Timestamp will be converted to.
            None will remove timezone holding local time.
        ambiguous : bool, 'NaT', default 'raise'
            - bool contains flags to determine if time is dst or not (note
            that this flag is only applicable for ambiguous fall dst dates)
            - 'NaT' will return NaT for an ambiguous time
            - 'raise' will raise an AmbiguousTimeError for an ambiguous time
        errors : 'raise', 'coerce', default 'raise'
            - 'raise' will raise a NonExistentTimeError if a timestamp is not
               valid in the specified timezone (e.g. due to a transition from
               or to DST time)
            - 'coerce' will return NaT if the timestamp can not be converted
              into the specified timezone

              .. versionadded:: 0.19.0

        Returns
        -------
        localized : Timestamp

        Raises
        ------
        TypeError
            If the Timestamp is tz-aware and tz is not None.
        """
        if ambiguous == 'infer':
            raise ValueError('Cannot infer offset with only one time.')

        if self.tzinfo is None:
            # tz naive, localize
            tz = maybe_get_tz(tz)
            if not util.is_string_object(ambiguous):
                ambiguous =   [ambiguous]
            value = tz_localize_to_utc(np.array([self.value], dtype='i8'), tz,
                                       ambiguous=ambiguous, errors=errors)[0]
            return Timestamp(value, tz=tz)
        else:
            if tz is None:
                # reset tz
                value = tz_convert_single(self.value, 'UTC', self.tz)
                return Timestamp(value, tz=None)
            else:
                raise TypeError('Cannot localize tz-aware Timestamp, use '
                                'tz_convert for conversions')

    def tz_convert(self, tz):
        """
        Convert tz-aware Timestamp to another time zone.

        Parameters
        ----------
        tz : string, pytz.timezone, dateutil.tz.tzfile or None
            Time zone for time which Timestamp will be converted to.
            None will remove timezone holding UTC time.

        Returns
        -------
        converted : Timestamp

        Raises
        ------
        TypeError
            If Timestamp is tz-naive.
        """
        if self.tzinfo is None:
            # tz naive, use tz_localize
            raise TypeError('Cannot convert tz-naive Timestamp, use '
                            'tz_localize to localize')
        else:
            # Same UTC timestamp, different time zone
            return Timestamp(self.value, tz=tz)

    astimezone = tz_convert

    def replace(self, year=None, month=None, day=None,
                hour=None, minute=None, second=None, microsecond=None,
                nanosecond=None, tzinfo=object, fold=0):
        """
        implements datetime.replace, handles nanoseconds

        Parameters
        ----------
        year : int, optional
        month : int, optional
        day : int, optional
        hour : int, optional
        minute : int, optional
        second : int, optional
        microsecond : int, optional
        nanosecond: int, optional
        tzinfo : tz-convertible, optional
        fold : int, optional, default is 0
            added in 3.6, NotImplemented

        Returns
        -------
        Timestamp with fields replaced
        """

        cdef:
            pandas_datetimestruct dts
            int64_t value, value_tz, offset
            object _tzinfo, result, k, v
            datetime ts_input

        # set to naive if needed
        _tzinfo = self.tzinfo
        value = self.value
        if _tzinfo is not None:
            value_tz = tz_convert_single(value, _tzinfo, 'UTC')
            value += value - value_tz

        # setup components
        pandas_datetime_to_datetimestruct(value, PANDAS_FR_ns, &dts)
        dts.ps = self.nanosecond * 1000

        # replace
        def validate(k, v):
            """ validate integers """
            if not is_integer_object(v):
                raise ValueError("value must be an integer, received "
                                 "{v} for {k}".format(v=type(v), k=k))
            return v

        if year is not None:
            dts.year = validate('year', year)
        if month is not None:
            dts.month = validate('month', month)
        if day is not None:
            dts.day = validate('day', day)
        if hour is not None:
            dts.hour = validate('hour', hour)
        if minute is not None:
            dts.min = validate('minute', minute)
        if second is not None:
            dts.sec = validate('second', second)
        if microsecond is not None:
            dts.us = validate('microsecond', microsecond)
        if nanosecond is not None:
            dts.ps = validate('nanosecond', nanosecond) * 1000
        if tzinfo is not object:
            _tzinfo = tzinfo

        # reconstruct & check bounds
        ts_input = datetime(dts.year, dts.month, dts.day, dts.hour, dts.min,
                            dts.sec, dts.us, tzinfo=_tzinfo)
        ts = convert_datetime_to_tsobject(ts_input, _tzinfo)
        value = ts.value + (dts.ps // 1000)
        if value != NPY_NAT:
            _check_dts_bounds(&dts)

        return create_timestamp_from_ts(value, dts, _tzinfo, self.freq)

    def isoformat(self, sep='T'):
        base = super(_Timestamp, self).isoformat(sep=sep)
        if self.nanosecond == 0:
            return base

        if self.tzinfo is not None:
            base1, base2 = base[:-6], base[-6:]
        else:
            base1, base2 = base, ""

        if self.microsecond != 0:
            base1 += "%.3d" % self.nanosecond
        else:
            base1 += ".%.9d" % self.nanosecond

        return base1 + base2

    def _has_time_component(self):
        """
        Returns if the Timestamp has a time component
        in addition to the date part
        """
        return (self.time() != _zero_time
                or self.tzinfo is not None
                or self.nanosecond != 0)

    def to_julian_date(self):
        """
        Convert TimeStamp to a Julian Date.
        0 Julian date is noon January 1, 4713 BC.
        """
        year = self.year
        month = self.month
        day = self.day
        if month <= 2:
            year -= 1
            month += 12
        return (day +
                np.fix((153 * month - 457) / 5) +
                365 * year +
                np.floor(year / 4) -
                np.floor(year / 100) +
                np.floor(year / 400) +
                1721118.5 +
                (self.hour +
                 self.minute / 60.0 +
                 self.second / 3600.0 +
                 self.microsecond / 3600.0 / 1e+6 +
                 self.nanosecond / 3600.0 / 1e+9
                ) / 24.0)

    def normalize(self):
        """
        Normalize Timestamp to midnight, preserving
        tz information.
        """
        normalized_value = date_normalize(
            np.array([self.value], dtype='i8'), tz=self.tz)[0]
        return Timestamp(normalized_value).tz_localize(self.tz)

    def __radd__(self, other):
        # __radd__ on cython extension types like _Timestamp is not used, so
        # define it here instead
        return self + other


cdef inline bint _checknull_with_nat(object val):
    """ utility to check if a value is a nat or not """
    return val is None or (
        PyFloat_Check(val) and val != val) or val is NaT

cdef inline bint _check_all_nulls(object val):
    """ utility to check if a value is any type of null """
    cdef bint res
    if PyFloat_Check(val) or PyComplex_Check(val):
        res = val != val
    elif val is NaT:
        res = 1
    elif val is None:
        res = 1
    elif is_datetime64_object(val):
        res = get_datetime64_value(val) == NPY_NAT
    elif is_timedelta64_object(val):
        res = get_timedelta64_value(val) == NPY_NAT
    else:
        res = 0
    return res

cdef inline bint _cmp_nat_dt(_NaT lhs, _Timestamp rhs, int op) except -1:
    return _nat_scalar_rules[op]


cpdef object get_value_box(ndarray arr, object loc):
    cdef:
        Py_ssize_t i, sz
        void* data_ptr

    if util.is_float_object(loc):
        casted = int(loc)
        if casted == loc:
            loc = casted
    i = <Py_ssize_t> loc
    sz = np.PyArray_SIZE(arr)

    if i < 0 and sz > 0:
        i += sz

    if i >= sz or sz == 0 or i < 0:
        raise IndexError('index out of bounds')

    if arr.descr.type_num == NPY_DATETIME:
        return Timestamp(util.get_value_1d(arr, i))
    elif arr.descr.type_num == NPY_TIMEDELTA:
        return Timedelta(util.get_value_1d(arr, i))
    else:
        return util.get_value_1d(arr, i)


<<<<<<< HEAD
=======
# Add the min and max fields at the class level
cdef int64_t _NS_UPPER_BOUND = INT64_MAX
# the smallest value we could actually represent is
#   INT64_MIN + 1 == -9223372036854775807
# but to allow overflow free conversion with a microsecond resolution
# use the smallest value with a 0 nanosecond unit (0s in last 3 digits)
cdef int64_t _NS_LOWER_BOUND = -9223372036854775000

# Resolution is in nanoseconds
Timestamp.min = Timestamp(_NS_LOWER_BOUND)
Timestamp.max = Timestamp(_NS_UPPER_BOUND)


>>>>>>> 2ff1241f
#----------------------------------------------------------------------
# Frequency inference

def unique_deltas(ndarray[int64_t] arr):
    cdef:
        Py_ssize_t i, n = len(arr)
        int64_t val
        khiter_t k
        kh_int64_t *table
        int ret = 0
        list uniques = []

    table = kh_init_int64()
    kh_resize_int64(table, 10)
    for i in range(n - 1):
        val = arr[i + 1] - arr[i]
        k = kh_get_int64(table, val)
        if k == table.n_buckets:
            kh_put_int64(table, val, &ret)
            uniques.append(val)
    kh_destroy_int64(table)

    result = np.array(uniques, dtype=np.int64)
    result.sort()
    return result


cdef inline bint _cmp_scalar(int64_t lhs, int64_t rhs, int op) except -1:
    if op == Py_EQ:
        return lhs == rhs
    elif op == Py_NE:
        return lhs != rhs
    elif op == Py_LT:
        return lhs < rhs
    elif op == Py_LE:
        return lhs <= rhs
    elif op == Py_GT:
        return lhs > rhs
    elif op == Py_GE:
        return lhs >= rhs


cdef int _reverse_ops[6]

_reverse_ops[Py_LT] = Py_GT
_reverse_ops[Py_LE] = Py_GE
_reverse_ops[Py_EQ] = Py_EQ
_reverse_ops[Py_NE] = Py_NE
_reverse_ops[Py_GT] = Py_LT
_reverse_ops[Py_GE] = Py_LE


cdef str _NDIM_STRING = "ndim"

# This is PITA. Because we inherit from datetime, which has very specific
# construction requirements, we need to do object instantiation in python
# (see Timestamp class above). This will serve as a C extension type that
# shadows the python class, where we do any heavy lifting.
cdef class _Timestamp(datetime):

    cdef readonly:
        int64_t value, nanosecond
        object freq       # frequency reference

    def __hash__(_Timestamp self):
        if self.nanosecond:
            return hash(self.value)
        return datetime.__hash__(self)

    def __richcmp__(_Timestamp self, object other, int op):
        cdef:
            _Timestamp ots
            int ndim

        if isinstance(other, _Timestamp):
            if isinstance(other, _NaT):
                return _cmp_nat_dt(other, self, _reverse_ops[op])
            ots = other
        elif isinstance(other, datetime):
            if self.nanosecond == 0:
                val = self.to_pydatetime()
                return PyObject_RichCompareBool(val, other, op)

            try:
                ots = Timestamp(other)
            except ValueError:
                return self._compare_outside_nanorange(other, op)
        else:
            ndim = getattr(other, _NDIM_STRING, -1)

            if ndim != -1:
                if ndim == 0:
                    if isinstance(other, np.datetime64):
                        other = Timestamp(other)
                    else:
                        if op == Py_EQ:
                            return False
                        elif op == Py_NE:
                            return True

                        # only allow ==, != ops
                        raise TypeError('Cannot compare type %r with type %r' %
                                        (type(self).__name__,
                                         type(other).__name__))
                return PyObject_RichCompare(other, self, _reverse_ops[op])
            else:
                if op == Py_EQ:
                    return False
                elif op == Py_NE:
                    return True
                raise TypeError('Cannot compare type %r with type %r' %
                                (type(self).__name__, type(other).__name__))

        self._assert_tzawareness_compat(other)
        return _cmp_scalar(self.value, ots.value, op)

    def __reduce_ex__(self, protocol):
        # python 3.6 compat
        # http://bugs.python.org/issue28730
        # now __reduce_ex__ is defined and higher priority than __reduce__
        return self.__reduce__()

    def __repr__(self):
        stamp = self._repr_base
        zone = None

        try:
            stamp += self.strftime('%z')
            if self.tzinfo:
                zone = get_timezone(self.tzinfo)
        except ValueError:
            year2000 = self.replace(year=2000)
            stamp += year2000.strftime('%z')
            if self.tzinfo:
                zone = get_timezone(self.tzinfo)

        try:
            stamp += zone.strftime(' %%Z')
        except:
            pass

        tz = ", tz='{0}'".format(zone) if zone is not None else ""
        freq = ", freq='{0}'".format(
            self.freq.freqstr) if self.freq is not None else ""

        return "Timestamp('{stamp}'{tz}{freq})".format(
            stamp=stamp, tz=tz, freq=freq)

    cdef bint _compare_outside_nanorange(_Timestamp self, datetime other,
                                         int op) except -1:
        cdef datetime dtval = self.to_pydatetime()

        self._assert_tzawareness_compat(other)

        if self.nanosecond == 0:
            return PyObject_RichCompareBool(dtval, other, op)
        else:
            if op == Py_EQ:
                return False
            elif op == Py_NE:
                return True
            elif op == Py_LT:
                return dtval < other
            elif op == Py_LE:
                return dtval < other
            elif op == Py_GT:
                return dtval >= other
            elif op == Py_GE:
                return dtval >= other

    cdef int _assert_tzawareness_compat(_Timestamp self,
                                        object other) except -1:
        if self.tzinfo is None:
            if other.tzinfo is not None:
                raise TypeError('Cannot compare tz-naive and tz-aware '
                                 'timestamps')
        elif other.tzinfo is None:
            raise TypeError('Cannot compare tz-naive and tz-aware timestamps')

    cpdef datetime to_datetime(_Timestamp self):
        """
        DEPRECATED: use :meth:`to_pydatetime` instead.

        Convert a Timestamp object to a native Python datetime object.
        """
        warnings.warn("to_datetime is deprecated. Use self.to_pydatetime()",
                      FutureWarning, stacklevel=2)
        return self.to_pydatetime(warn=False)

    cpdef datetime to_pydatetime(_Timestamp self, warn=True):
        """
        Convert a Timestamp object to a native Python datetime object.

        If warn=True, issue a warning if nanoseconds is nonzero.
        """
        if self.nanosecond != 0 and warn:
            warnings.warn("Discarding nonzero nanoseconds in conversion",
                          UserWarning, stacklevel=2)

        return datetime(self.year, self.month, self.day,
                        self.hour, self.minute, self.second,
                        self.microsecond, self.tzinfo)

    cpdef to_datetime64(self):
        """ Returns a numpy.datetime64 object with 'ns' precision """
        return np.datetime64(self.value, 'ns')

    def __add__(self, other):
        cdef int64_t other_int, nanos

        if is_timedelta64_object(other):
            other_int = other.astype('timedelta64[ns]').view('i8')
            return Timestamp(self.value + other_int,
                             tz=self.tzinfo, freq=self.freq)

        elif is_integer_object(other):
            if self is NaT:
                # to be compat with Period
                return NaT
            elif self.freq is None:
                raise ValueError("Cannot add integral value to Timestamp "
                                 "without freq.")
            return Timestamp((self.freq * other).apply(self), freq=self.freq)

        elif isinstance(other, timedelta) or hasattr(other, 'delta'):
            nanos = _delta_to_nanoseconds(other)
            result = Timestamp(self.value + nanos,
                               tz=self.tzinfo, freq=self.freq)
            if getattr(other, 'normalize', False):
                result = Timestamp(normalize_date(result))
            return result

        # index/series like
        elif hasattr(other, '_typ'):
            return NotImplemented

        result = datetime.__add__(self, other)
        if isinstance(result, datetime):
            result = Timestamp(result)
            result.nanosecond = self.nanosecond
        return result

    def __sub__(self, other):
        if is_timedelta64_object(other) or is_integer_object(other) \
                or isinstance(other, timedelta) or hasattr(other, 'delta'):
            neg_other = -other
            return self + neg_other

        # a Timestamp-DatetimeIndex -> yields a negative TimedeltaIndex
        elif getattr(other, '_typ', None) == 'datetimeindex':
            # timezone comparison is performed in DatetimeIndex._sub_datelike
            return -other.__sub__(self)

        # a Timestamp-TimedeltaIndex -> yields a negative TimedeltaIndex
        elif getattr(other, '_typ', None) == 'timedeltaindex':
            return (-other).__add__(self)

        elif other is NaT:
            return NaT

        # coerce if necessary if we are a Timestamp-like
        if (isinstance(self, datetime)
            and (isinstance(other, datetime)
                 or is_datetime64_object(other))):
            self = Timestamp(self)
            other = Timestamp(other)

            # validate tz's
            if get_timezone(self.tzinfo) != get_timezone(other.tzinfo):
                raise TypeError(
                    "Timestamp subtraction must have the "
                    "same timezones or no timezones")

            # scalar Timestamp/datetime - Timestamp/datetime -> yields a
            # Timedelta
            try:
                return Timedelta(self.value -other.value)
            except (OverflowError, OutOfBoundsDatetime):
                pass

        # scalar Timestamp/datetime - Timedelta -> yields a Timestamp (with
        # same timezone if specified)
        return datetime.__sub__(self, other)

    cdef int64_t _maybe_convert_value_to_local(self):
        """Convert UTC i8 value to local i8 value if tz exists"""
        cdef:
            int64_t val
        val = self.value
        if self.tz is not None and not is_utc(self.tz):
            val = tz_convert_single(self.value, 'UTC', self.tz)
        return val

    cpdef _get_field(self, field):
        cdef:
            int64_t val
            ndarray[int32_t] out
        val = self._maybe_convert_value_to_local()
        out = get_date_field(np.array([val], dtype=np.int64), field)
        return int(out[0])

    cpdef _get_named_field(self, field):
        cdef:
            int64_t val
            ndarray[object] out
        val = self._maybe_convert_value_to_local()
        out = get_date_name_field(np.array([val], dtype=np.int64), field)
        return out[0]

    cpdef _get_start_end_field(self, field):
        month_kw = self.freq.kwds.get(
            'startingMonth', self.freq.kwds.get(
                'month', 12)) if self.freq else 12
        freqstr = self.freqstr if self.freq else None
        val = self._maybe_convert_value_to_local()
        out = get_start_end_field(
            np.array([val], dtype=np.int64), field, freqstr, month_kw)
        return out[0]

    property _repr_base:
        def __get__(self):
            return '%s %s' % (self._date_repr, self._time_repr)

    property _date_repr:
        def __get__(self):
            # Ideal here would be self.strftime("%Y-%m-%d"), but
            # the datetime strftime() methods require year >= 1900
            return '%d-%.2d-%.2d' % (self.year, self.month, self.day)

    property _time_repr:
        def __get__(self):
            result = '%.2d:%.2d:%.2d' % (self.hour, self.minute, self.second)

            if self.nanosecond != 0:
                result += '.%.9d' % (self.nanosecond + 1000 * self.microsecond)
            elif self.microsecond != 0:
                result += '.%.6d' % self.microsecond

            return result

    property _short_repr:
        def __get__(self):
            # format a Timestamp with only _date_repr if possible
            # otherwise _repr_base
            if (self.hour == 0 and
                self.minute == 0 and
                self.second == 0 and
                self.microsecond == 0 and
                self.nanosecond == 0):
                return self._date_repr
            return self._repr_base

    property asm8:
        def __get__(self):
            return np.datetime64(self.value, 'ns')


cdef PyTypeObject* ts_type = <PyTypeObject*> Timestamp


cdef inline bint is_timestamp(object o):
    return Py_TYPE(o) == ts_type # isinstance(o, Timestamp)

#----------------------------------------------------------------------
# NaT Construction
cdef bint _nat_scalar_rules[6]

_nat_scalar_rules[Py_EQ] = False
_nat_scalar_rules[Py_NE] = True
_nat_scalar_rules[Py_LT] = False
_nat_scalar_rules[Py_LE] = False
_nat_scalar_rules[Py_GT] = False
_nat_scalar_rules[Py_GE] = False


cdef _nat_divide_op(self, other):
    if isinstance(other, (Timedelta, np.timedelta64)) or other is NaT:
        return np.nan
    if is_integer_object(other) or is_float_object(other):
        return NaT
    return NotImplemented

cdef _nat_rdivide_op(self, other):
    if isinstance(other, Timedelta):
        return np.nan
    return NotImplemented

cdef class _NaT(_Timestamp):

    def __hash__(_NaT self):
        # py3k needs this defined here
        return hash(self.value)

    def __richcmp__(_NaT self, object other, int op):
        cdef int ndim = getattr(other, 'ndim', -1)

        if ndim == -1:
            return _nat_scalar_rules[op]

        if ndim == 0:
            if isinstance(other, np.datetime64):
                other = Timestamp(other)
            else:
                raise TypeError('Cannot compare type %r with type %r' %
                                (type(self).__name__, type(other).__name__))
        return PyObject_RichCompare(other, self, _reverse_ops[op])

    def __add__(self, other):
        try:
            if isinstance(other, datetime):
                return NaT
            result = _Timestamp.__add__(self, other)
            # Timestamp.__add__ doesn't return DatetimeIndex/TimedeltaIndex
            if result is NotImplemented:
                return result
        except (OverflowError, OutOfBoundsDatetime):
            pass
        return NaT

    def __sub__(self, other):
        if isinstance(other, (datetime, timedelta)):
            return NaT
        try:
            result = _Timestamp.__sub__(self, other)
            # Timestamp.__sub__ may return DatetimeIndex/TimedeltaIndex
            if result is NotImplemented or hasattr(result, '_typ'):
                return result
        except (OverflowError, OutOfBoundsDatetime):
            pass
        return NaT

    def __pos__(self):
        return NaT

    def __neg__(self):
        return NaT

    def __div__(self, other):
        return _nat_divide_op(self, other)

    def __truediv__(self, other):
        return _nat_divide_op(self, other)

    def __floordiv__(self, other):
        return _nat_divide_op(self, other)

    def __mul__(self, other):
        if is_integer_object(other) or is_float_object(other):
            return NaT
        return NotImplemented


class NaTType(_NaT):
    """(N)ot-(A)-(T)ime, the time equivalent of NaN"""

    def __new__(cls):
        cdef _NaT base

        base = _NaT.__new__(cls, 1, 1, 1)
        base.value = NPY_NAT

        return base

    def __repr__(self):
        return 'NaT'

    def __str__(self):
        return 'NaT'

    def isoformat(self, sep='T'):
        # This allows Timestamp(ts.isoformat()) to always correctly roundtrip.
        return 'NaT'

    def __hash__(self):
        return NPY_NAT

    def __int__(self):
        return NPY_NAT

    def __long__(self):
        return NPY_NAT

    def __reduce__(self):
        return (__nat_unpickle, (None, ))

    def total_seconds(self):
        """
        Total duration of timedelta in seconds (to ns precision)
        """
        # GH 10939
        return np.nan

    @property
    def is_leap_year(self):
        return False

    @property
    def is_month_start(self):
        return False

    @property
    def is_quarter_start(self):
        return False

    @property
    def is_year_start(self):
        return False

    @property
    def is_month_end(self):
        return False

    @property
    def is_quarter_end(self):
        return False

    @property
    def is_year_end(self):
        return False

    def __rdiv__(self, other):
        return _nat_rdivide_op(self, other)

    def __rtruediv__(self, other):
        return _nat_rdivide_op(self, other)

    def __rfloordiv__(self, other):
        return _nat_rdivide_op(self, other)

    def __rmul__(self, other):
        if is_integer_object(other) or is_float_object(other):
            return NaT
        return NotImplemented


_nat_strings = set(['NaT', 'nat', 'NAT', 'nan', 'NaN', 'NAN'])


def __nat_unpickle(*args):
    # return constant defined in the module
    return NaT

NaT = NaTType()


#----------------------------------------------------------------------
# NaT methods/property setups


# inject the Timestamp field properties
# these by definition return np.nan
fields = ['year', 'quarter', 'month', 'day', 'hour',
          'minute', 'second', 'millisecond', 'microsecond', 'nanosecond',
          'week', 'dayofyear', 'weekofyear', 'days_in_month', 'daysinmonth',
          'dayofweek', 'weekday_name', 'days', 'seconds', 'microseconds',
          'nanoseconds', 'qyear']
for field in fields:
    prop = property(fget=lambda self: np.nan)
    setattr(NaTType, field, prop)


# define how we are handling NaT methods & inject
# to the NaTType class; these can return NaT, np.nan
# or raise respectively
_nat_methods = ['date', 'now', 'replace', 'to_pydatetime',
                'today', 'round', 'floor', 'ceil', 'tz_convert',
                'tz_localize']
_nan_methods = ['weekday', 'isoweekday']
_implemented_methods = [
    'to_datetime', 'to_datetime64', 'isoformat', 'total_seconds']
_implemented_methods.extend(_nat_methods)
_implemented_methods.extend(_nan_methods)


def _get_docstring(_method_name):
    # NaT serves double duty as Timestamp & Timedelta
    # missing value, so need to acquire doc-strings for both

    try:
        return getattr(Timestamp, _method_name).__doc__
    except AttributeError:
        pass

    try:
        return getattr(Timedelta, _method_name).__doc__
    except AttributeError:
        pass

    return None


for _method_name in _nat_methods:

    def _make_nat_func(func_name):
        def f(*args, **kwargs):
            return NaT
        f.__name__ = func_name
        f.__doc__ = _get_docstring(func_name)
        return f

    setattr(NaTType, _method_name, _make_nat_func(_method_name))


for _method_name in _nan_methods:

    def _make_nan_func(func_name):
        def f(*args, **kwargs):
            return np.nan
        f.__name__ = func_name
        f.__doc__ = _get_docstring(func_name)
        return f

    setattr(NaTType, _method_name, _make_nan_func(_method_name))


# GH9513 NaT methods (except to_datetime64) to raise, return np.nan, or
# return NaT create functions that raise, for binding to NaTType
for _maybe_method_name in dir(NaTType):
    _maybe_method = getattr(NaTType, _maybe_method_name)
    if (callable(_maybe_method)
        and not _maybe_method_name.startswith("_")
        and _maybe_method_name not in _implemented_methods):

        def _make_error_func(func_name):
            def f(*args, **kwargs):
                raise ValueError("NaTType does not support " + func_name)
            f.__name__ = func_name
            f.__doc__ = _get_docstring(func_name)
            return f

        setattr(NaTType, _maybe_method_name,
                _make_error_func(_maybe_method_name))


#----------------------------------------------------------------------
# Add the min and max fields at the class level
cdef int64_t _NS_UPPER_BOUND = INT64_MAX
# the smallest value we could actually represent is
#   INT64_MIN + 1 == -9223372036854775807
# but to allow overflow free conversion with a microsecond resolution
# use the smallest value with a 0 nanosecond unit (0s in last 3 digits)
cdef int64_t _NS_LOWER_BOUND = -9223372036854775000

cdef pandas_datetimestruct _NS_MIN_DTS, _NS_MAX_DTS
pandas_datetime_to_datetimestruct(_NS_LOWER_BOUND, PANDAS_FR_ns, &_NS_MIN_DTS)
pandas_datetime_to_datetimestruct(_NS_UPPER_BOUND, PANDAS_FR_ns, &_NS_MAX_DTS)

# Resolution is in nanoseconds
Timestamp.min = Timestamp(_NS_LOWER_BOUND)
Timestamp.max = Timestamp(_NS_UPPER_BOUND)
# These cannot be defined until after `NaT` is defined.


#----------------------------------------------------------------------
# lightweight C object to hold datetime & int64 pair
cdef class _TSObject:
    cdef:
        pandas_datetimestruct dts      # pandas_datetimestruct
        int64_t value               # numpy dt64
        object tzinfo

    property value:
        def __get__(self):
            return self.value


# helper to extract datetime and int64 from several different possibilities
cdef convert_to_tsobject(object ts, object tz, object unit,
                         bint dayfirst, bint yearfirst):
    """
    Extract datetime and int64 from any of:
        - np.int64 (with unit providing a possible modifier)
        - np.datetime64
        - a float (with unit providing a possible modifier)
        - python int or long object (with unit providing a possible modifier)
        - iso8601 string object
        - python datetime object
        - another timestamp object
    """
    cdef:
        _TSObject obj
        bint utc_convert = 1
        int out_local = 0, out_tzoffset = 0

    if tz is not None:
        tz = maybe_get_tz(tz)

    obj = _TSObject()

    if util.is_string_object(ts):
        return convert_str_to_tsobject(ts, tz, unit, dayfirst, yearfirst)

    if ts is None or ts is NaT:
        obj.value = NPY_NAT
    elif is_datetime64_object(ts):
        if ts.view('i8') == NPY_NAT:
            obj.value = NPY_NAT
        else:
            obj.value = _get_datetime64_nanos(ts)
            pandas_datetime_to_datetimestruct(
                obj.value, PANDAS_FR_ns, &obj.dts)
    elif is_integer_object(ts):
        if ts == NPY_NAT:
            obj.value = NPY_NAT
        else:
            ts = ts * cast_from_unit(None, unit)
            obj.value = ts
            pandas_datetime_to_datetimestruct(ts, PANDAS_FR_ns, &obj.dts)
    elif util.is_float_object(ts):
        if ts != ts or ts == NPY_NAT:
            obj.value = NPY_NAT
        else:
            ts = cast_from_unit(ts, unit)
            obj.value = ts
            pandas_datetime_to_datetimestruct(ts, PANDAS_FR_ns, &obj.dts)
    elif PyDateTime_Check(ts):
        return convert_datetime_to_tsobject(ts, tz)
    elif PyDate_Check(ts):
        # Keep the converter same as PyDateTime's
        ts = datetime.combine(ts, datetime_time())
        return convert_datetime_to_tsobject(ts, tz)
    elif getattr(ts, '_typ', None) == 'period':
        raise ValueError(
            "Cannot convert Period to Timestamp "
            "unambiguously. Use to_timestamp")
    else:
        raise TypeError('Cannot convert input [{}] of type {} to '
                        'Timestamp'.format(ts, type(ts)))

    if obj.value != NPY_NAT:
        _check_dts_bounds(&obj.dts)

    if tz is not None:
        _localize_tso(obj, tz)

    return obj


cdef _TSObject convert_datetime_to_tsobject(datetime ts, object tz,
                                            int32_t nanos=0):
    """
    Convert a datetime (or Timestamp) input `ts`, along with optional timezone
    object `tz` to a _TSObject.

    The optional argument `nanos` allows for cases where datetime input
    needs to be supplemented with higher-precision information.

    Parameters
    ----------
    ts : datetime or Timestamp
        Value to be converted to _TSObject
    tz : tzinfo or None
        timezone for the timezone-aware output
    nanos : int32_t, default is 0
        nanoseconds supplement the precision of the datetime input ts

    Returns
    -------
    obj : _TSObject
    """
    cdef:
        _TSObject obj = _TSObject()

    if tz is not None:
        tz = maybe_get_tz(tz)

        # sort of a temporary hack
        if ts.tzinfo is not None:
            if (hasattr(tz, 'normalize') and
                hasattr(ts.tzinfo, '_utcoffset')):
                ts = tz.normalize(ts)
                obj.value = _pydatetime_to_dts(ts, &obj.dts)
                obj.tzinfo = ts.tzinfo
            else:
                # tzoffset
                try:
                    tz = ts.astimezone(tz).tzinfo
                except:
                    pass
                obj.value = _pydatetime_to_dts(ts, &obj.dts)
                ts_offset = get_utcoffset(ts.tzinfo, ts)
                obj.value -= int(ts_offset.total_seconds() * 1e9)
                tz_offset = get_utcoffset(tz, ts)
                obj.value += int(tz_offset.total_seconds() * 1e9)
                pandas_datetime_to_datetimestruct(obj.value,
                                                  PANDAS_FR_ns, &obj.dts)
                obj.tzinfo = tz
        elif not is_utc(tz):
            ts = _localize_pydatetime(ts, tz)
            obj.value = _pydatetime_to_dts(ts, &obj.dts)
            obj.tzinfo = ts.tzinfo
        else:
            # UTC
            obj.value = _pydatetime_to_dts(ts, &obj.dts)
            obj.tzinfo = pytz.utc
    else:
        obj.value = _pydatetime_to_dts(ts, &obj.dts)
        obj.tzinfo = ts.tzinfo

    if obj.tzinfo is not None and not is_utc(obj.tzinfo):
        offset = get_utcoffset(obj.tzinfo, ts)
        obj.value -= int(offset.total_seconds() * 1e9)

    if is_timestamp(ts):
        obj.value += ts.nanosecond
        obj.dts.ps = ts.nanosecond * 1000
    
    if nanos:
        obj.value += nanos
        obj.dts.ps = nanos * 1000

    _check_dts_bounds(&obj.dts)
    return obj


cpdef convert_str_to_tsobject(object ts, object tz, object unit,
                              dayfirst=False, yearfirst=False):
    """ ts must be a string """

    cdef:
        _TSObject obj
        int out_local = 0, out_tzoffset = 0

    if tz is not None:
        tz = maybe_get_tz(tz)

    obj = _TSObject()

    assert util.is_string_object(ts)

    if len(ts) == 0 or ts in _nat_strings:
        ts = NaT
    elif ts == 'now':
        # Issue 9000, we short-circuit rather than going
        # into np_datetime_strings which returns utc
        ts = datetime.now(tz)
    elif ts == 'today':
        # Issue 9000, we short-circuit rather than going
        # into np_datetime_strings which returns a normalized datetime
        ts = datetime.now(tz)
        # equiv: datetime.today().replace(tzinfo=tz)
    else:
        try:
            _string_to_dts(ts, &obj.dts, &out_local, &out_tzoffset)
            obj.value = pandas_datetimestruct_to_datetime(
                PANDAS_FR_ns, &obj.dts)
            _check_dts_bounds(&obj.dts)
            if out_local == 1:
                obj.tzinfo = pytz.FixedOffset(out_tzoffset)
                obj.value = tz_convert_single(obj.value, obj.tzinfo, 'UTC')
                if tz is None:
                    _check_dts_bounds(&obj.dts)
                    return obj
                else:
                    # Keep the converter same as PyDateTime's
                    obj = convert_to_tsobject(obj.value, obj.tzinfo,
                                              None, 0, 0)
                    dtime = datetime(obj.dts.year, obj.dts.month, obj.dts.day,
                                     obj.dts.hour, obj.dts.min, obj.dts.sec,
                                     obj.dts.us, obj.tzinfo)
                    obj = convert_datetime_to_tsobject(dtime, tz,
                                                       nanos=obj.dts.ps / 1000)
                    return obj

            else:
                ts = obj.value
                if tz is not None:
                    # shift for _localize_tso
                    ts = tz_localize_to_utc(np.array([ts], dtype='i8'), tz,
                                            ambiguous='raise',
                                            errors='raise')[0]
        except ValueError:
            try:
                ts = parse_datetime_string(
                    ts, dayfirst=dayfirst, yearfirst=yearfirst)
            except Exception:
                raise ValueError("could not convert string to Timestamp")

    return convert_to_tsobject(ts, tz, unit, dayfirst, yearfirst)


def _test_parse_iso8601(object ts):
    """
    TESTING ONLY: Parse string into Timestamp using iso8601 parser. Used
    only for testing, actual construction uses `convert_str_to_tsobject`
    """
    cdef:
        _TSObject obj
        int out_local = 0, out_tzoffset = 0

    obj = _TSObject()

    _string_to_dts(ts, &obj.dts, &out_local, &out_tzoffset)
    obj.value = pandas_datetimestruct_to_datetime(PANDAS_FR_ns, &obj.dts)
    _check_dts_bounds(&obj.dts)
    if out_local == 1:
        obj.tzinfo = pytz.FixedOffset(out_tzoffset)
        obj.value = tz_convert_single(obj.value, obj.tzinfo, 'UTC')
        return Timestamp(obj.value, tz=obj.tzinfo)
    else:
        return Timestamp(obj.value)

cdef inline void _localize_tso(_TSObject obj, object tz):
    """
    Take a TSObject in UTC and localizes to timezone tz.
    """
    cdef:
        ndarray[int64_t] trans, deltas
        Py_ssize_t delta, posn

    if is_utc(tz):
        obj.tzinfo = tz
    elif is_tzlocal(tz):
        pandas_datetime_to_datetimestruct(obj.value, PANDAS_FR_ns, &obj.dts)
        dt = datetime(obj.dts.year, obj.dts.month, obj.dts.day, obj.dts.hour,
                      obj.dts.min, obj.dts.sec, obj.dts.us, tz)
        delta = int(get_utcoffset(tz, dt).total_seconds()) * 1000000000
        if obj.value != NPY_NAT:
            pandas_datetime_to_datetimestruct(obj.value + delta,
                                              PANDAS_FR_ns, &obj.dts)
        else:
            pandas_datetime_to_datetimestruct(obj.value,
                                              PANDAS_FR_ns, &obj.dts)
        obj.tzinfo = tz
    else:
        # Adjust datetime64 timestamp, recompute datetimestruct
        trans, deltas, typ = get_dst_info(tz)

        pos = trans.searchsorted(obj.value, side='right') - 1

        # static/pytz/dateutil specific code
        if is_fixed_offset(tz):
            # statictzinfo
            if len(deltas) > 0 and obj.value != NPY_NAT:
                pandas_datetime_to_datetimestruct(obj.value + deltas[0],
                                                  PANDAS_FR_ns, &obj.dts)
            else:
                pandas_datetime_to_datetimestruct(
                    obj.value, PANDAS_FR_ns, &obj.dts)
            obj.tzinfo = tz
        elif treat_tz_as_pytz(tz):
            inf = tz._transition_info[pos]
            if obj.value != NPY_NAT:
                pandas_datetime_to_datetimestruct(obj.value + deltas[pos],
                                                  PANDAS_FR_ns, &obj.dts)
            else:
                pandas_datetime_to_datetimestruct(obj.value,
                                                  PANDAS_FR_ns, &obj.dts)
            obj.tzinfo = tz._tzinfos[inf]
        elif treat_tz_as_dateutil(tz):
            if obj.value != NPY_NAT:
                pandas_datetime_to_datetimestruct(obj.value + deltas[pos],
                                                  PANDAS_FR_ns, &obj.dts)
            else:
                pandas_datetime_to_datetimestruct(obj.value,
                                                  PANDAS_FR_ns, &obj.dts)
            obj.tzinfo = tz
        else:
            obj.tzinfo = tz


cpdef inline object _localize_pydatetime(object dt, object tz):
    """
    Take a datetime/Timestamp in UTC and localizes to timezone tz.
    """
    if tz is None:
        return dt
    elif isinstance(dt, Timestamp):
        return dt.tz_localize(tz)
    elif tz == 'UTC' or tz is UTC:
        return UTC.localize(dt)
    try:
        # datetime.replace with pytz may be incorrect result
        return tz.localize(dt)
    except AttributeError:
        return dt.replace(tzinfo=tz)


class OutOfBoundsDatetime(ValueError):
    pass

cdef inline _check_dts_bounds(pandas_datetimestruct *dts):
    if check_dts_bounds(dts):
        fmt = '%d-%.2d-%.2d %.2d:%.2d:%.2d' % (dts.year, dts.month,
                                               dts.day, dts.hour,
                                               dts.min, dts.sec)
        raise OutOfBoundsDatetime(
            'Out of bounds nanosecond timestamp: %s' % fmt)


def datetime_to_datetime64(ndarray[object] values):
    cdef:
        Py_ssize_t i, n = len(values)
        object val, inferred_tz = None
        ndarray[int64_t] iresult
        pandas_datetimestruct dts
        _TSObject _ts

    result = np.empty(n, dtype='M8[ns]')
    iresult = result.view('i8')
    for i in range(n):
        val = values[i]
        if _checknull_with_nat(val):
            iresult[i] = NPY_NAT
        elif PyDateTime_Check(val):
            if val.tzinfo is not None:
                if inferred_tz is not None:
                    if get_timezone(val.tzinfo) != inferred_tz:
                        raise ValueError('Array must be all same time zone')
                else:
                    inferred_tz = get_timezone(val.tzinfo)

                _ts = convert_datetime_to_tsobject(val, None)
                iresult[i] = _ts.value
                _check_dts_bounds(&_ts.dts)
            else:
                if inferred_tz is not None:
                    raise ValueError(
                        'Cannot mix tz-aware with tz-naive values')
                iresult[i] = _pydatetime_to_dts(val, &dts)
                _check_dts_bounds(&dts)
        else:
            raise TypeError('Unrecognized value type: %s' % type(val))

    return result, inferred_tz


def format_array_from_datetime(ndarray[int64_t] values, object tz=None,
                               object format=None, object na_rep=None):
    """
    return a np object array of the string formatted values

    Parameters
    ----------
    values : a 1-d i8 array
    tz : the timezone (or None)
    format : optional, default is None
          a strftime capable string
    na_rep : optional, default is None
          a nat format

    """
    cdef:
        int64_t val, ns, N = len(values)
        ndarray[int64_t] consider_values
        bint show_ms = 0, show_us = 0, show_ns = 0, basic_format = 0
        ndarray[object] result = np.empty(N, dtype=object)
        object ts, res
        pandas_datetimestruct dts

    if na_rep is None:
        na_rep = 'NaT'

    # if we don't have a format nor tz, then choose
    # a format based on precision
    basic_format = format is None and tz is None
    if basic_format:
        consider_values = values[values != NPY_NAT]
        show_ns = (consider_values%1000).any()

        if not show_ns:
            consider_values //= 1000
            show_us = (consider_values%1000).any()

            if not show_ms:
                consider_values //= 1000
                show_ms = (consider_values%1000).any()

    for i in range(N):
        val = values[i]

        if val == NPY_NAT:
            result[i] = na_rep
        elif basic_format:

            pandas_datetime_to_datetimestruct(val, PANDAS_FR_ns, &dts)
            res = '%d-%.2d-%.2d %.2d:%.2d:%.2d' % (dts.year,
                                                   dts.month,
                                                   dts.day,
                                                   dts.hour,
                                                   dts.min,
                                                   dts.sec)

            if show_ns:
                ns = dts.ps / 1000
                res += '.%.9d' % (ns + 1000 * dts.us)
            elif show_us:
                res += '.%.6d' % dts.us
            elif show_ms:
                res += '.%.3d' % (dts.us /1000)

            result[i] = res

        else:

            ts = Timestamp(val, tz=tz)
            if format is None:
                result[i] = str(ts)
            else:

                # invalid format string
                # requires dates > 1900
                try:
                    result[i] = ts.strftime(format)
                except ValueError:
                    result[i] = str(ts)

    return result


# const for parsers

_DEFAULT_DATETIME = datetime(1, 1, 1).replace(
    hour=0, minute=0, second=0, microsecond=0)
_MONTHS = ['JAN', 'FEB', 'MAR', 'APR', 'MAY', 'JUN', 'JUL',
           'AUG', 'SEP', 'OCT', 'NOV', 'DEC']
_MONTH_NUMBERS = {k: i for i, k in enumerate(_MONTHS)}
_MONTH_ALIASES = {(k + 1): v for k, v in enumerate(_MONTHS)}


cpdef object _get_rule_month(object source, object default='DEC'):
    """
    Return starting month of given freq, default is December.

    Example
    -------
    >>> _get_rule_month('D')
    'DEC'

    >>> _get_rule_month('A-JAN')
    'JAN'
    """
    if hasattr(source, 'freqstr'):
        source = source.freqstr
    source = source.upper()
    if '-' not in source:
        return default
    else:
        return source.split('-')[1]


cpdef array_with_unit_to_datetime(ndarray values, unit, errors='coerce'):
    """
    convert the ndarray according to the unit
    if errors:
      - raise: return converted values or raise OutOfBoundsDatetime
          if out of range on the conversion or
          ValueError for other conversions (e.g. a string)
      - ignore: return non-convertible values as the same unit
      - coerce: NaT for non-convertibles

    """
    cdef:
        Py_ssize_t i, j, n=len(values)
        int64_t m
        ndarray[float64_t] fvalues
        ndarray mask
        bint is_ignore = errors=='ignore'
        bint is_coerce = errors=='coerce'
        bint is_raise = errors=='raise'
        bint need_to_iterate=True
        ndarray[int64_t] iresult
        ndarray[object] oresult

    assert is_ignore or is_coerce or is_raise

    if unit == 'ns':
        if issubclass(values.dtype.type, np.integer):
            return values.astype('M8[ns]')
        return array_to_datetime(values.astype(object), errors=errors)

    m = cast_from_unit(None, unit)

    if is_raise:

        # try a quick conversion to i8
        # if we have nulls that are not type-compat
        # then need to iterate
        try:
            iresult = values.astype('i8', casting='same_kind', copy=False)
            mask = iresult == iNaT
            iresult[mask] = 0
            fvalues = iresult.astype('f8') * m
            need_to_iterate=False
        except:
            pass

        # check the bounds
        if not need_to_iterate:

            if ((fvalues < _NS_LOWER_BOUND).any()
                or (fvalues > _NS_UPPER_BOUND).any()):
                raise OutOfBoundsDatetime(
                    "cannot convert input with unit '{0}'".format(unit))
            result = (iresult *m).astype('M8[ns]')
            iresult = result.view('i8')
            iresult[mask] = iNaT
            return result

    result = np.empty(n, dtype='M8[ns]')
    iresult = result.view('i8')

    try:
        for i in range(n):
            val = values[i]

            if _checknull_with_nat(val):
                iresult[i] = NPY_NAT

            elif is_integer_object(val) or is_float_object(val):

                if val != val or val == NPY_NAT:
                    iresult[i] = NPY_NAT
                else:
                    try:
                        iresult[i] = cast_from_unit(val, unit)
                    except OverflowError:
                        if is_raise:
                            raise OutOfBoundsDatetime(
                                "cannot convert input {0} with the unit "
                                "'{1}'".format(val, unit))
                        elif is_ignore:
                            raise AssertionError
                        iresult[i] = NPY_NAT

            elif util.is_string_object(val):
                if len(val) == 0 or val in _nat_strings:
                    iresult[i] = NPY_NAT

                else:
                    try:
                        iresult[i] = cast_from_unit(float(val), unit)
                    except ValueError:
                        if is_raise:
                            raise ValueError(
                                "non convertible value {0} with the unit "
                                "'{1}'".format(val, unit))
                        elif is_ignore:
                            raise AssertionError
                        iresult[i] = NPY_NAT
                    except:
                        if is_raise:
                            raise OutOfBoundsDatetime(
                                "cannot convert input {0} with the unit "
                                "'{1}'".format(val, unit))
                        elif is_ignore:
                            raise AssertionError
                        iresult[i] = NPY_NAT

            else:

                if is_raise:
                    raise ValueError("non convertible value {0}"
                                     "with the unit '{1}'".format(
                                         val,
                                         unit))
                if is_ignore:
                    raise AssertionError

                iresult[i] = NPY_NAT

        return result

    except AssertionError:
        pass

    # we have hit an exception
    # and are in ignore mode
    # redo as object

    oresult = np.empty(n, dtype=object)
    for i in range(n):
        val = values[i]

        if _checknull_with_nat(val):
            oresult[i] = NaT
        elif is_integer_object(val) or is_float_object(val):

            if val != val or val == NPY_NAT:
                oresult[i] = NaT
            else:
                try:
                    oresult[i] = Timestamp(cast_from_unit(val, unit))
                except:
                    oresult[i] = val

        elif util.is_string_object(val):
            if len(val) == 0 or val in _nat_strings:
                oresult[i] = NaT

            else:
                oresult[i] = val

    return oresult


cpdef array_to_datetime(ndarray[object] values, errors='raise',
                        dayfirst=False, yearfirst=False,
                        format=None, utc=None,
                        require_iso8601=False):
    cdef:
        Py_ssize_t i, n = len(values)
        object val, py_dt
        ndarray[int64_t] iresult
        ndarray[object] oresult
        pandas_datetimestruct dts
        bint utc_convert = bool(utc)
        bint seen_integer = 0
        bint seen_string = 0
        bint seen_datetime = 0
        bint is_raise = errors=='raise'
        bint is_ignore = errors=='ignore'
        bint is_coerce = errors=='coerce'
        _TSObject _ts
        int out_local=0, out_tzoffset=0

    # specify error conditions
    assert is_raise or is_ignore or is_coerce

    try:
        result = np.empty(n, dtype='M8[ns]')
        iresult = result.view('i8')
        for i in range(n):
            val = values[i]

            if _checknull_with_nat(val):
                iresult[i] = NPY_NAT

            elif PyDateTime_Check(val):
                seen_datetime=1
                if val.tzinfo is not None:
                    if utc_convert:
                        _ts = convert_datetime_to_tsobject(val, None)
                        iresult[i] = _ts.value
                        try:
                            _check_dts_bounds(&_ts.dts)
                        except ValueError:
                            if is_coerce:
                                iresult[i] = NPY_NAT
                                continue
                            raise
                    else:
                        raise ValueError('Tz-aware datetime.datetime cannot '
                                         'be converted to datetime64 unless '
                                         'utc=True')
                else:
                    iresult[i] = _pydatetime_to_dts(val, &dts)
                    if is_timestamp(val):
                        iresult[i] += (<_Timestamp>val).nanosecond
                    try:
                        _check_dts_bounds(&dts)
                    except ValueError:
                        if is_coerce:
                            iresult[i] = NPY_NAT
                            continue
                        raise

            elif PyDate_Check(val):
                iresult[i] = _date_to_datetime64(val, &dts)
                try:
                    _check_dts_bounds(&dts)
                    seen_datetime=1
                except ValueError:
                    if is_coerce:
                        iresult[i] = NPY_NAT
                        continue
                    raise

            elif util.is_datetime64_object(val):
                if get_datetime64_value(val) == NPY_NAT:
                    iresult[i] = NPY_NAT
                else:
                    try:
                        iresult[i] = _get_datetime64_nanos(val)
                        seen_datetime=1
                    except ValueError:
                        if is_coerce:
                            iresult[i] = NPY_NAT
                            continue
                        raise

            elif is_integer_object(val) or is_float_object(val):
                # these must be ns unit by-definition

                if val != val or val == NPY_NAT:
                    iresult[i] = NPY_NAT
                elif is_raise or is_ignore:
                    iresult[i] = val
                    seen_integer=1
                else:
                    # coerce
                    # we now need to parse this as if unit='ns'
                    # we can ONLY accept integers at this point
                    # if we have previously (or in future accept
                    # datetimes/strings, then we must coerce)
                    seen_integer = 1
                    try:
                        iresult[i] = cast_from_unit(val, 'ns')
                    except:
                        iresult[i] = NPY_NAT

            elif util.is_string_object(val):
                # string

                try:
                    if len(val) == 0 or val in _nat_strings:
                        iresult[i] = NPY_NAT
                        continue

                    seen_string=1
                    _string_to_dts(val, &dts, &out_local, &out_tzoffset)
                    value = pandas_datetimestruct_to_datetime(
                        PANDAS_FR_ns, &dts)
                    if out_local == 1:
                        tz = pytz.FixedOffset(out_tzoffset)
                        value = tz_convert_single(value, tz, 'UTC')
                    iresult[i] = value
                    _check_dts_bounds(&dts)
                except ValueError:
                    # if requiring iso8601 strings, skip trying other formats
                    if require_iso8601:
                        if is_coerce:
                            iresult[i] = NPY_NAT
                            continue
                        elif is_raise:
                            raise ValueError(
                                "time data %r doesn't match format "
                                "specified" % (val,))
                        else:
                            return values

                    try:
                        py_dt = parse_datetime_string(val, dayfirst=dayfirst,
                                                      yearfirst=yearfirst)
                    except Exception:
                        if is_coerce:
                            iresult[i] = NPY_NAT
                            continue
                        raise TypeError("invalid string coercion to datetime")

                    try:
                        _ts = convert_datetime_to_tsobject(py_dt, None)
                        iresult[i] = _ts.value
                    except ValueError:
                        if is_coerce:
                            iresult[i] = NPY_NAT
                            continue
                        raise
                except:
                    if is_coerce:
                        iresult[i] = NPY_NAT
                        continue
                    raise
            else:
                if is_coerce:
                    iresult[i] = NPY_NAT
                else:
                    raise TypeError("{0} is not convertible to datetime"
                                    .format(type(val)))

        if  seen_datetime and seen_integer:
            # we have mixed datetimes & integers

            if is_coerce:
                # coerce all of the integers/floats to NaT, preserve
                # the datetimes and other convertibles
                for i in range(n):
                    val = values[i]
                    if is_integer_object(val) or is_float_object(val):
                        result[i] = NPY_NAT
            elif is_raise:
                raise ValueError(
                    "mixed datetimes and integers in passed array")
            else:
                raise TypeError

        return result
    except OutOfBoundsDatetime:
        if is_raise:
            raise

        oresult = np.empty(n, dtype=object)
        for i in range(n):
            val = values[i]

            # set as nan except if its a NaT
            if _checknull_with_nat(val):
                if PyFloat_Check(val):
                    oresult[i] = np.nan
                else:
                    oresult[i] = NaT
            elif util.is_datetime64_object(val):
                if get_datetime64_value(val) == NPY_NAT:
                    oresult[i] = NaT
                else:
                    oresult[i] = val.item()
            else:
                oresult[i] = val
        return oresult
    except TypeError:
        oresult = np.empty(n, dtype=object)

        for i in range(n):
            val = values[i]
            if _checknull_with_nat(val):
                oresult[i] = val
            elif util.is_string_object(val):

                if len(val) == 0 or val in _nat_strings:
                    oresult[i] = 'NaT'
                    continue

                try:
                    oresult[i] = parse_datetime_string(val, dayfirst=dayfirst,
                                                       yearfirst=yearfirst)
                    _pydatetime_to_dts(oresult[i], &dts)
                    _check_dts_bounds(&dts)
                except Exception:
                    if is_raise:
                        raise
                    return values
                    # oresult[i] = val
            else:
                if is_raise:
                    raise
                return values

        return oresult


# Similar to Timestamp/datetime, this is a construction requirement for
# timedeltas that we need to do object instantiation in python. This will
# serve as a C extension type that shadows the Python class, where we do any
# heavy lifting.
cdef class _Timedelta(timedelta):

    cdef readonly:
        int64_t value     # nanoseconds
        object freq       # frequency reference
        bint is_populated # are my components populated
        int64_t _sign, _d, _h, _m, _s, _ms, _us, _ns

    def __hash__(_Timedelta self):
        if self._has_ns():
            return hash(self.value)
        else:
            return timedelta.__hash__(self)

    def __richcmp__(_Timedelta self, object other, int op):
        cdef:
            _Timedelta ots
            int ndim

        if isinstance(other, _Timedelta):
            ots = other
        elif isinstance(other, timedelta):
            ots = Timedelta(other)
        else:
            ndim = getattr(other, _NDIM_STRING, -1)

            if ndim != -1:
                if ndim == 0:
                    if isinstance(other, np.timedelta64):
                        other = Timedelta(other)
                    else:
                        if op == Py_EQ:
                            return False
                        elif op == Py_NE:
                            return True

                        # only allow ==, != ops
                        raise TypeError('Cannot compare type %r with type %r' %
                                        (type(self).__name__,
                                         type(other).__name__))
                if isinstance(other, np.ndarray):
                    return PyObject_RichCompare(np.array([self]), other, op)
                return PyObject_RichCompare(other, self, _reverse_ops[op])
            else:
                if op == Py_EQ:
                    return False
                elif op == Py_NE:
                    return True
                raise TypeError('Cannot compare type %r with type %r' %
                                (type(self).__name__, type(other).__name__))

        return _cmp_scalar(self.value, ots.value, op)

    def _ensure_components(_Timedelta self):
        """
        compute the components
        """
        cdef int64_t sfrac, ifrac, frac, ivalue = self.value

        if self.is_populated:
            return

        # put frac in seconds
        frac = ivalue /(1000 *1000 *1000)
        if frac < 0:
            self._sign = -1

            # even fraction
            if (-frac % 86400) != 0:
                self._d = -frac /86400 + 1
                frac += 86400 *self._d
            else:
                frac = -frac
        else:
            self._sign = 1
            self._d = 0

        if frac >= 86400:
            self._d += frac / 86400
            frac -= self._d * 86400

        if frac >= 3600:
            self._h = frac / 3600
            frac -= self._h * 3600
        else:
            self._h = 0

        if frac >= 60:
            self._m = frac / 60
            frac -= self._m * 60
        else:
            self._m = 0

        if frac >= 0:
            self._s = frac
            frac -= self._s
        else:
            self._s = 0

        sfrac = (self._h * 3600 + self._m * 60
                 + self._s) * (1000 * 1000 * 1000)
        if self._sign < 0:
            ifrac = ivalue + self._d *DAY_NS - sfrac
        else:
            ifrac = ivalue - (self._d *DAY_NS + sfrac)

        if ifrac != 0:
            self._ms = ifrac /(1000 *1000)
            ifrac -= self._ms *1000 *1000
            self._us = ifrac /1000
            ifrac -= self._us *1000
            self._ns = ifrac
        else:
            self._ms = 0
            self._us = 0
            self._ns = 0

        self.is_populated = 1

    cpdef timedelta to_pytimedelta(_Timedelta self):
        """
        return an actual datetime.timedelta object
        note: we lose nanosecond resolution if any
        """
        return timedelta(microseconds=int(self.value) /1000)

    cpdef bint _has_ns(self):
        return self.value % 1000 != 0

# components named tuple
Components = collections.namedtuple('Components', [
    'days', 'hours', 'minutes', 'seconds',
    'milliseconds', 'microseconds', 'nanoseconds'])

# Python front end to C extension type _Timedelta
# This serves as the box for timedelta64


class Timedelta(_Timedelta):
    """
    Represents a duration, the difference between two dates or times.

    Timedelta is the pandas equivalent of python's ``datetime.timedelta``
    and is interchangable with it in most cases.

    Parameters
    ----------
    value : Timedelta, timedelta, np.timedelta64, string, or integer
    unit : string, [D,h,m,s,ms,us,ns]
        Denote the unit of the input, if input is an integer. Default 'ns'.
    days, seconds, microseconds,
    milliseconds, minutes, hours, weeks : numeric, optional
        Values for construction in compat with datetime.timedelta.
        np ints and floats will be coereced to python ints and floats.

    Notes
    -----
    The ``.value`` attribute is always in ns.

    """

    def __new__(cls, object value=_no_input, unit=None, **kwargs):
        cdef _Timedelta td_base

        if value is _no_input:
            if not len(kwargs):
                raise ValueError(
                    "cannot construct a Timedelta without a value/unit or "
                    "descriptive keywords (days,seconds....)")

            def _to_py_int_float(v):
                if is_integer_object(v):
                    return int(v)
                elif is_float_object(v):
                    return float(v)
                raise TypeError(
                    "Invalid type {0}. Must be int or float.".format(type(v)))

            kwargs = dict([(k, _to_py_int_float(v))
                            for k, v in iteritems(kwargs)])

            try:
                nano = kwargs.pop('nanoseconds', 0)
                value = convert_to_timedelta64(
                    timedelta(**kwargs), 'ns') + nano
            except TypeError as e:
                raise ValueError("cannot construct a Timedelta from the "
                                 "passed arguments, allowed keywords are "
                                 "[weeks, days, hours, minutes, seconds, "
                                 "milliseconds, microseconds, nanoseconds]")

        if isinstance(value, Timedelta):
            value = value.value
        elif util.is_string_object(value):
            value = np.timedelta64(parse_timedelta_string(value))
        elif isinstance(value, timedelta):
            value = convert_to_timedelta64(value, 'ns')
        elif isinstance(value, np.timedelta64):
            if unit is not None:
                value = value.astype('timedelta64[{0}]'.format(unit))
            value = value.astype('timedelta64[ns]')
        elif hasattr(value, 'delta'):
            value = np.timedelta64(_delta_to_nanoseconds(value.delta), 'ns')
        elif is_integer_object(value) or util.is_float_object(value):
            # unit=None is de-facto 'ns'
            value = convert_to_timedelta64(value, unit)
        elif _checknull_with_nat(value):
            return NaT
        else:
            raise ValueError(
                "Value must be Timedelta, string, integer, "
                "float, timedelta or convertible")

        if isinstance(value, np.timedelta64):
            value = value.view('i8')

        # nat
        if value == NPY_NAT:
            return NaT

        # make timedelta happy
        td_base = _Timedelta.__new__(cls, microseconds=int(value) /1000)
        td_base.value = value
        td_base.is_populated = 0
        return td_base

    @property
    def delta(self):
        """ return out delta in ns (for internal compat) """
        return self.value

    @property
    def asm8(self):
        """ return a numpy timedelta64 array view of myself """
        return np.int64(self.value).view('m8[ns]')

    @property
    def resolution(self):
        """ return a string representing the lowest resolution that we have """

        self._ensure_components()
        if self._ns:
            return "N"
        elif self._us:
            return "U"
        elif self._ms:
            return "L"
        elif self._s:
            return "S"
        elif self._m:
            return "T"
        elif self._h:
            return "H"
        else:
            return "D"

    def _round(self, freq, rounder):

        cdef int64_t result, unit

        from pandas.tseries.frequencies import to_offset
        unit = to_offset(freq).nanos
        result = unit *rounder(self.value /float(unit))
        return Timedelta(result, unit='ns')

    def round(self, freq):
        """
        Round the Timedelta to the specified resolution

        Returns
        -------
        a new Timedelta rounded to the given resolution of `freq`

        Parameters
        ----------
        freq : a freq string indicating the rounding resolution

        Raises
        ------
        ValueError if the freq cannot be converted
        """
        return self._round(freq, np.round)

    def floor(self, freq):
        """
        return a new Timedelta floored to this resolution

        Parameters
        ----------
        freq : a freq string indicating the flooring resolution
        """
        return self._round(freq, np.floor)

    def ceil(self, freq):
        """
        return a new Timedelta ceiled to this resolution

        Parameters
        ----------
        freq : a freq string indicating the ceiling resolution
        """
        return self._round(freq, np.ceil)

    def _repr_base(self, format=None):
        """

        Parameters
        ----------
        format : None|all|even_day|sub_day|long

        Returns
        -------
        converted : string of a Timedelta

        """
        cdef object sign_pretty, sign2_pretty, seconds_pretty, subs

        self._ensure_components()

        if self._sign < 0:
            sign_pretty = "-"
            sign2_pretty = " +"
        else:
            sign_pretty = ""
            sign2_pretty = " "

        # show everything
        if format == 'all':
            seconds_pretty = "%02d.%03d%03d%03d" % (
                self._s, self._ms, self._us, self._ns)
            return "%s%d days%s%02d:%02d:%s" % (sign_pretty, self._d,
                                                sign2_pretty, self._h,
                                                self._m, seconds_pretty)

        # by default not showing nano
        if self._ms or self._us or self._ns:
            seconds_pretty = "%02d.%03d%03d" % (self._s, self._ms, self._us)
        else:
            seconds_pretty = "%02d" % self._s

        # if we have a partial day
        subs = (self._h or self._m or self._s or
                self._ms or self._us or self._ns)

        if format == 'even_day':
            if not subs:
                return "%s%d days" % (sign_pretty, self._d)

        elif format == 'sub_day':
            if not self._d:

                # degenerate, don't need the extra space
                if self._sign > 0:
                    sign2_pretty = ""
                return "%s%s%02d:%02d:%s" % (sign_pretty, sign2_pretty,
                                             self._h, self._m, seconds_pretty)

        if subs or format=='long':
            return "%s%d days%s%02d:%02d:%s" % (sign_pretty, self._d,
                                                sign2_pretty, self._h,
                                                self._m, seconds_pretty)
        return "%s%d days" % (sign_pretty, self._d)

    def __repr__(self):
        return "Timedelta('{0}')".format(self._repr_base(format='long'))
    def __str__(self):
        return self._repr_base(format='long')

    @property
    def components(self):
        """ Return a Components NamedTuple-like """
        self._ensure_components()
        if self._sign < 0:
            return Components(-self._d, self._h, self._m, self._s,
                              self._ms, self._us, self._ns)

        # return the named tuple
        return Components(self._d, self._h, self._m, self._s,
                          self._ms, self._us, self._ns)

    @property
    def days(self):
        """
        Number of Days

        .components will return the shown components
        """
        self._ensure_components()
        if self._sign < 0:
            return -1 *self._d
        return self._d

    @property
    def seconds(self):
        """
        Number of seconds (>= 0 and less than 1 day).

        .components will return the shown components
        """
        self._ensure_components()
        return self._h *3600 + self._m *60 + self._s

    @property
    def microseconds(self):
        """
        Number of microseconds (>= 0 and less than 1 second).

        .components will return the shown components
        """
        self._ensure_components()
        return self._ms *1000 + self._us

    @property
    def nanoseconds(self):
        """
        Number of nanoseconds (>= 0 and less than 1 microsecond).

        .components will return the shown components
        """
        self._ensure_components()
        return self._ns

    def total_seconds(self):
        """
        Total duration of timedelta in seconds (to ns precision)
        """
        return 1e-9 *self.value

    def isoformat(self):
        """
        Format Timedelta as ISO 8601 Duration like
        `P[n]Y[n]M[n]DT[n]H[n]M[n]S`, where the `[n]`s are replaced by the
        values. See https://en.wikipedia.org/wiki/ISO_8601#Durations

        .. versionadded:: 0.20.0

        Returns
        -------
        formatted : str

        Notes
        -----
        The longest component is days, whose value may be larger than
        365.
        Every component is always included, even if its value is 0.
        Pandas uses nanosecond precision, so up to 9 decimal places may
        be included in the seconds component.
        Trailing 0's are removed from the seconds component after the decimal.
        We do not 0 pad components, so it's `...T5H...`, not `...T05H...`

        Examples
        --------
        >>> td = pd.Timedelta(days=6, minutes=50, seconds=3,
        ...                   milliseconds=10, microseconds=10, nanoseconds=12)
        >>> td.isoformat()
        'P6DT0H50M3.010010012S'
        >>> pd.Timedelta(hours=1, seconds=10).isoformat()
        'P0DT0H0M10S'
        >>> pd.Timedelta(hours=1, seconds=10).isoformat()
        'P0DT0H0M10S'
        >>> pd.Timedelta(days=500.5).isoformat()
        'P500DT12H0MS'

        See Also
        --------
        Timestamp.isoformat
        """
        components = self.components
        seconds = '{}.{:0>3}{:0>3}{:0>3}'.format(components.seconds,
                                                 components.milliseconds,
                                                 components.microseconds,
                                                 components.nanoseconds)
        # Trim unnecessary 0s, 1.000000000 -> 1
        seconds = seconds.rstrip('0').rstrip('.')
        tpl = 'P{td.days}DT{td.hours}H{td.minutes}M{seconds}S'.format(
            td=components, seconds=seconds)
        return tpl

    def __setstate__(self, state):
        (value) = state
        self.value = value

    def __reduce__(self):
        object_state = self.value,
        return (Timedelta, object_state)

    def view(self, dtype):
        """ array view compat """
        return np.timedelta64(self.value).view(dtype)

    def to_timedelta64(self):
        """ Returns a numpy.timedelta64 object with 'ns' precision """
        return np.timedelta64(self.value, 'ns')

    def _validate_ops_compat(self, other):

        # return True if we are compat with operating
        if _checknull_with_nat(other):
            return True
        elif isinstance(other, (Timedelta, timedelta, np.timedelta64)):
            return True
        elif util.is_string_object(other):
            return True
        elif hasattr(other, 'delta'):
            return True
        return False

    # higher than np.ndarray and np.matrix
    __array_priority__ = 100

    def _binary_op_method_timedeltalike(op, name):
        # define a binary operation that only works if the other argument is
        # timedelta like or an array of timedeltalike
        def f(self, other):
            # an offset
            if hasattr(other, 'delta') and not isinstance(other, Timedelta):
                return op(self, other.delta)

            # a datetimelike
            if (isinstance(other, (datetime, np.datetime64))
                    and not isinstance(other, (Timestamp, NaTType))):
                return op(self, Timestamp(other))

            # nd-array like
            if hasattr(other, 'dtype'):
                if other.dtype.kind not in ['m', 'M']:
                    # raise rathering than letting numpy return wrong answer
                    return NotImplemented
                return op(self.to_timedelta64(), other)

            if not self._validate_ops_compat(other):
                return NotImplemented

            if other is NaT:
                return NaT

            try:
                other = Timedelta(other)
            except ValueError:
                # failed to parse as timedelta
                return NotImplemented

            return Timedelta(op(self.value, other.value), unit='ns')

        f.__name__ = name
        return f

    __add__ = _binary_op_method_timedeltalike(lambda x, y: x + y, '__add__')
    __radd__ = _binary_op_method_timedeltalike(lambda x, y: x + y, '__radd__')
    __sub__ = _binary_op_method_timedeltalike(lambda x, y: x - y, '__sub__')
    __rsub__ = _binary_op_method_timedeltalike(lambda x, y: y - x, '__rsub__')

    def __mul__(self, other):

        # nd-array like
        if hasattr(other, 'dtype'):
            return other * self.to_timedelta64()

        if other is NaT:
            return NaT

        # only integers and floats allowed
        if not (is_integer_object(other) or is_float_object(other)):
            return NotImplemented

        return Timedelta(other * self.value, unit='ns')

    __rmul__ = __mul__

    def __truediv__(self, other):

        if hasattr(other, 'dtype'):
            return self.to_timedelta64() / other

        # integers or floats
        if is_integer_object(other) or is_float_object(other):
            return Timedelta(self.value /other, unit='ns')

        if not self._validate_ops_compat(other):
            return NotImplemented

        other = Timedelta(other)
        if other is NaT:
            return np.nan
        return self.value /float(other.value)

    def __rtruediv__(self, other):
        if hasattr(other, 'dtype'):
            return other / self.to_timedelta64()

        if not self._validate_ops_compat(other):
            return NotImplemented

        other = Timedelta(other)
        if other is NaT:
            return NaT
        return float(other.value) / self.value

    if not PY3:
        __div__ = __truediv__
        __rdiv__ = __rtruediv__

    def __floordiv__(self, other):

        if hasattr(other, 'dtype'):

            # work with i8
            other = other.astype('m8[ns]').astype('i8')

            return self.value // other

        # integers only
        if is_integer_object(other):
            return Timedelta(self.value // other, unit='ns')

        if not self._validate_ops_compat(other):
            return NotImplemented

        other = Timedelta(other)
        if other is NaT:
            return np.nan
        return self.value // other.value

    def __rfloordiv__(self, other):
        if hasattr(other, 'dtype'):

            # work with i8
            other = other.astype('m8[ns]').astype('i8')
            return other // self.value

        if not self._validate_ops_compat(other):
            return NotImplemented

        other = Timedelta(other)
        if other is NaT:
            return NaT
        return other.value // self.value

    def _op_unary_method(func, name):

        def f(self):
            return Timedelta(func(self.value), unit='ns')
        f.__name__ = name
        return f

    __inv__ = _op_unary_method(lambda x: -x, '__inv__')
    __neg__ = _op_unary_method(lambda x: -x, '__neg__')
    __pos__ = _op_unary_method(lambda x: x, '__pos__')
    __abs__ = _op_unary_method(lambda x: abs(x), '__abs__')

# resolution in ns
Timedelta.min = Timedelta(np.iinfo(np.int64).min +1)
Timedelta.max = Timedelta(np.iinfo(np.int64).max)

cdef PyTypeObject* td_type = <PyTypeObject*> Timedelta


cdef inline bint is_timedelta(object o):
    return Py_TYPE(o) == td_type # isinstance(o, Timedelta)


cpdef array_to_timedelta64(ndarray[object] values, unit='ns', errors='raise'):
    """
    Convert an ndarray to an array of timedeltas. If errors == 'coerce',
    coerce non-convertible objects to NaT. Otherwise, raise.
    """

    cdef:
        Py_ssize_t i, n
        ndarray[int64_t] iresult

    if errors not in ('ignore', 'raise', 'coerce'):
        raise ValueError("errors must be one of 'ignore', "
                         "'raise', or 'coerce'}")

    n = values.shape[0]
    result = np.empty(n, dtype='m8[ns]')
    iresult = result.view('i8')

    # Usually, we have all strings. If so, we hit the fast path.
    # If this path fails, we try conversion a different way, and
    # this is where all of the error handling will take place.
    try:
        for i in range(n):
            result[i] = parse_timedelta_string(values[i])
    except:
        for i in range(n):
            try:
                result[i] = convert_to_timedelta64(values[i], unit)
            except ValueError:
                if errors == 'coerce':
                    result[i] = NPY_NAT
                else:
                    raise

    return iresult

cdef dict timedelta_abbrevs = { 'D': 'd',
                                'd': 'd',
                                'days': 'd',
                                'day': 'd',
                                'hours': 'h',
                                'hour': 'h',
                                'hr': 'h',
                                'h': 'h',
                                'm': 'm',
                                'minute': 'm',
                                'min': 'm',
                                'minutes': 'm',
                                's': 's',
                                'seconds': 's',
                                'sec': 's',
                                'second': 's',
                                'ms': 'ms',
                                'milliseconds': 'ms',
                                'millisecond': 'ms',
                                'milli': 'ms',
                                'millis': 'ms',
                                'us': 'us',
                                'microseconds': 'us',
                                'microsecond': 'us',
                                'micro': 'us',
                                'micros': 'us',
                                'ns': 'ns',
                                'nanoseconds': 'ns',
                                'nano': 'ns',
                                'nanos': 'ns',
                                'nanosecond': 'ns',
                                }
timedelta_abbrevs_map = timedelta_abbrevs

cdef inline int64_t timedelta_as_neg(int64_t value, bint neg):
    """

    Parameters
    ----------
    value : int64_t of the timedelta value
    neg : boolean if the a negative value
    """
    if neg:
        return -value
    return value

cdef inline timedelta_from_spec(object number, object frac, object unit):
    """

    Parameters
    ----------
    number : a list of number digits
    frac : a list of frac digits
    unit : a list of unit characters
    """
    cdef object n

    try:
        unit = ''.join(unit)
        unit = timedelta_abbrevs[unit.lower()]
    except KeyError:
        raise ValueError("invalid abbreviation: {0}".format(unit))

    n = ''.join(number) + '.' + ''.join(frac)
    return cast_from_unit(float(n), unit)

cdef inline parse_timedelta_string(object ts):
    """
    Parse a regular format timedelta string. Return an int64_t (in ns)
    or raise a ValueError on an invalid parse.
    """

    cdef:
        unicode c
        bint neg=0, have_dot=0, have_value=0, have_hhmmss=0
        object current_unit=None
        int64_t result=0, m=0, r
        list number=[], frac=[], unit=[]

    # neg : tracks if we have a leading negative for the value
    # have_dot : tracks if we are processing a dot (either post hhmmss or
    #            inside an expression)
    # have_value : track if we have at least 1 leading unit
    # have_hhmmss : tracks if we have a regular format hh:mm:ss

    if len(ts) == 0 or ts in _nat_strings:
        return NPY_NAT

    # decode ts if necessary
    if not PyUnicode_Check(ts) and not PY3:
        ts = str(ts).decode('utf-8')

    for c in ts:

        # skip whitespace / commas
        if c == ' ' or c == ',':
            pass

        # positive signs are ignored
        elif c == '+':
            pass

        # neg
        elif c == '-':

            if neg or have_value or have_hhmmss:
                raise ValueError("only leading negative signs are allowed")

            neg = 1

        # number (ascii codes)
        elif ord(c) >= 48 and ord(c) <= 57:

            if have_dot:

                # we found a dot, but now its just a fraction
                if len(unit):
                    number.append(c)
                    have_dot = 0
                else:
                    frac.append(c)

            elif not len(unit):
                number.append(c)

            else:
                r = timedelta_from_spec(number, frac, unit)
                unit, number, frac = [], [c], []

                result += timedelta_as_neg(r, neg)

        # hh:mm:ss.
        elif c == ':':

            # we flip this off if we have a leading value
            if have_value:
                neg = 0

            # we are in the pattern hh:mm:ss pattern
            if len(number):
                if current_unit is None:
                    current_unit = 'h'
                    m = 1000000000L * 3600
                elif current_unit == 'h':
                    current_unit = 'm'
                    m = 1000000000L * 60
                elif current_unit == 'm':
                    current_unit = 's'
                    m = 1000000000L
                r = <int64_t> int(''.join(number)) * m
                result += timedelta_as_neg(r, neg)
                have_hhmmss = 1
            else:
                raise ValueError("expecting hh:mm:ss format, "
                                 "received: {0}".format(ts))

            unit, number = [], []

        # after the decimal point
        elif c == '.':

            if len(number) and current_unit is not None:

                # by definition we had something like
                # so we need to evaluate the final field from a
                # hh:mm:ss (so current_unit is 'm')
                if current_unit != 'm':
                    raise ValueError("expected hh:mm:ss format before .")
                m = 1000000000L
                r = <int64_t> int(''.join(number)) * m
                result += timedelta_as_neg(r, neg)
                have_value = 1
                unit, number, frac = [], [], []

            have_dot = 1

        # unit
        else:
            unit.append(c)
            have_value = 1
            have_dot = 0

    # we had a dot, but we have a fractional
    # value since we have an unit
    if have_dot and len(unit):
        r = timedelta_from_spec(number, frac, unit)
        result += timedelta_as_neg(r, neg)

    # we have a dot as part of a regular format
    # e.g. hh:mm:ss.fffffff
    elif have_dot:

        if ((len(number) or len(frac)) and not len(unit)
            and current_unit is None):
            raise ValueError("no units specified")

        if len(frac) > 0 and len(frac) <= 3:
            m = 10**(3 -len(frac)) * 1000L * 1000L
        elif len(frac) > 3 and len(frac) <= 6:
            m = 10**(6 -len(frac)) * 1000L
        else:
            m = 10**(9 -len(frac))

        r = <int64_t> int(''.join(frac)) * m
        result += timedelta_as_neg(r, neg)

    # we have a regular format
    # we must have seconds at this point (hence the unit is still 'm')
    elif current_unit is not None:
        if current_unit != 'm':
            raise ValueError("expected hh:mm:ss format")
        m = 1000000000L
        r = <int64_t> int(''.join(number)) * m
        result += timedelta_as_neg(r, neg)

    # we have a last abbreviation
    elif len(unit):
        if len(number):
            r = timedelta_from_spec(number, frac, unit)
            result += timedelta_as_neg(r, neg)
        else:
            raise ValueError("unit abbreviation w/o a number")

    # treat as nanoseconds
    # but only if we don't have anything else
    else:
        if have_value:
            raise ValueError("have leftover units")
        if len(number):
            r = timedelta_from_spec(number, frac, 'ns')
            result += timedelta_as_neg(r, neg)

    return result

cpdef convert_to_timedelta64(object ts, object unit):
    """
    Convert an incoming object to a timedelta64 if possible

    Handle these types of objects:
        - timedelta/Timedelta
        - timedelta64
        - an offset
        - np.int64 (with unit providing a possible modifier)
        - None/NaT

    Return an ns based int64

    # kludgy here until we have a timedelta scalar
    # handle the numpy < 1.7 case
    """
    if _checknull_with_nat(ts):
        return np.timedelta64(NPY_NAT)
    elif isinstance(ts, Timedelta):
        # already in the proper format
        ts = np.timedelta64(ts.value)
    elif util.is_datetime64_object(ts):
        # only accept a NaT here
        if ts.astype('int64') == NPY_NAT:
            return np.timedelta64(NPY_NAT)
    elif isinstance(ts, np.timedelta64):
        ts = ts.astype("m8[{0}]".format(unit.lower()))
    elif is_integer_object(ts):
        if ts == NPY_NAT:
            return np.timedelta64(NPY_NAT)
        else:
            if util.is_array(ts):
                ts = ts.astype('int64').item()
            if unit in ['Y', 'M', 'W']:
                ts = np.timedelta64(ts, unit)
            else:
                ts = cast_from_unit(ts, unit)
                ts = np.timedelta64(ts)
    elif is_float_object(ts):
        if util.is_array(ts):
            ts = ts.astype('int64').item()
        if unit in ['Y', 'M', 'W']:
            ts = np.timedelta64(int(ts), unit)
        else:
            ts = cast_from_unit(ts, unit)
            ts = np.timedelta64(ts)
    elif util.is_string_object(ts):
        ts = np.timedelta64(parse_timedelta_string(ts))
    elif hasattr(ts, 'delta'):
        ts = np.timedelta64(_delta_to_nanoseconds(ts), 'ns')

    if isinstance(ts, timedelta):
        ts = np.timedelta64(_delta_to_nanoseconds(ts), 'ns')
    elif not isinstance(ts, np.timedelta64):
        raise ValueError("Invalid type for timedelta "
                         "scalar: %s" % type(ts))
    return ts.astype('timedelta64[ns]')


#----------------------------------------------------------------------
# Conversion routines

cpdef int64_t _delta_to_nanoseconds(delta) except? -1:
    if isinstance(delta, np.ndarray):
        return delta.astype('m8[ns]').astype('int64')
    if hasattr(delta, 'nanos'):
        return delta.nanos
    if hasattr(delta, 'delta'):
        delta = delta.delta
    if is_timedelta64_object(delta):
        return delta.astype("timedelta64[ns]").item()
    if is_integer_object(delta):
        return delta

    return (delta.days * 24 * 60 * 60 * 1000000
            + delta.seconds * 1000000
            + delta.microseconds) * 1000


cdef inline _get_datetime64_nanos(object val):
    cdef:
        pandas_datetimestruct dts
        PANDAS_DATETIMEUNIT unit
        npy_datetime ival

    unit = get_datetime64_unit(val)
    ival = get_datetime64_value(val)

    if unit != PANDAS_FR_ns:
        pandas_datetime_to_datetimestruct(ival, unit, &dts)
        _check_dts_bounds(&dts)
        return pandas_datetimestruct_to_datetime(PANDAS_FR_ns, &dts)
    else:
        return ival

cpdef inline int64_t cast_from_unit(object ts, object unit) except? -1:
    """ return a casting of the unit represented to nanoseconds
        round the fractional part of a float to our precision, p """
    cdef:
        int64_t m
        int p

    if unit == 'D' or unit == 'd':
        m = 1000000000L * 86400
        p = 6
    elif unit == 'h':
        m = 1000000000L * 3600
        p = 6
    elif unit == 'm':
        m = 1000000000L * 60
        p = 6
    elif unit == 's':
        m = 1000000000L
        p = 6
    elif unit == 'ms':
        m = 1000000L
        p = 3
    elif unit == 'us':
        m = 1000L
        p = 0
    elif unit == 'ns' or unit is None:
        m = 1L
        p = 0
    else:
        raise ValueError("cannot cast unit {0}".format(unit))

    # just give me the unit back
    if ts is None:
        return m

    # cast the unit, multiply base/frace separately
    # to avoid precision issues from float -> int
    base = <int64_t> ts
    frac = ts -base
    if p:
        frac = round(frac, p)
    return <int64_t> (base *m) + <int64_t> (frac *m)


def cast_to_nanoseconds(ndarray arr):
    cdef:
        Py_ssize_t i, n = arr.size
        ndarray[int64_t] ivalues, iresult
        PANDAS_DATETIMEUNIT unit
        pandas_datetimestruct dts

    shape = (<object> arr).shape

    ivalues = arr.view(np.int64).ravel()

    result = np.empty(shape, dtype='M8[ns]')
    iresult = result.ravel().view(np.int64)

    if len(iresult) == 0:
        return result

    unit = get_datetime64_unit(arr.flat[0])
    for i in range(n):
        if ivalues[i] != NPY_NAT:
            pandas_datetime_to_datetimestruct(ivalues[i], unit, &dts)
            iresult[i] = pandas_datetimestruct_to_datetime(PANDAS_FR_ns, &dts)
            _check_dts_bounds(&dts)
        else:
            iresult[i] = NPY_NAT

    return result


cdef inline _to_i8(object val):
    cdef pandas_datetimestruct dts
    try:
        return val.value
    except AttributeError:
        if is_datetime64_object(val):
            return get_datetime64_value(val)
        elif PyDateTime_Check(val):
            return Timestamp(val).value
        return val

cpdef pydt_to_i8(object pydt):
    """
    Convert to int64 representation compatible with numpy datetime64; converts
    to UTC
    """
    cdef:
        _TSObject ts

    ts = convert_to_tsobject(pydt, None, None, 0, 0)

    return ts.value


def i8_to_pydt(int64_t i8, object tzinfo = None):
    """
    Inverse of pydt_to_i8
    """
    return Timestamp(i8)

#----------------------------------------------------------------------
# time zone conversion helpers

import pytz
UTC = pytz.utc


@cython.boundscheck(False)
@cython.wraparound(False)
def tz_convert(ndarray[int64_t] vals, object tz1, object tz2):
    """
    Convert the values (in i8) from timezone1 to timezone2

    Parameters
    ----------
    vals : int64 ndarray
    tz1 : string / timezone object
    tz2 : string / timezone object

    Returns
    -------
    int64 ndarray of converted
    """

    cdef:
        ndarray[int64_t] utc_dates, tt, result, trans, deltas
        Py_ssize_t i, j, pos, n = len(vals)
        ndarray[Py_ssize_t] posn
        int64_t v, offset, delta
        pandas_datetimestruct dts

    if len(vals) == 0:
        return np.array([], dtype=np.int64)

    # Convert to UTC
    if get_timezone(tz1) != 'UTC':
        utc_dates = np.empty(n, dtype=np.int64)
        if is_tzlocal(tz1):
            for i in range(n):
                v = vals[i]
                if v == NPY_NAT:
                    utc_dates[i] = NPY_NAT
                else:
                    pandas_datetime_to_datetimestruct(v, PANDAS_FR_ns, &dts)
                    dt = datetime(dts.year, dts.month, dts.day, dts.hour,
                                  dts.min, dts.sec, dts.us, tz1)
                    delta = (int(get_utcoffset(tz1, dt).total_seconds())
                             * 1000000000)
                    utc_dates[i] = v - delta
        else:
            trans, deltas, typ = get_dst_info(tz1)

            # all-NaT
            tt = vals[vals!=NPY_NAT]
            if not len(tt):
                return vals

            posn = trans.searchsorted(tt, side='right')
            j = 0
            for i in range(n):
                v = vals[i]
                if v == NPY_NAT:
                    utc_dates[i] = NPY_NAT
                else:
                    pos = posn[j] - 1
                    j = j + 1
                    if pos < 0:
                        raise ValueError('First time before start of DST info')
                    offset = deltas[pos]
                    utc_dates[i] = v - offset
    else:
        utc_dates = vals

    if get_timezone(tz2) == 'UTC':
        return utc_dates

    result = np.zeros(n, dtype=np.int64)
    if is_tzlocal(tz2):
        for i in range(n):
            v = utc_dates[i]
            if v == NPY_NAT:
                result[i] = NPY_NAT
            else:
                pandas_datetime_to_datetimestruct(v, PANDAS_FR_ns, &dts)
                dt = datetime(dts.year, dts.month, dts.day, dts.hour,
                              dts.min, dts.sec, dts.us, tz2)
                delta = (int(get_utcoffset(tz2, dt).total_seconds())
                             * 1000000000)
                result[i] = v + delta
        return result

    # Convert UTC to other timezone
    trans, deltas, typ = get_dst_info(tz2)

    # use first non-NaT element
    # if all-NaT, return all-NaT
    if (result==NPY_NAT).all():
        return result

    # if all NaT, return all NaT
    tt = utc_dates[utc_dates!=NPY_NAT]
    if not len(tt):
        return utc_dates

    posn = trans.searchsorted(tt, side='right')

    j = 0
    for i in range(n):
        v = utc_dates[i]
        if vals[i] == NPY_NAT:
            result[i] = vals[i]
        else:
            pos = posn[j] - 1
            j = j + 1
            if pos < 0:
                raise ValueError('First time before start of DST info')
            offset = deltas[pos]
            result[i] = v + offset
    return result


cpdef int64_t tz_convert_single(int64_t val, object tz1, object tz2):
    """
    Convert the val (in i8) from timezone1 to timezone2

    This is a single timezone versoin of tz_convert

    Parameters
    ----------
    val : int64
    tz1 : string / timezone object
    tz2 : string / timezone object

    Returns
    -------
    int64 converted

    """

    cdef:
        ndarray[int64_t] trans, deltas
        Py_ssize_t pos
        int64_t v, offset, utc_date
        pandas_datetimestruct dts

    if val == NPY_NAT:
        return val

    # Convert to UTC
    if is_tzlocal(tz1):
        pandas_datetime_to_datetimestruct(val, PANDAS_FR_ns, &dts)
        dt = datetime(dts.year, dts.month, dts.day, dts.hour,
                      dts.min, dts.sec, dts.us, tz1)
        delta = int(get_utcoffset(tz1, dt).total_seconds()) * 1000000000
        utc_date = val - delta
    elif get_timezone(tz1) != 'UTC':
        trans, deltas, typ = get_dst_info(tz1)
        pos = trans.searchsorted(val, side='right') - 1
        if pos < 0:
            raise ValueError('First time before start of DST info')
        offset = deltas[pos]
        utc_date = val - offset
    else:
        utc_date = val

    if get_timezone(tz2) == 'UTC':
        return utc_date
    if is_tzlocal(tz2):
        pandas_datetime_to_datetimestruct(val, PANDAS_FR_ns, &dts)
        dt = datetime(dts.year, dts.month, dts.day, dts.hour,
                      dts.min, dts.sec, dts.us, tz2)
        delta = int(get_utcoffset(tz2, dt).total_seconds()) * 1000000000
        return utc_date + delta

    # Convert UTC to other timezone
    trans, deltas, typ = get_dst_info(tz2)

    pos = trans.searchsorted(utc_date, side='right') - 1
    if pos < 0:
        raise ValueError('First time before start of DST info')

    offset = deltas[pos]
    return utc_date + offset


@cython.boundscheck(False)
@cython.wraparound(False)
def tz_localize_to_utc(ndarray[int64_t] vals, object tz, object ambiguous=None,
                       object errors='raise'):
    """
    Localize tzinfo-naive i8 to given time zone (using pytz). If
    there are ambiguities in the values, raise AmbiguousTimeError.

    Returns
    -------
    localized : DatetimeIndex
    """
    cdef:
        ndarray[int64_t] trans, deltas, idx_shifted
        ndarray ambiguous_array
        Py_ssize_t i, idx, pos, ntrans, n = len(vals)
        int64_t *tdata
        int64_t v, left, right
        ndarray[int64_t] result, result_a, result_b, dst_hours
        pandas_datetimestruct dts
        bint infer_dst = False, is_dst = False, fill = False
        bint is_coerce = errors == 'coerce', is_raise = errors == 'raise'

    # Vectorized version of DstTzInfo.localize

    assert is_coerce or is_raise

    if tz == UTC or tz is None:
        return vals

    result = np.empty(n, dtype=np.int64)

    if is_tzlocal(tz):
        for i in range(n):
            v = vals[i]
            pandas_datetime_to_datetimestruct(v, PANDAS_FR_ns, &dts)
            dt = datetime(dts.year, dts.month, dts.day, dts.hour,
                          dts.min, dts.sec, dts.us, tz)
            delta = int(get_utcoffset(tz, dt).total_seconds()) * 1000000000
            result[i] = v - delta
        return result

    if util.is_string_object(ambiguous):
        if ambiguous == 'infer':
            infer_dst = True
        elif ambiguous == 'NaT':
            fill = True
    elif isinstance(ambiguous, bool):
        is_dst = True
        if ambiguous:
            ambiguous_array = np.ones(len(vals), dtype=bool)
        else:
            ambiguous_array = np.zeros(len(vals), dtype=bool)
    elif hasattr(ambiguous, '__iter__'):
        is_dst = True
        if len(ambiguous) != len(vals):
            raise ValueError(
                "Length of ambiguous bool-array must be the same size as vals")
        ambiguous_array = np.asarray(ambiguous)

    trans, deltas, typ = get_dst_info(tz)

    tdata = <int64_t*> trans.data
    ntrans = len(trans)

    result_a = np.empty(n, dtype=np.int64)
    result_b = np.empty(n, dtype=np.int64)
    result_a.fill(NPY_NAT)
    result_b.fill(NPY_NAT)

    # left side
    idx_shifted = (np.maximum(0, trans.searchsorted(
        vals - DAY_NS, side='right') - 1)).astype(np.int64)

    for i in range(n):
        v = vals[i] - deltas[idx_shifted[i]]
        pos = bisect_right_i8(tdata, v, ntrans) - 1

        # timestamp falls to the left side of the DST transition
        if v + deltas[pos] == vals[i]:
            result_a[i] = v

    # right side
    idx_shifted = (np.maximum(0, trans.searchsorted(
        vals + DAY_NS, side='right') - 1)).astype(np.int64)

    for i in range(n):
        v = vals[i] - deltas[idx_shifted[i]]
        pos = bisect_right_i8(tdata, v, ntrans) - 1

        # timestamp falls to the right side of the DST transition
        if v + deltas[pos] == vals[i]:
            result_b[i] = v

    if infer_dst:
        dst_hours = np.empty(n, dtype=np.int64)
        dst_hours.fill(NPY_NAT)

        # Get the ambiguous hours (given the above, these are the hours
        # where result_a != result_b and neither of them are NAT)
        both_nat = np.logical_and(result_a != NPY_NAT, result_b != NPY_NAT)
        both_eq = result_a == result_b
        trans_idx = np.squeeze(np.nonzero(np.logical_and(both_nat, ~both_eq)))
        if trans_idx.size == 1:
            stamp = Timestamp(vals[trans_idx])
            raise pytz.AmbiguousTimeError(
                "Cannot infer dst time from %s as there "
                "are no repeated times" % stamp)
        # Split the array into contiguous chunks (where the difference between
        # indices is 1).  These are effectively dst transitions in different
        # years which is useful for checking that there is not an ambiguous
        # transition in an individual year.
        if trans_idx.size > 0:
            one_diff = np.where(np.diff(trans_idx) != 1)[0] +1
            trans_grp = np.array_split(trans_idx, one_diff)

            # Iterate through each day, if there are no hours where the
            # delta is negative (indicates a repeat of hour) the switch
            # cannot be inferred
            for grp in trans_grp:

                delta = np.diff(result_a[grp])
                if grp.size == 1 or np.all(delta > 0):
                    stamp = Timestamp(vals[grp[0]])
                    raise pytz.AmbiguousTimeError(stamp)

                # Find the index for the switch and pull from a for dst and b
                # for standard
                switch_idx = (delta <= 0).nonzero()[0]
                if switch_idx.size > 1:
                    raise pytz.AmbiguousTimeError(
                        "There are %i dst switches when "
                        "there should only be 1." % switch_idx.size)
                switch_idx = switch_idx[0] + 1 # Pull the only index and adjust
                a_idx = grp[:switch_idx]
                b_idx = grp[switch_idx:]
                dst_hours[grp] = np.hstack((result_a[a_idx], result_b[b_idx]))

    for i in range(n):
        left = result_a[i]
        right = result_b[i]
        if vals[i] == NPY_NAT:
            result[i] = vals[i]
        elif left != NPY_NAT and right != NPY_NAT:
            if left == right:
                result[i] = left
            else:
                if infer_dst and dst_hours[i] != NPY_NAT:
                    result[i] = dst_hours[i]
                elif is_dst:
                    if ambiguous_array[i]:
                        result[i] = left
                    else:
                        result[i] = right
                elif fill:
                    result[i] = NPY_NAT
                else:
                    stamp = Timestamp(vals[i])
                    raise pytz.AmbiguousTimeError(
                        "Cannot infer dst time from %r, try using the "
                        "'ambiguous' argument" % stamp)
        elif left != NPY_NAT:
            result[i] = left
        elif right != NPY_NAT:
            result[i] = right
        else:
            if is_coerce:
                result[i] = NPY_NAT
            else:
                stamp = Timestamp(vals[i])
                raise pytz.NonExistentTimeError(stamp)

    return result


cdef inline bisect_right_i8(int64_t *data, int64_t val, Py_ssize_t n):
    cdef Py_ssize_t pivot, left = 0, right = n

    # edge cases
    if val > data[n - 1]:
        return n

    if val < data[0]:
        return 0

    while left < right:
        pivot = left + (right - left) // 2

        if data[pivot] <= val:
            left = pivot + 1
        else:
            right = pivot

    return left


# Accessors
#----------------------------------------------------------------------

def build_field_sarray(ndarray[int64_t] dtindex):
    """
    Datetime as int64 representation to a structured array of fields
    """
    cdef:
        Py_ssize_t i, count = 0
        pandas_datetimestruct dts
        ndarray[int32_t] years, months, days, hours, minutes, seconds, mus

    count = len(dtindex)

    sa_dtype = [('Y', 'i4'), # year
                ('M', 'i4'), # month
                ('D', 'i4'), # day
                ('h', 'i4'), # hour
                ('m', 'i4'), # min
                ('s', 'i4'), # second
                ('u', 'i4')] # microsecond

    out = np.empty(count, dtype=sa_dtype)

    years = out['Y']
    months = out['M']
    days = out['D']
    hours = out['h']
    minutes = out['m']
    seconds = out['s']
    mus = out['u']

    for i in range(count):
        pandas_datetime_to_datetimestruct(dtindex[i], PANDAS_FR_ns, &dts)
        years[i] = dts.year
        months[i] = dts.month
        days[i] = dts.day
        hours[i] = dts.hour
        minutes[i] = dts.min
        seconds[i] = dts.sec
        mus[i] = dts.us

    return out


def get_time_micros(ndarray[int64_t] dtindex):
    """
    Datetime as int64 representation to a structured array of fields
    """
    cdef:
        Py_ssize_t i, n = len(dtindex)
        pandas_datetimestruct dts
        ndarray[int64_t] micros

    micros = np.empty(n, dtype=np.int64)

    for i in range(n):
        pandas_datetime_to_datetimestruct(dtindex[i], PANDAS_FR_ns, &dts)
        micros[i] = 1000000LL * (dts.hour * 60 * 60 +
                                 60 * dts.min + dts.sec) + dts.us

    return micros


@cython.wraparound(False)
@cython.boundscheck(False)
def get_date_field(ndarray[int64_t] dtindex, object field):
    """
    Given a int64-based datetime index, extract the year, month, etc.,
    field and return an array of these values.
    """
    cdef:
        Py_ssize_t i, count = 0
        ndarray[int32_t] out
        ndarray[int32_t, ndim=2] _month_offset
        int isleap, isleap_prev
        pandas_datetimestruct dts
        int mo_off, doy, dow, woy

    _month_offset = np.array(
        [[ 0, 31, 59, 90, 120, 151, 181, 212, 243, 273, 304, 334, 365 ],
         [ 0, 31, 60, 91, 121, 152, 182, 213, 244, 274, 305, 335, 366 ]],
        dtype=np.int32 )

    count = len(dtindex)
    out = np.empty(count, dtype='i4')

    if field == 'Y':
        with nogil:
            for i in range(count):
                if dtindex[i] == NPY_NAT: out[i] = -1; continue

                pandas_datetime_to_datetimestruct(
                    dtindex[i], PANDAS_FR_ns, &dts)
                out[i] = dts.year
        return out

    elif field == 'M':
        with nogil:
            for i in range(count):
                if dtindex[i] == NPY_NAT: out[i] = -1; continue

                pandas_datetime_to_datetimestruct(
                    dtindex[i], PANDAS_FR_ns, &dts)
                out[i] = dts.month
        return out

    elif field == 'D':
        with nogil:
            for i in range(count):
                if dtindex[i] == NPY_NAT: out[i] = -1; continue

                pandas_datetime_to_datetimestruct(
                    dtindex[i], PANDAS_FR_ns, &dts)
                out[i] = dts.day
        return out

    elif field == 'h':
        with nogil:
            for i in range(count):
                if dtindex[i] == NPY_NAT: out[i] = -1; continue

                pandas_datetime_to_datetimestruct(
                    dtindex[i], PANDAS_FR_ns, &dts)
                out[i] = dts.hour
        return out

    elif field == 'm':
        with nogil:
            for i in range(count):
                if dtindex[i] == NPY_NAT: out[i] = -1; continue

                pandas_datetime_to_datetimestruct(
                    dtindex[i], PANDAS_FR_ns, &dts)
                out[i] = dts.min
        return out

    elif field == 's':
        with nogil:
            for i in range(count):
                if dtindex[i] == NPY_NAT: out[i] = -1; continue

                pandas_datetime_to_datetimestruct(
                    dtindex[i], PANDAS_FR_ns, &dts)
                out[i] = dts.sec
        return out

    elif field == 'us':
        with nogil:
            for i in range(count):
                if dtindex[i] == NPY_NAT: out[i] = -1; continue

                pandas_datetime_to_datetimestruct(
                    dtindex[i], PANDAS_FR_ns, &dts)
                out[i] = dts.us
        return out

    elif field == 'ns':
        with nogil:
            for i in range(count):
                if dtindex[i] == NPY_NAT: out[i] = -1; continue

                pandas_datetime_to_datetimestruct(
                    dtindex[i], PANDAS_FR_ns, &dts)
                out[i] = dts.ps / 1000
        return out
    elif field == 'doy':
        with nogil:
            for i in range(count):
                if dtindex[i] == NPY_NAT: out[i] = -1; continue

                pandas_datetime_to_datetimestruct(
                    dtindex[i], PANDAS_FR_ns, &dts)
                isleap = is_leapyear(dts.year)
                out[i] = _month_offset[isleap, dts.month -1] + dts.day
        return out

    elif field == 'dow':
        with nogil:
            for i in range(count):
                if dtindex[i] == NPY_NAT: out[i] = -1; continue

                pandas_datetime_to_datetimestruct(
                    dtindex[i], PANDAS_FR_ns, &dts)
                out[i] = dayofweek(dts.year, dts.month, dts.day)
        return out

    elif field == 'woy':
        with nogil:
            for i in range(count):
                if dtindex[i] == NPY_NAT: out[i] = -1; continue

                pandas_datetime_to_datetimestruct(
                    dtindex[i], PANDAS_FR_ns, &dts)
                isleap = is_leapyear(dts.year)
                isleap_prev = is_leapyear(dts.year - 1)
                mo_off = _month_offset[isleap, dts.month - 1]
                doy = mo_off + dts.day
                dow = dayofweek(dts.year, dts.month, dts.day)

                #estimate
                woy = (doy - 1) - dow + 3
                if woy >= 0:
                    woy = woy / 7 + 1

                # verify
                if woy < 0:
                    if (woy > -2) or (woy == -2 and isleap_prev):
                        woy = 53
                    else:
                        woy = 52
                elif woy == 53:
                    if 31 - dts.day + dow < 3:
                        woy = 1

                out[i] = woy
        return out

    elif field == 'q':
        with nogil:
            for i in range(count):
                if dtindex[i] == NPY_NAT: out[i] = -1; continue

                pandas_datetime_to_datetimestruct(
                    dtindex[i], PANDAS_FR_ns, &dts)
                out[i] = dts.month
                out[i] = ((out[i] - 1) / 3) + 1
        return out

    elif field == 'dim':
        with nogil:
            for i in range(count):
                if dtindex[i] == NPY_NAT: out[i] = -1; continue

                pandas_datetime_to_datetimestruct(
                    dtindex[i], PANDAS_FR_ns, &dts)
                out[i] = days_in_month(dts)
        return out
    elif field == 'is_leap_year':
        return _isleapyear_arr(get_date_field(dtindex, 'Y'))

    raise ValueError("Field %s not supported" % field)


@cython.wraparound(False)
def get_start_end_field(ndarray[int64_t] dtindex, object field,
                        object freqstr=None, int month_kw=12):
    """
    Given an int64-based datetime index return array of indicators
    of whether timestamps are at the start/end of the month/quarter/year
    (defined by frequency).
    """
    cdef:
        Py_ssize_t i
        int count = 0
        bint is_business = 0
        int end_month = 12
        int start_month = 1
        ndarray[int8_t] out
        ndarray[int32_t, ndim=2] _month_offset
        bint isleap
        pandas_datetimestruct dts
        int mo_off, dom, doy, dow, ldom

    _month_offset = np.array(
        [[ 0, 31, 59, 90, 120, 151, 181, 212, 243, 273, 304, 334, 365 ],
         [ 0, 31, 60, 91, 121, 152, 182, 213, 244, 274, 305, 335, 366 ]],
        dtype=np.int32 )

    count = len(dtindex)
    out = np.zeros(count, dtype='int8')

    if freqstr:
        if freqstr == 'C':
            raise ValueError(
                "Custom business days is not supported by %s" % field)
        is_business = freqstr[0] == 'B'

        # YearBegin(), BYearBegin() use month = starting month of year.
        # QuarterBegin(), BQuarterBegin() use startingMonth = starting
        # month of year. Other offests use month, startingMonth as ending
        # month of year.

        if (freqstr[0:2] in ['MS', 'QS', 'AS']) or (
                freqstr[1:3] in ['MS', 'QS', 'AS']):
            end_month = 12 if month_kw == 1 else month_kw - 1
            start_month = month_kw
        else:
            end_month = month_kw
            start_month = (end_month % 12) + 1
    else:
        end_month = 12
        start_month = 1

    if field == 'is_month_start':
        if is_business:
            for i in range(count):
                if dtindex[i] == NPY_NAT: out[i] = 0; continue

                pandas_datetime_to_datetimestruct(
                    dtindex[i], PANDAS_FR_ns, &dts)
                dom = dts.day
                dow = dayofweek(dts.year, dts.month, dts.day)

                if (dom == 1 and dow < 5) or (dom <= 3 and dow == 0):
                    out[i] = 1
            return out.view(bool)
        else:
            for i in range(count):
                if dtindex[i] == NPY_NAT: out[i] = 0; continue

                pandas_datetime_to_datetimestruct(
                    dtindex[i], PANDAS_FR_ns, &dts)
                dom = dts.day

                if dom == 1:
                    out[i] = 1
            return out.view(bool)

    elif field == 'is_month_end':
        if is_business:
            for i in range(count):
                if dtindex[i] == NPY_NAT: out[i] = 0; continue

                pandas_datetime_to_datetimestruct(
                    dtindex[i], PANDAS_FR_ns, &dts)
                isleap = is_leapyear(dts.year)
                mo_off = _month_offset[isleap, dts.month - 1]
                dom = dts.day
                doy = mo_off + dom
                ldom = _month_offset[isleap, dts.month]
                dow = dayofweek(dts.year, dts.month, dts.day)

                if (ldom == doy and dow < 5) or (
                        dow == 4 and (ldom - doy <= 2)):
                    out[i] = 1
            return out.view(bool)
        else:
            for i in range(count):
                if dtindex[i] == NPY_NAT: out[i] = 0; continue

                pandas_datetime_to_datetimestruct(
                    dtindex[i], PANDAS_FR_ns, &dts)
                isleap = is_leapyear(dts.year)
                mo_off = _month_offset[isleap, dts.month - 1]
                dom = dts.day
                doy = mo_off + dom
                ldom = _month_offset[isleap, dts.month]

                if ldom == doy:
                    out[i] = 1
            return out.view(bool)

    elif field == 'is_quarter_start':
        if is_business:
            for i in range(count):
                if dtindex[i] == NPY_NAT: out[i] = 0; continue

                pandas_datetime_to_datetimestruct(
                    dtindex[i], PANDAS_FR_ns, &dts)
                dom = dts.day
                dow = dayofweek(dts.year, dts.month, dts.day)

                if ((dts.month - start_month) % 3 == 0) and (
                        (dom == 1 and dow < 5) or (dom <= 3 and dow == 0)):
                    out[i] = 1
            return out.view(bool)
        else:
            for i in range(count):
                if dtindex[i] == NPY_NAT: out[i] = 0; continue

                pandas_datetime_to_datetimestruct(
                    dtindex[i], PANDAS_FR_ns, &dts)
                dom = dts.day

                if ((dts.month - start_month) % 3 == 0) and dom == 1:
                    out[i] = 1
            return out.view(bool)

    elif field == 'is_quarter_end':
        if is_business:
            for i in range(count):
                if dtindex[i] == NPY_NAT: out[i] = 0; continue

                pandas_datetime_to_datetimestruct(
                    dtindex[i], PANDAS_FR_ns, &dts)
                isleap = is_leapyear(dts.year)
                mo_off = _month_offset[isleap, dts.month - 1]
                dom = dts.day
                doy = mo_off + dom
                ldom = _month_offset[isleap, dts.month]
                dow = dayofweek(dts.year, dts.month, dts.day)

                if ((dts.month - end_month) % 3 == 0) and (
                        (ldom == doy and dow < 5) or (
                            dow == 4 and (ldom - doy <= 2))):
                    out[i] = 1
            return out.view(bool)
        else:
            for i in range(count):
                if dtindex[i] == NPY_NAT: out[i] = 0; continue

                pandas_datetime_to_datetimestruct(
                    dtindex[i], PANDAS_FR_ns, &dts)
                isleap = is_leapyear(dts.year)
                mo_off = _month_offset[isleap, dts.month - 1]
                dom = dts.day
                doy = mo_off + dom
                ldom = _month_offset[isleap, dts.month]

                if ((dts.month - end_month) % 3 == 0) and (ldom == doy):
                    out[i] = 1
            return out.view(bool)

    elif field == 'is_year_start':
        if is_business:
            for i in range(count):
                if dtindex[i] == NPY_NAT: out[i] = 0; continue

                pandas_datetime_to_datetimestruct(
                    dtindex[i], PANDAS_FR_ns, &dts)
                dom = dts.day
                dow = dayofweek(dts.year, dts.month, dts.day)

                if (dts.month == start_month) and (
                        (dom == 1 and dow < 5) or (dom <= 3 and dow == 0)):
                    out[i] = 1
            return out.view(bool)
        else:
            for i in range(count):
                if dtindex[i] == NPY_NAT: out[i] = 0; continue

                pandas_datetime_to_datetimestruct(
                    dtindex[i], PANDAS_FR_ns, &dts)
                dom = dts.day

                if (dts.month == start_month) and dom == 1:
                    out[i] = 1
            return out.view(bool)

    elif field == 'is_year_end':
        if is_business:
            for i in range(count):
                if dtindex[i] == NPY_NAT: out[i] = 0; continue

                pandas_datetime_to_datetimestruct(
                    dtindex[i], PANDAS_FR_ns, &dts)
                isleap = is_leapyear(dts.year)
                dom = dts.day
                mo_off = _month_offset[isleap, dts.month - 1]
                doy = mo_off + dom
                dow = dayofweek(dts.year, dts.month, dts.day)
                ldom = _month_offset[isleap, dts.month]

                if (dts.month == end_month) and (
                        (ldom == doy and dow < 5) or (
                            dow == 4 and (ldom - doy <= 2))):
                    out[i] = 1
            return out.view(bool)
        else:
            for i in range(count):
                if dtindex[i] == NPY_NAT: out[i] = 0; continue

                pandas_datetime_to_datetimestruct(
                    dtindex[i], PANDAS_FR_ns, &dts)
                isleap = is_leapyear(dts.year)
                mo_off = _month_offset[isleap, dts.month - 1]
                dom = dts.day
                doy = mo_off + dom
                ldom = _month_offset[isleap, dts.month]

                if (dts.month == end_month) and (ldom == doy):
                    out[i] = 1
            return out.view(bool)

    raise ValueError("Field %s not supported" % field)


@cython.wraparound(False)
@cython.boundscheck(False)
def get_date_name_field(ndarray[int64_t] dtindex, object field):
    """
    Given a int64-based datetime index, return array of strings of date
    name based on requested field (e.g. weekday_name)
    """
    cdef:
        Py_ssize_t i, count = 0
        ndarray[object] out
        pandas_datetimestruct dts
        int dow

    _dayname = np.array(
        ['Monday', 'Tuesday', 'Wednesday', 'Thursday',
            'Friday', 'Saturday', 'Sunday'],
        dtype=np.object_ )

    count = len(dtindex)
    out = np.empty(count, dtype=object)

    if field == 'weekday_name':
        for i in range(count):
            if dtindex[i] == NPY_NAT: out[i] = np.nan; continue

            pandas_datetime_to_datetimestruct(dtindex[i], PANDAS_FR_ns, &dts)
            dow = dayofweek(dts.year, dts.month, dts.day)
            out[i] = _dayname[dow]
        return out

    raise ValueError("Field %s not supported" % field)


cdef int64_t DAY_NS = 86400000000000LL


@cython.wraparound(False)
@cython.boundscheck(False)
def date_normalize(ndarray[int64_t] stamps, tz=None):
    cdef:
        Py_ssize_t i, n = len(stamps)
        pandas_datetimestruct dts
        ndarray[int64_t] result = np.empty(n, dtype=np.int64)

    if tz is not None:
        tz = maybe_get_tz(tz)
        result = _normalize_local(stamps, tz)
    else:
        with nogil:
            for i in range(n):
                if stamps[i] == NPY_NAT:
                    result[i] = NPY_NAT
                    continue
                pandas_datetime_to_datetimestruct(
                    stamps[i], PANDAS_FR_ns, &dts)
                result[i] = _normalized_stamp(&dts)

    return result


@cython.wraparound(False)
@cython.boundscheck(False)
cdef _normalize_local(ndarray[int64_t] stamps, object tz):
    cdef:
        Py_ssize_t n = len(stamps)
        ndarray[int64_t] result = np.empty(n, dtype=np.int64)
        ndarray[int64_t] trans, deltas, pos
        pandas_datetimestruct dts

    if is_utc(tz):
        with nogil:
            for i in range(n):
                if stamps[i] == NPY_NAT:
                    result[i] = NPY_NAT
                    continue
                pandas_datetime_to_datetimestruct(
                    stamps[i], PANDAS_FR_ns, &dts)
                result[i] = _normalized_stamp(&dts)
    elif is_tzlocal(tz):
        for i in range(n):
            if stamps[i] == NPY_NAT:
                result[i] = NPY_NAT
                continue
            pandas_datetime_to_datetimestruct(stamps[i], PANDAS_FR_ns, &dts)
            dt = datetime(dts.year, dts.month, dts.day, dts.hour,
                          dts.min, dts.sec, dts.us, tz)
            delta = int(get_utcoffset(tz, dt).total_seconds()) * 1000000000
            pandas_datetime_to_datetimestruct(stamps[i] + delta,
                                              PANDAS_FR_ns, &dts)
            result[i] = _normalized_stamp(&dts)
    else:
        # Adjust datetime64 timestamp, recompute datetimestruct
        trans, deltas, typ = get_dst_info(tz)

        _pos = trans.searchsorted(stamps, side='right') - 1
        if _pos.dtype != np.int64:
            _pos = _pos.astype(np.int64)
        pos = _pos

        # statictzinfo
        if typ not in ['pytz', 'dateutil']:
            for i in range(n):
                if stamps[i] == NPY_NAT:
                    result[i] = NPY_NAT
                    continue
                pandas_datetime_to_datetimestruct(stamps[i] + deltas[0],
                                                  PANDAS_FR_ns, &dts)
                result[i] = _normalized_stamp(&dts)
        else:
            for i in range(n):
                if stamps[i] == NPY_NAT:
                    result[i] = NPY_NAT
                    continue
                pandas_datetime_to_datetimestruct(stamps[i] + deltas[pos[i]],
                                                  PANDAS_FR_ns, &dts)
                result[i] = _normalized_stamp(&dts)

    return result

cdef inline int64_t _normalized_stamp(pandas_datetimestruct *dts) nogil:
    dts.hour = 0
    dts.min = 0
    dts.sec = 0
    dts.us = 0
    dts.ps = 0
    return pandas_datetimestruct_to_datetime(PANDAS_FR_ns, dts)


def dates_normalized(ndarray[int64_t] stamps, tz=None):
    cdef:
        Py_ssize_t i, n = len(stamps)
        ndarray[int64_t] trans, deltas
        pandas_datetimestruct dts

    if tz is None or is_utc(tz):
        for i in range(n):
            pandas_datetime_to_datetimestruct(stamps[i], PANDAS_FR_ns, &dts)
            if (dts.hour + dts.min + dts.sec + dts.us) > 0:
                return False
    elif is_tzlocal(tz):
        for i in range(n):
            pandas_datetime_to_datetimestruct(stamps[i], PANDAS_FR_ns, &dts)
            dt = datetime(dts.year, dts.month, dts.day, dts.hour, dts.min,
                          dts.sec, dts.us, tz)
            dt = dt + tz.utcoffset(dt)
            if (dt.hour + dt.minute + dt.second + dt.microsecond) > 0:
                return False
    else:
        trans, deltas, typ = get_dst_info(tz)

        for i in range(n):
            # Adjust datetime64 timestamp, recompute datetimestruct
            pos = trans.searchsorted(stamps[i]) - 1
            inf = tz._transition_info[pos]

            pandas_datetime_to_datetimestruct(stamps[i] + deltas[pos],
                                              PANDAS_FR_ns, &dts)
            if (dts.hour + dts.min + dts.sec + dts.us) > 0:
                return False

    return True

# Some general helper functions
#----------------------------------------------------------------------


cpdef _isleapyear_arr(ndarray years):
    cdef:
        ndarray[int8_t] out

    # to make NaT result as False
    out = np.zeros(len(years), dtype='int8')
    out[np.logical_or(years % 400 == 0,
                      np.logical_and(years % 4 == 0,
                                     years % 100 > 0))] = 1
    return out.view(bool)


def monthrange(int64_t year, int64_t month):
    cdef:
        int64_t days

    if month < 1 or month > 12:
        raise ValueError("bad month number 0; must be 1-12")

    days = days_per_month_table[is_leapyear(year)][month -1]

    return (dayofweek(year, month, 1), days)


cdef inline int days_in_month(pandas_datetimestruct dts) nogil:
    return days_per_month_table[is_leapyear(dts.year)][dts.month -1]

cpdef normalize_date(object dt):
    """
    Normalize datetime.datetime value to midnight. Returns datetime.date as a
    datetime.datetime at midnight

    Returns
    -------
    normalized : datetime.datetime or Timestamp
    """
    if is_timestamp(dt):
        return dt.replace(hour=0, minute=0, second=0, microsecond=0,
                          nanosecond=0)
    elif PyDateTime_Check(dt):
        return dt.replace(hour=0, minute=0, second=0, microsecond=0)
    elif PyDate_Check(dt):
        return datetime(dt.year, dt.month, dt.day)
    else:
        raise TypeError('Unrecognized type: %s' % type(dt))


cdef inline int _year_add_months(pandas_datetimestruct dts,
                                 int months) nogil:
    """new year number after shifting pandas_datetimestruct number of months"""
    return dts.year + (dts.month + months - 1) / 12

cdef inline int _month_add_months(pandas_datetimestruct dts,
                                  int months) nogil:
    """
    New month number after shifting pandas_datetimestruct
    number of months.
    """
    cdef int new_month = (dts.month + months) % 12
    return 12 if new_month == 0 else new_month


@cython.wraparound(False)
@cython.boundscheck(False)
def shift_months(int64_t[:] dtindex, int months, object day=None):
    """
    Given an int64-based datetime index, shift all elements
    specified number of months using DateOffset semantics

    day: {None, 'start', 'end'}
       * None: day of month
       * 'start' 1st day of month
       * 'end' last day of month
    """
    cdef:
        Py_ssize_t i
        pandas_datetimestruct dts
        int count = len(dtindex)
        int months_to_roll
        bint roll_check
        int64_t[:] out = np.empty(count, dtype='int64')

    if day is None:
        with nogil:
            for i in range(count):
                if dtindex[i] == NPY_NAT: out[i] = NPY_NAT; continue
                pandas_datetime_to_datetimestruct(
                    dtindex[i], PANDAS_FR_ns, &dts)
                dts.year = _year_add_months(dts, months)
                dts.month = _month_add_months(dts, months)

                dts.day = min(dts.day, days_in_month(dts))
                out[i] = pandas_datetimestruct_to_datetime(PANDAS_FR_ns, &dts)
    elif day == 'start':
        roll_check = False
        if months <= 0:
            months += 1
            roll_check = True
        with nogil:
            for i in range(count):
                if dtindex[i] == NPY_NAT: out[i] = NPY_NAT; continue
                pandas_datetime_to_datetimestruct(
                    dtindex[i], PANDAS_FR_ns, &dts)
                months_to_roll = months

                # offset semantics - if on the anchor point and going backwards
                # shift to next
                if roll_check and dts.day == 1:
                    months_to_roll -= 1

                dts.year = _year_add_months(dts, months_to_roll)
                dts.month = _month_add_months(dts, months_to_roll)
                dts.day = 1

                out[i] = pandas_datetimestruct_to_datetime(PANDAS_FR_ns, &dts)
    elif day == 'end':
        roll_check = False
        if months > 0:
            months -= 1
            roll_check = True
        with nogil:
            for i in range(count):
                if dtindex[i] == NPY_NAT: out[i] = NPY_NAT; continue
                pandas_datetime_to_datetimestruct(
                    dtindex[i], PANDAS_FR_ns, &dts)
                months_to_roll = months

                # similar semantics - when adding shift forward by one
                # month if already at an end of month
                if roll_check and dts.day == days_in_month(dts):
                    months_to_roll += 1

                dts.year = _year_add_months(dts, months_to_roll)
                dts.month = _month_add_months(dts, months_to_roll)

                dts.day = days_in_month(dts)
                out[i] = pandas_datetimestruct_to_datetime(PANDAS_FR_ns, &dts)
    else:
        raise ValueError("day must be None, 'start' or 'end'")

    return np.asarray(out)<|MERGE_RESOLUTION|>--- conflicted
+++ resolved
@@ -829,22 +829,6 @@
         return util.get_value_1d(arr, i)
 
 
-<<<<<<< HEAD
-=======
-# Add the min and max fields at the class level
-cdef int64_t _NS_UPPER_BOUND = INT64_MAX
-# the smallest value we could actually represent is
-#   INT64_MIN + 1 == -9223372036854775807
-# but to allow overflow free conversion with a microsecond resolution
-# use the smallest value with a 0 nanosecond unit (0s in last 3 digits)
-cdef int64_t _NS_LOWER_BOUND = -9223372036854775000
-
-# Resolution is in nanoseconds
-Timestamp.min = Timestamp(_NS_LOWER_BOUND)
-Timestamp.max = Timestamp(_NS_UPPER_BOUND)
-
-
->>>>>>> 2ff1241f
 #----------------------------------------------------------------------
 # Frequency inference
 
