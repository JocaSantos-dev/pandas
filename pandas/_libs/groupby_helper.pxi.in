--- conflicted
+++ resolved
@@ -109,12 +109,6 @@
             for i in range(ncounts):
                 for j in range(K):
                     if nobs[i, j] == 0:
-<<<<<<< HEAD
-                        out[i, j] = nan_val
-                    else:
-                        out[i, j] = resx[i, j]
-
-=======
                         if rank_t is int64_t:
                             out[i, j] = NPY_NAT
                         elif rank_t is uint64_t:
@@ -122,6 +116,7 @@
                             break
                         else:
                             out[i, j] = NAN
+
                     else:
                         out[i, j] = resx[i, j]
 
@@ -129,8 +124,6 @@
         # We cannot raise directly above because that is within a nogil
         #  block.
         raise RuntimeError("empty group with uint64_t")
-
->>>>>>> 46e89b07
 
 group_last_float64 = group_last["float64_t"]
 group_last_float32 = group_last["float32_t"]
@@ -218,9 +211,6 @@
             for i in range(ncounts):
                 for j in range(K):
                     if nobs[i, j] == 0:
-<<<<<<< HEAD
-                        out[i, j] = nan_val
-=======
                         if rank_t is int64_t:
                             out[i, j] = NPY_NAT
                         elif rank_t is uint64_t:
@@ -228,7 +218,6 @@
                             break
                         else:
                             out[i, j] = NAN
->>>>>>> 46e89b07
                     else:
                         out[i, j] = resx[i, j]
 
@@ -500,25 +489,11 @@
             for j in range(K):
                 val = values[i, j]
 
-<<<<<<< HEAD
                 if not _treat_as_na(val, True):
                     # TODO: Sure we always want is_datetimelike=True?
                     nobs[lab, j] += 1
                     if val > maxx[lab, j]:
                         maxx[lab, j] = val
-=======
-                # not nan
-                if groupby_t is int64_t:
-                    if val != nan_val:
-                        nobs[lab, j] += 1
-                        if val > maxx[lab, j]:
-                            maxx[lab, j] = val
-                else:
-                    if val == val:
-                        nobs[lab, j] += 1
-                        if val > maxx[lab, j]:
-                            maxx[lab, j] = val
->>>>>>> 46e89b07
 
         for i in range(ncounts):
             for j in range(K):
@@ -584,25 +559,11 @@
             for j in range(K):
                 val = values[i, j]
 
-<<<<<<< HEAD
                 if not _treat_as_na(val, True):
                     # TODO: Sure we always want is_datetimelike=True?
                     nobs[lab, j] += 1
                     if val < minx[lab, j]:
                         minx[lab, j] = val
-=======
-                # not nan
-                if groupby_t is int64_t:
-                    if val != nan_val:
-                        nobs[lab, j] += 1
-                        if val < minx[lab, j]:
-                            minx[lab, j] = val
-                else:
-                    if val == val:
-                        nobs[lab, j] += 1
-                        if val < minx[lab, j]:
-                            minx[lab, j] = val
->>>>>>> 46e89b07
 
         for i in range(ncounts):
             for j in range(K):
