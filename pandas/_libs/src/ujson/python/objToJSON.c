--- conflicted
+++ resolved
@@ -236,15 +236,11 @@
 
     if (values && !PyArray_CheckExact(values)) {
 
-<<<<<<< HEAD
-        if (PyObject_HasAttrString(values, "values")) {
-=======
         if (PyObject_HasAttrString(values, "to_numpy")) {
             values = PyObject_CallMethod(values, "to_numpy", NULL);
         }
 
         if (!is_sparse_array(values) && PyObject_HasAttrString(values, "values")) {
->>>>>>> a890caf4
             PyObject *subvals = get_values(values);
             PyErr_Clear();
             PRINTMARK();
