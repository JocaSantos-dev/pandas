import numbers
from operator import (
    le,
    lt,
)

from cpython.datetime cimport (
    PyDelta_Check,
    import_datetime,
)

import_datetime()

from cpython.object cimport (
    Py_EQ,
    Py_GE,
    Py_GT,
    Py_LE,
    Py_LT,
    Py_NE,
    PyObject_RichCompare,
)

import cython
from cython import Py_ssize_t
import numpy as np

cimport numpy as cnp
from numpy cimport (
    NPY_QUICKSORT,
    PyArray_ArgSort,
    PyArray_Take,
    float32_t,
    float64_t,
    int32_t,
    int64_t,
    ndarray,
    uint64_t,
)

cnp.import_array()

import warnings

from pandas._libs import lib
from pandas._libs cimport util
from pandas._libs.hashtable cimport Int64Vector
from pandas._libs.tslibs.timedeltas cimport _Timedelta
from pandas._libs.tslibs.timestamps cimport _Timestamp
from pandas._libs.tslibs.timezones cimport tz_compare
from pandas._libs.tslibs.util cimport (
    is_float_object,
    is_integer_object,
    is_timedelta64_object,
)

VALID_CLOSED = frozenset(['both', 'neither', 'left', 'right'])


cdef class IntervalMixin:

    @property
    def closed_left(self):
        """
        Check if the interval is closed on the left side.

        For the meaning of `closed` and `open` see :class:`~pandas.Interval`.

        Returns
        -------
        bool
            True if the Interval is closed on the left-side.
        """
        return self.inclusive in ('left', 'both')

    @property
    def closed_right(self):
        """
        Check if the interval is closed on the right side.

        For the meaning of `closed` and `open` see :class:`~pandas.Interval`.

        Returns
        -------
        bool
            True if the Interval is closed on the left-side.
        """
        return self.inclusive in ('right', 'both')

    @property
    def open_left(self):
        """
        Check if the interval is open on the left side.

        For the meaning of `closed` and `open` see :class:`~pandas.Interval`.

        Returns
        -------
        bool
            True if the Interval is closed on the left-side.
        """
        return not self.closed_left

    @property
    def open_right(self):
        """
        Check if the interval is open on the right side.

        For the meaning of `closed` and `open` see :class:`~pandas.Interval`.

        Returns
        -------
        bool
            True if the Interval is closed on the left-side.
        """
        return not self.closed_right

    @property
    def mid(self):
        """
        Return the midpoint of the Interval.
        """
        try:
            return 0.5 * (self.left + self.right)
        except TypeError:
            # datetime safe version
            return self.left + 0.5 * self.length

    @property
    def length(self):
        """
        Return the length of the Interval.
        """
        return self.right - self.left

    @property
    def is_empty(self):
        """
        Indicates if an interval is empty, meaning it contains no points.

        .. versionadded:: 0.25.0

        Returns
        -------
        bool or ndarray
            A boolean indicating if a scalar :class:`Interval` is empty, or a
            boolean ``ndarray`` positionally indicating if an ``Interval`` in
            an :class:`~arrays.IntervalArray` or :class:`IntervalIndex` is
            empty.

        Examples
        --------
        An :class:`Interval` that contains points is not empty:

        >>> pd.Interval(0, 1, inclusive='right').is_empty
        False

        An ``Interval`` that does not contain any points is empty:

        >>> pd.Interval(0, 0, inclusive='right').is_empty
        True
        >>> pd.Interval(0, 0, inclusive='left').is_empty
        True
        >>> pd.Interval(0, 0, inclusive='neither').is_empty
        True

        An ``Interval`` that contains a single point is not empty:

        >>> pd.Interval(0, 0, inclusive='both').is_empty
        False

        An :class:`~arrays.IntervalArray` or :class:`IntervalIndex` returns a
        boolean ``ndarray`` positionally indicating if an ``Interval`` is
        empty:

        >>> ivs = [pd.Interval(0, 0, inclusive='neither'),
        ...        pd.Interval(1, 2, inclusive='neither')]
        >>> pd.arrays.IntervalArray(ivs).is_empty
        array([ True, False])

        Missing values are not considered empty:

        >>> ivs = [pd.Interval(0, 0, inclusive='neither'), np.nan]
        >>> pd.IntervalIndex(ivs).is_empty
        array([ True, False])
        """
        return (self.right == self.left) & (self.inclusive != 'both')

    def _check_closed_matches(self, other, name='other'):
        """
        Check if the inclusive attribute of `other` matches.

        Note that 'left' and 'right' are considered different from 'both'.

        Parameters
        ----------
        other : Interval, IntervalIndex, IntervalArray
        name : str
            Name to use for 'other' in the error message.

        Raises
        ------
        ValueError
            When `other` is not closed exactly the same as self.
        """
        if self.inclusive != other.inclusive:
            raise ValueError(f"'{name}.inclusive' is {repr(other.inclusive)}, "
                             f"expected {repr(self.inclusive)}.")


cdef bint _interval_like(other):
    return (hasattr(other, 'left')
            and hasattr(other, 'right')
            and hasattr(other, 'inclusive'))


cdef class Interval(IntervalMixin):
    """
    Immutable object implementing an Interval, a bounded slice-like interval.

    Parameters
    ----------
    left : orderable scalar
        Left bound for the interval.
    right : orderable scalar
        Right bound for the interval.
    closed : {'right', 'left', 'both', 'neither'}, default 'right'
        Whether the interval is closed on the left-side, right-side, both or
        neither. See the Notes for more detailed explanation.

        .. deprecated:: 1.5.0

    inclusive : {'both', 'neither', 'left', 'right'}, default 'both'
        Whether the interval is closed on the left-side, right-side, both or
        neither. See the Notes for more detailed explanation.

        .. versionadded:: 1.5.0

    See Also
    --------
    IntervalIndex : An Index of Interval objects that are all closed on the
        same side.
    cut : Convert continuous data into discrete bins (Categorical
        of Interval objects).
    qcut : Convert continuous data into bins (Categorical of Interval objects)
        based on quantiles.
    Period : Represents a period of time.

    Notes
    -----
    The parameters `left` and `right` must be from the same type, you must be
    able to compare them and they must satisfy ``left <= right``.

    A closed interval (in mathematics denoted by square brackets) contains
    its endpoints, i.e. the closed interval ``[0, 5]`` is characterized by the
    conditions ``0 <= x <= 5``. This is what ``inclusive='both'`` stands for.
    An open interval (in mathematics denoted by parentheses) does not contain
    its endpoints, i.e. the open interval ``(0, 5)`` is characterized by the
    conditions ``0 < x < 5``. This is what ``inclusive='neither'`` stands for.
    Intervals can also be half-open or half-closed, i.e. ``[0, 5)`` is
    described by ``0 <= x < 5`` (``inclusive='left'``) and ``(0, 5]`` is
    described by ``0 < x <= 5`` (``inclusive='right'``).

    Examples
    --------
    It is possible to build Intervals of different types, like numeric ones:

    >>> iv = pd.Interval(left=0, right=5, inclusive='right')
    >>> iv
    Interval(0, 5, inclusive='right')

    You can check if an element belongs to it

    >>> 2.5 in iv
    True

    You can test the bounds (``inclusive='right'``, so ``0 < x <= 5``):

    >>> 0 in iv
    False
    >>> 5 in iv
    True
    >>> 0.0001 in iv
    True

    Calculate its length

    >>> iv.length
    5

    You can operate with `+` and `*` over an Interval and the operation
    is applied to each of its bounds, so the result depends on the type
    of the bound elements

    >>> shifted_iv = iv + 3
    >>> shifted_iv
    Interval(3, 8, inclusive='right')
    >>> extended_iv = iv * 10.0
    >>> extended_iv
    Interval(0.0, 50.0, inclusive='right')

    To create a time interval you can use Timestamps as the bounds

    >>> year_2017 = pd.Interval(pd.Timestamp('2017-01-01 00:00:00'),
    ...                         pd.Timestamp('2018-01-01 00:00:00'),
    ...                         inclusive='left')
    >>> pd.Timestamp('2017-01-01 00:00') in year_2017
    True
    >>> year_2017.length
    Timedelta('365 days 00:00:00')
    """
    _typ = "interval"
    __array_priority__ = 1000

    cdef readonly object left
    """
    Left bound for the interval.
    """

    cdef readonly object right
    """
    Right bound for the interval.
    """

    cdef readonly str inclusive
    """
    Whether the interval is closed on the left-side, right-side, both or
    neither.
    """

    def __init__(self, left, right, inclusive: str | None = None, closed: lib.NoDefault = lib.no_default):
        # note: it is faster to just do these checks than to use a special
        # constructor (__cinit__/__new__) to avoid them

        self._validate_endpoint(left)
        self._validate_endpoint(right)

        if inclusive is not None and not isinstance(closed, lib.NoDefault):
            raise ValueError(
                "Deprecated argument `closed` cannot be passed "
                "if argument `inclusive` is not None"
            )
        elif not isinstance(closed, lib.NoDefault):
            warnings.warn(
                "Argument `closed` is deprecated in favor of `inclusive`.",
                FutureWarning,
                stacklevel=2,
            )
            if closed is None:
                inclusive = "both"
            elif closed in ("both", "neither", "left", "right"):
                inclusive = closed
            else:
                raise ValueError(
                    "Argument `closed` has to be either"
                    "'both', 'neither', 'left' or 'right'"
                )
        elif inclusive is None:
            inclusive = "both"

        if inclusive not in VALID_CLOSED:
            raise ValueError(f"invalid option for 'inclusive': {inclusive}")
        if not left <= right:
            raise ValueError("left side of interval must be <= right side")
        if (isinstance(left, _Timestamp) and
                not tz_compare(left.tzinfo, right.tzinfo)):
            # GH 18538
            raise ValueError("left and right must have the same time zone, got "
                             f"{repr(left.tzinfo)}' and {repr(right.tzinfo)}")
        self.left = left
        self.right = right
        self.inclusive = inclusive

    def _validate_endpoint(self, endpoint):
        # GH 23013
        if not (is_integer_object(endpoint) or is_float_object(endpoint) or
                isinstance(endpoint, (_Timestamp, _Timedelta))):
            raise ValueError("Only numeric, Timestamp and Timedelta endpoints "
                             "are allowed when constructing an Interval.")

    def __hash__(self):
        return hash((self.left, self.right, self.inclusive))

    def __contains__(self, key) -> bool:
        if _interval_like(key):
            raise TypeError("__contains__ not defined for two intervals")
        return ((self.left < key if self.open_left else self.left <= key) and
                (key < self.right if self.open_right else key <= self.right))

    def __richcmp__(self, other, op: int):
        if isinstance(other, Interval):
            self_tuple = (self.left, self.right, self.inclusive)
            other_tuple = (other.left, other.right, other.inclusive)
            return PyObject_RichCompare(self_tuple, other_tuple, op)
        elif util.is_array(other):
            return np.array(
                [PyObject_RichCompare(self, x, op) for x in other],
                dtype=bool,
            )

        return NotImplemented

    def __reduce__(self):
        args = (self.left, self.right, self.inclusive)
        return (type(self), args)

    def _repr_base(self):
        left = self.left
        right = self.right

        # TODO: need more general formatting methodology here
        if isinstance(left, _Timestamp) and isinstance(right, _Timestamp):
            left = left._short_repr
            right = right._short_repr

        return left, right

    def __repr__(self) -> str:

        left, right = self._repr_base()
        name = type(self).__name__
        repr_str = f'{name}({repr(left)}, {repr(right)}, inclusive={repr(self.inclusive)})'
        return repr_str

    def __str__(self) -> str:

        left, right = self._repr_base()
        start_symbol = '[' if self.closed_left else '('
        end_symbol = ']' if self.closed_right else ')'
        return f'{start_symbol}{left}, {right}{end_symbol}'

    def __add__(self, y):
        if (
            isinstance(y, numbers.Number)
            or PyDelta_Check(y)
            or is_timedelta64_object(y)
        ):
            return Interval(self.left + y, self.right + y, inclusive=self.inclusive)
        elif (
            # __radd__ pattern
            # TODO(cython3): remove this
            isinstance(y, Interval)
            and (
                isinstance(self, numbers.Number)
                or PyDelta_Check(self)
                or is_timedelta64_object(self)
            )
        ):
            return Interval(y.left + self, y.right + self, inclusive=y.inclusive)
        return NotImplemented

    def __radd__(self, other):
        if (
                isinstance(other, numbers.Number)
                or PyDelta_Check(other)
                or is_timedelta64_object(other)
        ):
            return Interval(self.left + other, self.right + other, closed=self.closed)
        return NotImplemented

    def __sub__(self, y):
        if (
            isinstance(y, numbers.Number)
            or PyDelta_Check(y)
            or is_timedelta64_object(y)
        ):
            return Interval(self.left - y, self.right - y, inclusive=self.inclusive)
        return NotImplemented

    def __mul__(self, y):
        if isinstance(y, numbers.Number):
            return Interval(self.left * y, self.right * y, inclusive=self.inclusive)
        elif isinstance(y, Interval) and isinstance(self, numbers.Number):
<<<<<<< HEAD
            return Interval(y.left * self, y.right * self, inclusive=y.inclusive)
=======
            # __radd__ semantics
            # TODO(cython3): remove this
            return Interval(y.left * self, y.right * self, closed=y.closed)
>>>>>>> 8f442441
        return NotImplemented

    def __rmul__(self, other):
        if isinstance(other, numbers.Number):
            return Interval(self.left * other, self.right * other, closed=self.closed)
        return NotImplemented

    def __truediv__(self, y):
        if isinstance(y, numbers.Number):
            return Interval(self.left / y, self.right / y, inclusive=self.inclusive)
        return NotImplemented

    def __floordiv__(self, y):
        if isinstance(y, numbers.Number):
            return Interval(
                self.left // y, self.right // y, inclusive=self.inclusive)
        return NotImplemented

    def overlaps(self, other):
        """
        Check whether two Interval objects overlap.

        Two intervals overlap if they share a common point, including closed
        endpoints. Intervals that only have an open endpoint in common do not
        overlap.

        Parameters
        ----------
        other : Interval
            Interval to check against for an overlap.

        Returns
        -------
        bool
            True if the two intervals overlap.

        See Also
        --------
        IntervalArray.overlaps : The corresponding method for IntervalArray.
        IntervalIndex.overlaps : The corresponding method for IntervalIndex.

        Examples
        --------
        >>> i1 = pd.Interval(0, 2)
        >>> i2 = pd.Interval(1, 3)
        >>> i1.overlaps(i2)
        True
        >>> i3 = pd.Interval(4, 5)
        >>> i1.overlaps(i3)
        False

        Intervals that share closed endpoints overlap:

        >>> i4 = pd.Interval(0, 1, inclusive='both')
        >>> i5 = pd.Interval(1, 2, inclusive='both')
        >>> i4.overlaps(i5)
        True

        Intervals that only have an open endpoint in common do not overlap:

        >>> i6 = pd.Interval(1, 2, inclusive='neither')
        >>> i4.overlaps(i6)
        False
        """
        if not isinstance(other, Interval):
            raise TypeError("`other` must be an Interval, "
                            f"got {type(other).__name__}")

        # equality is okay if both endpoints are closed (overlap at a point)
        op1 = le if (self.closed_left and other.closed_right) else lt
        op2 = le if (other.closed_left and self.closed_right) else lt

        # overlaps is equivalent negation of two interval being disjoint:
        # disjoint = (A.left > B.right) or (B.left > A.right)
        # (simplifying the negation allows this to be done in less operations)
        return op1(self.left, other.right) and op2(other.left, self.right)


@cython.wraparound(False)
@cython.boundscheck(False)
def intervals_to_interval_bounds(ndarray intervals, bint validate_closed=True):
    """
    Parameters
    ----------
    intervals : ndarray
        Object array of Intervals / nulls.

    validate_closed: bool, default True
        Boolean indicating if all intervals must be closed on the same side.
        Mismatching closed will raise if True, else return None for closed.

    Returns
    -------
    tuple of
        left : ndarray
        right : ndarray
        inclusive: str
    """
    cdef:
        object inclusive = None, interval
        Py_ssize_t i, n = len(intervals)
        ndarray left, right
        bint seen_closed = False

    left = np.empty(n, dtype=intervals.dtype)
    right = np.empty(n, dtype=intervals.dtype)

    for i in range(n):
        interval = intervals[i]
        if interval is None or util.is_nan(interval):
            left[i] = np.nan
            right[i] = np.nan
            continue

        if not isinstance(interval, Interval):
            raise TypeError(f"type {type(interval)} with value "
                            f"{interval} is not an interval")

        left[i] = interval.left
        right[i] = interval.right
        if not seen_closed:
            seen_closed = True
            inclusive = interval.inclusive
        elif inclusive != interval.inclusive:
            inclusive = None
            if validate_closed:
                raise ValueError("intervals must all be closed on the same side")

    return left, right, inclusive


include "intervaltree.pxi"<|MERGE_RESOLUTION|>--- conflicted
+++ resolved
@@ -471,13 +471,10 @@
         if isinstance(y, numbers.Number):
             return Interval(self.left * y, self.right * y, inclusive=self.inclusive)
         elif isinstance(y, Interval) and isinstance(self, numbers.Number):
-<<<<<<< HEAD
-            return Interval(y.left * self, y.right * self, inclusive=y.inclusive)
-=======
             # __radd__ semantics
             # TODO(cython3): remove this
-            return Interval(y.left * self, y.right * self, closed=y.closed)
->>>>>>> 8f442441
+            return Interval(y.left * self, y.right * self, inclusive=y.inclusive)
+
         return NotImplemented
 
     def __rmul__(self, other):
