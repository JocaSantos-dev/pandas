--- conflicted
+++ resolved
@@ -70,10 +70,6 @@
                                              NPY_DATETIMEUNIT fr,
                                              pandas_timedeltastruct *result
                                              ) nogil
-<<<<<<< HEAD
-
-=======
->>>>>>> d2aa44f5
 
 cdef bint cmp_scalar(int64_t lhs, int64_t rhs, int op) except -1
 
