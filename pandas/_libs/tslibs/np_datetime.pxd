cimport numpy as cnp
from cpython.datetime cimport (
    date,
    datetime,
)
from numpy cimport (
    int32_t,
    int64_t,
)


# TODO(cython3): most of these can be cimported directly from numpy
cdef extern from "numpy/ndarrayobject.h":
    ctypedef int64_t npy_timedelta
    ctypedef int64_t npy_datetime

cdef extern from "numpy/ndarraytypes.h":
    ctypedef struct PyArray_DatetimeMetaData:
        NPY_DATETIMEUNIT base
        int64_t num

cdef extern from "numpy/arrayscalars.h":
    ctypedef struct PyDatetimeScalarObject:
        # PyObject_HEAD
        npy_datetime obval
        PyArray_DatetimeMetaData obmeta

    ctypedef struct PyTimedeltaScalarObject:
        # PyObject_HEAD
        npy_timedelta obval
        PyArray_DatetimeMetaData obmeta

cdef extern from "numpy/ndarraytypes.h":
    ctypedef struct npy_datetimestruct:
        int64_t year
        int32_t month, day, hour, min, sec, us, ps, as

    ctypedef enum NPY_DATETIMEUNIT:
        NPY_FR_Y
        NPY_FR_M
        NPY_FR_W
        NPY_FR_D
        NPY_FR_B
        NPY_FR_h
        NPY_FR_m
        NPY_FR_s
        NPY_FR_ms
        NPY_FR_us
        NPY_FR_ns
        NPY_FR_ps
        NPY_FR_fs
        NPY_FR_as
        NPY_FR_GENERIC

    int64_t NPY_DATETIME_NAT  # elswhere we call this NPY_NAT

cdef extern from "src/datetime/np_datetime.h":
    ctypedef struct pandas_timedeltastruct:
        int64_t days
        int32_t hrs, min, sec, ms, us, ns, seconds, microseconds, nanoseconds

    void pandas_datetime_to_datetimestruct(npy_datetime val,
                                           NPY_DATETIMEUNIT fr,
                                           npy_datetimestruct *result) nogil

    npy_datetime npy_datetimestruct_to_datetime(NPY_DATETIMEUNIT fr,
                                                npy_datetimestruct *d) nogil

    void pandas_timedelta_to_timedeltastruct(npy_timedelta val,
                                             NPY_DATETIMEUNIT fr,
                                             pandas_timedeltastruct *result
                                             ) nogil

cdef bint cmp_scalar(int64_t lhs, int64_t rhs, int op) except -1

cdef check_dts_bounds(npy_datetimestruct *dts, NPY_DATETIMEUNIT unit=?)

cdef int64_t dtstruct_to_dt64(npy_datetimestruct* dts) nogil
cdef void dt64_to_dtstruct(int64_t dt64, npy_datetimestruct* out) nogil
cdef void td64_to_tdstruct(int64_t td64, pandas_timedeltastruct* out) nogil

cdef int64_t pydatetime_to_dt64(datetime val, npy_datetimestruct *dts)
cdef int64_t pydate_to_dt64(date val, npy_datetimestruct *dts)
cdef void pydate_to_dtstruct(date val, npy_datetimestruct *dts)

cdef npy_datetime get_datetime64_value(object obj) nogil
cdef npy_timedelta get_timedelta64_value(object obj) nogil
cdef NPY_DATETIMEUNIT get_datetime64_unit(object obj) nogil

<<<<<<< HEAD
cdef int _string_to_dts(str val, npy_datetimestruct* dts,
                        NPY_DATETIMEUNIT* out_bestunit,
                        int* out_local, int* out_tzoffset,
                        bint want_exc) except? -1
=======
cdef int string_to_dts(
    str val,
    npy_datetimestruct* dts,
    int* out_local,
    int* out_tzoffset,
    bint want_exc,
) except? -1
>>>>>>> 52bcc36c

cdef NPY_DATETIMEUNIT get_unit_from_dtype(cnp.dtype dtype)

cpdef cnp.ndarray astype_overflowsafe(
    cnp.ndarray values,  # ndarray[datetime64[anyunit]]
    cnp.dtype dtype,  # ndarray[datetime64[anyunit]]
    bint copy=*,
)

cdef bint cmp_dtstructs(npy_datetimestruct* left, npy_datetimestruct* right, int op)<|MERGE_RESOLUTION|>--- conflicted
+++ resolved
@@ -87,20 +87,14 @@
 cdef npy_timedelta get_timedelta64_value(object obj) nogil
 cdef NPY_DATETIMEUNIT get_datetime64_unit(object obj) nogil
 
-<<<<<<< HEAD
-cdef int _string_to_dts(str val, npy_datetimestruct* dts,
-                        NPY_DATETIMEUNIT* out_bestunit,
-                        int* out_local, int* out_tzoffset,
-                        bint want_exc) except? -1
-=======
 cdef int string_to_dts(
     str val,
     npy_datetimestruct* dts,
+    NPY_DATETIMEUNIT* out_bestunit,
     int* out_local,
     int* out_tzoffset,
     bint want_exc,
 ) except? -1
->>>>>>> 52bcc36c
 
 cdef NPY_DATETIMEUNIT get_unit_from_dtype(cnp.dtype dtype)
 
