--- conflicted
+++ resolved
@@ -1,5 +1,6 @@
 __all__ = [
     "BaseOffset",
+    "Day",
     "IncompatibleFrequency",
     "NaT",
     "NaTType",
@@ -30,18 +31,10 @@
     "normalize_i8_timestamps",
     "periods_per_day",
     "periods_per_second",
-<<<<<<< HEAD
-    "Day",
-    "guess_datetime_format",
-    "add_overflowsafe",
-    "get_supported_dtype",
-    "is_supported_dtype",
-=======
     "to_offset",
     "tz_compare",
     "tz_convert_from_utc",
     "tz_convert_from_utc_single",
->>>>>>> 628c7fb1
 ]
 
 from pandas._libs.tslibs import dtypes
