--- conflicted
+++ resolved
@@ -339,11 +339,7 @@
         return np.timedelta64(NPY_NAT, "ns")
     elif isinstance(ts, _Timedelta):
         # already in the proper format
-<<<<<<< HEAD
-        if ts._reso != NPY_FR_ns:
-=======
         if ts._creso != NPY_FR_ns:
->>>>>>> 796b8703
             ts = ts._as_unit("ns").asm8
         else:
             ts = np.timedelta64(ts.value, "ns")
@@ -1745,11 +1741,7 @@
             return cls._from_value_and_reso(new_value, reso=new_reso)
 
         elif is_tick_object(value):
-<<<<<<< HEAD
-            new_reso = get_supported_reso(value._reso)
-=======
             new_reso = get_supported_reso(value._creso)
->>>>>>> 796b8703
             new_value = delta_to_nanoseconds(value, reso=new_reso)
             return cls._from_value_and_reso(new_value, reso=new_reso)
 
