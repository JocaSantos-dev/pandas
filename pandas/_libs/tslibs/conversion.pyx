--- conflicted
+++ resolved
@@ -211,8 +211,7 @@
         self.fold = 0
         self.creso = NPY_FR_ns  # default value
 
-<<<<<<< HEAD
-    cdef ensure_reso(self, NPY_DATETIMEUNIT creso):
+    cdef int64_t ensure_reso(self, NPY_DATETIMEUNIT creso) except? -1:
         if self.creso != creso:
             try:
                 self.value = convert_reso(self.value, self.creso, creso, False)
@@ -220,12 +219,7 @@
                 raise OutOfBoundsDatetime from err
 
             self.creso = creso
-=======
-    cdef int64_t ensure_reso(self, NPY_DATETIMEUNIT creso) except? -1:
-        if self.creso != creso:
-            self.value = convert_reso(self.value, self.creso, creso, False)
         return self.value
->>>>>>> 0d2c579c
 
 
 cdef _TSObject convert_to_tsobject(object ts, tzinfo tz, str unit,
