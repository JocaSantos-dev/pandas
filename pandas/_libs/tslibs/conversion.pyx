--- conflicted
+++ resolved
@@ -212,15 +212,11 @@
     def __cinit__(self):
         # GH 25057. As per PEP 495, set fold to 0 by default
         self.fold = 0
-<<<<<<< HEAD
-        self.reso = NPY_FR_ns  # default
-=======
         self.reso = NPY_FR_ns  # default value
 
     cdef void ensure_reso(self, NPY_DATETIMEUNIT reso):
         if self.reso != reso:
             self.value = convert_reso(self.value, self.reso, reso, False)
->>>>>>> 98323eec
 
 
 cdef _TSObject convert_to_tsobject(object ts, tzinfo tz, str unit,
