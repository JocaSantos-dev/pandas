from datetime import timedelta
from typing import (
    ClassVar,
    Literal,
    TypeVar,
    overload,
)

import numpy as np

from pandas._libs.tslibs import (
    NaTType,
    Tick,
)
from pandas._typing import npt

# This should be kept consistent with the keys in the dict timedelta_abbrevs
# in pandas/_libs/tslibs/timedeltas.pyx
UnitChoices = Literal[
    "Y",
    "y",
    "M",
    "W",
    "w",
    "D",
    "d",
    "days",
    "day",
    "hours",
    "hour",
    "hr",
    "h",
    "m",
    "minute",
    "min",
    "minutes",
    "t",
    "s",
    "seconds",
    "sec",
    "second",
    "ms",
    "milliseconds",
    "millisecond",
    "milli",
    "millis",
    "l",
    "us",
    "microseconds",
    "microsecond",
    "µs",
    "micro",
    "micros",
    "u",
    "ns",
    "nanoseconds",
    "nano",
    "nanos",
    "nanosecond",
    "n",
]
_S = TypeVar("_S", bound=timedelta)

def ints_to_pytimedelta(
    arr: npt.NDArray[np.timedelta64],
    box: bool = ...,
) -> npt.NDArray[np.object_]: ...
def array_to_timedelta64(
    values: npt.NDArray[np.object_],
    unit: str | None = ...,
    errors: str = ...,
) -> np.ndarray: ...  # np.ndarray[m8ns]
def parse_timedelta_unit(unit: str | None) -> UnitChoices: ...
def delta_to_nanoseconds(
    delta: np.timedelta64 | timedelta | Tick,
    reso: int = ...,  # NPY_DATETIMEUNIT
    round_ok: bool = ...,
) -> int: ...

class Timedelta(timedelta):
    _reso: int
    min: ClassVar[Timedelta]
    max: ClassVar[Timedelta]
    resolution: ClassVar[Timedelta]
    value: int  # np.int64
    # error: "__new__" must return a class instance (got "Union[Timestamp, NaTType]")
    def __new__(  # type: ignore[misc]
        cls: type[_S],
        value=...,
        unit: str | None = ...,
        **kwargs: float | np.integer | np.floating,
    ) -> _S | NaTType: ...
    @classmethod
    def _from_value_and_reso(cls, value: np.int64, reso: int) -> Timedelta: ...
    @property
    def days(self) -> int: ...
    @property
    def seconds(self) -> int: ...
    @property
    def microseconds(self) -> int: ...
    def total_seconds(self) -> float: ...
    def to_pytimedelta(self) -> timedelta: ...
    def to_timedelta64(self) -> np.timedelta64: ...
    @property
    def asm8(self) -> np.timedelta64: ...
    # TODO: round/floor/ceil could return NaT?
    def round(self: _S, freq: str) -> _S: ...
    def floor(self: _S, freq: str) -> _S: ...
    def ceil(self: _S, freq: str) -> _S: ...
    @property
    def resolution_string(self) -> str: ...
    def __add__(self, other: timedelta) -> Timedelta: ...
    def __radd__(self, other: timedelta) -> Timedelta: ...
    def __sub__(self, other: timedelta) -> Timedelta: ...
    def __rsub__(self, other: timedelta) -> Timedelta: ...
    def __neg__(self) -> Timedelta: ...
    def __pos__(self) -> Timedelta: ...
    def __abs__(self) -> Timedelta: ...
    def __mul__(self, other: float) -> Timedelta: ...
    def __rmul__(self, other: float) -> Timedelta: ...
    # error: Signature of "__floordiv__" incompatible with supertype "timedelta"
    @overload  # type: ignore[override]
    def __floordiv__(self, other: timedelta) -> int: ...
    @overload
    def __floordiv__(self, other: float) -> Timedelta: ...
    @overload
    def __floordiv__(
        self, other: npt.NDArray[np.timedelta64]
    ) -> npt.NDArray[np.intp]: ...
    @overload
    def __floordiv__(
        self, other: npt.NDArray[np.number]
    ) -> npt.NDArray[np.timedelta64] | Timedelta: ...
    @overload
    def __rfloordiv__(self, other: timedelta | str) -> int: ...
    @overload
    def __rfloordiv__(self, other: None | NaTType) -> NaTType: ...
    @overload
    def __rfloordiv__(self, other: np.ndarray) -> npt.NDArray[np.timedelta64]: ...
    @overload
    def __truediv__(self, other: timedelta) -> float: ...
    @overload
    def __truediv__(self, other: float) -> Timedelta: ...
    def __mod__(self, other: timedelta) -> Timedelta: ...
    def __divmod__(self, other: timedelta) -> tuple[int, Timedelta]: ...
    def __le__(self, other: timedelta) -> bool: ...
    def __lt__(self, other: timedelta) -> bool: ...
    def __ge__(self, other: timedelta) -> bool: ...
    def __gt__(self, other: timedelta) -> bool: ...
    def __hash__(self) -> int: ...
    def isoformat(self) -> str: ...
    def to_numpy(self) -> np.timedelta64: ...
<<<<<<< HEAD
=======
    @property
    def freq(self) -> None: ...
    @property
    def is_populated(self) -> bool: ...
    @property
    def _unit(self) -> str: ...
>>>>>>> 98323eec
    def _as_unit(self, unit: str, round_ok: bool = ...) -> Timedelta: ...<|MERGE_RESOLUTION|>--- conflicted
+++ resolved
@@ -150,13 +150,6 @@
     def __hash__(self) -> int: ...
     def isoformat(self) -> str: ...
     def to_numpy(self) -> np.timedelta64: ...
-<<<<<<< HEAD
-=======
-    @property
-    def freq(self) -> None: ...
-    @property
-    def is_populated(self) -> bool: ...
     @property
     def _unit(self) -> str: ...
->>>>>>> 98323eec
     def _as_unit(self, unit: str, round_ok: bool = ...) -> Timedelta: ...