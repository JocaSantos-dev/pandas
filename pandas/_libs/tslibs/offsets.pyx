--- conflicted
+++ resolved
@@ -492,28 +492,6 @@
     def __rsub__(self, other):
         return (-self).__add__(other)
 
-<<<<<<< HEAD
-=======
-    def __call__(self, other):
-        warnings.warn(
-            "DateOffset.__call__ is deprecated and will be removed in a future "
-            "version.  Use `offset + other` instead.",
-            FutureWarning,
-            stacklevel=find_stack_level(),
-        )
-        return self._apply(other)
-
-    def apply(self, other):
-        # GH#44522
-        warnings.warn(
-            f"{type(self).__name__}.apply is deprecated and will be removed "
-            "in a future version. Use `offset + other` instead",
-            FutureWarning,
-            stacklevel=find_stack_level(),
-        )
-        return self._apply(other)
-
->>>>>>> d2acdee7
     def __mul__(self, other):
         if util.is_array(other):
             return np.array([self * x for x in other])
@@ -792,25 +770,6 @@
     def nanos(self):
         raise ValueError(f"{self} is a non-fixed frequency")
 
-<<<<<<< HEAD
-=======
-    def onOffset(self, dt) -> bool:
-        warnings.warn(
-            "onOffset is a deprecated, use is_on_offset instead.",
-            FutureWarning,
-            stacklevel=find_stack_level(),
-        )
-        return self.is_on_offset(dt)
-
-    def isAnchored(self) -> bool:
-        warnings.warn(
-            "isAnchored is a deprecated, use is_anchored instead.",
-            FutureWarning,
-            stacklevel=find_stack_level(),
-        )
-        return self.is_anchored()
-
->>>>>>> d2acdee7
     def is_anchored(self) -> bool:
         # TODO: Does this make sense for the general case?  It would help
         # if there were a canonical docstring for what is_anchored means.
