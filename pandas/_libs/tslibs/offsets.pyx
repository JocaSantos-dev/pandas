import re
import time
import warnings

from pandas.util._exceptions import find_stack_level

cimport cython
from cpython.datetime cimport (
    PyDate_Check,
    PyDateTime_Check,
    PyDelta_Check,
    date,
    datetime,
    import_datetime,
    time as dt_time,
    timedelta,
)

import warnings

import_datetime()

import numpy as np

cimport numpy as cnp
from numpy cimport (
    int64_t,
    ndarray,
)

cnp.import_array()

# TODO: formalize having _libs.properties "above" tslibs in the dependency structure

from pandas._libs.properties import cache_readonly

from pandas._libs.tslibs cimport util
from pandas._libs.tslibs.util cimport (
    is_float_object,
    is_integer_object,
)

from pandas._libs.tslibs.ccalendar import (
    MONTH_ALIASES,
    int_to_weekday,
    weekday_to_int,
)
from pandas.util._exceptions import find_stack_level

from pandas._libs.tslibs.ccalendar cimport (
    MONTH_TO_CAL_NUM,
    dayofweek,
    get_days_in_month,
    get_firstbday,
    get_lastbday,
)
from pandas._libs.tslibs.conversion cimport localize_pydatetime
from pandas._libs.tslibs.dtypes cimport (
    c_DEPR_ABBREVS,
    c_OFFSET_DEPR_FREQSTR,
    c_REVERSE_OFFSET_DEPR_FREQSTR,
    periods_per_day,
)
from pandas._libs.tslibs.nattype cimport (
    NPY_NAT,
    c_NaT as NaT,
)
from pandas._libs.tslibs.np_datetime cimport (
    NPY_DATETIMEUNIT,
    get_unit_from_dtype,
    import_pandas_datetime,
    npy_datetimestruct,
    npy_datetimestruct_to_datetime,
    pandas_datetime_to_datetimestruct,
    pydate_to_dtstruct,
)

import_pandas_datetime()

from .dtypes cimport PeriodDtypeCode
from .timedeltas cimport (
    _Timedelta,
    delta_to_nanoseconds,
    is_any_td_scalar,
)

from .timedeltas import Timedelta

from .timestamps cimport _Timestamp

from .timestamps import Timestamp

# ---------------------------------------------------------------------
# Misc Helpers

cdef bint is_offset_object(object obj):
    return isinstance(obj, BaseOffset)


cdef bint is_tick_object(object obj):
    return isinstance(obj, Tick)


cdef bint _is_normalized(datetime dt):
    if dt.hour != 0 or dt.minute != 0 or dt.second != 0 or dt.microsecond != 0:
        # Regardless of whether dt is datetime vs Timestamp
        return False
    if isinstance(dt, _Timestamp):
        return dt.nanosecond == 0
    return True


def apply_wraps(func):
    # Note: normally we would use `@functools.wraps(func)`, but this does
    # not play nicely with cython class methods

    def wrapper(self, other):

        if other is NaT:
            return NaT
        elif (
            isinstance(other, BaseOffset)
            or PyDelta_Check(other)
            or cnp.is_timedelta64_object(other)
        ):
            # timedelta path
            return func(self, other)
        elif cnp.is_datetime64_object(other) or PyDate_Check(other):
            # PyDate_Check includes date, datetime
            other = Timestamp(other)
        else:
            # This will end up returning NotImplemented back in __add__
            raise ApplyTypeError

        tz = other.tzinfo
        nano = other.nanosecond

        if self._adjust_dst:
            other = other.tz_localize(None)

        result = func(self, other)

        result2 = Timestamp(result).as_unit(other.unit)
        if result == result2:
            # i.e. the conversion is non-lossy, not the case for e.g.
            #  test_milliseconds_combination
            result = result2

        if self._adjust_dst:
            result = result.tz_localize(tz)

        if self.normalize:
            result = result.normalize()

        # If the offset object does not have a nanoseconds component,
        # the result's nanosecond component may be lost.
        if not self.normalize and nano != 0 and not hasattr(self, "nanoseconds"):
            if result.nanosecond != nano:
                if result.tz is not None:
                    # convert to UTC
                    res = result.tz_localize(None)
                else:
                    res = result
                value = res.as_unit("ns")._value
                result = Timestamp(value + nano)

        if tz is not None and result.tzinfo is None:
            result = result.tz_localize(tz)

        return result

    # do @functools.wraps(func) manually since it doesn't work on cdef funcs
    wrapper.__name__ = func.__name__
    wrapper.__doc__ = func.__doc__
    return wrapper


cdef _wrap_timedelta_result(result):
    """
    Tick operations dispatch to their Timedelta counterparts.  Wrap the result
    of these operations in a Tick if possible.

    Parameters
    ----------
    result : object

    Returns
    -------
    object
    """
    if PyDelta_Check(result):
        # convert Timedelta back to a Tick
        return delta_to_tick(result)

    return result

# ---------------------------------------------------------------------
# Business Helpers


cdef _get_calendar(weekmask, holidays, calendar):
    """
    Generate busdaycalendar
    """
    if isinstance(calendar, np.busdaycalendar):
        if not holidays:
            holidays = tuple(calendar.holidays)
        elif not isinstance(holidays, tuple):
            holidays = tuple(holidays)
        else:
            # trust that calendar.holidays and holidays are
            # consistent
            pass
        return calendar, holidays

    if holidays is None:
        holidays = []
    try:
        holidays = holidays + calendar.holidays().tolist()
    except AttributeError:
        pass
    holidays = [_to_dt64D(dt) for dt in holidays]
    holidays = tuple(sorted(holidays))

    kwargs = {"weekmask": weekmask}
    if holidays:
        kwargs["holidays"] = holidays

    busdaycalendar = np.busdaycalendar(**kwargs)
    return busdaycalendar, holidays


cdef _to_dt64D(dt):
    # Currently
    # > np.datetime64(dt.datetime(2013,5,1),dtype='datetime64[D]')
    # numpy.datetime64('2013-05-01T02:00:00.000000+0200')
    # Thus astype is needed to cast datetime to datetime64[D]
    if getattr(dt, "tzinfo", None) is not None:
        # Get the nanosecond timestamp,
        #  equiv `Timestamp(dt).value` or `dt.timestamp() * 10**9`
        # The `naive` must be the `dt` naive wall time
        #  instead of the naive absolute time (GH#49441)
        naive = dt.replace(tzinfo=None)
        dt = np.datetime64(naive, "D")
    else:
        dt = np.datetime64(dt)
    if dt.dtype.name != "datetime64[D]":
        dt = dt.astype("datetime64[D]")
    return dt


# ---------------------------------------------------------------------
# Validation


cdef _validate_business_time(t_input):
    if isinstance(t_input, str):
        try:
            t = time.strptime(t_input, "%H:%M")
            return dt_time(hour=t.tm_hour, minute=t.tm_min)
        except ValueError:
            raise ValueError("time data must match '%H:%M' format")
    elif isinstance(t_input, dt_time):
        if t_input.second != 0 or t_input.microsecond != 0:
            raise ValueError(
                "time data must be specified only with hour and minute")
        return t_input
    else:
        raise ValueError("time data must be string or datetime.time")


# ---------------------------------------------------------------------
# Constructor Helpers

_relativedelta_kwds = {"years", "months", "weeks", "days", "year", "month",
                       "day", "weekday", "hour", "minute", "second",
                       "microsecond", "millisecond", "nanosecond",
                       "nanoseconds", "hours", "minutes", "seconds",
                       "milliseconds", "microseconds"}


cdef _determine_offset(kwds):
    if not kwds:
        # GH 45643/45890: (historically) defaults to 1 day
        return timedelta(days=1), False

    if "millisecond" in kwds:
        raise NotImplementedError(
            "Using DateOffset to replace `millisecond` component in "
            "datetime object is not supported. Use "
            "`microsecond=timestamp.microsecond % 1000 + ms * 1000` "
            "instead."
        )

    nanos = {"nanosecond", "nanoseconds"}

    # nanos are handled by apply_wraps
    if all(k in nanos for k in kwds):
        return timedelta(days=0), False

    kwds_no_nanos = {k: v for k, v in kwds.items() if k not in nanos}

    kwds_use_relativedelta = {
        "year", "month", "day", "hour", "minute",
        "second", "microsecond", "weekday", "years", "months", "weeks", "days",
        "hours", "minutes", "seconds", "microseconds"
    }

    # "weeks" and "days" are left out despite being valid args for timedelta,
    # because (historically) timedelta is used only for sub-daily.
    kwds_use_timedelta = {
        "seconds", "microseconds", "milliseconds", "minutes", "hours",
    }

    if all(k in kwds_use_timedelta for k in kwds_no_nanos):
        # Sub-daily offset - use timedelta (tz-aware)
        # This also handles "milliseconds" (plur): see GH 49897
        return timedelta(**kwds_no_nanos), False

    # convert milliseconds to microseconds, so relativedelta can parse it
    if "milliseconds" in kwds_no_nanos:
        micro = kwds_no_nanos.pop("milliseconds") * 1000
        kwds_no_nanos["microseconds"] = kwds_no_nanos.get("microseconds", 0) + micro

    if all(k in kwds_use_relativedelta for k in kwds_no_nanos):
        from dateutil.relativedelta import relativedelta

        return relativedelta(**kwds_no_nanos), True

    raise ValueError(
        f"Invalid argument/s or bad combination of arguments: {list(kwds.keys())}"
    )

# ---------------------------------------------------------------------
# Mixins & Singletons


class ApplyTypeError(TypeError):
    # sentinel class for catching the apply error to return NotImplemented
    pass


# ---------------------------------------------------------------------
# Base Classes

cdef class BaseOffset:
    """
    Base class for DateOffset methods that are not overridden by subclasses.

    Parameters
    ----------
    n : int
        Number of multiples of the frequency.

    normalize : bool
        Whether the frequency can align with midnight.

    Examples
    --------
    >>> pd.offsets.Hour(5).n
    5
    >>> pd.offsets.Hour(5).normalize
    False
    """
    # ensure that reversed-ops with numpy scalars return NotImplemented
    __array_priority__ = 1000

    _day_opt = None
    _attributes = tuple(["n", "normalize"])
    _use_relativedelta = False
    _adjust_dst = True

    # cdef readonly:
    #    int64_t n
    #    bint normalize
    #    dict _cache

    def __init__(self, n=1, normalize=False):
        n = self._validate_n(n)
        self.n = n
        self.normalize = normalize
        self._cache = {}

    def __eq__(self, other) -> bool:
        if isinstance(other, str):
            try:
                # GH#23524 if to_offset fails, we are dealing with an
                #  incomparable type so == is False and != is True
                other = to_offset(other)
            except ValueError:
                # e.g. "infer"
                return False
        try:
            return self._params == other._params
        except AttributeError:
            # other is not a DateOffset object
            return False

    def __ne__(self, other):
        return not self == other

    def __hash__(self) -> int:
        return hash(self._params)

    @cache_readonly
    def _params(self):
        """
        Returns a tuple containing all of the attributes needed to evaluate
        equality between two DateOffset objects.
        """
        d = getattr(self, "__dict__", {})
        all_paras = d.copy()
        all_paras["n"] = self.n
        all_paras["normalize"] = self.normalize
        for attr in self._attributes:
            if hasattr(self, attr) and attr not in d:
                # cython attributes are not in __dict__
                all_paras[attr] = getattr(self, attr)

        if "holidays" in all_paras and not all_paras["holidays"]:
            all_paras.pop("holidays")
        exclude = ["kwds", "name", "calendar"]
        attrs = [(k, v) for k, v in all_paras.items()
                 if (k not in exclude) and (k[0] != "_")]
        attrs = sorted(set(attrs))
        params = tuple([str(type(self))] + attrs)
        return params

    @property
    def kwds(self) -> dict:
        """
        Return a dict of extra parameters for the offset.

        Examples
        --------
        >>> pd.DateOffset(5).kwds
        {}

        >>> pd.offsets.FY5253Quarter().kwds
        {'weekday': 0,
         'startingMonth': 1,
         'qtr_with_extra_week': 1,
         'variation': 'nearest'}
        """
        # for backwards-compatibility
        kwds = {name: getattr(self, name, None) for name in self._attributes
                if name not in ["n", "normalize"]}
        return {name: kwds[name] for name in kwds if kwds[name] is not None}

    @property
    def base(self):
        """
        Returns a copy of the calling offset object with n=1 and all other
        attributes equal.
        """
        return type(self)(n=1, normalize=self.normalize, **self.kwds)

    def __add__(self, other):
        if util.is_array(other) and other.dtype == object:
            return np.array([self + x for x in other])

        try:
            return self._apply(other)
        except ApplyTypeError:
            return NotImplemented

    def __radd__(self, other):
        return self.__add__(other)

    def __sub__(self, other):
        if PyDateTime_Check(other):
            raise TypeError("Cannot subtract datetime from offset.")
        elif type(other) is type(self):
            return type(self)(self.n - other.n, normalize=self.normalize,
                              **self.kwds)
        else:
            # e.g. PeriodIndex
            return NotImplemented

    def __rsub__(self, other):
        return (-self).__add__(other)

    def __mul__(self, other):
        if util.is_array(other):
            return np.array([self * x for x in other])
        elif is_integer_object(other):
            return type(self)(n=other * self.n, normalize=self.normalize,
                              **self.kwds)
        return NotImplemented

    def __rmul__(self, other):
        return self.__mul__(other)

    def __neg__(self):
        # Note: we are deferring directly to __mul__ instead of __rmul__, as
        # that allows us to use methods that can go in a `cdef class`
        return self * -1

    def copy(self):
        # Note: we are deferring directly to __mul__ instead of __rmul__, as
        # that allows us to use methods that can go in a `cdef class`
        """
        Return a copy of the frequency.

        Examples
        --------
        >>> freq = pd.DateOffset(1)
        >>> freq_copy = freq.copy()
        >>> freq is freq_copy
        False
        """
        return self * 1

    # ------------------------------------------------------------------
    # Name and Rendering Methods

    def __repr__(self) -> str:
        # _output_name used by B(Year|Quarter)(End|Begin) to
        #  expand "B" -> "Business"
        class_name = getattr(self, "_output_name", type(self).__name__)

        if abs(self.n) != 1:
            plural = "s"
        else:
            plural = ""

        n_str = ""
        if self.n != 1:
            n_str = f"{self.n} * "

        out = f"<{n_str}{class_name}{plural}{self._repr_attrs()}>"
        return out

    def _repr_attrs(self) -> str:
        exclude = {"n", "inc", "normalize"}
        attrs = []
        for attr in sorted(self._attributes):
            # _attributes instead of __dict__ because cython attrs are not in __dict__
            if attr.startswith("_") or attr == "kwds" or not hasattr(self, attr):
                # DateOffset may not have some of these attributes
                continue
            elif attr not in exclude:
                value = getattr(self, attr)
                attrs.append(f"{attr}={value}")

        out = ""
        if attrs:
            out += ": " + ", ".join(attrs)
        return out

    @property
    def name(self) -> str:
        """
        Return a string representing the base frequency.

        Examples
        --------
        >>> pd.offsets.Hour().name
        'h'

        >>> pd.offsets.Hour(5).name
        'h'
        """
        return self.rule_code

    @property
    def _prefix(self) -> str:
        raise NotImplementedError("Prefix not defined")

    @property
    def rule_code(self) -> str:
        return self._prefix

    @cache_readonly
    def freqstr(self) -> str:
        """
        Return a string representing the frequency.

        Examples
        --------
        >>> pd.DateOffset(5).freqstr
        '<5 * DateOffsets>'

        >>> pd.offsets.BusinessHour(2).freqstr
        '2bh'

        >>> pd.offsets.Nano().freqstr
        'ns'

        >>> pd.offsets.Nano(-3).freqstr
        '-3ns'
        """
        try:
            code = self.rule_code
        except NotImplementedError:
            return str(repr(self))

        if self.n != 1:
            fstr = f"{self.n}{code}"
        else:
            fstr = code

        try:
            if self._offset:
                fstr += self._offset_str()
        except AttributeError:
            # TODO: standardize `_offset` vs `offset` naming convention
            pass

        return fstr

    def _offset_str(self) -> str:
        return ""

    # ------------------------------------------------------------------

    def _apply(self, other):
        raise NotImplementedError("implemented by subclasses")

    def _apply_array(self, dtarr: np.ndarray) -> np.ndarray:
        # NB: _apply_array does not handle respecting `self.normalize`, the
        #  caller (DatetimeArray) handles that in post-processing.
        raise NotImplementedError(
            f"DateOffset subclass {type(self).__name__} "
            "does not have a vectorized implementation"
        )

    def rollback(self, dt) -> datetime:
        """
        Roll provided date backward to next offset only if not on offset.

        Returns
        -------
        TimeStamp
            Rolled timestamp if not on offset, otherwise unchanged timestamp.
        """
        dt = Timestamp(dt)
        if not self.is_on_offset(dt):
            dt = dt - type(self)(1, normalize=self.normalize, **self.kwds)
        return dt

    def rollforward(self, dt) -> datetime:
        """
        Roll provided date forward to next offset only if not on offset.

        Returns
        -------
        TimeStamp
            Rolled timestamp if not on offset, otherwise unchanged timestamp.
        """
        dt = Timestamp(dt)
        if not self.is_on_offset(dt):
            dt = dt + type(self)(1, normalize=self.normalize, **self.kwds)
        return dt

    def _get_offset_day(self, other: datetime) -> int:
        # subclass must implement `_day_opt`; calling from the base class
        # will implicitly assume day_opt = "business_end", see get_day_of_month.
        cdef:
            npy_datetimestruct dts
        pydate_to_dtstruct(other, &dts)
        return get_day_of_month(&dts, self._day_opt)

    def is_on_offset(self, dt: datetime) -> bool:
        """
        Return boolean whether a timestamp intersects with this frequency.

        Parameters
        ----------
        dt : datetime.datetime
            Timestamp to check intersections with frequency.

        Examples
        --------
        >>> ts = pd.Timestamp(2022, 1, 1)
        >>> freq = pd.offsets.Day(1)
        >>> freq.is_on_offset(ts)
        True

        >>> ts = pd.Timestamp(2022, 8, 6)
        >>> ts.day_name()
        'Saturday'
        >>> freq = pd.offsets.BusinessDay(1)
        >>> freq.is_on_offset(ts)
        False
        """
        if self.normalize and not _is_normalized(dt):
            return False

        # Default (slow) method for determining if some date is a member of the
        # date range generated by this offset. Subclasses may have this
        # re-implemented in a nicer way.
        a = dt
        b = (dt + self) - self
        return a == b

    # ------------------------------------------------------------------

    # Staticmethod so we can call from Tick.__init__, will be unnecessary
    #  once BaseOffset is a cdef class and is inherited by Tick
    @staticmethod
    def _validate_n(n) -> int:
        """
        Require that `n` be an integer.

        Parameters
        ----------
        n : int

        Returns
        -------
        nint : int

        Raises
        ------
        TypeError if `int(n)` raises
        ValueError if n != int(n)
        """
        if cnp.is_timedelta64_object(n):
            raise TypeError(f"`n` argument must be an integer, got {type(n)}")
        try:
            nint = int(n)
        except (ValueError, TypeError):
            raise TypeError(f"`n` argument must be an integer, got {type(n)}")
        if n != nint:
            raise ValueError(f"`n` argument must be an integer, got {n}")
        return nint

    def __setstate__(self, state):
        """
        Reconstruct an instance from a pickled state
        """
        self.n = state.pop("n")
        self.normalize = state.pop("normalize")
        self._cache = state.pop("_cache", {})
        # At this point we expect state to be empty

    def __getstate__(self):
        """
        Return a pickleable state
        """
        state = {}
        state["n"] = self.n
        state["normalize"] = self.normalize

        # we don't want to actually pickle the calendar object
        # as its a np.busyday; we recreate on deserialization
        state.pop("calendar", None)
        if "kwds" in state:
            state["kwds"].pop("calendar", None)

        return state

    @property
    def nanos(self):
        raise ValueError(f"{self} is a non-fixed frequency")

<<<<<<< HEAD
    def _maybe_to_hours(self):
        if not isinstance(self, Day):
            return self
        return Hour(self.n * 24)

    def is_anchored(self) -> bool:
        # TODO: Does this make sense for the general case?  It would help
        # if there were a canonical docstring for what is_anchored means.
        """
        Return boolean whether the frequency is a unit frequency (n=1).

        Examples
        --------
        >>> pd.DateOffset().is_anchored()
        True
        >>> pd.DateOffset(2).is_anchored()
        False
        """
        return self.n == 1

=======
>>>>>>> 41383cf1
    # ------------------------------------------------------------------

    def is_month_start(self, _Timestamp ts):
        """
        Return boolean whether a timestamp occurs on the month start.

        Parameters
        ----------
        ts : Timestamp
            The timestamp to check.

        See Also
        --------
        is_month_end : Return boolean whether a timestamp occurs on the month end.

        Examples
        --------
        >>> ts = pd.Timestamp(2022, 1, 1)
        >>> freq = pd.offsets.Hour(5)
        >>> freq.is_month_start(ts)
        True
        """
        return ts._get_start_end_field("is_month_start", self)

    def is_month_end(self, _Timestamp ts):
        """
        Return boolean whether a timestamp occurs on the month end.

        Parameters
        ----------
        ts : Timestamp
            The timestamp to check.

        See Also
        --------
        is_month_start : Return boolean whether a timestamp occurs on the month start.

        Examples
        --------
        >>> ts = pd.Timestamp(2022, 1, 1)
        >>> freq = pd.offsets.Hour(5)
        >>> freq.is_month_end(ts)
        False
        """
        return ts._get_start_end_field("is_month_end", self)

    def is_quarter_start(self, _Timestamp ts):
        """
        Return boolean whether a timestamp occurs on the quarter start.

        Parameters
        ----------
        ts : Timestamp
            The timestamp to check.

        See Also
        --------
        is_quarter_end : Return boolean whether a timestamp occurs on the quarter end.

        Examples
        --------
        >>> ts = pd.Timestamp(2022, 1, 1)
        >>> freq = pd.offsets.Hour(5)
        >>> freq.is_quarter_start(ts)
        True
        """
        return ts._get_start_end_field("is_quarter_start", self)

    def is_quarter_end(self, _Timestamp ts):
        """
        Return boolean whether a timestamp occurs on the quarter end.

        Parameters
        ----------
        ts : Timestamp
            The timestamp to check.

        See Also
        --------
        is_quarter_start : Return boolean whether a timestamp
            occurs on the quarter start.

        Examples
        --------
        >>> ts = pd.Timestamp(2022, 1, 1)
        >>> freq = pd.offsets.Hour(5)
        >>> freq.is_quarter_end(ts)
        False
        """
        return ts._get_start_end_field("is_quarter_end", self)

    def is_year_start(self, _Timestamp ts):
        """
        Return boolean whether a timestamp occurs on the year start.

        Parameters
        ----------
        ts : Timestamp
            The timestamp to check.

        See Also
        --------
        is_year_end : Return boolean whether a timestamp occurs on the year end.

        Examples
        --------
        >>> ts = pd.Timestamp(2022, 1, 1)
        >>> freq = pd.offsets.Hour(5)
        >>> freq.is_year_start(ts)
        True
        """
        return ts._get_start_end_field("is_year_start", self)

    def is_year_end(self, _Timestamp ts):
        """
        Return boolean whether a timestamp occurs on the year end.

        Parameters
        ----------
        ts : Timestamp
            The timestamp to check.

        See Also
        --------
        is_year_start : Return boolean whether a timestamp occurs on the year start.

        Examples
        --------
        >>> ts = pd.Timestamp(2022, 1, 1)
        >>> freq = pd.offsets.Hour(5)
        >>> freq.is_year_end(ts)
        False
        """
        return ts._get_start_end_field("is_year_end", self)


cdef class SingleConstructorOffset(BaseOffset):
    @classmethod
    def _from_name(cls, suffix=None):
        # default _from_name calls cls with no args
        if suffix:
            raise ValueError(f"Bad freq suffix {suffix}")
        return cls()

    def __reduce__(self):
        # This __reduce__ implementation is for all BaseOffset subclasses
        #  except for RelativeDeltaOffset
        # np.busdaycalendar objects do not pickle nicely, but we can reconstruct
        #  from attributes that do get pickled.
        tup = tuple(
            getattr(self, attr) if attr != "calendar" else None
            for attr in self._attributes
        )
        return type(self), tup


# ---------------------------------------------------------------------
# Tick Offsets

cdef class Tick(SingleConstructorOffset):
    _adjust_dst = False
    _prefix = "undefined"
    _attributes = tuple(["n", "normalize"])

    def __init__(self, n=1, normalize=False):
        n = self._validate_n(n)
        self.n = n
        self.normalize = False
        self._cache = {}
        if normalize:
            # GH#21427
            raise ValueError(
                "Tick offset with `normalize=True` are not allowed."
            )

    # Note: Without making this cpdef, we get AttributeError when calling
    #  from __mul__
    cpdef Tick _next_higher_resolution(Tick self):
        if type(self) is Hour:
            return Minute(self.n * 60)
        if type(self) is Minute:
            return Second(self.n * 60)
        if type(self) is Second:
            return Milli(self.n * 1000)
        if type(self) is Milli:
            return Micro(self.n * 1000)
        if type(self) is Micro:
            return Nano(self.n * 1000)
        raise ValueError("Could not convert to integer offset at any resolution")

    # --------------------------------------------------------------------

    def _repr_attrs(self) -> str:
        # Since cdef classes have no __dict__, we need to override
        return ""

    @cache_readonly
    def _as_pd_timedelta(self):
        return Timedelta(self)

    @property
    def delta(self):
        warnings.warn(
            # GH#55498
            f"{type(self).__name__}.delta is deprecated and will be removed in "
            "a future version. Use pd.Timedelta(obj) instead",
            FutureWarning,
            stacklevel=find_stack_level(),
        )
        try:
            return self.n * Timedelta(self._nanos_inc)
        except OverflowError as err:
            # GH#55503 as_unit will raise a more useful OutOfBoundsTimedelta
            Timedelta(self).as_unit("ns")
            raise AssertionError("This should not be reached.")

    @property
    def nanos(self) -> int64_t:
        """
        Return an integer of the total number of nanoseconds.

        Raises
        ------
        ValueError
            If the frequency is non-fixed.

        Examples
        --------
        >>> pd.offsets.Hour(5).nanos
        18000000000000
        """
        return self.n * self._nanos_inc

    def is_on_offset(self, dt: datetime) -> bool:
        return True

    # This is identical to BaseOffset.__hash__, but has to be redefined here
    # for Python 3, because we've redefined __eq__.
    def __hash__(self) -> int:
        return hash(self._params)

    # --------------------------------------------------------------------
    # Comparison and Arithmetic Methods

    def __eq__(self, other):
        if isinstance(other, str):
            try:
                # GH#23524 if to_offset fails, we are dealing with an
                #  incomparable type so == is False and != is True
                other = to_offset(other)
            except ValueError:
                # e.g. "infer"
                return False
        return self._as_pd_timedelta == other

    def __ne__(self, other):
        return not (self == other)

    def __le__(self, other):
        return self._as_pd_timedelta.__le__(other)

    def __lt__(self, other):
        return self._as_pd_timedelta.__lt__(other)

    def __ge__(self, other):
        return self._as_pd_timedelta.__ge__(other)

    def __gt__(self, other):
        return self._as_pd_timedelta.__gt__(other)

    def __mul__(self, other):
        if is_float_object(other):
            n = other * self.n
            # If the new `n` is an integer, we can represent it using the
            #  same Tick subclass as self, otherwise we need to move up
            #  to a higher-resolution subclass
            if np.isclose(n % 1, 0):
                return type(self)(int(n))
            new_self = self._next_higher_resolution()
            return new_self * other
        return BaseOffset.__mul__(self, other)

    def __rmul__(self, other):
        return self.__mul__(other)

    def __truediv__(self, other):
        if not isinstance(self, Tick):
            # cython semantics mean the args are sometimes swapped
            result = other._as_pd_timedelta.__rtruediv__(self)
        else:
            result = self._as_pd_timedelta.__truediv__(other)
        return _wrap_timedelta_result(result)

    def __rtruediv__(self, other):
        result = self._as_pd_timedelta.__rtruediv__(other)
        return _wrap_timedelta_result(result)

    def __add__(self, other):
        if isinstance(other, Tick):
            if type(self) is type(other):
                return type(self)(self.n + other.n)
            else:
                return delta_to_tick(self._as_pd_timedelta + other._as_pd_timedelta)
        try:
            return self._apply(other)
        except ApplyTypeError:
            # Includes pd.Period
            return NotImplemented
        except OverflowError as err:
            raise OverflowError(
                f"the add operation between {self} and {other} will overflow"
            ) from err

    def __radd__(self, other):
        return self.__add__(other)

    def _apply(self, other):
        # Timestamp can handle tz and nano sec, thus no need to use apply_wraps
        if isinstance(other, _Timestamp):
            # GH#15126
            return other + self._as_pd_timedelta
        elif other is NaT:
            return NaT
        elif cnp.is_datetime64_object(other) or PyDate_Check(other):
            # PyDate_Check includes date, datetime
            return Timestamp(other) + self

        if cnp.is_timedelta64_object(other) or PyDelta_Check(other):
            return other + self._as_pd_timedelta

        raise ApplyTypeError(f"Unhandled type: {type(other).__name__}")

    # --------------------------------------------------------------------
    # Pickle Methods

    def __setstate__(self, state):
        self.n = state["n"]
        self.normalize = False


cdef class Day(SingleConstructorOffset):
    """
    Offset ``n`` days.

    Parameters
    ----------
    n : int, default 1
        The number of days represented.

    See Also
    --------
    :class:`~pandas.tseries.offsets.DateOffset` : Standard kind of date increment.

    Examples
    --------
    You can use the parameter ``n`` to represent a shift of n days.

    >>> from pandas.tseries.offsets import Day
    >>> ts = pd.Timestamp(2022, 12, 9, 15)
    >>> ts
    Timestamp('2022-12-09 15:00:00')

    >>> ts + Day()
    Timestamp('2022-12-10 15:00:00')
    >>> ts - Day(4)
    Timestamp('2022-12-05 15:00:00')

    >>> ts + Day(-4)
    Timestamp('2022-12-05 15:00:00')
    """
    _adjust_dst = True
    _attributes = tuple(["n", "normalize"])
    _nanos_inc = 24 * 3600 * 1_000_000_000
    _prefix = "D"
    _period_dtype_code = PeriodDtypeCode.D
    _creso = NPY_DATETIMEUNIT.NPY_FR_D

    def __init__(self, n=1, normalize=False):
        BaseOffset.__init__(self, n)
        if normalize:
            # GH#21427
            raise ValueError(
                "Day offset with `normalize=True` are not allowed."
            )

    def is_on_offset(self, dt) -> bool:
        return True

    @apply_wraps
    def _apply(self, other):
        if isinstance(other, Day):
            # TODO: why isn't this handled in __add__?
            return Day(self.n + other.n)
        return other + np.timedelta64(self.n, "D")

    def _apply_array(self, dtarr):
        return dtarr + np.timedelta64(self.n, "D")

    @cache_readonly
    def freqstr(self) -> str:
        if self.n != 1:
            return str(self.n) + "D"
        return "D"


cdef class Hour(Tick):
    """
    Offset ``n`` hours.

    Parameters
    ----------
    n : int, default 1
        The number of hours represented.

    See Also
    --------
    :class:`~pandas.tseries.offsets.DateOffset` : Standard kind of date increment.

    Examples
    --------
    You can use the parameter ``n`` to represent a shift of n hours.

    >>> from pandas.tseries.offsets import Hour
    >>> ts = pd.Timestamp(2022, 12, 9, 15)
    >>> ts
    Timestamp('2022-12-09 15:00:00')

    >>> ts + Hour()
    Timestamp('2022-12-09 16:00:00')
    >>> ts - Hour(4)
    Timestamp('2022-12-09 11:00:00')

    >>> ts + Hour(-4)
    Timestamp('2022-12-09 11:00:00')
    """
    _nanos_inc = 3600 * 1_000_000_000
    _prefix = "h"
    _period_dtype_code = PeriodDtypeCode.H
    _creso = NPY_DATETIMEUNIT.NPY_FR_h


cdef class Minute(Tick):
    """
    Offset ``n`` minutes.

    Parameters
    ----------
    n : int, default 1
        The number of minutes represented.

    See Also
    --------
    :class:`~pandas.tseries.offsets.DateOffset` : Standard kind of date increment.

    Examples
    --------
    You can use the parameter ``n`` to represent a shift of n minutes.

    >>> from pandas.tseries.offsets import Minute
    >>> ts = pd.Timestamp(2022, 12, 9, 15)
    >>> ts
    Timestamp('2022-12-09 15:00:00')

    >>> ts + Minute(n=10)
    Timestamp('2022-12-09 15:10:00')
    >>> ts - Minute(n=10)
    Timestamp('2022-12-09 14:50:00')

    >>> ts + Minute(n=-10)
    Timestamp('2022-12-09 14:50:00')
    """
    _nanos_inc = 60 * 1_000_000_000
    _prefix = "min"
    _period_dtype_code = PeriodDtypeCode.T
    _creso = NPY_DATETIMEUNIT.NPY_FR_m


cdef class Second(Tick):
    """
    Offset ``n`` seconds.

    Parameters
    ----------
    n : int, default 1
        The number of seconds represented.

    See Also
    --------
    :class:`~pandas.tseries.offsets.DateOffset` : Standard kind of date increment.

    Examples
    --------
    You can use the parameter ``n`` to represent a shift of n seconds.

    >>> from pandas.tseries.offsets import Second
    >>> ts = pd.Timestamp(2022, 12, 9, 15)
    >>> ts
    Timestamp('2022-12-09 15:00:00')

    >>> ts + Second(n=10)
    Timestamp('2022-12-09 15:00:10')
    >>> ts - Second(n=10)
    Timestamp('2022-12-09 14:59:50')

    >>> ts + Second(n=-10)
    Timestamp('2022-12-09 14:59:50')
    """
    _nanos_inc = 1_000_000_000
    _prefix = "s"
    _period_dtype_code = PeriodDtypeCode.S
    _creso = NPY_DATETIMEUNIT.NPY_FR_s


cdef class Milli(Tick):
    """
    Offset ``n`` milliseconds.

    Parameters
    ----------
    n : int, default 1
        The number of milliseconds represented.

    See Also
    --------
    :class:`~pandas.tseries.offsets.DateOffset` : Standard kind of date increment.

    Examples
    --------
    You can use the parameter ``n`` to represent a shift of n milliseconds.

    >>> from pandas.tseries.offsets import Milli
    >>> ts = pd.Timestamp(2022, 12, 9, 15)
    >>> ts
    Timestamp('2022-12-09 15:00:00')

    >>> ts + Milli(n=10)
    Timestamp('2022-12-09 15:00:00.010000')

    >>> ts - Milli(n=10)
    Timestamp('2022-12-09 14:59:59.990000')

    >>> ts + Milli(n=-10)
    Timestamp('2022-12-09 14:59:59.990000')
    """
    _nanos_inc = 1_000_000
    _prefix = "ms"
    _period_dtype_code = PeriodDtypeCode.L
    _creso = NPY_DATETIMEUNIT.NPY_FR_ms


cdef class Micro(Tick):
    """
    Offset ``n`` microseconds.

    Parameters
    ----------
    n : int, default 1
        The number of microseconds represented.

    See Also
    --------
    :class:`~pandas.tseries.offsets.DateOffset` : Standard kind of date increment.

    Examples
    --------
    You can use the parameter ``n`` to represent a shift of n microseconds.

    >>> from pandas.tseries.offsets import Micro
    >>> ts = pd.Timestamp(2022, 12, 9, 15)
    >>> ts
    Timestamp('2022-12-09 15:00:00')

    >>> ts + Micro(n=1000)
    Timestamp('2022-12-09 15:00:00.001000')

    >>> ts - Micro(n=1000)
    Timestamp('2022-12-09 14:59:59.999000')

    >>> ts + Micro(n=-1000)
    Timestamp('2022-12-09 14:59:59.999000')
    """
    _nanos_inc = 1000
    _prefix = "us"
    _period_dtype_code = PeriodDtypeCode.U
    _creso = NPY_DATETIMEUNIT.NPY_FR_us


cdef class Nano(Tick):
    """
    Offset ``n`` nanoseconds.

    Parameters
    ----------
    n : int, default 1
        The number of nanoseconds represented.

    See Also
    --------
    :class:`~pandas.tseries.offsets.DateOffset` : Standard kind of date increment.

    Examples
    --------
    You can use the parameter ``n`` to represent a shift of n nanoseconds.

    >>> from pandas.tseries.offsets import Nano
    >>> ts = pd.Timestamp(2022, 12, 9, 15)
    >>> ts
    Timestamp('2022-12-09 15:00:00')

    >>> ts + Nano(n=1000)
    Timestamp('2022-12-09 15:00:00.000001')

    >>> ts - Nano(n=1000)
    Timestamp('2022-12-09 14:59:59.999999')

    >>> ts + Nano(n=-1000)
    Timestamp('2022-12-09 14:59:59.999999')
    """
    _nanos_inc = 1
    _prefix = "ns"
    _period_dtype_code = PeriodDtypeCode.N
    _creso = NPY_DATETIMEUNIT.NPY_FR_ns


def delta_to_tick(delta: timedelta) -> Tick:
    if delta.microseconds == 0 and getattr(delta, "nanoseconds", 0) == 0:
        # nanoseconds only for pd.Timedelta
        seconds = delta.days * 86400 + delta.seconds
        if seconds % 3600 == 0:
            return Hour(seconds / 3600)
        elif seconds % 60 == 0:
            return Minute(seconds / 60)
        else:
            return Second(seconds)
    else:
        nanos = delta_to_nanoseconds(delta)
        if nanos % 1_000_000 == 0:
            return Milli(nanos // 1_000_000)
        elif nanos % 1000 == 0:
            return Micro(nanos // 1000)
        else:  # pragma: no cover
            return Nano(nanos)


# --------------------------------------------------------------------

cdef class RelativeDeltaOffset(BaseOffset):
    """
    DateOffset subclass backed by a dateutil relativedelta object.
    """
    _attributes = tuple(["n", "normalize"] + list(_relativedelta_kwds))
    _adjust_dst = False

    def __init__(self, n=1, normalize=False, **kwds):
        BaseOffset.__init__(self, n, normalize)
        off, use_rd = _determine_offset(kwds)
        object.__setattr__(self, "_offset", off)
        object.__setattr__(self, "_use_relativedelta", use_rd)
        for key in kwds:
            val = kwds[key]
            object.__setattr__(self, key, val)

    def __getstate__(self):
        """
        Return a pickleable state
        """
        # RelativeDeltaOffset (technically DateOffset) is the only non-cdef
        #  class, so the only one with __dict__
        state = self.__dict__.copy()
        state["n"] = self.n
        state["normalize"] = self.normalize
        return state

    def __setstate__(self, state):
        """
        Reconstruct an instance from a pickled state
        """

        if "offset" in state:
            # Older (<0.22.0) versions have offset attribute instead of _offset
            if "_offset" in state:  # pragma: no cover
                raise AssertionError("Unexpected key `_offset`")
            state["_offset"] = state.pop("offset")
            state["kwds"]["offset"] = state["_offset"]

        self.n = state.pop("n")
        self.normalize = state.pop("normalize")
        self._cache = state.pop("_cache", {})

        self.__dict__.update(state)

    @apply_wraps
    def _apply(self, other: datetime) -> datetime:
        other_nanos = 0
        if self._use_relativedelta:
            if isinstance(other, _Timestamp):
                other_nanos = other.nanosecond
                other = other.to_pydatetime(warn=False)

        if len(self.kwds) > 0:
            tzinfo = getattr(other, "tzinfo", None)
            if tzinfo is not None and self._use_relativedelta:
                # perform calculation in UTC
                other = other.replace(tzinfo=None)

            other = other + (self._offset * self.n)

            if hasattr(self, "nanoseconds"):
                other = self.n * Timedelta(nanoseconds=self.nanoseconds) + other
            if other_nanos != 0:
                other = Timedelta(nanoseconds=other_nanos) + other

            if tzinfo is not None and self._use_relativedelta:
                # bring tz back from UTC calculation
                other = localize_pydatetime(other, tzinfo)

            return Timestamp(other)
        else:
            return other + timedelta(self.n)

    @cache_readonly
    def _pd_timedelta(self) -> Timedelta:
        # components of _offset that can be cast to pd.Timedelta

        kwds = self.kwds
        relativedelta_fast = {
            "years",
            "months",
            "weeks",
            "days",
            "hours",
            "minutes",
            "seconds",
            "microseconds",
            "milliseconds",
        }
        # relativedelta/_offset path only valid for base DateOffset
        if self._use_relativedelta and set(kwds).issubset(relativedelta_fast):
            td_args = {
                "days",
                "hours",
                "minutes",
                "seconds",
                "microseconds",
                "milliseconds"
            }
            td_kwds = {
                key: val
                for key, val in kwds.items()
                if key in td_args
            }
            if "weeks" in kwds:
                days = td_kwds.get("days", 0)
                td_kwds["days"] = days + 7 * kwds["weeks"]

            if td_kwds:
                delta = Timedelta(**td_kwds)
                if "microseconds" in kwds:
                    delta = delta.as_unit("us")
                elif "milliseconds" in kwds:
                    delta = delta.as_unit("ms")
                else:
                    delta = delta.as_unit("s")
            else:
                delta = Timedelta(0).as_unit("s")

            return delta * self.n

        elif not self._use_relativedelta and hasattr(self, "_offset"):
            # timedelta
            num_nano = getattr(self, "nanoseconds", 0)
            if num_nano != 0:
                rem_nano = Timedelta(nanoseconds=num_nano)
                delta = Timedelta((self._offset + rem_nano) * self.n)
            else:
                delta = Timedelta(self._offset * self.n)
                if "microseconds" in kwds:
                    delta = delta.as_unit("us")
                elif "milliseconds" in kwds:
                    delta = delta.as_unit("ms")
                else:
                    delta = delta.as_unit("s")
            return delta

        else:
            # relativedelta with other keywords
            kwd = set(kwds) - relativedelta_fast
            raise NotImplementedError(
                "DateOffset with relativedelta "
                f"keyword(s) {kwd} not able to be "
                "applied vectorized"
            )

    def _apply_array(self, dtarr: np.ndarray) -> np.ndarray:
        reso = get_unit_from_dtype(dtarr.dtype)
        dt64other = np.asarray(dtarr)

        delta = self._pd_timedelta  # may raise NotImplementedError

        kwds = self.kwds
        months = (kwds.get("years", 0) * 12 + kwds.get("months", 0)) * self.n
        if months:
            shifted = shift_months(dt64other.view("i8"), months, reso=reso)
            dt64other = shifted.view(dtarr.dtype)
        return dt64other + delta

    def is_on_offset(self, dt: datetime) -> bool:
        if self.normalize and not _is_normalized(dt):
            return False
        return True


class OffsetMeta(type):
    """
    Metaclass that allows us to pretend that all BaseOffset subclasses
    inherit from DateOffset (which is needed for backward-compatibility).
    """

    @classmethod
    def __instancecheck__(cls, obj) -> bool:
        return isinstance(obj, BaseOffset)

    @classmethod
    def __subclasscheck__(cls, obj) -> bool:
        return issubclass(obj, BaseOffset)


# TODO: figure out a way to use a metaclass with a cdef class
class DateOffset(RelativeDeltaOffset, metaclass=OffsetMeta):
    """
    Standard kind of date increment used for a date range.

    Works exactly like the keyword argument form of relativedelta.
    Note that the positional argument form of relativedelta is not
    supported. Use of the keyword n is discouraged-- you would be better
    off specifying n in the keywords you use, but regardless it is
    there for you. n is needed for DateOffset subclasses.

    DateOffset works as follows.  Each offset specify a set of dates
    that conform to the DateOffset.  For example, Bday defines this
    set to be the set of dates that are weekdays (M-F).  To test if a
    date is in the set of a DateOffset dateOffset we can use the
    is_on_offset method: dateOffset.is_on_offset(date).

    If a date is not on a valid date, the rollback and rollforward
    methods can be used to roll the date to the nearest valid date
    before/after the date.

    DateOffsets can be created to move dates forward a given number of
    valid dates.  For example, Bday(2) can be added to a date to move
    it two business days forward.  If the date does not start on a
    valid date, first it is moved to a valid date.  Thus pseudo code
    is::

        def __add__(date):
          date = rollback(date) # does nothing if date is valid
          return date + <n number of periods>

    When a date offset is created for a negative number of periods,
    the date is first rolled forward.  The pseudo code is::

        def __add__(date):
          date = rollforward(date) # does nothing if date is valid
          return date + <n number of periods>

    Zero presents a problem.  Should it roll forward or back?  We
    arbitrarily have it rollforward:

    date + BDay(0) == BDay.rollforward(date)

    Since 0 is a bit weird, we suggest avoiding its use.

    Besides, adding a DateOffsets specified by the singular form of the date
    component can be used to replace certain component of the timestamp.

    Parameters
    ----------
    n : int, default 1
        The number of time periods the offset represents.
        If specified without a temporal pattern, defaults to n days.
    normalize : bool, default False
        Whether to round the result of a DateOffset addition down to the
        previous midnight.
    weekday : int {0, 1, ..., 6}, default 0

        A specific integer for the day of the week.

        - 0 is Monday
        - 1 is Tuesday
        - 2 is Wednesday
        - 3 is Thursday
        - 4 is Friday
        - 5 is Saturday
        - 6 is Sunday

        Instead Weekday type from dateutil.relativedelta can be used.

        - MO is Monday
        - TU is Tuesday
        - WE is Wednesday
        - TH is Thursday
        - FR is Friday
        - SA is Saturday
        - SU is Sunday.

    **kwds
        Temporal parameter that add to or replace the offset value.

        Parameters that **add** to the offset (like Timedelta):

        - years
        - months
        - weeks
        - days
        - hours
        - minutes
        - seconds
        - milliseconds
        - microseconds
        - nanoseconds

        Parameters that **replace** the offset value:

        - year
        - month
        - day
        - weekday
        - hour
        - minute
        - second
        - microsecond
        - nanosecond.

    See Also
    --------
    dateutil.relativedelta.relativedelta : The relativedelta type is designed
        to be applied to an existing datetime an can replace specific components of
        that datetime, or represents an interval of time.

    Examples
    --------
    >>> from pandas.tseries.offsets import DateOffset
    >>> ts = pd.Timestamp('2017-01-01 09:10:11')
    >>> ts + DateOffset(months=3)
    Timestamp('2017-04-01 09:10:11')

    >>> ts = pd.Timestamp('2017-01-01 09:10:11')
    >>> ts + DateOffset(months=2)
    Timestamp('2017-03-01 09:10:11')
    >>> ts + DateOffset(day=31)
    Timestamp('2017-01-31 09:10:11')

    >>> ts + pd.DateOffset(hour=8)
    Timestamp('2017-01-01 08:10:11')
    """
    def __setattr__(self, name, value):
        raise AttributeError("DateOffset objects are immutable.")

# --------------------------------------------------------------------


cdef class BusinessMixin(SingleConstructorOffset):
    """
    Mixin to business types to provide related functions.
    """

    cdef readonly:
        timedelta _offset
        # Only Custom subclasses use weekmask, holiday, calendar
        object weekmask, holidays, calendar

    def __init__(self, n=1, normalize=False, offset=timedelta(0)):
        BaseOffset.__init__(self, n, normalize)
        self._offset = offset

    cpdef _init_custom(self, weekmask, holidays, calendar):
        """
        Additional __init__ for Custom subclasses.
        """
        calendar, holidays = _get_calendar(
            weekmask=weekmask, holidays=holidays, calendar=calendar
        )
        # Custom offset instances are identified by the
        # following two attributes. See DateOffset._params()
        # holidays, weekmask
        self.weekmask = weekmask
        self.holidays = holidays
        self.calendar = calendar

    @property
    def offset(self):
        """
        Alias for self._offset.
        """
        # Alias for backward compat
        return self._offset

    def _repr_attrs(self) -> str:
        if self.offset:
            attrs = [f"offset={repr(self.offset)}"]
        else:
            attrs = []
        out = ""
        if attrs:
            out += ": " + ", ".join(attrs)
        return out

    cpdef __setstate__(self, state):
        # We need to use a cdef/cpdef method to set the readonly _offset attribute
        if "_offset" in state:
            self._offset = state.pop("_offset")
        elif "offset" in state:
            # Older (<0.22.0) versions have offset attribute instead of _offset
            self._offset = state.pop("offset")

        if self._prefix.startswith(("C", "c")):
            # i.e. this is a Custom class
            weekmask = state.pop("weekmask")
            holidays = state.pop("holidays")
            calendar, holidays = _get_calendar(weekmask=weekmask,
                                               holidays=holidays,
                                               calendar=None)
            self.weekmask = weekmask
            self.calendar = calendar
            self.holidays = holidays

        BaseOffset.__setstate__(self, state)


cdef class BusinessDay(BusinessMixin):
    """
    DateOffset subclass representing possibly n business days.

    Parameters
    ----------
    n : int, default 1
        The number of days represented.
    normalize : bool, default False
        Normalize start/end dates to midnight.
    offset : timedelta, default timedelta(0)
        Time offset to apply.

    Examples
    --------
    You can use the parameter ``n`` to represent a shift of n business days.

    >>> ts = pd.Timestamp(2022, 12, 9, 15)
    >>> ts.strftime('%a %d %b %Y %H:%M')
    'Fri 09 Dec 2022 15:00'
    >>> (ts + pd.offsets.BusinessDay(n=5)).strftime('%a %d %b %Y %H:%M')
    'Fri 16 Dec 2022 15:00'

    Passing the parameter ``normalize`` equal to True, you shift the start
    of the next business day to midnight.

    >>> ts = pd.Timestamp(2022, 12, 9, 15)
    >>> ts + pd.offsets.BusinessDay(normalize=True)
    Timestamp('2022-12-12 00:00:00')
    """
    _period_dtype_code = PeriodDtypeCode.B
    _prefix = "B"
    _attributes = tuple(["n", "normalize", "offset"])

    cpdef __setstate__(self, state):
        self.n = state.pop("n")
        self.normalize = state.pop("normalize")
        if "_offset" in state:
            self._offset = state.pop("_offset")
        elif "offset" in state:
            self._offset = state.pop("offset")
        self._cache = state.pop("_cache", {})

    def _offset_str(self) -> str:
        def get_str(td):
            off_str = ""
            if td.days > 0:
                off_str += str(td.days) + "D"
            if td.seconds > 0:
                s = td.seconds
                hrs = int(s / 3600)
                if hrs != 0:
                    off_str += str(hrs) + "h"
                    s -= hrs * 3600
                mts = int(s / 60)
                if mts != 0:
                    off_str += str(mts) + "Min"
                    s -= mts * 60
                if s != 0:
                    off_str += str(s) + "s"
            if td.microseconds > 0:
                off_str += str(td.microseconds) + "us"
            return off_str

        if PyDelta_Check(self.offset):
            zero = timedelta(0, 0, 0)
            if self.offset >= zero:
                off_str = "+" + get_str(self.offset)
            else:
                off_str = "-" + get_str(-self.offset)
            return off_str
        else:
            return "+" + repr(self.offset)

    @apply_wraps
    def _apply(self, other):
        if PyDateTime_Check(other):
            n = self.n
            wday = other.weekday()

            # avoid slowness below by operating on weeks first
            weeks = n // 5
            days = self._adjust_ndays(wday, weeks)

            result = other + timedelta(days=7 * weeks + days)
            if self.offset:
                result = result + self.offset
            return result

        elif is_any_td_scalar(other):
            td = Timedelta(self.offset) + other
            return BusinessDay(
                self.n, offset=td.to_pytimedelta(), normalize=self.normalize
            )
        else:
            raise ApplyTypeError(
                "Only know how to combine business day with datetime or timedelta."
            )

    @cython.wraparound(False)
    @cython.boundscheck(False)
    cdef ndarray _shift_bdays(
        self,
        ndarray i8other,
        NPY_DATETIMEUNIT reso=NPY_DATETIMEUNIT.NPY_FR_ns,
    ):
        """
        Implementation of BusinessDay.apply_offset.

        Parameters
        ----------
        i8other : const int64_t[:]
        reso : NPY_DATETIMEUNIT, default NPY_FR_ns

        Returns
        -------
        ndarray[int64_t]
        """
        cdef:
            int periods = self.n
            Py_ssize_t i, n = i8other.size
            ndarray result = cnp.PyArray_EMPTY(
                i8other.ndim, i8other.shape, cnp.NPY_INT64, 0
            )
            int64_t val, res_val
            int wday, days
            npy_datetimestruct dts
            int64_t DAY_PERIODS = periods_per_day(reso)
            cnp.broadcast mi = cnp.PyArray_MultiIterNew2(result, i8other)

        for i in range(n):
            # Analogous to: val = i8other[i]
            val = (<int64_t*>cnp.PyArray_MultiIter_DATA(mi, 1))[0]

            if val == NPY_NAT:
                res_val = NPY_NAT
            else:
                # The rest of this is effectively a copy of BusinessDay.apply
                weeks = periods // 5
                pandas_datetime_to_datetimestruct(val, reso, &dts)
                wday = dayofweek(dts.year, dts.month, dts.day)

                days = self._adjust_ndays(wday, weeks)
                res_val = val + (7 * weeks + days) * DAY_PERIODS

            # Analogous to: out[i] = res_val
            (<int64_t*>cnp.PyArray_MultiIter_DATA(mi, 0))[0] = res_val

            cnp.PyArray_MultiIter_NEXT(mi)

        return result

    cdef int _adjust_ndays(self, int wday, int weeks):
        cdef:
            int n = self.n
            int days

        if n <= 0 and wday > 4:
            # roll forward
            n += 1

        n -= 5 * weeks

        # n is always >= 0 at this point
        if n == 0 and wday > 4:
            # roll back
            days = 4 - wday
        elif wday > 4:
            # roll forward
            days = (7 - wday) + (n - 1)
        elif wday + n <= 4:
            # shift by n days without leaving the current week
            days = n
        else:
            # shift by n days plus 2 to get past the weekend
            days = n + 2
        return days

    def _apply_array(self, dtarr: np.ndarray) -> np.ndarray:
        i8other = dtarr.view("i8")
        reso = get_unit_from_dtype(dtarr.dtype)
        res = self._shift_bdays(i8other, reso=reso)
        if self.offset:
            res = res.view(dtarr.dtype) + Timedelta(self.offset)
        return res

    def is_on_offset(self, dt: datetime) -> bool:
        if self.normalize and not _is_normalized(dt):
            return False
        return dt.weekday() < 5


cdef class BusinessHour(BusinessMixin):
    """
    DateOffset subclass representing possibly n business hours.

    Parameters
    ----------
    n : int, default 1
        The number of hours represented.
    normalize : bool, default False
        Normalize start/end dates to midnight before generating date range.
    start : str, time, or list of str/time, default "09:00"
        Start time of your custom business hour in 24h format.
    end : str, time, or list of str/time, default: "17:00"
        End time of your custom business hour in 24h format.
    offset : timedelta, default timedelta(0)
        Time offset to apply.

    Examples
    --------
    You can use the parameter ``n`` to represent a shift of n hours.

    >>> ts = pd.Timestamp(2022, 12, 9, 8)
    >>> ts + pd.offsets.BusinessHour(n=5)
    Timestamp('2022-12-09 14:00:00')

    You can also change the start and the end of business hours.

    >>> ts = pd.Timestamp(2022, 8, 5, 16)
    >>> ts + pd.offsets.BusinessHour(start="11:00")
    Timestamp('2022-08-08 11:00:00')

    >>> from datetime import time as dt_time
    >>> ts = pd.Timestamp(2022, 8, 5, 22)
    >>> ts + pd.offsets.BusinessHour(end=dt_time(19, 0))
    Timestamp('2022-08-08 10:00:00')

    Passing the parameter ``normalize`` equal to True, you shift the start
    of the next business hour to midnight.

    >>> ts = pd.Timestamp(2022, 12, 9, 8)
    >>> ts + pd.offsets.BusinessHour(normalize=True)
    Timestamp('2022-12-09 00:00:00')

    You can divide your business day hours into several parts.

    >>> import datetime as dt
    >>> freq = pd.offsets.BusinessHour(start=["06:00", "10:00", "15:00"],
    ...                                end=["08:00", "12:00", "17:00"])
    >>> pd.date_range(dt.datetime(2022, 12, 9), dt.datetime(2022, 12, 13), freq=freq)
    DatetimeIndex(['2022-12-09 06:00:00', '2022-12-09 07:00:00',
                   '2022-12-09 10:00:00', '2022-12-09 11:00:00',
                   '2022-12-09 15:00:00', '2022-12-09 16:00:00',
                   '2022-12-12 06:00:00', '2022-12-12 07:00:00',
                   '2022-12-12 10:00:00', '2022-12-12 11:00:00',
                   '2022-12-12 15:00:00', '2022-12-12 16:00:00'],
                   dtype='datetime64[ns]', freq='bh')
    """

    _prefix = "bh"
    _anchor = 0
    _attributes = tuple(["n", "normalize", "start", "end", "offset"])
    _adjust_dst = False

    cdef readonly:
        tuple start, end

    def __init__(
            self, n=1, normalize=False, start="09:00", end="17:00", offset=timedelta(0)
    ):
        BusinessMixin.__init__(self, n, normalize, offset)

        # must be validated here to equality check
        if np.ndim(start) == 0:
            # i.e. not is_list_like
            start = [start]
        if not len(start):
            raise ValueError("Must include at least 1 start time")

        if np.ndim(end) == 0:
            # i.e. not is_list_like
            end = [end]
        if not len(end):
            raise ValueError("Must include at least 1 end time")

        start = np.array([_validate_business_time(x) for x in start])
        end = np.array([_validate_business_time(x) for x in end])

        # Validation of input
        if len(start) != len(end):
            raise ValueError("number of starting time and ending time must be the same")
        num_openings = len(start)

        # sort starting and ending time by starting time
        index = np.argsort(start)

        # convert to tuple so that start and end are hashable
        start = tuple(start[index])
        end = tuple(end[index])

        total_secs = 0
        for i in range(num_openings):
            total_secs += self._get_business_hours_by_sec(start[i], end[i])
            total_secs += self._get_business_hours_by_sec(
                end[i], start[(i + 1) % num_openings]
            )
        if total_secs != 24 * 60 * 60:
            raise ValueError(
                "invalid starting and ending time(s): "
                "opening hours should not touch or overlap with "
                "one another"
            )

        self.start = start
        self.end = end

    cpdef __setstate__(self, state):
        start = state.pop("start")
        start = (start,) if np.ndim(start) == 0 else tuple(start)
        end = state.pop("end")
        end = (end,) if np.ndim(end) == 0 else tuple(end)
        self.start = start
        self.end = end

        state.pop("kwds", {})
        state.pop("next_bday", None)
        BusinessMixin.__setstate__(self, state)

    def _repr_attrs(self) -> str:
        out = super()._repr_attrs()
        # Use python string formatting to be faster than strftime
        hours = ",".join(
            f"{st.hour:02d}:{st.minute:02d}-{en.hour:02d}:{en.minute:02d}"
            for st, en in zip(self.start, self.end)
        )
        attrs = [f"{self._prefix}={hours}"]
        out += ": " + ", ".join(attrs)
        return out

    def _get_business_hours_by_sec(self, start, end):
        """
        Return business hours in a day by seconds.
        """
        # create dummy datetime to calculate business hours in a day
        dtstart = datetime(2014, 4, 1, start.hour, start.minute)
        day = 1 if start < end else 2
        until = datetime(2014, 4, day, end.hour, end.minute)
        return int((until - dtstart).total_seconds())

    def _get_closing_time(self, dt: datetime) -> datetime:
        """
        Get the closing time of a business hour interval by its opening time.

        Parameters
        ----------
        dt : datetime
            Opening time of a business hour interval.

        Returns
        -------
        result : datetime
            Corresponding closing time.
        """
        for i, st in enumerate(self.start):
            if st.hour == dt.hour and st.minute == dt.minute:
                return dt + timedelta(
                    seconds=self._get_business_hours_by_sec(st, self.end[i])
                )
        assert False

    @cache_readonly
    def next_bday(self):
        """
        Used for moving to next business day.
        """
        if self.n >= 0:
            nb_offset = 1
        else:
            nb_offset = -1
        if self._prefix.startswith(("c")):
            # CustomBusinessHour
            return CustomBusinessDay(
                n=nb_offset,
                weekmask=self.weekmask,
                holidays=self.holidays,
                calendar=self.calendar,
            )
        else:
            return BusinessDay(n=nb_offset)

    def _next_opening_time(self, other, sign=1):
        """
        If self.n and sign have the same sign, return the earliest opening time
        later than or equal to current time.
        Otherwise the latest opening time earlier than or equal to current
        time.

        Opening time always locates on BusinessDay.
        However, closing time may not if business hour extends over midnight.

        Parameters
        ----------
        other : datetime
            Current time.
        sign : int, default 1.
            Either 1 or -1. Going forward in time if it has the same sign as
            self.n. Going backward in time otherwise.

        Returns
        -------
        result : datetime
            Next opening time.
        """
        earliest_start = self.start[0]
        latest_start = self.start[-1]

        if self.n == 0:
            is_same_sign = sign > 0
        else:
            is_same_sign = self.n * sign >= 0

        if not self.next_bday.is_on_offset(other):
            # today is not business day
            other = other + sign * self.next_bday
            if is_same_sign:
                hour, minute = earliest_start.hour, earliest_start.minute
            else:
                hour, minute = latest_start.hour, latest_start.minute
        else:
            if is_same_sign:
                if latest_start < other.time():
                    # current time is after latest starting time in today
                    other = other + sign * self.next_bday
                    hour, minute = earliest_start.hour, earliest_start.minute
                else:
                    # find earliest starting time no earlier than current time
                    for st in self.start:
                        if other.time() <= st:
                            hour, minute = st.hour, st.minute
                            break
            else:
                if other.time() < earliest_start:
                    # current time is before earliest starting time in today
                    other = other + sign * self.next_bday
                    hour, minute = latest_start.hour, latest_start.minute
                else:
                    # find latest starting time no later than current time
                    for st in reversed(self.start):
                        if other.time() >= st:
                            hour, minute = st.hour, st.minute
                            break

        return datetime(other.year, other.month, other.day, hour, minute)

    def _prev_opening_time(self, other: datetime) -> datetime:
        """
        If n is positive, return the latest opening time earlier than or equal
        to current time.
        Otherwise the earliest opening time later than or equal to current
        time.

        Parameters
        ----------
        other : datetime
            Current time.

        Returns
        -------
        result : datetime
            Previous opening time.
        """
        return self._next_opening_time(other, sign=-1)

    @apply_wraps
    def rollback(self, dt: datetime) -> datetime:
        """
        Roll provided date backward to next offset only if not on offset.
        """
        if not self.is_on_offset(dt):
            if self.n >= 0:
                dt = self._prev_opening_time(dt)
            else:
                dt = self._next_opening_time(dt)
            return self._get_closing_time(dt)
        return dt

    @apply_wraps
    def rollforward(self, dt: datetime) -> datetime:
        """
        Roll provided date forward to next offset only if not on offset.
        """
        if not self.is_on_offset(dt):
            if self.n >= 0:
                return self._next_opening_time(dt)
            else:
                return self._prev_opening_time(dt)
        return dt

    @apply_wraps
    def _apply(self, other: datetime) -> datetime:
        # used for detecting edge condition
        nanosecond = getattr(other, "nanosecond", 0)
        # reset timezone and nanosecond
        # other may be a Timestamp, thus not use replace
        other = datetime(
            other.year,
            other.month,
            other.day,
            other.hour,
            other.minute,
            other.second,
            other.microsecond,
        )
        n = self.n

        # adjust other to reduce number of cases to handle
        if n >= 0:
            if other.time() in self.end or not self._is_on_offset(other):
                other = self._next_opening_time(other)
        else:
            if other.time() in self.start:
                # adjustment to move to previous business day
                other = other - timedelta(seconds=1)
            if not self._is_on_offset(other):
                other = self._next_opening_time(other)
                other = self._get_closing_time(other)

        # get total business hours by sec in one business day
        businesshours = sum(
            self._get_business_hours_by_sec(st, en)
            for st, en in zip(self.start, self.end)
        )

        bd, r = divmod(abs(n * 60), businesshours // 60)
        if n < 0:
            bd, r = -bd, -r

        # adjust by business days first
        if bd != 0:
            if self._prefix.startswith("c"):
                # GH#30593 this is a Custom offset
                skip_bd = CustomBusinessDay(
                    n=bd,
                    weekmask=self.weekmask,
                    holidays=self.holidays,
                    calendar=self.calendar,
                )
            else:
                skip_bd = BusinessDay(n=bd)
            # midnight business hour may not on BusinessDay
            if not self.next_bday.is_on_offset(other):
                prev_open = self._prev_opening_time(other)
                remain = other - prev_open
                other = prev_open + skip_bd + remain
            else:
                other = other + skip_bd

        # remaining business hours to adjust
        bhour_remain = timedelta(minutes=r)

        if n >= 0:
            while bhour_remain != timedelta(0):
                # business hour left in this business time interval
                bhour = (
                    self._get_closing_time(self._prev_opening_time(other)) - other
                )
                if bhour_remain < bhour:
                    # finish adjusting if possible
                    other += bhour_remain
                    bhour_remain = timedelta(0)
                else:
                    # go to next business time interval
                    bhour_remain -= bhour
                    other = self._next_opening_time(other + bhour)
        else:
            while bhour_remain != timedelta(0):
                # business hour left in this business time interval
                bhour = self._next_opening_time(other) - other
                if (
                    bhour_remain > bhour
                    or bhour_remain == bhour
                    and nanosecond != 0
                ):
                    # finish adjusting if possible
                    other += bhour_remain
                    bhour_remain = timedelta(0)
                else:
                    # go to next business time interval
                    bhour_remain -= bhour
                    other = self._get_closing_time(
                        self._next_opening_time(
                            other + bhour - timedelta(seconds=1)
                        )
                    )

        return other

    def is_on_offset(self, dt: datetime) -> bool:
        if self.normalize and not _is_normalized(dt):
            return False

        if dt.tzinfo is not None:
            dt = datetime(
                dt.year, dt.month, dt.day, dt.hour, dt.minute, dt.second, dt.microsecond
            )
        # Valid bh can be on the different BusinessDay during midnight
        # Distinguish by the time spent from previous opening time
        return self._is_on_offset(dt)

    def _is_on_offset(self, dt: datetime) -> bool:
        """
        Slight speedups using calculated values.
        """
        # if self.normalize and not _is_normalized(dt):
        #     return False
        # Valid bh can be on the different BusinessDay during midnight
        # Distinguish by the time spent from previous opening time
        if self.n >= 0:
            op = self._prev_opening_time(dt)
        else:
            op = self._next_opening_time(dt)
        span = (dt - op).total_seconds()
        businesshours = 0
        for i, st in enumerate(self.start):
            if op.hour == st.hour and op.minute == st.minute:
                businesshours = self._get_business_hours_by_sec(st, self.end[i])
        if span <= businesshours:
            return True
        else:
            return False


cdef class WeekOfMonthMixin(SingleConstructorOffset):
    """
    Mixin for methods common to WeekOfMonth and LastWeekOfMonth.
    """

    cdef readonly:
        int weekday, week

    def __init__(self, n=1, normalize=False, weekday=0):
        BaseOffset.__init__(self, n, normalize)
        self.weekday = weekday

        if weekday < 0 or weekday > 6:
            raise ValueError(f"Day must be 0<=day<=6, got {weekday}")

    @apply_wraps
    def _apply(self, other: datetime) -> datetime:
        compare_day = self._get_offset_day(other)

        months = self.n
        months = roll_convention(other.day, months, compare_day)

        shifted = shift_month(other, months, "start")
        to_day = self._get_offset_day(shifted)
        return _shift_day(shifted, to_day - shifted.day)

    def is_on_offset(self, dt: datetime) -> bool:
        if self.normalize and not _is_normalized(dt):
            return False
        return dt.day == self._get_offset_day(dt)

    @property
    def rule_code(self) -> str:
        weekday = int_to_weekday.get(self.weekday, "")
        if self.week == -1:
            # LastWeekOfMonth
            return f"{self._prefix}-{weekday}"
        return f"{self._prefix}-{self.week + 1}{weekday}"


# ----------------------------------------------------------------------
# Year-Based Offset Classes

cdef class YearOffset(SingleConstructorOffset):
    """
    DateOffset that just needs a month.
    """
    _attributes = tuple(["n", "normalize", "month"])

    # FIXME(cython#4446): python annotation here gives compile-time errors
    # _default_month: int

    cdef readonly:
        int month

    def __init__(self, n=1, normalize=False, month=None):
        BaseOffset.__init__(self, n, normalize)

        month = month if month is not None else self._default_month
        self.month = month

        if month < 1 or month > 12:
            raise ValueError("Month must go from 1 to 12")

    cpdef __setstate__(self, state):
        self.month = state.pop("month")
        self.n = state.pop("n")
        self.normalize = state.pop("normalize")
        self._cache = {}

    @classmethod
    def _from_name(cls, suffix=None):
        kwargs = {}
        if suffix:
            kwargs["month"] = MONTH_TO_CAL_NUM[suffix]
        return cls(**kwargs)

    @property
    def rule_code(self) -> str:
        month = MONTH_ALIASES[self.month]
        return f"{self._prefix}-{month}"

    def is_on_offset(self, dt: datetime) -> bool:
        if self.normalize and not _is_normalized(dt):
            return False
        return dt.month == self.month and dt.day == self._get_offset_day(dt)

    def _get_offset_day(self, other: datetime) -> int:
        # override BaseOffset method to use self.month instead of other.month
        cdef:
            npy_datetimestruct dts
        pydate_to_dtstruct(other, &dts)
        dts.month = self.month
        return get_day_of_month(&dts, self._day_opt)

    @apply_wraps
    def _apply(self, other: datetime) -> datetime:
        years = roll_qtrday(other, self.n, self.month, self._day_opt, modby=12)
        months = years * 12 + (self.month - other.month)
        return shift_month(other, months, self._day_opt)

    def _apply_array(self, dtarr: np.ndarray) -> np.ndarray:
        reso = get_unit_from_dtype(dtarr.dtype)
        shifted = shift_quarters(
            dtarr.view("i8"), self.n, self.month, self._day_opt, modby=12, reso=reso
        )
        return shifted


cdef class BYearEnd(YearOffset):
    """
    DateOffset increments between the last business day of the year.

    Parameters
    ----------
    n : int, default 1
        The number of years represented.
    normalize : bool, default False
        Normalize start/end dates to midnight before generating date range.
    month : int, default 12
        A specific integer for the month of the year.

    See Also
    --------
    :class:`~pandas.tseries.offsets.DateOffset` : Standard kind of date increment.

    Examples
    --------
    >>> from pandas.tseries.offsets import BYearEnd
    >>> ts = pd.Timestamp('2020-05-24 05:01:15')
    >>> ts - BYearEnd()
    Timestamp('2019-12-31 05:01:15')
    >>> ts + BYearEnd()
    Timestamp('2020-12-31 05:01:15')
    >>> ts + BYearEnd(3)
    Timestamp('2022-12-30 05:01:15')
    >>> ts + BYearEnd(-3)
    Timestamp('2017-12-29 05:01:15')
    >>> ts + BYearEnd(month=11)
    Timestamp('2020-11-30 05:01:15')
    """

    _outputName = "BusinessYearEnd"
    _default_month = 12
    _prefix = "BYE"
    _day_opt = "business_end"


cdef class BYearBegin(YearOffset):
    """
    DateOffset increments between the first business day of the year.

    Parameters
    ----------
    n : int, default 1
        The number of years represented.
    normalize : bool, default False
        Normalize start/end dates to midnight before generating date range.
    month : int, default 1
        A specific integer for the month of the year.

    See Also
    --------
    :class:`~pandas.tseries.offsets.DateOffset` : Standard kind of date increment.

    Examples
    --------
    >>> from pandas.tseries.offsets import BYearBegin
    >>> ts = pd.Timestamp('2020-05-24 05:01:15')
    >>> ts + BYearBegin()
    Timestamp('2021-01-01 05:01:15')
    >>> ts - BYearBegin()
    Timestamp('2020-01-01 05:01:15')
    >>> ts + BYearBegin(-1)
    Timestamp('2020-01-01 05:01:15')
    >>> ts + BYearBegin(2)
    Timestamp('2022-01-03 05:01:15')
    >>> ts + BYearBegin(month=11)
    Timestamp('2020-11-02 05:01:15')
    """

    _outputName = "BusinessYearBegin"
    _default_month = 1
    _prefix = "BYS"
    _day_opt = "business_start"


cdef class YearEnd(YearOffset):
    """
    DateOffset increments between calendar year end dates.

    YearEnd goes to the next date which is the end of the year.

    Parameters
    ----------
    n : int, default 1
        The number of years represented.
    normalize : bool, default False
        Normalize start/end dates to midnight before generating date range.
    month : int, default 12
        A specific integer for the month of the year.

    See Also
    --------
    :class:`~pandas.tseries.offsets.DateOffset` : Standard kind of date increment.

    Examples
    --------
    >>> ts = pd.Timestamp(2022, 1, 1)
    >>> ts + pd.offsets.YearEnd()
    Timestamp('2022-12-31 00:00:00')

    >>> ts = pd.Timestamp(2022, 12, 31)
    >>> ts + pd.offsets.YearEnd()
    Timestamp('2023-12-31 00:00:00')

    >>> ts = pd.Timestamp(2022, 1, 1)
    >>> ts + pd.offsets.YearEnd(month=2)
    Timestamp('2022-02-28 00:00:00')

    If you want to get the end of the current year:

    >>> ts = pd.Timestamp(2022, 12, 31)
    >>> pd.offsets.YearEnd().rollforward(ts)
    Timestamp('2022-12-31 00:00:00')
    """

    _default_month = 12
    _prefix = "YE"
    _day_opt = "end"

    cdef readonly:
        int _period_dtype_code

    def __init__(self, n=1, normalize=False, month=None):
        # Because YearEnd can be the freq for a Period, define its
        #  _period_dtype_code at construction for performance
        YearOffset.__init__(self, n, normalize, month)
        self._period_dtype_code = PeriodDtypeCode.A + self.month % 12


cdef class YearBegin(YearOffset):
    """
    DateOffset increments between calendar year begin dates.

    YearBegin goes to the next date which is the start of the year.

    Parameters
    ----------
    n : int, default 1
        The number of years represented.
    normalize : bool, default False
        Normalize start/end dates to midnight before generating date range.
    month : int, default 1
        A specific integer for the month of the year.

    See Also
    --------
    :class:`~pandas.tseries.offsets.DateOffset` : Standard kind of date increment.

    Examples
    --------
    >>> ts = pd.Timestamp(2022, 12, 1)
    >>> ts + pd.offsets.YearBegin()
    Timestamp('2023-01-01 00:00:00')

    >>> ts = pd.Timestamp(2023, 1, 1)
    >>> ts + pd.offsets.YearBegin()
    Timestamp('2024-01-01 00:00:00')

    >>> ts = pd.Timestamp(2022, 1, 1)
    >>> ts + pd.offsets.YearBegin(month=2)
    Timestamp('2022-02-01 00:00:00')

    If you want to get the start of the current year:

    >>> ts = pd.Timestamp(2023, 1, 1)
    >>> pd.offsets.YearBegin().rollback(ts)
    Timestamp('2023-01-01 00:00:00')
    """

    _default_month = 1
    _prefix = "YS"
    _day_opt = "start"


# ----------------------------------------------------------------------
# Quarter-Based Offset Classes

cdef class QuarterOffset(SingleConstructorOffset):
    _attributes = tuple(["n", "normalize", "startingMonth"])
    # TODO: Consider combining QuarterOffset and YearOffset __init__ at some
    #       point.  Also apply_index, is_on_offset, rule_code if
    #       startingMonth vs month attr names are resolved

    # FIXME(cython#4446): python annotation here gives compile-time errors
    # _default_starting_month: int
    # _from_name_starting_month: int

    cdef readonly:
        int startingMonth

    def __init__(self, n=1, normalize=False, startingMonth=None):
        BaseOffset.__init__(self, n, normalize)

        if startingMonth is None:
            startingMonth = self._default_starting_month
        self.startingMonth = startingMonth

    cpdef __setstate__(self, state):
        self.startingMonth = state.pop("startingMonth")
        self.n = state.pop("n")
        self.normalize = state.pop("normalize")

    @classmethod
    def _from_name(cls, suffix=None):
        kwargs = {}
        if suffix:
            kwargs["startingMonth"] = MONTH_TO_CAL_NUM[suffix]
        else:
            if cls._from_name_starting_month is not None:
                kwargs["startingMonth"] = cls._from_name_starting_month
        return cls(**kwargs)

    @property
    def rule_code(self) -> str:
        month = MONTH_ALIASES[self.startingMonth]
        return f"{self._prefix}-{month}"

    def is_on_offset(self, dt: datetime) -> bool:
        if self.normalize and not _is_normalized(dt):
            return False
        mod_month = (dt.month - self.startingMonth) % 3
        return mod_month == 0 and dt.day == self._get_offset_day(dt)

    @apply_wraps
    def _apply(self, other: datetime) -> datetime:
        # months_since: find the calendar quarter containing other.month,
        # e.g. if other.month == 8, the calendar quarter is [Jul, Aug, Sep].
        # Then find the month in that quarter containing an is_on_offset date for
        # self.  `months_since` is the number of months to shift other.month
        # to get to this on-offset month.
        months_since = other.month % 3 - self.startingMonth % 3
        qtrs = roll_qtrday(
            other, self.n, self.startingMonth, day_opt=self._day_opt, modby=3
        )
        months = qtrs * 3 - months_since
        return shift_month(other, months, self._day_opt)

    def _apply_array(self, dtarr: np.ndarray) -> np.ndarray:
        reso = get_unit_from_dtype(dtarr.dtype)
        shifted = shift_quarters(
            dtarr.view("i8"),
            self.n,
            self.startingMonth,
            self._day_opt,
            modby=3,
            reso=reso,
        )
        return shifted


cdef class BQuarterEnd(QuarterOffset):
    """
    DateOffset increments between the last business day of each Quarter.

    startingMonth = 1 corresponds to dates like 1/31/2007, 4/30/2007, ...
    startingMonth = 2 corresponds to dates like 2/28/2007, 5/31/2007, ...
    startingMonth = 3 corresponds to dates like 3/30/2007, 6/29/2007, ...

    Parameters
    ----------
    n : int, default 1
        The number of quarters represented.
    normalize : bool, default False
        Normalize start/end dates to midnight before generating date range.
    startingMonth : int, default 3
        A specific integer for the month of the year from which we start quarters.

    See Also
    --------
    :class:`~pandas.tseries.offsets.DateOffset` : Standard kind of date increment.

    Examples
    --------
    >>> from pandas.tseries.offsets import BQuarterEnd
    >>> ts = pd.Timestamp('2020-05-24 05:01:15')
    >>> ts + BQuarterEnd()
    Timestamp('2020-06-30 05:01:15')
    >>> ts + BQuarterEnd(2)
    Timestamp('2020-09-30 05:01:15')
    >>> ts + BQuarterEnd(1, startingMonth=2)
    Timestamp('2020-05-29 05:01:15')
    >>> ts + BQuarterEnd(startingMonth=2)
    Timestamp('2020-05-29 05:01:15')
    """
    _output_name = "BusinessQuarterEnd"
    _default_starting_month = 3
    _from_name_starting_month = 12
    _prefix = "BQE"
    _day_opt = "business_end"


cdef class BQuarterBegin(QuarterOffset):
    """
    DateOffset increments between the first business day of each Quarter.

    startingMonth = 1 corresponds to dates like 1/01/2007, 4/01/2007, ...
    startingMonth = 2 corresponds to dates like 2/01/2007, 5/01/2007, ...
    startingMonth = 3 corresponds to dates like 3/01/2007, 6/01/2007, ...

    Parameters
    ----------
    n : int, default 1
        The number of quarters represented.
    normalize : bool, default False
        Normalize start/end dates to midnight before generating date range.
    startingMonth : int, default 3
        A specific integer for the month of the year from which we start quarters.

    See Also
    --------
    :class:`~pandas.tseries.offsets.DateOffset` : Standard kind of date increment.

    Examples
    --------
    >>> from pandas.tseries.offsets import BQuarterBegin
    >>> ts = pd.Timestamp('2020-05-24 05:01:15')
    >>> ts + BQuarterBegin()
    Timestamp('2020-06-01 05:01:15')
    >>> ts + BQuarterBegin(2)
    Timestamp('2020-09-01 05:01:15')
    >>> ts + BQuarterBegin(startingMonth=2)
    Timestamp('2020-08-03 05:01:15')
    >>> ts + BQuarterBegin(-1)
    Timestamp('2020-03-02 05:01:15')
    """
    _output_name = "BusinessQuarterBegin"
    _default_starting_month = 3
    _from_name_starting_month = 1
    _prefix = "BQS"
    _day_opt = "business_start"


cdef class QuarterEnd(QuarterOffset):
    """
    DateOffset increments between Quarter end dates.

    startingMonth = 1 corresponds to dates like 1/31/2007, 4/30/2007, ...
    startingMonth = 2 corresponds to dates like 2/28/2007, 5/31/2007, ...
    startingMonth = 3 corresponds to dates like 3/31/2007, 6/30/2007, ...

    Parameters
    ----------
    n : int, default 1
        The number of quarters represented.
    normalize : bool, default False
        Normalize start/end dates to midnight before generating date range.
    startingMonth : int, default 3
        A specific integer for the month of the year from which we start quarters.

    See Also
    --------
    :class:`~pandas.tseries.offsets.DateOffset` : Standard kind of date increment.

    Examples
    --------
    >>> ts = pd.Timestamp(2022, 1, 1)
    >>> ts + pd.offsets.QuarterEnd()
    Timestamp('2022-03-31 00:00:00')
    """
    _default_starting_month = 3
    _prefix = "QE"
    _day_opt = "end"

    cdef readonly:
        int _period_dtype_code

    def __init__(self, n=1, normalize=False, startingMonth=None):
        # Because QuarterEnd can be the freq for a Period, define its
        #  _period_dtype_code at construction for performance
        QuarterOffset.__init__(self, n, normalize, startingMonth)
        self._period_dtype_code = PeriodDtypeCode.Q_DEC + self.startingMonth % 12


cdef class QuarterBegin(QuarterOffset):
    """
    DateOffset increments between Quarter start dates.

    startingMonth = 1 corresponds to dates like 1/01/2007, 4/01/2007, ...
    startingMonth = 2 corresponds to dates like 2/01/2007, 5/01/2007, ...
    startingMonth = 3 corresponds to dates like 3/01/2007, 6/01/2007, ...

    Parameters
    ----------
    n : int, default 1
        The number of quarters represented.
    normalize : bool, default False
        Normalize start/end dates to midnight before generating date range.
    startingMonth : int, default 3
        A specific integer for the month of the year from which we start quarters.

    See Also
    --------
    :class:`~pandas.tseries.offsets.DateOffset` : Standard kind of date increment.

    Examples
    --------
    >>> ts = pd.Timestamp(2022, 1, 1)
    >>> ts + pd.offsets.QuarterBegin()
    Timestamp('2022-03-01 00:00:00')
    """
    _default_starting_month = 3
    _from_name_starting_month = 1
    _prefix = "QS"
    _day_opt = "start"


# ----------------------------------------------------------------------
# Month-Based Offset Classes

cdef class MonthOffset(SingleConstructorOffset):
    def is_on_offset(self, dt: datetime) -> bool:
        if self.normalize and not _is_normalized(dt):
            return False
        return dt.day == self._get_offset_day(dt)

    @apply_wraps
    def _apply(self, other: datetime) -> datetime:
        compare_day = self._get_offset_day(other)
        n = roll_convention(other.day, self.n, compare_day)
        return shift_month(other, n, self._day_opt)

    def _apply_array(self, dtarr: np.ndarray) -> np.ndarray:
        reso = get_unit_from_dtype(dtarr.dtype)
        shifted = shift_months(dtarr.view("i8"), self.n, self._day_opt, reso=reso)
        return shifted

    cpdef __setstate__(self, state):
        state.pop("_use_relativedelta", False)
        state.pop("offset", None)
        state.pop("_offset", None)
        state.pop("kwds", {})

        BaseOffset.__setstate__(self, state)


cdef class MonthEnd(MonthOffset):
    """
    DateOffset of one month end.

    MonthEnd goes to the next date which is an end of the month.

    Parameters
    ----------
    n : int, default 1
        The number of months represented.
    normalize : bool, default False
        Normalize start/end dates to midnight before generating date range.

    See Also
    --------
    :class:`~pandas.tseries.offsets.DateOffset` : Standard kind of date increment.

    Examples
    --------
    >>> ts = pd.Timestamp(2022, 1, 30)
    >>> ts + pd.offsets.MonthEnd()
    Timestamp('2022-01-31 00:00:00')

    >>> ts = pd.Timestamp(2022, 1, 31)
    >>> ts + pd.offsets.MonthEnd()
    Timestamp('2022-02-28 00:00:00')

    If you want to get the end of the current month:

    >>> ts = pd.Timestamp(2022, 1, 31)
    >>> pd.offsets.MonthEnd().rollforward(ts)
    Timestamp('2022-01-31 00:00:00')
    """
    _period_dtype_code = PeriodDtypeCode.M
    _prefix = "ME"
    _day_opt = "end"


cdef class MonthBegin(MonthOffset):
    """
    DateOffset of one month at beginning.

    MonthBegin goes to the next date which is a start of the month.

    Parameters
    ----------
    n : int, default 1
        The number of months represented.
    normalize : bool, default False
        Normalize start/end dates to midnight before generating date range.

    See Also
    --------
    :class:`~pandas.tseries.offsets.DateOffset` : Standard kind of date increment.

    Examples
    --------
    >>> ts = pd.Timestamp(2022, 11, 30)
    >>> ts + pd.offsets.MonthBegin()
    Timestamp('2022-12-01 00:00:00')

    >>> ts = pd.Timestamp(2022, 12, 1)
    >>> ts + pd.offsets.MonthBegin()
    Timestamp('2023-01-01 00:00:00')

    If you want to get the start of the current month:

    >>> ts = pd.Timestamp(2022, 12, 1)
    >>> pd.offsets.MonthBegin().rollback(ts)
    Timestamp('2022-12-01 00:00:00')
    """
    _prefix = "MS"
    _day_opt = "start"


cdef class BusinessMonthEnd(MonthOffset):
    """
    DateOffset increments between the last business day of the month.

    BusinessMonthEnd goes to the next date which is the last business day of the month.

    Parameters
    ----------
    n : int, default 1
        The number of months represented.
    normalize : bool, default False
        Normalize start/end dates to midnight before generating date range.

    See Also
    --------
    :class:`~pandas.tseries.offsets.DateOffset` : Standard kind of date increment.

    Examples
    --------
    >>> ts = pd.Timestamp(2022, 11, 29)
    >>> ts + pd.offsets.BMonthEnd()
    Timestamp('2022-11-30 00:00:00')

    >>> ts = pd.Timestamp(2022, 11, 30)
    >>> ts + pd.offsets.BMonthEnd()
    Timestamp('2022-12-30 00:00:00')

    If you want to get the end of the current business month:

    >>> ts = pd.Timestamp(2022, 11, 30)
    >>> pd.offsets.BMonthEnd().rollforward(ts)
    Timestamp('2022-11-30 00:00:00')
    """
    _prefix = "BME"
    _day_opt = "business_end"


cdef class BusinessMonthBegin(MonthOffset):
    """
    DateOffset of one month at the first business day.

    BusinessMonthBegin goes to the next date which is the first business day
    of the month.

    Parameters
    ----------
    n : int, default 1
        The number of months represented.
    normalize : bool, default False
        Normalize start/end dates to midnight before generating date range.

    See Also
    --------
    :class:`~pandas.tseries.offsets.DateOffset` : Standard kind of date increment.

    Examples
    --------
    >>> ts = pd.Timestamp(2022, 11, 30)
    >>> ts + pd.offsets.BMonthBegin()
    Timestamp('2022-12-01 00:00:00')

    >>> ts = pd.Timestamp(2022, 12, 1)
    >>> ts + pd.offsets.BMonthBegin()
    Timestamp('2023-01-02 00:00:00')

    If you want to get the start of the current business month:

    >>> ts = pd.Timestamp(2022, 12, 1)
    >>> pd.offsets.BMonthBegin().rollback(ts)
    Timestamp('2022-12-01 00:00:00')
    """
    _prefix = "BMS"
    _day_opt = "business_start"


# ---------------------------------------------------------------------
# Semi-Month Based Offsets

cdef class SemiMonthOffset(SingleConstructorOffset):
    _default_day_of_month = 15
    _min_day_of_month = 2
    _attributes = tuple(["n", "normalize", "day_of_month"])

    cdef readonly:
        int day_of_month

    def __init__(self, n=1, normalize=False, day_of_month=None):
        BaseOffset.__init__(self, n, normalize)

        if day_of_month is None:
            day_of_month = self._default_day_of_month

        self.day_of_month = int(day_of_month)
        if not self._min_day_of_month <= self.day_of_month <= 27:
            raise ValueError(
                "day_of_month must be "
                f"{self._min_day_of_month}<=day_of_month<=27, "
                f"got {self.day_of_month}"
            )

    cpdef __setstate__(self, state):
        self.n = state.pop("n")
        self.normalize = state.pop("normalize")
        self.day_of_month = state.pop("day_of_month")

    @classmethod
    def _from_name(cls, suffix=None):
        return cls(day_of_month=suffix)

    @property
    def rule_code(self) -> str:
        suffix = f"-{self.day_of_month}"
        return self._prefix + suffix

    @apply_wraps
    def _apply(self, other: datetime) -> datetime:
        is_start = isinstance(self, SemiMonthBegin)

        # shift `other` to self.day_of_month, incrementing `n` if necessary
        n = roll_convention(other.day, self.n, self.day_of_month)

        days_in_month = get_days_in_month(other.year, other.month)
        # For SemiMonthBegin on other.day == 1 and
        # SemiMonthEnd on other.day == days_in_month,
        # shifting `other` to `self.day_of_month` _always_ requires
        # incrementing/decrementing `n`, regardless of whether it is
        # initially positive.
        if is_start and (self.n <= 0 and other.day == 1):
            n -= 1
        elif (not is_start) and (self.n > 0 and other.day == days_in_month):
            n += 1

        if is_start:
            months = n // 2 + n % 2
            to_day = 1 if n % 2 else self.day_of_month
        else:
            months = n // 2
            to_day = 31 if n % 2 else self.day_of_month

        return shift_month(other, months, to_day)

    @cython.wraparound(False)
    @cython.boundscheck(False)
    def _apply_array(self, dtarr: np.ndarray) -> np.ndarray:
        cdef:
            ndarray i8other = dtarr.view("i8")
            Py_ssize_t i, count = dtarr.size
            int64_t val, res_val
            ndarray out = cnp.PyArray_EMPTY(
                i8other.ndim, i8other.shape, cnp.NPY_INT64, 0
            )
            npy_datetimestruct dts
            int months, to_day, nadj, n = self.n
            int days_in_month, day, anchor_dom = self.day_of_month
            bint is_start = isinstance(self, SemiMonthBegin)
            NPY_DATETIMEUNIT reso = get_unit_from_dtype(dtarr.dtype)
            cnp.broadcast mi = cnp.PyArray_MultiIterNew2(out, i8other)

        with nogil:
            for i in range(count):
                # Analogous to: val = i8other[i]
                val = (<int64_t*>cnp.PyArray_MultiIter_DATA(mi, 1))[0]

                if val == NPY_NAT:
                    res_val = NPY_NAT

                else:
                    pandas_datetime_to_datetimestruct(val, reso, &dts)
                    day = dts.day

                    # Adjust so that we are always looking at self.day_of_month,
                    #  incrementing/decrementing n if necessary.
                    nadj = roll_convention(day, n, anchor_dom)

                    days_in_month = get_days_in_month(dts.year, dts.month)
                    # For SemiMonthBegin on other.day == 1 and
                    #  SemiMonthEnd on other.day == days_in_month,
                    #  shifting `other` to `self.day_of_month` _always_ requires
                    #  incrementing/decrementing `n`, regardless of whether it is
                    #  initially positive.
                    if is_start and (n <= 0 and day == 1):
                        nadj -= 1
                    elif (not is_start) and (n > 0 and day == days_in_month):
                        nadj += 1

                    if is_start:
                        # See also: SemiMonthBegin._apply
                        months = nadj // 2 + nadj % 2
                        to_day = 1 if nadj % 2 else anchor_dom

                    else:
                        # See also: SemiMonthEnd._apply
                        months = nadj // 2
                        to_day = 31 if nadj % 2 else anchor_dom

                    dts.year = year_add_months(dts, months)
                    dts.month = month_add_months(dts, months)
                    days_in_month = get_days_in_month(dts.year, dts.month)
                    dts.day = min(to_day, days_in_month)

                    res_val = npy_datetimestruct_to_datetime(reso, &dts)

                # Analogous to: out[i] = res_val
                (<int64_t*>cnp.PyArray_MultiIter_DATA(mi, 0))[0] = res_val

                cnp.PyArray_MultiIter_NEXT(mi)

        return out


cdef class SemiMonthEnd(SemiMonthOffset):
    """
    Two DateOffset's per month repeating on the last day of the month & day_of_month.

    Parameters
    ----------
    n : int, default 1
        The number of months represented.
    normalize : bool, default False
        Normalize start/end dates to midnight before generating date range.
    day_of_month : int, {1, 3,...,27}, default 15
        A specific integer for the day of the month.

    Examples
    --------
    >>> ts = pd.Timestamp(2022, 1, 14)
    >>> ts + pd.offsets.SemiMonthEnd()
    Timestamp('2022-01-15 00:00:00')

    >>> ts = pd.Timestamp(2022, 1, 15)
    >>> ts + pd.offsets.SemiMonthEnd()
    Timestamp('2022-01-31 00:00:00')

    >>> ts = pd.Timestamp(2022, 1, 31)
    >>> ts + pd.offsets.SemiMonthEnd()
    Timestamp('2022-02-15 00:00:00')

    If you want to get the result for the current month:

    >>> ts = pd.Timestamp(2022, 1, 15)
    >>> pd.offsets.SemiMonthEnd().rollforward(ts)
    Timestamp('2022-01-15 00:00:00')
    """
    _prefix = "SME"
    _min_day_of_month = 1

    def is_on_offset(self, dt: datetime) -> bool:
        if self.normalize and not _is_normalized(dt):
            return False
        days_in_month = get_days_in_month(dt.year, dt.month)
        return dt.day in (self.day_of_month, days_in_month)


cdef class SemiMonthBegin(SemiMonthOffset):
    """
    Two DateOffset's per month repeating on the first day of the month & day_of_month.

    Parameters
    ----------
    n : int, default 1
        The number of months represented.
    normalize : bool, default False
        Normalize start/end dates to midnight before generating date range.
    day_of_month : int, {1, 3,...,27}, default 15
        A specific integer for the day of the month.

    Examples
    --------
    >>> ts = pd.Timestamp(2022, 1, 1)
    >>> ts + pd.offsets.SemiMonthBegin()
    Timestamp('2022-01-15 00:00:00')
    """

    _prefix = "SMS"

    def is_on_offset(self, dt: datetime) -> bool:
        if self.normalize and not _is_normalized(dt):
            return False
        return dt.day in (1, self.day_of_month)


# ---------------------------------------------------------------------
# Week-Based Offset Classes


cdef class Week(SingleConstructorOffset):
    """
    Weekly offset.

    Parameters
    ----------
    n : int, default 1
        The number of weeks represented.
    normalize : bool, default False
        Normalize start/end dates to midnight before generating date range.
    weekday : int or None, default None
        Always generate specific day of week.
        0 for Monday and 6 for Sunday.

    See Also
    --------
    pd.tseries.offsets.WeekOfMonth :
     Describes monthly dates like, the Tuesday of the
     2nd week of each month.

    Examples
    --------

    >>> date_object = pd.Timestamp("2023-01-13")
    >>> date_object
    Timestamp('2023-01-13 00:00:00')

    >>> date_plus_one_week = date_object + pd.tseries.offsets.Week(n=1)
    >>> date_plus_one_week
    Timestamp('2023-01-20 00:00:00')

    >>> date_next_monday = date_object + pd.tseries.offsets.Week(weekday=0)
    >>> date_next_monday
    Timestamp('2023-01-16 00:00:00')

    >>> date_next_sunday = date_object + pd.tseries.offsets.Week(weekday=6)
    >>> date_next_sunday
    Timestamp('2023-01-15 00:00:00')
    """

    _inc = timedelta(weeks=1)
    _prefix = "W"
    _attributes = tuple(["n", "normalize", "weekday"])

    cdef readonly:
        object weekday  # int or None
        int _period_dtype_code

    def __init__(self, n=1, normalize=False, weekday=None):
        BaseOffset.__init__(self, n, normalize)
        self.weekday = weekday

        if self.weekday is not None:
            if self.weekday < 0 or self.weekday > 6:
                raise ValueError(f"Day must be 0<=day<=6, got {self.weekday}")

            self._period_dtype_code = PeriodDtypeCode.W_SUN + (weekday + 1) % 7

    cpdef __setstate__(self, state):
        self.n = state.pop("n")
        self.normalize = state.pop("normalize")
        self.weekday = state.pop("weekday")
        self._cache = state.pop("_cache", {})

    @apply_wraps
    def _apply(self, other):
        if self.weekday is None:
            return other + self.n * self._inc

        if not PyDateTime_Check(other):
            raise TypeError(
                f"Cannot add {type(other).__name__} to {type(self).__name__}"
            )

        k = self.n
        otherDay = other.weekday()
        if otherDay != self.weekday:
            other = other + timedelta((self.weekday - otherDay) % 7)
            if k > 0:
                k -= 1

        return other + timedelta(weeks=k)

    def _apply_array(self, dtarr: np.ndarray) -> np.ndarray:
        if self.weekday is None:
            td = timedelta(days=7 * self.n)
            unit = np.datetime_data(dtarr.dtype)[0]
            td64 = np.timedelta64(td, unit)
            return dtarr + td64
        else:
            reso = get_unit_from_dtype(dtarr.dtype)
            i8other = dtarr.view("i8")
            return self._end_apply_index(i8other, reso=reso)

    @cython.wraparound(False)
    @cython.boundscheck(False)
    cdef ndarray _end_apply_index(self, ndarray i8other, NPY_DATETIMEUNIT reso):
        """
        Add self to the given DatetimeIndex, specialized for case where
        self.weekday is non-null.

        Parameters
        ----------
        i8other : const int64_t[:]
        reso : NPY_DATETIMEUNIT

        Returns
        -------
        ndarray[int64_t]
        """
        cdef:
            Py_ssize_t i, count = i8other.size
            int64_t val, res_val
            ndarray out = cnp.PyArray_EMPTY(
                i8other.ndim, i8other.shape, cnp.NPY_INT64, 0
            )
            npy_datetimestruct dts
            int wday, days, weeks, n = self.n
            int anchor_weekday = self.weekday
            int64_t DAY_PERIODS = periods_per_day(reso)
            cnp.broadcast mi = cnp.PyArray_MultiIterNew2(out, i8other)

        with nogil:
            for i in range(count):
                # Analogous to: val = i8other[i]
                val = (<int64_t*>cnp.PyArray_MultiIter_DATA(mi, 1))[0]

                if val == NPY_NAT:
                    res_val = NPY_NAT
                else:
                    pandas_datetime_to_datetimestruct(val, reso, &dts)
                    wday = dayofweek(dts.year, dts.month, dts.day)

                    days = 0
                    weeks = n
                    if wday != anchor_weekday:
                        days = (anchor_weekday - wday) % 7
                        if weeks > 0:
                            weeks -= 1

                    res_val = val + (7 * weeks + days) * DAY_PERIODS

                # Analogous to: out[i] = res_val
                (<int64_t*>cnp.PyArray_MultiIter_DATA(mi, 0))[0] = res_val

                cnp.PyArray_MultiIter_NEXT(mi)

        return out

    def is_on_offset(self, dt: datetime) -> bool:
        if self.normalize and not _is_normalized(dt):
            return False
        elif self.weekday is None:
            return True
        return dt.weekday() == self.weekday

    @property
    def rule_code(self) -> str:
        suffix = ""
        if self.weekday is not None:
            weekday = int_to_weekday[self.weekday]
            suffix = f"-{weekday}"
        return self._prefix + suffix

    @classmethod
    def _from_name(cls, suffix=None):
        if not suffix:
            weekday = None
        else:
            weekday = weekday_to_int[suffix]
        return cls(weekday=weekday)


cdef class WeekOfMonth(WeekOfMonthMixin):
    """
    Describes monthly dates like "the Tuesday of the 2nd week of each month".

    Parameters
    ----------
    n : int, default 1
        The number of months represented.
    normalize : bool, default False
        Normalize start/end dates to midnight before generating date range.
    week : int {0, 1, 2, 3, ...}, default 0
        A specific integer for the week of the month.
        e.g. 0 is 1st week of month, 1 is the 2nd week, etc.
    weekday : int {0, 1, ..., 6}, default 0
        A specific integer for the day of the week.

        - 0 is Monday
        - 1 is Tuesday
        - 2 is Wednesday
        - 3 is Thursday
        - 4 is Friday
        - 5 is Saturday
        - 6 is Sunday.

    Examples
    --------
    >>> ts = pd.Timestamp(2022, 1, 1)
    >>> ts + pd.offsets.WeekOfMonth()
    Timestamp('2022-01-03 00:00:00')
    """

    _prefix = "WOM"
    _attributes = tuple(["n", "normalize", "week", "weekday"])

    def __init__(self, n=1, normalize=False, week=0, weekday=0):
        WeekOfMonthMixin.__init__(self, n, normalize, weekday)
        self.week = week

        if self.week < 0 or self.week > 3:
            raise ValueError(f"Week must be 0<=week<=3, got {self.week}")

    cpdef __setstate__(self, state):
        self.n = state.pop("n")
        self.normalize = state.pop("normalize")
        self.weekday = state.pop("weekday")
        self.week = state.pop("week")

    def _get_offset_day(self, other: datetime) -> int:
        """
        Find the day in the same month as other that has the same
        weekday as self.weekday and is the self.week'th such day in the month.

        Parameters
        ----------
        other : datetime

        Returns
        -------
        day : int
        """
        mstart = datetime(other.year, other.month, 1)
        wday = mstart.weekday()
        shift_days = (self.weekday - wday) % 7
        return 1 + shift_days + self.week * 7

    @classmethod
    def _from_name(cls, suffix=None):
        if not suffix:
            raise ValueError(f"Prefix {repr(cls._prefix)} requires a suffix.")
        # only one digit weeks (1 --> week 0, 2 --> week 1, etc.)
        week = int(suffix[0]) - 1
        weekday = weekday_to_int[suffix[1:]]
        return cls(week=week, weekday=weekday)


cdef class LastWeekOfMonth(WeekOfMonthMixin):
    """
    Describes monthly dates in last week of month.

    For example "the last Tuesday of each month".

    Parameters
    ----------
    n : int, default 1
        The number of months represented.
    normalize : bool, default False
        Normalize start/end dates to midnight before generating date range.
    weekday : int {0, 1, ..., 6}, default 0
        A specific integer for the day of the week.

        - 0 is Monday
        - 1 is Tuesday
        - 2 is Wednesday
        - 3 is Thursday
        - 4 is Friday
        - 5 is Saturday
        - 6 is Sunday.

    Examples
    --------
    >>> ts = pd.Timestamp(2022, 1, 1)
    >>> ts + pd.offsets.LastWeekOfMonth()
    Timestamp('2022-01-31 00:00:00')
    """

    _prefix = "LWOM"
    _attributes = tuple(["n", "normalize", "weekday"])

    def __init__(self, n=1, normalize=False, weekday=0):
        WeekOfMonthMixin.__init__(self, n, normalize, weekday)
        self.week = -1

        if self.n == 0:
            raise ValueError("N cannot be 0")

    cpdef __setstate__(self, state):
        self.n = state.pop("n")
        self.normalize = state.pop("normalize")
        self.weekday = state.pop("weekday")
        self.week = -1

    def _get_offset_day(self, other: datetime) -> int:
        """
        Find the day in the same month as other that has the same
        weekday as self.weekday and is the last such day in the month.

        Parameters
        ----------
        other: datetime

        Returns
        -------
        day: int
        """
        dim = get_days_in_month(other.year, other.month)
        mend = datetime(other.year, other.month, dim)
        wday = mend.weekday()
        shift_days = (wday - self.weekday) % 7
        return dim - shift_days

    @classmethod
    def _from_name(cls, suffix=None):
        if not suffix:
            raise ValueError(f"Prefix {repr(cls._prefix)} requires a suffix.")
        weekday = weekday_to_int[suffix]
        return cls(weekday=weekday)


# ---------------------------------------------------------------------
# Special Offset Classes

cdef class FY5253Mixin(SingleConstructorOffset):
    cdef readonly:
        int startingMonth
        int weekday
        str variation

    def __init__(
        self, n=1, normalize=False, weekday=0, startingMonth=1, variation="nearest"
    ):
        BaseOffset.__init__(self, n, normalize)
        self.startingMonth = startingMonth
        self.weekday = weekday
        self.variation = variation

        if self.n == 0:
            raise ValueError("N cannot be 0")

        if self.variation not in ["nearest", "last"]:
            raise ValueError(f"{self.variation} is not a valid variation")

    cpdef __setstate__(self, state):
        self.n = state.pop("n")
        self.normalize = state.pop("normalize")
        self.weekday = state.pop("weekday")
        self.variation = state.pop("variation")

    # --------------------------------------------------------------------
    # Name-related methods

    @property
    def rule_code(self) -> str:
        prefix = self._prefix
        suffix = self.get_rule_code_suffix()
        return f"{prefix}-{suffix}"

    def _get_suffix_prefix(self) -> str:
        if self.variation == "nearest":
            return "N"
        else:
            return "L"

    def get_rule_code_suffix(self) -> str:
        prefix = self._get_suffix_prefix()
        month = MONTH_ALIASES[self.startingMonth]
        weekday = int_to_weekday[self.weekday]
        return f"{prefix}-{month}-{weekday}"


cdef class FY5253(FY5253Mixin):
    """
    Describes 52-53 week fiscal year. This is also known as a 4-4-5 calendar.

    It is used by companies that desire that their
    fiscal year always end on the same day of the week.

    It is a method of managing accounting periods.
    It is a common calendar structure for some industries,
    such as retail, manufacturing and parking industry.

    For more information see:
    https://en.wikipedia.org/wiki/4-4-5_calendar

    The year may either:

    - end on the last X day of the Y month.
    - end on the last X day closest to the last day of the Y month.

    X is a specific day of the week.
    Y is a certain month of the year

    Parameters
    ----------
    n : int
        The number of fiscal years represented.
    normalize : bool, default False
        Normalize start/end dates to midnight before generating date range.
    weekday : int {0, 1, ..., 6}, default 0
        A specific integer for the day of the week.

        - 0 is Monday
        - 1 is Tuesday
        - 2 is Wednesday
        - 3 is Thursday
        - 4 is Friday
        - 5 is Saturday
        - 6 is Sunday.

    startingMonth : int {1, 2, ... 12}, default 1
        The month in which the fiscal year ends.

    variation : str, default "nearest"
        Method of employing 4-4-5 calendar.

        There are two options:

        - "nearest" means year end is **weekday** closest to last day of month in year.
        - "last" means year end is final **weekday** of the final month in fiscal year.

    See Also
    --------
    :class:`~pandas.tseries.offsets.DateOffset` : Standard kind of date increment.

    Examples
    --------
    In the example below the default parameters give the next 52-53 week fiscal year.

    >>> ts = pd.Timestamp(2022, 1, 1)
    >>> ts + pd.offsets.FY5253()
    Timestamp('2022-01-31 00:00:00')

    By the parameter ``startingMonth`` we can specify
    the month in which fiscal years end.

    >>> ts = pd.Timestamp(2022, 1, 1)
    >>> ts + pd.offsets.FY5253(startingMonth=3)
    Timestamp('2022-03-28 00:00:00')

    52-53 week fiscal year can be specified by
    ``weekday`` and ``variation`` parameters.

    >>> ts = pd.Timestamp(2022, 1, 1)
    >>> ts + pd.offsets.FY5253(weekday=5, startingMonth=12, variation="last")
    Timestamp('2022-12-31 00:00:00')
    """

    _prefix = "RE"
    _attributes = tuple(["n", "normalize", "weekday", "startingMonth", "variation"])

    def is_on_offset(self, dt: datetime) -> bool:
        if self.normalize and not _is_normalized(dt):
            return False
        dt = datetime(dt.year, dt.month, dt.day)
        year_end = self.get_year_end(dt)

        if self.variation == "nearest":
            # We have to check the year end of "this" cal year AND the previous
            return year_end == dt or self.get_year_end(shift_month(dt, -1, None)) == dt
        else:
            return year_end == dt

    @apply_wraps
    def _apply(self, other: datetime) -> datetime:
        norm = Timestamp(other).normalize()

        n = self.n
        prev_year = self.get_year_end(datetime(other.year - 1, self.startingMonth, 1))
        cur_year = self.get_year_end(datetime(other.year, self.startingMonth, 1))
        next_year = self.get_year_end(datetime(other.year + 1, self.startingMonth, 1))

        prev_year = localize_pydatetime(prev_year, other.tzinfo)
        cur_year = localize_pydatetime(cur_year, other.tzinfo)
        next_year = localize_pydatetime(next_year, other.tzinfo)

        # Note: next_year.year == other.year + 1, so we will always
        # have other < next_year
        if norm == prev_year:
            n -= 1
        elif norm == cur_year:
            pass
        elif n > 0:
            if norm < prev_year:
                n -= 2
            elif prev_year < norm < cur_year:
                n -= 1
            elif cur_year < norm < next_year:
                pass
        else:
            if cur_year < norm < next_year:
                n += 1
            elif prev_year < norm < cur_year:
                pass
            elif (
                norm.year == prev_year.year
                and norm < prev_year
                and prev_year - norm <= timedelta(6)
            ):
                # GH#14774, error when next_year.year == cur_year.year
                # e.g. prev_year == datetime(2004, 1, 3),
                # other == datetime(2004, 1, 1)
                n -= 1
            else:
                assert False

        shifted = datetime(other.year + n, self.startingMonth, 1)
        result = self.get_year_end(shifted)
        result = datetime(
            result.year,
            result.month,
            result.day,
            other.hour,
            other.minute,
            other.second,
            other.microsecond,
        )
        return result

    def get_year_end(self, dt: datetime) -> datetime:
        assert dt.tzinfo is None

        dim = get_days_in_month(dt.year, self.startingMonth)
        target_date = datetime(dt.year, self.startingMonth, dim)
        wkday_diff = self.weekday - target_date.weekday()
        if wkday_diff == 0:
            # year_end is the same for "last" and "nearest" cases
            return target_date

        if self.variation == "last":
            days_forward = (wkday_diff % 7) - 7

            # days_forward is always negative, so we always end up
            # in the same year as dt
            return target_date + timedelta(days=days_forward)
        else:
            # variation == "nearest":
            days_forward = wkday_diff % 7
            if days_forward <= 3:
                # The upcoming self.weekday is closer than the previous one
                return target_date + timedelta(days_forward)
            else:
                # The previous self.weekday is closer than the upcoming one
                return target_date + timedelta(days_forward - 7)

    @classmethod
    def _parse_suffix(cls, varion_code, startingMonth_code, weekday_code):
        if varion_code == "N":
            variation = "nearest"
        elif varion_code == "L":
            variation = "last"
        else:
            raise ValueError(f"Unable to parse varion_code: {varion_code}")

        startingMonth = MONTH_TO_CAL_NUM[startingMonth_code]
        weekday = weekday_to_int[weekday_code]

        return {
            "weekday": weekday,
            "startingMonth": startingMonth,
            "variation": variation,
        }

    @classmethod
    def _from_name(cls, *args):
        return cls(**cls._parse_suffix(*args))


cdef class FY5253Quarter(FY5253Mixin):
    """
    DateOffset increments between business quarter dates for 52-53 week fiscal year.

    Also known as a 4-4-5 calendar.

    It is used by companies that desire that their
    fiscal year always end on the same day of the week.

    It is a method of managing accounting periods.
    It is a common calendar structure for some industries,
    such as retail, manufacturing and parking industry.

    For more information see:
    https://en.wikipedia.org/wiki/4-4-5_calendar

    The year may either:

    - end on the last X day of the Y month.
    - end on the last X day closest to the last day of the Y month.

    X is a specific day of the week.
    Y is a certain month of the year

    startingMonth = 1 corresponds to dates like 1/31/2007, 4/30/2007, ...
    startingMonth = 2 corresponds to dates like 2/28/2007, 5/31/2007, ...
    startingMonth = 3 corresponds to dates like 3/30/2007, 6/29/2007, ...

    Parameters
    ----------
    n : int
        The number of business quarters represented.
    normalize : bool, default False
        Normalize start/end dates to midnight before generating date range.
    weekday : int {0, 1, ..., 6}, default 0
        A specific integer for the day of the week.

        - 0 is Monday
        - 1 is Tuesday
        - 2 is Wednesday
        - 3 is Thursday
        - 4 is Friday
        - 5 is Saturday
        - 6 is Sunday.

    startingMonth : int {1, 2, ..., 12}, default 1
        The month in which fiscal years end.

    qtr_with_extra_week : int {1, 2, 3, 4}, default 1
        The quarter number that has the leap or 14 week when needed.

    variation : str, default "nearest"
        Method of employing 4-4-5 calendar.

        There are two options:

        - "nearest" means year end is **weekday** closest to last day of month in year.
        - "last" means year end is final **weekday** of the final month in fiscal year.

    See Also
    --------
    :class:`~pandas.tseries.offsets.DateOffset` : Standard kind of date increment.

    Examples
    --------
    In the example below the default parameters give
    the next business quarter for 52-53 week fiscal year.

    >>> ts = pd.Timestamp(2022, 1, 1)
    >>> ts + pd.offsets.FY5253Quarter()
    Timestamp('2022-01-31 00:00:00')

    By the parameter ``startingMonth`` we can specify
    the month in which fiscal years end.

    >>> ts = pd.Timestamp(2022, 1, 1)
    >>> ts + pd.offsets.FY5253Quarter(startingMonth=3)
    Timestamp('2022-03-28 00:00:00')

    Business quarters for 52-53 week fiscal year can be specified by
    ``weekday`` and ``variation`` parameters.

    >>> ts = pd.Timestamp(2022, 1, 1)
    >>> ts + pd.offsets.FY5253Quarter(weekday=5, startingMonth=12, variation="last")
    Timestamp('2022-04-02 00:00:00')
    """

    _prefix = "REQ"
    _attributes = tuple(
        [
            "n",
            "normalize",
            "weekday",
            "startingMonth",
            "qtr_with_extra_week",
            "variation",
        ]
    )

    cdef readonly:
        int qtr_with_extra_week

    def __init__(
        self,
        n=1,
        normalize=False,
        weekday=0,
        startingMonth=1,
        qtr_with_extra_week=1,
        variation="nearest",
    ):
        FY5253Mixin.__init__(
            self, n, normalize, weekday, startingMonth, variation
        )
        self.qtr_with_extra_week = qtr_with_extra_week

    cpdef __setstate__(self, state):
        FY5253Mixin.__setstate__(self, state)
        self.qtr_with_extra_week = state.pop("qtr_with_extra_week")

    @cache_readonly
    def _offset(self):
        return FY5253(
            startingMonth=self.startingMonth,
            weekday=self.weekday,
            variation=self.variation,
        )

    def _rollback_to_year(self, other: datetime):
        """
        Roll `other` back to the most recent date that was on a fiscal year
        end.

        Return the date of that year-end, the number of full quarters
        elapsed between that year-end and other, and the remaining Timedelta
        since the most recent quarter-end.

        Parameters
        ----------
        other : datetime or Timestamp

        Returns
        -------
        tuple of
        prev_year_end : Timestamp giving most recent fiscal year end
        num_qtrs : int
        tdelta : Timedelta
        """
        num_qtrs = 0

        norm = Timestamp(other).tz_localize(None)
        start = self._offset.rollback(norm)
        # Note: start <= norm and self._offset.is_on_offset(start)

        if start < norm:
            # roll adjustment
            qtr_lens = self.get_weeks(norm)

            # check that qtr_lens is consistent with self._offset addition
            end = _shift_day(start, days=7 * sum(qtr_lens))
            assert self._offset.is_on_offset(end), (start, end, qtr_lens)

            tdelta = norm - start
            for qlen in qtr_lens:
                if qlen * 7 <= tdelta.days:
                    num_qtrs += 1
                    tdelta -= (
                        <_Timedelta>Timedelta(days=qlen * 7)
                    )._as_creso(norm._creso)
                else:
                    break
        else:
            tdelta = Timedelta(0)

        # Note: we always have tdelta._value>= 0
        return start, num_qtrs, tdelta

    @apply_wraps
    def _apply(self, other: datetime) -> datetime:
        # Note: self.n == 0 is not allowed.

        n = self.n

        prev_year_end, num_qtrs, tdelta = self._rollback_to_year(other)
        res = prev_year_end
        n += num_qtrs
        if self.n <= 0 and tdelta._value > 0:
            n += 1

        # Possible speedup by handling years first.
        years = n // 4
        if years:
            res += self._offset * years
            n -= years * 4

        # Add an extra day to make *sure* we are getting the quarter lengths
        # for the upcoming year, not the previous year
        qtr_lens = self.get_weeks(res + Timedelta(days=1))

        # Note: we always have 0 <= n < 4
        weeks = sum(qtr_lens[:n])
        if weeks:
            res = _shift_day(res, days=weeks * 7)

        return res

    def get_weeks(self, dt: datetime):
        ret = [13] * 4

        year_has_extra_week = self.year_has_extra_week(dt)

        if year_has_extra_week:
            ret[self.qtr_with_extra_week - 1] = 14

        return ret

    def year_has_extra_week(self, dt: datetime) -> bool:
        # Avoid round-down errors --> normalize to get
        # e.g. '370D' instead of '360D23H'
        norm = Timestamp(dt).normalize().tz_localize(None)

        next_year_end = self._offset.rollforward(norm)
        prev_year_end = norm - self._offset
        weeks_in_year = (next_year_end - prev_year_end).days / 7
        assert weeks_in_year in [52, 53], weeks_in_year
        return weeks_in_year == 53

    def is_on_offset(self, dt: datetime) -> bool:
        if self.normalize and not _is_normalized(dt):
            return False
        if self._offset.is_on_offset(dt):
            return True

        next_year_end = dt - self._offset

        qtr_lens = self.get_weeks(dt)

        current = next_year_end
        for qtr_len in qtr_lens:
            current = _shift_day(current, days=qtr_len * 7)
            if dt == current:
                return True
        return False

    @property
    def rule_code(self) -> str:
        suffix = FY5253Mixin.rule_code.__get__(self)
        qtr = self.qtr_with_extra_week
        return f"{suffix}-{qtr}"

    @classmethod
    def _from_name(cls, *args):
        return cls(
            **dict(FY5253._parse_suffix(*args[:-1]), qtr_with_extra_week=int(args[-1]))
        )


cdef class Easter(SingleConstructorOffset):
    """
    DateOffset for the Easter holiday using logic defined in dateutil.

    Right now uses the revised method which is valid in years 1583-4099.

    Parameters
    ----------
    n : int, default 1
        The number of years represented.
    normalize : bool, default False
        Normalize start/end dates to midnight before generating date range.

    See Also
    --------
    :class:`~pandas.tseries.offsets.DateOffset` : Standard kind of date increment.

    Examples
    --------
    >>> ts = pd.Timestamp(2022, 1, 1)
    >>> ts + pd.offsets.Easter()
    Timestamp('2022-04-17 00:00:00')
    """

    cpdef __setstate__(self, state):
        self.n = state.pop("n")
        self.normalize = state.pop("normalize")

    @apply_wraps
    def _apply(self, other: datetime) -> datetime:
        from dateutil.easter import easter

        current_easter = easter(other.year)
        current_easter = datetime(
            current_easter.year, current_easter.month, current_easter.day
        )
        current_easter = localize_pydatetime(current_easter, other.tzinfo)

        n = self.n
        if n >= 0 and other < current_easter:
            n -= 1
        elif n < 0 and other > current_easter:
            n += 1
        # TODO: Why does this handle the 0 case the opposite of others?

        # NOTE: easter returns a datetime.date so we have to convert to type of
        # other
        new = easter(other.year + n)
        new = datetime(
            new.year,
            new.month,
            new.day,
            other.hour,
            other.minute,
            other.second,
            other.microsecond,
        )
        return new

    def is_on_offset(self, dt: datetime) -> bool:
        if self.normalize and not _is_normalized(dt):
            return False

        from dateutil.easter import easter

        return date(dt.year, dt.month, dt.day) == easter(dt.year)


# ----------------------------------------------------------------------
# Custom Offset classes


cdef class CustomBusinessDay(BusinessDay):
    """
    DateOffset subclass representing possibly n custom business days.

    In CustomBusinessDay we can use custom weekmask, holidays, and calendar.

    Parameters
    ----------
    n : int, default 1
        The number of days represented.
    normalize : bool, default False
        Normalize start/end dates to midnight before generating date range.
    weekmask : str, Default 'Mon Tue Wed Thu Fri'
        Weekmask of valid business days, passed to ``numpy.busdaycalendar``.
    holidays : list
        List/array of dates to exclude from the set of valid business days,
        passed to ``numpy.busdaycalendar``.
    calendar : np.busdaycalendar
        Calendar to integrate.
    offset : timedelta, default timedelta(0)
        Time offset to apply.

    Examples
    --------
    In the example below the default parameters give the next business day.

    >>> ts = pd.Timestamp(2022, 8, 5, 16)
    >>> ts + pd.offsets.CustomBusinessDay()
    Timestamp('2022-08-08 16:00:00')

    Business days can be specified by ``weekmask`` parameter. To convert
    the returned datetime object to its string representation
    the function strftime() is used in the next example.

    >>> import datetime as dt
    >>> freq = pd.offsets.CustomBusinessDay(weekmask="Mon Wed Fri")
    >>> pd.date_range(dt.datetime(2022, 12, 10), dt.datetime(2022, 12, 21),
    ...               freq=freq).strftime('%a %d %b %Y %H:%M')
    Index(['Mon 12 Dec 2022 00:00', 'Wed 14 Dec 2022 00:00',
           'Fri 16 Dec 2022 00:00', 'Mon 19 Dec 2022 00:00',
           'Wed 21 Dec 2022 00:00'],
           dtype='object')

    Using NumPy business day calendar you can define custom holidays.

    >>> import datetime as dt
    >>> bdc = np.busdaycalendar(holidays=['2022-12-12', '2022-12-14'])
    >>> freq = pd.offsets.CustomBusinessDay(calendar=bdc)
    >>> pd.date_range(dt.datetime(2022, 12, 10), dt.datetime(2022, 12, 25), freq=freq)
    DatetimeIndex(['2022-12-13', '2022-12-15', '2022-12-16', '2022-12-19',
                   '2022-12-20', '2022-12-21', '2022-12-22', '2022-12-23'],
                   dtype='datetime64[ns]', freq='C')

    If you want to shift the result on n day you can use the parameter ``offset``.

    >>> pd.Timestamp(2022, 8, 5, 16) + pd.offsets.CustomBusinessDay(1)
    Timestamp('2022-08-08 16:00:00')

    >>> import datetime as dt
    >>> ts = pd.Timestamp(2022, 8, 5, 16)
    >>> ts + pd.offsets.CustomBusinessDay(1, offset=dt.timedelta(days=1))
    Timestamp('2022-08-09 16:00:00')
    """

    _prefix = "C"
    _attributes = tuple(
        ["n", "normalize", "weekmask", "holidays", "calendar", "offset"]
    )

    @property
    def _period_dtype_code(self):
        # GH#52534
        raise ValueError(f"{self.base} is not supported as period frequency")

    _apply_array = BaseOffset._apply_array

    def __init__(
        self,
        n=1,
        normalize=False,
        weekmask="Mon Tue Wed Thu Fri",
        holidays=None,
        calendar=None,
        offset=timedelta(0),
    ):
        BusinessDay.__init__(self, n, normalize, offset)
        self._init_custom(weekmask, holidays, calendar)

    cpdef __setstate__(self, state):
        self.holidays = state.pop("holidays")
        self.weekmask = state.pop("weekmask")
        BusinessDay.__setstate__(self, state)

    @apply_wraps
    def _apply(self, other):
        if self.n <= 0:
            roll = "forward"
        else:
            roll = "backward"

        if PyDateTime_Check(other):
            date_in = other
            np_dt = np.datetime64(date_in.date())

            np_incr_dt = np.busday_offset(
                np_dt, self.n, roll=roll, busdaycal=self.calendar
            )

            dt_date = np_incr_dt.astype(datetime)
            result = datetime.combine(dt_date, date_in.time())

            if self.offset:
                result = result + self.offset
            return result

        elif is_any_td_scalar(other):
            td = Timedelta(self.offset) + other
            return BDay(self.n, offset=td.to_pytimedelta(), normalize=self.normalize)
        else:
            raise ApplyTypeError(
                "Only know how to combine trading day with "
                "datetime, datetime64 or timedelta."
            )

    def is_on_offset(self, dt: datetime) -> bool:
        if self.normalize and not _is_normalized(dt):
            return False
        day64 = _to_dt64D(dt)
        return np.is_busday(day64, busdaycal=self.calendar)


cdef class CustomBusinessHour(BusinessHour):
    """
    DateOffset subclass representing possibly n custom business days.

    In CustomBusinessHour we can use custom weekmask, holidays, and calendar.

    Parameters
    ----------
    n : int, default 1
        The number of hours represented.
    normalize : bool, default False
        Normalize start/end dates to midnight before generating date range.
    weekmask : str, Default 'Mon Tue Wed Thu Fri'
        Weekmask of valid business days, passed to ``numpy.busdaycalendar``.
    holidays : list
        List/array of dates to exclude from the set of valid business days,
        passed to ``numpy.busdaycalendar``.
    calendar : np.busdaycalendar
        Calendar to integrate.
    start : str, time, or list of str/time, default "09:00"
        Start time of your custom business hour in 24h format.
    end : str, time, or list of str/time, default: "17:00"
        End time of your custom business hour in 24h format.
    offset : timedelta, default timedelta(0)
        Time offset to apply.

    Examples
    --------
    In the example below the default parameters give the next business hour.

    >>> ts = pd.Timestamp(2022, 8, 5, 16)
    >>> ts + pd.offsets.CustomBusinessHour()
    Timestamp('2022-08-08 09:00:00')

    We can also change the start and the end of business hours.

    >>> ts = pd.Timestamp(2022, 8, 5, 16)
    >>> ts + pd.offsets.CustomBusinessHour(start="11:00")
    Timestamp('2022-08-08 11:00:00')

    >>> from datetime import time as dt_time
    >>> ts = pd.Timestamp(2022, 8, 5, 16)
    >>> ts + pd.offsets.CustomBusinessHour(end=dt_time(19, 0))
    Timestamp('2022-08-05 17:00:00')

    >>> ts = pd.Timestamp(2022, 8, 5, 22)
    >>> ts + pd.offsets.CustomBusinessHour(end=dt_time(19, 0))
    Timestamp('2022-08-08 10:00:00')

    You can divide your business day hours into several parts.

    >>> import datetime as dt
    >>> freq = pd.offsets.CustomBusinessHour(start=["06:00", "10:00", "15:00"],
    ...                                      end=["08:00", "12:00", "17:00"])
    >>> pd.date_range(dt.datetime(2022, 12, 9), dt.datetime(2022, 12, 13), freq=freq)
    DatetimeIndex(['2022-12-09 06:00:00', '2022-12-09 07:00:00',
                   '2022-12-09 10:00:00', '2022-12-09 11:00:00',
                   '2022-12-09 15:00:00', '2022-12-09 16:00:00',
                   '2022-12-12 06:00:00', '2022-12-12 07:00:00',
                   '2022-12-12 10:00:00', '2022-12-12 11:00:00',
                   '2022-12-12 15:00:00', '2022-12-12 16:00:00'],
                   dtype='datetime64[ns]', freq='cbh')

    Business days can be specified by ``weekmask`` parameter. To convert
    the returned datetime object to its string representation
    the function strftime() is used in the next example.

    >>> import datetime as dt
    >>> freq = pd.offsets.CustomBusinessHour(weekmask="Mon Wed Fri",
    ...                                      start="10:00", end="13:00")
    >>> pd.date_range(dt.datetime(2022, 12, 10), dt.datetime(2022, 12, 18),
    ...               freq=freq).strftime('%a %d %b %Y %H:%M')
    Index(['Mon 12 Dec 2022 10:00', 'Mon 12 Dec 2022 11:00',
           'Mon 12 Dec 2022 12:00', 'Wed 14 Dec 2022 10:00',
           'Wed 14 Dec 2022 11:00', 'Wed 14 Dec 2022 12:00',
           'Fri 16 Dec 2022 10:00', 'Fri 16 Dec 2022 11:00',
           'Fri 16 Dec 2022 12:00'],
           dtype='object')

    Using NumPy business day calendar you can define custom holidays.

    >>> import datetime as dt
    >>> bdc = np.busdaycalendar(holidays=['2022-12-12', '2022-12-14'])
    >>> freq = pd.offsets.CustomBusinessHour(calendar=bdc, start="10:00", end="13:00")
    >>> pd.date_range(dt.datetime(2022, 12, 10), dt.datetime(2022, 12, 18), freq=freq)
    DatetimeIndex(['2022-12-13 10:00:00', '2022-12-13 11:00:00',
                   '2022-12-13 12:00:00', '2022-12-15 10:00:00',
                   '2022-12-15 11:00:00', '2022-12-15 12:00:00',
                   '2022-12-16 10:00:00', '2022-12-16 11:00:00',
                   '2022-12-16 12:00:00'],
                   dtype='datetime64[ns]', freq='cbh')
    """

    _prefix = "cbh"
    _anchor = 0
    _attributes = tuple(
        ["n", "normalize", "weekmask", "holidays", "calendar", "start", "end", "offset"]
    )

    def __init__(
        self,
        n=1,
        normalize=False,
        weekmask="Mon Tue Wed Thu Fri",
        holidays=None,
        calendar=None,
        start="09:00",
        end="17:00",
        offset=timedelta(0),
    ):
        BusinessHour.__init__(self, n, normalize, start=start, end=end, offset=offset)
        self._init_custom(weekmask, holidays, calendar)


cdef class _CustomBusinessMonth(BusinessMixin):
    _attributes = tuple(
        ["n", "normalize", "weekmask", "holidays", "calendar", "offset"]
    )

    def __init__(
        self,
        n=1,
        normalize=False,
        weekmask="Mon Tue Wed Thu Fri",
        holidays=None,
        calendar=None,
        offset=timedelta(0),
    ):
        BusinessMixin.__init__(self, n, normalize, offset)
        self._init_custom(weekmask, holidays, calendar)

    @cache_readonly
    def cbday_roll(self):
        """
        Define default roll function to be called in apply method.
        """
        cbday_kwds = self.kwds.copy()
        cbday_kwds["offset"] = timedelta(0)

        cbday = CustomBusinessDay(n=1, normalize=False, **cbday_kwds)

        if self._prefix.endswith("S"):
            # MonthBegin
            roll_func = cbday.rollforward
        else:
            # MonthEnd
            roll_func = cbday.rollback
        return roll_func

    @cache_readonly
    def m_offset(self):
        if self._prefix.endswith("S"):
            # MonthBegin
            moff = MonthBegin(n=1, normalize=False)
        else:
            # MonthEnd
            moff = MonthEnd(n=1, normalize=False)
        return moff

    @cache_readonly
    def month_roll(self):
        """
        Define default roll function to be called in apply method.
        """
        if self._prefix.endswith("S"):
            # MonthBegin
            roll_func = self.m_offset.rollback
        else:
            # MonthEnd
            roll_func = self.m_offset.rollforward
        return roll_func

    @apply_wraps
    def _apply(self, other: datetime) -> datetime:
        # First move to month offset
        cur_month_offset_date = self.month_roll(other)

        # Find this custom month offset
        compare_date = self.cbday_roll(cur_month_offset_date)
        n = roll_convention(other.day, self.n, compare_date.day)

        new = cur_month_offset_date + n * self.m_offset
        result = self.cbday_roll(new)

        if self.offset:
            result = result + self.offset
        return result


cdef class CustomBusinessMonthEnd(_CustomBusinessMonth):
    """
    DateOffset subclass representing custom business month(s).

    Increments between end of month dates.

    Parameters
    ----------
    n : int, default 1
        The number of months represented.
    normalize : bool, default False
        Normalize end dates to midnight before generating date range.
    weekmask : str, Default 'Mon Tue Wed Thu Fri'
        Weekmask of valid business days, passed to ``numpy.busdaycalendar``.
    holidays : list
        List/array of dates to exclude from the set of valid business days,
        passed to ``numpy.busdaycalendar``.
    calendar : np.busdaycalendar
        Calendar to integrate.
    offset : timedelta, default timedelta(0)
        Time offset to apply.

    See Also
    --------
    :class:`~pandas.tseries.offsets.DateOffset` : Standard kind of date increment.

    Examples
    --------
    In the example below we use the default parameters.

    >>> ts = pd.Timestamp(2022, 8, 5)
    >>> ts + pd.offsets.CustomBusinessMonthEnd()
    Timestamp('2022-08-31 00:00:00')

    Custom business month end can be specified by ``weekmask`` parameter.
    To convert the returned datetime object to its string representation
    the function strftime() is used in the next example.

    >>> import datetime as dt
    >>> freq = pd.offsets.CustomBusinessMonthEnd(weekmask="Wed Thu")
    >>> pd.date_range(dt.datetime(2022, 7, 10), dt.datetime(2022, 12, 18),
    ...               freq=freq).strftime('%a %d %b %Y %H:%M')
    Index(['Thu 28 Jul 2022 00:00', 'Wed 31 Aug 2022 00:00',
           'Thu 29 Sep 2022 00:00', 'Thu 27 Oct 2022 00:00',
           'Wed 30 Nov 2022 00:00'],
           dtype='object')

    Using NumPy business day calendar you can define custom holidays.

    >>> import datetime as dt
    >>> bdc = np.busdaycalendar(holidays=['2022-08-01', '2022-09-30',
    ...                                   '2022-10-31', '2022-11-01'])
    >>> freq = pd.offsets.CustomBusinessMonthEnd(calendar=bdc)
    >>> pd.date_range(dt.datetime(2022, 7, 10), dt.datetime(2022, 11, 10), freq=freq)
    DatetimeIndex(['2022-07-29', '2022-08-31', '2022-09-29', '2022-10-28'],
                   dtype='datetime64[ns]', freq='CBME')
    """

    _prefix = "CBME"


cdef class CustomBusinessMonthBegin(_CustomBusinessMonth):
    """
    DateOffset subclass representing custom business month(s).

    Increments between beginning of month dates.

    Parameters
    ----------
    n : int, default 1
        The number of months represented.
    normalize : bool, default False
        Normalize start dates to midnight before generating date range.
    weekmask : str, Default 'Mon Tue Wed Thu Fri'
        Weekmask of valid business days, passed to ``numpy.busdaycalendar``.
    holidays : list
        List/array of dates to exclude from the set of valid business days,
        passed to ``numpy.busdaycalendar``.
    calendar : np.busdaycalendar
        Calendar to integrate.
    offset : timedelta, default timedelta(0)
        Time offset to apply.

    See Also
    --------
    :class:`~pandas.tseries.offsets.DateOffset` : Standard kind of date increment.

    Examples
    --------
    In the example below we use the default parameters.

    >>> ts = pd.Timestamp(2022, 8, 5)
    >>> ts + pd.offsets.CustomBusinessMonthBegin()
    Timestamp('2022-09-01 00:00:00')

    Custom business month start can be specified by ``weekmask`` parameter.
    To convert the returned datetime object to its string representation
    the function strftime() is used in the next example.

    >>> import datetime as dt
    >>> freq = pd.offsets.CustomBusinessMonthBegin(weekmask="Wed Thu")
    >>> pd.date_range(dt.datetime(2022, 7, 10), dt.datetime(2022, 12, 18),
    ...               freq=freq).strftime('%a %d %b %Y %H:%M')
    Index(['Wed 03 Aug 2022 00:00', 'Thu 01 Sep 2022 00:00',
           'Wed 05 Oct 2022 00:00', 'Wed 02 Nov 2022 00:00',
           'Thu 01 Dec 2022 00:00'],
           dtype='object')

    Using NumPy business day calendar you can define custom holidays.

    >>> import datetime as dt
    >>> bdc = np.busdaycalendar(holidays=['2022-08-01', '2022-09-30',
    ...                                   '2022-10-31', '2022-11-01'])
    >>> freq = pd.offsets.CustomBusinessMonthBegin(calendar=bdc)
    >>> pd.date_range(dt.datetime(2022, 7, 10), dt.datetime(2022, 11, 10), freq=freq)
    DatetimeIndex(['2022-08-02', '2022-09-01', '2022-10-03', '2022-11-02'],
                   dtype='datetime64[ns]', freq='CBMS')
    """

    _prefix = "CBMS"


BDay = BusinessDay
BMonthEnd = BusinessMonthEnd
BMonthBegin = BusinessMonthBegin
CBMonthEnd = CustomBusinessMonthEnd
CBMonthBegin = CustomBusinessMonthBegin
CDay = CustomBusinessDay

# ----------------------------------------------------------------------
# to_offset helpers

prefix_mapping = {
    offset._prefix: offset
    for offset in [
        YearBegin,  # 'YS'
        YearEnd,  # 'YE'
        BYearBegin,  # 'BYS'
        BYearEnd,  # 'BYE'
        BusinessDay,  # 'B'
        BusinessMonthBegin,  # 'BMS'
        BusinessMonthEnd,  # 'BME'
        BQuarterEnd,  # 'BQE'
        BQuarterBegin,  # 'BQS'
        BusinessHour,  # 'bh'
        CustomBusinessDay,  # 'C'
        CustomBusinessMonthEnd,  # 'CBME'
        CustomBusinessMonthBegin,  # 'CBMS'
        CustomBusinessHour,  # 'cbh'
        MonthEnd,  # 'ME'
        MonthBegin,  # 'MS'
        Nano,  # 'ns'
        SemiMonthEnd,  # 'SME'
        SemiMonthBegin,  # 'SMS'
        Week,  # 'W'
        Second,  # 's'
        Minute,  # 'min'
        Micro,  # 'us'
        QuarterEnd,  # 'QE'
        QuarterBegin,  # 'QS'
        Milli,  # 'ms'
        Hour,  # 'h'
        Day,  # 'D'
        WeekOfMonth,  # 'WOM'
        FY5253,
        FY5253Quarter,
    ]
}

# hack to handle WOM-1MON
opattern = re.compile(
    r"([+\-]?\d*|[+\-]?\d*\.\d*)\s*([A-Za-z]+([\-][\dA-Za-z\-]+)?)"
)

_lite_rule_alias = {
    "W": "W-SUN",
    "QE": "QE-DEC",

    "YE": "YE-DEC",      # YearEnd(month=12),
    "YS": "YS-JAN",    # YearBegin(month=1),
    "BYE": "BYE-DEC",    # BYearEnd(month=12),
    "BYS": "BYS-JAN",  # BYearBegin(month=1),

    "Min": "min",
    "min": "min",
    "ms": "ms",
    "us": "us",
    "ns": "ns",
}

_dont_uppercase = {"h", "bh", "cbh", "MS", "ms", "s"}


INVALID_FREQ_ERR_MSG = "Invalid frequency: {0}"

# TODO: still needed?
# cache of previously seen offsets
_offset_map = {}


# TODO: better name?
def _get_offset(name: str) -> BaseOffset:
    """
    Return DateOffset object associated with rule name.

    Examples
    --------
    _get_offset('EOM') --> BMonthEnd(1)
    """
    if (
        name not in _lite_rule_alias
        and (name.upper() in _lite_rule_alias)
        and name != "ms"
    ):
        warnings.warn(
            f"\'{name}\' is deprecated and will be removed "
            f"in a future version, please use \'{name.upper()}\' instead.",
            FutureWarning,
            stacklevel=find_stack_level(),
        )
    elif (
        name not in _lite_rule_alias
        and (name.lower() in _lite_rule_alias)
        and name != "MS"
    ):
        warnings.warn(
            f"\'{name}\' is deprecated and will be removed "
            f"in a future version, please use \'{name.lower()}\' instead.",
            FutureWarning,
            stacklevel=find_stack_level(),
        )
    if name not in _dont_uppercase:
        name = name.upper()
        name = _lite_rule_alias.get(name, name)
        name = _lite_rule_alias.get(name.lower(), name)
    else:
        name = _lite_rule_alias.get(name, name)

    if name not in _offset_map:
        try:
            split = name.split("-")
            klass = prefix_mapping[split[0]]
            # handles case where there's no suffix (and will TypeError if too
            # many '-')
            offset = klass._from_name(*split[1:])
        except (ValueError, TypeError, KeyError) as err:
            # bad prefix or suffix
            raise ValueError(INVALID_FREQ_ERR_MSG.format(
                f"{name}, failed to parse with error message: {repr(err)}")
            )
        # cache
        _offset_map[name] = offset

    return _offset_map[name]


cpdef to_offset(freq, bint is_period=False):
    """
    Return DateOffset object from string or datetime.timedelta object.

    Parameters
    ----------
    freq : str, datetime.timedelta, BaseOffset or None
        The frequency represented.
    is_period : bool, default False
        Convert string denoting period frequency to corresponding offsets
        frequency if is_period=True.

    Returns
    -------
    BaseOffset subclass or None

    Raises
    ------
    ValueError
        If freq is an invalid frequency

    See Also
    --------
    BaseOffset : Standard kind of date increment used for a date range.

    Examples
    --------
    >>> from pandas.tseries.frequencies import to_offset
    >>> to_offset("5min")
    <5 * Minutes>

    >>> to_offset("1D1h")
    <25 * Hours>

    >>> to_offset("2W")
    <2 * Weeks: weekday=6>

    >>> to_offset("2B")
    <2 * BusinessDays>

    >>> to_offset(pd.Timedelta(days=1))
    <24 * Hours>

    >>> to_offset(pd.offsets.Hour())
    <Hour>

    Passing the parameter ``is_period`` equal to True, you can use a string
    denoting period frequency:

    >>> freq = to_offset(freq="ME", is_period=False)
    >>> freq.rule_code
    'ME'

    >>> freq = to_offset(freq="M", is_period=True)
    >>> freq.rule_code
    'ME'
    """
    if freq is None:
        return None

    if isinstance(freq, tuple):
        raise TypeError(
            f"to_offset does not support tuples {freq}, pass as a string instead"
        )

    if isinstance(freq, BaseOffset):
        result = freq

    elif PyDelta_Check(freq):
        result = delta_to_tick(freq)

    elif isinstance(freq, str):
        result = None
        stride_sign = None

        try:
            split = opattern.split(freq)
            if split[-1] != "" and not split[-1].isspace():
                # the last element must be blank
                raise ValueError("last element must be blank")

            tups = zip(split[0::4], split[1::4], split[2::4])
            for n, (sep, stride, name) in enumerate(tups):
                if not is_period and name.upper() in c_OFFSET_DEPR_FREQSTR:
                    warnings.warn(
                        f"\'{name}\' is deprecated and will be removed "
                        f"in a future version, please use "
                        f"\'{c_OFFSET_DEPR_FREQSTR.get(name.upper())}\' instead.",
                        FutureWarning,
                        stacklevel=find_stack_level(),
                    )
                    name = c_OFFSET_DEPR_FREQSTR[name.upper()]
                if (not is_period and
                        name != name.upper() and
                        name.lower() not in {"s", "ms", "us", "ns"} and
                        name.upper().split("-")[0].endswith(("S", "E"))):
                    warnings.warn(
                        f"\'{name}\' is deprecated and will be removed "
                        f"in a future version, please use "
                        f"\'{name.upper()}\' instead.",
                        FutureWarning,
                        stacklevel=find_stack_level(),
                    )
                    name = name.upper()
                if is_period and name.upper() in c_REVERSE_OFFSET_DEPR_FREQSTR:
                    if name.upper().startswith("Y"):
                        raise ValueError(
                            f"for Period, please use \'Y{name.upper()[2:]}\' "
                            f"instead of \'{name}\'"
                        )
                    if (name.upper().startswith("B") or
                            name.upper().startswith("S") or
                            name.upper().startswith("C")):
                        raise ValueError(INVALID_FREQ_ERR_MSG.format(name))
                    else:
                        raise ValueError(
                            f"for Period, please use "
                            f"\'{c_REVERSE_OFFSET_DEPR_FREQSTR.get(name.upper())}\' "
                            f"instead of \'{name}\'"
                        )
                elif is_period and name.upper() in c_OFFSET_DEPR_FREQSTR:
                    if name.upper() != name:
                        warnings.warn(
                            f"\'{name}\' is deprecated and will be removed in "
                            f"a future version, please use \'{name.upper()}\' "
                            f"instead.",
                            FutureWarning,
                            stacklevel=find_stack_level(),
                        )
                    name = c_OFFSET_DEPR_FREQSTR.get(name.upper())

                if sep != "" and not sep.isspace():
                    raise ValueError("separator must be spaces")
                prefix = _lite_rule_alias.get(name) or name
                if stride_sign is None:
                    stride_sign = -1 if stride.startswith("-") else 1
                if not stride:
                    stride = 1

                if prefix in c_DEPR_ABBREVS:
                    warnings.warn(
                        f"\'{prefix}\' is deprecated and will be removed "
                        f"in a future version, please use "
                        f"\'{c_DEPR_ABBREVS.get(prefix)}\' instead.",
                        FutureWarning,
                        stacklevel=find_stack_level(),
                    )
                    prefix = c_DEPR_ABBREVS[prefix]

                if prefix in {"h", "min", "s", "ms", "us", "ns"}:
                    # For these prefixes, we have something like "3h" or
                    #  "2.5min", so we can construct a Timedelta with the
                    #  matching unit and get our offset from delta_to_tick
                    td = Timedelta(1, unit=prefix)
                    off = delta_to_tick(td)
                    offset = off * float(stride)
                    if n != 0:
                        # If n==0, then stride_sign is already incorporated
                        #  into the offset
                        offset *= stride_sign
                else:
                    stride = int(stride)
                    offset = _get_offset(prefix)
                    offset = offset * int(np.fabs(stride) * stride_sign)

<<<<<<< HEAD
                if delta is None:
                    delta = offset
                elif isinstance(delta, Day) and isinstance(offset, Tick):
                    # e.g. "1D1H" is treated like "25H"
                    delta = Hour(delta.n * 24) + offset
                elif isinstance(offset, Day) and isinstance(delta, Tick):
                    # e.g. "1H1D" is treated like "25H"
                    delta = delta + Hour(offset.n * 24)
=======
                if result is None:
                    result = offset
>>>>>>> 41383cf1
                else:
                    result = result + offset
        except (ValueError, TypeError) as err:
            raise ValueError(INVALID_FREQ_ERR_MSG.format(
                f"{freq}, failed to parse with error message: {repr(err)}")
            )
    else:
        result = None

    if result is None:
        raise ValueError(INVALID_FREQ_ERR_MSG.format(freq))

    if is_period and not hasattr(result, "_period_dtype_code"):
        if isinstance(freq, str):
            raise ValueError(f"{result.name} is not supported as period frequency")
        else:
            raise ValueError(f"{freq} is not supported as period frequency")

    return result


# ----------------------------------------------------------------------
# RelativeDelta Arithmetic

cdef datetime _shift_day(datetime other, int days):
    """
    Increment the datetime `other` by the given number of days, retaining
    the time-portion of the datetime.  For tz-naive datetimes this is
    equivalent to adding a timedelta.  For tz-aware datetimes it is similar to
    dateutil's relativedelta.__add__, but handles pytz tzinfo objects.

    Parameters
    ----------
    other : datetime or Timestamp
    days : int

    Returns
    -------
    shifted: datetime or Timestamp
    """
    if other.tzinfo is None:
        return other + timedelta(days=days)

    tz = other.tzinfo
    naive = other.replace(tzinfo=None)
    shifted = naive + timedelta(days=days)
    return localize_pydatetime(shifted, tz)


cdef int year_add_months(npy_datetimestruct dts, int months) noexcept nogil:
    """
    New year number after shifting npy_datetimestruct number of months.
    """
    return dts.year + (dts.month + months - 1) // 12


cdef int month_add_months(npy_datetimestruct dts, int months) noexcept nogil:
    """
    New month number after shifting npy_datetimestruct
    number of months.
    """
    cdef:
        int new_month = (dts.month + months) % 12
    return 12 if new_month == 0 else new_month


@cython.wraparound(False)
@cython.boundscheck(False)
cdef ndarray shift_quarters(
    ndarray dtindex,
    int quarters,
    int q1start_month,
    str day_opt,
    int modby=3,
    NPY_DATETIMEUNIT reso=NPY_DATETIMEUNIT.NPY_FR_ns,
):
    """
    Given an int64 array representing nanosecond timestamps, shift all elements
    by the specified number of quarters using DateOffset semantics.

    Parameters
    ----------
    dtindex : int64_t[:] timestamps for input dates
    quarters : int number of quarters to shift
    q1start_month : int month in which Q1 begins by convention
    day_opt : {'start', 'end', 'business_start', 'business_end'}
    modby : int (3 for quarters, 12 for years)
    reso : NPY_DATETIMEUNIT, default NPY_FR_ns

    Returns
    -------
    out : ndarray[int64_t]
    """
    if day_opt not in ["start", "end", "business_start", "business_end"]:
        raise ValueError("day must be None, 'start', 'end', "
                         "'business_start', or 'business_end'")

    cdef:
        Py_ssize_t count = dtindex.size
        ndarray out = cnp.PyArray_EMPTY(dtindex.ndim, dtindex.shape, cnp.NPY_INT64, 0)
        Py_ssize_t i
        int64_t val, res_val
        int months_since, n
        npy_datetimestruct dts
        cnp.broadcast mi = cnp.PyArray_MultiIterNew2(out, dtindex)

    with nogil:
        for i in range(count):
            # Analogous to: val = dtindex[i]
            val = (<int64_t*>cnp.PyArray_MultiIter_DATA(mi, 1))[0]

            if val == NPY_NAT:
                res_val = NPY_NAT
            else:
                pandas_datetime_to_datetimestruct(val, reso, &dts)
                n = quarters

                months_since = (dts.month - q1start_month) % modby
                n = _roll_qtrday(&dts, n, months_since, day_opt)

                dts.year = year_add_months(dts, modby * n - months_since)
                dts.month = month_add_months(dts, modby * n - months_since)
                dts.day = get_day_of_month(&dts, day_opt)

                res_val = npy_datetimestruct_to_datetime(reso, &dts)

            # Analogous to: out[i] = res_val
            (<int64_t*>cnp.PyArray_MultiIter_DATA(mi, 0))[0] = res_val

            cnp.PyArray_MultiIter_NEXT(mi)

    return out


@cython.wraparound(False)
@cython.boundscheck(False)
def shift_months(
    ndarray dtindex,  # int64_t, arbitrary ndim
    int months,
    str day_opt=None,
    NPY_DATETIMEUNIT reso=NPY_DATETIMEUNIT.NPY_FR_ns,
):
    """
    Given an int64-based datetime index, shift all elements
    specified number of months using DateOffset semantics

    day_opt: {None, 'start', 'end', 'business_start', 'business_end'}
       * None: day of month
       * 'start' 1st day of month
       * 'end' last day of month
    """
    cdef:
        Py_ssize_t i
        npy_datetimestruct dts
        int count = dtindex.size
        ndarray out = cnp.PyArray_EMPTY(dtindex.ndim, dtindex.shape, cnp.NPY_INT64, 0)
        int months_to_roll
        int64_t val, res_val

        cnp.broadcast mi = cnp.PyArray_MultiIterNew2(out, dtindex)

    if day_opt is not None and day_opt not in {
            "start", "end", "business_start", "business_end"
    }:
        raise ValueError("day must be None, 'start', 'end', "
                         "'business_start', or 'business_end'")

    if day_opt is None:
        # TODO: can we combine this with the non-None case?
        with nogil:
            for i in range(count):
                # Analogous to: val = i8other[i]
                val = (<int64_t*>cnp.PyArray_MultiIter_DATA(mi, 1))[0]

                if val == NPY_NAT:
                    res_val = NPY_NAT
                else:
                    pandas_datetime_to_datetimestruct(val, reso, &dts)
                    dts.year = year_add_months(dts, months)
                    dts.month = month_add_months(dts, months)

                    dts.day = min(dts.day, get_days_in_month(dts.year, dts.month))
                    res_val = npy_datetimestruct_to_datetime(reso, &dts)

                # Analogous to: out[i] = res_val
                (<int64_t*>cnp.PyArray_MultiIter_DATA(mi, 0))[0] = res_val

                cnp.PyArray_MultiIter_NEXT(mi)

    else:
        with nogil:
            for i in range(count):

                # Analogous to: val = i8other[i]
                val = (<int64_t*>cnp.PyArray_MultiIter_DATA(mi, 1))[0]

                if val == NPY_NAT:
                    res_val = NPY_NAT
                else:
                    pandas_datetime_to_datetimestruct(val, reso, &dts)
                    months_to_roll = months

                    months_to_roll = _roll_qtrday(&dts, months_to_roll, 0, day_opt)

                    dts.year = year_add_months(dts, months_to_roll)
                    dts.month = month_add_months(dts, months_to_roll)
                    dts.day = get_day_of_month(&dts, day_opt)

                    res_val = npy_datetimestruct_to_datetime(reso, &dts)

                # Analogous to: out[i] = res_val
                (<int64_t*>cnp.PyArray_MultiIter_DATA(mi, 0))[0] = res_val

                cnp.PyArray_MultiIter_NEXT(mi)

    return out


def shift_month(stamp: datetime, months: int, day_opt: object = None) -> datetime:
    """
    Given a datetime (or Timestamp) `stamp`, an integer `months` and an
    option `day_opt`, return a new datetimelike that many months later,
    with day determined by `day_opt` using relativedelta semantics.

    Scalar analogue of shift_months.

    Parameters
    ----------
    stamp : datetime or Timestamp
    months : int
    day_opt : None, 'start', 'end', 'business_start', 'business_end', or int
        None: returned datetimelike has the same day as the input, or the
              last day of the month if the new month is too short
        'start': returned datetimelike has day=1
        'end': returned datetimelike has day on the last day of the month
        'business_start': returned datetimelike has day on the first
            business day of the month
        'business_end': returned datetimelike has day on the last
            business day of the month
        int: returned datetimelike has day equal to day_opt

    Returns
    -------
    shifted : datetime or Timestamp (same as input `stamp`)
    """
    cdef:
        int year, month, day
        int days_in_month, dy

    dy = (stamp.month + months) // 12
    month = (stamp.month + months) % 12

    if month == 0:
        month = 12
        dy -= 1
    year = stamp.year + dy

    if day_opt is None:
        days_in_month = get_days_in_month(year, month)
        day = min(stamp.day, days_in_month)
    elif day_opt == "start":
        day = 1
    elif day_opt == "end":
        day = get_days_in_month(year, month)
    elif day_opt == "business_start":
        # first business day of month
        day = get_firstbday(year, month)
    elif day_opt == "business_end":
        # last business day of month
        day = get_lastbday(year, month)
    elif is_integer_object(day_opt):
        days_in_month = get_days_in_month(year, month)
        day = min(day_opt, days_in_month)
    else:
        raise ValueError(day_opt)
    return stamp.replace(year=year, month=month, day=day)


cdef int get_day_of_month(npy_datetimestruct* dts, str day_opt) noexcept nogil:
    """
    Find the day in `other`'s month that satisfies a DateOffset's is_on_offset
    policy, as described by the `day_opt` argument.

    Parameters
    ----------
    dts : npy_datetimestruct*
    day_opt : {'start', 'end', 'business_start', 'business_end'}
        'start': returns 1
        'end': returns last day of the month
        'business_start': returns the first business day of the month
        'business_end': returns the last business day of the month

    Returns
    -------
    day_of_month : int

    Examples
    -------
    >>> other = datetime(2017, 11, 14)
    >>> get_day_of_month(other, 'start')
    1
    >>> get_day_of_month(other, 'end')
    30

    Notes
    -----
    Caller is responsible for ensuring one of the four accepted day_opt values
    is passed.
    """

    if day_opt == "start":
        return 1
    elif day_opt == "end":
        return get_days_in_month(dts.year, dts.month)
    elif day_opt == "business_start":
        # first business day of month
        return get_firstbday(dts.year, dts.month)
    else:
        # i.e. day_opt == "business_end":
        # last business day of month
        return get_lastbday(dts.year, dts.month)


cpdef int roll_convention(int other, int n, int compare) noexcept nogil:
    """
    Possibly increment or decrement the number of periods to shift
    based on rollforward/rollbackward conventions.

    Parameters
    ----------
    other : int, generally the day component of a datetime
    n : number of periods to increment, before adjusting for rolling
    compare : int, generally the day component of a datetime, in the same
              month as the datetime form which `other` was taken.

    Returns
    -------
    n : int number of periods to increment
    """
    if n > 0 and other < compare:
        n -= 1
    elif n <= 0 and other > compare:
        # as if rolled forward already
        n += 1
    return n


def roll_qtrday(other: datetime, n: int, month: int,
                day_opt: str, modby: int) -> int:
    """
    Possibly increment or decrement the number of periods to shift
    based on rollforward/rollbackward conventions.

    Parameters
    ----------
    other : datetime or Timestamp
    n : number of periods to increment, before adjusting for rolling
    month : int reference month giving the first month of the year
    day_opt : {'start', 'end', 'business_start', 'business_end'}
        The convention to use in finding the day in a given month against
        which to compare for rollforward/rollbackward decisions.
    modby : int 3 for quarters, 12 for years

    Returns
    -------
    n : int number of periods to increment

    See Also
    --------
    get_day_of_month : Find the day in a month provided an offset.
    """
    cdef:
        int months_since
        npy_datetimestruct dts

    if day_opt not in ["start", "end", "business_start", "business_end"]:
        raise ValueError(day_opt)

    pydate_to_dtstruct(other, &dts)

    if modby == 12:
        # We care about the month-of-year, not month-of-quarter, so skip mod
        months_since = other.month - month
    else:
        months_since = other.month % modby - month % modby

    return _roll_qtrday(&dts, n, months_since, day_opt)


cdef int _roll_qtrday(npy_datetimestruct* dts,
                      int n,
                      int months_since,
                      str day_opt) except? -1 nogil:
    """
    See roll_qtrday.__doc__
    """

    if n > 0:
        if months_since < 0 or (months_since == 0 and
                                dts.day < get_day_of_month(dts, day_opt)):
            # pretend to roll back if on same month but
            # before compare_day
            n -= 1
    else:
        if months_since > 0 or (months_since == 0 and
                                dts.day > get_day_of_month(dts, day_opt)):
            # make sure to roll forward, so negate
            n += 1
    return n<|MERGE_RESOLUTION|>--- conflicted
+++ resolved
@@ -755,29 +755,11 @@
     def nanos(self):
         raise ValueError(f"{self} is a non-fixed frequency")
 
-<<<<<<< HEAD
     def _maybe_to_hours(self):
         if not isinstance(self, Day):
             return self
         return Hour(self.n * 24)
 
-    def is_anchored(self) -> bool:
-        # TODO: Does this make sense for the general case?  It would help
-        # if there were a canonical docstring for what is_anchored means.
-        """
-        Return boolean whether the frequency is a unit frequency (n=1).
-
-        Examples
-        --------
-        >>> pd.DateOffset().is_anchored()
-        True
-        >>> pd.DateOffset(2).is_anchored()
-        False
-        """
-        return self.n == 1
-
-=======
->>>>>>> 41383cf1
     # ------------------------------------------------------------------
 
     def is_month_start(self, _Timestamp ts):
@@ -4976,19 +4958,14 @@
                     offset = _get_offset(prefix)
                     offset = offset * int(np.fabs(stride) * stride_sign)
 
-<<<<<<< HEAD
-                if delta is None:
-                    delta = offset
-                elif isinstance(delta, Day) and isinstance(offset, Tick):
-                    # e.g. "1D1H" is treated like "25H"
-                    delta = Hour(delta.n * 24) + offset
-                elif isinstance(offset, Day) and isinstance(delta, Tick):
-                    # e.g. "1H1D" is treated like "25H"
-                    delta = delta + Hour(offset.n * 24)
-=======
                 if result is None:
                     result = offset
->>>>>>> 41383cf1
+                elif isinstance(result, Day) and isinstance(offset, Tick):
+                    # e.g. "1D1H" is treated like "25H"
+                    result = Hour(result.n * 24) + offset
+                elif isinstance(offset, Day) and isinstance(result, Tick):
+                    # e.g. "1H1D" is treated like "25H"
+                    result = result + Hour(offset.n * 24)
                 else:
                     result = result + offset
         except (ValueError, TypeError) as err:
