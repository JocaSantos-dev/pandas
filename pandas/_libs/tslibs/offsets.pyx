--- conflicted
+++ resolved
@@ -747,17 +747,10 @@
         self.__dict__.update(state)
 
         if 'weekmask' in state and 'holidays' in state:
-<<<<<<< HEAD
-            self.weekmask = state.pop("weekmask")
-            self.holidays = state.pop("holidays")
-            calendar, holidays = _get_calendar(weekmask=self.weekmask,
-                                               holidays=self.holidays,
-=======
             weekmask = state.pop("weekmask")
             holidays = state.pop("holidays")
             calendar, holidays = _get_calendar(weekmask=weekmask,
                                                holidays=holidays,
->>>>>>> a087f3e5
                                                calendar=None)
             self.calendar = calendar
             self.holidays = holidays
@@ -1052,7 +1045,6 @@
         BaseOffset.__setstate__(self, state)
 
 
-<<<<<<< HEAD
 cdef class CustomBusinessMixin(BusinessMixin):
     cdef readonly:
         object weekmask, holidays, calendar
@@ -1091,10 +1083,7 @@
         BusinessMixin.__setstate__(self, state)
 
 
-class BusinessHourMixin(BusinessMixin):
-=======
 cdef class BusinessHourMixin(BusinessMixin):
->>>>>>> a087f3e5
     _adjust_dst = False
 
     cdef readonly:
