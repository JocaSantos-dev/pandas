--- conflicted
+++ resolved
@@ -4715,11 +4715,7 @@
                 if is_period is False and name in c_OFFSET_DEPR_FREQSTR:
                     warnings.warn(
                         f"\'{name}\' will be deprecated, please use "
-<<<<<<< HEAD
-                        f"\'{c_OFFSET_DEPR_FREQSTR.get(name)}\' for Offsets.",
-=======
                         f"\'{c_OFFSET_DEPR_FREQSTR.get(name)}\' instead.",
->>>>>>> e0d6051f
                         UserWarning,
                         stacklevel=find_stack_level(),
                     )
