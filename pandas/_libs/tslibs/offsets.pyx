import re
import time
import warnings

from pandas.util._exceptions import find_stack_level

cimport cython
from cpython.datetime cimport (
    PyDate_Check,
    PyDateTime_Check,
    PyDelta_Check,
    date,
    datetime,
    import_datetime,
    time as dt_time,
    timedelta,
)
import warnings

import_datetime()

import numpy as np

cimport numpy as cnp
from numpy cimport (
    int64_t,
    ndarray,
)

cnp.import_array()

# TODO: formalize having _libs.properties "above" tslibs in the dependency structure

from pandas._libs.properties import cache_readonly

from pandas._libs.tslibs cimport util
from pandas._libs.tslibs.util cimport (
    is_datetime64_object,
    is_float_object,
    is_integer_object,
)

from pandas._libs.tslibs.ccalendar import (
    MONTH_ALIASES,
    MONTH_TO_CAL_NUM,
    int_to_weekday,
    weekday_to_int,
)
from pandas.util._exceptions import find_stack_level


from pandas._libs.tslibs.ccalendar cimport (
    dayofweek,
    get_days_in_month,
    get_firstbday,
    get_lastbday,
)
from pandas._libs.tslibs.conversion cimport localize_pydatetime
from pandas._libs.tslibs.dtypes cimport (
    c_DEPR_ABBREVS,
    periods_per_day,
)
from pandas._libs.tslibs.nattype cimport (
    NPY_NAT,
    c_NaT as NaT,
)
from pandas._libs.tslibs.np_datetime cimport (
    NPY_DATETIMEUNIT,
    get_unit_from_dtype,
    import_pandas_datetime,
    npy_datetimestruct,
    npy_datetimestruct_to_datetime,
    pandas_datetime_to_datetimestruct,
    pydate_to_dtstruct,
)

import_pandas_datetime()

from .dtypes cimport PeriodDtypeCode
from .timedeltas cimport (
    _Timedelta,
    delta_to_nanoseconds,
    is_any_td_scalar,
)

from .timedeltas import Timedelta

from .timestamps cimport _Timestamp

from .timestamps import Timestamp

# ---------------------------------------------------------------------
# Misc Helpers

cdef bint is_offset_object(object obj):
    return isinstance(obj, BaseOffset)


cdef bint is_tick_object(object obj):
    return isinstance(obj, Tick)


cdef datetime _as_datetime(datetime obj):
    if isinstance(obj, _Timestamp):
        return obj.to_pydatetime()
    return obj


cdef bint _is_normalized(datetime dt):
    if dt.hour != 0 or dt.minute != 0 or dt.second != 0 or dt.microsecond != 0:
        # Regardless of whether dt is datetime vs Timestamp
        return False
    if isinstance(dt, _Timestamp):
        return dt.nanosecond == 0
    return True


def apply_wrapper_core(func, self, other) -> ndarray:
    result = func(self, other)
    result = np.asarray(result)

    if self.normalize:
        # TODO: Avoid circular/runtime import
        from .vectorized import normalize_i8_timestamps
        reso = get_unit_from_dtype(other.dtype)
        result = normalize_i8_timestamps(result.view("i8"), None, reso=reso)

    return result


def apply_array_wraps(func):
    # Note: normally we would use `@functools.wraps(func)`, but this does
    # not play nicely with cython class methods
    def wrapper(self, other) -> np.ndarray:
        # other is a DatetimeArray
        result = apply_wrapper_core(func, self, other)
        return result

    # do @functools.wraps(func) manually since it doesn't work on cdef funcs
    wrapper.__name__ = func.__name__
    wrapper.__doc__ = func.__doc__
    return wrapper


def apply_wraps(func):
    # Note: normally we would use `@functools.wraps(func)`, but this does
    # not play nicely with cython class methods

    def wrapper(self, other):

        if other is NaT:
            return NaT
        elif (
            isinstance(other, BaseOffset)
            or PyDelta_Check(other)
            or util.is_timedelta64_object(other)
        ):
            # timedelta path
            return func(self, other)
        elif is_datetime64_object(other) or PyDate_Check(other):
            # PyDate_Check includes date, datetime
            other = Timestamp(other)
        else:
            # This will end up returning NotImplemented back in __add__
            raise ApplyTypeError

        tz = other.tzinfo
        nano = other.nanosecond

        if self._adjust_dst:
            other = other.tz_localize(None)

        result = func(self, other)

        result2 = Timestamp(result).as_unit(other.unit)
        if result == result2:
            # i.e. the conversion is non-lossy, not the case for e.g.
            #  test_milliseconds_combination
            result = result2

        if self._adjust_dst:
            result = result.tz_localize(tz)

        if self.normalize:
            result = result.normalize()

        # If the offset object does not have a nanoseconds component,
        # the result's nanosecond component may be lost.
        if not self.normalize and nano != 0 and not hasattr(self, "nanoseconds"):
            if result.nanosecond != nano:
                if result.tz is not None:
                    # convert to UTC
                    res = result.tz_localize(None)
                else:
                    res = result
                value = res.as_unit("ns")._value
                result = Timestamp(value + nano)

        if tz is not None and result.tzinfo is None:
            result = result.tz_localize(tz)

        return result

    # do @functools.wraps(func) manually since it doesn't work on cdef funcs
    wrapper.__name__ = func.__name__
    wrapper.__doc__ = func.__doc__
    return wrapper


cdef _wrap_timedelta_result(result):
    """
    Tick operations dispatch to their Timedelta counterparts.  Wrap the result
    of these operations in a Tick if possible.

    Parameters
    ----------
    result : object

    Returns
    -------
    object
    """
    if PyDelta_Check(result):
        # convert Timedelta back to a Tick
        return delta_to_tick(result)

    return result

# ---------------------------------------------------------------------
# Business Helpers


cdef _get_calendar(weekmask, holidays, calendar):
    """
    Generate busdaycalendar
    """
    if isinstance(calendar, np.busdaycalendar):
        if not holidays:
            holidays = tuple(calendar.holidays)
        elif not isinstance(holidays, tuple):
            holidays = tuple(holidays)
        else:
            # trust that calendar.holidays and holidays are
            # consistent
            pass
        return calendar, holidays

    if holidays is None:
        holidays = []
    try:
        holidays = holidays + calendar.holidays().tolist()
    except AttributeError:
        pass
    holidays = [_to_dt64D(dt) for dt in holidays]
    holidays = tuple(sorted(holidays))

    kwargs = {"weekmask": weekmask}
    if holidays:
        kwargs["holidays"] = holidays

    busdaycalendar = np.busdaycalendar(**kwargs)
    return busdaycalendar, holidays


cdef _to_dt64D(dt):
    # Currently
    # > np.datetime64(dt.datetime(2013,5,1),dtype='datetime64[D]')
    # numpy.datetime64('2013-05-01T02:00:00.000000+0200')
    # Thus astype is needed to cast datetime to datetime64[D]
    if getattr(dt, "tzinfo", None) is not None:
        # Get the nanosecond timestamp,
        #  equiv `Timestamp(dt).value` or `dt.timestamp() * 10**9`
        # The `naive` must be the `dt` naive wall time
        #  instead of the naive absolute time (GH#49441)
        naive = dt.replace(tzinfo=None)
        dt = np.datetime64(naive, "D")
    else:
        dt = np.datetime64(dt)
    if dt.dtype.name != "datetime64[D]":
        dt = dt.astype("datetime64[D]")
    return dt


# ---------------------------------------------------------------------
# Validation


cdef _validate_business_time(t_input):
    if isinstance(t_input, str):
        try:
            t = time.strptime(t_input, "%H:%M")
            return dt_time(hour=t.tm_hour, minute=t.tm_min)
        except ValueError:
            raise ValueError("time data must match '%H:%M' format")
    elif isinstance(t_input, dt_time):
        if t_input.second != 0 or t_input.microsecond != 0:
            raise ValueError(
                "time data must be specified only with hour and minute")
        return t_input
    else:
        raise ValueError("time data must be string or datetime.time")


# ---------------------------------------------------------------------
# Constructor Helpers

_relativedelta_kwds = {"years", "months", "weeks", "days", "year", "month",
                       "day", "weekday", "hour", "minute", "second",
                       "microsecond", "millisecond", "nanosecond",
                       "nanoseconds", "hours", "minutes", "seconds",
                       "milliseconds", "microseconds"}


cdef _determine_offset(kwds):
    if not kwds:
        # GH 45643/45890: (historically) defaults to 1 day
        return timedelta(days=1), False

    if "millisecond" in kwds:
        raise NotImplementedError(
            "Using DateOffset to replace `millisecond` component in "
            "datetime object is not supported. Use "
            "`microsecond=timestamp.microsecond % 1000 + ms * 1000` "
            "instead."
        )

    nanos = {"nanosecond", "nanoseconds"}

    # nanos are handled by apply_wraps
    if all(k in nanos for k in kwds):
        return timedelta(days=0), False

    kwds_no_nanos = {k: v for k, v in kwds.items() if k not in nanos}

    kwds_use_relativedelta = {
        "year", "month", "day", "hour", "minute",
        "second", "microsecond", "weekday", "years", "months", "weeks", "days",
        "hours", "minutes", "seconds", "microseconds"
    }

    # "weeks" and "days" are left out despite being valid args for timedelta,
    # because (historically) timedelta is used only for sub-daily.
    kwds_use_timedelta = {
        "seconds", "microseconds", "milliseconds", "minutes", "hours",
    }

    if all(k in kwds_use_timedelta for k in kwds_no_nanos):
        # Sub-daily offset - use timedelta (tz-aware)
        # This also handles "milliseconds" (plur): see GH 49897
        return timedelta(**kwds_no_nanos), False

    # convert milliseconds to microseconds, so relativedelta can parse it
    if "milliseconds" in kwds_no_nanos:
        micro = kwds_no_nanos.pop("milliseconds") * 1000
        kwds_no_nanos["microseconds"] = kwds_no_nanos.get("microseconds", 0) + micro

    if all(k in kwds_use_relativedelta for k in kwds_no_nanos):
        from dateutil.relativedelta import relativedelta

        return relativedelta(**kwds_no_nanos), True

    raise ValueError(
        f"Invalid argument/s or bad combination of arguments: {list(kwds.keys())}"
    )

# ---------------------------------------------------------------------
# Mixins & Singletons


class ApplyTypeError(TypeError):
    # sentinel class for catching the apply error to return NotImplemented
    pass


# ---------------------------------------------------------------------
# Base Classes

cdef class BaseOffset:
    """
    Base class for DateOffset methods that are not overridden by subclasses.

    Parameters
    ----------
    n : int
        Number of multiples of the frequency.

    normalize : bool
        Whether the frequency can align with midnight.

    Examples
    --------
    >>> pd.offsets.Hour(5).n
    5
    >>> pd.offsets.Hour(5).normalize
    False
    """
    # ensure that reversed-ops with numpy scalars return NotImplemented
    __array_priority__ = 1000

    _day_opt = None
    _attributes = tuple(["n", "normalize"])
    _use_relativedelta = False
    _adjust_dst = True

    # cdef readonly:
    #    int64_t n
    #    bint normalize
    #    dict _cache

    def __init__(self, n=1, normalize=False):
        n = self._validate_n(n)
        self.n = n
        self.normalize = normalize
        self._cache = {}

    def __eq__(self, other) -> bool:
        if isinstance(other, str):
            try:
                # GH#23524 if to_offset fails, we are dealing with an
                #  incomparable type so == is False and != is True
                other = to_offset(other)
            except ValueError:
                # e.g. "infer"
                return False
        try:
            return self._params == other._params
        except AttributeError:
            # other is not a DateOffset object
            return False

    def __ne__(self, other):
        return not self == other

    def __hash__(self) -> int:
        return hash(self._params)

    @cache_readonly
    def _params(self):
        """
        Returns a tuple containing all of the attributes needed to evaluate
        equality between two DateOffset objects.
        """
        d = getattr(self, "__dict__", {})
        all_paras = d.copy()
        all_paras["n"] = self.n
        all_paras["normalize"] = self.normalize
        for attr in self._attributes:
            if hasattr(self, attr) and attr not in d:
                # cython attributes are not in __dict__
                all_paras[attr] = getattr(self, attr)

        if "holidays" in all_paras and not all_paras["holidays"]:
            all_paras.pop("holidays")
        exclude = ["kwds", "name", "calendar"]
        attrs = [(k, v) for k, v in all_paras.items()
                 if (k not in exclude) and (k[0] != "_")]
        attrs = sorted(set(attrs))
        params = tuple([str(type(self))] + attrs)
        return params

    @property
    def kwds(self) -> dict:
        """
        Return a dict of extra parameters for the offset.

        Examples
        --------
        >>> pd.DateOffset(5).kwds
        {}

        >>> pd.offsets.FY5253Quarter().kwds
        {'weekday': 0,
         'startingMonth': 1,
         'qtr_with_extra_week': 1,
         'variation': 'nearest'}
        """
        # for backwards-compatibility
        kwds = {name: getattr(self, name, None) for name in self._attributes
                if name not in ["n", "normalize"]}
        return {name: kwds[name] for name in kwds if kwds[name] is not None}

    @property
    def base(self):
        """
        Returns a copy of the calling offset object with n=1 and all other
        attributes equal.
        """
        return type(self)(n=1, normalize=self.normalize, **self.kwds)

    def __add__(self, other):
        if not isinstance(self, BaseOffset):
            # cython semantics; this is __radd__
            # TODO(cython3): remove this, this moved to __radd__
            return other.__add__(self)

        elif util.is_array(other) and other.dtype == object:
            return np.array([self + x for x in other])

        try:
            return self._apply(other)
        except ApplyTypeError:
            return NotImplemented

    def __radd__(self, other):
        return self.__add__(other)

    def __sub__(self, other):
        if PyDateTime_Check(other):
            raise TypeError("Cannot subtract datetime from offset.")
        elif type(other) is type(self):
            return type(self)(self.n - other.n, normalize=self.normalize,
                              **self.kwds)
        elif not isinstance(self, BaseOffset):
            # TODO(cython3): remove, this moved to __rsub__
            # cython semantics, this is __rsub__
            return (-other).__add__(self)
        else:
            # e.g. PeriodIndex
            return NotImplemented

    def __rsub__(self, other):
        return (-self).__add__(other)

    def __mul__(self, other):
        if util.is_array(other):
            return np.array([self * x for x in other])
        elif is_integer_object(other):
            return type(self)(n=other * self.n, normalize=self.normalize,
                              **self.kwds)
        elif not isinstance(self, BaseOffset):
            # TODO(cython3): remove this, this moved to __rmul__
            # cython semantics, this is __rmul__
            return other.__mul__(self)
        return NotImplemented

    def __rmul__(self, other):
        return self.__mul__(other)

    def __neg__(self):
        # Note: we are deferring directly to __mul__ instead of __rmul__, as
        # that allows us to use methods that can go in a `cdef class`
        return self * -1

    def copy(self):
        # Note: we are deferring directly to __mul__ instead of __rmul__, as
        # that allows us to use methods that can go in a `cdef class`
        """
        Return a copy of the frequency.

        Examples
        --------
        >>> freq = pd.DateOffset(1)
        >>> freq_copy = freq.copy()
        >>> freq is freq_copy
        False
        """
        return self * 1

    # ------------------------------------------------------------------
    # Name and Rendering Methods

    def __repr__(self) -> str:
        # _output_name used by B(Year|Quarter)(End|Begin) to
        #  expand "B" -> "Business"
        class_name = getattr(self, "_output_name", type(self).__name__)

        if abs(self.n) != 1:
            plural = "s"
        else:
            plural = ""

        n_str = ""
        if self.n != 1:
            n_str = f"{self.n} * "

        out = f"<{n_str}{class_name}{plural}{self._repr_attrs()}>"
        return out

    def _repr_attrs(self) -> str:
        exclude = {"n", "inc", "normalize"}
        attrs = []
        for attr in sorted(self._attributes):
            # _attributes instead of __dict__ because cython attrs are not in __dict__
            if attr.startswith("_") or attr == "kwds" or not hasattr(self, attr):
                # DateOffset may not have some of these attributes
                continue
            elif attr not in exclude:
                value = getattr(self, attr)
                attrs.append(f"{attr}={value}")

        out = ""
        if attrs:
            out += ": " + ", ".join(attrs)
        return out

    @property
    def name(self) -> str:
        """
        Return a string representing the base frequency.

        Examples
        --------
        >>> pd.offsets.Hour().name
        'H'

        >>> pd.offsets.Hour(5).name
        'H'
        """
        return self.rule_code

    @property
    def _prefix(self) -> str:
        raise NotImplementedError("Prefix not defined")

    @property
    def rule_code(self) -> str:
        return self._prefix

    @cache_readonly
    def freqstr(self) -> str:
        """
        Return a string representing the frequency.

        Examples
        --------
        >>> pd.DateOffset(5).freqstr
        '<5 * DateOffsets>'

        >>> pd.offsets.BusinessHour(2).freqstr
        '2BH'

        >>> pd.offsets.Nano().freqstr
        'ns'

        >>> pd.offsets.Nano(-3).freqstr
        '-3ns'
        """
        try:
            code = self.rule_code
        except NotImplementedError:
            return str(repr(self))

        if self.n != 1:
            fstr = f"{self.n}{code}"
        else:
            fstr = code

        try:
            if self._offset:
                fstr += self._offset_str()
        except AttributeError:
            # TODO: standardize `_offset` vs `offset` naming convention
            pass

        return fstr

    def _offset_str(self) -> str:
        return ""

    # ------------------------------------------------------------------

    def _apply(self, other):
        raise NotImplementedError("implemented by subclasses")

    @apply_array_wraps
    def _apply_array(self, dtarr):
        raise NotImplementedError(
            f"DateOffset subclass {type(self).__name__} "
            "does not have a vectorized implementation"
        )

    def rollback(self, dt) -> datetime:
        """
        Roll provided date backward to next offset only if not on offset.

        Returns
        -------
        TimeStamp
            Rolled timestamp if not on offset, otherwise unchanged timestamp.
        """
        dt = Timestamp(dt)
        if not self.is_on_offset(dt):
            dt = dt - type(self)(1, normalize=self.normalize, **self.kwds)
        return dt

    def rollforward(self, dt) -> datetime:
        """
        Roll provided date forward to next offset only if not on offset.

        Returns
        -------
        TimeStamp
            Rolled timestamp if not on offset, otherwise unchanged timestamp.
        """
        dt = Timestamp(dt)
        if not self.is_on_offset(dt):
            dt = dt + type(self)(1, normalize=self.normalize, **self.kwds)
        return dt

    def _get_offset_day(self, other: datetime) -> int:
        # subclass must implement `_day_opt`; calling from the base class
        # will implicitly assume day_opt = "business_end", see get_day_of_month.
        cdef:
            npy_datetimestruct dts
        pydate_to_dtstruct(other, &dts)
        return get_day_of_month(&dts, self._day_opt)

    def is_on_offset(self, dt: datetime) -> bool:
        """
        Return boolean whether a timestamp intersects with this frequency.

        Parameters
        ----------
        dt : datetime.datetime
            Timestamp to check intersections with frequency.

        Examples
        --------
        >>> ts = pd.Timestamp(2022, 1, 1)
        >>> freq = pd.offsets.Day(1)
        >>> freq.is_on_offset(ts)
        True

        >>> ts = pd.Timestamp(2022, 8, 6)
        >>> ts.day_name()
        'Saturday'
        >>> freq = pd.offsets.BusinessDay(1)
        >>> freq.is_on_offset(ts)
        False
        """
        if self.normalize and not _is_normalized(dt):
            return False

        # Default (slow) method for determining if some date is a member of the
        # date range generated by this offset. Subclasses may have this
        # re-implemented in a nicer way.
        a = dt
        b = (dt + self) - self
        return a == b

    # ------------------------------------------------------------------

    # Staticmethod so we can call from Tick.__init__, will be unnecessary
    #  once BaseOffset is a cdef class and is inherited by Tick
    @staticmethod
    def _validate_n(n) -> int:
        """
        Require that `n` be an integer.

        Parameters
        ----------
        n : int

        Returns
        -------
        nint : int

        Raises
        ------
        TypeError if `int(n)` raises
        ValueError if n != int(n)
        """
        if util.is_timedelta64_object(n):
            raise TypeError(f"`n` argument must be an integer, got {type(n)}")
        try:
            nint = int(n)
        except (ValueError, TypeError):
            raise TypeError(f"`n` argument must be an integer, got {type(n)}")
        if n != nint:
            raise ValueError(f"`n` argument must be an integer, got {n}")
        return nint

    def __setstate__(self, state):
        """
        Reconstruct an instance from a pickled state
        """
        self.n = state.pop("n")
        self.normalize = state.pop("normalize")
        self._cache = state.pop("_cache", {})
        # At this point we expect state to be empty

    def __getstate__(self):
        """
        Return a pickleable state
        """
        state = {}
        state["n"] = self.n
        state["normalize"] = self.normalize

        # we don't want to actually pickle the calendar object
        # as its a np.busyday; we recreate on deserialization
        state.pop("calendar", None)
        if "kwds" in state:
            state["kwds"].pop("calendar", None)

        return state

    @property
    def nanos(self):
        raise ValueError(f"{self} is a non-fixed frequency")

    def is_anchored(self) -> bool:
        # TODO: Does this make sense for the general case?  It would help
        # if there were a canonical docstring for what is_anchored means.
        """
        Return boolean whether the frequency is a unit frequency (n=1).

        Examples
        --------
        >>> pd.DateOffset().is_anchored()
        True
        >>> pd.DateOffset(2).is_anchored()
        False
        """
        return self.n == 1

    # ------------------------------------------------------------------

    def is_month_start(self, _Timestamp ts):
        """
        Return boolean whether a timestamp occurs on the month start.

        Examples
        --------
        >>> ts = pd.Timestamp(2022, 1, 1)
        >>> freq = pd.offsets.Hour(5)
        >>> freq.is_month_start(ts)
        True
        """
        return ts._get_start_end_field("is_month_start", self)

    def is_month_end(self, _Timestamp ts):
        """
        Return boolean whether a timestamp occurs on the month end.

        Examples
        --------
        >>> ts = pd.Timestamp(2022, 1, 1)
        >>> freq = pd.offsets.Hour(5)
        >>> freq.is_month_end(ts)
        False
        """
        return ts._get_start_end_field("is_month_end", self)

    def is_quarter_start(self, _Timestamp ts):
        """
        Return boolean whether a timestamp occurs on the quarter start.

        Examples
        --------
        >>> ts = pd.Timestamp(2022, 1, 1)
        >>> freq = pd.offsets.Hour(5)
        >>> freq.is_quarter_start(ts)
        True
        """
        return ts._get_start_end_field("is_quarter_start", self)

    def is_quarter_end(self, _Timestamp ts):
        """
        Return boolean whether a timestamp occurs on the quarter end.

        Examples
        --------
        >>> ts = pd.Timestamp(2022, 1, 1)
        >>> freq = pd.offsets.Hour(5)
        >>> freq.is_quarter_end(ts)
        False
        """
        return ts._get_start_end_field("is_quarter_end", self)

    def is_year_start(self, _Timestamp ts):
        """
        Return boolean whether a timestamp occurs on the year start.

        Examples
        --------
        >>> ts = pd.Timestamp(2022, 1, 1)
        >>> freq = pd.offsets.Hour(5)
        >>> freq.is_year_start(ts)
        True
        """
        return ts._get_start_end_field("is_year_start", self)

    def is_year_end(self, _Timestamp ts):
        """
        Return boolean whether a timestamp occurs on the year end.

        Examples
        --------
        >>> ts = pd.Timestamp(2022, 1, 1)
        >>> freq = pd.offsets.Hour(5)
        >>> freq.is_year_end(ts)
        False
        """
        return ts._get_start_end_field("is_year_end", self)


cdef class SingleConstructorOffset(BaseOffset):
    @classmethod
    def _from_name(cls, suffix=None):
        # default _from_name calls cls with no args
        if suffix:
            raise ValueError(f"Bad freq suffix {suffix}")
        return cls()

    def __reduce__(self):
        # This __reduce__ implementation is for all BaseOffset subclasses
        #  except for RelativeDeltaOffset
        # np.busdaycalendar objects do not pickle nicely, but we can reconstruct
        #  from attributes that do get pickled.
        tup = tuple(
            getattr(self, attr) if attr != "calendar" else None
            for attr in self._attributes
        )
        return type(self), tup


# ---------------------------------------------------------------------
# Tick Offsets

cdef class Tick(SingleConstructorOffset):
    _adjust_dst = False
    _prefix = "undefined"
    _attributes = tuple(["n", "normalize"])

    def __init__(self, n=1, normalize=False):
        n = self._validate_n(n)
        self.n = n
        self.normalize = False
        self._cache = {}
        if normalize:
            # GH#21427
            raise ValueError(
                "Tick offset with `normalize=True` are not allowed."
            )

    # Note: Without making this cpdef, we get AttributeError when calling
    #  from __mul__
    cpdef Tick _next_higher_resolution(Tick self):
        if type(self) is Day:
            return Hour(self.n * 24)
        if type(self) is Hour:
            return Minute(self.n * 60)
        if type(self) is Minute:
            return Second(self.n * 60)
        if type(self) is Second:
            return Milli(self.n * 1000)
        if type(self) is Milli:
            return Micro(self.n * 1000)
        if type(self) is Micro:
            return Nano(self.n * 1000)
        raise ValueError("Could not convert to integer offset at any resolution")

    # --------------------------------------------------------------------

    def _repr_attrs(self) -> str:
        # Since cdef classes have no __dict__, we need to override
        return ""

    @property
    def delta(self):
        return self.n * Timedelta(self._nanos_inc)

    @property
    def nanos(self) -> int64_t:
        """
        Return an integer of the total number of nanoseconds.

        Raises
        ------
        ValueError
            If the frequency is non-fixed.

        Examples
        --------
        >>> pd.offsets.Hour(5).nanos
        18000000000000
        """
        return self.n * self._nanos_inc

    def is_on_offset(self, dt: datetime) -> bool:
        return True

    def is_anchored(self) -> bool:
        return False

    # This is identical to BaseOffset.__hash__, but has to be redefined here
    # for Python 3, because we've redefined __eq__.
    def __hash__(self) -> int:
        return hash(self._params)

    # --------------------------------------------------------------------
    # Comparison and Arithmetic Methods

    def __eq__(self, other):
        if isinstance(other, str):
            try:
                # GH#23524 if to_offset fails, we are dealing with an
                #  incomparable type so == is False and != is True
                other = to_offset(other)
            except ValueError:
                # e.g. "infer"
                return False
        return self.delta == other

    def __ne__(self, other):
        return not (self == other)

    def __le__(self, other):
        return self.delta.__le__(other)

    def __lt__(self, other):
        return self.delta.__lt__(other)

    def __ge__(self, other):
        return self.delta.__ge__(other)

    def __gt__(self, other):
        return self.delta.__gt__(other)

    def __mul__(self, other):
        if not isinstance(self, Tick):
            # TODO(cython3), remove this, this moved to __rmul__
            # cython semantics, this is __rmul__
            return other.__mul__(self)
        if is_float_object(other):
            n = other * self.n
            # If the new `n` is an integer, we can represent it using the
            #  same Tick subclass as self, otherwise we need to move up
            #  to a higher-resolution subclass
            if np.isclose(n % 1, 0):
                return type(self)(int(n))
            new_self = self._next_higher_resolution()
            return new_self * other
        return BaseOffset.__mul__(self, other)

    def __rmul__(self, other):
        return self.__mul__(other)

    def __truediv__(self, other):
        if not isinstance(self, Tick):
            # cython semantics mean the args are sometimes swapped
            result = other.delta.__rtruediv__(self)
        else:
            result = self.delta.__truediv__(other)
        return _wrap_timedelta_result(result)

    def __rtruediv__(self, other):
        result = self.delta.__rtruediv__(other)
        return _wrap_timedelta_result(result)

    def __add__(self, other):
        if not isinstance(self, Tick):
            # cython semantics; this is __radd__
            # TODO(cython3): remove this, this moved to __radd__
            return other.__add__(self)

        if isinstance(other, Tick):
            if type(self) is type(other):
                return type(self)(self.n + other.n)
            else:
                return delta_to_tick(self.delta + other.delta)
        try:
            return self._apply(other)
        except ApplyTypeError:
            # Includes pd.Period
            return NotImplemented
        except OverflowError as err:
            raise OverflowError(
                f"the add operation between {self} and {other} will overflow"
            ) from err

    def __radd__(self, other):
        return self.__add__(other)

    def _apply(self, other):
        # Timestamp can handle tz and nano sec, thus no need to use apply_wraps
        if isinstance(other, _Timestamp):
            # GH#15126
            return other + self.delta
        elif other is NaT:
            return NaT
        elif is_datetime64_object(other) or PyDate_Check(other):
            # PyDate_Check includes date, datetime
            return Timestamp(other) + self

        if util.is_timedelta64_object(other) or PyDelta_Check(other):
            return other + self.delta

        raise ApplyTypeError(f"Unhandled type: {type(other).__name__}")

    # --------------------------------------------------------------------
    # Pickle Methods

    def __setstate__(self, state):
        self.n = state["n"]
        self.normalize = False


cdef class Day(Tick):
    """
    Offset ``n`` days.

    Parameters
    ----------
    n : int, default 1
        The number of days represented.

    See Also
    --------
    :class:`~pandas.tseries.offsets.DateOffset` : Standard kind of date increment.

    Examples
    --------
    You can use the parameter ``n`` to represent a shift of n days.

    >>> from pandas.tseries.offsets import Day
    >>> ts = pd.Timestamp(2022, 12, 9, 15)
    >>> ts
    Timestamp('2022-12-09 15:00:00')

    >>> ts + Day()
    Timestamp('2022-12-10 15:00:00')
    >>> ts - Day(4)
    Timestamp('2022-12-05 15:00:00')

    >>> ts + Day(-4)
    Timestamp('2022-12-05 15:00:00')
    """
    _nanos_inc = 24 * 3600 * 1_000_000_000
    _prefix = "D"
    _period_dtype_code = PeriodDtypeCode.D
    _creso = NPY_DATETIMEUNIT.NPY_FR_D


cdef class Hour(Tick):
    """
    Offset ``n`` hours.

    Parameters
    ----------
    n : int, default 1
        The number of hours represented.

    See Also
    --------
    :class:`~pandas.tseries.offsets.DateOffset` : Standard kind of date increment.

    Examples
    --------
    You can use the parameter ``n`` to represent a shift of n hours.

    >>> from pandas.tseries.offsets import Hour
    >>> ts = pd.Timestamp(2022, 12, 9, 15)
    >>> ts
    Timestamp('2022-12-09 15:00:00')

    >>> ts + Hour()
    Timestamp('2022-12-09 16:00:00')
    >>> ts - Hour(4)
    Timestamp('2022-12-09 11:00:00')

    >>> ts + Hour(-4)
    Timestamp('2022-12-09 11:00:00')
    """
    _nanos_inc = 3600 * 1_000_000_000
    _prefix = "H"
    _period_dtype_code = PeriodDtypeCode.H
    _creso = NPY_DATETIMEUNIT.NPY_FR_h


cdef class Minute(Tick):
    """
    Offset ``n`` minutes.

    Parameters
    ----------
    n : int, default 1
        The number of minutes represented.

    See Also
    --------
    :class:`~pandas.tseries.offsets.DateOffset` : Standard kind of date increment.

    Examples
    --------
    You can use the parameter ``n`` to represent a shift of n minutes.

    >>> from pandas.tseries.offsets import Minute
    >>> ts = pd.Timestamp(2022, 12, 9, 15)
    >>> ts
    Timestamp('2022-12-09 15:00:00')

    >>> ts + Minute(n=10)
    Timestamp('2022-12-09 15:10:00')
    >>> ts - Minute(n=10)
    Timestamp('2022-12-09 14:50:00')

    >>> ts + Minute(n=-10)
    Timestamp('2022-12-09 14:50:00')
    """
    _nanos_inc = 60 * 1_000_000_000
    _prefix = "min"
    _period_dtype_code = PeriodDtypeCode.T
    _creso = NPY_DATETIMEUNIT.NPY_FR_m


cdef class Second(Tick):
    """
    Offset ``n`` seconds.

    Parameters
    ----------
    n : int, default 1
        The number of seconds represented.

    See Also
    --------
    :class:`~pandas.tseries.offsets.DateOffset` : Standard kind of date increment.

    Examples
    --------
    You can use the parameter ``n`` to represent a shift of n seconds.

    >>> from pandas.tseries.offsets import Second
    >>> ts = pd.Timestamp(2022, 12, 9, 15)
    >>> ts
    Timestamp('2022-12-09 15:00:00')

    >>> ts + Second(n=10)
    Timestamp('2022-12-09 15:00:10')
    >>> ts - Second(n=10)
    Timestamp('2022-12-09 14:59:50')

    >>> ts + Second(n=-10)
    Timestamp('2022-12-09 14:59:50')
    """
    _nanos_inc = 1_000_000_000
    _prefix = "s"
    _period_dtype_code = PeriodDtypeCode.S
    _creso = NPY_DATETIMEUNIT.NPY_FR_s


cdef class Milli(Tick):
    _nanos_inc = 1_000_000
    _prefix = "ms"
    _period_dtype_code = PeriodDtypeCode.L
    _creso = NPY_DATETIMEUNIT.NPY_FR_ms


cdef class Micro(Tick):
    _nanos_inc = 1000
    _prefix = "us"
    _period_dtype_code = PeriodDtypeCode.U
    _creso = NPY_DATETIMEUNIT.NPY_FR_us


cdef class Nano(Tick):
    _nanos_inc = 1
    _prefix = "ns"
    _period_dtype_code = PeriodDtypeCode.N
    _creso = NPY_DATETIMEUNIT.NPY_FR_ns


def delta_to_tick(delta: timedelta) -> Tick:
    if delta.microseconds == 0 and getattr(delta, "nanoseconds", 0) == 0:
        # nanoseconds only for pd.Timedelta
        if delta.seconds == 0:
            return Day(delta.days)
        else:
            seconds = delta.days * 86400 + delta.seconds
            if seconds % 3600 == 0:
                return Hour(seconds / 3600)
            elif seconds % 60 == 0:
                return Minute(seconds / 60)
            else:
                return Second(seconds)
    else:
        nanos = delta_to_nanoseconds(delta)
        if nanos % 1_000_000 == 0:
            return Milli(nanos // 1_000_000)
        elif nanos % 1000 == 0:
            return Micro(nanos // 1000)
        else:  # pragma: no cover
            return Nano(nanos)


# --------------------------------------------------------------------

cdef class RelativeDeltaOffset(BaseOffset):
    """
    DateOffset subclass backed by a dateutil relativedelta object.
    """
    _attributes = tuple(["n", "normalize"] + list(_relativedelta_kwds))
    _adjust_dst = False

    def __init__(self, n=1, normalize=False, **kwds):
        BaseOffset.__init__(self, n, normalize)
        off, use_rd = _determine_offset(kwds)
        object.__setattr__(self, "_offset", off)
        object.__setattr__(self, "_use_relativedelta", use_rd)
        for key in kwds:
            val = kwds[key]
            object.__setattr__(self, key, val)

    def __getstate__(self):
        """
        Return a pickleable state
        """
        # RelativeDeltaOffset (technically DateOffset) is the only non-cdef
        #  class, so the only one with __dict__
        state = self.__dict__.copy()
        state["n"] = self.n
        state["normalize"] = self.normalize
        return state

    def __setstate__(self, state):
        """
        Reconstruct an instance from a pickled state
        """

        if "offset" in state:
            # Older (<0.22.0) versions have offset attribute instead of _offset
            if "_offset" in state:  # pragma: no cover
                raise AssertionError("Unexpected key `_offset`")
            state["_offset"] = state.pop("offset")
            state["kwds"]["offset"] = state["_offset"]

        self.n = state.pop("n")
        self.normalize = state.pop("normalize")
        self._cache = state.pop("_cache", {})

        self.__dict__.update(state)

    @apply_wraps
    def _apply(self, other: datetime) -> datetime:
        other_nanos = 0
        if self._use_relativedelta:
            if isinstance(other, _Timestamp):
                other_nanos = other.nanosecond
            other = _as_datetime(other)

        if len(self.kwds) > 0:
            tzinfo = getattr(other, "tzinfo", None)
            if tzinfo is not None and self._use_relativedelta:
                # perform calculation in UTC
                other = other.replace(tzinfo=None)

            other = other + (self._offset * self.n)

            if hasattr(self, "nanoseconds"):
                other = self.n * Timedelta(nanoseconds=self.nanoseconds) + other
            if other_nanos != 0:
                other = Timedelta(nanoseconds=other_nanos) + other

            if tzinfo is not None and self._use_relativedelta:
                # bring tz back from UTC calculation
                other = localize_pydatetime(other, tzinfo)

            return Timestamp(other)
        else:
            return other + timedelta(self.n)

    @apply_array_wraps
    def _apply_array(self, dtarr):
        reso = get_unit_from_dtype(dtarr.dtype)
        dt64other = np.asarray(dtarr)
        kwds = self.kwds
        relativedelta_fast = {
            "years",
            "months",
            "weeks",
            "days",
            "hours",
            "minutes",
            "seconds",
            "microseconds",
        }
        # relativedelta/_offset path only valid for base DateOffset
        if self._use_relativedelta and set(kwds).issubset(relativedelta_fast):

            months = (kwds.get("years", 0) * 12 + kwds.get("months", 0)) * self.n
            if months:
                shifted = shift_months(dt64other.view("i8"), months, reso=reso)
                dt64other = shifted.view(dtarr.dtype)

            weeks = kwds.get("weeks", 0) * self.n
            if weeks:
                delta = Timedelta(days=7 * weeks)
                td = (<_Timedelta>delta)._as_creso(reso)
                dt64other = dt64other + td

            timedelta_kwds = {
                k: v
                for k, v in kwds.items()
                if k in ["days", "hours", "minutes", "seconds", "microseconds"]
            }
            if timedelta_kwds:
                delta = Timedelta(**timedelta_kwds)
                td = (<_Timedelta>delta)._as_creso(reso)
                dt64other = dt64other + (self.n * td)
            return dt64other
        elif not self._use_relativedelta and hasattr(self, "_offset"):
            # timedelta
            num_nano = getattr(self, "nanoseconds", 0)
            if num_nano != 0:
                rem_nano = Timedelta(nanoseconds=num_nano)
                delta = Timedelta((self._offset + rem_nano) * self.n)
            else:
                delta = Timedelta(self._offset * self.n)
            td = (<_Timedelta>delta)._as_creso(reso)
            return dt64other + td
        else:
            # relativedelta with other keywords
            kwd = set(kwds) - relativedelta_fast
            raise NotImplementedError(
                "DateOffset with relativedelta "
                f"keyword(s) {kwd} not able to be "
                "applied vectorized"
            )

    def is_on_offset(self, dt: datetime) -> bool:
        if self.normalize and not _is_normalized(dt):
            return False
        return True


class OffsetMeta(type):
    """
    Metaclass that allows us to pretend that all BaseOffset subclasses
    inherit from DateOffset (which is needed for backward-compatibility).
    """

    @classmethod
    def __instancecheck__(cls, obj) -> bool:
        return isinstance(obj, BaseOffset)

    @classmethod
    def __subclasscheck__(cls, obj) -> bool:
        return issubclass(obj, BaseOffset)


# TODO: figure out a way to use a metaclass with a cdef class
class DateOffset(RelativeDeltaOffset, metaclass=OffsetMeta):
    """
    Standard kind of date increment used for a date range.

    Works exactly like the keyword argument form of relativedelta.
    Note that the positional argument form of relativedelata is not
    supported. Use of the keyword n is discouraged-- you would be better
    off specifying n in the keywords you use, but regardless it is
    there for you. n is needed for DateOffset subclasses.

    DateOffset works as follows.  Each offset specify a set of dates
    that conform to the DateOffset.  For example, Bday defines this
    set to be the set of dates that are weekdays (M-F).  To test if a
    date is in the set of a DateOffset dateOffset we can use the
    is_on_offset method: dateOffset.is_on_offset(date).

    If a date is not on a valid date, the rollback and rollforward
    methods can be used to roll the date to the nearest valid date
    before/after the date.

    DateOffsets can be created to move dates forward a given number of
    valid dates.  For example, Bday(2) can be added to a date to move
    it two business days forward.  If the date does not start on a
    valid date, first it is moved to a valid date.  Thus pseudo code
    is::

        def __add__(date):
          date = rollback(date) # does nothing if date is valid
          return date + <n number of periods>

    When a date offset is created for a negative number of periods,
    the date is first rolled forward.  The pseudo code is::

        def __add__(date):
          date = rollforward(date) # does nothing if date is valid
          return date + <n number of periods>

    Zero presents a problem.  Should it roll forward or back?  We
    arbitrarily have it rollforward:

    date + BDay(0) == BDay.rollforward(date)

    Since 0 is a bit weird, we suggest avoiding its use.

    Besides, adding a DateOffsets specified by the singular form of the date
    component can be used to replace certain component of the timestamp.

    Parameters
    ----------
    n : int, default 1
        The number of time periods the offset represents.
        If specified without a temporal pattern, defaults to n days.
    normalize : bool, default False
        Whether to round the result of a DateOffset addition down to the
        previous midnight.
    weekday : int {0, 1, ..., 6}, default 0

        A specific integer for the day of the week.

        - 0 is Monday
        - 1 is Tuesday
        - 2 is Wednesday
        - 3 is Thursday
        - 4 is Friday
        - 5 is Saturday
        - 6 is Sunday

        Instead Weekday type from dateutil.relativedelta can be used.

        - MO is Monday
        - TU is Tuesday
        - WE is Wednesday
        - TH is Thursday
        - FR is Friday
        - SA is Saturday
        - SU is Sunday.

    **kwds
        Temporal parameter that add to or replace the offset value.

        Parameters that **add** to the offset (like Timedelta):

        - years
        - months
        - weeks
        - days
        - hours
        - minutes
        - seconds
        - milliseconds
        - microseconds
        - nanoseconds

        Parameters that **replace** the offset value:

        - year
        - month
        - day
        - weekday
        - hour
        - minute
        - second
        - microsecond
        - nanosecond.

    See Also
    --------
    dateutil.relativedelta.relativedelta : The relativedelta type is designed
        to be applied to an existing datetime an can replace specific components of
        that datetime, or represents an interval of time.

    Examples
    --------
    >>> from pandas.tseries.offsets import DateOffset
    >>> ts = pd.Timestamp('2017-01-01 09:10:11')
    >>> ts + DateOffset(months=3)
    Timestamp('2017-04-01 09:10:11')

    >>> ts = pd.Timestamp('2017-01-01 09:10:11')
    >>> ts + DateOffset(months=2)
    Timestamp('2017-03-01 09:10:11')
    >>> ts + DateOffset(day=31)
    Timestamp('2017-01-31 09:10:11')

    >>> ts + pd.DateOffset(hour=8)
    Timestamp('2017-01-01 08:10:11')
    """
    def __setattr__(self, name, value):
        raise AttributeError("DateOffset objects are immutable.")

# --------------------------------------------------------------------


cdef class BusinessMixin(SingleConstructorOffset):
    """
    Mixin to business types to provide related functions.
    """

    cdef readonly:
        timedelta _offset
        # Only Custom subclasses use weekmask, holiday, calendar
        object weekmask, holidays, calendar

    def __init__(self, n=1, normalize=False, offset=timedelta(0)):
        BaseOffset.__init__(self, n, normalize)
        self._offset = offset

    cpdef _init_custom(self, weekmask, holidays, calendar):
        """
        Additional __init__ for Custom subclasses.
        """
        calendar, holidays = _get_calendar(
            weekmask=weekmask, holidays=holidays, calendar=calendar
        )
        # Custom offset instances are identified by the
        # following two attributes. See DateOffset._params()
        # holidays, weekmask
        self.weekmask = weekmask
        self.holidays = holidays
        self.calendar = calendar

    @property
    def offset(self):
        """
        Alias for self._offset.
        """
        # Alias for backward compat
        return self._offset

    def _repr_attrs(self) -> str:
        if self.offset:
            attrs = [f"offset={repr(self.offset)}"]
        else:
            attrs = []
        out = ""
        if attrs:
            out += ": " + ", ".join(attrs)
        return out

    cpdef __setstate__(self, state):
        # We need to use a cdef/cpdef method to set the readonly _offset attribute
        if "_offset" in state:
            self._offset = state.pop("_offset")
        elif "offset" in state:
            # Older (<0.22.0) versions have offset attribute instead of _offset
            self._offset = state.pop("offset")

        if self._prefix.startswith("C"):
            # i.e. this is a Custom class
            weekmask = state.pop("weekmask")
            holidays = state.pop("holidays")
            calendar, holidays = _get_calendar(weekmask=weekmask,
                                               holidays=holidays,
                                               calendar=None)
            self.weekmask = weekmask
            self.calendar = calendar
            self.holidays = holidays

        BaseOffset.__setstate__(self, state)


cdef class BusinessDay(BusinessMixin):
    """
    DateOffset subclass representing possibly n business days.

    Parameters
    ----------
    n : int, default 1
        The number of days represented.
    normalize : bool, default False
        Normalize start/end dates to midnight.
    offset : timedelta, default timedelta(0)
        Time offset to apply.

    Examples
    --------
    You can use the parameter ``n`` to represent a shift of n business days.

    >>> ts = pd.Timestamp(2022, 12, 9, 15)
    >>> ts.strftime('%a %d %b %Y %H:%M')
    'Fri 09 Dec 2022 15:00'
    >>> (ts + pd.offsets.BusinessDay(n=5)).strftime('%a %d %b %Y %H:%M')
    'Fri 16 Dec 2022 15:00'

    Passing the parameter ``normalize`` equal to True, you shift the start
    of the next business day to midnight.

    >>> ts = pd.Timestamp(2022, 12, 9, 15)
    >>> ts + pd.offsets.BusinessDay(normalize=True)
    Timestamp('2022-12-12 00:00:00')
    """
    _period_dtype_code = PeriodDtypeCode.B
    _prefix = "B"
    _attributes = tuple(["n", "normalize", "offset"])

    cpdef __setstate__(self, state):
        self.n = state.pop("n")
        self.normalize = state.pop("normalize")
        if "_offset" in state:
            self._offset = state.pop("_offset")
        elif "offset" in state:
            self._offset = state.pop("offset")
        self._cache = state.pop("_cache", {})

    def _offset_str(self) -> str:
        def get_str(td):
            off_str = ""
            if td.days > 0:
                off_str += str(td.days) + "D"
            if td.seconds > 0:
                s = td.seconds
                hrs = int(s / 3600)
                if hrs != 0:
                    off_str += str(hrs) + "H"
                    s -= hrs * 3600
                mts = int(s / 60)
                if mts != 0:
                    off_str += str(mts) + "Min"
                    s -= mts * 60
                if s != 0:
                    off_str += str(s) + "s"
            if td.microseconds > 0:
                off_str += str(td.microseconds) + "us"
            return off_str

        if PyDelta_Check(self.offset):
            zero = timedelta(0, 0, 0)
            if self.offset >= zero:
                off_str = "+" + get_str(self.offset)
            else:
                off_str = "-" + get_str(-self.offset)
            return off_str
        else:
            return "+" + repr(self.offset)

    @apply_wraps
    def _apply(self, other):
        if PyDateTime_Check(other):
            n = self.n
            wday = other.weekday()

            # avoid slowness below by operating on weeks first
            weeks = n // 5
            days = self._adjust_ndays(wday, weeks)

            result = other + timedelta(days=7 * weeks + days)
            if self.offset:
                result = result + self.offset
            return result

        elif is_any_td_scalar(other):
            td = Timedelta(self.offset) + other
            return BusinessDay(
                self.n, offset=td.to_pytimedelta(), normalize=self.normalize
            )
        else:
            raise ApplyTypeError(
                "Only know how to combine business day with datetime or timedelta."
            )

    @cython.wraparound(False)
    @cython.boundscheck(False)
    cdef ndarray _shift_bdays(
        self,
        ndarray i8other,
        NPY_DATETIMEUNIT reso=NPY_DATETIMEUNIT.NPY_FR_ns,
    ):
        """
        Implementation of BusinessDay.apply_offset.

        Parameters
        ----------
        i8other : const int64_t[:]
        reso : NPY_DATETIMEUNIT, default NPY_FR_ns

        Returns
        -------
        ndarray[int64_t]
        """
        cdef:
            int periods = self.n
            Py_ssize_t i, n = i8other.size
            ndarray result = cnp.PyArray_EMPTY(
                i8other.ndim, i8other.shape, cnp.NPY_INT64, 0
            )
            int64_t val, res_val
            int wday, days
            npy_datetimestruct dts
            int64_t DAY_PERIODS = periods_per_day(reso)
            cnp.broadcast mi = cnp.PyArray_MultiIterNew2(result, i8other)

        for i in range(n):
            # Analogous to: val = i8other[i]
            val = (<int64_t*>cnp.PyArray_MultiIter_DATA(mi, 1))[0]

            if val == NPY_NAT:
                res_val = NPY_NAT
            else:
                # The rest of this is effectively a copy of BusinessDay.apply
                weeks = periods // 5
                pandas_datetime_to_datetimestruct(val, reso, &dts)
                wday = dayofweek(dts.year, dts.month, dts.day)

                days = self._adjust_ndays(wday, weeks)
                res_val = val + (7 * weeks + days) * DAY_PERIODS

            # Analogous to: out[i] = res_val
            (<int64_t*>cnp.PyArray_MultiIter_DATA(mi, 0))[0] = res_val

            cnp.PyArray_MultiIter_NEXT(mi)

        return result

    cdef int _adjust_ndays(self, int wday, int weeks):
        cdef:
            int n = self.n
            int days

        if n <= 0 and wday > 4:
            # roll forward
            n += 1

        n -= 5 * weeks

        # n is always >= 0 at this point
        if n == 0 and wday > 4:
            # roll back
            days = 4 - wday
        elif wday > 4:
            # roll forward
            days = (7 - wday) + (n - 1)
        elif wday + n <= 4:
            # shift by n days without leaving the current week
            days = n
        else:
            # shift by n days plus 2 to get past the weekend
            days = n + 2
        return days

    @apply_array_wraps
    def _apply_array(self, dtarr):
        i8other = dtarr.view("i8")
        reso = get_unit_from_dtype(dtarr.dtype)
        res = self._shift_bdays(i8other, reso=reso)
        if self.offset:
            res = res.view(dtarr.dtype) + Timedelta(self.offset)
            res = res.view("i8")
        return res

    def is_on_offset(self, dt: datetime) -> bool:
        if self.normalize and not _is_normalized(dt):
            return False
        return dt.weekday() < 5


cdef class BusinessHour(BusinessMixin):
    """
    DateOffset subclass representing possibly n business hours.

    Parameters
    ----------
    n : int, default 1
        The number of hours represented.
    normalize : bool, default False
        Normalize start/end dates to midnight before generating date range.
    start : str, time, or list of str/time, default "09:00"
        Start time of your custom business hour in 24h format.
    end : str, time, or list of str/time, default: "17:00"
        End time of your custom business hour in 24h format.
    offset : timedelta, default timedelta(0)
        Time offset to apply.

    Examples
    --------
    You can use the parameter ``n`` to represent a shift of n hours.

    >>> ts = pd.Timestamp(2022, 12, 9, 8)
    >>> ts + pd.offsets.BusinessHour(n=5)
    Timestamp('2022-12-09 14:00:00')

    You can also change the start and the end of business hours.

    >>> ts = pd.Timestamp(2022, 8, 5, 16)
    >>> ts + pd.offsets.BusinessHour(start="11:00")
    Timestamp('2022-08-08 11:00:00')

    >>> from datetime import time as dt_time
    >>> ts = pd.Timestamp(2022, 8, 5, 22)
    >>> ts + pd.offsets.BusinessHour(end=dt_time(19, 0))
    Timestamp('2022-08-08 10:00:00')

    Passing the parameter ``normalize`` equal to True, you shift the start
    of the next business hour to midnight.

    >>> ts = pd.Timestamp(2022, 12, 9, 8)
    >>> ts + pd.offsets.BusinessHour(normalize=True)
    Timestamp('2022-12-09 00:00:00')

    You can divide your business day hours into several parts.

    >>> import datetime as dt
    >>> freq = pd.offsets.BusinessHour(start=["06:00", "10:00", "15:00"],
    ...                                end=["08:00", "12:00", "17:00"])
    >>> pd.date_range(dt.datetime(2022, 12, 9), dt.datetime(2022, 12, 13), freq=freq)
    DatetimeIndex(['2022-12-09 06:00:00', '2022-12-09 07:00:00',
                   '2022-12-09 10:00:00', '2022-12-09 11:00:00',
                   '2022-12-09 15:00:00', '2022-12-09 16:00:00',
                   '2022-12-12 06:00:00', '2022-12-12 07:00:00',
                   '2022-12-12 10:00:00', '2022-12-12 11:00:00',
                   '2022-12-12 15:00:00', '2022-12-12 16:00:00'],
                   dtype='datetime64[ns]', freq='BH')
    """

    _prefix = "BH"
    _anchor = 0
    _attributes = tuple(["n", "normalize", "start", "end", "offset"])
    _adjust_dst = False

    cdef readonly:
        tuple start, end

    def __init__(
            self, n=1, normalize=False, start="09:00", end="17:00", offset=timedelta(0)
    ):
        BusinessMixin.__init__(self, n, normalize, offset)

        # must be validated here to equality check
        if np.ndim(start) == 0:
            # i.e. not is_list_like
            start = [start]
        if not len(start):
            raise ValueError("Must include at least 1 start time")

        if np.ndim(end) == 0:
            # i.e. not is_list_like
            end = [end]
        if not len(end):
            raise ValueError("Must include at least 1 end time")

        start = np.array([_validate_business_time(x) for x in start])
        end = np.array([_validate_business_time(x) for x in end])

        # Validation of input
        if len(start) != len(end):
            raise ValueError("number of starting time and ending time must be the same")
        num_openings = len(start)

        # sort starting and ending time by starting time
        index = np.argsort(start)

        # convert to tuple so that start and end are hashable
        start = tuple(start[index])
        end = tuple(end[index])

        total_secs = 0
        for i in range(num_openings):
            total_secs += self._get_business_hours_by_sec(start[i], end[i])
            total_secs += self._get_business_hours_by_sec(
                end[i], start[(i + 1) % num_openings]
            )
        if total_secs != 24 * 60 * 60:
            raise ValueError(
                "invalid starting and ending time(s): "
                "opening hours should not touch or overlap with "
                "one another"
            )

        self.start = start
        self.end = end

    cpdef __setstate__(self, state):
        start = state.pop("start")
        start = (start,) if np.ndim(start) == 0 else tuple(start)
        end = state.pop("end")
        end = (end,) if np.ndim(end) == 0 else tuple(end)
        self.start = start
        self.end = end

        state.pop("kwds", {})
        state.pop("next_bday", None)
        BusinessMixin.__setstate__(self, state)

    def _repr_attrs(self) -> str:
        out = super()._repr_attrs()
        # Use python string formatting to be faster than strftime
        hours = ",".join(
            f"{st.hour:02d}:{st.minute:02d}-{en.hour:02d}:{en.minute:02d}"
            for st, en in zip(self.start, self.end)
        )
        attrs = [f"{self._prefix}={hours}"]
        out += ": " + ", ".join(attrs)
        return out

    def _get_business_hours_by_sec(self, start, end):
        """
        Return business hours in a day by seconds.
        """
        # create dummy datetime to calculate business hours in a day
        dtstart = datetime(2014, 4, 1, start.hour, start.minute)
        day = 1 if start < end else 2
        until = datetime(2014, 4, day, end.hour, end.minute)
        return int((until - dtstart).total_seconds())

    def _get_closing_time(self, dt: datetime) -> datetime:
        """
        Get the closing time of a business hour interval by its opening time.

        Parameters
        ----------
        dt : datetime
            Opening time of a business hour interval.

        Returns
        -------
        result : datetime
            Corresponding closing time.
        """
        for i, st in enumerate(self.start):
            if st.hour == dt.hour and st.minute == dt.minute:
                return dt + timedelta(
                    seconds=self._get_business_hours_by_sec(st, self.end[i])
                )
        assert False

    @cache_readonly
    def next_bday(self):
        """
        Used for moving to next business day.
        """
        if self.n >= 0:
            nb_offset = 1
        else:
            nb_offset = -1
        if self._prefix.startswith("C"):
            # CustomBusinessHour
            return CustomBusinessDay(
                n=nb_offset,
                weekmask=self.weekmask,
                holidays=self.holidays,
                calendar=self.calendar,
            )
        else:
            return BusinessDay(n=nb_offset)

    def _next_opening_time(self, other, sign=1):
        """
        If self.n and sign have the same sign, return the earliest opening time
        later than or equal to current time.
        Otherwise the latest opening time earlier than or equal to current
        time.

        Opening time always locates on BusinessDay.
        However, closing time may not if business hour extends over midnight.

        Parameters
        ----------
        other : datetime
            Current time.
        sign : int, default 1.
            Either 1 or -1. Going forward in time if it has the same sign as
            self.n. Going backward in time otherwise.

        Returns
        -------
        result : datetime
            Next opening time.
        """
        earliest_start = self.start[0]
        latest_start = self.start[-1]

        if self.n == 0:
            is_same_sign = sign > 0
        else:
            is_same_sign = self.n * sign >= 0

        if not self.next_bday.is_on_offset(other):
            # today is not business day
            other = other + sign * self.next_bday
            if is_same_sign:
                hour, minute = earliest_start.hour, earliest_start.minute
            else:
                hour, minute = latest_start.hour, latest_start.minute
        else:
            if is_same_sign:
                if latest_start < other.time():
                    # current time is after latest starting time in today
                    other = other + sign * self.next_bday
                    hour, minute = earliest_start.hour, earliest_start.minute
                else:
                    # find earliest starting time no earlier than current time
                    for st in self.start:
                        if other.time() <= st:
                            hour, minute = st.hour, st.minute
                            break
            else:
                if other.time() < earliest_start:
                    # current time is before earliest starting time in today
                    other = other + sign * self.next_bday
                    hour, minute = latest_start.hour, latest_start.minute
                else:
                    # find latest starting time no later than current time
                    for st in reversed(self.start):
                        if other.time() >= st:
                            hour, minute = st.hour, st.minute
                            break

        return datetime(other.year, other.month, other.day, hour, minute)

    def _prev_opening_time(self, other: datetime) -> datetime:
        """
        If n is positive, return the latest opening time earlier than or equal
        to current time.
        Otherwise the earliest opening time later than or equal to current
        time.

        Parameters
        ----------
        other : datetime
            Current time.

        Returns
        -------
        result : datetime
            Previous opening time.
        """
        return self._next_opening_time(other, sign=-1)

    @apply_wraps
    def rollback(self, dt: datetime) -> datetime:
        """
        Roll provided date backward to next offset only if not on offset.
        """
        if not self.is_on_offset(dt):
            if self.n >= 0:
                dt = self._prev_opening_time(dt)
            else:
                dt = self._next_opening_time(dt)
            return self._get_closing_time(dt)
        return dt

    @apply_wraps
    def rollforward(self, dt: datetime) -> datetime:
        """
        Roll provided date forward to next offset only if not on offset.
        """
        if not self.is_on_offset(dt):
            if self.n >= 0:
                return self._next_opening_time(dt)
            else:
                return self._prev_opening_time(dt)
        return dt

    @apply_wraps
    def _apply(self, other: datetime) -> datetime:
        # used for detecting edge condition
        nanosecond = getattr(other, "nanosecond", 0)
        # reset timezone and nanosecond
        # other may be a Timestamp, thus not use replace
        other = datetime(
            other.year,
            other.month,
            other.day,
            other.hour,
            other.minute,
            other.second,
            other.microsecond,
        )
        n = self.n

        # adjust other to reduce number of cases to handle
        if n >= 0:
            if other.time() in self.end or not self._is_on_offset(other):
                other = self._next_opening_time(other)
        else:
            if other.time() in self.start:
                # adjustment to move to previous business day
                other = other - timedelta(seconds=1)
            if not self._is_on_offset(other):
                other = self._next_opening_time(other)
                other = self._get_closing_time(other)

        # get total business hours by sec in one business day
        businesshours = sum(
            self._get_business_hours_by_sec(st, en)
            for st, en in zip(self.start, self.end)
        )

        bd, r = divmod(abs(n * 60), businesshours // 60)
        if n < 0:
            bd, r = -bd, -r

        # adjust by business days first
        if bd != 0:
            if self._prefix.startswith("C"):
                # GH#30593 this is a Custom offset
                skip_bd = CustomBusinessDay(
                    n=bd,
                    weekmask=self.weekmask,
                    holidays=self.holidays,
                    calendar=self.calendar,
                )
            else:
                skip_bd = BusinessDay(n=bd)
            # midnight business hour may not on BusinessDay
            if not self.next_bday.is_on_offset(other):
                prev_open = self._prev_opening_time(other)
                remain = other - prev_open
                other = prev_open + skip_bd + remain
            else:
                other = other + skip_bd

        # remaining business hours to adjust
        bhour_remain = timedelta(minutes=r)

        if n >= 0:
            while bhour_remain != timedelta(0):
                # business hour left in this business time interval
                bhour = (
                    self._get_closing_time(self._prev_opening_time(other)) - other
                )
                if bhour_remain < bhour:
                    # finish adjusting if possible
                    other += bhour_remain
                    bhour_remain = timedelta(0)
                else:
                    # go to next business time interval
                    bhour_remain -= bhour
                    other = self._next_opening_time(other + bhour)
        else:
            while bhour_remain != timedelta(0):
                # business hour left in this business time interval
                bhour = self._next_opening_time(other) - other
                if (
                    bhour_remain > bhour
                    or bhour_remain == bhour
                    and nanosecond != 0
                ):
                    # finish adjusting if possible
                    other += bhour_remain
                    bhour_remain = timedelta(0)
                else:
                    # go to next business time interval
                    bhour_remain -= bhour
                    other = self._get_closing_time(
                        self._next_opening_time(
                            other + bhour - timedelta(seconds=1)
                        )
                    )

        return other

    def is_on_offset(self, dt: datetime) -> bool:
        if self.normalize and not _is_normalized(dt):
            return False

        if dt.tzinfo is not None:
            dt = datetime(
                dt.year, dt.month, dt.day, dt.hour, dt.minute, dt.second, dt.microsecond
            )
        # Valid BH can be on the different BusinessDay during midnight
        # Distinguish by the time spent from previous opening time
        return self._is_on_offset(dt)

    def _is_on_offset(self, dt: datetime) -> bool:
        """
        Slight speedups using calculated values.
        """
        # if self.normalize and not _is_normalized(dt):
        #     return False
        # Valid BH can be on the different BusinessDay during midnight
        # Distinguish by the time spent from previous opening time
        if self.n >= 0:
            op = self._prev_opening_time(dt)
        else:
            op = self._next_opening_time(dt)
        span = (dt - op).total_seconds()
        businesshours = 0
        for i, st in enumerate(self.start):
            if op.hour == st.hour and op.minute == st.minute:
                businesshours = self._get_business_hours_by_sec(st, self.end[i])
        if span <= businesshours:
            return True
        else:
            return False


cdef class WeekOfMonthMixin(SingleConstructorOffset):
    """
    Mixin for methods common to WeekOfMonth and LastWeekOfMonth.
    """

    cdef readonly:
        int weekday, week

    def __init__(self, n=1, normalize=False, weekday=0):
        BaseOffset.__init__(self, n, normalize)
        self.weekday = weekday

        if weekday < 0 or weekday > 6:
            raise ValueError(f"Day must be 0<=day<=6, got {weekday}")

    @apply_wraps
    def _apply(self, other: datetime) -> datetime:
        compare_day = self._get_offset_day(other)

        months = self.n
        months = roll_convention(other.day, months, compare_day)

        shifted = shift_month(other, months, "start")
        to_day = self._get_offset_day(shifted)
        return _shift_day(shifted, to_day - shifted.day)

    def is_on_offset(self, dt: datetime) -> bool:
        if self.normalize and not _is_normalized(dt):
            return False
        return dt.day == self._get_offset_day(dt)

    @property
    def rule_code(self) -> str:
        weekday = int_to_weekday.get(self.weekday, "")
        if self.week == -1:
            # LastWeekOfMonth
            return f"{self._prefix}-{weekday}"
        return f"{self._prefix}-{self.week + 1}{weekday}"


# ----------------------------------------------------------------------
# Year-Based Offset Classes

cdef class YearOffset(SingleConstructorOffset):
    """
    DateOffset that just needs a month.
    """
    _attributes = tuple(["n", "normalize", "month"])

    # FIXME(cython#4446): python annotation here gives compile-time errors
    # _default_month: int

    cdef readonly:
        int month

    def __init__(self, n=1, normalize=False, month=None):
        BaseOffset.__init__(self, n, normalize)

        month = month if month is not None else self._default_month
        self.month = month

        if month < 1 or month > 12:
            raise ValueError("Month must go from 1 to 12")

    cpdef __setstate__(self, state):
        self.month = state.pop("month")
        self.n = state.pop("n")
        self.normalize = state.pop("normalize")
        self._cache = {}

    @classmethod
    def _from_name(cls, suffix=None):
        kwargs = {}
        if suffix:
            kwargs["month"] = MONTH_TO_CAL_NUM[suffix]
        return cls(**kwargs)

    @property
    def rule_code(self) -> str:
        month = MONTH_ALIASES[self.month]
        return f"{self._prefix}-{month}"

    def is_on_offset(self, dt: datetime) -> bool:
        if self.normalize and not _is_normalized(dt):
            return False
        return dt.month == self.month and dt.day == self._get_offset_day(dt)

    def _get_offset_day(self, other: datetime) -> int:
        # override BaseOffset method to use self.month instead of other.month
        cdef:
            npy_datetimestruct dts
        pydate_to_dtstruct(other, &dts)
        dts.month = self.month
        return get_day_of_month(&dts, self._day_opt)

    @apply_wraps
    def _apply(self, other: datetime) -> datetime:
        years = roll_qtrday(other, self.n, self.month, self._day_opt, modby=12)
        months = years * 12 + (self.month - other.month)
        return shift_month(other, months, self._day_opt)

    @apply_array_wraps
    def _apply_array(self, dtarr):
        reso = get_unit_from_dtype(dtarr.dtype)
        shifted = shift_quarters(
            dtarr.view("i8"), self.n, self.month, self._day_opt, modby=12, reso=reso
        )
        return shifted


cdef class BYearEnd(YearOffset):
    """
    DateOffset increments between the last business day of the year.

    Parameters
    ----------
    n : int, default 1
        The number of years represented.
    normalize : bool, default False
        Normalize start/end dates to midnight before generating date range.
    month : int, default 12
        A specific integer for the month of the year.

    See Also
    --------
    :class:`~pandas.tseries.offsets.DateOffset` : Standard kind of date increment.

    Examples
    --------
    >>> from pandas.tseries.offsets import BYearEnd
    >>> ts = pd.Timestamp('2020-05-24 05:01:15')
    >>> ts - BYearEnd()
    Timestamp('2019-12-31 05:01:15')
    >>> ts + BYearEnd()
    Timestamp('2020-12-31 05:01:15')
    >>> ts + BYearEnd(3)
    Timestamp('2022-12-30 05:01:15')
    >>> ts + BYearEnd(-3)
    Timestamp('2017-12-29 05:01:15')
    >>> ts + BYearEnd(month=11)
    Timestamp('2020-11-30 05:01:15')
    """

    _outputName = "BusinessYearEnd"
    _default_month = 12
    _prefix = "BA"
    _day_opt = "business_end"


cdef class BYearBegin(YearOffset):
    """
    DateOffset increments between the first business day of the year.

    Parameters
    ----------
    n : int, default 1
        The number of years represented.
    normalize : bool, default False
        Normalize start/end dates to midnight before generating date range.
    month : int, default 1
        A specific integer for the month of the year.

    See Also
    --------
    :class:`~pandas.tseries.offsets.DateOffset` : Standard kind of date increment.

    Examples
    --------
    >>> from pandas.tseries.offsets import BYearBegin
    >>> ts = pd.Timestamp('2020-05-24 05:01:15')
    >>> ts + BYearBegin()
    Timestamp('2021-01-01 05:01:15')
    >>> ts - BYearBegin()
    Timestamp('2020-01-01 05:01:15')
    >>> ts + BYearBegin(-1)
    Timestamp('2020-01-01 05:01:15')
    >>> ts + BYearBegin(2)
    Timestamp('2022-01-03 05:01:15')
    >>> ts + BYearBegin(month=11)
    Timestamp('2020-11-02 05:01:15')
    """

    _outputName = "BusinessYearBegin"
    _default_month = 1
    _prefix = "BAS"
    _day_opt = "business_start"


cdef class YearEnd(YearOffset):
    """
    DateOffset increments between calendar year end dates.

    YearEnd goes to the next date which is the end of the year.

    Parameters
    ----------
    n : int, default 1
        The number of years represented.
    normalize : bool, default False
        Normalize start/end dates to midnight before generating date range.
    month : int, default 12
        A specific integer for the month of the year.

    See Also
    --------
    :class:`~pandas.tseries.offsets.DateOffset` : Standard kind of date increment.

    Examples
    --------
    >>> ts = pd.Timestamp(2022, 1, 1)
    >>> ts + pd.offsets.YearEnd()
    Timestamp('2022-12-31 00:00:00')

    >>> ts = pd.Timestamp(2022, 12, 31)
    >>> ts + pd.offsets.YearEnd()
    Timestamp('2023-12-31 00:00:00')

    >>> ts = pd.Timestamp(2022, 1, 1)
    >>> ts + pd.offsets.YearEnd(month=2)
    Timestamp('2022-02-28 00:00:00')

    If you want to get the end of the current year:

    >>> ts = pd.Timestamp(2022, 12, 31)
    >>> pd.offsets.YearEnd().rollforward(ts)
    Timestamp('2022-12-31 00:00:00')
    """

    _default_month = 12
    _prefix = "A"
    _day_opt = "end"

    cdef readonly:
        int _period_dtype_code

    def __init__(self, n=1, normalize=False, month=None):
        # Because YearEnd can be the freq for a Period, define its
        #  _period_dtype_code at construction for performance
        YearOffset.__init__(self, n, normalize, month)
        self._period_dtype_code = PeriodDtypeCode.A + self.month % 12


cdef class YearBegin(YearOffset):
    """
    DateOffset increments between calendar year begin dates.

    YearBegin goes to the next date which is the start of the year.

    Parameters
    ----------
    n : int, default 1
        The number of years represented.
    normalize : bool, default False
        Normalize start/end dates to midnight before generating date range.
    month : int, default 1
        A specific integer for the month of the year.

    See Also
    --------
    :class:`~pandas.tseries.offsets.DateOffset` : Standard kind of date increment.

    Examples
    --------
    >>> ts = pd.Timestamp(2022, 12, 1)
    >>> ts + pd.offsets.YearBegin()
    Timestamp('2023-01-01 00:00:00')

    >>> ts = pd.Timestamp(2023, 1, 1)
    >>> ts + pd.offsets.YearBegin()
    Timestamp('2024-01-01 00:00:00')

    >>> ts = pd.Timestamp(2022, 1, 1)
    >>> ts + pd.offsets.YearBegin(month=2)
    Timestamp('2022-02-01 00:00:00')

    If you want to get the start of the current year:

    >>> ts = pd.Timestamp(2023, 1, 1)
    >>> pd.offsets.YearBegin().rollback(ts)
    Timestamp('2023-01-01 00:00:00')
    """

    _default_month = 1
    _prefix = "AS"
    _day_opt = "start"


# ----------------------------------------------------------------------
# Quarter-Based Offset Classes

cdef class QuarterOffset(SingleConstructorOffset):
    _attributes = tuple(["n", "normalize", "startingMonth"])
    # TODO: Consider combining QuarterOffset and YearOffset __init__ at some
    #       point.  Also apply_index, is_on_offset, rule_code if
    #       startingMonth vs month attr names are resolved

    # FIXME(cython#4446): python annotation here gives compile-time errors
    # _default_starting_month: int
    # _from_name_starting_month: int

    cdef readonly:
        int startingMonth

    def __init__(self, n=1, normalize=False, startingMonth=None):
        BaseOffset.__init__(self, n, normalize)

        if startingMonth is None:
            startingMonth = self._default_starting_month
        self.startingMonth = startingMonth

    cpdef __setstate__(self, state):
        self.startingMonth = state.pop("startingMonth")
        self.n = state.pop("n")
        self.normalize = state.pop("normalize")

    @classmethod
    def _from_name(cls, suffix=None):
        kwargs = {}
        if suffix:
            kwargs["startingMonth"] = MONTH_TO_CAL_NUM[suffix]
        else:
            if cls._from_name_starting_month is not None:
                kwargs["startingMonth"] = cls._from_name_starting_month
        return cls(**kwargs)

    @property
    def rule_code(self) -> str:
        month = MONTH_ALIASES[self.startingMonth]
        return f"{self._prefix}-{month}"

    def is_anchored(self) -> bool:
        return self.n == 1 and self.startingMonth is not None

    def is_on_offset(self, dt: datetime) -> bool:
        if self.normalize and not _is_normalized(dt):
            return False
        mod_month = (dt.month - self.startingMonth) % 3
        return mod_month == 0 and dt.day == self._get_offset_day(dt)

    @apply_wraps
    def _apply(self, other: datetime) -> datetime:
        # months_since: find the calendar quarter containing other.month,
        # e.g. if other.month == 8, the calendar quarter is [Jul, Aug, Sep].
        # Then find the month in that quarter containing an is_on_offset date for
        # self.  `months_since` is the number of months to shift other.month
        # to get to this on-offset month.
        months_since = other.month % 3 - self.startingMonth % 3
        qtrs = roll_qtrday(
            other, self.n, self.startingMonth, day_opt=self._day_opt, modby=3
        )
        months = qtrs * 3 - months_since
        return shift_month(other, months, self._day_opt)

    @apply_array_wraps
    def _apply_array(self, dtarr):
        reso = get_unit_from_dtype(dtarr.dtype)
        shifted = shift_quarters(
            dtarr.view("i8"),
            self.n,
            self.startingMonth,
            self._day_opt,
            modby=3,
            reso=reso,
        )
        return shifted


cdef class BQuarterEnd(QuarterOffset):
    """
    DateOffset increments between the last business day of each Quarter.

    startingMonth = 1 corresponds to dates like 1/31/2007, 4/30/2007, ...
    startingMonth = 2 corresponds to dates like 2/28/2007, 5/31/2007, ...
    startingMonth = 3 corresponds to dates like 3/30/2007, 6/29/2007, ...

    Parameters
    ----------
    n : int, default 1
        The number of quarters represented.
    normalize : bool, default False
        Normalize start/end dates to midnight before generating date range.
    startingMonth : int, default 3
        A specific integer for the month of the year from which we start quarters.

    See Also
    --------
    :class:`~pandas.tseries.offsets.DateOffset` : Standard kind of date increment.

    Examples
    --------
    >>> from pandas.tseries.offsets import BQuarterEnd
    >>> ts = pd.Timestamp('2020-05-24 05:01:15')
    >>> ts + BQuarterEnd()
    Timestamp('2020-06-30 05:01:15')
    >>> ts + BQuarterEnd(2)
    Timestamp('2020-09-30 05:01:15')
    >>> ts + BQuarterEnd(1, startingMonth=2)
    Timestamp('2020-05-29 05:01:15')
    >>> ts + BQuarterEnd(startingMonth=2)
    Timestamp('2020-05-29 05:01:15')
    """
    _output_name = "BusinessQuarterEnd"
    _default_starting_month = 3
    _from_name_starting_month = 12
    _prefix = "BQ"
    _day_opt = "business_end"


cdef class BQuarterBegin(QuarterOffset):
    """
    DateOffset increments between the first business day of each Quarter.

    startingMonth = 1 corresponds to dates like 1/01/2007, 4/01/2007, ...
    startingMonth = 2 corresponds to dates like 2/01/2007, 5/01/2007, ...
    startingMonth = 3 corresponds to dates like 3/01/2007, 6/01/2007, ...

    Parameters
    ----------
    n : int, default 1
        The number of quarters represented.
    normalize : bool, default False
        Normalize start/end dates to midnight before generating date range.
    startingMonth : int, default 3
        A specific integer for the month of the year from which we start quarters.

    See Also
    --------
    :class:`~pandas.tseries.offsets.DateOffset` : Standard kind of date increment.

    Examples
    --------
    >>> from pandas.tseries.offsets import BQuarterBegin
    >>> ts = pd.Timestamp('2020-05-24 05:01:15')
    >>> ts + BQuarterBegin()
    Timestamp('2020-06-01 05:01:15')
    >>> ts + BQuarterBegin(2)
    Timestamp('2020-09-01 05:01:15')
    >>> ts + BQuarterBegin(startingMonth=2)
    Timestamp('2020-08-03 05:01:15')
    >>> ts + BQuarterBegin(-1)
    Timestamp('2020-03-02 05:01:15')
    """
    _output_name = "BusinessQuarterBegin"
    _default_starting_month = 3
    _from_name_starting_month = 1
    _prefix = "BQS"
    _day_opt = "business_start"


cdef class QuarterEnd(QuarterOffset):
    """
    DateOffset increments between Quarter end dates.

    startingMonth = 1 corresponds to dates like 1/31/2007, 4/30/2007, ...
    startingMonth = 2 corresponds to dates like 2/28/2007, 5/31/2007, ...
    startingMonth = 3 corresponds to dates like 3/31/2007, 6/30/2007, ...

    Parameters
    ----------
    n : int, default 1
        The number of quarters represented.
    normalize : bool, default False
        Normalize start/end dates to midnight before generating date range.
    startingMonth : int, default 3
        A specific integer for the month of the year from which we start quarters.

    See Also
    --------
    :class:`~pandas.tseries.offsets.DateOffset` : Standard kind of date increment.

    Examples
    --------
    >>> ts = pd.Timestamp(2022, 1, 1)
    >>> ts + pd.offsets.QuarterEnd()
    Timestamp('2022-03-31 00:00:00')
    """
    _default_starting_month = 3
    _prefix = "Q"
    _day_opt = "end"

    cdef readonly:
        int _period_dtype_code

    def __init__(self, n=1, normalize=False, startingMonth=None):
        # Because QuarterEnd can be the freq for a Period, define its
        #  _period_dtype_code at construction for performance
        QuarterOffset.__init__(self, n, normalize, startingMonth)
        self._period_dtype_code = PeriodDtypeCode.Q_DEC + self.startingMonth % 12


cdef class QuarterBegin(QuarterOffset):
    """
    DateOffset increments between Quarter start dates.

    startingMonth = 1 corresponds to dates like 1/01/2007, 4/01/2007, ...
    startingMonth = 2 corresponds to dates like 2/01/2007, 5/01/2007, ...
    startingMonth = 3 corresponds to dates like 3/01/2007, 6/01/2007, ...

    Parameters
    ----------
    n : int, default 1
        The number of quarters represented.
    normalize : bool, default False
        Normalize start/end dates to midnight before generating date range.
    startingMonth : int, default 3
        A specific integer for the month of the year from which we start quarters.

    See Also
    --------
    :class:`~pandas.tseries.offsets.DateOffset` : Standard kind of date increment.

    Examples
    --------
    >>> ts = pd.Timestamp(2022, 1, 1)
    >>> ts + pd.offsets.QuarterBegin()
    Timestamp('2022-03-01 00:00:00')
    """
    _default_starting_month = 3
    _from_name_starting_month = 1
    _prefix = "QS"
    _day_opt = "start"


# ----------------------------------------------------------------------
# Month-Based Offset Classes

cdef class MonthOffset(SingleConstructorOffset):
    def is_on_offset(self, dt: datetime) -> bool:
        if self.normalize and not _is_normalized(dt):
            return False
        return dt.day == self._get_offset_day(dt)

    @apply_wraps
    def _apply(self, other: datetime) -> datetime:
        compare_day = self._get_offset_day(other)
        n = roll_convention(other.day, self.n, compare_day)
        return shift_month(other, n, self._day_opt)

    @apply_array_wraps
    def _apply_array(self, dtarr):
        reso = get_unit_from_dtype(dtarr.dtype)
        shifted = shift_months(dtarr.view("i8"), self.n, self._day_opt, reso=reso)
        return shifted

    cpdef __setstate__(self, state):
        state.pop("_use_relativedelta", False)
        state.pop("offset", None)
        state.pop("_offset", None)
        state.pop("kwds", {})

        BaseOffset.__setstate__(self, state)


cdef class MonthEnd(MonthOffset):
    """
    DateOffset of one month end.

    MonthEnd goes to the next date which is an end of the month.

    Parameters
    ----------
    n : int, default 1
        The number of months represented.
    normalize : bool, default False
        Normalize start/end dates to midnight before generating date range.

    See Also
    --------
    :class:`~pandas.tseries.offsets.DateOffset` : Standard kind of date increment.

    Examples
    --------
    >>> ts = pd.Timestamp(2022, 1, 30)
    >>> ts + pd.offsets.MonthEnd()
    Timestamp('2022-01-31 00:00:00')

    >>> ts = pd.Timestamp(2022, 1, 31)
    >>> ts + pd.offsets.MonthEnd()
    Timestamp('2022-02-28 00:00:00')

    If you want to get the end of the current month:

    >>> ts = pd.Timestamp(2022, 1, 31)
    >>> pd.offsets.MonthEnd().rollforward(ts)
    Timestamp('2022-01-31 00:00:00')
    """
    _period_dtype_code = PeriodDtypeCode.M
    _prefix = "ME"
    _day_opt = "end"


cdef class MonthBegin(MonthOffset):
    """
    DateOffset of one month at beginning.

    MonthBegin goes to the next date which is a start of the month.

    Parameters
    ----------
    n : int, default 1
        The number of months represented.
    normalize : bool, default False
        Normalize start/end dates to midnight before generating date range.

    See Also
    --------
    :class:`~pandas.tseries.offsets.DateOffset` : Standard kind of date increment.

    Examples
    --------
    >>> ts = pd.Timestamp(2022, 11, 30)
    >>> ts + pd.offsets.MonthBegin()
    Timestamp('2022-12-01 00:00:00')

    >>> ts = pd.Timestamp(2022, 12, 1)
    >>> ts + pd.offsets.MonthBegin()
    Timestamp('2023-01-01 00:00:00')

    If you want to get the start of the current month:

    >>> ts = pd.Timestamp(2022, 12, 1)
    >>> pd.offsets.MonthBegin().rollback(ts)
    Timestamp('2022-12-01 00:00:00')
    """
    _prefix = "MS"
    _day_opt = "start"


cdef class BusinessMonthEnd(MonthOffset):
    """
    DateOffset increments between the last business day of the month.

    BusinessMonthEnd goes to the next date which is the last business day of the month.

    Parameters
    ----------
    n : int, default 1
        The number of months represented.
    normalize : bool, default False
        Normalize start/end dates to midnight before generating date range.

    See Also
    --------
    :class:`~pandas.tseries.offsets.DateOffset` : Standard kind of date increment.

    Examples
    --------
    >>> ts = pd.Timestamp(2022, 11, 29)
    >>> ts + pd.offsets.BMonthEnd()
    Timestamp('2022-11-30 00:00:00')

    >>> ts = pd.Timestamp(2022, 11, 30)
    >>> ts + pd.offsets.BMonthEnd()
    Timestamp('2022-12-30 00:00:00')

    If you want to get the end of the current business month:

    >>> ts = pd.Timestamp(2022, 11, 30)
    >>> pd.offsets.BMonthEnd().rollforward(ts)
    Timestamp('2022-11-30 00:00:00')
    """
    _prefix = "BM"
    _day_opt = "business_end"


cdef class BusinessMonthBegin(MonthOffset):
    """
    DateOffset of one month at the first business day.

    BusinessMonthBegin goes to the next date which is the first business day
    of the month.

    Parameters
    ----------
    n : int, default 1
        The number of months represented.
    normalize : bool, default False
        Normalize start/end dates to midnight before generating date range.

    See Also
    --------
    :class:`~pandas.tseries.offsets.DateOffset` : Standard kind of date increment.

    Examples
    --------
    >>> ts = pd.Timestamp(2022, 11, 30)
    >>> ts + pd.offsets.BMonthBegin()
    Timestamp('2022-12-01 00:00:00')

    >>> ts = pd.Timestamp(2022, 12, 1)
    >>> ts + pd.offsets.BMonthBegin()
    Timestamp('2023-01-02 00:00:00')

    If you want to get the start of the current business month:

    >>> ts = pd.Timestamp(2022, 12, 1)
    >>> pd.offsets.BMonthBegin().rollback(ts)
    Timestamp('2022-12-01 00:00:00')
    """
    _prefix = "BMS"
    _day_opt = "business_start"


# ---------------------------------------------------------------------
# Semi-Month Based Offsets

cdef class SemiMonthOffset(SingleConstructorOffset):
    _default_day_of_month = 15
    _min_day_of_month = 2
    _attributes = tuple(["n", "normalize", "day_of_month"])

    cdef readonly:
        int day_of_month

    def __init__(self, n=1, normalize=False, day_of_month=None):
        BaseOffset.__init__(self, n, normalize)

        if day_of_month is None:
            day_of_month = self._default_day_of_month

        self.day_of_month = int(day_of_month)
        if not self._min_day_of_month <= self.day_of_month <= 27:
            raise ValueError(
                "day_of_month must be "
                f"{self._min_day_of_month}<=day_of_month<=27, "
                f"got {self.day_of_month}"
            )

    cpdef __setstate__(self, state):
        self.n = state.pop("n")
        self.normalize = state.pop("normalize")
        self.day_of_month = state.pop("day_of_month")

    @classmethod
    def _from_name(cls, suffix=None):
        return cls(day_of_month=suffix)

    @property
    def rule_code(self) -> str:
        suffix = f"-{self.day_of_month}"
        return self._prefix + suffix

    @apply_wraps
    def _apply(self, other: datetime) -> datetime:
        is_start = isinstance(self, SemiMonthBegin)

        # shift `other` to self.day_of_month, incrementing `n` if necessary
        n = roll_convention(other.day, self.n, self.day_of_month)

        days_in_month = get_days_in_month(other.year, other.month)
        # For SemiMonthBegin on other.day == 1 and
        # SemiMonthEnd on other.day == days_in_month,
        # shifting `other` to `self.day_of_month` _always_ requires
        # incrementing/decrementing `n`, regardless of whether it is
        # initially positive.
        if is_start and (self.n <= 0 and other.day == 1):
            n -= 1
        elif (not is_start) and (self.n > 0 and other.day == days_in_month):
            n += 1

        if is_start:
            months = n // 2 + n % 2
            to_day = 1 if n % 2 else self.day_of_month
        else:
            months = n // 2
            to_day = 31 if n % 2 else self.day_of_month

        return shift_month(other, months, to_day)

    @apply_array_wraps
    @cython.wraparound(False)
    @cython.boundscheck(False)
    def _apply_array(self, dtarr):
        cdef:
            ndarray i8other = dtarr.view("i8")
            Py_ssize_t i, count = dtarr.size
            int64_t val, res_val
            ndarray out = cnp.PyArray_EMPTY(
                i8other.ndim, i8other.shape, cnp.NPY_INT64, 0
            )
            npy_datetimestruct dts
            int months, to_day, nadj, n = self.n
            int days_in_month, day, anchor_dom = self.day_of_month
            bint is_start = isinstance(self, SemiMonthBegin)
            NPY_DATETIMEUNIT reso = get_unit_from_dtype(dtarr.dtype)
            cnp.broadcast mi = cnp.PyArray_MultiIterNew2(out, i8other)

        with nogil:
            for i in range(count):
                # Analogous to: val = i8other[i]
                val = (<int64_t*>cnp.PyArray_MultiIter_DATA(mi, 1))[0]

                if val == NPY_NAT:
                    res_val = NPY_NAT

                else:
                    pandas_datetime_to_datetimestruct(val, reso, &dts)
                    day = dts.day

                    # Adjust so that we are always looking at self.day_of_month,
                    #  incrementing/decrementing n if necessary.
                    nadj = roll_convention(day, n, anchor_dom)

                    days_in_month = get_days_in_month(dts.year, dts.month)
                    # For SemiMonthBegin on other.day == 1 and
                    #  SemiMonthEnd on other.day == days_in_month,
                    #  shifting `other` to `self.day_of_month` _always_ requires
                    #  incrementing/decrementing `n`, regardless of whether it is
                    #  initially positive.
                    if is_start and (n <= 0 and day == 1):
                        nadj -= 1
                    elif (not is_start) and (n > 0 and day == days_in_month):
                        nadj += 1

                    if is_start:
                        # See also: SemiMonthBegin._apply
                        months = nadj // 2 + nadj % 2
                        to_day = 1 if nadj % 2 else anchor_dom

                    else:
                        # See also: SemiMonthEnd._apply
                        months = nadj // 2
                        to_day = 31 if nadj % 2 else anchor_dom

                    dts.year = year_add_months(dts, months)
                    dts.month = month_add_months(dts, months)
                    days_in_month = get_days_in_month(dts.year, dts.month)
                    dts.day = min(to_day, days_in_month)

                    res_val = npy_datetimestruct_to_datetime(reso, &dts)

                # Analogous to: out[i] = res_val
                (<int64_t*>cnp.PyArray_MultiIter_DATA(mi, 0))[0] = res_val

                cnp.PyArray_MultiIter_NEXT(mi)

        return out


cdef class SemiMonthEnd(SemiMonthOffset):
    """
    Two DateOffset's per month repeating on the last day of the month & day_of_month.

    Parameters
    ----------
    n : int
    normalize : bool, default False
    day_of_month : int, {1, 3,...,27}, default 15

    Examples
    --------
    >>> ts = pd.Timestamp(2022, 1, 14)
    >>> ts + pd.offsets.SemiMonthEnd()
    Timestamp('2022-01-15 00:00:00')

    >>> ts = pd.Timestamp(2022, 1, 15)
    >>> ts + pd.offsets.SemiMonthEnd()
    Timestamp('2022-01-31 00:00:00')

    >>> ts = pd.Timestamp(2022, 1, 31)
    >>> ts + pd.offsets.SemiMonthEnd()
    Timestamp('2022-02-15 00:00:00')

    If you want to get the result for the current month:

    >>> ts = pd.Timestamp(2022, 1, 15)
    >>> pd.offsets.SemiMonthEnd().rollforward(ts)
    Timestamp('2022-01-15 00:00:00')
    """
    _prefix = "SM"
    _min_day_of_month = 1

    def is_on_offset(self, dt: datetime) -> bool:
        if self.normalize and not _is_normalized(dt):
            return False
        days_in_month = get_days_in_month(dt.year, dt.month)
        return dt.day in (self.day_of_month, days_in_month)


cdef class SemiMonthBegin(SemiMonthOffset):
    """
    Two DateOffset's per month repeating on the first day of the month & day_of_month.

    Parameters
    ----------
    n : int
    normalize : bool, default False
    day_of_month : int, {2, 3,...,27}, default 15

    Examples
    --------
    >>> ts = pd.Timestamp(2022, 1, 1)
    >>> ts + pd.offsets.SemiMonthBegin()
    Timestamp('2022-01-15 00:00:00')
    """

    _prefix = "SMS"

    def is_on_offset(self, dt: datetime) -> bool:
        if self.normalize and not _is_normalized(dt):
            return False
        return dt.day in (1, self.day_of_month)


# ---------------------------------------------------------------------
# Week-Based Offset Classes


cdef class Week(SingleConstructorOffset):
    """
    Weekly offset.

    Parameters
    ----------
    n : int, default 1
        The number of weeks represented.
    normalize : bool, default False
        Normalize start/end dates to midnight before generating date range.
    weekday : int or None, default None
        Always generate specific day of week.
        0 for Monday and 6 for Sunday.

    See Also
    --------
    pd.tseries.offsets.WeekOfMonth :
     Describes monthly dates like, the Tuesday of the
     2nd week of each month.

    Examples
    --------

    >>> date_object = pd.Timestamp("2023-01-13")
    >>> date_object
    Timestamp('2023-01-13 00:00:00')

    >>> date_plus_one_week = date_object + pd.tseries.offsets.Week(n=1)
    >>> date_plus_one_week
    Timestamp('2023-01-20 00:00:00')

    >>> date_next_monday = date_object + pd.tseries.offsets.Week(weekday=0)
    >>> date_next_monday
    Timestamp('2023-01-16 00:00:00')

    >>> date_next_sunday = date_object + pd.tseries.offsets.Week(weekday=6)
    >>> date_next_sunday
    Timestamp('2023-01-15 00:00:00')
    """

    _inc = timedelta(weeks=1)
    _prefix = "W"
    _attributes = tuple(["n", "normalize", "weekday"])

    cdef readonly:
        object weekday  # int or None
        int _period_dtype_code

    def __init__(self, n=1, normalize=False, weekday=None):
        BaseOffset.__init__(self, n, normalize)
        self.weekday = weekday

        if self.weekday is not None:
            if self.weekday < 0 or self.weekday > 6:
                raise ValueError(f"Day must be 0<=day<=6, got {self.weekday}")

            self._period_dtype_code = PeriodDtypeCode.W_SUN + (weekday + 1) % 7

    cpdef __setstate__(self, state):
        self.n = state.pop("n")
        self.normalize = state.pop("normalize")
        self.weekday = state.pop("weekday")
        self._cache = state.pop("_cache", {})

    def is_anchored(self) -> bool:
        return self.n == 1 and self.weekday is not None

    @apply_wraps
    def _apply(self, other):
        if self.weekday is None:
            return other + self.n * self._inc

        if not PyDateTime_Check(other):
            raise TypeError(
                f"Cannot add {type(other).__name__} to {type(self).__name__}"
            )

        k = self.n
        otherDay = other.weekday()
        if otherDay != self.weekday:
            other = other + timedelta((self.weekday - otherDay) % 7)
            if k > 0:
                k -= 1

        return other + timedelta(weeks=k)

    @apply_array_wraps
    def _apply_array(self, dtarr):
        if self.weekday is None:
            td = timedelta(days=7 * self.n)
            td64 = np.timedelta64(td, "ns")
            return dtarr + td64
        else:
            reso = get_unit_from_dtype(dtarr.dtype)
            i8other = dtarr.view("i8")
            return self._end_apply_index(i8other, reso=reso)

    @cython.wraparound(False)
    @cython.boundscheck(False)
    cdef ndarray _end_apply_index(self, ndarray i8other, NPY_DATETIMEUNIT reso):
        """
        Add self to the given DatetimeIndex, specialized for case where
        self.weekday is non-null.

        Parameters
        ----------
        i8other : const int64_t[:]
        reso : NPY_DATETIMEUNIT

        Returns
        -------
        ndarray[int64_t]
        """
        cdef:
            Py_ssize_t i, count = i8other.size
            int64_t val, res_val
            ndarray out = cnp.PyArray_EMPTY(
                i8other.ndim, i8other.shape, cnp.NPY_INT64, 0
            )
            npy_datetimestruct dts
            int wday, days, weeks, n = self.n
            int anchor_weekday = self.weekday
            int64_t DAY_PERIODS = periods_per_day(reso)
            cnp.broadcast mi = cnp.PyArray_MultiIterNew2(out, i8other)

        with nogil:
            for i in range(count):
                # Analogous to: val = i8other[i]
                val = (<int64_t*>cnp.PyArray_MultiIter_DATA(mi, 1))[0]

                if val == NPY_NAT:
                    res_val = NPY_NAT
                else:
                    pandas_datetime_to_datetimestruct(val, reso, &dts)
                    wday = dayofweek(dts.year, dts.month, dts.day)

                    days = 0
                    weeks = n
                    if wday != anchor_weekday:
                        days = (anchor_weekday - wday) % 7
                        if weeks > 0:
                            weeks -= 1

                    res_val = val + (7 * weeks + days) * DAY_PERIODS

                # Analogous to: out[i] = res_val
                (<int64_t*>cnp.PyArray_MultiIter_DATA(mi, 0))[0] = res_val

                cnp.PyArray_MultiIter_NEXT(mi)

        return out

    def is_on_offset(self, dt: datetime) -> bool:
        if self.normalize and not _is_normalized(dt):
            return False
        elif self.weekday is None:
            return True
        return dt.weekday() == self.weekday

    @property
    def rule_code(self) -> str:
        suffix = ""
        if self.weekday is not None:
            weekday = int_to_weekday[self.weekday]
            suffix = f"-{weekday}"
        return self._prefix + suffix

    @classmethod
    def _from_name(cls, suffix=None):
        if not suffix:
            weekday = None
        else:
            weekday = weekday_to_int[suffix]
        return cls(weekday=weekday)


cdef class WeekOfMonth(WeekOfMonthMixin):
    """
    Describes monthly dates like "the Tuesday of the 2nd week of each month".

    Parameters
    ----------
    n : int, default 1
        The number of months represented.
    normalize : bool, default False
        Normalize start/end dates to midnight before generating date range.
    week : int {0, 1, 2, 3, ...}, default 0
        A specific integer for the week of the month.
        e.g. 0 is 1st week of month, 1 is the 2nd week, etc.
    weekday : int {0, 1, ..., 6}, default 0
        A specific integer for the day of the week.

        - 0 is Monday
        - 1 is Tuesday
        - 2 is Wednesday
        - 3 is Thursday
        - 4 is Friday
        - 5 is Saturday
        - 6 is Sunday.

    Examples
    --------
    >>> ts = pd.Timestamp(2022, 1, 1)
    >>> ts + pd.offsets.WeekOfMonth()
    Timestamp('2022-01-03 00:00:00')
    """

    _prefix = "WOM"
    _attributes = tuple(["n", "normalize", "week", "weekday"])

    def __init__(self, n=1, normalize=False, week=0, weekday=0):
        WeekOfMonthMixin.__init__(self, n, normalize, weekday)
        self.week = week

        if self.week < 0 or self.week > 3:
            raise ValueError(f"Week must be 0<=week<=3, got {self.week}")

    cpdef __setstate__(self, state):
        self.n = state.pop("n")
        self.normalize = state.pop("normalize")
        self.weekday = state.pop("weekday")
        self.week = state.pop("week")

    def _get_offset_day(self, other: datetime) -> int:
        """
        Find the day in the same month as other that has the same
        weekday as self.weekday and is the self.week'th such day in the month.

        Parameters
        ----------
        other : datetime

        Returns
        -------
        day : int
        """
        mstart = datetime(other.year, other.month, 1)
        wday = mstart.weekday()
        shift_days = (self.weekday - wday) % 7
        return 1 + shift_days + self.week * 7

    @classmethod
    def _from_name(cls, suffix=None):
        if not suffix:
            raise ValueError(f"Prefix {repr(cls._prefix)} requires a suffix.")
        # only one digit weeks (1 --> week 0, 2 --> week 1, etc.)
        week = int(suffix[0]) - 1
        weekday = weekday_to_int[suffix[1:]]
        return cls(week=week, weekday=weekday)


cdef class LastWeekOfMonth(WeekOfMonthMixin):
    """
    Describes monthly dates in last week of month.

    For example "the last Tuesday of each month".

    Parameters
    ----------
    n : int, default 1
        The number of months represented.
    normalize : bool, default False
        Normalize start/end dates to midnight before generating date range.
    weekday : int {0, 1, ..., 6}, default 0
        A specific integer for the day of the week.

        - 0 is Monday
        - 1 is Tuesday
        - 2 is Wednesday
        - 3 is Thursday
        - 4 is Friday
        - 5 is Saturday
        - 6 is Sunday.

    Examples
    --------
    >>> ts = pd.Timestamp(2022, 1, 1)
    >>> ts + pd.offsets.LastWeekOfMonth()
    Timestamp('2022-01-31 00:00:00')
    """

    _prefix = "LWOM"
    _attributes = tuple(["n", "normalize", "weekday"])

    def __init__(self, n=1, normalize=False, weekday=0):
        WeekOfMonthMixin.__init__(self, n, normalize, weekday)
        self.week = -1

        if self.n == 0:
            raise ValueError("N cannot be 0")

    cpdef __setstate__(self, state):
        self.n = state.pop("n")
        self.normalize = state.pop("normalize")
        self.weekday = state.pop("weekday")
        self.week = -1

    def _get_offset_day(self, other: datetime) -> int:
        """
        Find the day in the same month as other that has the same
        weekday as self.weekday and is the last such day in the month.

        Parameters
        ----------
        other: datetime

        Returns
        -------
        day: int
        """
        dim = get_days_in_month(other.year, other.month)
        mend = datetime(other.year, other.month, dim)
        wday = mend.weekday()
        shift_days = (wday - self.weekday) % 7
        return dim - shift_days

    @classmethod
    def _from_name(cls, suffix=None):
        if not suffix:
            raise ValueError(f"Prefix {repr(cls._prefix)} requires a suffix.")
        weekday = weekday_to_int[suffix]
        return cls(weekday=weekday)


# ---------------------------------------------------------------------
# Special Offset Classes

cdef class FY5253Mixin(SingleConstructorOffset):
    cdef readonly:
        int startingMonth
        int weekday
        str variation

    def __init__(
        self, n=1, normalize=False, weekday=0, startingMonth=1, variation="nearest"
    ):
        BaseOffset.__init__(self, n, normalize)
        self.startingMonth = startingMonth
        self.weekday = weekday
        self.variation = variation

        if self.n == 0:
            raise ValueError("N cannot be 0")

        if self.variation not in ["nearest", "last"]:
            raise ValueError(f"{self.variation} is not a valid variation")

    cpdef __setstate__(self, state):
        self.n = state.pop("n")
        self.normalize = state.pop("normalize")
        self.weekday = state.pop("weekday")
        self.variation = state.pop("variation")

    def is_anchored(self) -> bool:
        return (
            self.n == 1 and self.startingMonth is not None and self.weekday is not None
        )

    # --------------------------------------------------------------------
    # Name-related methods

    @property
    def rule_code(self) -> str:
        prefix = self._prefix
        suffix = self.get_rule_code_suffix()
        return f"{prefix}-{suffix}"

    def _get_suffix_prefix(self) -> str:
        if self.variation == "nearest":
            return "N"
        else:
            return "L"

    def get_rule_code_suffix(self) -> str:
        prefix = self._get_suffix_prefix()
        month = MONTH_ALIASES[self.startingMonth]
        weekday = int_to_weekday[self.weekday]
        return f"{prefix}-{month}-{weekday}"


cdef class FY5253(FY5253Mixin):
    """
    Describes 52-53 week fiscal year. This is also known as a 4-4-5 calendar.

    It is used by companies that desire that their
    fiscal year always end on the same day of the week.

    It is a method of managing accounting periods.
    It is a common calendar structure for some industries,
    such as retail, manufacturing and parking industry.

    For more information see:
    https://en.wikipedia.org/wiki/4-4-5_calendar

    The year may either:

    - end on the last X day of the Y month.
    - end on the last X day closest to the last day of the Y month.

    X is a specific day of the week.
    Y is a certain month of the year

    Parameters
    ----------
    n : int
        The number of fiscal years represented.
    normalize : bool, default False
        Normalize start/end dates to midnight before generating date range.
    weekday : int {0, 1, ..., 6}, default 0
        A specific integer for the day of the week.

        - 0 is Monday
        - 1 is Tuesday
        - 2 is Wednesday
        - 3 is Thursday
        - 4 is Friday
        - 5 is Saturday
        - 6 is Sunday.

    startingMonth : int {1, 2, ... 12}, default 1
        The month in which the fiscal year ends.

    variation : str, default "nearest"
        Method of employing 4-4-5 calendar.

        There are two options:

        - "nearest" means year end is **weekday** closest to last day of month in year.
        - "last" means year end is final **weekday** of the final month in fiscal year.

    See Also
    --------
    :class:`~pandas.tseries.offsets.DateOffset` : Standard kind of date increment.

    Examples
    --------
    In the example below the default parameters give the next 52-53 week fiscal year.

    >>> ts = pd.Timestamp(2022, 1, 1)
    >>> ts + pd.offsets.FY5253()
    Timestamp('2022-01-31 00:00:00')

    By the parameter ``startingMonth`` we can specify
    the month in which fiscal years end.

    >>> ts = pd.Timestamp(2022, 1, 1)
    >>> ts + pd.offsets.FY5253(startingMonth=3)
    Timestamp('2022-03-28 00:00:00')

    52-53 week fiscal year can be specified by
    ``weekday`` and ``variation`` parameters.

    >>> ts = pd.Timestamp(2022, 1, 1)
    >>> ts + pd.offsets.FY5253(weekday=5, startingMonth=12, variation="last")
    Timestamp('2022-12-31 00:00:00')
    """

    _prefix = "RE"
    _attributes = tuple(["n", "normalize", "weekday", "startingMonth", "variation"])

    def is_on_offset(self, dt: datetime) -> bool:
        if self.normalize and not _is_normalized(dt):
            return False
        dt = datetime(dt.year, dt.month, dt.day)
        year_end = self.get_year_end(dt)

        if self.variation == "nearest":
            # We have to check the year end of "this" cal year AND the previous
            return year_end == dt or self.get_year_end(shift_month(dt, -1, None)) == dt
        else:
            return year_end == dt

    @apply_wraps
    def _apply(self, other: datetime) -> datetime:
        norm = Timestamp(other).normalize()

        n = self.n
        prev_year = self.get_year_end(datetime(other.year - 1, self.startingMonth, 1))
        cur_year = self.get_year_end(datetime(other.year, self.startingMonth, 1))
        next_year = self.get_year_end(datetime(other.year + 1, self.startingMonth, 1))

        prev_year = localize_pydatetime(prev_year, other.tzinfo)
        cur_year = localize_pydatetime(cur_year, other.tzinfo)
        next_year = localize_pydatetime(next_year, other.tzinfo)

        # Note: next_year.year == other.year + 1, so we will always
        # have other < next_year
        if norm == prev_year:
            n -= 1
        elif norm == cur_year:
            pass
        elif n > 0:
            if norm < prev_year:
                n -= 2
            elif prev_year < norm < cur_year:
                n -= 1
            elif cur_year < norm < next_year:
                pass
        else:
            if cur_year < norm < next_year:
                n += 1
            elif prev_year < norm < cur_year:
                pass
            elif (
                norm.year == prev_year.year
                and norm < prev_year
                and prev_year - norm <= timedelta(6)
            ):
                # GH#14774, error when next_year.year == cur_year.year
                # e.g. prev_year == datetime(2004, 1, 3),
                # other == datetime(2004, 1, 1)
                n -= 1
            else:
                assert False

        shifted = datetime(other.year + n, self.startingMonth, 1)
        result = self.get_year_end(shifted)
        result = datetime(
            result.year,
            result.month,
            result.day,
            other.hour,
            other.minute,
            other.second,
            other.microsecond,
        )
        return result

    def get_year_end(self, dt: datetime) -> datetime:
        assert dt.tzinfo is None

        dim = get_days_in_month(dt.year, self.startingMonth)
        target_date = datetime(dt.year, self.startingMonth, dim)
        wkday_diff = self.weekday - target_date.weekday()
        if wkday_diff == 0:
            # year_end is the same for "last" and "nearest" cases
            return target_date

        if self.variation == "last":
            days_forward = (wkday_diff % 7) - 7

            # days_forward is always negative, so we always end up
            # in the same year as dt
            return target_date + timedelta(days=days_forward)
        else:
            # variation == "nearest":
            days_forward = wkday_diff % 7
            if days_forward <= 3:
                # The upcoming self.weekday is closer than the previous one
                return target_date + timedelta(days_forward)
            else:
                # The previous self.weekday is closer than the upcoming one
                return target_date + timedelta(days_forward - 7)

    @classmethod
    def _parse_suffix(cls, varion_code, startingMonth_code, weekday_code):
        if varion_code == "N":
            variation = "nearest"
        elif varion_code == "L":
            variation = "last"
        else:
            raise ValueError(f"Unable to parse varion_code: {varion_code}")

        startingMonth = MONTH_TO_CAL_NUM[startingMonth_code]
        weekday = weekday_to_int[weekday_code]

        return {
            "weekday": weekday,
            "startingMonth": startingMonth,
            "variation": variation,
        }

    @classmethod
    def _from_name(cls, *args):
        return cls(**cls._parse_suffix(*args))


cdef class FY5253Quarter(FY5253Mixin):
    """
    DateOffset increments between business quarter dates for 52-53 week fiscal year.

    Also known as a 4-4-5 calendar.

    It is used by companies that desire that their
    fiscal year always end on the same day of the week.

    It is a method of managing accounting periods.
    It is a common calendar structure for some industries,
    such as retail, manufacturing and parking industry.

    For more information see:
    https://en.wikipedia.org/wiki/4-4-5_calendar

    The year may either:

    - end on the last X day of the Y month.
    - end on the last X day closest to the last day of the Y month.

    X is a specific day of the week.
    Y is a certain month of the year

    startingMonth = 1 corresponds to dates like 1/31/2007, 4/30/2007, ...
    startingMonth = 2 corresponds to dates like 2/28/2007, 5/31/2007, ...
    startingMonth = 3 corresponds to dates like 3/30/2007, 6/29/2007, ...

    Parameters
    ----------
    n : int
        The number of business quarters represented.
    normalize : bool, default False
        Normalize start/end dates to midnight before generating date range.
    weekday : int {0, 1, ..., 6}, default 0
        A specific integer for the day of the week.

        - 0 is Monday
        - 1 is Tuesday
        - 2 is Wednesday
        - 3 is Thursday
        - 4 is Friday
        - 5 is Saturday
        - 6 is Sunday.

    startingMonth : int {1, 2, ..., 12}, default 1
        The month in which fiscal years end.

    qtr_with_extra_week : int {1, 2, 3, 4}, default 1
        The quarter number that has the leap or 14 week when needed.

    variation : str, default "nearest"
        Method of employing 4-4-5 calendar.

        There are two options:

        - "nearest" means year end is **weekday** closest to last day of month in year.
        - "last" means year end is final **weekday** of the final month in fiscal year.

    See Also
    --------
    :class:`~pandas.tseries.offsets.DateOffset` : Standard kind of date increment.

    Examples
    --------
    In the example below the default parameters give
    the next business quarter for 52-53 week fiscal year.

    >>> ts = pd.Timestamp(2022, 1, 1)
    >>> ts + pd.offsets.FY5253Quarter()
    Timestamp('2022-01-31 00:00:00')

    By the parameter ``startingMonth`` we can specify
    the month in which fiscal years end.

    >>> ts = pd.Timestamp(2022, 1, 1)
    >>> ts + pd.offsets.FY5253Quarter(startingMonth=3)
    Timestamp('2022-03-28 00:00:00')

    Business quarters for 52-53 week fiscal year can be specified by
    ``weekday`` and ``variation`` parameters.

    >>> ts = pd.Timestamp(2022, 1, 1)
    >>> ts + pd.offsets.FY5253Quarter(weekday=5, startingMonth=12, variation="last")
    Timestamp('2022-04-02 00:00:00')
    """

    _prefix = "REQ"
    _attributes = tuple(
        [
            "n",
            "normalize",
            "weekday",
            "startingMonth",
            "qtr_with_extra_week",
            "variation",
        ]
    )

    cdef readonly:
        int qtr_with_extra_week

    def __init__(
        self,
        n=1,
        normalize=False,
        weekday=0,
        startingMonth=1,
        qtr_with_extra_week=1,
        variation="nearest",
    ):
        FY5253Mixin.__init__(
            self, n, normalize, weekday, startingMonth, variation
        )
        self.qtr_with_extra_week = qtr_with_extra_week

    cpdef __setstate__(self, state):
        FY5253Mixin.__setstate__(self, state)
        self.qtr_with_extra_week = state.pop("qtr_with_extra_week")

    @cache_readonly
    def _offset(self):
        return FY5253(
            startingMonth=self.startingMonth,
            weekday=self.weekday,
            variation=self.variation,
        )

    def _rollback_to_year(self, other: datetime):
        """
        Roll `other` back to the most recent date that was on a fiscal year
        end.

        Return the date of that year-end, the number of full quarters
        elapsed between that year-end and other, and the remaining Timedelta
        since the most recent quarter-end.

        Parameters
        ----------
        other : datetime or Timestamp

        Returns
        -------
        tuple of
        prev_year_end : Timestamp giving most recent fiscal year end
        num_qtrs : int
        tdelta : Timedelta
        """
        num_qtrs = 0

        norm = Timestamp(other).tz_localize(None)
        start = self._offset.rollback(norm)
        # Note: start <= norm and self._offset.is_on_offset(start)

        if start < norm:
            # roll adjustment
            qtr_lens = self.get_weeks(norm)

            # check that qtr_lens is consistent with self._offset addition
            end = _shift_day(start, days=7 * sum(qtr_lens))
            assert self._offset.is_on_offset(end), (start, end, qtr_lens)

            tdelta = norm - start
            for qlen in qtr_lens:
                if qlen * 7 <= tdelta.days:
                    num_qtrs += 1
                    tdelta -= (
                        <_Timedelta>Timedelta(days=qlen * 7)
                    )._as_creso(norm._creso)
                else:
                    break
        else:
            tdelta = Timedelta(0)

        # Note: we always have tdelta._value>= 0
        return start, num_qtrs, tdelta

    @apply_wraps
    def _apply(self, other: datetime) -> datetime:
        # Note: self.n == 0 is not allowed.

        n = self.n

        prev_year_end, num_qtrs, tdelta = self._rollback_to_year(other)
        res = prev_year_end
        n += num_qtrs
        if self.n <= 0 and tdelta._value > 0:
            n += 1

        # Possible speedup by handling years first.
        years = n // 4
        if years:
            res += self._offset * years
            n -= years * 4

        # Add an extra day to make *sure* we are getting the quarter lengths
        # for the upcoming year, not the previous year
        qtr_lens = self.get_weeks(res + Timedelta(days=1))

        # Note: we always have 0 <= n < 4
        weeks = sum(qtr_lens[:n])
        if weeks:
            res = _shift_day(res, days=weeks * 7)

        return res

    def get_weeks(self, dt: datetime):
        ret = [13] * 4

        year_has_extra_week = self.year_has_extra_week(dt)

        if year_has_extra_week:
            ret[self.qtr_with_extra_week - 1] = 14

        return ret

    def year_has_extra_week(self, dt: datetime) -> bool:
        # Avoid round-down errors --> normalize to get
        # e.g. '370D' instead of '360D23H'
        norm = Timestamp(dt).normalize().tz_localize(None)

        next_year_end = self._offset.rollforward(norm)
        prev_year_end = norm - self._offset
        weeks_in_year = (next_year_end - prev_year_end).days / 7
        assert weeks_in_year in [52, 53], weeks_in_year
        return weeks_in_year == 53

    def is_on_offset(self, dt: datetime) -> bool:
        if self.normalize and not _is_normalized(dt):
            return False
        if self._offset.is_on_offset(dt):
            return True

        next_year_end = dt - self._offset

        qtr_lens = self.get_weeks(dt)

        current = next_year_end
        for qtr_len in qtr_lens:
            current = _shift_day(current, days=qtr_len * 7)
            if dt == current:
                return True
        return False

    @property
    def rule_code(self) -> str:
        suffix = FY5253Mixin.rule_code.__get__(self)
        qtr = self.qtr_with_extra_week
        return f"{suffix}-{qtr}"

    @classmethod
    def _from_name(cls, *args):
        return cls(
            **dict(FY5253._parse_suffix(*args[:-1]), qtr_with_extra_week=int(args[-1]))
        )


cdef class Easter(SingleConstructorOffset):
    """
    DateOffset for the Easter holiday using logic defined in dateutil.

    Right now uses the revised method which is valid in years 1583-4099.

    Parameters
    ----------
    n : int, default 1
        The number of years represented.
    normalize : bool, default False
        Normalize start/end dates to midnight before generating date range.

    See Also
    --------
    :class:`~pandas.tseries.offsets.DateOffset` : Standard kind of date increment.

    Examples
    --------
    >>> ts = pd.Timestamp(2022, 1, 1)
    >>> ts + pd.offsets.Easter()
    Timestamp('2022-04-17 00:00:00')
    """

    cpdef __setstate__(self, state):
        self.n = state.pop("n")
        self.normalize = state.pop("normalize")

    @apply_wraps
    def _apply(self, other: datetime) -> datetime:
        from dateutil.easter import easter

        current_easter = easter(other.year)
        current_easter = datetime(
            current_easter.year, current_easter.month, current_easter.day
        )
        current_easter = localize_pydatetime(current_easter, other.tzinfo)

        n = self.n
        if n >= 0 and other < current_easter:
            n -= 1
        elif n < 0 and other > current_easter:
            n += 1
        # TODO: Why does this handle the 0 case the opposite of others?

        # NOTE: easter returns a datetime.date so we have to convert to type of
        # other
        new = easter(other.year + n)
        new = datetime(
            new.year,
            new.month,
            new.day,
            other.hour,
            other.minute,
            other.second,
            other.microsecond,
        )
        return new

    def is_on_offset(self, dt: datetime) -> bool:
        if self.normalize and not _is_normalized(dt):
            return False

        from dateutil.easter import easter

        return date(dt.year, dt.month, dt.day) == easter(dt.year)


# ----------------------------------------------------------------------
# Custom Offset classes


cdef class CustomBusinessDay(BusinessDay):
    """
    DateOffset subclass representing possibly n custom business days.

    In CustomBusinessDay we can use custom weekmask, holidays, and calendar.

    Parameters
    ----------
    n : int, default 1
        The number of days represented.
    normalize : bool, default False
        Normalize start/end dates to midnight before generating date range.
    weekmask : str, Default 'Mon Tue Wed Thu Fri'
        Weekmask of valid business days, passed to ``numpy.busdaycalendar``.
    holidays : list
        List/array of dates to exclude from the set of valid business days,
        passed to ``numpy.busdaycalendar``.
    calendar : np.busdaycalendar
        Calendar to integrate.
    offset : timedelta, default timedelta(0)
        Time offset to apply.

    Examples
    --------
    In the example below the default parameters give the next business day.

    >>> ts = pd.Timestamp(2022, 8, 5, 16)
    >>> ts + pd.offsets.CustomBusinessDay()
    Timestamp('2022-08-08 16:00:00')

    Business days can be specified by ``weekmask`` parameter. To convert
    the returned datetime object to its string representation
    the function strftime() is used in the next example.

    >>> import datetime as dt
    >>> freq = pd.offsets.CustomBusinessDay(weekmask="Mon Wed Fri")
    >>> pd.date_range(dt.datetime(2022, 12, 10), dt.datetime(2022, 12, 21),
    ...               freq=freq).strftime('%a %d %b %Y %H:%M')
    Index(['Mon 12 Dec 2022 00:00', 'Wed 14 Dec 2022 00:00',
           'Fri 16 Dec 2022 00:00', 'Mon 19 Dec 2022 00:00',
           'Wed 21 Dec 2022 00:00'],
           dtype='object')

    Using NumPy business day calendar you can define custom holidays.

    >>> import datetime as dt
    >>> bdc = np.busdaycalendar(holidays=['2022-12-12', '2022-12-14'])
    >>> freq = pd.offsets.CustomBusinessDay(calendar=bdc)
    >>> pd.date_range(dt.datetime(2022, 12, 10), dt.datetime(2022, 12, 25), freq=freq)
    DatetimeIndex(['2022-12-13', '2022-12-15', '2022-12-16', '2022-12-19',
                   '2022-12-20', '2022-12-21', '2022-12-22', '2022-12-23'],
                   dtype='datetime64[ns]', freq='C')

    If you want to shift the result on n day you can use the parameter ``offset``.

    >>> pd.Timestamp(2022, 8, 5, 16) + pd.offsets.CustomBusinessDay(1)
    Timestamp('2022-08-08 16:00:00')

    >>> import datetime as dt
    >>> ts = pd.Timestamp(2022, 8, 5, 16)
    >>> ts + pd.offsets.CustomBusinessDay(1, offset=dt.timedelta(days=1))
    Timestamp('2022-08-09 16:00:00')
    """

    _prefix = "C"
    _attributes = tuple(
        ["n", "normalize", "weekmask", "holidays", "calendar", "offset"]
    )

    @property
    def _period_dtype_code(self):
        # GH#52534
        raise TypeError(
            "CustomBusinessDay cannot be used with Period or PeriodDtype"
        )

    _apply_array = BaseOffset._apply_array

    def __init__(
        self,
        n=1,
        normalize=False,
        weekmask="Mon Tue Wed Thu Fri",
        holidays=None,
        calendar=None,
        offset=timedelta(0),
    ):
        BusinessDay.__init__(self, n, normalize, offset)
        self._init_custom(weekmask, holidays, calendar)

    cpdef __setstate__(self, state):
        self.holidays = state.pop("holidays")
        self.weekmask = state.pop("weekmask")
        BusinessDay.__setstate__(self, state)

    @apply_wraps
    def _apply(self, other):
        if self.n <= 0:
            roll = "forward"
        else:
            roll = "backward"

        if PyDateTime_Check(other):
            date_in = other
            np_dt = np.datetime64(date_in.date())

            np_incr_dt = np.busday_offset(
                np_dt, self.n, roll=roll, busdaycal=self.calendar
            )

            dt_date = np_incr_dt.astype(datetime)
            result = datetime.combine(dt_date, date_in.time())

            if self.offset:
                result = result + self.offset
            return result

        elif is_any_td_scalar(other):
            td = Timedelta(self.offset) + other
            return BDay(self.n, offset=td.to_pytimedelta(), normalize=self.normalize)
        else:
            raise ApplyTypeError(
                "Only know how to combine trading day with "
                "datetime, datetime64 or timedelta."
            )

    def is_on_offset(self, dt: datetime) -> bool:
        if self.normalize and not _is_normalized(dt):
            return False
        day64 = _to_dt64D(dt)
        return np.is_busday(day64, busdaycal=self.calendar)


cdef class CustomBusinessHour(BusinessHour):
    """
    DateOffset subclass representing possibly n custom business days.

    In CustomBusinessHour we can use custom weekmask, holidays, and calendar.

    Parameters
    ----------
    n : int, default 1
        The number of hours represented.
    normalize : bool, default False
        Normalize start/end dates to midnight before generating date range.
    weekmask : str, Default 'Mon Tue Wed Thu Fri'
        Weekmask of valid business days, passed to ``numpy.busdaycalendar``.
    holidays : list
        List/array of dates to exclude from the set of valid business days,
        passed to ``numpy.busdaycalendar``.
    calendar : np.busdaycalendar
        Calendar to integrate.
    start : str, time, or list of str/time, default "09:00"
        Start time of your custom business hour in 24h format.
    end : str, time, or list of str/time, default: "17:00"
        End time of your custom business hour in 24h format.
    offset : timedelta, default timedelta(0)
        Time offset to apply.

    Examples
    --------
    In the example below the default parameters give the next business hour.

    >>> ts = pd.Timestamp(2022, 8, 5, 16)
    >>> ts + pd.offsets.CustomBusinessHour()
    Timestamp('2022-08-08 09:00:00')

    We can also change the start and the end of business hours.

    >>> ts = pd.Timestamp(2022, 8, 5, 16)
    >>> ts + pd.offsets.CustomBusinessHour(start="11:00")
    Timestamp('2022-08-08 11:00:00')

    >>> from datetime import time as dt_time
    >>> ts = pd.Timestamp(2022, 8, 5, 16)
    >>> ts + pd.offsets.CustomBusinessHour(end=dt_time(19, 0))
    Timestamp('2022-08-05 17:00:00')

    >>> ts = pd.Timestamp(2022, 8, 5, 22)
    >>> ts + pd.offsets.CustomBusinessHour(end=dt_time(19, 0))
    Timestamp('2022-08-08 10:00:00')

    You can divide your business day hours into several parts.

    >>> import datetime as dt
    >>> freq = pd.offsets.CustomBusinessHour(start=["06:00", "10:00", "15:00"],
    ...                                      end=["08:00", "12:00", "17:00"])
    >>> pd.date_range(dt.datetime(2022, 12, 9), dt.datetime(2022, 12, 13), freq=freq)
    DatetimeIndex(['2022-12-09 06:00:00', '2022-12-09 07:00:00',
                   '2022-12-09 10:00:00', '2022-12-09 11:00:00',
                   '2022-12-09 15:00:00', '2022-12-09 16:00:00',
                   '2022-12-12 06:00:00', '2022-12-12 07:00:00',
                   '2022-12-12 10:00:00', '2022-12-12 11:00:00',
                   '2022-12-12 15:00:00', '2022-12-12 16:00:00'],
                   dtype='datetime64[ns]', freq='CBH')

    Business days can be specified by ``weekmask`` parameter. To convert
    the returned datetime object to its string representation
    the function strftime() is used in the next example.

    >>> import datetime as dt
    >>> freq = pd.offsets.CustomBusinessHour(weekmask="Mon Wed Fri",
    ...                                      start="10:00", end="13:00")
    >>> pd.date_range(dt.datetime(2022, 12, 10), dt.datetime(2022, 12, 18),
    ...               freq=freq).strftime('%a %d %b %Y %H:%M')
    Index(['Mon 12 Dec 2022 10:00', 'Mon 12 Dec 2022 11:00',
           'Mon 12 Dec 2022 12:00', 'Wed 14 Dec 2022 10:00',
           'Wed 14 Dec 2022 11:00', 'Wed 14 Dec 2022 12:00',
           'Fri 16 Dec 2022 10:00', 'Fri 16 Dec 2022 11:00',
           'Fri 16 Dec 2022 12:00'],
           dtype='object')

    Using NumPy business day calendar you can define custom holidays.

    >>> import datetime as dt
    >>> bdc = np.busdaycalendar(holidays=['2022-12-12', '2022-12-14'])
    >>> freq = pd.offsets.CustomBusinessHour(calendar=bdc, start="10:00", end="13:00")
    >>> pd.date_range(dt.datetime(2022, 12, 10), dt.datetime(2022, 12, 18), freq=freq)
    DatetimeIndex(['2022-12-13 10:00:00', '2022-12-13 11:00:00',
                   '2022-12-13 12:00:00', '2022-12-15 10:00:00',
                   '2022-12-15 11:00:00', '2022-12-15 12:00:00',
                   '2022-12-16 10:00:00', '2022-12-16 11:00:00',
                   '2022-12-16 12:00:00'],
                   dtype='datetime64[ns]', freq='CBH')
    """

    _prefix = "CBH"
    _anchor = 0
    _attributes = tuple(
        ["n", "normalize", "weekmask", "holidays", "calendar", "start", "end", "offset"]
    )

    def __init__(
        self,
        n=1,
        normalize=False,
        weekmask="Mon Tue Wed Thu Fri",
        holidays=None,
        calendar=None,
        start="09:00",
        end="17:00",
        offset=timedelta(0),
    ):
        BusinessHour.__init__(self, n, normalize, start=start, end=end, offset=offset)
        self._init_custom(weekmask, holidays, calendar)


cdef class _CustomBusinessMonth(BusinessMixin):
    """
    DateOffset subclass representing custom business month(s).

    Increments between beginning/end of month dates.

    Parameters
    ----------
    n : int, default 1
        The number of months represented.
    normalize : bool, default False
        Normalize start/end dates to midnight before generating date range.
    weekmask : str, Default 'Mon Tue Wed Thu Fri'
        Weekmask of valid business days, passed to ``numpy.busdaycalendar``.
    holidays : list
        List/array of dates to exclude from the set of valid business days,
        passed to ``numpy.busdaycalendar``.
    calendar : np.busdaycalendar
        Calendar to integrate.
    offset : timedelta, default timedelta(0)
        Time offset to apply.
    """

    _attributes = tuple(
        ["n", "normalize", "weekmask", "holidays", "calendar", "offset"]
    )

    def __init__(
        self,
        n=1,
        normalize=False,
        weekmask="Mon Tue Wed Thu Fri",
        holidays=None,
        calendar=None,
        offset=timedelta(0),
    ):
        BusinessMixin.__init__(self, n, normalize, offset)
        self._init_custom(weekmask, holidays, calendar)

    @cache_readonly
    def cbday_roll(self):
        """
        Define default roll function to be called in apply method.
        """
        cbday_kwds = self.kwds.copy()
        cbday_kwds["offset"] = timedelta(0)

        cbday = CustomBusinessDay(n=1, normalize=False, **cbday_kwds)

        if self._prefix.endswith("S"):
            # MonthBegin
            roll_func = cbday.rollforward
        else:
            # MonthEnd
            roll_func = cbday.rollback
        return roll_func

    @cache_readonly
    def m_offset(self):
        if self._prefix.endswith("S"):
            # MonthBegin
            moff = MonthBegin(n=1, normalize=False)
        else:
            # MonthEnd
            moff = MonthEnd(n=1, normalize=False)
        return moff

    @cache_readonly
    def month_roll(self):
        """
        Define default roll function to be called in apply method.
        """
        if self._prefix.endswith("S"):
            # MonthBegin
            roll_func = self.m_offset.rollback
        else:
            # MonthEnd
            roll_func = self.m_offset.rollforward
        return roll_func

    @apply_wraps
    def _apply(self, other: datetime) -> datetime:
        # First move to month offset
        cur_month_offset_date = self.month_roll(other)

        # Find this custom month offset
        compare_date = self.cbday_roll(cur_month_offset_date)
        n = roll_convention(other.day, self.n, compare_date.day)

        new = cur_month_offset_date + n * self.m_offset
        result = self.cbday_roll(new)

        if self.offset:
            result = result + self.offset
        return result


cdef class CustomBusinessMonthEnd(_CustomBusinessMonth):
    _prefix = "CBM"


cdef class CustomBusinessMonthBegin(_CustomBusinessMonth):
    _prefix = "CBMS"


BDay = BusinessDay
BMonthEnd = BusinessMonthEnd
BMonthBegin = BusinessMonthBegin
CBMonthEnd = CustomBusinessMonthEnd
CBMonthBegin = CustomBusinessMonthBegin
CDay = CustomBusinessDay

# ----------------------------------------------------------------------
# to_offset helpers

prefix_mapping = {
    offset._prefix: offset
    for offset in [
        YearBegin,  # 'AS'
        YearEnd,  # 'A'
        BYearBegin,  # 'BAS'
        BYearEnd,  # 'BA'
        BusinessDay,  # 'B'
        BusinessMonthBegin,  # 'BMS'
        BusinessMonthEnd,  # 'BM'
        BQuarterEnd,  # 'BQ'
        BQuarterBegin,  # 'BQS'
        BusinessHour,  # 'BH'
        CustomBusinessDay,  # 'C'
        CustomBusinessMonthEnd,  # 'CBM'
        CustomBusinessMonthBegin,  # 'CBMS'
        CustomBusinessHour,  # 'CBH'
        MonthEnd,  # 'ME'
        MonthBegin,  # 'MS'
        Nano,  # 'ns'
        SemiMonthEnd,  # 'SM'
        SemiMonthBegin,  # 'SMS'
        Week,  # 'W'
        Second,  # 's'
        Minute,  # 'min'
        Micro,  # 'us'
        QuarterEnd,  # 'Q'
        QuarterBegin,  # 'QS'
        Milli,  # 'ms'
        Hour,  # 'H'
        Day,  # 'D'
        WeekOfMonth,  # 'WOM'
        FY5253,
        FY5253Quarter,
    ]
}

# hack to handle WOM-1MON
opattern = re.compile(
    r"([+\-]?\d*|[+\-]?\d*\.\d*)\s*([A-Za-z]+([\-][\dA-Za-z\-]+)?)"
)

_lite_rule_alias = {
    "W": "W-SUN",
    "Q": "Q-DEC",

    "A": "A-DEC",      # YearEnd(month=12),
    "Y": "A-DEC",
    "AS": "AS-JAN",    # YearBegin(month=1),
    "YS": "AS-JAN",
    "BA": "BA-DEC",    # BYearEnd(month=12),
    "BY": "BA-DEC",
    "BAS": "BAS-JAN",  # BYearBegin(month=1),
    "BYS": "BAS-JAN",

    "Min": "min",
    "min": "min",
    "ms": "ms",
    "us": "us",
    "ns": "ns",
}

<<<<<<< HEAD
_dont_uppercase = {"MS", "ms", "me"}
=======
_dont_uppercase = {"MS", "ms", "s"}
>>>>>>> 4f1a086f

INVALID_FREQ_ERR_MSG = "Invalid frequency: {0}"

# TODO: still needed?
# cache of previously seen offsets
_offset_map = {}


# TODO: better name?
def _get_offset(name: str) -> BaseOffset:
    """
    Return DateOffset object associated with rule name.

    Examples
    --------
    _get_offset('EOM') --> BMonthEnd(1)
    """
    if name not in _dont_uppercase:
        name = name.upper()
        name = _lite_rule_alias.get(name, name)
        name = _lite_rule_alias.get(name.lower(), name)
    else:
        name = _lite_rule_alias.get(name, name)

    if name not in _offset_map:
        try:
            split = name.split("-")
            klass = prefix_mapping[split[0]]
            # handles case where there's no suffix (and will TypeError if too
            # many '-')
            offset = klass._from_name(*split[1:])
        except (ValueError, TypeError, KeyError) as err:
            # bad prefix or suffix
            raise ValueError(INVALID_FREQ_ERR_MSG.format(name)) from err
        # cache
        _offset_map[name] = offset

    return _offset_map[name]


cpdef to_offset(freq, bint is_period=False):
    """
    Return DateOffset object from string or datetime.timedelta object.

    Parameters
    ----------
    freq : str, datetime.timedelta, BaseOffset or None

    Returns
    -------
    BaseOffset subclass or None

    Raises
    ------
    ValueError
        If freq is an invalid frequency

    See Also
    --------
    BaseOffset : Standard kind of date increment used for a date range.

    Examples
    --------
    >>> from pandas.tseries.frequencies import to_offset
    >>> to_offset("5min")
    <5 * Minutes>

    >>> to_offset("1D1H")
    <25 * Hours>

    >>> to_offset("2W")
    <2 * Weeks: weekday=6>

    >>> to_offset("2B")
    <2 * BusinessDays>

    >>> to_offset(pd.Timedelta(days=1))
    <Day>

    >>> to_offset(pd.offsets.Hour())
    <Hour>
    """
    if freq is None:
        return None

    if isinstance(freq, BaseOffset):
        return freq

    if isinstance(freq, tuple):
        raise TypeError(
            f"to_offset does not support tuples {freq}, pass as a string instead"
        )

    elif PyDelta_Check(freq):
        return delta_to_tick(freq)

    elif isinstance(freq, str):
        delta = None
        stride_sign = None

        try:
            split = opattern.split(freq)
            if split[-1] != "" and not split[-1].isspace():
                # the last element must be blank
                raise ValueError("last element must be blank")

            tups = zip(split[0::4], split[1::4], split[2::4])
            for n, (sep, stride, name) in enumerate(tups):
                if is_period is False and name == "M":
                    warnings.warn(
                        "\'M\' will be deprecated, please use \'ME\' "
                        "for \'month end\'",
                        UserWarning,
                        stacklevel=find_stack_level(),
                    )
                    name = "ME"
                if is_period is True and name == "ME":
                    raise ValueError(
                        r"for Period, please use \'M\' "
                        "instead of \'ME\'"
                    )
                elif is_period is True and name == "M":
                    name = "ME"

                if sep != "" and not sep.isspace():
                    raise ValueError("separator must be spaces")
                prefix = _lite_rule_alias.get(name) or name
                if stride_sign is None:
                    stride_sign = -1 if stride.startswith("-") else 1
                if not stride:
                    stride = 1

                if prefix in c_DEPR_ABBREVS:
                    warnings.warn(
                        f"\'{prefix}\' is deprecated and will be removed in a "
                        f"future version. Please use \'{c_DEPR_ABBREVS.get(prefix)}\' "
                        f"instead of \'{prefix}\'.",
                        FutureWarning,
                        stacklevel=find_stack_level(),
                    )
                    prefix = c_DEPR_ABBREVS[prefix]
                if prefix in {"D", "H", "min", "s", "ms", "us", "ns"}:
                    # For these prefixes, we have something like "3H" or
                    #  "2.5T", so we can construct a Timedelta with the
                    #  matching unit and get our offset from delta_to_tick
                    td = Timedelta(1, unit=prefix)
                    off = delta_to_tick(td)
                    offset = off * float(stride)
                    if n != 0:
                        # If n==0, then stride_sign is already incorporated
                        #  into the offset
                        offset *= stride_sign
                else:
                    stride = int(stride)
                    offset = _get_offset(name)
                    offset = offset * int(np.fabs(stride) * stride_sign)

                if delta is None:
                    delta = offset
                else:
                    delta = delta + offset
        except (ValueError, TypeError) as err:
            raise ValueError(INVALID_FREQ_ERR_MSG.format(freq)) from err
    else:
        delta = None

    if delta is None:
        raise ValueError(INVALID_FREQ_ERR_MSG.format(freq))

    return delta


# ----------------------------------------------------------------------
# RelativeDelta Arithmetic

cdef datetime _shift_day(datetime other, int days):
    """
    Increment the datetime `other` by the given number of days, retaining
    the time-portion of the datetime.  For tz-naive datetimes this is
    equivalent to adding a timedelta.  For tz-aware datetimes it is similar to
    dateutil's relativedelta.__add__, but handles pytz tzinfo objects.

    Parameters
    ----------
    other : datetime or Timestamp
    days : int

    Returns
    -------
    shifted: datetime or Timestamp
    """
    if other.tzinfo is None:
        return other + timedelta(days=days)

    tz = other.tzinfo
    naive = other.replace(tzinfo=None)
    shifted = naive + timedelta(days=days)
    return localize_pydatetime(shifted, tz)


cdef int year_add_months(npy_datetimestruct dts, int months) noexcept nogil:
    """
    New year number after shifting npy_datetimestruct number of months.
    """
    return dts.year + (dts.month + months - 1) // 12


cdef int month_add_months(npy_datetimestruct dts, int months) noexcept nogil:
    """
    New month number after shifting npy_datetimestruct
    number of months.
    """
    cdef:
        int new_month = (dts.month + months) % 12
    return 12 if new_month == 0 else new_month


@cython.wraparound(False)
@cython.boundscheck(False)
cdef ndarray shift_quarters(
    ndarray dtindex,
    int quarters,
    int q1start_month,
    str day_opt,
    int modby=3,
    NPY_DATETIMEUNIT reso=NPY_DATETIMEUNIT.NPY_FR_ns,
):
    """
    Given an int64 array representing nanosecond timestamps, shift all elements
    by the specified number of quarters using DateOffset semantics.

    Parameters
    ----------
    dtindex : int64_t[:] timestamps for input dates
    quarters : int number of quarters to shift
    q1start_month : int month in which Q1 begins by convention
    day_opt : {'start', 'end', 'business_start', 'business_end'}
    modby : int (3 for quarters, 12 for years)
    reso : NPY_DATETIMEUNIT, default NPY_FR_ns

    Returns
    -------
    out : ndarray[int64_t]
    """
    if day_opt not in ["start", "end", "business_start", "business_end"]:
        raise ValueError("day must be None, 'start', 'end', "
                         "'business_start', or 'business_end'")

    cdef:
        Py_ssize_t count = dtindex.size
        ndarray out = cnp.PyArray_EMPTY(dtindex.ndim, dtindex.shape, cnp.NPY_INT64, 0)
        Py_ssize_t i
        int64_t val, res_val
        int months_since, n
        npy_datetimestruct dts
        cnp.broadcast mi = cnp.PyArray_MultiIterNew2(out, dtindex)

    with nogil:
        for i in range(count):
            # Analogous to: val = dtindex[i]
            val = (<int64_t*>cnp.PyArray_MultiIter_DATA(mi, 1))[0]

            if val == NPY_NAT:
                res_val = NPY_NAT
            else:
                pandas_datetime_to_datetimestruct(val, reso, &dts)
                n = quarters

                months_since = (dts.month - q1start_month) % modby
                n = _roll_qtrday(&dts, n, months_since, day_opt)

                dts.year = year_add_months(dts, modby * n - months_since)
                dts.month = month_add_months(dts, modby * n - months_since)
                dts.day = get_day_of_month(&dts, day_opt)

                res_val = npy_datetimestruct_to_datetime(reso, &dts)

            # Analogous to: out[i] = res_val
            (<int64_t*>cnp.PyArray_MultiIter_DATA(mi, 0))[0] = res_val

            cnp.PyArray_MultiIter_NEXT(mi)

    return out


@cython.wraparound(False)
@cython.boundscheck(False)
def shift_months(
    ndarray dtindex,  # int64_t, arbitrary ndim
    int months,
    str day_opt=None,
    NPY_DATETIMEUNIT reso=NPY_DATETIMEUNIT.NPY_FR_ns,
):
    """
    Given an int64-based datetime index, shift all elements
    specified number of months using DateOffset semantics

    day_opt: {None, 'start', 'end', 'business_start', 'business_end'}
       * None: day of month
       * 'start' 1st day of month
       * 'end' last day of month
    """
    cdef:
        Py_ssize_t i
        npy_datetimestruct dts
        int count = dtindex.size
        ndarray out = cnp.PyArray_EMPTY(dtindex.ndim, dtindex.shape, cnp.NPY_INT64, 0)
        int months_to_roll
        int64_t val, res_val

        cnp.broadcast mi = cnp.PyArray_MultiIterNew2(out, dtindex)

    if day_opt is not None and day_opt not in {
            "start", "end", "business_start", "business_end"
    }:
        raise ValueError("day must be None, 'start', 'end', "
                         "'business_start', or 'business_end'")

    if day_opt is None:
        # TODO: can we combine this with the non-None case?
        with nogil:
            for i in range(count):
                # Analogous to: val = i8other[i]
                val = (<int64_t*>cnp.PyArray_MultiIter_DATA(mi, 1))[0]

                if val == NPY_NAT:
                    res_val = NPY_NAT
                else:
                    pandas_datetime_to_datetimestruct(val, reso, &dts)
                    dts.year = year_add_months(dts, months)
                    dts.month = month_add_months(dts, months)

                    dts.day = min(dts.day, get_days_in_month(dts.year, dts.month))
                    res_val = npy_datetimestruct_to_datetime(reso, &dts)

                # Analogous to: out[i] = res_val
                (<int64_t*>cnp.PyArray_MultiIter_DATA(mi, 0))[0] = res_val

                cnp.PyArray_MultiIter_NEXT(mi)

    else:
        with nogil:
            for i in range(count):

                # Analogous to: val = i8other[i]
                val = (<int64_t*>cnp.PyArray_MultiIter_DATA(mi, 1))[0]

                if val == NPY_NAT:
                    res_val = NPY_NAT
                else:
                    pandas_datetime_to_datetimestruct(val, reso, &dts)
                    months_to_roll = months

                    months_to_roll = _roll_qtrday(&dts, months_to_roll, 0, day_opt)

                    dts.year = year_add_months(dts, months_to_roll)
                    dts.month = month_add_months(dts, months_to_roll)
                    dts.day = get_day_of_month(&dts, day_opt)

                    res_val = npy_datetimestruct_to_datetime(reso, &dts)

                # Analogous to: out[i] = res_val
                (<int64_t*>cnp.PyArray_MultiIter_DATA(mi, 0))[0] = res_val

                cnp.PyArray_MultiIter_NEXT(mi)

    return out


def shift_month(stamp: datetime, months: int, day_opt: object = None) -> datetime:
    """
    Given a datetime (or Timestamp) `stamp`, an integer `months` and an
    option `day_opt`, return a new datetimelike that many months later,
    with day determined by `day_opt` using relativedelta semantics.

    Scalar analogue of shift_months.

    Parameters
    ----------
    stamp : datetime or Timestamp
    months : int
    day_opt : None, 'start', 'end', 'business_start', 'business_end', or int
        None: returned datetimelike has the same day as the input, or the
              last day of the month if the new month is too short
        'start': returned datetimelike has day=1
        'end': returned datetimelike has day on the last day of the month
        'business_start': returned datetimelike has day on the first
            business day of the month
        'business_end': returned datetimelike has day on the last
            business day of the month
        int: returned datetimelike has day equal to day_opt

    Returns
    -------
    shifted : datetime or Timestamp (same as input `stamp`)
    """
    cdef:
        int year, month, day
        int days_in_month, dy

    dy = (stamp.month + months) // 12
    month = (stamp.month + months) % 12

    if month == 0:
        month = 12
        dy -= 1
    year = stamp.year + dy

    if day_opt is None:
        days_in_month = get_days_in_month(year, month)
        day = min(stamp.day, days_in_month)
    elif day_opt == "start":
        day = 1
    elif day_opt == "end":
        day = get_days_in_month(year, month)
    elif day_opt == "business_start":
        # first business day of month
        day = get_firstbday(year, month)
    elif day_opt == "business_end":
        # last business day of month
        day = get_lastbday(year, month)
    elif is_integer_object(day_opt):
        days_in_month = get_days_in_month(year, month)
        day = min(day_opt, days_in_month)
    else:
        raise ValueError(day_opt)
    return stamp.replace(year=year, month=month, day=day)


cdef int get_day_of_month(npy_datetimestruct* dts, str day_opt) noexcept nogil:
    """
    Find the day in `other`'s month that satisfies a DateOffset's is_on_offset
    policy, as described by the `day_opt` argument.

    Parameters
    ----------
    dts : npy_datetimestruct*
    day_opt : {'start', 'end', 'business_start', 'business_end'}
        'start': returns 1
        'end': returns last day of the month
        'business_start': returns the first business day of the month
        'business_end': returns the last business day of the month

    Returns
    -------
    day_of_month : int

    Examples
    -------
    >>> other = datetime(2017, 11, 14)
    >>> get_day_of_month(other, 'start')
    1
    >>> get_day_of_month(other, 'end')
    30

    Notes
    -----
    Caller is responsible for ensuring one of the four accepted day_opt values
    is passed.
    """

    if day_opt == "start":
        return 1
    elif day_opt == "end":
        return get_days_in_month(dts.year, dts.month)
    elif day_opt == "business_start":
        # first business day of month
        return get_firstbday(dts.year, dts.month)
    else:
        # i.e. day_opt == "business_end":
        # last business day of month
        return get_lastbday(dts.year, dts.month)


cpdef int roll_convention(int other, int n, int compare) noexcept nogil:
    """
    Possibly increment or decrement the number of periods to shift
    based on rollforward/rollbackward conventions.

    Parameters
    ----------
    other : int, generally the day component of a datetime
    n : number of periods to increment, before adjusting for rolling
    compare : int, generally the day component of a datetime, in the same
              month as the datetime form which `other` was taken.

    Returns
    -------
    n : int number of periods to increment
    """
    if n > 0 and other < compare:
        n -= 1
    elif n <= 0 and other > compare:
        # as if rolled forward already
        n += 1
    return n


def roll_qtrday(other: datetime, n: int, month: int,
                day_opt: str, modby: int) -> int:
    """
    Possibly increment or decrement the number of periods to shift
    based on rollforward/rollbackward conventions.

    Parameters
    ----------
    other : datetime or Timestamp
    n : number of periods to increment, before adjusting for rolling
    month : int reference month giving the first month of the year
    day_opt : {'start', 'end', 'business_start', 'business_end'}
        The convention to use in finding the day in a given month against
        which to compare for rollforward/rollbackward decisions.
    modby : int 3 for quarters, 12 for years

    Returns
    -------
    n : int number of periods to increment

    See Also
    --------
    get_day_of_month : Find the day in a month provided an offset.
    """
    cdef:
        int months_since
        npy_datetimestruct dts

    if day_opt not in ["start", "end", "business_start", "business_end"]:
        raise ValueError(day_opt)

    pydate_to_dtstruct(other, &dts)

    if modby == 12:
        # We care about the month-of-year, not month-of-quarter, so skip mod
        months_since = other.month - month
    else:
        months_since = other.month % modby - month % modby

    return _roll_qtrday(&dts, n, months_since, day_opt)


cdef int _roll_qtrday(npy_datetimestruct* dts,
                      int n,
                      int months_since,
                      str day_opt) except? -1 nogil:
    """
    See roll_qtrday.__doc__
    """

    if n > 0:
        if months_since < 0 or (months_since == 0 and
                                dts.day < get_day_of_month(dts, day_opt)):
            # pretend to roll back if on same month but
            # before compare_day
            n -= 1
    else:
        if months_since > 0 or (months_since == 0 and
                                dts.day > get_day_of_month(dts, day_opt)):
            # make sure to roll forward, so negate
            n += 1
    return n<|MERGE_RESOLUTION|>--- conflicted
+++ resolved
@@ -4505,11 +4505,8 @@
     "ns": "ns",
 }
 
-<<<<<<< HEAD
-_dont_uppercase = {"MS", "ms", "me"}
-=======
-_dont_uppercase = {"MS", "ms", "s"}
->>>>>>> 4f1a086f
+_dont_uppercase = {"MS", "ms", "s", "me"}
+
 
 INVALID_FREQ_ERR_MSG = "Invalid frequency: {0}"
 
