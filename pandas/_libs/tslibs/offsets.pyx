import re
import time

cimport cython
from cpython.datetime cimport (
    PyDate_Check,
    PyDateTime_Check,
    PyDelta_Check,
    date,
    datetime,
    import_datetime,
    time as dt_time,
    timedelta,
)

import_datetime()

from dateutil.easter import easter
from dateutil.relativedelta import relativedelta
import numpy as np

cimport numpy as cnp
from numpy cimport (
    int64_t,
    ndarray,
)

cnp.import_array()

# TODO: formalize having _libs.properties "above" tslibs in the dependency structure

from pandas._libs.properties import cache_readonly

from pandas._libs.tslibs cimport util
from pandas._libs.tslibs.util cimport (
    is_datetime64_object,
    is_float_object,
    is_integer_object,
)

from pandas._libs.tslibs.ccalendar import (
    MONTH_ALIASES,
    MONTH_TO_CAL_NUM,
    int_to_weekday,
    weekday_to_int,
)

from pandas._libs.tslibs.ccalendar cimport (
    dayofweek,
    get_days_in_month,
    get_firstbday,
    get_lastbday,
)
from pandas._libs.tslibs.conversion cimport localize_pydatetime
from pandas._libs.tslibs.dtypes cimport periods_per_day
from pandas._libs.tslibs.nattype cimport (
    NPY_NAT,
    c_NaT as NaT,
)
from pandas._libs.tslibs.np_datetime cimport (
    NPY_DATETIMEUNIT,
    get_unit_from_dtype,
    npy_datetimestruct,
    npy_datetimestruct_to_datetime,
    pandas_datetime_to_datetimestruct,
    pydate_to_dtstruct,
)

from .dtypes cimport PeriodDtypeCode
from .timedeltas cimport (
    _Timedelta,
    delta_to_nanoseconds,
    is_any_td_scalar,
)

from .timedeltas import Timedelta

from .timestamps cimport _Timestamp

from .timestamps import Timestamp

# ---------------------------------------------------------------------
# Misc Helpers

cdef bint is_offset_object(object obj):
    return isinstance(obj, BaseOffset)


cdef bint is_tick_object(object obj):
    return isinstance(obj, Tick)


cdef datetime _as_datetime(datetime obj):
    if isinstance(obj, _Timestamp):
        return obj.to_pydatetime()
    return obj


cdef bint _is_normalized(datetime dt):
    if dt.hour != 0 or dt.minute != 0 or dt.second != 0 or dt.microsecond != 0:
        # Regardless of whether dt is datetime vs Timestamp
        return False
    if isinstance(dt, _Timestamp):
        return dt.nanosecond == 0
    return True


def apply_wrapper_core(func, self, other) -> ndarray:
    result = func(self, other)
    result = np.asarray(result)

    if self.normalize:
        # TODO: Avoid circular/runtime import
        from .vectorized import normalize_i8_timestamps
        reso = get_unit_from_dtype(other.dtype)
        result = normalize_i8_timestamps(result.view("i8"), None, reso=reso)

    return result


def apply_array_wraps(func):
    # Note: normally we would use `@functools.wraps(func)`, but this does
    # not play nicely with cython class methods
    def wrapper(self, other) -> np.ndarray:
        # other is a DatetimeArray
        result = apply_wrapper_core(func, self, other)
        return result

    # do @functools.wraps(func) manually since it doesn't work on cdef funcs
    wrapper.__name__ = func.__name__
    wrapper.__doc__ = func.__doc__
    return wrapper


def apply_wraps(func):
    # Note: normally we would use `@functools.wraps(func)`, but this does
    # not play nicely with cython class methods

    def wrapper(self, other):

        if other is NaT:
            return NaT
        elif (
            isinstance(other, BaseOffset)
            or PyDelta_Check(other)
            or util.is_timedelta64_object(other)
        ):
            # timedelta path
            return func(self, other)
        elif is_datetime64_object(other) or PyDate_Check(other):
            # PyDate_Check includes date, datetime
            other = Timestamp(other)
        else:
            # This will end up returning NotImplemented back in __add__
            raise ApplyTypeError

        tz = other.tzinfo
        nano = other.nanosecond

        if self._adjust_dst:
            other = other.tz_localize(None)

        result = func(self, other)

        result2 = Timestamp(result).as_unit(other.unit)
        if result == result2:
            # i.e. the conversion is non-lossy, not the case for e.g.
            #  test_milliseconds_combination
            result = result2

        if self._adjust_dst:
            result = result.tz_localize(tz)

        if self.normalize:
            result = result.normalize()

        # If the offset object does not have a nanoseconds component,
        # the result's nanosecond component may be lost.
        if not self.normalize and nano != 0 and not hasattr(self, "nanoseconds"):
            if result.nanosecond != nano:
                if result.tz is not None:
                    # convert to UTC
                    res = result.tz_localize(None)
                else:
                    res = result
                value = res.as_unit("ns").value
                result = Timestamp(value + nano)

        if tz is not None and result.tzinfo is None:
            result = result.tz_localize(tz)

        return result

    # do @functools.wraps(func) manually since it doesn't work on cdef funcs
    wrapper.__name__ = func.__name__
    wrapper.__doc__ = func.__doc__
    return wrapper


cdef _wrap_timedelta_result(result):
    """
    Tick operations dispatch to their Timedelta counterparts.  Wrap the result
    of these operations in a Tick if possible.

    Parameters
    ----------
    result : object

    Returns
    -------
    object
    """
    if PyDelta_Check(result):
        # convert Timedelta back to a Tick
        return delta_to_tick(result)

    return result

# ---------------------------------------------------------------------
# Business Helpers


cdef _get_calendar(weekmask, holidays, calendar):
    """
    Generate busdaycalendar
    """
    if isinstance(calendar, np.busdaycalendar):
        if not holidays:
            holidays = tuple(calendar.holidays)
        elif not isinstance(holidays, tuple):
            holidays = tuple(holidays)
        else:
            # trust that calendar.holidays and holidays are
            # consistent
            pass
        return calendar, holidays

    if holidays is None:
        holidays = []
    try:
        holidays = holidays + calendar.holidays().tolist()
    except AttributeError:
        pass
    holidays = [_to_dt64D(dt) for dt in holidays]
    holidays = tuple(sorted(holidays))

    kwargs = {"weekmask": weekmask}
    if holidays:
        kwargs["holidays"] = holidays

    busdaycalendar = np.busdaycalendar(**kwargs)
    return busdaycalendar, holidays


cdef _to_dt64D(dt):
    # Currently
    # > np.datetime64(dt.datetime(2013,5,1),dtype='datetime64[D]')
    # numpy.datetime64('2013-05-01T02:00:00.000000+0200')
    # Thus astype is needed to cast datetime to datetime64[D]
    if getattr(dt, "tzinfo", None) is not None:
        # Get the nanosecond timestamp,
        #  equiv `Timestamp(dt).value` or `dt.timestamp() * 10**9`
        # The `naive` must be the `dt` naive wall time
        #  instead of the naive absolute time (GH#49441)
        naive = dt.replace(tzinfo=None)
        dt = np.datetime64(naive, "D")
    else:
        dt = np.datetime64(dt)
    if dt.dtype.name != "datetime64[D]":
        dt = dt.astype("datetime64[D]")
    return dt


# ---------------------------------------------------------------------
# Validation


cdef _validate_business_time(t_input):
    if isinstance(t_input, str):
        try:
            t = time.strptime(t_input, "%H:%M")
            return dt_time(hour=t.tm_hour, minute=t.tm_min)
        except ValueError:
            raise ValueError("time data must match '%H:%M' format")
    elif isinstance(t_input, dt_time):
        if t_input.second != 0 or t_input.microsecond != 0:
            raise ValueError(
                "time data must be specified only with hour and minute")
        return t_input
    else:
        raise ValueError("time data must be string or datetime.time")


# ---------------------------------------------------------------------
# Constructor Helpers

_relativedelta_kwds = {"years", "months", "weeks", "days", "year", "month",
                       "day", "weekday", "hour", "minute", "second",
                       "microsecond", "millisecond", "nanosecond",
                       "nanoseconds", "hours", "minutes", "seconds",
                       "milliseconds", "microseconds"}


cdef _determine_offset(kwds):
    if not kwds:
        # GH 45643/45890: (historically) defaults to 1 day
        return timedelta(days=1), False

    if "millisecond" in kwds:
        raise NotImplementedError(
            "Using DateOffset to replace `millisecond` component in "
            "datetime object is not supported. Use "
            "`microsecond=timestamp.microsecond % 1000 + ms * 1000` "
            "instead."
        )

    nanos = {"nanosecond", "nanoseconds"}

    # nanos are handled by apply_wraps
    if all(k in nanos for k in kwds):
        return timedelta(days=0), False

    kwds_no_nanos = {k: v for k, v in kwds.items() if k not in nanos}

    kwds_use_relativedelta = {
        "year", "month", "day", "hour", "minute",
        "second", "microsecond", "weekday", "years", "months", "weeks", "days",
        "hours", "minutes", "seconds", "microseconds"
    }

    # "weeks" and "days" are left out despite being valid args for timedelta,
    # because (historically) timedelta is used only for sub-daily.
    kwds_use_timedelta = {
        "seconds", "microseconds", "milliseconds", "minutes", "hours",
    }

    if all(k in kwds_use_timedelta for k in kwds_no_nanos):
        # Sub-daily offset - use timedelta (tz-aware)
        # This also handles "milliseconds" (plur): see GH 49897
        return timedelta(**kwds_no_nanos), False

    # convert milliseconds to microseconds, so relativedelta can parse it
    if "milliseconds" in kwds_no_nanos:
        micro = kwds_no_nanos.pop("milliseconds") * 1000
        kwds_no_nanos["microseconds"] = kwds_no_nanos.get("microseconds", 0) + micro

    if all(k in kwds_use_relativedelta for k in kwds_no_nanos):
        return relativedelta(**kwds_no_nanos), True

    raise ValueError(
        f"Invalid argument/s or bad combination of arguments: {list(kwds.keys())}"
    )

# ---------------------------------------------------------------------
# Mixins & Singletons


class ApplyTypeError(TypeError):
    # sentinel class for catching the apply error to return NotImplemented
    pass


# ---------------------------------------------------------------------
# Base Classes

cdef class BaseOffset:
    """
    Base class for DateOffset methods that are not overridden by subclasses.

    Parameters
    ----------
    n : int
        Number of multiples of the frequency.

    normalize : bool
        Whether the frequency can align with midnight.

    Examples
    --------
    >>> pd.offsets.Hour(5).n
    5
    >>> pd.offsets.Hour(5).normalize
    False
    """
    # ensure that reversed-ops with numpy scalars return NotImplemented
    __array_priority__ = 1000

    _day_opt = None
    _attributes = tuple(["n", "normalize"])
    _use_relativedelta = False
    _adjust_dst = True
    _deprecations = frozenset(["isAnchored", "onOffset"])

    # cdef readonly:
    #    int64_t n
    #    bint normalize
    #    dict _cache

    def __init__(self, n=1, normalize=False):
        n = self._validate_n(n)
        self.n = n
        self.normalize = normalize
        self._cache = {}

    def __eq__(self, other) -> bool:
        if isinstance(other, str):
            try:
                # GH#23524 if to_offset fails, we are dealing with an
                #  incomparable type so == is False and != is True
                other = to_offset(other)
            except ValueError:
                # e.g. "infer"
                return False
        try:
            return self._params == other._params
        except AttributeError:
            # other is not a DateOffset object
            return False

    def __ne__(self, other):
        return not self == other

    def __hash__(self) -> int:
        return hash(self._params)

    @cache_readonly
    def _params(self):
        """
        Returns a tuple containing all of the attributes needed to evaluate
        equality between two DateOffset objects.
        """
        d = getattr(self, "__dict__", {})
        all_paras = d.copy()
        all_paras["n"] = self.n
        all_paras["normalize"] = self.normalize
        for attr in self._attributes:
            if hasattr(self, attr) and attr not in d:
                # cython attributes are not in __dict__
                all_paras[attr] = getattr(self, attr)

        if "holidays" in all_paras and not all_paras["holidays"]:
            all_paras.pop("holidays")
        exclude = ["kwds", "name", "calendar"]
        attrs = [(k, v) for k, v in all_paras.items()
                 if (k not in exclude) and (k[0] != "_")]
        attrs = sorted(set(attrs))
        params = tuple([str(type(self))] + attrs)
        return params

    @property
    def kwds(self) -> dict:
        """
        Return a dict of extra parameters for the offset.

        Examples
        --------
        >>> pd.DateOffset(5).kwds
        {}

        >>> pd.offsets.FY5253Quarter().kwds
        {'weekday': 0,
         'startingMonth': 1,
         'qtr_with_extra_week': 1,
         'variation': 'nearest'}
        """
        # for backwards-compatibility
        kwds = {name: getattr(self, name, None) for name in self._attributes
                if name not in ["n", "normalize"]}
        return {name: kwds[name] for name in kwds if kwds[name] is not None}

    @property
    def base(self):
        """
        Returns a copy of the calling offset object with n=1 and all other
        attributes equal.
        """
        return type(self)(n=1, normalize=self.normalize, **self.kwds)

    def __add__(self, other):
        if not isinstance(self, BaseOffset):
            # cython semantics; this is __radd__
            # TODO(cython3): remove this, this moved to __radd__
            return other.__add__(self)

        elif util.is_array(other) and other.dtype == object:
            return np.array([self + x for x in other])

        try:
            return self._apply(other)
        except ApplyTypeError:
            return NotImplemented

    def __radd__(self, other):
        return self.__add__(other)

    def __sub__(self, other):
        if PyDateTime_Check(other):
            raise TypeError("Cannot subtract datetime from offset.")
        elif type(other) == type(self):
            return type(self)(self.n - other.n, normalize=self.normalize,
                              **self.kwds)
        elif not isinstance(self, BaseOffset):
            # TODO(cython3): remove, this moved to __rsub__
            # cython semantics, this is __rsub__
            return (-other).__add__(self)
        else:
            # e.g. PeriodIndex
            return NotImplemented

    def __rsub__(self, other):
        return (-self).__add__(other)

    def __mul__(self, other):
        if util.is_array(other):
            return np.array([self * x for x in other])
        elif is_integer_object(other):
            return type(self)(n=other * self.n, normalize=self.normalize,
                              **self.kwds)
        elif not isinstance(self, BaseOffset):
            # TODO(cython3): remove this, this moved to __rmul__
            # cython semantics, this is __rmul__
            return other.__mul__(self)
        return NotImplemented

    def __rmul__(self, other):
        return self.__mul__(other)

    def __neg__(self):
        # Note: we are deferring directly to __mul__ instead of __rmul__, as
        # that allows us to use methods that can go in a `cdef class`
        return self * -1

    def copy(self):
        # Note: we are deferring directly to __mul__ instead of __rmul__, as
        # that allows us to use methods that can go in a `cdef class`
        """
        Return a copy of the frequency.

        Examples
        --------
        >>> freq = pd.DateOffset(1)
        >>> freq_copy = freq.copy()
        >>> freq is freq_copy
        False
        """
        return self * 1

    # ------------------------------------------------------------------
    # Name and Rendering Methods

    def __repr__(self) -> str:
        # _output_name used by B(Year|Quarter)(End|Begin) to
        #  expand "B" -> "Business"
        class_name = getattr(self, "_output_name", type(self).__name__)

        if abs(self.n) != 1:
            plural = "s"
        else:
            plural = ""

        n_str = ""
        if self.n != 1:
            n_str = f"{self.n} * "

        out = f"<{n_str}{class_name}{plural}{self._repr_attrs()}>"
        return out

    def _repr_attrs(self) -> str:
        exclude = {"n", "inc", "normalize"}
        attrs = []
        for attr in sorted(self._attributes):
            # _attributes instead of __dict__ because cython attrs are not in __dict__
            if attr.startswith("_") or attr == "kwds" or not hasattr(self, attr):
                # DateOffset may not have some of these attributes
                continue
            elif attr not in exclude:
                value = getattr(self, attr)
                attrs.append(f"{attr}={value}")

        out = ""
        if attrs:
            out += ": " + ", ".join(attrs)
        return out

    @property
    def name(self) -> str:
        """
        Return a string representing the base frequency.

        Examples
        --------
        >>> pd.offsets.Hour().name
        'H'

        >>> pd.offsets.Hour(5).name
        'H'
        """
        return self.rule_code

    @property
    def _prefix(self) -> str:
        raise NotImplementedError("Prefix not defined")

    @property
    def rule_code(self) -> str:
        return self._prefix

    @cache_readonly
    def freqstr(self) -> str:
        """
        Return a string representing the frequency.

        Examples
        --------
        >>> pd.DateOffset(5).freqstr
        '<5 * DateOffsets>'

        >>> pd.offsets.BusinessHour(2).freqstr
        '2BH'

        >>> pd.offsets.Nano().freqstr
        'N'

        >>> pd.offsets.Nano(-3).freqstr
        '-3N'
        """
        try:
            code = self.rule_code
        except NotImplementedError:
            return str(repr(self))

        if self.n != 1:
            fstr = f"{self.n}{code}"
        else:
            fstr = code

        try:
            if self._offset:
                fstr += self._offset_str()
        except AttributeError:
            # TODO: standardize `_offset` vs `offset` naming convention
            pass

        return fstr

    def _offset_str(self) -> str:
        return ""

    # ------------------------------------------------------------------

    def _apply(self, other):
        raise NotImplementedError("implemented by subclasses")

    @apply_array_wraps
    def _apply_array(self, dtarr):
        raise NotImplementedError(
            f"DateOffset subclass {type(self).__name__} "
            "does not have a vectorized implementation"
        )

    def rollback(self, dt) -> datetime:
        """
        Roll provided date backward to next offset only if not on offset.

        Returns
        -------
        TimeStamp
            Rolled timestamp if not on offset, otherwise unchanged timestamp.
        """
        dt = Timestamp(dt)
        if not self.is_on_offset(dt):
            dt = dt - type(self)(1, normalize=self.normalize, **self.kwds)
        return dt

    def rollforward(self, dt) -> datetime:
        """
        Roll provided date forward to next offset only if not on offset.

        Returns
        -------
        TimeStamp
            Rolled timestamp if not on offset, otherwise unchanged timestamp.
        """
        dt = Timestamp(dt)
        if not self.is_on_offset(dt):
            dt = dt + type(self)(1, normalize=self.normalize, **self.kwds)
        return dt

    def _get_offset_day(self, other: datetime) -> int:
        # subclass must implement `_day_opt`; calling from the base class
        # will implicitly assume day_opt = "business_end", see get_day_of_month.
        cdef:
            npy_datetimestruct dts
        pydate_to_dtstruct(other, &dts)
        return get_day_of_month(&dts, self._day_opt)

    def is_on_offset(self, dt: datetime) -> bool:
        """
        Return boolean whether a timestamp intersects with this frequency.

        Parameters
        ----------
        dt : datetime.datetime
            Timestamp to check intersections with frequency.

        Examples
        --------
        >>> ts = pd.Timestamp(2022, 1, 1)
        >>> freq = pd.offsets.Day(1)
        >>> freq.is_on_offset(ts)
        True

        >>> ts = pd.Timestamp(2022, 8, 6)
        >>> ts.day_name()
        'Saturday'
        >>> freq = pd.offsets.BusinessDay(1)
        >>> freq.is_on_offset(ts)
        False
        """
        if self.normalize and not _is_normalized(dt):
            return False

        # Default (slow) method for determining if some date is a member of the
        # date range generated by this offset. Subclasses may have this
        # re-implemented in a nicer way.
        a = dt
        b = (dt + self) - self
        return a == b

    # ------------------------------------------------------------------

    # Staticmethod so we can call from Tick.__init__, will be unnecessary
    #  once BaseOffset is a cdef class and is inherited by Tick
    @staticmethod
    def _validate_n(n) -> int:
        """
        Require that `n` be an integer.

        Parameters
        ----------
        n : int

        Returns
        -------
        nint : int

        Raises
        ------
        TypeError if `int(n)` raises
        ValueError if n != int(n)
        """
        if util.is_timedelta64_object(n):
            raise TypeError(f"`n` argument must be an integer, got {type(n)}")
        try:
            nint = int(n)
        except (ValueError, TypeError):
            raise TypeError(f"`n` argument must be an integer, got {type(n)}")
        if n != nint:
            raise ValueError(f"`n` argument must be an integer, got {n}")
        return nint

    def __setstate__(self, state):
        """
        Reconstruct an instance from a pickled state
        """
        self.n = state.pop("n")
        self.normalize = state.pop("normalize")
        self._cache = state.pop("_cache", {})
        # At this point we expect state to be empty

    def __getstate__(self):
        """
        Return a pickleable state
        """
        state = {}
        state["n"] = self.n
        state["normalize"] = self.normalize

        # we don't want to actually pickle the calendar object
        # as its a np.busyday; we recreate on deserialization
        state.pop("calendar", None)
        if "kwds" in state:
            state["kwds"].pop("calendar", None)

        return state

    @property
    def nanos(self):
        raise ValueError(f"{self} is a non-fixed frequency")

    def is_anchored(self) -> bool:
        # TODO: Does this make sense for the general case?  It would help
        # if there were a canonical docstring for what is_anchored means.
        """
        Return boolean whether the frequency is a unit frequency (n=1).

        Examples
        --------
        >>> pd.DateOffset().is_anchored()
        True
        >>> pd.DateOffset(2).is_anchored()
        False
        """
        return self.n == 1

    # ------------------------------------------------------------------

    def is_month_start(self, _Timestamp ts):
        """
        Return boolean whether a timestamp occurs on the month start.

        Examples
        --------
        >>> ts = pd.Timestamp(2022, 1, 1)
        >>> freq = pd.offsets.Hour(5)
        >>> freq.is_month_start(ts)
        True
        """
        return ts._get_start_end_field("is_month_start", self)

    def is_month_end(self, _Timestamp ts):
        """
        Return boolean whether a timestamp occurs on the month end.

        Examples
        --------
        >>> ts = pd.Timestamp(2022, 1, 1)
        >>> freq = pd.offsets.Hour(5)
        >>> freq.is_month_end(ts)
        False
        """
        return ts._get_start_end_field("is_month_end", self)

    def is_quarter_start(self, _Timestamp ts):
        """
        Return boolean whether a timestamp occurs on the quarter start.

        Examples
        --------
        >>> ts = pd.Timestamp(2022, 1, 1)
        >>> freq = pd.offsets.Hour(5)
        >>> freq.is_quarter_start(ts)
        True
        """
        return ts._get_start_end_field("is_quarter_start", self)

    def is_quarter_end(self, _Timestamp ts):
        """
        Return boolean whether a timestamp occurs on the quarter end.

        Examples
        --------
        >>> ts = pd.Timestamp(2022, 1, 1)
        >>> freq = pd.offsets.Hour(5)
        >>> freq.is_quarter_end(ts)
        False
        """
        return ts._get_start_end_field("is_quarter_end", self)

    def is_year_start(self, _Timestamp ts):
        """
        Return boolean whether a timestamp occurs on the year start.

        Examples
        --------
        >>> ts = pd.Timestamp(2022, 1, 1)
        >>> freq = pd.offsets.Hour(5)
        >>> freq.is_year_start(ts)
        True
        """
        return ts._get_start_end_field("is_year_start", self)

    def is_year_end(self, _Timestamp ts):
        """
        Return boolean whether a timestamp occurs on the year end.

        Examples
        --------
        >>> ts = pd.Timestamp(2022, 1, 1)
        >>> freq = pd.offsets.Hour(5)
        >>> freq.is_year_end(ts)
        False
        """
        return ts._get_start_end_field("is_year_end", self)


cdef class SingleConstructorOffset(BaseOffset):
    @classmethod
    def _from_name(cls, suffix=None):
        # default _from_name calls cls with no args
        if suffix:
            raise ValueError(f"Bad freq suffix {suffix}")
        return cls()

    def __reduce__(self):
        # This __reduce__ implementation is for all BaseOffset subclasses
        #  except for RelativeDeltaOffset
        # np.busdaycalendar objects do not pickle nicely, but we can reconstruct
        #  from attributes that do get pickled.
        tup = tuple(
            getattr(self, attr) if attr != "calendar" else None
            for attr in self._attributes
        )
        return type(self), tup


# ---------------------------------------------------------------------
# Tick Offsets

cdef class Tick(SingleConstructorOffset):
    _adjust_dst = False
    _prefix = "undefined"
    _td64_unit = "undefined"
    _attributes = tuple(["n", "normalize"])

    def __init__(self, n=1, normalize=False):
        n = self._validate_n(n)
        self.n = n
        self.normalize = False
        self._cache = {}
        if normalize:
            # GH#21427
            raise ValueError(
                "Tick offset with `normalize=True` are not allowed."
            )

    # Note: Without making this cpdef, we get AttributeError when calling
    #  from __mul__
    cpdef Tick _next_higher_resolution(Tick self):
        if type(self) is Day:
            return Hour(self.n * 24)
        if type(self) is Hour:
            return Minute(self.n * 60)
        if type(self) is Minute:
            return Second(self.n * 60)
        if type(self) is Second:
            return Milli(self.n * 1000)
        if type(self) is Milli:
            return Micro(self.n * 1000)
        if type(self) is Micro:
            return Nano(self.n * 1000)
        raise ValueError("Could not convert to integer offset at any resolution")

    # --------------------------------------------------------------------

    def _repr_attrs(self) -> str:
        # Since cdef classes have no __dict__, we need to override
        return ""

    @property
    def delta(self):
        return self.n * Timedelta(self._nanos_inc)

    @property
    def nanos(self) -> int64_t:
        """
        Return an integer of the total number of nanoseconds.

        Raises
        ------
        ValueError
            If the frequency is non-fixed.

        Examples
        --------
        >>> pd.offsets.Hour(5).nanos
        18000000000000
        """
        return self.n * self._nanos_inc

    def is_on_offset(self, dt: datetime) -> bool:
        return True

    def is_anchored(self) -> bool:
        return False

    # This is identical to BaseOffset.__hash__, but has to be redefined here
    # for Python 3, because we've redefined __eq__.
    def __hash__(self) -> int:
        return hash(self._params)

    # --------------------------------------------------------------------
    # Comparison and Arithmetic Methods

    def __eq__(self, other):
        if isinstance(other, str):
            try:
                # GH#23524 if to_offset fails, we are dealing with an
                #  incomparable type so == is False and != is True
                other = to_offset(other)
            except ValueError:
                # e.g. "infer"
                return False
        return self.delta == other

    def __ne__(self, other):
        return not (self == other)

    def __le__(self, other):
        return self.delta.__le__(other)

    def __lt__(self, other):
        return self.delta.__lt__(other)

    def __ge__(self, other):
        return self.delta.__ge__(other)

    def __gt__(self, other):
        return self.delta.__gt__(other)

    def __mul__(self, other):
        if not isinstance(self, Tick):
            # TODO(cython3), remove this, this moved to __rmul__
            # cython semantics, this is __rmul__
            return other.__mul__(self)
        if is_float_object(other):
            n = other * self.n
            # If the new `n` is an integer, we can represent it using the
            #  same Tick subclass as self, otherwise we need to move up
            #  to a higher-resolution subclass
            if np.isclose(n % 1, 0):
                return type(self)(int(n))
            new_self = self._next_higher_resolution()
            return new_self * other
        return BaseOffset.__mul__(self, other)

    def __rmul__(self, other):
        return self.__mul__(other)

    def __truediv__(self, other):
        if not isinstance(self, Tick):
            # cython semantics mean the args are sometimes swapped
            result = other.delta.__rtruediv__(self)
        else:
            result = self.delta.__truediv__(other)
        return _wrap_timedelta_result(result)

    def __rtruediv__(self, other):
        result = self.delta.__rtruediv__(other)
        return _wrap_timedelta_result(result)

    def __add__(self, other):
        if not isinstance(self, Tick):
            # cython semantics; this is __radd__
            # TODO(cython3): remove this, this moved to __radd__
            return other.__add__(self)

        if isinstance(other, Tick):
            if type(self) == type(other):
                return type(self)(self.n + other.n)
            else:
                return delta_to_tick(self.delta + other.delta)
        try:
            return self._apply(other)
        except ApplyTypeError:
            # Includes pd.Period
            return NotImplemented
        except OverflowError as err:
            raise OverflowError(
                f"the add operation between {self} and {other} will overflow"
            ) from err

    def __radd__(self, other):
        return self.__add__(other)

    def _apply(self, other):
        # Timestamp can handle tz and nano sec, thus no need to use apply_wraps
        if isinstance(other, _Timestamp):
            # GH#15126
            return other + self.delta
        elif other is NaT:
            return NaT
        elif is_datetime64_object(other) or PyDate_Check(other):
            # PyDate_Check includes date, datetime
            return Timestamp(other) + self

        if util.is_timedelta64_object(other) or PyDelta_Check(other):
            return other + self.delta

        raise ApplyTypeError(f"Unhandled type: {type(other).__name__}")

    # --------------------------------------------------------------------
    # Pickle Methods

    def __setstate__(self, state):
        self.n = state["n"]
        self.normalize = False


cdef class Day(Tick):
    _nanos_inc = 24 * 3600 * 1_000_000_000
    _prefix = "D"
    _td64_unit = "D"
    _period_dtype_code = PeriodDtypeCode.D
<<<<<<< HEAD
    _reso = NPY_DATETIMEUNIT.NPY_FR_D
    _use_relativedelta = True
=======
    _creso = NPY_DATETIMEUNIT.NPY_FR_D
>>>>>>> 99859e4e


cdef class Hour(Tick):
    _nanos_inc = 3600 * 1_000_000_000
    _prefix = "H"
    _td64_unit = "h"
    _period_dtype_code = PeriodDtypeCode.H
    _creso = NPY_DATETIMEUNIT.NPY_FR_h


cdef class Minute(Tick):
    _nanos_inc = 60 * 1_000_000_000
    _prefix = "T"
    _td64_unit = "m"
    _period_dtype_code = PeriodDtypeCode.T
    _creso = NPY_DATETIMEUNIT.NPY_FR_m


cdef class Second(Tick):
    _nanos_inc = 1_000_000_000
    _prefix = "S"
    _td64_unit = "s"
    _period_dtype_code = PeriodDtypeCode.S
    _creso = NPY_DATETIMEUNIT.NPY_FR_s


cdef class Milli(Tick):
    _nanos_inc = 1_000_000
    _prefix = "L"
    _td64_unit = "ms"
    _period_dtype_code = PeriodDtypeCode.L
    _creso = NPY_DATETIMEUNIT.NPY_FR_ms


cdef class Micro(Tick):
    _nanos_inc = 1000
    _prefix = "U"
    _td64_unit = "us"
    _period_dtype_code = PeriodDtypeCode.U
    _creso = NPY_DATETIMEUNIT.NPY_FR_us


cdef class Nano(Tick):
    _nanos_inc = 1
    _prefix = "N"
    _td64_unit = "ns"
    _period_dtype_code = PeriodDtypeCode.N
    _creso = NPY_DATETIMEUNIT.NPY_FR_ns


def delta_to_tick(delta: timedelta) -> Tick:
    if delta.microseconds == 0 and getattr(delta, "nanoseconds", 0) == 0:
        # nanoseconds only for pd.Timedelta
        if delta.seconds == 0:
            return Day(delta.days)
        else:
            seconds = delta.days * 86400 + delta.seconds
            if seconds % 3600 == 0:
                return Hour(seconds / 3600)
            elif seconds % 60 == 0:
                return Minute(seconds / 60)
            else:
                return Second(seconds)
    else:
        nanos = delta_to_nanoseconds(delta)
        if nanos % 1_000_000 == 0:
            return Milli(nanos // 1_000_000)
        elif nanos % 1000 == 0:
            return Micro(nanos // 1000)
        else:  # pragma: no cover
            return Nano(nanos)


# --------------------------------------------------------------------

cdef class RelativeDeltaOffset(BaseOffset):
    """
    DateOffset subclass backed by a dateutil relativedelta object.
    """
    _attributes = tuple(["n", "normalize"] + list(_relativedelta_kwds))
    _adjust_dst = False

    def __init__(self, n=1, normalize=False, **kwds):
        BaseOffset.__init__(self, n, normalize)
        off, use_rd = _determine_offset(kwds)
        object.__setattr__(self, "_offset", off)
        object.__setattr__(self, "_use_relativedelta", use_rd)
        for key in kwds:
            val = kwds[key]
            object.__setattr__(self, key, val)

    def __getstate__(self):
        """
        Return a pickleable state
        """
        # RelativeDeltaOffset (technically DateOffset) is the only non-cdef
        #  class, so the only one with __dict__
        state = self.__dict__.copy()
        state["n"] = self.n
        state["normalize"] = self.normalize
        return state

    def __setstate__(self, state):
        """
        Reconstruct an instance from a pickled state
        """

        if "offset" in state:
            # Older (<0.22.0) versions have offset attribute instead of _offset
            if "_offset" in state:  # pragma: no cover
                raise AssertionError("Unexpected key `_offset`")
            state["_offset"] = state.pop("offset")
            state["kwds"]["offset"] = state["_offset"]

        self.n = state.pop("n")
        self.normalize = state.pop("normalize")
        self._cache = state.pop("_cache", {})

        self.__dict__.update(state)

    @apply_wraps
    def _apply(self, other: datetime) -> datetime:
        if self._use_relativedelta:
            other = _as_datetime(other)

        if len(self.kwds) > 0:
            tzinfo = getattr(other, "tzinfo", None)
            if tzinfo is not None and self._use_relativedelta:
                # perform calculation in UTC
                other = other.replace(tzinfo=None)

            if hasattr(self, "nanoseconds"):
                td_nano = Timedelta(nanoseconds=self.nanoseconds)
            else:
                td_nano = Timedelta(0)

            if self.n > 0:
                for i in range(self.n):
                    other = other + self._offset + td_nano
            else:
                for i in range(-self.n):
                    other = other - self._offset - td_nano

            if tzinfo is not None and self._use_relativedelta:
                # bring tz back from UTC calculation
                other = localize_pydatetime(other, tzinfo)

            return Timestamp(other)
        else:
            return other + timedelta(self.n)

    @apply_array_wraps
    def _apply_array(self, dtarr):
        reso = get_unit_from_dtype(dtarr.dtype)
        dt64other = np.asarray(dtarr)
        kwds = self.kwds
        relativedelta_fast = {
            "years",
            "months",
            "weeks",
            "days",
            "hours",
            "minutes",
            "seconds",
            "microseconds",
        }
        # relativedelta/_offset path only valid for base DateOffset
        if self._use_relativedelta and set(kwds).issubset(relativedelta_fast):

            months = (kwds.get("years", 0) * 12 + kwds.get("months", 0)) * self.n
            if months:
                shifted = shift_months(dt64other.view("i8"), months, reso=reso)
                dt64other = shifted.view(dtarr.dtype)

            weeks = kwds.get("weeks", 0) * self.n
            if weeks:
                delta = Timedelta(days=7 * weeks)
                td = (<_Timedelta>delta)._as_creso(reso)
                dt64other = dt64other + td

            timedelta_kwds = {
                k: v
                for k, v in kwds.items()
                if k in ["days", "hours", "minutes", "seconds", "microseconds"]
            }
            if timedelta_kwds:
                delta = Timedelta(**timedelta_kwds)
                td = (<_Timedelta>delta)._as_creso(reso)
                dt64other = dt64other + (self.n * td)
            return dt64other
        elif not self._use_relativedelta and hasattr(self, "_offset"):
            # timedelta
            num_nano = getattr(self, "nanoseconds", 0)
            if num_nano != 0:
                rem_nano = Timedelta(nanoseconds=num_nano)
                delta = Timedelta((self._offset + rem_nano) * self.n)
            else:
                delta = Timedelta(self._offset * self.n)
            td = (<_Timedelta>delta)._as_creso(reso)
            return dt64other + td
        else:
            # relativedelta with other keywords
            kwd = set(kwds) - relativedelta_fast
            raise NotImplementedError(
                "DateOffset with relativedelta "
                f"keyword(s) {kwd} not able to be "
                "applied vectorized"
            )

    def is_on_offset(self, dt: datetime) -> bool:
        if self.normalize and not _is_normalized(dt):
            return False
        return True


class OffsetMeta(type):
    """
    Metaclass that allows us to pretend that all BaseOffset subclasses
    inherit from DateOffset (which is needed for backward-compatibility).
    """

    @classmethod
    def __instancecheck__(cls, obj) -> bool:
        return isinstance(obj, BaseOffset)

    @classmethod
    def __subclasscheck__(cls, obj) -> bool:
        return issubclass(obj, BaseOffset)


# TODO: figure out a way to use a metaclass with a cdef class
class DateOffset(RelativeDeltaOffset, metaclass=OffsetMeta):
    """
    Standard kind of date increment used for a date range.

    Works exactly like the keyword argument form of relativedelta.
    Note that the positional argument form of relativedelata is not
    supported. Use of the keyword n is discouraged-- you would be better
    off specifying n in the keywords you use, but regardless it is
    there for you. n is needed for DateOffset subclasses.

    DateOffset works as follows.  Each offset specify a set of dates
    that conform to the DateOffset.  For example, Bday defines this
    set to be the set of dates that are weekdays (M-F).  To test if a
    date is in the set of a DateOffset dateOffset we can use the
    is_on_offset method: dateOffset.is_on_offset(date).

    If a date is not on a valid date, the rollback and rollforward
    methods can be used to roll the date to the nearest valid date
    before/after the date.

    DateOffsets can be created to move dates forward a given number of
    valid dates.  For example, Bday(2) can be added to a date to move
    it two business days forward.  If the date does not start on a
    valid date, first it is moved to a valid date.  Thus pseudo code
    is:

    def __add__(date):
      date = rollback(date) # does nothing if date is valid
      return date + <n number of periods>

    When a date offset is created for a negative number of periods,
    the date is first rolled forward.  The pseudo code is:

    def __add__(date):
      date = rollforward(date) # does nothing is date is valid
      return date + <n number of periods>

    Zero presents a problem.  Should it roll forward or back?  We
    arbitrarily have it rollforward:

    date + BDay(0) == BDay.rollforward(date)

    Since 0 is a bit weird, we suggest avoiding its use.

    Besides, adding a DateOffsets specified by the singular form of the date
    component can be used to replace certain component of the timestamp.

    Parameters
    ----------
    n : int, default 1
        The number of time periods the offset represents.
        If specified without a temporal pattern, defaults to n days.
    normalize : bool, default False
        Whether to round the result of a DateOffset addition down to the
        previous midnight.
    **kwds
        Temporal parameter that add to or replace the offset value.

        Parameters that **add** to the offset (like Timedelta):

        - years
        - months
        - weeks
        - days
        - hours
        - minutes
        - seconds
        - milliseconds
        - microseconds
        - nanoseconds

        Parameters that **replace** the offset value:

        - year
        - month
        - day
        - weekday
        - hour
        - minute
        - second
        - microsecond
        - nanosecond.

    See Also
    --------
    dateutil.relativedelta.relativedelta : The relativedelta type is designed
        to be applied to an existing datetime an can replace specific components of
        that datetime, or represents an interval of time.

    Examples
    --------
    >>> from pandas.tseries.offsets import DateOffset
    >>> ts = pd.Timestamp('2017-01-01 09:10:11')
    >>> ts + DateOffset(months=3)
    Timestamp('2017-04-01 09:10:11')

    >>> ts = pd.Timestamp('2017-01-01 09:10:11')
    >>> ts + DateOffset(months=2)
    Timestamp('2017-03-01 09:10:11')
    >>> ts + DateOffset(day=31)
    Timestamp('2017-01-31 09:10:11')

    >>> ts + pd.DateOffset(hour=8)
    Timestamp('2017-01-01 08:10:11')
    """
    def __setattr__(self, name, value):
        raise AttributeError("DateOffset objects are immutable.")

# --------------------------------------------------------------------


cdef class BusinessMixin(SingleConstructorOffset):
    """
    Mixin to business types to provide related functions.
    """
    _use_relativedelta = True

    cdef readonly:
        timedelta _offset
        # Only Custom subclasses use weekmask, holiday, calendar
        object weekmask, holidays, calendar

    def __init__(self, n=1, normalize=False, offset=timedelta(0)):
        BaseOffset.__init__(self, n, normalize)
        self._offset = offset

    cpdef _init_custom(self, weekmask, holidays, calendar):
        """
        Additional __init__ for Custom subclasses.
        """
        calendar, holidays = _get_calendar(
            weekmask=weekmask, holidays=holidays, calendar=calendar
        )
        # Custom offset instances are identified by the
        # following two attributes. See DateOffset._params()
        # holidays, weekmask
        self.weekmask = weekmask
        self.holidays = holidays
        self.calendar = calendar

    @property
    def offset(self):
        """
        Alias for self._offset.
        """
        # Alias for backward compat
        return self._offset

    def _repr_attrs(self) -> str:
        if self.offset:
            attrs = [f"offset={repr(self.offset)}"]
        else:
            attrs = []
        out = ""
        if attrs:
            out += ": " + ", ".join(attrs)
        return out

    cpdef __setstate__(self, state):
        # We need to use a cdef/cpdef method to set the readonly _offset attribute
        if "_offset" in state:
            self._offset = state.pop("_offset")
        elif "offset" in state:
            # Older (<0.22.0) versions have offset attribute instead of _offset
            self._offset = state.pop("offset")

        if self._prefix.startswith("C"):
            # i.e. this is a Custom class
            weekmask = state.pop("weekmask")
            holidays = state.pop("holidays")
            calendar, holidays = _get_calendar(weekmask=weekmask,
                                               holidays=holidays,
                                               calendar=None)
            self.weekmask = weekmask
            self.calendar = calendar
            self.holidays = holidays

        BaseOffset.__setstate__(self, state)


cdef class BusinessDay(BusinessMixin):
    """
    DateOffset subclass representing possibly n business days.

    Parameters
    ----------
    n : int, default 1
        The number of days represented.
    normalize : bool, default False
        Normalize start/end dates to midnight.

    Examples
    --------
    You can use the parameter ``n`` to represent a shift of n business days.

    >>> ts = pd.Timestamp(2022, 12, 9, 15)
    >>> ts.strftime('%a %d %b %Y %H:%M')
    'Fri 09 Dec 2022 15:00'
    >>> (ts + pd.offsets.BusinessDay(n=5)).strftime('%a %d %b %Y %H:%M')
    'Fri 16 Dec 2022 15:00'

    Passing the parameter ``normalize`` equal to True, you shift the start
    of the next business day to midnight.

    >>> ts = pd.Timestamp(2022, 12, 9, 15)
    >>> ts + pd.offsets.BusinessDay(normalize=True)
    Timestamp('2022-12-12 00:00:00')
    """
    _period_dtype_code = PeriodDtypeCode.B
    _prefix = "B"
    _attributes = tuple(["n", "normalize", "offset"])

    cpdef __setstate__(self, state):
        self.n = state.pop("n")
        self.normalize = state.pop("normalize")
        if "_offset" in state:
            self._offset = state.pop("_offset")
        elif "offset" in state:
            self._offset = state.pop("offset")
        self._cache = state.pop("_cache", {})

    def _offset_str(self) -> str:
        def get_str(td):
            off_str = ""
            if td.days > 0:
                off_str += str(td.days) + "D"
            if td.seconds > 0:
                s = td.seconds
                hrs = int(s / 3600)
                if hrs != 0:
                    off_str += str(hrs) + "H"
                    s -= hrs * 3600
                mts = int(s / 60)
                if mts != 0:
                    off_str += str(mts) + "Min"
                    s -= mts * 60
                if s != 0:
                    off_str += str(s) + "s"
            if td.microseconds > 0:
                off_str += str(td.microseconds) + "us"
            return off_str

        if PyDelta_Check(self.offset):
            zero = timedelta(0, 0, 0)
            if self.offset >= zero:
                off_str = "+" + get_str(self.offset)
            else:
                off_str = "-" + get_str(-self.offset)
            return off_str
        else:
            return "+" + repr(self.offset)

    @apply_wraps
    def _apply(self, other):
        if PyDateTime_Check(other):
            n = self.n
            wday = other.weekday()

            # avoid slowness below by operating on weeks first
            weeks = n // 5
            if n <= 0 and wday > 4:
                # roll forward
                n += 1

            n -= 5 * weeks

            # n is always >= 0 at this point
            if n == 0 and wday > 4:
                # roll back
                days = 4 - wday
            elif wday > 4:
                # roll forward
                days = (7 - wday) + (n - 1)
            elif wday + n <= 4:
                # shift by n days without leaving the current week
                days = n
            else:
                # shift by n days plus 2 to get past the weekend
                days = n + 2

            result = other + timedelta(days=7 * weeks + days)
            if self.offset:
                result = result + self.offset
            return result

        elif is_any_td_scalar(other):
            td = Timedelta(self.offset) + other
            return BusinessDay(
                self.n, offset=td.to_pytimedelta(), normalize=self.normalize
            )
        else:
            raise ApplyTypeError(
                "Only know how to combine business day with datetime or timedelta."
            )

    @apply_array_wraps
    def _apply_array(self, dtarr):
        i8other = dtarr.view("i8")
        reso = get_unit_from_dtype(dtarr.dtype)
        res = _shift_bdays(i8other, self.n, reso=reso)
        if self.offset:
            res = res.view(dtarr.dtype) + Timedelta(self.offset)
            res = res.view("i8")
        return res

    def is_on_offset(self, dt: datetime) -> bool:
        if self.normalize and not _is_normalized(dt):
            return False
        return dt.weekday() < 5


cdef class BusinessHour(BusinessMixin):
    """
    DateOffset subclass representing possibly n business hours.

    Parameters
    ----------
    n : int, default 1
        The number of hours represented.
    normalize : bool, default False
        Normalize start/end dates to midnight before generating date range.
    start : str, time, or list of str/time, default "09:00"
        Start time of your custom business hour in 24h format.
    end : str, time, or list of str/time, default: "17:00"
        End time of your custom business hour in 24h format.

    Examples
    --------
    You can use the parameter ``n`` to represent a shift of n hours.

    >>> ts = pd.Timestamp(2022, 12, 9, 8)
    >>> ts + pd.offsets.BusinessHour(n=5)
    Timestamp('2022-12-09 14:00:00')

    You can also change the start and the end of business hours.

    >>> ts = pd.Timestamp(2022, 8, 5, 16)
    >>> ts + pd.offsets.BusinessHour(start="11:00")
    Timestamp('2022-08-08 11:00:00')

    >>> from datetime import time as dt_time
    >>> ts = pd.Timestamp(2022, 8, 5, 22)
    >>> ts + pd.offsets.BusinessHour(end=dt_time(19, 0))
    Timestamp('2022-08-08 10:00:00')

    Passing the parameter ``normalize`` equal to True, you shift the start
    of the next business hour to midnight.

    >>> ts = pd.Timestamp(2022, 12, 9, 8)
    >>> ts + pd.offsets.BusinessHour(normalize=True)
    Timestamp('2022-12-09 00:00:00')

    You can divide your business day hours into several parts.

    >>> import datetime as dt
    >>> freq = pd.offsets.BusinessHour(start=["06:00", "10:00", "15:00"],
    ...                                end=["08:00", "12:00", "17:00"])
    >>> pd.date_range(dt.datetime(2022, 12, 9), dt.datetime(2022, 12, 13), freq=freq)
    DatetimeIndex(['2022-12-09 06:00:00', '2022-12-09 07:00:00',
                   '2022-12-09 10:00:00', '2022-12-09 11:00:00',
                   '2022-12-09 15:00:00', '2022-12-09 16:00:00',
                   '2022-12-12 06:00:00', '2022-12-12 07:00:00',
                   '2022-12-12 10:00:00', '2022-12-12 11:00:00',
                   '2022-12-12 15:00:00', '2022-12-12 16:00:00'],
                   dtype='datetime64[ns]', freq='BH')
    """

    _prefix = "BH"
    _anchor = 0
    _attributes = tuple(["n", "normalize", "start", "end", "offset"])
    _adjust_dst = False

    cdef readonly:
        tuple start, end

    def __init__(
            self, n=1, normalize=False, start="09:00", end="17:00", offset=timedelta(0)
    ):
        BusinessMixin.__init__(self, n, normalize, offset)

        # must be validated here to equality check
        if np.ndim(start) == 0:
            # i.e. not is_list_like
            start = [start]
        if not len(start):
            raise ValueError("Must include at least 1 start time")

        if np.ndim(end) == 0:
            # i.e. not is_list_like
            end = [end]
        if not len(end):
            raise ValueError("Must include at least 1 end time")

        start = np.array([_validate_business_time(x) for x in start])
        end = np.array([_validate_business_time(x) for x in end])

        # Validation of input
        if len(start) != len(end):
            raise ValueError("number of starting time and ending time must be the same")
        num_openings = len(start)

        # sort starting and ending time by starting time
        index = np.argsort(start)

        # convert to tuple so that start and end are hashable
        start = tuple(start[index])
        end = tuple(end[index])

        total_secs = 0
        for i in range(num_openings):
            total_secs += self._get_business_hours_by_sec(start[i], end[i])
            total_secs += self._get_business_hours_by_sec(
                end[i], start[(i + 1) % num_openings]
            )
        if total_secs != 24 * 60 * 60:
            raise ValueError(
                "invalid starting and ending time(s): "
                "opening hours should not touch or overlap with "
                "one another"
            )

        self.start = start
        self.end = end

    cpdef __setstate__(self, state):
        start = state.pop("start")
        start = (start,) if np.ndim(start) == 0 else tuple(start)
        end = state.pop("end")
        end = (end,) if np.ndim(end) == 0 else tuple(end)
        self.start = start
        self.end = end

        state.pop("kwds", {})
        state.pop("next_bday", None)
        BusinessMixin.__setstate__(self, state)

    def _repr_attrs(self) -> str:
        out = super()._repr_attrs()
        # Use python string formatting to be faster than strftime
        hours = ",".join(
            f"{st.hour:02d}:{st.minute:02d}-{en.hour:02d}:{en.minute:02d}"
            for st, en in zip(self.start, self.end)
        )
        attrs = [f"{self._prefix}={hours}"]
        out += ": " + ", ".join(attrs)
        return out

    def _get_business_hours_by_sec(self, start, end):
        """
        Return business hours in a day by seconds.
        """
        # create dummy datetime to calculate business hours in a day
        dtstart = datetime(2014, 4, 1, start.hour, start.minute)
        day = 1 if start < end else 2
        until = datetime(2014, 4, day, end.hour, end.minute)
        return int((until - dtstart).total_seconds())

    def _get_closing_time(self, dt: datetime) -> datetime:
        """
        Get the closing time of a business hour interval by its opening time.

        Parameters
        ----------
        dt : datetime
            Opening time of a business hour interval.

        Returns
        -------
        result : datetime
            Corresponding closing time.
        """
        for i, st in enumerate(self.start):
            if st.hour == dt.hour and st.minute == dt.minute:
                return dt + timedelta(
                    seconds=self._get_business_hours_by_sec(st, self.end[i])
                )
        assert False

    @cache_readonly
    def next_bday(self):
        """
        Used for moving to next business day.
        """
        if self.n >= 0:
            nb_offset = 1
        else:
            nb_offset = -1
        if self._prefix.startswith("C"):
            # CustomBusinessHour
            return CustomBusinessDay(
                n=nb_offset,
                weekmask=self.weekmask,
                holidays=self.holidays,
                calendar=self.calendar,
            )
        else:
            return BusinessDay(n=nb_offset)

    def _next_opening_time(self, other, sign=1):
        """
        If self.n and sign have the same sign, return the earliest opening time
        later than or equal to current time.
        Otherwise the latest opening time earlier than or equal to current
        time.

        Opening time always locates on BusinessDay.
        However, closing time may not if business hour extends over midnight.

        Parameters
        ----------
        other : datetime
            Current time.
        sign : int, default 1.
            Either 1 or -1. Going forward in time if it has the same sign as
            self.n. Going backward in time otherwise.

        Returns
        -------
        result : datetime
            Next opening time.
        """
        earliest_start = self.start[0]
        latest_start = self.start[-1]

        if not self.next_bday.is_on_offset(other):
            # today is not business day
            other = other + sign * self.next_bday
            if self.n * sign >= 0:
                hour, minute = earliest_start.hour, earliest_start.minute
            else:
                hour, minute = latest_start.hour, latest_start.minute
        else:
            if self.n * sign >= 0:
                if latest_start < other.time():
                    # current time is after latest starting time in today
                    other = other + sign * self.next_bday
                    hour, minute = earliest_start.hour, earliest_start.minute
                else:
                    # find earliest starting time no earlier than current time
                    for st in self.start:
                        if other.time() <= st:
                            hour, minute = st.hour, st.minute
                            break
            else:
                if other.time() < earliest_start:
                    # current time is before earliest starting time in today
                    other = other + sign * self.next_bday
                    hour, minute = latest_start.hour, latest_start.minute
                else:
                    # find latest starting time no later than current time
                    for st in reversed(self.start):
                        if other.time() >= st:
                            hour, minute = st.hour, st.minute
                            break

        return datetime(other.year, other.month, other.day, hour, minute)

    def _prev_opening_time(self, other: datetime) -> datetime:
        """
        If n is positive, return the latest opening time earlier than or equal
        to current time.
        Otherwise the earliest opening time later than or equal to current
        time.

        Parameters
        ----------
        other : datetime
            Current time.

        Returns
        -------
        result : datetime
            Previous opening time.
        """
        return self._next_opening_time(other, sign=-1)

    @apply_wraps
    def rollback(self, dt: datetime) -> datetime:
        """
        Roll provided date backward to next offset only if not on offset.
        """
        if not self.is_on_offset(dt):
            if self.n >= 0:
                dt = self._prev_opening_time(dt)
            else:
                dt = self._next_opening_time(dt)
            return self._get_closing_time(dt)
        return dt

    @apply_wraps
    def rollforward(self, dt: datetime) -> datetime:
        """
        Roll provided date forward to next offset only if not on offset.
        """
        if not self.is_on_offset(dt):
            if self.n >= 0:
                return self._next_opening_time(dt)
            else:
                return self._prev_opening_time(dt)
        return dt

    @apply_wraps
    def _apply(self, other: datetime) -> datetime:
        # used for detecting edge condition
        nanosecond = getattr(other, "nanosecond", 0)
        # reset timezone and nanosecond
        # other may be a Timestamp, thus not use replace
        other = datetime(
            other.year,
            other.month,
            other.day,
            other.hour,
            other.minute,
            other.second,
            other.microsecond,
        )
        n = self.n

        # adjust other to reduce number of cases to handle
        if n >= 0:
            if other.time() in self.end or not self._is_on_offset(other):
                other = self._next_opening_time(other)
        else:
            if other.time() in self.start:
                # adjustment to move to previous business day
                other = other - timedelta(seconds=1)
            if not self._is_on_offset(other):
                other = self._next_opening_time(other)
                other = self._get_closing_time(other)

        # get total business hours by sec in one business day
        businesshours = sum(
            self._get_business_hours_by_sec(st, en)
            for st, en in zip(self.start, self.end)
        )

        bd, r = divmod(abs(n * 60), businesshours // 60)
        if n < 0:
            bd, r = -bd, -r

        # adjust by business days first
        if bd != 0:
            if self._prefix.startswith("C"):
                # GH#30593 this is a Custom offset
                skip_bd = CustomBusinessDay(
                    n=bd,
                    weekmask=self.weekmask,
                    holidays=self.holidays,
                    calendar=self.calendar,
                )
            else:
                skip_bd = BusinessDay(n=bd)
            # midnight business hour may not on BusinessDay
            if not self.next_bday.is_on_offset(other):
                prev_open = self._prev_opening_time(other)
                remain = other - prev_open
                other = prev_open + skip_bd + remain
            else:
                other = other + skip_bd

        # remaining business hours to adjust
        bhour_remain = timedelta(minutes=r)

        if n >= 0:
            while bhour_remain != timedelta(0):
                # business hour left in this business time interval
                bhour = (
                    self._get_closing_time(self._prev_opening_time(other)) - other
                )
                if bhour_remain < bhour:
                    # finish adjusting if possible
                    other += bhour_remain
                    bhour_remain = timedelta(0)
                else:
                    # go to next business time interval
                    bhour_remain -= bhour
                    other = self._next_opening_time(other + bhour)
        else:
            while bhour_remain != timedelta(0):
                # business hour left in this business time interval
                bhour = self._next_opening_time(other) - other
                if (
                    bhour_remain > bhour
                    or bhour_remain == bhour
                    and nanosecond != 0
                ):
                    # finish adjusting if possible
                    other += bhour_remain
                    bhour_remain = timedelta(0)
                else:
                    # go to next business time interval
                    bhour_remain -= bhour
                    other = self._get_closing_time(
                        self._next_opening_time(
                            other + bhour - timedelta(seconds=1)
                        )
                    )

        return other

    def is_on_offset(self, dt: datetime) -> bool:
        if self.normalize and not _is_normalized(dt):
            return False

        if dt.tzinfo is not None:
            dt = datetime(
                dt.year, dt.month, dt.day, dt.hour, dt.minute, dt.second, dt.microsecond
            )
        # Valid BH can be on the different BusinessDay during midnight
        # Distinguish by the time spent from previous opening time
        return self._is_on_offset(dt)

    def _is_on_offset(self, dt: datetime) -> bool:
        """
        Slight speedups using calculated values.
        """
        # if self.normalize and not _is_normalized(dt):
        #     return False
        # Valid BH can be on the different BusinessDay during midnight
        # Distinguish by the time spent from previous opening time
        if self.n >= 0:
            op = self._prev_opening_time(dt)
        else:
            op = self._next_opening_time(dt)
        span = (dt - op).total_seconds()
        businesshours = 0
        for i, st in enumerate(self.start):
            if op.hour == st.hour and op.minute == st.minute:
                businesshours = self._get_business_hours_by_sec(st, self.end[i])
        if span <= businesshours:
            return True
        else:
            return False


cdef class WeekOfMonthMixin(SingleConstructorOffset):
    """
    Mixin for methods common to WeekOfMonth and LastWeekOfMonth.
    """
    _use_relativedelta = True

    cdef readonly:
        int weekday, week

    def __init__(self, n=1, normalize=False, weekday=0):
        BaseOffset.__init__(self, n, normalize)
        self.weekday = weekday

        if weekday < 0 or weekday > 6:
            raise ValueError(f"Day must be 0<=day<=6, got {weekday}")

    @apply_wraps
    def _apply(self, other: datetime) -> datetime:
        compare_day = self._get_offset_day(other)

        months = self.n
        months = roll_convention(other.day, months, compare_day)

        shifted = shift_month(other, months, "start")
        to_day = self._get_offset_day(shifted)
        return _shift_day(shifted, to_day - shifted.day)

    def is_on_offset(self, dt: datetime) -> bool:
        if self.normalize and not _is_normalized(dt):
            return False
        return dt.day == self._get_offset_day(dt)

    @property
    def rule_code(self) -> str:
        weekday = int_to_weekday.get(self.weekday, "")
        if self.week == -1:
            # LastWeekOfMonth
            return f"{self._prefix}-{weekday}"
        return f"{self._prefix}-{self.week + 1}{weekday}"


# ----------------------------------------------------------------------
# Year-Based Offset Classes

cdef class YearOffset(SingleConstructorOffset):
    """
    DateOffset that just needs a month.
    """
    _attributes = tuple(["n", "normalize", "month"])
    _use_relativedelta = True

    # FIXME(cython#4446): python annotation here gives compile-time errors
    # _default_month: int

    cdef readonly:
        int month

    def __init__(self, n=1, normalize=False, month=None):
        BaseOffset.__init__(self, n, normalize)

        month = month if month is not None else self._default_month
        self.month = month

        if month < 1 or month > 12:
            raise ValueError("Month must go from 1 to 12")

    cpdef __setstate__(self, state):
        self.month = state.pop("month")
        self.n = state.pop("n")
        self.normalize = state.pop("normalize")
        self._cache = {}

    @classmethod
    def _from_name(cls, suffix=None):
        kwargs = {}
        if suffix:
            kwargs["month"] = MONTH_TO_CAL_NUM[suffix]
        return cls(**kwargs)

    @property
    def rule_code(self) -> str:
        month = MONTH_ALIASES[self.month]
        return f"{self._prefix}-{month}"

    def is_on_offset(self, dt: datetime) -> bool:
        if self.normalize and not _is_normalized(dt):
            return False
        return dt.month == self.month and dt.day == self._get_offset_day(dt)

    def _get_offset_day(self, other: datetime) -> int:
        # override BaseOffset method to use self.month instead of other.month
        cdef:
            npy_datetimestruct dts
        pydate_to_dtstruct(other, &dts)
        dts.month = self.month
        return get_day_of_month(&dts, self._day_opt)

    @apply_wraps
    def _apply(self, other: datetime) -> datetime:
        years = roll_qtrday(other, self.n, self.month, self._day_opt, modby=12)
        months = years * 12 + (self.month - other.month)
        return shift_month(other, months, self._day_opt)

    @apply_array_wraps
    def _apply_array(self, dtarr):
        reso = get_unit_from_dtype(dtarr.dtype)
        shifted = shift_quarters(
            dtarr.view("i8"), self.n, self.month, self._day_opt, modby=12, reso=reso
        )
        return shifted


cdef class BYearEnd(YearOffset):
    """
    DateOffset increments between the last business day of the year.

    Examples
    --------
    >>> from pandas.tseries.offsets import BYearEnd
    >>> ts = pd.Timestamp('2020-05-24 05:01:15')
    >>> ts - BYearEnd()
    Timestamp('2019-12-31 05:01:15')
    >>> ts + BYearEnd()
    Timestamp('2020-12-31 05:01:15')
    >>> ts + BYearEnd(3)
    Timestamp('2022-12-30 05:01:15')
    >>> ts + BYearEnd(-3)
    Timestamp('2017-12-29 05:01:15')
    >>> ts + BYearEnd(month=11)
    Timestamp('2020-11-30 05:01:15')
    """

    _outputName = "BusinessYearEnd"
    _default_month = 12
    _prefix = "BA"
    _day_opt = "business_end"


cdef class BYearBegin(YearOffset):
    """
    DateOffset increments between the first business day of the year.

    Examples
    --------
    >>> from pandas.tseries.offsets import BYearBegin
    >>> ts = pd.Timestamp('2020-05-24 05:01:15')
    >>> ts + BYearBegin()
    Timestamp('2021-01-01 05:01:15')
    >>> ts - BYearBegin()
    Timestamp('2020-01-01 05:01:15')
    >>> ts + BYearBegin(-1)
    Timestamp('2020-01-01 05:01:15')
    >>> ts + BYearBegin(2)
    Timestamp('2022-01-03 05:01:15')
    """

    _outputName = "BusinessYearBegin"
    _default_month = 1
    _prefix = "BAS"
    _day_opt = "business_start"


cdef class YearEnd(YearOffset):
    """
    DateOffset increments between calendar year ends.

    Examples
    --------
    >>> ts = pd.Timestamp(2022, 1, 1)
    >>> ts + pd.offsets.YearEnd()
    Timestamp('2022-12-31 00:00:00')
    """

    _default_month = 12
    _prefix = "A"
    _day_opt = "end"

    cdef readonly:
        int _period_dtype_code

    def __init__(self, n=1, normalize=False, month=None):
        # Because YearEnd can be the freq for a Period, define its
        #  _period_dtype_code at construction for performance
        YearOffset.__init__(self, n, normalize, month)
        self._period_dtype_code = PeriodDtypeCode.A + self.month % 12


cdef class YearBegin(YearOffset):
    """
    DateOffset increments between calendar year begin dates.

    Examples
    --------
    >>> ts = pd.Timestamp(2022, 1, 1)
    >>> ts + pd.offsets.YearBegin()
    Timestamp('2023-01-01 00:00:00')
    """

    _default_month = 1
    _prefix = "AS"
    _day_opt = "start"


# ----------------------------------------------------------------------
# Quarter-Based Offset Classes

cdef class QuarterOffset(SingleConstructorOffset):
    _attributes = tuple(["n", "normalize", "startingMonth"])
    # TODO: Consider combining QuarterOffset and YearOffset __init__ at some
    #       point.  Also apply_index, is_on_offset, rule_code if
    #       startingMonth vs month attr names are resolved

    # FIXME(cython#4446): python annotation here gives compile-time errors
    # _default_starting_month: int
    # _from_name_starting_month: int
    _use_relativedelta = True

    cdef readonly:
        int startingMonth

    def __init__(self, n=1, normalize=False, startingMonth=None):
        BaseOffset.__init__(self, n, normalize)

        if startingMonth is None:
            startingMonth = self._default_starting_month
        self.startingMonth = startingMonth

    cpdef __setstate__(self, state):
        self.startingMonth = state.pop("startingMonth")
        self.n = state.pop("n")
        self.normalize = state.pop("normalize")

    @classmethod
    def _from_name(cls, suffix=None):
        kwargs = {}
        if suffix:
            kwargs["startingMonth"] = MONTH_TO_CAL_NUM[suffix]
        else:
            if cls._from_name_starting_month is not None:
                kwargs["startingMonth"] = cls._from_name_starting_month
        return cls(**kwargs)

    @property
    def rule_code(self) -> str:
        month = MONTH_ALIASES[self.startingMonth]
        return f"{self._prefix}-{month}"

    def is_anchored(self) -> bool:
        return self.n == 1 and self.startingMonth is not None

    def is_on_offset(self, dt: datetime) -> bool:
        if self.normalize and not _is_normalized(dt):
            return False
        mod_month = (dt.month - self.startingMonth) % 3
        return mod_month == 0 and dt.day == self._get_offset_day(dt)

    @apply_wraps
    def _apply(self, other: datetime) -> datetime:
        # months_since: find the calendar quarter containing other.month,
        # e.g. if other.month == 8, the calendar quarter is [Jul, Aug, Sep].
        # Then find the month in that quarter containing an is_on_offset date for
        # self.  `months_since` is the number of months to shift other.month
        # to get to this on-offset month.
        months_since = other.month % 3 - self.startingMonth % 3
        qtrs = roll_qtrday(
            other, self.n, self.startingMonth, day_opt=self._day_opt, modby=3
        )
        months = qtrs * 3 - months_since
        return shift_month(other, months, self._day_opt)

    @apply_array_wraps
    def _apply_array(self, dtarr):
        reso = get_unit_from_dtype(dtarr.dtype)
        shifted = shift_quarters(
            dtarr.view("i8"),
            self.n,
            self.startingMonth,
            self._day_opt,
            modby=3,
            reso=reso,
        )
        return shifted


cdef class BQuarterEnd(QuarterOffset):
    """
    DateOffset increments between the last business day of each Quarter.

    startingMonth = 1 corresponds to dates like 1/31/2007, 4/30/2007, ...
    startingMonth = 2 corresponds to dates like 2/28/2007, 5/31/2007, ...
    startingMonth = 3 corresponds to dates like 3/30/2007, 6/29/2007, ...

    Examples
    --------
    >>> from pandas.tseries.offsets import BQuarterEnd
    >>> ts = pd.Timestamp('2020-05-24 05:01:15')
    >>> ts + BQuarterEnd()
    Timestamp('2020-06-30 05:01:15')
    >>> ts + BQuarterEnd(2)
    Timestamp('2020-09-30 05:01:15')
    >>> ts + BQuarterEnd(1, startingMonth=2)
    Timestamp('2020-05-29 05:01:15')
    >>> ts + BQuarterEnd(startingMonth=2)
    Timestamp('2020-05-29 05:01:15')
    """
    _output_name = "BusinessQuarterEnd"
    _default_starting_month = 3
    _from_name_starting_month = 12
    _prefix = "BQ"
    _day_opt = "business_end"


cdef class BQuarterBegin(QuarterOffset):
    """
    DateOffset increments between the first business day of each Quarter.

    startingMonth = 1 corresponds to dates like 1/01/2007, 4/01/2007, ...
    startingMonth = 2 corresponds to dates like 2/01/2007, 5/01/2007, ...
    startingMonth = 3 corresponds to dates like 3/01/2007, 6/01/2007, ...

    Examples
    --------
    >>> from pandas.tseries.offsets import BQuarterBegin
    >>> ts = pd.Timestamp('2020-05-24 05:01:15')
    >>> ts + BQuarterBegin()
    Timestamp('2020-06-01 05:01:15')
    >>> ts + BQuarterBegin(2)
    Timestamp('2020-09-01 05:01:15')
    >>> ts + BQuarterBegin(startingMonth=2)
    Timestamp('2020-08-03 05:01:15')
    >>> ts + BQuarterBegin(-1)
    Timestamp('2020-03-02 05:01:15')
    """
    _output_name = "BusinessQuarterBegin"
    _default_starting_month = 3
    _from_name_starting_month = 1
    _prefix = "BQS"
    _day_opt = "business_start"


cdef class QuarterEnd(QuarterOffset):
    """
    DateOffset increments between Quarter end dates.

    startingMonth = 1 corresponds to dates like 1/31/2007, 4/30/2007, ...
    startingMonth = 2 corresponds to dates like 2/28/2007, 5/31/2007, ...
    startingMonth = 3 corresponds to dates like 3/31/2007, 6/30/2007, ...

    Examples
    --------
    >>> ts = pd.Timestamp(2022, 1, 1)
    >>> ts + pd.offsets.QuarterEnd()
    Timestamp('2022-03-31 00:00:00')
    """
    _default_starting_month = 3
    _prefix = "Q"
    _day_opt = "end"

    cdef readonly:
        int _period_dtype_code

    def __init__(self, n=1, normalize=False, startingMonth=None):
        # Because QuarterEnd can be the freq for a Period, define its
        #  _period_dtype_code at construction for performance
        QuarterOffset.__init__(self, n, normalize, startingMonth)
        self._period_dtype_code = PeriodDtypeCode.Q_DEC + self.startingMonth % 12


cdef class QuarterBegin(QuarterOffset):
    """
    DateOffset increments between Quarter start dates.

    startingMonth = 1 corresponds to dates like 1/01/2007, 4/01/2007, ...
    startingMonth = 2 corresponds to dates like 2/01/2007, 5/01/2007, ...
    startingMonth = 3 corresponds to dates like 3/01/2007, 6/01/2007, ...

    Examples
    --------
    >>> ts = pd.Timestamp(2022, 1, 1)
    >>> ts + pd.offsets.QuarterBegin()
    Timestamp('2022-03-01 00:00:00')
    """
    _default_starting_month = 3
    _from_name_starting_month = 1
    _prefix = "QS"
    _day_opt = "start"


# ----------------------------------------------------------------------
# Month-Based Offset Classes

cdef class MonthOffset(SingleConstructorOffset):
    _use_relativedelta = True

    def is_on_offset(self, dt: datetime) -> bool:
        if self.normalize and not _is_normalized(dt):
            return False
        return dt.day == self._get_offset_day(dt)

    @apply_wraps
    def _apply(self, other: datetime) -> datetime:
        compare_day = self._get_offset_day(other)
        n = roll_convention(other.day, self.n, compare_day)
        return shift_month(other, n, self._day_opt)

    @apply_array_wraps
    def _apply_array(self, dtarr):
        reso = get_unit_from_dtype(dtarr.dtype)
        shifted = shift_months(dtarr.view("i8"), self.n, self._day_opt, reso=reso)
        return shifted

    cpdef __setstate__(self, state):
        state.pop("_use_relativedelta", False)
        state.pop("offset", None)
        state.pop("_offset", None)
        state.pop("kwds", {})

        BaseOffset.__setstate__(self, state)


cdef class MonthEnd(MonthOffset):
    """
    DateOffset of one month end.

    MonthEnd goes to the next date which is an end of the month.
    To get the end of the current month pass the parameter n equals 0.

    See Also
    --------
    :class:`~pandas.tseries.offsets.DateOffset` : Standard kind of date increment.

    Examples
    --------
    >>> ts = pd.Timestamp(2022, 1, 30)
    >>> ts + pd.offsets.MonthEnd()
    Timestamp('2022-01-31 00:00:00')

    >>> ts = pd.Timestamp(2022, 1, 31)
    >>> ts + pd.offsets.MonthEnd()
    Timestamp('2022-02-28 00:00:00')

    If you want to get the end of the current month pass the parameter n equals 0:

    >>> ts = pd.Timestamp(2022, 1, 31)
    >>> ts + pd.offsets.MonthEnd(0)
    Timestamp('2022-01-31 00:00:00')
    """
    _period_dtype_code = PeriodDtypeCode.M
    _prefix = "M"
    _day_opt = "end"


cdef class MonthBegin(MonthOffset):
    """
    DateOffset of one month at beginning.

    Examples
    --------
    >>> ts = pd.Timestamp(2022, 1, 1)
    >>> ts + pd.offsets.MonthBegin()
    Timestamp('2022-02-01 00:00:00')
    """
    _prefix = "MS"
    _day_opt = "start"


cdef class BusinessMonthEnd(MonthOffset):
    """
    DateOffset increments between the last business day of the month.

    BusinessMonthEnd goes to the next date which is the last business day of the month.
    To get the last business day of the current month pass the parameter n equals 0.

    Examples
    --------
    >>> ts = pd.Timestamp(2022, 11, 29)
    >>> ts + pd.offsets.BMonthEnd()
    Timestamp('2022-11-30 00:00:00')

    >>> ts = pd.Timestamp(2022, 11, 30)
    >>> ts + pd.offsets.BMonthEnd()
    Timestamp('2022-12-30 00:00:00')

    If you want to get the end of the current business month
    pass the parameter n equals 0:

    >>> ts = pd.Timestamp(2022, 11, 30)
    >>> ts + pd.offsets.BMonthEnd(0)
    Timestamp('2022-11-30 00:00:00')
    """
    _prefix = "BM"
    _day_opt = "business_end"


cdef class BusinessMonthBegin(MonthOffset):
    """
    DateOffset of one month at the first business day.

    Examples
    --------
    >>> from pandas.tseries.offsets import BMonthBegin
    >>> ts=pd.Timestamp('2020-05-24 05:01:15')
    >>> ts + BMonthBegin()
    Timestamp('2020-06-01 05:01:15')
    >>> ts + BMonthBegin(2)
    Timestamp('2020-07-01 05:01:15')
    >>> ts + BMonthBegin(-3)
    Timestamp('2020-03-02 05:01:15')
    """
    _prefix = "BMS"
    _day_opt = "business_start"


# ---------------------------------------------------------------------
# Semi-Month Based Offsets

cdef class SemiMonthOffset(SingleConstructorOffset):
    _default_day_of_month = 15
    _min_day_of_month = 2
    _attributes = tuple(["n", "normalize", "day_of_month"])
    _use_relativedelta = True

    cdef readonly:
        int day_of_month

    def __init__(self, n=1, normalize=False, day_of_month=None):
        BaseOffset.__init__(self, n, normalize)

        if day_of_month is None:
            day_of_month = self._default_day_of_month

        self.day_of_month = int(day_of_month)
        if not self._min_day_of_month <= self.day_of_month <= 27:
            raise ValueError(
                "day_of_month must be "
                f"{self._min_day_of_month}<=day_of_month<=27, "
                f"got {self.day_of_month}"
            )

    cpdef __setstate__(self, state):
        self.n = state.pop("n")
        self.normalize = state.pop("normalize")
        self.day_of_month = state.pop("day_of_month")

    @classmethod
    def _from_name(cls, suffix=None):
        return cls(day_of_month=suffix)

    @property
    def rule_code(self) -> str:
        suffix = f"-{self.day_of_month}"
        return self._prefix + suffix

    @apply_wraps
    def _apply(self, other: datetime) -> datetime:
        is_start = isinstance(self, SemiMonthBegin)

        # shift `other` to self.day_of_month, incrementing `n` if necessary
        n = roll_convention(other.day, self.n, self.day_of_month)

        days_in_month = get_days_in_month(other.year, other.month)
        # For SemiMonthBegin on other.day == 1 and
        # SemiMonthEnd on other.day == days_in_month,
        # shifting `other` to `self.day_of_month` _always_ requires
        # incrementing/decrementing `n`, regardless of whether it is
        # initially positive.
        if is_start and (self.n <= 0 and other.day == 1):
            n -= 1
        elif (not is_start) and (self.n > 0 and other.day == days_in_month):
            n += 1

        if is_start:
            months = n // 2 + n % 2
            to_day = 1 if n % 2 else self.day_of_month
        else:
            months = n // 2
            to_day = 31 if n % 2 else self.day_of_month

        return shift_month(other, months, to_day)

    @apply_array_wraps
    @cython.wraparound(False)
    @cython.boundscheck(False)
    def _apply_array(self, dtarr):
        cdef:
            ndarray i8other = dtarr.view("i8")
            Py_ssize_t i, count = dtarr.size
            int64_t val, res_val
            ndarray out = cnp.PyArray_EMPTY(
                i8other.ndim, i8other.shape, cnp.NPY_INT64, 0
            )
            npy_datetimestruct dts
            int months, to_day, nadj, n = self.n
            int days_in_month, day, anchor_dom = self.day_of_month
            bint is_start = isinstance(self, SemiMonthBegin)
            NPY_DATETIMEUNIT reso = get_unit_from_dtype(dtarr.dtype)
            cnp.broadcast mi = cnp.PyArray_MultiIterNew2(out, i8other)

        with nogil:
            for i in range(count):
                # Analogous to: val = i8other[i]
                val = (<int64_t*>cnp.PyArray_MultiIter_DATA(mi, 1))[0]

                if val == NPY_NAT:
                    res_val = NPY_NAT

                else:
                    pandas_datetime_to_datetimestruct(val, reso, &dts)
                    day = dts.day

                    # Adjust so that we are always looking at self.day_of_month,
                    #  incrementing/decrementing n if necessary.
                    nadj = roll_convention(day, n, anchor_dom)

                    days_in_month = get_days_in_month(dts.year, dts.month)
                    # For SemiMonthBegin on other.day == 1 and
                    #  SemiMonthEnd on other.day == days_in_month,
                    #  shifting `other` to `self.day_of_month` _always_ requires
                    #  incrementing/decrementing `n`, regardless of whether it is
                    #  initially positive.
                    if is_start and (n <= 0 and day == 1):
                        nadj -= 1
                    elif (not is_start) and (n > 0 and day == days_in_month):
                        nadj += 1

                    if is_start:
                        # See also: SemiMonthBegin._apply
                        months = nadj // 2 + nadj % 2
                        to_day = 1 if nadj % 2 else anchor_dom

                    else:
                        # See also: SemiMonthEnd._apply
                        months = nadj // 2
                        to_day = 31 if nadj % 2 else anchor_dom

                    dts.year = year_add_months(dts, months)
                    dts.month = month_add_months(dts, months)
                    days_in_month = get_days_in_month(dts.year, dts.month)
                    dts.day = min(to_day, days_in_month)

                    res_val = npy_datetimestruct_to_datetime(reso, &dts)

                # Analogous to: out[i] = res_val
                (<int64_t*>cnp.PyArray_MultiIter_DATA(mi, 0))[0] = res_val

                cnp.PyArray_MultiIter_NEXT(mi)

        return out


cdef class SemiMonthEnd(SemiMonthOffset):
    """
    Two DateOffset's per month repeating on the last day of the month & day_of_month.

    Parameters
    ----------
    n : int
    normalize : bool, default False
    day_of_month : int, {1, 3,...,27}, default 15

    Examples
    --------
    >>> ts = pd.Timestamp(2022, 1, 14)
    >>> ts + pd.offsets.SemiMonthEnd()
    Timestamp('2022-01-15 00:00:00')

    >>> ts = pd.Timestamp(2022, 1, 15)
    >>> ts + pd.offsets.SemiMonthEnd()
    Timestamp('2022-01-31 00:00:00')

    >>> ts = pd.Timestamp(2022, 1, 31)
    >>> ts + pd.offsets.SemiMonthEnd()
    Timestamp('2022-02-15 00:00:00')

    If you want to get the result for the current month pass the parameter n equals 0:

    >>> ts = pd.Timestamp(2022, 1, 15)
    >>> ts + pd.offsets.SemiMonthEnd(0)
    Timestamp('2022-01-15 00:00:00')
    """
    _prefix = "SM"
    _min_day_of_month = 1

    def is_on_offset(self, dt: datetime) -> bool:
        if self.normalize and not _is_normalized(dt):
            return False
        days_in_month = get_days_in_month(dt.year, dt.month)
        return dt.day in (self.day_of_month, days_in_month)


cdef class SemiMonthBegin(SemiMonthOffset):
    """
    Two DateOffset's per month repeating on the first day of the month & day_of_month.

    Parameters
    ----------
    n : int
    normalize : bool, default False
    day_of_month : int, {2, 3,...,27}, default 15

    Examples
    --------
    >>> ts = pd.Timestamp(2022, 1, 1)
    >>> ts + pd.offsets.SemiMonthBegin()
    Timestamp('2022-01-15 00:00:00')
    """

    _prefix = "SMS"

    def is_on_offset(self, dt: datetime) -> bool:
        if self.normalize and not _is_normalized(dt):
            return False
        return dt.day in (1, self.day_of_month)


# ---------------------------------------------------------------------
# Week-Based Offset Classes


cdef class Week(SingleConstructorOffset):
    """
    Weekly offset.

    Parameters
    ----------
    weekday : int or None, default None
        Always generate specific day of week. 0 for Monday.

    Examples
    --------
    >>> ts = pd.Timestamp(2022, 1, 1)
    >>> ts + pd.offsets.Week()
    Timestamp('2022-01-08 00:00:00')
    """

    _inc = timedelta(weeks=1)
    _prefix = "W"
    _attributes = tuple(["n", "normalize", "weekday"])
    _use_relativedelta = True

    cdef readonly:
        object weekday  # int or None
        int _period_dtype_code

    def __init__(self, n=1, normalize=False, weekday=None):
        BaseOffset.__init__(self, n, normalize)
        self.weekday = weekday

        if self.weekday is not None:
            if self.weekday < 0 or self.weekday > 6:
                raise ValueError(f"Day must be 0<=day<=6, got {self.weekday}")

            self._period_dtype_code = PeriodDtypeCode.W_SUN + (weekday + 1) % 7

    cpdef __setstate__(self, state):
        self.n = state.pop("n")
        self.normalize = state.pop("normalize")
        self.weekday = state.pop("weekday")
        self._cache = state.pop("_cache", {})

    def is_anchored(self) -> bool:
        return self.n == 1 and self.weekday is not None

    @apply_wraps
    def _apply(self, other):
        if self.weekday is None:
            return other + self.n * self._inc

        if not PyDateTime_Check(other):
            raise TypeError(
                f"Cannot add {type(other).__name__} to {type(self).__name__}"
            )

        k = self.n
        otherDay = other.weekday()
        if otherDay != self.weekday:
            other = other + timedelta((self.weekday - otherDay) % 7)
            if k > 0:
                k -= 1

        return other + timedelta(weeks=k)

    @apply_array_wraps
    def _apply_array(self, dtarr):
        if self.weekday is None:
            td = timedelta(days=7 * self.n)
            td64 = np.timedelta64(td, "ns")
            return dtarr + td64
        else:
            reso = get_unit_from_dtype(dtarr.dtype)
            i8other = dtarr.view("i8")
            return self._end_apply_index(i8other, reso=reso)

    @cython.wraparound(False)
    @cython.boundscheck(False)
    cdef ndarray _end_apply_index(self, ndarray i8other, NPY_DATETIMEUNIT reso):
        """
        Add self to the given DatetimeIndex, specialized for case where
        self.weekday is non-null.

        Parameters
        ----------
        i8other : const int64_t[:]
        reso : NPY_DATETIMEUNIT

        Returns
        -------
        ndarray[int64_t]
        """
        cdef:
            Py_ssize_t i, count = i8other.size
            int64_t val, res_val
            ndarray out = cnp.PyArray_EMPTY(
                i8other.ndim, i8other.shape, cnp.NPY_INT64, 0
            )
            npy_datetimestruct dts
            int wday, days, weeks, n = self.n
            int anchor_weekday = self.weekday
            int64_t DAY_PERIODS = periods_per_day(reso)
            cnp.broadcast mi = cnp.PyArray_MultiIterNew2(out, i8other)

        with nogil:
            for i in range(count):
                # Analogous to: val = i8other[i]
                val = (<int64_t*>cnp.PyArray_MultiIter_DATA(mi, 1))[0]

                if val == NPY_NAT:
                    res_val = NPY_NAT
                else:
                    pandas_datetime_to_datetimestruct(val, reso, &dts)
                    wday = dayofweek(dts.year, dts.month, dts.day)

                    days = 0
                    weeks = n
                    if wday != anchor_weekday:
                        days = (anchor_weekday - wday) % 7
                        if weeks > 0:
                            weeks -= 1

                    res_val = val + (7 * weeks + days) * DAY_PERIODS

                # Analogous to: out[i] = res_val
                (<int64_t*>cnp.PyArray_MultiIter_DATA(mi, 0))[0] = res_val

                cnp.PyArray_MultiIter_NEXT(mi)

        return out

    def is_on_offset(self, dt: datetime) -> bool:
        if self.normalize and not _is_normalized(dt):
            return False
        elif self.weekday is None:
            return True
        return dt.weekday() == self.weekday

    @property
    def rule_code(self) -> str:
        suffix = ""
        if self.weekday is not None:
            weekday = int_to_weekday[self.weekday]
            suffix = f"-{weekday}"
        return self._prefix + suffix

    @classmethod
    def _from_name(cls, suffix=None):
        if not suffix:
            weekday = None
        else:
            weekday = weekday_to_int[suffix]
        return cls(weekday=weekday)


cdef class WeekOfMonth(WeekOfMonthMixin):
    """
    Describes monthly dates like "the Tuesday of the 2nd week of each month".

    Parameters
    ----------
    n : int
    week : int {0, 1, 2, 3, ...}, default 0
        A specific integer for the week of the month.
        e.g. 0 is 1st week of month, 1 is the 2nd week, etc.
    weekday : int {0, 1, ..., 6}, default 0
        A specific integer for the day of the week.

        - 0 is Monday
        - 1 is Tuesday
        - 2 is Wednesday
        - 3 is Thursday
        - 4 is Friday
        - 5 is Saturday
        - 6 is Sunday.

    Examples
    --------
    >>> ts = pd.Timestamp(2022, 1, 1)
    >>> ts + pd.offsets.WeekOfMonth()
    Timestamp('2022-01-03 00:00:00')
    """

    _prefix = "WOM"
    _attributes = tuple(["n", "normalize", "week", "weekday"])

    def __init__(self, n=1, normalize=False, week=0, weekday=0):
        WeekOfMonthMixin.__init__(self, n, normalize, weekday)
        self.week = week

        if self.week < 0 or self.week > 3:
            raise ValueError(f"Week must be 0<=week<=3, got {self.week}")

    cpdef __setstate__(self, state):
        self.n = state.pop("n")
        self.normalize = state.pop("normalize")
        self.weekday = state.pop("weekday")
        self.week = state.pop("week")

    def _get_offset_day(self, other: datetime) -> int:
        """
        Find the day in the same month as other that has the same
        weekday as self.weekday and is the self.week'th such day in the month.

        Parameters
        ----------
        other : datetime

        Returns
        -------
        day : int
        """
        mstart = datetime(other.year, other.month, 1)
        wday = mstart.weekday()
        shift_days = (self.weekday - wday) % 7
        return 1 + shift_days + self.week * 7

    @classmethod
    def _from_name(cls, suffix=None):
        if not suffix:
            raise ValueError(f"Prefix {repr(cls._prefix)} requires a suffix.")
        # only one digit weeks (1 --> week 0, 2 --> week 1, etc.)
        week = int(suffix[0]) - 1
        weekday = weekday_to_int[suffix[1:]]
        return cls(week=week, weekday=weekday)


cdef class LastWeekOfMonth(WeekOfMonthMixin):
    """
    Describes monthly dates in last week of month.

    For example "the last Tuesday of each month".

    Parameters
    ----------
    n : int, default 1
    weekday : int {0, 1, ..., 6}, default 0
        A specific integer for the day of the week.

        - 0 is Monday
        - 1 is Tuesday
        - 2 is Wednesday
        - 3 is Thursday
        - 4 is Friday
        - 5 is Saturday
        - 6 is Sunday.

    Examples
    --------
    >>> ts = pd.Timestamp(2022, 1, 1)
    >>> ts + pd.offsets.LastWeekOfMonth()
    Timestamp('2022-01-31 00:00:00')
    """

    _prefix = "LWOM"
    _attributes = tuple(["n", "normalize", "weekday"])

    def __init__(self, n=1, normalize=False, weekday=0):
        WeekOfMonthMixin.__init__(self, n, normalize, weekday)
        self.week = -1

        if self.n == 0:
            raise ValueError("N cannot be 0")

    cpdef __setstate__(self, state):
        self.n = state.pop("n")
        self.normalize = state.pop("normalize")
        self.weekday = state.pop("weekday")
        self.week = -1

    def _get_offset_day(self, other: datetime) -> int:
        """
        Find the day in the same month as other that has the same
        weekday as self.weekday and is the last such day in the month.

        Parameters
        ----------
        other: datetime

        Returns
        -------
        day: int
        """
        dim = get_days_in_month(other.year, other.month)
        mend = datetime(other.year, other.month, dim)
        wday = mend.weekday()
        shift_days = (wday - self.weekday) % 7
        return dim - shift_days

    @classmethod
    def _from_name(cls, suffix=None):
        if not suffix:
            raise ValueError(f"Prefix {repr(cls._prefix)} requires a suffix.")
        weekday = weekday_to_int[suffix]
        return cls(weekday=weekday)


# ---------------------------------------------------------------------
# Special Offset Classes

cdef class FY5253Mixin(SingleConstructorOffset):
    _use_relativedelta = True
    cdef readonly:
        int startingMonth
        int weekday
        str variation

    def __init__(
        self, n=1, normalize=False, weekday=0, startingMonth=1, variation="nearest"
    ):
        BaseOffset.__init__(self, n, normalize)
        self.startingMonth = startingMonth
        self.weekday = weekday
        self.variation = variation

        if self.n == 0:
            raise ValueError("N cannot be 0")

        if self.variation not in ["nearest", "last"]:
            raise ValueError(f"{self.variation} is not a valid variation")

    cpdef __setstate__(self, state):
        self.n = state.pop("n")
        self.normalize = state.pop("normalize")
        self.weekday = state.pop("weekday")
        self.variation = state.pop("variation")

    def is_anchored(self) -> bool:
        return (
            self.n == 1 and self.startingMonth is not None and self.weekday is not None
        )

    # --------------------------------------------------------------------
    # Name-related methods

    @property
    def rule_code(self) -> str:
        prefix = self._prefix
        suffix = self.get_rule_code_suffix()
        return f"{prefix}-{suffix}"

    def _get_suffix_prefix(self) -> str:
        if self.variation == "nearest":
            return "N"
        else:
            return "L"

    def get_rule_code_suffix(self) -> str:
        prefix = self._get_suffix_prefix()
        month = MONTH_ALIASES[self.startingMonth]
        weekday = int_to_weekday[self.weekday]
        return f"{prefix}-{month}-{weekday}"


cdef class FY5253(FY5253Mixin):
    """
    Describes 52-53 week fiscal year. This is also known as a 4-4-5 calendar.

    It is used by companies that desire that their
    fiscal year always end on the same day of the week.

    It is a method of managing accounting periods.
    It is a common calendar structure for some industries,
    such as retail, manufacturing and parking industry.

    For more information see:
    https://en.wikipedia.org/wiki/4-4-5_calendar

    The year may either:

    - end on the last X day of the Y month.
    - end on the last X day closest to the last day of the Y month.

    X is a specific day of the week.
    Y is a certain month of the year

    Parameters
    ----------
    n : int
    weekday : int {0, 1, ..., 6}, default 0
        A specific integer for the day of the week.

        - 0 is Monday
        - 1 is Tuesday
        - 2 is Wednesday
        - 3 is Thursday
        - 4 is Friday
        - 5 is Saturday
        - 6 is Sunday.

    startingMonth : int {1, 2, ... 12}, default 1
        The month in which the fiscal year ends.

    variation : str, default "nearest"
        Method of employing 4-4-5 calendar.

        There are two options:

        - "nearest" means year end is **weekday** closest to last day of month in year.
        - "last" means year end is final **weekday** of the final month in fiscal year.

    Examples
    --------
    >>> ts = pd.Timestamp(2022, 1, 1)
    >>> ts + pd.offsets.FY5253()
    Timestamp('2022-01-31 00:00:00')
    """

    _prefix = "RE"
    _attributes = tuple(["n", "normalize", "weekday", "startingMonth", "variation"])

    def is_on_offset(self, dt: datetime) -> bool:
        if self.normalize and not _is_normalized(dt):
            return False
        dt = datetime(dt.year, dt.month, dt.day)
        year_end = self.get_year_end(dt)

        if self.variation == "nearest":
            # We have to check the year end of "this" cal year AND the previous
            return year_end == dt or self.get_year_end(shift_month(dt, -1, None)) == dt
        else:
            return year_end == dt

    @apply_wraps
    def _apply(self, other: datetime) -> datetime:
        norm = Timestamp(other).normalize()

        n = self.n
        prev_year = self.get_year_end(datetime(other.year - 1, self.startingMonth, 1))
        cur_year = self.get_year_end(datetime(other.year, self.startingMonth, 1))
        next_year = self.get_year_end(datetime(other.year + 1, self.startingMonth, 1))

        prev_year = localize_pydatetime(prev_year, other.tzinfo)
        cur_year = localize_pydatetime(cur_year, other.tzinfo)
        next_year = localize_pydatetime(next_year, other.tzinfo)

        # Note: next_year.year == other.year + 1, so we will always
        # have other < next_year
        if norm == prev_year:
            n -= 1
        elif norm == cur_year:
            pass
        elif n > 0:
            if norm < prev_year:
                n -= 2
            elif prev_year < norm < cur_year:
                n -= 1
            elif cur_year < norm < next_year:
                pass
        else:
            if cur_year < norm < next_year:
                n += 1
            elif prev_year < norm < cur_year:
                pass
            elif (
                norm.year == prev_year.year
                and norm < prev_year
                and prev_year - norm <= timedelta(6)
            ):
                # GH#14774, error when next_year.year == cur_year.year
                # e.g. prev_year == datetime(2004, 1, 3),
                # other == datetime(2004, 1, 1)
                n -= 1
            else:
                assert False

        shifted = datetime(other.year + n, self.startingMonth, 1)
        result = self.get_year_end(shifted)
        result = datetime(
            result.year,
            result.month,
            result.day,
            other.hour,
            other.minute,
            other.second,
            other.microsecond,
        )
        return result

    def get_year_end(self, dt: datetime) -> datetime:
        assert dt.tzinfo is None

        dim = get_days_in_month(dt.year, self.startingMonth)
        target_date = datetime(dt.year, self.startingMonth, dim)
        wkday_diff = self.weekday - target_date.weekday()
        if wkday_diff == 0:
            # year_end is the same for "last" and "nearest" cases
            return target_date

        if self.variation == "last":
            days_forward = (wkday_diff % 7) - 7

            # days_forward is always negative, so we always end up
            # in the same year as dt
            return target_date + timedelta(days=days_forward)
        else:
            # variation == "nearest":
            days_forward = wkday_diff % 7
            if days_forward <= 3:
                # The upcoming self.weekday is closer than the previous one
                return target_date + timedelta(days_forward)
            else:
                # The previous self.weekday is closer than the upcoming one
                return target_date + timedelta(days_forward - 7)

    @classmethod
    def _parse_suffix(cls, varion_code, startingMonth_code, weekday_code):
        if varion_code == "N":
            variation = "nearest"
        elif varion_code == "L":
            variation = "last"
        else:
            raise ValueError(f"Unable to parse varion_code: {varion_code}")

        startingMonth = MONTH_TO_CAL_NUM[startingMonth_code]
        weekday = weekday_to_int[weekday_code]

        return {
            "weekday": weekday,
            "startingMonth": startingMonth,
            "variation": variation,
        }

    @classmethod
    def _from_name(cls, *args):
        return cls(**cls._parse_suffix(*args))


cdef class FY5253Quarter(FY5253Mixin):
    """
    DateOffset increments between business quarter dates for 52-53 week fiscal year.

    Also known as a 4-4-5 calendar.

    It is used by companies that desire that their
    fiscal year always end on the same day of the week.

    It is a method of managing accounting periods.
    It is a common calendar structure for some industries,
    such as retail, manufacturing and parking industry.

    For more information see:
    https://en.wikipedia.org/wiki/4-4-5_calendar

    The year may either:

    - end on the last X day of the Y month.
    - end on the last X day closest to the last day of the Y month.

    X is a specific day of the week.
    Y is a certain month of the year

    startingMonth = 1 corresponds to dates like 1/31/2007, 4/30/2007, ...
    startingMonth = 2 corresponds to dates like 2/28/2007, 5/31/2007, ...
    startingMonth = 3 corresponds to dates like 3/30/2007, 6/29/2007, ...

    Parameters
    ----------
    n : int
    weekday : int {0, 1, ..., 6}, default 0
        A specific integer for the day of the week.

        - 0 is Monday
        - 1 is Tuesday
        - 2 is Wednesday
        - 3 is Thursday
        - 4 is Friday
        - 5 is Saturday
        - 6 is Sunday.

    startingMonth : int {1, 2, ..., 12}, default 1
        The month in which fiscal years end.

    qtr_with_extra_week : int {1, 2, 3, 4}, default 1
        The quarter number that has the leap or 14 week when needed.

    variation : str, default "nearest"
        Method of employing 4-4-5 calendar.

        There are two options:

        - "nearest" means year end is **weekday** closest to last day of month in year.
        - "last" means year end is final **weekday** of the final month in fiscal year.

    Examples
    --------
    >>> ts = pd.Timestamp(2022, 1, 1)
    >>> ts + pd.offsets.FY5253Quarter()
    Timestamp('2022-01-31 00:00:00')
    """

    _prefix = "REQ"
    _attributes = tuple(
        [
            "n",
            "normalize",
            "weekday",
            "startingMonth",
            "qtr_with_extra_week",
            "variation",
        ]
    )

    cdef readonly:
        int qtr_with_extra_week

    def __init__(
        self,
        n=1,
        normalize=False,
        weekday=0,
        startingMonth=1,
        qtr_with_extra_week=1,
        variation="nearest",
    ):
        FY5253Mixin.__init__(
            self, n, normalize, weekday, startingMonth, variation
        )
        self.qtr_with_extra_week = qtr_with_extra_week

    cpdef __setstate__(self, state):
        FY5253Mixin.__setstate__(self, state)
        self.qtr_with_extra_week = state.pop("qtr_with_extra_week")

    @cache_readonly
    def _offset(self):
        return FY5253(
            startingMonth=self.startingMonth,
            weekday=self.weekday,
            variation=self.variation,
        )

    def _rollback_to_year(self, other: datetime):
        """
        Roll `other` back to the most recent date that was on a fiscal year
        end.

        Return the date of that year-end, the number of full quarters
        elapsed between that year-end and other, and the remaining Timedelta
        since the most recent quarter-end.

        Parameters
        ----------
        other : datetime or Timestamp

        Returns
        -------
        tuple of
        prev_year_end : Timestamp giving most recent fiscal year end
        num_qtrs : int
        tdelta : Timedelta
        """
        num_qtrs = 0

        norm = Timestamp(other).tz_localize(None)
        start = self._offset.rollback(norm)
        # Note: start <= norm and self._offset.is_on_offset(start)

        if start < norm:
            # roll adjustment
            qtr_lens = self.get_weeks(norm)

            # check that qtr_lens is consistent with self._offset addition
            end = _shift_day(start, days=7 * sum(qtr_lens))
            assert self._offset.is_on_offset(end), (start, end, qtr_lens)

            tdelta = norm - start
            for qlen in qtr_lens:
                if qlen * 7 <= tdelta.days:
                    num_qtrs += 1
                    tdelta -= (
                        <_Timedelta>Timedelta(days=qlen * 7)
                    )._as_creso(norm._creso)
                else:
                    break
        else:
            tdelta = Timedelta(0)

        # Note: we always have tdelta.value >= 0
        return start, num_qtrs, tdelta

    @apply_wraps
    def _apply(self, other: datetime) -> datetime:
        # Note: self.n == 0 is not allowed.

        n = self.n

        prev_year_end, num_qtrs, tdelta = self._rollback_to_year(other)
        res = prev_year_end
        n += num_qtrs
        if self.n <= 0 and tdelta.value > 0:
            n += 1

        # Possible speedup by handling years first.
        years = n // 4
        if years:
            res += self._offset * years
            n -= years * 4

        # Add an extra day to make *sure* we are getting the quarter lengths
        # for the upcoming year, not the previous year
        qtr_lens = self.get_weeks(res + Timedelta(days=1))

        # Note: we always have 0 <= n < 4
        weeks = sum(qtr_lens[:n])
        if weeks:
            res = _shift_day(res, days=weeks * 7)

        return res

    def get_weeks(self, dt: datetime):
        ret = [13] * 4

        year_has_extra_week = self.year_has_extra_week(dt)

        if year_has_extra_week:
            ret[self.qtr_with_extra_week - 1] = 14

        return ret

    def year_has_extra_week(self, dt: datetime) -> bool:
        # Avoid round-down errors --> normalize to get
        # e.g. '370D' instead of '360D23H'
        norm = Timestamp(dt).normalize().tz_localize(None)

        next_year_end = self._offset.rollforward(norm)
        prev_year_end = norm - self._offset
        weeks_in_year = (next_year_end - prev_year_end).days / 7
        assert weeks_in_year in [52, 53], weeks_in_year
        return weeks_in_year == 53

    def is_on_offset(self, dt: datetime) -> bool:
        if self.normalize and not _is_normalized(dt):
            return False
        if self._offset.is_on_offset(dt):
            return True

        next_year_end = dt - self._offset

        qtr_lens = self.get_weeks(dt)

        current = next_year_end
        for qtr_len in qtr_lens:
            current = _shift_day(current, days=qtr_len * 7)
            if dt == current:
                return True
        return False

    @property
    def rule_code(self) -> str:
        suffix = FY5253Mixin.rule_code.__get__(self)
        qtr = self.qtr_with_extra_week
        return f"{suffix}-{qtr}"

    @classmethod
    def _from_name(cls, *args):
        return cls(
            **dict(FY5253._parse_suffix(*args[:-1]), qtr_with_extra_week=int(args[-1]))
        )


cdef class Easter(SingleConstructorOffset):
    """
    DateOffset for the Easter holiday using logic defined in dateutil.

    Right now uses the revised method which is valid in years 1583-4099.

    Examples
    --------
    >>> ts = pd.Timestamp(2022, 1, 1)
    >>> ts + pd.offsets.Easter()
    Timestamp('2022-04-17 00:00:00')
    """
    _use_relativedelta = True

    cpdef __setstate__(self, state):
        self.n = state.pop("n")
        self.normalize = state.pop("normalize")

    @apply_wraps
    def _apply(self, other: datetime) -> datetime:
        current_easter = easter(other.year)
        current_easter = datetime(
            current_easter.year, current_easter.month, current_easter.day
        )
        current_easter = localize_pydatetime(current_easter, other.tzinfo)

        n = self.n
        if n >= 0 and other < current_easter:
            n -= 1
        elif n < 0 and other > current_easter:
            n += 1
        # TODO: Why does this handle the 0 case the opposite of others?

        # NOTE: easter returns a datetime.date so we have to convert to type of
        # other
        new = easter(other.year + n)
        new = datetime(
            new.year,
            new.month,
            new.day,
            other.hour,
            other.minute,
            other.second,
            other.microsecond,
        )
        return new

    def is_on_offset(self, dt: datetime) -> bool:
        if self.normalize and not _is_normalized(dt):
            return False
        return date(dt.year, dt.month, dt.day) == easter(dt.year)


# ----------------------------------------------------------------------
# Custom Offset classes


cdef class CustomBusinessDay(BusinessDay):
    """
    DateOffset subclass representing custom business days excluding holidays.

    Parameters
    ----------
    n : int, default 1
        The number of days represented.
    normalize : bool, default False
        Normalize start/end dates to midnight before generating date range.
    weekmask : str, Default 'Mon Tue Wed Thu Fri'
        Weekmask of valid business days, passed to ``numpy.busdaycalendar``.
    holidays : list
        List/array of dates to exclude from the set of valid business days,
        passed to ``numpy.busdaycalendar``.
    calendar : np.busdaycalendar
    offset : timedelta, default timedelta(0)

    Examples
    --------
    >>> ts = pd.Timestamp(2022, 8, 5)
    >>> ts + pd.offsets.CustomBusinessDay(1)
    Timestamp('2022-08-08 00:00:00')
    """

    _prefix = "C"
    _attributes = tuple(
        ["n", "normalize", "weekmask", "holidays", "calendar", "offset"]
    )

    _apply_array = BaseOffset._apply_array

    def __init__(
        self,
        n=1,
        normalize=False,
        weekmask="Mon Tue Wed Thu Fri",
        holidays=None,
        calendar=None,
        offset=timedelta(0),
    ):
        BusinessDay.__init__(self, n, normalize, offset)
        self._init_custom(weekmask, holidays, calendar)

    cpdef __setstate__(self, state):
        self.holidays = state.pop("holidays")
        self.weekmask = state.pop("weekmask")
        BusinessDay.__setstate__(self, state)

    @apply_wraps
    def _apply(self, other):
        if self.n <= 0:
            roll = "forward"
        else:
            roll = "backward"

        if PyDateTime_Check(other):
            date_in = other
            np_dt = np.datetime64(date_in.date())

            np_incr_dt = np.busday_offset(
                np_dt, self.n, roll=roll, busdaycal=self.calendar
            )

            dt_date = np_incr_dt.astype(datetime)
            result = datetime.combine(dt_date, date_in.time())

            if self.offset:
                result = result + self.offset
            return result

        elif is_any_td_scalar(other):
            td = Timedelta(self.offset) + other
            return BDay(self.n, offset=td.to_pytimedelta(), normalize=self.normalize)
        else:
            raise ApplyTypeError(
                "Only know how to combine trading day with "
                "datetime, datetime64 or timedelta."
            )

    def is_on_offset(self, dt: datetime) -> bool:
        if self.normalize and not _is_normalized(dt):
            return False
        day64 = _to_dt64D(dt)
        return np.is_busday(day64, busdaycal=self.calendar)


cdef class CustomBusinessHour(BusinessHour):
    """
    DateOffset subclass representing possibly n custom business days.

    In CustomBusinessHour we can use custom weekmask, holidays, and calendar.

    Parameters
    ----------
    n : int, default 1
        The number of hours represented.
    normalize : bool, default False
        Normalize start/end dates to midnight before generating date range.
    weekmask : str, Default 'Mon Tue Wed Thu Fri'
        Weekmask of valid business days, passed to ``numpy.busdaycalendar``.
    holidays : list
        List/array of dates to exclude from the set of valid business days,
        passed to ``numpy.busdaycalendar``.
    calendar : np.busdaycalendar
        Calendar to integrate.
    start : str, time, or list of str/time, default "09:00"
        Start time of your custom business hour in 24h format.
    end : str, time, or list of str/time, default: "17:00"
        End time of your custom business hour in 24h format.

    Examples
    --------
    In the example below the default parameters give the next business hour.

    >>> ts = pd.Timestamp(2022, 8, 5, 16)
    >>> ts + pd.offsets.CustomBusinessHour()
    Timestamp('2022-08-08 09:00:00')

    We can also change the start and the end of business hours.

    >>> ts = pd.Timestamp(2022, 8, 5, 16)
    >>> ts + pd.offsets.CustomBusinessHour(start="11:00")
    Timestamp('2022-08-08 11:00:00')

    >>> from datetime import time as dt_time
    >>> ts = pd.Timestamp(2022, 8, 5, 16)
    >>> ts + pd.offsets.CustomBusinessHour(end=dt_time(19, 0))
    Timestamp('2022-08-05 17:00:00')

    >>> ts = pd.Timestamp(2022, 8, 5, 22)
    >>> ts + pd.offsets.CustomBusinessHour(end=dt_time(19, 0))
    Timestamp('2022-08-08 10:00:00')

    You can divide your business day hours into several parts.

    >>> import datetime as dt
    >>> freq = pd.offsets.CustomBusinessHour(start=["06:00", "10:00", "15:00"],
    ...                                      end=["08:00", "12:00", "17:00"])
    >>> pd.date_range(dt.datetime(2022, 12, 9), dt.datetime(2022, 12, 13), freq=freq)
    DatetimeIndex(['2022-12-09 06:00:00', '2022-12-09 07:00:00',
                   '2022-12-09 10:00:00', '2022-12-09 11:00:00',
                   '2022-12-09 15:00:00', '2022-12-09 16:00:00',
                   '2022-12-12 06:00:00', '2022-12-12 07:00:00',
                   '2022-12-12 10:00:00', '2022-12-12 11:00:00',
                   '2022-12-12 15:00:00', '2022-12-12 16:00:00'],
                   dtype='datetime64[ns]', freq='CBH')

    Business days can be specified by ``weekmask`` parameter. To convert
    the returned datetime object to its string representation
    the function strftime() is used in the next example.

    >>> import datetime as dt
    >>> freq = pd.offsets.CustomBusinessHour(weekmask="Mon Wed Fri",
    ...                                      start="10:00", end="13:00")
    >>> pd.date_range(dt.datetime(2022, 12, 10), dt.datetime(2022, 12, 18),
    ...               freq=freq).strftime('%a %d %b %Y %H:%M')
    Index(['Mon 12 Dec 2022 10:00', 'Mon 12 Dec 2022 11:00',
           'Mon 12 Dec 2022 12:00', 'Wed 14 Dec 2022 10:00',
           'Wed 14 Dec 2022 11:00', 'Wed 14 Dec 2022 12:00',
           'Fri 16 Dec 2022 10:00', 'Fri 16 Dec 2022 11:00',
           'Fri 16 Dec 2022 12:00'],
           dtype='object')

    Using NumPy business day calendar you can define custom holidays.

    >>> import datetime as dt
    >>> bdc = np.busdaycalendar(holidays=['2022-12-12', '2022-12-14'])
    >>> freq = pd.offsets.CustomBusinessHour(calendar=bdc, start="10:00", end="13:00")
    >>> pd.date_range(dt.datetime(2022, 12, 10), dt.datetime(2022, 12, 18), freq=freq)
    DatetimeIndex(['2022-12-13 10:00:00', '2022-12-13 11:00:00',
                   '2022-12-13 12:00:00', '2022-12-15 10:00:00',
                   '2022-12-15 11:00:00', '2022-12-15 12:00:00',
                   '2022-12-16 10:00:00', '2022-12-16 11:00:00',
                   '2022-12-16 12:00:00'],
                   dtype='datetime64[ns]', freq='CBH')
    """

    _prefix = "CBH"
    _anchor = 0
    _attributes = tuple(
        ["n", "normalize", "weekmask", "holidays", "calendar", "start", "end", "offset"]
    )

    def __init__(
        self,
        n=1,
        normalize=False,
        weekmask="Mon Tue Wed Thu Fri",
        holidays=None,
        calendar=None,
        start="09:00",
        end="17:00",
        offset=timedelta(0),
    ):
        BusinessHour.__init__(self, n, normalize, start=start, end=end, offset=offset)
        self._init_custom(weekmask, holidays, calendar)


cdef class _CustomBusinessMonth(BusinessMixin):
    """
    DateOffset subclass representing custom business month(s).

    Increments between beginning/end of month dates.

    Parameters
    ----------
    n : int, default 1
        The number of months represented.
    normalize : bool, default False
        Normalize start/end dates to midnight before generating date range.
    weekmask : str, Default 'Mon Tue Wed Thu Fri'
        Weekmask of valid business days, passed to ``numpy.busdaycalendar``.
    holidays : list
        List/array of dates to exclude from the set of valid business days,
        passed to ``numpy.busdaycalendar``.
    calendar : np.busdaycalendar
        Calendar to integrate.
    offset : timedelta, default timedelta(0)
        Time offset to apply.
    """

    _attributes = tuple(
        ["n", "normalize", "weekmask", "holidays", "calendar", "offset"]
    )

    def __init__(
        self,
        n=1,
        normalize=False,
        weekmask="Mon Tue Wed Thu Fri",
        holidays=None,
        calendar=None,
        offset=timedelta(0),
    ):
        BusinessMixin.__init__(self, n, normalize, offset)
        self._init_custom(weekmask, holidays, calendar)

    @cache_readonly
    def cbday_roll(self):
        """
        Define default roll function to be called in apply method.
        """
        cbday_kwds = self.kwds.copy()
        cbday_kwds["offset"] = timedelta(0)

        cbday = CustomBusinessDay(n=1, normalize=False, **cbday_kwds)

        if self._prefix.endswith("S"):
            # MonthBegin
            roll_func = cbday.rollforward
        else:
            # MonthEnd
            roll_func = cbday.rollback
        return roll_func

    @cache_readonly
    def m_offset(self):
        if self._prefix.endswith("S"):
            # MonthBegin
            moff = MonthBegin(n=1, normalize=False)
        else:
            # MonthEnd
            moff = MonthEnd(n=1, normalize=False)
        return moff

    @cache_readonly
    def month_roll(self):
        """
        Define default roll function to be called in apply method.
        """
        if self._prefix.endswith("S"):
            # MonthBegin
            roll_func = self.m_offset.rollback
        else:
            # MonthEnd
            roll_func = self.m_offset.rollforward
        return roll_func

    @apply_wraps
    def _apply(self, other: datetime) -> datetime:
        # First move to month offset
        cur_month_offset_date = self.month_roll(other)

        # Find this custom month offset
        compare_date = self.cbday_roll(cur_month_offset_date)
        n = roll_convention(other.day, self.n, compare_date.day)

        new = cur_month_offset_date + n * self.m_offset
        result = self.cbday_roll(new)

        if self.offset:
            result = result + self.offset
        return result


cdef class CustomBusinessMonthEnd(_CustomBusinessMonth):
    _prefix = "CBM"


cdef class CustomBusinessMonthBegin(_CustomBusinessMonth):
    _prefix = "CBMS"


BDay = BusinessDay
BMonthEnd = BusinessMonthEnd
BMonthBegin = BusinessMonthBegin
CBMonthEnd = CustomBusinessMonthEnd
CBMonthBegin = CustomBusinessMonthBegin
CDay = CustomBusinessDay

# ----------------------------------------------------------------------
# to_offset helpers

prefix_mapping = {
    offset._prefix: offset
    for offset in [
        YearBegin,  # 'AS'
        YearEnd,  # 'A'
        BYearBegin,  # 'BAS'
        BYearEnd,  # 'BA'
        BusinessDay,  # 'B'
        BusinessMonthBegin,  # 'BMS'
        BusinessMonthEnd,  # 'BM'
        BQuarterEnd,  # 'BQ'
        BQuarterBegin,  # 'BQS'
        BusinessHour,  # 'BH'
        CustomBusinessDay,  # 'C'
        CustomBusinessMonthEnd,  # 'CBM'
        CustomBusinessMonthBegin,  # 'CBMS'
        CustomBusinessHour,  # 'CBH'
        MonthEnd,  # 'M'
        MonthBegin,  # 'MS'
        Nano,  # 'N'
        SemiMonthEnd,  # 'SM'
        SemiMonthBegin,  # 'SMS'
        Week,  # 'W'
        Second,  # 'S'
        Minute,  # 'T'
        Micro,  # 'U'
        QuarterEnd,  # 'Q'
        QuarterBegin,  # 'QS'
        Milli,  # 'L'
        Hour,  # 'H'
        Day,  # 'D'
        WeekOfMonth,  # 'WOM'
        FY5253,
        FY5253Quarter,
    ]
}

# hack to handle WOM-1MON
opattern = re.compile(
    r"([+\-]?\d*|[+\-]?\d*\.\d*)\s*([A-Za-z]+([\-][\dA-Za-z\-]+)?)"
)

_lite_rule_alias = {
    "W": "W-SUN",
    "Q": "Q-DEC",

    "A": "A-DEC",      # YearEnd(month=12),
    "Y": "A-DEC",
    "AS": "AS-JAN",    # YearBegin(month=1),
    "YS": "AS-JAN",
    "BA": "BA-DEC",    # BYearEnd(month=12),
    "BY": "BA-DEC",
    "BAS": "BAS-JAN",  # BYearBegin(month=1),
    "BYS": "BAS-JAN",

    "Min": "T",
    "min": "T",
    "ms": "L",
    "us": "U",
    "ns": "N",
}

_dont_uppercase = {"MS", "ms"}

INVALID_FREQ_ERR_MSG = "Invalid frequency: {0}"

# TODO: still needed?
# cache of previously seen offsets
_offset_map = {}


# TODO: better name?
def _get_offset(name: str) -> BaseOffset:
    """
    Return DateOffset object associated with rule name.

    Examples
    --------
    _get_offset('EOM') --> BMonthEnd(1)
    """
    if name not in _dont_uppercase:
        name = name.upper()
        name = _lite_rule_alias.get(name, name)
        name = _lite_rule_alias.get(name.lower(), name)
    else:
        name = _lite_rule_alias.get(name, name)

    if name not in _offset_map:
        try:
            split = name.split("-")
            klass = prefix_mapping[split[0]]
            # handles case where there's no suffix (and will TypeError if too
            # many '-')
            offset = klass._from_name(*split[1:])
        except (ValueError, TypeError, KeyError) as err:
            # bad prefix or suffix
            raise ValueError(INVALID_FREQ_ERR_MSG.format(name)) from err
        # cache
        _offset_map[name] = offset

    return _offset_map[name]


cpdef to_offset(freq):
    """
    Return DateOffset object from string or datetime.timedelta object.

    Parameters
    ----------
    freq : str, datetime.timedelta, BaseOffset or None

    Returns
    -------
    DateOffset or None

    Raises
    ------
    ValueError
        If freq is an invalid frequency

    See Also
    --------
    BaseOffset : Standard kind of date increment used for a date range.

    Examples
    --------
    >>> to_offset("5min")
    <5 * Minutes>

    >>> to_offset("1D1H")
    <25 * Hours>

    >>> to_offset("2W")
    <2 * Weeks: weekday=6>

    >>> to_offset("2B")
    <2 * BusinessDays>

    >>> to_offset(pd.Timedelta(days=1))
    <Day>

    >>> to_offset(Hour())
    <Hour>
    """
    if freq is None:
        return None

    if isinstance(freq, BaseOffset):
        return freq

    if isinstance(freq, tuple):
        raise TypeError(
            f"to_offset does not support tuples {freq}, pass as a string instead"
        )

    elif PyDelta_Check(freq):
        return delta_to_tick(freq)

    elif isinstance(freq, str):
        delta = None
        stride_sign = None

        try:
            split = opattern.split(freq)
            if split[-1] != "" and not split[-1].isspace():
                # the last element must be blank
                raise ValueError("last element must be blank")

            tups = zip(split[0::4], split[1::4], split[2::4])
            for n, (sep, stride, name) in enumerate(tups):
                if sep != "" and not sep.isspace():
                    raise ValueError("separator must be spaces")
                prefix = _lite_rule_alias.get(name) or name
                if stride_sign is None:
                    stride_sign = -1 if stride.startswith("-") else 1
                if not stride:
                    stride = 1

                if prefix in {"D", "H", "T", "S", "L", "U", "N"}:
                    # For these prefixes, we have something like "3H" or
                    #  "2.5T", so we can construct a Timedelta with the
                    #  matching unit and get our offset from delta_to_tick
                    td = Timedelta(1, unit=prefix)
                    off = delta_to_tick(td)
                    offset = off * float(stride)
                    if n != 0:
                        # If n==0, then stride_sign is already incorporated
                        #  into the offset
                        offset *= stride_sign
                else:
                    stride = int(stride)
                    offset = _get_offset(name)
                    offset = offset * int(np.fabs(stride) * stride_sign)

                if delta is None:
                    delta = offset
                else:
                    delta = delta + offset
        except (ValueError, TypeError) as err:
            raise ValueError(INVALID_FREQ_ERR_MSG.format(freq)) from err
    else:
        delta = None

    if delta is None:
        raise ValueError(INVALID_FREQ_ERR_MSG.format(freq))

    return delta


# ----------------------------------------------------------------------
# RelativeDelta Arithmetic

cdef datetime _shift_day(datetime other, int days):
    """
    Increment the datetime `other` by the given number of days, retaining
    the time-portion of the datetime.  For tz-naive datetimes this is
    equivalent to adding a timedelta.  For tz-aware datetimes it is similar to
    dateutil's relativedelta.__add__, but handles pytz tzinfo objects.

    Parameters
    ----------
    other : datetime or Timestamp
    days : int

    Returns
    -------
    shifted: datetime or Timestamp
    """
    if other.tzinfo is None:
        return other + timedelta(days=days)

    tz = other.tzinfo
    naive = other.replace(tzinfo=None)
    shifted = naive + timedelta(days=days)
    return localize_pydatetime(shifted, tz)


cdef int year_add_months(npy_datetimestruct dts, int months) nogil:
    """
    New year number after shifting npy_datetimestruct number of months.
    """
    return dts.year + (dts.month + months - 1) // 12


cdef int month_add_months(npy_datetimestruct dts, int months) nogil:
    """
    New month number after shifting npy_datetimestruct
    number of months.
    """
    cdef:
        int new_month = (dts.month + months) % 12
    return 12 if new_month == 0 else new_month


@cython.wraparound(False)
@cython.boundscheck(False)
cdef ndarray shift_quarters(
    ndarray dtindex,
    int quarters,
    int q1start_month,
    str day_opt,
    int modby=3,
    NPY_DATETIMEUNIT reso=NPY_DATETIMEUNIT.NPY_FR_ns,
):
    """
    Given an int64 array representing nanosecond timestamps, shift all elements
    by the specified number of quarters using DateOffset semantics.

    Parameters
    ----------
    dtindex : int64_t[:] timestamps for input dates
    quarters : int number of quarters to shift
    q1start_month : int month in which Q1 begins by convention
    day_opt : {'start', 'end', 'business_start', 'business_end'}
    modby : int (3 for quarters, 12 for years)
    reso : NPY_DATETIMEUNIT, default NPY_FR_ns

    Returns
    -------
    out : ndarray[int64_t]
    """
    if day_opt not in ["start", "end", "business_start", "business_end"]:
        raise ValueError("day must be None, 'start', 'end', "
                         "'business_start', or 'business_end'")

    cdef:
        Py_ssize_t count = dtindex.size
        ndarray out = cnp.PyArray_EMPTY(dtindex.ndim, dtindex.shape, cnp.NPY_INT64, 0)
        Py_ssize_t i
        int64_t val, res_val
        int months_since, n
        npy_datetimestruct dts
        cnp.broadcast mi = cnp.PyArray_MultiIterNew2(out, dtindex)

    with nogil:
        for i in range(count):
            # Analogous to: val = dtindex[i]
            val = (<int64_t*>cnp.PyArray_MultiIter_DATA(mi, 1))[0]

            if val == NPY_NAT:
                res_val = NPY_NAT
            else:
                pandas_datetime_to_datetimestruct(val, reso, &dts)
                n = quarters

                months_since = (dts.month - q1start_month) % modby
                n = _roll_qtrday(&dts, n, months_since, day_opt)

                dts.year = year_add_months(dts, modby * n - months_since)
                dts.month = month_add_months(dts, modby * n - months_since)
                dts.day = get_day_of_month(&dts, day_opt)

                res_val = npy_datetimestruct_to_datetime(reso, &dts)

            # Analogous to: out[i] = res_val
            (<int64_t*>cnp.PyArray_MultiIter_DATA(mi, 0))[0] = res_val

            cnp.PyArray_MultiIter_NEXT(mi)

    return out


@cython.wraparound(False)
@cython.boundscheck(False)
def shift_months(
    ndarray dtindex,  # int64_t, arbitrary ndim
    int months,
    str day_opt=None,
    NPY_DATETIMEUNIT reso=NPY_DATETIMEUNIT.NPY_FR_ns,
):
    """
    Given an int64-based datetime index, shift all elements
    specified number of months using DateOffset semantics

    day_opt: {None, 'start', 'end', 'business_start', 'business_end'}
       * None: day of month
       * 'start' 1st day of month
       * 'end' last day of month
    """
    cdef:
        Py_ssize_t i
        npy_datetimestruct dts
        int count = dtindex.size
        ndarray out = cnp.PyArray_EMPTY(dtindex.ndim, dtindex.shape, cnp.NPY_INT64, 0)
        int months_to_roll
        int64_t val, res_val

        cnp.broadcast mi = cnp.PyArray_MultiIterNew2(out, dtindex)

    if day_opt is not None and day_opt not in {
            "start", "end", "business_start", "business_end"
    }:
        raise ValueError("day must be None, 'start', 'end', "
                         "'business_start', or 'business_end'")

    if day_opt is None:
        # TODO: can we combine this with the non-None case?
        with nogil:
            for i in range(count):
                # Analogous to: val = i8other[i]
                val = (<int64_t*>cnp.PyArray_MultiIter_DATA(mi, 1))[0]

                if val == NPY_NAT:
                    res_val = NPY_NAT
                else:
                    pandas_datetime_to_datetimestruct(val, reso, &dts)
                    dts.year = year_add_months(dts, months)
                    dts.month = month_add_months(dts, months)

                    dts.day = min(dts.day, get_days_in_month(dts.year, dts.month))
                    res_val = npy_datetimestruct_to_datetime(reso, &dts)

                # Analogous to: out[i] = res_val
                (<int64_t*>cnp.PyArray_MultiIter_DATA(mi, 0))[0] = res_val

                cnp.PyArray_MultiIter_NEXT(mi)

    else:
        with nogil:
            for i in range(count):

                # Analogous to: val = i8other[i]
                val = (<int64_t*>cnp.PyArray_MultiIter_DATA(mi, 1))[0]

                if val == NPY_NAT:
                    res_val = NPY_NAT
                else:
                    pandas_datetime_to_datetimestruct(val, reso, &dts)
                    months_to_roll = months

                    months_to_roll = _roll_qtrday(&dts, months_to_roll, 0, day_opt)

                    dts.year = year_add_months(dts, months_to_roll)
                    dts.month = month_add_months(dts, months_to_roll)
                    dts.day = get_day_of_month(&dts, day_opt)

                    res_val = npy_datetimestruct_to_datetime(reso, &dts)

                # Analogous to: out[i] = res_val
                (<int64_t*>cnp.PyArray_MultiIter_DATA(mi, 0))[0] = res_val

                cnp.PyArray_MultiIter_NEXT(mi)

    return out


@cython.wraparound(False)
@cython.boundscheck(False)
cdef ndarray _shift_bdays(
    ndarray i8other,
    int periods,
    NPY_DATETIMEUNIT reso=NPY_DATETIMEUNIT.NPY_FR_ns,
):
    """
    Implementation of BusinessDay.apply_offset.

    Parameters
    ----------
    i8other : const int64_t[:]
    periods : int
    reso : NPY_DATETIMEUNIT, default NPY_FR_ns

    Returns
    -------
    ndarray[int64_t]
    """
    cdef:
        Py_ssize_t i, n = i8other.size
        ndarray result = cnp.PyArray_EMPTY(
            i8other.ndim, i8other.shape, cnp.NPY_INT64, 0
        )
        int64_t val, res_val
        int wday, nadj, days
        npy_datetimestruct dts
        int64_t DAY_PERIODS = periods_per_day(reso)
        cnp.broadcast mi = cnp.PyArray_MultiIterNew2(result, i8other)

    for i in range(n):
        # Analogous to: val = i8other[i]
        val = (<int64_t*>cnp.PyArray_MultiIter_DATA(mi, 1))[0]

        if val == NPY_NAT:
            res_val = NPY_NAT
        else:
            # The rest of this is effectively a copy of BusinessDay.apply
            nadj = periods
            weeks = nadj // 5
            pandas_datetime_to_datetimestruct(val, reso, &dts)
            wday = dayofweek(dts.year, dts.month, dts.day)

            if nadj <= 0 and wday > 4:
                # roll forward
                nadj += 1

            nadj -= 5 * weeks

            # nadj is always >= 0 at this point
            if nadj == 0 and wday > 4:
                # roll back
                days = 4 - wday
            elif wday > 4:
                # roll forward
                days = (7 - wday) + (nadj - 1)
            elif wday + nadj <= 4:
                # shift by n days without leaving the current week
                days = nadj
            else:
                # shift by nadj days plus 2 to get past the weekend
                days = nadj + 2

            res_val = val + (7 * weeks + days) * DAY_PERIODS

        # Analogous to: out[i] = res_val
        (<int64_t*>cnp.PyArray_MultiIter_DATA(mi, 0))[0] = res_val

        cnp.PyArray_MultiIter_NEXT(mi)

    return result


def shift_month(stamp: datetime, months: int, day_opt: object = None) -> datetime:
    """
    Given a datetime (or Timestamp) `stamp`, an integer `months` and an
    option `day_opt`, return a new datetimelike that many months later,
    with day determined by `day_opt` using relativedelta semantics.

    Scalar analogue of shift_months.

    Parameters
    ----------
    stamp : datetime or Timestamp
    months : int
    day_opt : None, 'start', 'end', 'business_start', 'business_end', or int
        None: returned datetimelike has the same day as the input, or the
              last day of the month if the new month is too short
        'start': returned datetimelike has day=1
        'end': returned datetimelike has day on the last day of the month
        'business_start': returned datetimelike has day on the first
            business day of the month
        'business_end': returned datetimelike has day on the last
            business day of the month
        int: returned datetimelike has day equal to day_opt

    Returns
    -------
    shifted : datetime or Timestamp (same as input `stamp`)
    """
    cdef:
        int year, month, day
        int days_in_month, dy

    dy = (stamp.month + months) // 12
    month = (stamp.month + months) % 12

    if month == 0:
        month = 12
        dy -= 1
    year = stamp.year + dy

    if day_opt is None:
        days_in_month = get_days_in_month(year, month)
        day = min(stamp.day, days_in_month)
    elif day_opt == "start":
        day = 1
    elif day_opt == "end":
        day = get_days_in_month(year, month)
    elif day_opt == "business_start":
        # first business day of month
        day = get_firstbday(year, month)
    elif day_opt == "business_end":
        # last business day of month
        day = get_lastbday(year, month)
    elif is_integer_object(day_opt):
        days_in_month = get_days_in_month(year, month)
        day = min(day_opt, days_in_month)
    else:
        raise ValueError(day_opt)
    return stamp.replace(year=year, month=month, day=day)


cdef int get_day_of_month(npy_datetimestruct* dts, str day_opt) nogil:
    """
    Find the day in `other`'s month that satisfies a DateOffset's is_on_offset
    policy, as described by the `day_opt` argument.

    Parameters
    ----------
    dts : npy_datetimestruct*
    day_opt : {'start', 'end', 'business_start', 'business_end'}
        'start': returns 1
        'end': returns last day of the month
        'business_start': returns the first business day of the month
        'business_end': returns the last business day of the month

    Returns
    -------
    day_of_month : int

    Examples
    -------
    >>> other = datetime(2017, 11, 14)
    >>> get_day_of_month(other, 'start')
    1
    >>> get_day_of_month(other, 'end')
    30

    Notes
    -----
    Caller is responsible for ensuring one of the four accepted day_opt values
    is passed.
    """

    if day_opt == "start":
        return 1
    elif day_opt == "end":
        return get_days_in_month(dts.year, dts.month)
    elif day_opt == "business_start":
        # first business day of month
        return get_firstbday(dts.year, dts.month)
    else:
        # i.e. day_opt == "business_end":
        # last business day of month
        return get_lastbday(dts.year, dts.month)


cpdef int roll_convention(int other, int n, int compare) nogil:
    """
    Possibly increment or decrement the number of periods to shift
    based on rollforward/rollbackward conventions.

    Parameters
    ----------
    other : int, generally the day component of a datetime
    n : number of periods to increment, before adjusting for rolling
    compare : int, generally the day component of a datetime, in the same
              month as the datetime form which `other` was taken.

    Returns
    -------
    n : int number of periods to increment
    """
    if n > 0 and other < compare:
        n -= 1
    elif n <= 0 and other > compare:
        # as if rolled forward already
        n += 1
    return n


def roll_qtrday(other: datetime, n: int, month: int,
                day_opt: str, modby: int) -> int:
    """
    Possibly increment or decrement the number of periods to shift
    based on rollforward/rollbackward conventions.

    Parameters
    ----------
    other : datetime or Timestamp
    n : number of periods to increment, before adjusting for rolling
    month : int reference month giving the first month of the year
    day_opt : {'start', 'end', 'business_start', 'business_end'}
        The convention to use in finding the day in a given month against
        which to compare for rollforward/rollbackward decisions.
    modby : int 3 for quarters, 12 for years

    Returns
    -------
    n : int number of periods to increment

    See Also
    --------
    get_day_of_month : Find the day in a month provided an offset.
    """
    cdef:
        int months_since
        npy_datetimestruct dts

    if day_opt not in ["start", "end", "business_start", "business_end"]:
        raise ValueError(day_opt)

    pydate_to_dtstruct(other, &dts)

    if modby == 12:
        # We care about the month-of-year, not month-of-quarter, so skip mod
        months_since = other.month - month
    else:
        months_since = other.month % modby - month % modby

    return _roll_qtrday(&dts, n, months_since, day_opt)


cdef int _roll_qtrday(npy_datetimestruct* dts,
                      int n,
                      int months_since,
                      str day_opt) nogil except? -1:
    """
    See roll_qtrday.__doc__
    """

    if n > 0:
        if months_since < 0 or (months_since == 0 and
                                dts.day < get_day_of_month(dts, day_opt)):
            # pretend to roll back if on same month but
            # before compare_day
            n -= 1
    else:
        if months_since > 0 or (months_since == 0 and
                                dts.day > get_day_of_month(dts, day_opt)):
            # make sure to roll forward, so negate
            n += 1
    return n<|MERGE_RESOLUTION|>--- conflicted
+++ resolved
@@ -1092,12 +1092,8 @@
     _prefix = "D"
     _td64_unit = "D"
     _period_dtype_code = PeriodDtypeCode.D
-<<<<<<< HEAD
-    _reso = NPY_DATETIMEUNIT.NPY_FR_D
+    _creso = NPY_DATETIMEUNIT.NPY_FR_D
     _use_relativedelta = True
-=======
-    _creso = NPY_DATETIMEUNIT.NPY_FR_D
->>>>>>> 99859e4e
 
 
 cdef class Hour(Tick):
