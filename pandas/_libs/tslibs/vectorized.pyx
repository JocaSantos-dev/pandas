import cython

cimport numpy as cnp
from cpython.datetime cimport (
    date,
    datetime,
    time,
    tzinfo,
)

import numpy as np

from numpy cimport (
    int64_t,
    intp_t,
    ndarray,
)

cnp.import_array()

from .conversion cimport normalize_i8_stamp

from .dtypes import Resolution

from .nattype cimport (
    NPY_NAT,
    c_NaT as NaT,
)
from .np_datetime cimport (
    dt64_to_dtstruct,
    npy_datetimestruct,
)
from .offsets cimport BaseOffset
from .period cimport get_period_ordinal
from .timestamps cimport create_timestamp_from_ts
from .timezones cimport (
    get_dst_info,
    is_tzlocal,
    is_utc,
)
from .tzconversion cimport tz_convert_utc_to_tzlocal


cdef const int64_t[::1] _deltas_placeholder = np.array([], dtype=np.int64)

ctypedef int64_t (*localizer_func)(Localizer, int64_t, intp_t*, intp_t)


@cython.freelist(16)
@cython.final
cdef class Localizer:
    cdef readonly:
        tzinfo tz
        bint use_utc
        bint use_fixed
        bint use_tzlocal
        bint use_pytz
        bint use_dst
        ndarray trans
        const int64_t[::1] deltas
        int64_t delta
        str typ

    # TODO: report cython bug; this declaration works if on its own line
    #  but raises at compile-time if included in the 'cdef readonly'
    #  declarations above.
    # cdef int64_t (*func)(Localizer, int64_t, intp_t*, intp_t)
    # cdef localizer_func func

    @cython.initializedcheck(False)
    @cython.boundscheck(False)
    def __cinit__(self, tzinfo tz):
        self.tz = tz
        self.use_utc = self.use_tzlocal = self.use_fixed = self.use_dst = self.use_pytz = False
        self.delta = -1  # placeholder
        self.deltas = _deltas_placeholder

        if is_utc(tz) or tz is None:
            self.use_utc = True
            # self.func = self.func_use_utc

        elif is_tzlocal(tz):
            self.use_tzlocal = True
            # self.func = self.func_use_tzlocal

        else:
            trans, deltas, typ = get_dst_info(tz)
            self.trans = trans
            self.deltas = deltas
            self.typ = typ

            if typ not in ["pytz", "dateutil"]:
                # static/fixed; in this case we know that len(delta) == 1
                self.use_fixed = True
                self.delta = deltas[0]
                # self.func = self.func_use_fixed
            else:
                self.use_dst = True
                # self.func = self.func_use_dst
                if typ == "pytz":
                    self.use_pytz = True

    cdef int64_t func_use_utc(self, int64_t utc_val, intp_t* pos, intp_t i):
        return utc_val

    cdef int64_t func_use_tzlocal(self, int64_t utc_val, intp_t* pos, intp_t i):
        return tz_convert_utc_to_tzlocal(utc_val, self.tz)

    cdef int64_t func_use_fixed(self, int64_t utc_val, intp_t* pos, intp_t i):
        return utc_val + self.delta

    cdef int64_t func_use_dst(self, int64_t utc_val, intp_t* pos, intp_t i):
        return utc_val + self.deltas[pos[i]]


# -------------------------------------------------------------------------

cdef inline object create_datetime_from_ts(
    int64_t value,
    npy_datetimestruct dts,
    tzinfo tz,
    object freq,
    bint fold,
):
    """
    Convenience routine to construct a datetime.datetime from its parts.
    """
    return datetime(
        dts.year, dts.month, dts.day, dts.hour, dts.min, dts.sec, dts.us,
        tz, fold=fold,
    )


cdef inline object create_date_from_ts(
    int64_t value,
    npy_datetimestruct dts,
    tzinfo tz,
    object freq,
    bint fold
):
    """
    Convenience routine to construct a datetime.date from its parts.
    """
    # GH#25057 add fold argument to match other func_create signatures
    return date(dts.year, dts.month, dts.day)


cdef inline object create_time_from_ts(
    int64_t value,
    npy_datetimestruct dts,
    tzinfo tz,
    object freq,
    bint fold
):
    """
    Convenience routine to construct a datetime.time from its parts.
    """
    return time(dts.hour, dts.min, dts.sec, dts.us, tz, fold=fold)


@cython.wraparound(False)
@cython.boundscheck(False)
def ints_to_pydatetime(
    const int64_t[:] stamps,
    tzinfo tz=None,
    BaseOffset freq=None,
    bint fold=False,
    str box="datetime"
) -> np.ndarray:
    """
    Convert an i8 repr to an ndarray of datetimes, date, time or Timestamp.

    Parameters
    ----------
    stamps : array of i8
    tz : str, optional
         convert to this timezone
    freq : BaseOffset, optional
         freq to convert
    fold : bint, default is 0
        Due to daylight saving time, one wall clock time can occur twice
        when shifting from summer to winter time; fold describes whether the
        datetime-like corresponds  to the first (0) or the second time (1)
        the wall clock hits the ambiguous time

        .. versionadded:: 1.1.0
    box : {'datetime', 'timestamp', 'date', 'time'}, default 'datetime'
        * If datetime, convert to datetime.datetime
        * If date, convert to datetime.date
        * If time, convert to datetime.time
        * If Timestamp, convert to pandas.Timestamp

    Returns
    -------
    ndarray[object] of type specified by box
    """
    cdef:
        Localizer info = Localizer(tz)
        const int64_t[::1] deltas = info.deltas
        int64_t value, local_val, delta = info.delta
        intp_t* pos
        Py_ssize_t i, n = len(stamps)
<<<<<<< HEAD
=======
        ndarray[int64_t] trans
        int64_t[::1] deltas
        intp_t[:] pos
>>>>>>> a6958fe1
        npy_datetimestruct dts

        tzinfo new_tz
        ndarray[object] result = np.empty(n, dtype=object)
        object (*func_create)(int64_t, npy_datetimestruct, tzinfo, object, bint)

    if box == "date":
        assert (tz is None), "tz should be None when converting to date"

        func_create = create_date_from_ts
    elif box == "timestamp":
        func_create = create_timestamp_from_ts
    elif box == "time":
        func_create = create_time_from_ts
    elif box == "datetime":
        func_create = create_datetime_from_ts
    else:
        raise ValueError(
            "box must be one of 'datetime', 'date', 'time' or 'timestamp'"
        )

    if info.use_dst:
        pos = <intp_t*>cnp.PyArray_DATA(info.trans.searchsorted(stamps, side="right") - 1)

    for i in range(n):
        new_tz = tz
        value = stamps[i]

        if value == NPY_NAT:
            result[i] = <object>NaT
            continue

        if use_utc:
            local_val = value
        elif use_tzlocal:
            local_val = tz_convert_utc_to_tzlocal(value, tz)
        elif use_fixed:
            local_val = value + delta
        else:
<<<<<<< HEAD
            if info.use_utc:
                local_val = value
            elif info.use_tzlocal:
                local_val = tz_convert_utc_to_tzlocal(value, tz)
            elif info.use_fixed:
                local_val = value + delta
            elif not info.use_pytz:
                # i.e. dateutil
                # no zone-name change for dateutil tzs - dst etc
                # represented in single object.
                local_val = value + deltas[pos[i]]
            else:
                # pytz
                # find right representation of dst etc in pytz timezone
                new_tz = tz._tzinfos[tz._transition_info[pos[i]]]
                local_val = value + deltas[pos[i]]

            dt64_to_dtstruct(local_val, &dts)
            result[i] = func_create(value, dts, new_tz, freq, fold)
=======
            local_val = value + deltas[pos[i]]

        if use_pytz:
            # find right representation of dst etc in pytz timezone
            new_tz = tz._tzinfos[tz._transition_info[pos[i]]]

        dt64_to_dtstruct(local_val, &dts)
        result[i] = func_create(value, dts, new_tz, freq, fold)
>>>>>>> a6958fe1

    return result


# -------------------------------------------------------------------------

cdef:
    int RESO_NS = 0
    int RESO_US = 1
    int RESO_MS = 2
    int RESO_SEC = 3
    int RESO_MIN = 4
    int RESO_HR = 5
    int RESO_DAY = 6
    int RESO_MTH = 7
    int RESO_QTR = 8
    int RESO_YR = 9


cdef inline int _reso_stamp(npy_datetimestruct *dts):
    if dts.us != 0:
        if dts.us % 1000 == 0:
            return RESO_MS
        return RESO_US
    elif dts.sec != 0:
        return RESO_SEC
    elif dts.min != 0:
        return RESO_MIN
    elif dts.hour != 0:
        return RESO_HR
    return RESO_DAY


def get_resolution(const int64_t[:] stamps, tzinfo tz=None) -> Resolution:
    cdef:
        Localizer info = Localizer(tz)
        const int64_t[::1] deltas = info.deltas
        int64_t local_val, delta = info.delta
        intp_t* pos
        Py_ssize_t i, n = len(stamps)
        npy_datetimestruct dts

        int reso = RESO_DAY, curr_reso
<<<<<<< HEAD

    if info.use_dst:
        pos = <intp_t*>cnp.PyArray_DATA(info.trans.searchsorted(stamps, side="right") - 1)
=======
        ndarray[int64_t] trans
        int64_t[::1] deltas
        intp_t[:] pos
        int64_t local_val, delta = NPY_NAT
        bint use_utc = False, use_tzlocal = False, use_fixed = False

    if is_utc(tz) or tz is None:
        use_utc = True
    elif is_tzlocal(tz):
        use_tzlocal = True
    else:
        trans, deltas, typ = get_dst_info(tz)
        if typ not in ["pytz", "dateutil"]:
            # static/fixed; in this case we know that len(delta) == 1
            use_fixed = True
            delta = deltas[0]
        else:
            pos = trans.searchsorted(stamps, side="right") - 1
>>>>>>> a6958fe1

    for i in range(n):
        if stamps[i] == NPY_NAT:
            continue

        if info.use_utc:
            local_val = stamps[i]
        elif info.use_tzlocal:
            local_val = tz_convert_utc_to_tzlocal(stamps[i], tz)
        elif info.use_fixed:
            local_val = stamps[i] + delta
        else:
            local_val = stamps[i] + deltas[pos[i]]

        dt64_to_dtstruct(local_val, &dts)
        curr_reso = _reso_stamp(&dts)
        if curr_reso < reso:
            reso = curr_reso

    return Resolution(reso)


# -------------------------------------------------------------------------

@cython.wraparound(False)
@cython.boundscheck(False)
cpdef ndarray[int64_t] normalize_i8_timestamps(const int64_t[:] stamps, tzinfo tz):
    """
    Normalize each of the (nanosecond) timezone aware timestamps in the given
    array by rounding down to the beginning of the day (i.e. midnight).
    This is midnight for timezone, `tz`.

    Parameters
    ----------
    stamps : int64 ndarray
    tz : tzinfo or None

    Returns
    -------
    result : int64 ndarray of converted of normalized nanosecond timestamps
    """
    cdef:
        Localizer info = Localizer(tz)
        const int64_t[::1] deltas = info.deltas
        int64_t local_val, delta = info.delta
        intp_t* pos
        Py_ssize_t i, n = len(stamps)

        int64_t[:] result = np.empty(n, dtype=np.int64)
<<<<<<< HEAD

    if info.use_dst:
        pos = <intp_t*>cnp.PyArray_DATA(info.trans.searchsorted(stamps, side="right") - 1)
=======
        ndarray[int64_t] trans
        int64_t[::1] deltas
        str typ
        Py_ssize_t[:] pos
        int64_t local_val, delta = NPY_NAT
        bint use_utc = False, use_tzlocal = False, use_fixed = False

    if is_utc(tz) or tz is None:
        use_utc = True
    elif is_tzlocal(tz):
        use_tzlocal = True
    else:
        trans, deltas, typ = get_dst_info(tz)
        if typ not in ["pytz", "dateutil"]:
            # static/fixed; in this case we know that len(delta) == 1
            use_fixed = True
            delta = deltas[0]
        else:
            pos = trans.searchsorted(stamps, side="right") - 1
>>>>>>> a6958fe1

    for i in range(n):
        if stamps[i] == NPY_NAT:
            result[i] = NPY_NAT
            continue

        if info.use_utc:
            local_val = stamps[i]
        elif info.use_tzlocal:
            local_val = tz_convert_utc_to_tzlocal(stamps[i], tz)
        elif info.use_fixed:
            local_val = stamps[i] + delta
        else:
            local_val = stamps[i] + deltas[pos[i]]

        result[i] = normalize_i8_stamp(local_val)

    return result.base  # `.base` to access underlying ndarray


@cython.wraparound(False)
@cython.boundscheck(False)
def is_date_array_normalized(const int64_t[:] stamps, tzinfo tz=None) -> bool:
    """
    Check if all of the given (nanosecond) timestamps are normalized to
    midnight, i.e. hour == minute == second == 0.  If the optional timezone
    `tz` is not None, then this is midnight for this timezone.

    Parameters
    ----------
    stamps : int64 ndarray
    tz : tzinfo or None

    Returns
    -------
    is_normalized : bool True if all stamps are normalized
    """
    cdef:
        Localizer info = Localizer(tz)
        const int64_t[::1] deltas = info.deltas
        int64_t local_val, delta = info.delta
        intp_t* pos
        Py_ssize_t i, n = len(stamps)
<<<<<<< HEAD

=======
        ndarray[int64_t] trans
        int64_t[::1] deltas
        intp_t[:] pos
        int64_t local_val, delta = NPY_NAT
        str typ
>>>>>>> a6958fe1
        int64_t day_nanos = 24 * 3600 * 1_000_000_000

    if info.use_dst:
        pos = <intp_t*>cnp.PyArray_DATA(info.trans.searchsorted(stamps, side="right") - 1)

    for i in range(n):
        if info.use_utc:
            local_val = stamps[i]
        elif info.use_tzlocal:
            local_val = tz_convert_utc_to_tzlocal(stamps[i], tz)
        elif info.use_fixed:
            local_val = stamps[i] + delta
        else:
            local_val = stamps[i] + deltas[pos[i]]

        if local_val % day_nanos != 0:
            return False

    return True


# -------------------------------------------------------------------------


@cython.wraparound(False)
@cython.boundscheck(False)
def dt64arr_to_periodarr(const int64_t[:] stamps, int freq, tzinfo tz):
    cdef:
        Localizer info = Localizer(tz)
        const int64_t[::1] deltas = info.deltas
        int64_t local_val, delta = info.delta
        intp_t* pos
        Py_ssize_t i, n = len(stamps)
<<<<<<< HEAD
=======
        int64_t[:] result = np.empty(n, dtype=np.int64)
        ndarray[int64_t] trans
        int64_t[::1] deltas
        Py_ssize_t[:] pos
>>>>>>> a6958fe1
        npy_datetimestruct dts

        int64_t[:] result = np.empty(n, dtype=np.int64)

    if info.use_dst:
        pos = <intp_t*>cnp.PyArray_DATA(info.trans.searchsorted(stamps, side="right") - 1)

    for i in range(n):
        if stamps[i] == NPY_NAT:
            result[i] = NPY_NAT
            continue

        if info.use_utc:
            local_val = stamps[i]
        elif info.use_tzlocal:
            local_val = tz_convert_utc_to_tzlocal(stamps[i], tz)
        elif info.use_fixed:
            local_val = stamps[i] + delta
        else:
            local_val = stamps[i] + deltas[pos[i]]

        dt64_to_dtstruct(local_val, &dts)
        result[i] = get_period_ordinal(&dts, freq)

    return result.base  # .base to get underlying ndarray<|MERGE_RESOLUTION|>--- conflicted
+++ resolved
@@ -200,12 +200,6 @@
         int64_t value, local_val, delta = info.delta
         intp_t* pos
         Py_ssize_t i, n = len(stamps)
-<<<<<<< HEAD
-=======
-        ndarray[int64_t] trans
-        int64_t[::1] deltas
-        intp_t[:] pos
->>>>>>> a6958fe1
         npy_datetimestruct dts
 
         tzinfo new_tz
@@ -238,43 +232,21 @@
             result[i] = <object>NaT
             continue
 
-        if use_utc:
+        if info.use_utc:
             local_val = value
-        elif use_tzlocal:
+        elif info.use_tzlocal:
             local_val = tz_convert_utc_to_tzlocal(value, tz)
-        elif use_fixed:
+        elif info.use_fixed:
             local_val = value + delta
         else:
-<<<<<<< HEAD
-            if info.use_utc:
-                local_val = value
-            elif info.use_tzlocal:
-                local_val = tz_convert_utc_to_tzlocal(value, tz)
-            elif info.use_fixed:
-                local_val = value + delta
-            elif not info.use_pytz:
-                # i.e. dateutil
-                # no zone-name change for dateutil tzs - dst etc
-                # represented in single object.
-                local_val = value + deltas[pos[i]]
-            else:
-                # pytz
-                # find right representation of dst etc in pytz timezone
-                new_tz = tz._tzinfos[tz._transition_info[pos[i]]]
-                local_val = value + deltas[pos[i]]
-
-            dt64_to_dtstruct(local_val, &dts)
-            result[i] = func_create(value, dts, new_tz, freq, fold)
-=======
             local_val = value + deltas[pos[i]]
 
-        if use_pytz:
+        if info.use_pytz:
             # find right representation of dst etc in pytz timezone
             new_tz = tz._tzinfos[tz._transition_info[pos[i]]]
 
         dt64_to_dtstruct(local_val, &dts)
         result[i] = func_create(value, dts, new_tz, freq, fold)
->>>>>>> a6958fe1
 
     return result
 
@@ -318,30 +290,9 @@
         npy_datetimestruct dts
 
         int reso = RESO_DAY, curr_reso
-<<<<<<< HEAD
 
     if info.use_dst:
         pos = <intp_t*>cnp.PyArray_DATA(info.trans.searchsorted(stamps, side="right") - 1)
-=======
-        ndarray[int64_t] trans
-        int64_t[::1] deltas
-        intp_t[:] pos
-        int64_t local_val, delta = NPY_NAT
-        bint use_utc = False, use_tzlocal = False, use_fixed = False
-
-    if is_utc(tz) or tz is None:
-        use_utc = True
-    elif is_tzlocal(tz):
-        use_tzlocal = True
-    else:
-        trans, deltas, typ = get_dst_info(tz)
-        if typ not in ["pytz", "dateutil"]:
-            # static/fixed; in this case we know that len(delta) == 1
-            use_fixed = True
-            delta = deltas[0]
-        else:
-            pos = trans.searchsorted(stamps, side="right") - 1
->>>>>>> a6958fe1
 
     for i in range(n):
         if stamps[i] == NPY_NAT:
@@ -391,31 +342,9 @@
         Py_ssize_t i, n = len(stamps)
 
         int64_t[:] result = np.empty(n, dtype=np.int64)
-<<<<<<< HEAD
 
     if info.use_dst:
         pos = <intp_t*>cnp.PyArray_DATA(info.trans.searchsorted(stamps, side="right") - 1)
-=======
-        ndarray[int64_t] trans
-        int64_t[::1] deltas
-        str typ
-        Py_ssize_t[:] pos
-        int64_t local_val, delta = NPY_NAT
-        bint use_utc = False, use_tzlocal = False, use_fixed = False
-
-    if is_utc(tz) or tz is None:
-        use_utc = True
-    elif is_tzlocal(tz):
-        use_tzlocal = True
-    else:
-        trans, deltas, typ = get_dst_info(tz)
-        if typ not in ["pytz", "dateutil"]:
-            # static/fixed; in this case we know that len(delta) == 1
-            use_fixed = True
-            delta = deltas[0]
-        else:
-            pos = trans.searchsorted(stamps, side="right") - 1
->>>>>>> a6958fe1
 
     for i in range(n):
         if stamps[i] == NPY_NAT:
@@ -459,15 +388,7 @@
         int64_t local_val, delta = info.delta
         intp_t* pos
         Py_ssize_t i, n = len(stamps)
-<<<<<<< HEAD
-
-=======
-        ndarray[int64_t] trans
-        int64_t[::1] deltas
-        intp_t[:] pos
-        int64_t local_val, delta = NPY_NAT
-        str typ
->>>>>>> a6958fe1
+
         int64_t day_nanos = 24 * 3600 * 1_000_000_000
 
     if info.use_dst:
@@ -501,13 +422,6 @@
         int64_t local_val, delta = info.delta
         intp_t* pos
         Py_ssize_t i, n = len(stamps)
-<<<<<<< HEAD
-=======
-        int64_t[:] result = np.empty(n, dtype=np.int64)
-        ndarray[int64_t] trans
-        int64_t[::1] deltas
-        Py_ssize_t[:] pos
->>>>>>> a6958fe1
         npy_datetimestruct dts
 
         int64_t[:] result = np.empty(n, dtype=np.int64)
