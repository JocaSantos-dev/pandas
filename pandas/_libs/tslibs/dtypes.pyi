from enum import Enum

OFFSET_TO_PERIOD_FREQSTR: dict[str, str]

def periods_per_day(reso: int = ...) -> int: ...
def periods_per_second(reso: int) -> int: ...
<<<<<<< HEAD
def is_supported_unit(reso: int) -> bool: ...
def npy_unit_to_abbrev(unit: int) -> str: ...
def get_supported_reso(reso: int) -> int: ...
def abbrev_to_npy_unit(abbrev: str | None) -> int: ...
=======
def abbrev_to_npy_unit(abbrev: str) -> int: ...
>>>>>>> b0ffccd4
def freq_to_period_freqstr(freq_n: int, freq_name: str) -> str: ...

class PeriodDtypeBase:
    _dtype_code: int  # PeriodDtypeCode
    _n: int

    # actually __cinit__
    def __new__(cls, code: int, n: int): ...
    @property
    def _freq_group_code(self) -> int: ...
    @property
    def _resolution_obj(self) -> Resolution: ...
    def _get_to_timestamp_base(self) -> int: ...
    @property
    def _freqstr(self) -> str: ...
    def __hash__(self) -> int: ...
    def _is_tick_like(self) -> bool: ...
    @property
    def _creso(self) -> int: ...
    @property
    def _td64_unit(self) -> str: ...

class FreqGroup(Enum):
    FR_ANN: int
    FR_QTR: int
    FR_MTH: int
    FR_WK: int
    FR_BUS: int
    FR_DAY: int
    FR_HR: int
    FR_MIN: int
    FR_SEC: int
    FR_MS: int
    FR_US: int
    FR_NS: int
    FR_UND: int
    @staticmethod
    def from_period_dtype_code(code: int) -> FreqGroup: ...

class Resolution(Enum):
    RESO_NS: int
    RESO_US: int
    RESO_MS: int
    RESO_SEC: int
    RESO_MIN: int
    RESO_HR: int
    RESO_DAY: int
    RESO_MTH: int
    RESO_QTR: int
    RESO_YR: int
    def __lt__(self, other: Resolution) -> bool: ...
    def __ge__(self, other: Resolution) -> bool: ...
    @property
    def attrname(self) -> str: ...
    @classmethod
    def from_attrname(cls, attrname: str) -> Resolution: ...
    @classmethod
    def get_reso_from_freqstr(cls, freq: str) -> Resolution: ...
    @property
    def attr_abbrev(self) -> str: ...

class NpyDatetimeUnit(Enum):
    NPY_FR_Y: int
    NPY_FR_M: int
    NPY_FR_W: int
    NPY_FR_D: int
    NPY_FR_h: int
    NPY_FR_m: int
    NPY_FR_s: int
    NPY_FR_ms: int
    NPY_FR_us: int
    NPY_FR_ns: int
    NPY_FR_ps: int
    NPY_FR_fs: int
    NPY_FR_as: int
    NPY_FR_GENERIC: int<|MERGE_RESOLUTION|>--- conflicted
+++ resolved
@@ -4,14 +4,7 @@
 
 def periods_per_day(reso: int = ...) -> int: ...
 def periods_per_second(reso: int) -> int: ...
-<<<<<<< HEAD
-def is_supported_unit(reso: int) -> bool: ...
-def npy_unit_to_abbrev(unit: int) -> str: ...
-def get_supported_reso(reso: int) -> int: ...
 def abbrev_to_npy_unit(abbrev: str | None) -> int: ...
-=======
-def abbrev_to_npy_unit(abbrev: str) -> int: ...
->>>>>>> b0ffccd4
 def freq_to_period_freqstr(freq_n: int, freq_name: str) -> str: ...
 
 class PeriodDtypeBase:
