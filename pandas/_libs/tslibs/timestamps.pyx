"""
_Timestamp is a c-defined subclass of datetime.datetime

_Timestamp is PITA. Because we inherit from datetime, which has very specific
construction requirements, we need to do object instantiation in python
(see Timestamp class below). This will serve as a C extension type that
shadows the python class, where we do any heavy lifting.
"""
import warnings

cimport cython

import numpy as np

cimport numpy as cnp
from numpy cimport (
    int64_t,
    ndarray,
    uint8_t,
)

cnp.import_array()

from cpython.datetime cimport (  # alias bc `tzinfo` is a kwarg below
    PyDate_Check,
    PyDateTime_Check,
    PyDelta_Check,
    PyTZInfo_Check,
    datetime,
    import_datetime,
    time,
    tzinfo as tzinfo_type,
)
from cpython.object cimport (
    Py_EQ,
    Py_GE,
    Py_GT,
    Py_LE,
    Py_LT,
    Py_NE,
    PyObject_RichCompare,
    PyObject_RichCompareBool,
)

import_datetime()

from pandas._libs.tslibs cimport ccalendar
from pandas._libs.tslibs.base cimport ABCTimestamp

from pandas.util._exceptions import find_stack_level

from pandas._libs.tslibs.conversion cimport (
    _TSObject,
    convert_datetime_to_tsobject,
    convert_to_tsobject,
    maybe_localize_tso,
)
from pandas._libs.tslibs.dtypes cimport (
    npy_unit_to_abbrev,
    periods_per_day,
    periods_per_second,
)
from pandas._libs.tslibs.util cimport (
    is_array,
    is_datetime64_object,
    is_integer_object,
)

from pandas._libs.tslibs.fields import (
    RoundTo,
    get_date_name_field,
    get_start_end_field,
    round_nsint64,
)

from pandas._libs.tslibs.nattype cimport (
    NPY_NAT,
    c_NaT as NaT,
)
from pandas._libs.tslibs.np_datetime cimport (
    NPY_DATETIMEUNIT,
    NPY_FR_ns,
    cmp_dtstructs,
    cmp_scalar,
    convert_reso,
    get_datetime64_unit,
    get_datetime64_value,
    get_unit_from_dtype,
    npy_datetimestruct,
    npy_datetimestruct_to_datetime,
    pandas_datetime_to_datetimestruct,
    pydatetime_to_dtstruct,
)

from pandas._libs.tslibs.np_datetime import (
    OutOfBoundsDatetime,
    OutOfBoundsTimedelta,
)

from pandas._libs.tslibs.offsets cimport (
    BaseOffset,
    is_offset_object,
    to_offset,
)
from pandas._libs.tslibs.timedeltas cimport (
    _Timedelta,
    delta_to_nanoseconds,
    is_any_td_scalar,
)

from pandas._libs.tslibs.timedeltas import Timedelta

from pandas._libs.tslibs.timezones cimport (
    get_timezone,
    is_utc,
    maybe_get_tz,
    treat_tz_as_pytz,
    utc_pytz as UTC,
)
from pandas._libs.tslibs.tzconversion cimport (
    tz_convert_from_utc_single,
    tz_localize_to_utc_single,
)

# ----------------------------------------------------------------------
# Constants
_zero_time = time(0, 0)
_no_input = object()

# ----------------------------------------------------------------------


cdef inline _Timestamp create_timestamp_from_ts(
    int64_t value,
    npy_datetimestruct dts,
    tzinfo tz,
    BaseOffset freq,
    bint fold,
    NPY_DATETIMEUNIT reso=NPY_FR_ns,
):
    """ convenience routine to construct a Timestamp from its parts """
    cdef:
        _Timestamp ts_base
        int64_t pass_year = dts.year

    # We pass year=1970/1972 here and set year below because with non-nanosecond
    #  resolution we may have datetimes outside of the stdlib pydatetime
    #  implementation bounds, which would raise.
    # NB: this means the C-API macro PyDateTime_GET_YEAR is unreliable.
    if 1 <= pass_year <= 9999:
        # we are in-bounds for pydatetime
        pass
    elif ccalendar.is_leapyear(dts.year):
        pass_year = 1972
    else:
        pass_year = 1970

    ts_base = _Timestamp.__new__(Timestamp, pass_year, dts.month,
                                 dts.day, dts.hour, dts.min,
                                 dts.sec, dts.us, tz, fold=fold)

    ts_base.value = value
    ts_base._freq = freq
    ts_base.year = dts.year
    ts_base.nanosecond = dts.ps // 1000
    ts_base._creso = reso

    return ts_base


def _unpickle_timestamp(value, freq, tz, reso=NPY_FR_ns):
    # GH#41949 dont warn on unpickle if we have a freq
    ts = Timestamp._from_value_and_reso(value, reso, tz)
    ts._set_freq(freq)
    return ts


# ----------------------------------------------------------------------

def integer_op_not_supported(obj):
    # GH#22535 add/sub of integers and int-arrays is no longer allowed
    # Note we return rather than raise the exception so we can raise in
    #  the caller; mypy finds this more palatable.
    cls = type(obj).__name__

    # GH#30886 using an fstring raises SystemError
    int_addsub_msg = (
        f"Addition/subtraction of integers and integer-arrays with {cls} is "
        "no longer supported.  Instead of adding/subtracting `n`, "
        "use `n * obj.freq`"
    )
    return TypeError(int_addsub_msg)


class MinMaxReso:
    """
    We need to define min/max/resolution on both the Timestamp _instance_
    and Timestamp class.  On an instance, these depend on the object's _reso.
    On the class, we default to the values we would get with nanosecond _reso.

    See also: timedeltas.MinMaxReso
    """
    def __init__(self, name):
        self._name = name

    def __get__(self, obj, type=None):
        cls = Timestamp
        if self._name == "min":
            val = np.iinfo(np.int64).min + 1
        elif self._name == "max":
            val = np.iinfo(np.int64).max
        else:
            assert self._name == "resolution"
            val = 1
            cls = Timedelta

        if obj is None:
            # i.e. this is on the class, default to nanos
            return cls(val)
        elif self._name == "resolution":
            return Timedelta._from_value_and_reso(val, obj._creso)
        else:
            return Timestamp._from_value_and_reso(val, obj._creso, tz=None)

    def __set__(self, obj, value):
        raise AttributeError(f"{self._name} is not settable.")


# ----------------------------------------------------------------------

cdef class _Timestamp(ABCTimestamp):

    # higher than np.ndarray and np.matrix
    __array_priority__ = 100
    dayofweek = _Timestamp.day_of_week
    dayofyear = _Timestamp.day_of_year

    min = MinMaxReso("min")
    max = MinMaxReso("max")
    resolution = MinMaxReso("resolution")  # GH#21336, GH#21365

    cpdef void _set_freq(self, freq):
        # set the ._freq attribute without going through the constructor,
        #  which would issue a warning
        # Caller is responsible for validation
        self._freq = freq

    @property
    def freq(self):
        warnings.warn(
            "Timestamp.freq is deprecated and will be removed in a future version.",
            FutureWarning,
            stacklevel=find_stack_level(),
        )
        return self._freq

    @property
    def _unit(self) -> str:
        """
        The abbreviation associated with self._creso.
        """
        return npy_unit_to_abbrev(self._creso)

    # -----------------------------------------------------------------
    # Constructors

    @classmethod
    def _from_value_and_reso(cls, int64_t value, NPY_DATETIMEUNIT reso, tzinfo tz):
        cdef:
            npy_datetimestruct dts
            _TSObject obj = _TSObject()

        if value == NPY_NAT:
            return NaT

        if reso < NPY_DATETIMEUNIT.NPY_FR_s or reso > NPY_DATETIMEUNIT.NPY_FR_ns:
            raise NotImplementedError(
                "Only resolutions 's', 'ms', 'us', 'ns' are supported."
            )

        obj.value = value
<<<<<<< HEAD
        obj.reso = reso
=======
        obj.creso = reso
>>>>>>> 796b8703
        pandas_datetime_to_datetimestruct(value, reso, &obj.dts)
        maybe_localize_tso(obj, tz, reso)

        return create_timestamp_from_ts(
            value, obj.dts, tz=obj.tzinfo, freq=None, fold=obj.fold, reso=reso
        )

    @classmethod
    def _from_dt64(cls, dt64: np.datetime64):
        # construct a Timestamp from a np.datetime64 object, keeping the
        #  resolution of the input.
        # This is herely mainly so we can incrementally implement non-nano
        #  (e.g. only tznaive at first)
        cdef:
            npy_datetimestruct dts
            int64_t value
            NPY_DATETIMEUNIT reso

        reso = get_datetime64_unit(dt64)
        value = get_datetime64_value(dt64)
        return cls._from_value_and_reso(value, reso, None)

    # -----------------------------------------------------------------

    def __hash__(_Timestamp self):
        if self.nanosecond:
            return hash(self.value)
        if not (1 <= self.year <= 9999):
            # out of bounds for pydatetime
            return hash(self.value)
        if self.fold:
            return datetime.__hash__(self.replace(fold=0))
        return datetime.__hash__(self)

    def __richcmp__(_Timestamp self, object other, int op):
        cdef:
            _Timestamp ots
            int ndim

        if isinstance(other, _Timestamp):
            ots = other
        elif other is NaT:
            return op == Py_NE
        elif is_datetime64_object(other):
            ots = Timestamp(other)
        elif PyDateTime_Check(other):
            if self.nanosecond == 0:
                val = self.to_pydatetime()
                return PyObject_RichCompareBool(val, other, op)

            try:
                ots = type(self)(other)
            except ValueError:
                return self._compare_outside_nanorange(other, op)

        elif is_array(other):
            # avoid recursion error GH#15183
            if other.dtype.kind == "M":
                if self.tz is None:
                    return PyObject_RichCompare(self.asm8, other, op)
                elif op == Py_NE:
                    return np.ones(other.shape, dtype=np.bool_)
                elif op == Py_EQ:
                    return np.zeros(other.shape, dtype=np.bool_)
                raise TypeError(
                    "Cannot compare tz-naive and tz-aware timestamps"
                )
            elif other.dtype.kind == "O":
                # Operate element-wise
                return np.array(
                    [PyObject_RichCompare(self, x, op) for x in other],
                    dtype=bool,
                )
            elif op == Py_NE:
                return np.ones(other.shape, dtype=np.bool_)
            elif op == Py_EQ:
                return np.zeros(other.shape, dtype=np.bool_)
            return NotImplemented

        elif PyDate_Check(other):
            # returning NotImplemented defers to the `date` implementation
            #  which incorrectly drops tz and normalizes to midnight
            #  before comparing
            # We follow the stdlib datetime behavior of never being equal
            warnings.warn(
                "Comparison of Timestamp with datetime.date is deprecated in "
                "order to match the standard library behavior. "
                "In a future version these will be considered non-comparable. "
                "Use 'ts == pd.Timestamp(date)' or 'ts.date() == date' instead.",
                FutureWarning,
                stacklevel=find_stack_level(),
            )
            return NotImplemented
        else:
            return NotImplemented

        if not self._can_compare(ots):
            if op == Py_NE or op == Py_EQ:
                return NotImplemented
            raise TypeError(
                "Cannot compare tz-naive and tz-aware timestamps"
            )
        if self._creso == ots._creso:
            return cmp_scalar(self.value, ots.value, op)
        return self._compare_mismatched_resos(ots, op)

    # TODO: copied from Timedelta; try to de-duplicate
    cdef inline bint _compare_mismatched_resos(self, _Timestamp other, int op):
        # Can't just dispatch to numpy as they silently overflow and get it wrong
        cdef:
            npy_datetimestruct dts_self
            npy_datetimestruct dts_other

        # dispatch to the datetimestruct utils instead of writing new ones!
        pandas_datetime_to_datetimestruct(self.value, self._creso, &dts_self)
        pandas_datetime_to_datetimestruct(other.value, other._creso, &dts_other)
        return cmp_dtstructs(&dts_self,  &dts_other, op)

    cdef bint _compare_outside_nanorange(_Timestamp self, datetime other,
                                         int op) except -1:
        cdef:
            datetime dtval = self.to_pydatetime(warn=False)

        if not self._can_compare(other):
            return NotImplemented

        if self.nanosecond == 0:
            return PyObject_RichCompareBool(dtval, other, op)

        # otherwise we have dtval < self
        if op == Py_NE:
            return True
        if op == Py_EQ:
            return False
        if op == Py_LE or op == Py_LT:
            return self.year <= other.year
        if op == Py_GE or op == Py_GT:
            return self.year >= other.year

    cdef bint _can_compare(self, datetime other):
        if self.tzinfo is not None:
            return other.tzinfo is not None
        return other.tzinfo is None

    @cython.overflowcheck(True)
    def __add__(self, other):
        cdef:
            int64_t nanos = 0

        if is_any_td_scalar(other):
            other = Timedelta(other)

            # TODO: share this with __sub__, Timedelta.__add__
            # Matching numpy, we cast to the higher resolution. Unlike numpy,
            #  we raise instead of silently overflowing during this casting.
<<<<<<< HEAD
            if self._reso < other._reso:
                self = (<_Timestamp>self)._as_reso(other._reso, round_ok=True)
            elif self._reso > other._reso:
                other = (<_Timedelta>other)._as_reso(self._reso, round_ok=True)
=======
            if self._creso < other._creso:
                self = (<_Timestamp>self)._as_creso(other._creso, round_ok=True)
            elif self._creso > other._creso:
                other = (<_Timedelta>other)._as_creso(self._creso, round_ok=True)
>>>>>>> 796b8703

            nanos = other.value

            try:
                new_value = self.value + nanos
                result = type(self)._from_value_and_reso(
                    new_value, reso=self._creso, tz=self.tzinfo
                )
            except OverflowError as err:
                # TODO: don't hard-code nanosecond here
                new_value = int(self.value) + int(nanos)
                raise OutOfBoundsDatetime(
                    f"Out of bounds nanosecond timestamp: {new_value}"
                ) from err

            if result is not NaT:
                result._set_freq(self._freq)  # avoid warning in constructor
            return result

        elif is_integer_object(other):
            raise integer_op_not_supported(self)

        elif is_array(other):
            if other.dtype.kind in ['i', 'u']:
                raise integer_op_not_supported(self)
            if other.dtype.kind == "m":
                if self.tz is None:
                    return self.asm8 + other
                return np.asarray(
                    [self + other[n] for n in range(len(other))],
                    dtype=object,
                )

        elif not isinstance(self, _Timestamp):
            # cython semantics, args have been switched and this is __radd__
            # TODO(cython3): remove this it moved to __radd__
            return other.__add__(self)
        return NotImplemented

    def __radd__(self, other):
        # Have to duplicate checks to avoid infinite recursion due to NotImplemented
        if is_any_td_scalar(other) or is_integer_object(other) or is_array(other):
            return self.__add__(other)
        return NotImplemented

    def __sub__(self, other):
        if other is NaT:
            return NaT

        elif is_any_td_scalar(other) or is_integer_object(other):
            neg_other = -other
            return self + neg_other

        elif is_array(other):
            if other.dtype.kind in ['i', 'u']:
                raise integer_op_not_supported(self)
            if other.dtype.kind == "m":
                if self.tz is None:
                    return self.asm8 - other
                return np.asarray(
                    [self - other[n] for n in range(len(other))],
                    dtype=object,
                )
            return NotImplemented

        # coerce if necessary if we are a Timestamp-like
        if (PyDateTime_Check(self)
                and (PyDateTime_Check(other) or is_datetime64_object(other))):
            # both_timestamps is to determine whether Timedelta(self - other)
            # should raise the OOB error, or fall back returning a timedelta.
            # TODO(cython3): clean out the bits that moved to __rsub__
            both_timestamps = (isinstance(other, _Timestamp) and
                               isinstance(self, _Timestamp))
            if isinstance(self, _Timestamp):
                other = type(self)(other)
            else:
                self = type(other)(self)

            if (self.tzinfo is None) ^ (other.tzinfo is None):
                raise TypeError(
                    "Cannot subtract tz-naive and tz-aware datetime-like objects."
                )

            # Matching numpy, we cast to the higher resolution. Unlike numpy,
            #  we raise instead of silently overflowing during this casting.
            if self._creso < other._creso:
                self = (<_Timestamp>self)._as_creso(other._creso, round_ok=False)
            elif self._creso > other._creso:
                other = (<_Timestamp>other)._as_creso(self._creso, round_ok=False)

            # scalar Timestamp/datetime - Timestamp/datetime -> yields a
            # Timedelta
            try:
                res_value = self.value - other.value
                return Timedelta._from_value_and_reso(res_value, self._creso)
            except (OverflowError, OutOfBoundsDatetime, OutOfBoundsTimedelta) as err:
                if isinstance(other, _Timestamp):
                    if both_timestamps:
                        raise OutOfBoundsDatetime(
                            "Result is too large for pandas.Timedelta. Convert inputs "
                            "to datetime.datetime with 'Timestamp.to_pydatetime()' "
                            "before subtracting."
                        ) from err
                # We get here in stata tests, fall back to stdlib datetime
                #  method and return stdlib timedelta object
                pass
        elif is_datetime64_object(self):
            # GH#28286 cython semantics for __rsub__, `other` is actually
            #  the Timestamp
            # TODO(cython3): remove this, this moved to __rsub__
            return type(other)(self) - other

        return NotImplemented

    def __rsub__(self, other):
        if PyDateTime_Check(other):
            try:
                return type(self)(other) - self
            except (OverflowError, OutOfBoundsDatetime) as err:
                # We get here in stata tests, fall back to stdlib datetime
                #  method and return stdlib timedelta object
                pass
        elif is_datetime64_object(other):
            return type(self)(other) - self
        return NotImplemented

    # -----------------------------------------------------------------

    cdef int64_t _maybe_convert_value_to_local(self):
        """Convert UTC i8 value to local i8 value if tz exists"""
        cdef:
            int64_t val
            tzinfo own_tz = self.tzinfo
            npy_datetimestruct dts

        if own_tz is not None and not is_utc(own_tz):
            pydatetime_to_dtstruct(self, &dts)
            val = npy_datetimestruct_to_datetime(self._creso, &dts) + self.nanosecond
        else:
            val = self.value
        return val

    @cython.boundscheck(False)
    cdef bint _get_start_end_field(self, str field, freq):
        cdef:
            int64_t val
            dict kwds
            ndarray[uint8_t, cast=True] out
            int month_kw

        if freq:
            kwds = freq.kwds
            month_kw = kwds.get('startingMonth', kwds.get('month', 12))
            freqstr = self._freqstr
        else:
            month_kw = 12
            freqstr = None

        val = self._maybe_convert_value_to_local()

        out = get_start_end_field(np.array([val], dtype=np.int64),
                                  field, freqstr, month_kw, self._creso)
        return out[0]

    cdef _warn_on_field_deprecation(self, freq, str field):
        """
        Warn if the removal of .freq change the value of start/end properties.
        """
        cdef:
            bint needs = False

        if freq is not None:
            kwds = freq.kwds
            month_kw = kwds.get("startingMonth", kwds.get("month", 12))
            freqstr = self._freqstr
            if month_kw != 12:
                needs = True
            if freqstr.startswith("B"):
                needs = True

            if needs:
                warnings.warn(
                    "Timestamp.freq is deprecated and will be removed in a future "
                    "version. When you have a freq, use "
                    f"freq.{field}(timestamp) instead.",
                    FutureWarning,
                    stacklevel=find_stack_level(),
                )

    @property
    def is_month_start(self) -> bool:
        """
        Return True if date is first day of month.

        Examples
        --------
        >>> ts = pd.Timestamp(2020, 3, 14)
        >>> ts.is_month_start
        False

        >>> ts = pd.Timestamp(2020, 1, 1)
        >>> ts.is_month_start
        True
        """
        if self._freq is None:
            # fast-path for non-business frequencies
            return self.day == 1
        self._warn_on_field_deprecation(self._freq, "is_month_start")
        return self._get_start_end_field("is_month_start", self._freq)

    @property
    def is_month_end(self) -> bool:
        """
        Return True if date is last day of month.

        Examples
        --------
        >>> ts = pd.Timestamp(2020, 3, 14)
        >>> ts.is_month_end
        False

        >>> ts = pd.Timestamp(2020, 12, 31)
        >>> ts.is_month_end
        True
        """
        if self._freq is None:
            # fast-path for non-business frequencies
            return self.day == self.days_in_month
        self._warn_on_field_deprecation(self._freq, "is_month_end")
        return self._get_start_end_field("is_month_end", self._freq)

    @property
    def is_quarter_start(self) -> bool:
        """
        Return True if date is first day of the quarter.

        Examples
        --------
        >>> ts = pd.Timestamp(2020, 3, 14)
        >>> ts.is_quarter_start
        False

        >>> ts = pd.Timestamp(2020, 4, 1)
        >>> ts.is_quarter_start
        True
        """
        if self._freq is None:
            # fast-path for non-business frequencies
            return self.day == 1 and self.month % 3 == 1
        self._warn_on_field_deprecation(self._freq, "is_quarter_start")
        return self._get_start_end_field("is_quarter_start", self._freq)

    @property
    def is_quarter_end(self) -> bool:
        """
        Return True if date is last day of the quarter.

        Examples
        --------
        >>> ts = pd.Timestamp(2020, 3, 14)
        >>> ts.is_quarter_end
        False

        >>> ts = pd.Timestamp(2020, 3, 31)
        >>> ts.is_quarter_end
        True
        """
        if self._freq is None:
            # fast-path for non-business frequencies
            return (self.month % 3) == 0 and self.day == self.days_in_month
        self._warn_on_field_deprecation(self._freq, "is_quarter_end")
        return self._get_start_end_field("is_quarter_end", self._freq)

    @property
    def is_year_start(self) -> bool:
        """
        Return True if date is first day of the year.

        Examples
        --------
        >>> ts = pd.Timestamp(2020, 3, 14)
        >>> ts.is_year_start
        False

        >>> ts = pd.Timestamp(2020, 1, 1)
        >>> ts.is_year_start
        True
        """
        if self._freq is None:
            # fast-path for non-business frequencies
            return self.day == self.month == 1
        self._warn_on_field_deprecation(self._freq, "is_year_start")
        return self._get_start_end_field("is_year_start", self._freq)

    @property
    def is_year_end(self) -> bool:
        """
        Return True if date is last day of the year.

        Examples
        --------
        >>> ts = pd.Timestamp(2020, 3, 14)
        >>> ts.is_year_end
        False

        >>> ts = pd.Timestamp(2020, 12, 31)
        >>> ts.is_year_end
        True
        """
        if self._freq is None:
            # fast-path for non-business frequencies
            return self.month == 12 and self.day == 31
        self._warn_on_field_deprecation(self._freq, "is_year_end")
        return self._get_start_end_field("is_year_end", self._freq)

    @cython.boundscheck(False)
    cdef _get_date_name_field(self, str field, object locale):
        cdef:
            int64_t val
            object[::1] out

        val = self._maybe_convert_value_to_local()

        out = get_date_name_field(np.array([val], dtype=np.int64),
                                  field, locale=locale, reso=self._creso)
        return out[0]

    def day_name(self, locale=None) -> str:
        """
        Return the day name of the Timestamp with specified locale.

        Parameters
        ----------
        locale : str, default None (English locale)
            Locale determining the language in which to return the day name.

        Returns
        -------
        str

        Examples
        --------
        >>> ts = pd.Timestamp('2020-03-14T15:32:52.192548651')
        >>> ts.day_name()
        'Saturday'

        Analogous for ``pd.NaT``:

        >>> pd.NaT.day_name()
        nan
        """
        return self._get_date_name_field("day_name", locale)

    def month_name(self, locale=None) -> str:
        """
        Return the month name of the Timestamp with specified locale.

        Parameters
        ----------
        locale : str, default None (English locale)
            Locale determining the language in which to return the month name.

        Returns
        -------
        str

        Examples
        --------
        >>> ts = pd.Timestamp('2020-03-14T15:32:52.192548651')
        >>> ts.month_name()
        'March'

        Analogous for ``pd.NaT``:

        >>> pd.NaT.month_name()
        nan
        """
        return self._get_date_name_field("month_name", locale)

    @property
    def is_leap_year(self) -> bool:
        """
        Return True if year is a leap year.

        Examples
        --------
        >>> ts = pd.Timestamp(2020, 3, 14)
        >>> ts.is_leap_year
        True
        """
        return bool(ccalendar.is_leapyear(self.year))

    @property
    def day_of_week(self) -> int:
        """
        Return day of the week.

        Examples
        --------
        >>> ts = pd.Timestamp(2020, 3, 14)
        >>> ts.day_of_week
        5
        """
        return self.weekday()

    @property
    def day_of_year(self) -> int:
        """
        Return the day of the year.

        Examples
        --------
        >>> ts = pd.Timestamp(2020, 3, 14)
        >>> ts.day_of_year
        74
        """
        return ccalendar.get_day_of_year(self.year, self.month, self.day)

    @property
    def quarter(self) -> int:
        """
        Return the quarter of the year.

        Examples
        --------
        >>> ts = pd.Timestamp(2020, 3, 14)
        >>> ts.quarter
        1
        """
        return ((self.month - 1) // 3) + 1

    @property
    def week(self) -> int:
        """
        Return the week number of the year.

        Examples
        --------
        >>> ts = pd.Timestamp(2020, 3, 14)
        >>> ts.week
        11
        """
        return ccalendar.get_week_of_year(self.year, self.month, self.day)

    @property
    def days_in_month(self) -> int:
        """
        Return the number of days in the month.

        Examples
        --------
        >>> ts = pd.Timestamp(2020, 3, 14)
        >>> ts.days_in_month
        31
        """
        return ccalendar.get_days_in_month(self.year, self.month)

    # -----------------------------------------------------------------
    # Transformation Methods

    def normalize(self) -> "Timestamp":
        """
        Normalize Timestamp to midnight, preserving tz information.

        Examples
        --------
        >>> ts = pd.Timestamp(2020, 3, 14, 15, 30)
        >>> ts.normalize()
        Timestamp('2020-03-14 00:00:00')
        """
        cdef:
            local_val = self._maybe_convert_value_to_local()
            int64_t normalized
            int64_t ppd = periods_per_day(self._creso)
            _Timestamp ts

        normalized = normalize_i8_stamp(local_val, ppd)
        ts = type(self)._from_value_and_reso(normalized, reso=self._creso, tz=None)
        return ts.tz_localize(self.tzinfo)

    # -----------------------------------------------------------------
    # Pickle Methods

    def __reduce_ex__(self, protocol):
        # python 3.6 compat
        # https://bugs.python.org/issue28730
        # now __reduce_ex__ is defined and higher priority than __reduce__
        return self.__reduce__()

    def __setstate__(self, state):
        self.value = state[0]
        self._freq = state[1]
        self.tzinfo = state[2]

        if len(state) == 3:
            # pre-non-nano pickle
            # TODO: no tests get here 2022-05-10
            reso = NPY_FR_ns
        else:
            reso = state[4]
        self._creso = reso

    def __reduce__(self):
        object_state = self.value, self._freq, self.tzinfo, self._creso
        return (_unpickle_timestamp, object_state)

    # -----------------------------------------------------------------
    # Rendering Methods

    def isoformat(self, sep: str = "T", timespec: str = "auto") -> str:
        """
        Return the time formatted according to ISO 8610.

        The full format looks like 'YYYY-MM-DD HH:MM:SS.mmmmmmnnn'.
        By default, the fractional part is omitted if self.microsecond == 0
        and self.nanosecond == 0.

        If self.tzinfo is not None, the UTC offset is also attached, giving
        giving a full format of 'YYYY-MM-DD HH:MM:SS.mmmmmmnnn+HH:MM'.

        Parameters
        ----------
        sep : str, default 'T'
            String used as the separator between the date and time.

        timespec : str, default 'auto'
            Specifies the number of additional terms of the time to include.
            The valid values are 'auto', 'hours', 'minutes', 'seconds',
            'milliseconds', 'microseconds', and 'nanoseconds'.

        Returns
        -------
        str

        Examples
        --------
        >>> ts = pd.Timestamp('2020-03-14T15:32:52.192548651')
        >>> ts.isoformat()
        '2020-03-14T15:32:52.192548651'
        >>> ts.isoformat(timespec='microseconds')
        '2020-03-14T15:32:52.192548'
        """
        base_ts = "microseconds" if timespec == "nanoseconds" else timespec
        base = super(_Timestamp, self).isoformat(sep=sep, timespec=base_ts)
        # We need to replace the fake year 1970 with our real year
        base = f"{self.year}-" + base.split("-", 1)[1]

        if self.nanosecond == 0 and timespec != "nanoseconds":
            return base

        if self.tzinfo is not None:
            base1, base2 = base[:-6], base[-6:]
        else:
            base1, base2 = base, ""

        if timespec == "nanoseconds" or (timespec == "auto" and self.nanosecond):
            if self.microsecond:
                base1 += f"{self.nanosecond:03d}"
            else:
                base1 += f".{self.nanosecond:09d}"

        return base1 + base2

    def __repr__(self) -> str:
        stamp = self._repr_base
        zone = None

        try:
            stamp += self.strftime('%z')
        except ValueError:
            year2000 = self.replace(year=2000)
            stamp += year2000.strftime('%z')

        if self.tzinfo:
            zone = get_timezone(self.tzinfo)
        try:
            stamp += zone.strftime(' %%Z')
        except AttributeError:
            # e.g. tzlocal has no `strftime`
            pass

        tz = f", tz='{zone}'" if zone is not None else ""
        freq = "" if self._freq is None else f", freq='{self._freqstr}'"

        return f"Timestamp('{stamp}'{tz}{freq})"

    @property
    def _repr_base(self) -> str:
        return f"{self._date_repr} {self._time_repr}"

    @property
    def _date_repr(self) -> str:
        # Ideal here would be self.strftime("%Y-%m-%d"), but
        # the datetime strftime() methods require year >= 1900 and is slower
        return f'{self.year}-{self.month:02d}-{self.day:02d}'

    @property
    def _time_repr(self) -> str:
        result = f'{self.hour:02d}:{self.minute:02d}:{self.second:02d}'

        if self.nanosecond != 0:
            result += f'.{self.nanosecond + 1000 * self.microsecond:09d}'
        elif self.microsecond != 0:
            result += f'.{self.microsecond:06d}'

        return result

    @property
    def _short_repr(self) -> str:
        # format a Timestamp with only _date_repr if possible
        # otherwise _repr_base
        if (self.hour == 0 and
                self.minute == 0 and
                self.second == 0 and
                self.microsecond == 0 and
                self.nanosecond == 0):
            return self._date_repr
        return self._repr_base

    # -----------------------------------------------------------------
    # Conversion Methods

    @cython.cdivision(False)
    cdef _Timestamp _as_creso(self, NPY_DATETIMEUNIT reso, bint round_ok=True):
        cdef:
            int64_t value

        if reso == self._creso:
            return self

        value = convert_reso(self.value, self._creso, reso, round_ok=round_ok)
        return type(self)._from_value_and_reso(value, reso=reso, tz=self.tzinfo)

    def _as_unit(self, str unit, bint round_ok=True):
        dtype = np.dtype(f"M8[{unit}]")
        reso = get_unit_from_dtype(dtype)
        try:
            return self._as_creso(reso, round_ok=round_ok)
        except OverflowError as err:
            raise OutOfBoundsDatetime(
                f"Cannot cast {self} to unit='{unit}' without overflow."
            ) from err

    @property
    def asm8(self) -> np.datetime64:
        """
        Return numpy datetime64 format in nanoseconds.

        Examples
        --------
        >>> ts = pd.Timestamp(2020, 3, 14, 15)
        >>> ts.asm8
        numpy.datetime64('2020-03-14T15:00:00.000000000')
        """
        return self.to_datetime64()

    def timestamp(self):
        """
        Return POSIX timestamp as float.

        Examples
        --------
        >>> ts = pd.Timestamp('2020-03-14T15:32:52.192548')
        >>> ts.timestamp()
        1584199972.192548
        """
        # GH 17329
        # Note: Naive timestamps will not match datetime.stdlib

        denom = periods_per_second(self._creso)

        return round(self.value / denom, 6)

    cpdef datetime to_pydatetime(_Timestamp self, bint warn=True):
        """
        Convert a Timestamp object to a native Python datetime object.

        If warn=True, issue a warning if nanoseconds is nonzero.

        Examples
        --------
        >>> ts = pd.Timestamp('2020-03-14T15:32:52.192548')
        >>> ts.to_pydatetime()
        datetime.datetime(2020, 3, 14, 15, 32, 52, 192548)

        Analogous for ``pd.NaT``:

        >>> pd.NaT.to_pydatetime()
        NaT
        """
        if self.nanosecond != 0 and warn:
            warnings.warn("Discarding nonzero nanoseconds in conversion.",
                          UserWarning, stacklevel=find_stack_level())

        return datetime(self.year, self.month, self.day,
                        self.hour, self.minute, self.second,
                        self.microsecond, self.tzinfo, fold=self.fold)

    cpdef to_datetime64(self):
        """
        Return a numpy.datetime64 object with 'ns' precision.
        """
        # TODO: find a way to construct dt64 directly from _reso
        abbrev = npy_unit_to_abbrev(self._creso)
        return np.datetime64(self.value, abbrev)

    def to_numpy(self, dtype=None, copy=False) -> np.datetime64:
        """
        Convert the Timestamp to a NumPy datetime64.

        .. versionadded:: 0.25.0

        This is an alias method for `Timestamp.to_datetime64()`. The dtype and
        copy parameters are available here only for compatibility. Their values
        will not affect the return value.

        Returns
        -------
        numpy.datetime64

        See Also
        --------
        DatetimeIndex.to_numpy : Similar method for DatetimeIndex.

        Examples
        --------
        >>> ts = pd.Timestamp('2020-03-14T15:32:52.192548651')
        >>> ts.to_numpy()
        numpy.datetime64('2020-03-14T15:32:52.192548651')

        Analogous for ``pd.NaT``:

        >>> pd.NaT.to_numpy()
        numpy.datetime64('NaT')
        """
        if dtype is not None or copy is not False:
            raise ValueError(
                "Timestamp.to_numpy dtype and copy arguments are ignored."
            )
        return self.to_datetime64()

    def to_period(self, freq=None):
        """
        Return an period of which this timestamp is an observation.

        Examples
        --------
        >>> ts = pd.Timestamp('2020-03-14T15:32:52.192548651')
        >>> # Year end frequency
        >>> ts.to_period(freq='Y')
        Period('2020', 'A-DEC')

        >>> # Month end frequency
        >>> ts.to_period(freq='M')
        Period('2020-03', 'M')

        >>> # Weekly frequency
        >>> ts.to_period(freq='W')
        Period('2020-03-09/2020-03-15', 'W-SUN')

        >>> # Quarter end frequency
        >>> ts.to_period(freq='Q')
        Period('2020Q1', 'Q-DEC')
        """
        from pandas import Period

        if self.tz is not None:
            # GH#21333
            warnings.warn(
                "Converting to Period representation will drop timezone information.",
                UserWarning,
                stacklevel=find_stack_level(),
            )

        if freq is None:
            freq = self._freq
            warnings.warn(
                "In a future version, calling 'Timestamp.to_period()' without "
                "passing a 'freq' will raise an exception.",
                FutureWarning,
                stacklevel=find_stack_level(),
            )

        return Period(self, freq=freq)


# ----------------------------------------------------------------------

# Python front end to C extension type _Timestamp
# This serves as the box for datetime64


class Timestamp(_Timestamp):
    """
    Pandas replacement for python datetime.datetime object.

    Timestamp is the pandas equivalent of python's Datetime
    and is interchangeable with it in most cases. It's the type used
    for the entries that make up a DatetimeIndex, and other timeseries
    oriented data structures in pandas.

    Parameters
    ----------
    ts_input : datetime-like, str, int, float
        Value to be converted to Timestamp.
    freq : str, DateOffset
        Offset which Timestamp will have.
    tz : str, pytz.timezone, dateutil.tz.tzfile or None
        Time zone for time which Timestamp will have.
    unit : str
        Unit used for conversion if ts_input is of type int or float. The
        valid values are 'D', 'h', 'm', 's', 'ms', 'us', and 'ns'. For
        example, 's' means seconds and 'ms' means milliseconds.
    year, month, day : int
    hour, minute, second, microsecond : int, optional, default 0
    nanosecond : int, optional, default 0
    tzinfo : datetime.tzinfo, optional, default None
    fold : {0, 1}, default None, keyword-only
        Due to daylight saving time, one wall clock time can occur twice
        when shifting from summer to winter time; fold describes whether the
        datetime-like corresponds  to the first (0) or the second time (1)
        the wall clock hits the ambiguous time.

        .. versionadded:: 1.1.0

    Notes
    -----
    There are essentially three calling conventions for the constructor. The
    primary form accepts four parameters. They can be passed by position or
    keyword.

    The other two forms mimic the parameters from ``datetime.datetime``. They
    can be passed by either position or keyword, but not both mixed together.

    Examples
    --------
    Using the primary calling convention:

    This converts a datetime-like string

    >>> pd.Timestamp('2017-01-01T12')
    Timestamp('2017-01-01 12:00:00')

    This converts a float representing a Unix epoch in units of seconds

    >>> pd.Timestamp(1513393355.5, unit='s')
    Timestamp('2017-12-16 03:02:35.500000')

    This converts an int representing a Unix-epoch in units of seconds
    and for a particular timezone

    >>> pd.Timestamp(1513393355, unit='s', tz='US/Pacific')
    Timestamp('2017-12-15 19:02:35-0800', tz='US/Pacific')

    Using the other two forms that mimic the API for ``datetime.datetime``:

    >>> pd.Timestamp(2017, 1, 1, 12)
    Timestamp('2017-01-01 12:00:00')

    >>> pd.Timestamp(year=2017, month=1, day=1, hour=12)
    Timestamp('2017-01-01 12:00:00')
    """

    @classmethod
    def fromordinal(cls, ordinal, freq=None, tz=None):
        """
        Construct a timestamp from a a proleptic Gregorian ordinal.

        Parameters
        ----------
        ordinal : int
            Date corresponding to a proleptic Gregorian ordinal.
        freq : str, DateOffset
            Offset to apply to the Timestamp.
        tz : str, pytz.timezone, dateutil.tz.tzfile or None
            Time zone for the Timestamp.

        Notes
        -----
        By definition there cannot be any tz info on the ordinal itself.

        Examples
        --------
        >>> pd.Timestamp.fromordinal(737425)
        Timestamp('2020-01-01 00:00:00')
        """
        return cls(datetime.fromordinal(ordinal),
                   freq=freq, tz=tz)

    @classmethod
    def now(cls, tz=None):
        """
        Return new Timestamp object representing current time local to tz.

        Parameters
        ----------
        tz : str or timezone object, default None
            Timezone to localize to.

        Examples
        --------
        >>> pd.Timestamp.now()  # doctest: +SKIP
        Timestamp('2020-11-16 22:06:16.378782')

        Analogous for ``pd.NaT``:

        >>> pd.NaT.now()
        NaT
        """
        if isinstance(tz, str):
            tz = maybe_get_tz(tz)
        return cls(datetime.now(tz))

    @classmethod
    def today(cls, tz=None):
        """
        Return the current time in the local timezone.

        This differs from datetime.today() in that it can be localized to a
        passed timezone.

        Parameters
        ----------
        tz : str or timezone object, default None
            Timezone to localize to.

        Examples
        --------
        >>> pd.Timestamp.today()    # doctest: +SKIP
        Timestamp('2020-11-16 22:37:39.969883')

        Analogous for ``pd.NaT``:

        >>> pd.NaT.today()
        NaT
        """
        return cls.now(tz)

    @classmethod
    def utcnow(cls):
        """
        Timestamp.utcnow()

        Return a new Timestamp representing UTC day and time.

        Examples
        --------
        >>> pd.Timestamp.utcnow()   # doctest: +SKIP
        Timestamp('2020-11-16 22:50:18.092888+0000', tz='UTC')
        """
        return cls.now(UTC)

    @classmethod
    def utcfromtimestamp(cls, ts):
        """
        Timestamp.utcfromtimestamp(ts)

        Construct a naive UTC datetime from a POSIX timestamp.

        Examples
        --------
        >>> pd.Timestamp.utcfromtimestamp(1584199972)
        Timestamp('2020-03-14 15:32:52')
        """
        # GH#22451
        warnings.warn(
            "The behavior of Timestamp.utcfromtimestamp is deprecated, in a "
            "future version will return a timezone-aware Timestamp with UTC "
            "timezone. To keep the old behavior, use "
            "Timestamp.utcfromtimestamp(ts).tz_localize(None). "
            "To get the future behavior, use Timestamp.fromtimestamp(ts, 'UTC')",
            FutureWarning,
            stacklevel=find_stack_level(),
        )
        return cls(datetime.utcfromtimestamp(ts))

    @classmethod
    def fromtimestamp(cls, ts, tz=None):
        """
        Timestamp.fromtimestamp(ts)

        Transform timestamp[, tz] to tz's local time from POSIX timestamp.

        Examples
        --------
        >>> pd.Timestamp.fromtimestamp(1584199972)
        Timestamp('2020-03-14 15:32:52')

        Note that the output may change depending on your local time.
        """
        tz = maybe_get_tz(tz)
        return cls(datetime.fromtimestamp(ts, tz))

    def strftime(self, format):
        """
        Return a formatted string of the Timestamp.

        Parameters
        ----------
        format : str
            Format string to convert Timestamp to string.
            See strftime documentation for more information on the format string:
            https://docs.python.org/3/library/datetime.html#strftime-and-strptime-behavior.

        Examples
        --------
        >>> ts = pd.Timestamp('2020-03-14T15:32:52.192548651')
        >>> ts.strftime('%Y-%m-%d %X')
        '2020-03-14 15:32:52'
        """
        return datetime.strftime(self, format)

    # Issue 25016.
    @classmethod
    def strptime(cls, date_string, format):
        """
        Timestamp.strptime(string, format)

        Function is not implemented. Use pd.to_datetime().
        """
        raise NotImplementedError(
            "Timestamp.strptime() is not implemented. "
            "Use to_datetime() to parse date strings."
        )

    @classmethod
    def combine(cls, date, time):
        """
        Timestamp.combine(date, time)

        Combine date, time into datetime with same date and time fields.

        Examples
        --------
        >>> from datetime import date, time
        >>> pd.Timestamp.combine(date(2020, 3, 14), time(15, 30, 15))
        Timestamp('2020-03-14 15:30:15')
        """
        return cls(datetime.combine(date, time))

    def __new__(
        cls,
        object ts_input=_no_input,
        object freq=None,
        tz=None,
        unit=None,
        year=None,
        month=None,
        day=None,
        hour=None,
        minute=None,
        second=None,
        microsecond=None,
        nanosecond=None,
        tzinfo_type tzinfo=None,
        *,
        fold=None,
    ):
        # The parameter list folds together legacy parameter names (the first
        # four) and positional and keyword parameter names from pydatetime.
        #
        # There are three calling forms:
        #
        # - In the legacy form, the first parameter, ts_input, is required
        #   and may be datetime-like, str, int, or float. The second
        #   parameter, offset, is optional and may be str or DateOffset.
        #
        # - ints in the first, second, and third arguments indicate
        #   pydatetime positional arguments. Only the first 8 arguments
        #   (standing in for year, month, day, hour, minute, second,
        #   microsecond, tzinfo) may be non-None. As a shortcut, we just
        #   check that the second argument is an int.
        #
        # - Nones for the first four (legacy) arguments indicate pydatetime
        #   keyword arguments. year, month, and day are required. As a
        #   shortcut, we just check that the first argument was not passed.
        #
        # Mixing pydatetime positional and keyword arguments is forbidden!

        cdef:
            _TSObject ts
            tzinfo_type tzobj

        _date_attributes = [year, month, day, hour, minute, second,
                            microsecond, nanosecond]

        if tzinfo is not None:
            # GH#17690 tzinfo must be a datetime.tzinfo object, ensured
            #  by the cython annotation.
            if tz is not None:
                if (is_integer_object(tz)
                    and is_integer_object(ts_input)
                    and is_integer_object(freq)
                ):
                    # GH#31929 e.g. Timestamp(2019, 3, 4, 5, 6, tzinfo=foo)
                    # TODO(GH#45307): this will still be fragile to
                    #  mixed-and-matched positional/keyword arguments
                    ts_input = datetime(
                        ts_input,
                        freq,
                        tz,
                        unit or 0,
                        year or 0,
                        month or 0,
                        day or 0,
                        fold=fold or 0,
                    )
                    nanosecond = hour
                    tz = tzinfo
                    return cls(ts_input, nanosecond=nanosecond, tz=tz)

                raise ValueError('Can provide at most one of tz, tzinfo')

            # User passed tzinfo instead of tz; avoid silently ignoring
            tz, tzinfo = tzinfo, None

        # Allow fold only for unambiguous input
        if fold is not None:
            if fold not in [0, 1]:
                raise ValueError(
                    "Valid values for the fold argument are None, 0, or 1."
                )

            if (ts_input is not _no_input and not (
                    PyDateTime_Check(ts_input) and
                    getattr(ts_input, 'tzinfo', None) is None)):
                raise ValueError(
                    "Cannot pass fold with possibly unambiguous input: int, "
                    "float, numpy.datetime64, str, or timezone-aware "
                    "datetime-like. Pass naive datetime-like or build "
                    "Timestamp from components."
                )

            if tz is not None and PyTZInfo_Check(tz) and treat_tz_as_pytz(tz):
                raise ValueError(
                    "pytz timezones do not support fold. Please use dateutil "
                    "timezones."
                )

            if hasattr(ts_input, 'fold'):
                ts_input = ts_input.replace(fold=fold)

        # GH 30543 if pd.Timestamp already passed, return it
        # check that only ts_input is passed
        # checking verbosely, because cython doesn't optimize
        # list comprehensions (as of cython 0.29.x)
        if (isinstance(ts_input, _Timestamp) and freq is None and
                tz is None and unit is None and year is None and
                month is None and day is None and hour is None and
                minute is None and second is None and
                microsecond is None and nanosecond is None and
                tzinfo is None):
            return ts_input
        elif isinstance(ts_input, str):
            # User passed a date string to parse.
            # Check that the user didn't also pass a date attribute kwarg.
            if any(arg is not None for arg in _date_attributes):
                raise ValueError(
                    "Cannot pass a date attribute keyword "
                    "argument when passing a date string"
                )

        elif ts_input is _no_input:
            # GH 31200
            # When year, month or day is not given, we call the datetime
            # constructor to make sure we get the same error message
            # since Timestamp inherits datetime
            datetime_kwargs = {
                "hour": hour or 0,
                "minute": minute or 0,
                "second": second or 0,
                "microsecond": microsecond or 0,
                "fold": fold or 0
            }
            if year is not None:
                datetime_kwargs["year"] = year
            if month is not None:
                datetime_kwargs["month"] = month
            if day is not None:
                datetime_kwargs["day"] = day

            ts_input = datetime(**datetime_kwargs)

        elif is_integer_object(freq):
            # User passed positional arguments:
            # Timestamp(year, month, day[, hour[, minute[, second[,
            # microsecond[, nanosecond[, tzinfo]]]]]])
            ts_input = datetime(ts_input, freq, tz, unit or 0,
                                year or 0, month or 0, day or 0, fold=fold or 0)
            nanosecond = hour
            tz = minute
            freq = None
            unit = None

        if getattr(ts_input, 'tzinfo', None) is not None and tz is not None:
            raise ValueError("Cannot pass a datetime or Timestamp with tzinfo with "
                             "the tz parameter. Use tz_convert instead.")

        tzobj = maybe_get_tz(tz)
        if tzobj is not None and is_datetime64_object(ts_input):
            # GH#24559, GH#42288 In the future we will treat datetime64 as
            #  wall-time (consistent with DatetimeIndex)
            warnings.warn(
                "In a future version, when passing a np.datetime64 object and "
                "a timezone to Timestamp, the datetime64 will be interpreted "
                "as a wall time, not a UTC time.  To interpret as a UTC time, "
                "use `Timestamp(dt64).tz_localize('UTC').tz_convert(tz)`",
                FutureWarning,
                stacklevel=find_stack_level(),
            )
            # Once this deprecation is enforced, we can do
            #  return Timestamp(ts_input).tz_localize(tzobj)

        if nanosecond is None:
            nanosecond = 0
        elif not (999 >= nanosecond >= 0):
            raise ValueError("nanosecond must be in 0..999")

        ts = convert_to_tsobject(ts_input, tzobj, unit, 0, 0, nanosecond)

        if ts.value == NPY_NAT:
            return NaT

        if freq is None:
            # GH 22311: Try to extract the frequency of a given Timestamp input
            freq = getattr(ts_input, '_freq', None)
        else:
            warnings.warn(
                "The 'freq' argument in Timestamp is deprecated and will be "
                "removed in a future version.",
                FutureWarning,
                stacklevel=find_stack_level(),
            )
            if not is_offset_object(freq):
                freq = to_offset(freq)

<<<<<<< HEAD
        return create_timestamp_from_ts(ts.value, ts.dts, ts.tzinfo, freq, ts.fold, ts.reso)
=======
        return create_timestamp_from_ts(ts.value, ts.dts, ts.tzinfo, freq, ts.fold, ts.creso)
>>>>>>> 796b8703

    def _round(self, freq, mode, ambiguous='raise', nonexistent='raise'):
        cdef:
            int64_t nanos

        to_offset(freq).nanos  # raises on non-fixed freq
        nanos = delta_to_nanoseconds(to_offset(freq), self._creso)

        if self.tz is not None:
            value = self.tz_localize(None).value
        else:
            value = self.value

        value = np.array([value], dtype=np.int64)

        # Will only ever contain 1 element for timestamp
        r = round_nsint64(value, mode, nanos)[0]
        result = Timestamp._from_value_and_reso(r, self._creso, None)
        if self.tz is not None:
            result = result.tz_localize(
                self.tz, ambiguous=ambiguous, nonexistent=nonexistent
            )
        return result

    def round(self, freq, ambiguous='raise', nonexistent='raise'):
        """
        Round the Timestamp to the specified resolution.

        Parameters
        ----------
        freq : str
            Frequency string indicating the rounding resolution.
        ambiguous : bool or {'raise', 'NaT'}, default 'raise'
            The behavior is as follows:

            * bool contains flags to determine if time is dst or not (note
              that this flag is only applicable for ambiguous fall dst dates).
            * 'NaT' will return NaT for an ambiguous time.
            * 'raise' will raise an AmbiguousTimeError for an ambiguous time.

        nonexistent : {'raise', 'shift_forward', 'shift_backward, 'NaT', \
timedelta}, default 'raise'
            A nonexistent time does not exist in a particular timezone
            where clocks moved forward due to DST.

            * 'shift_forward' will shift the nonexistent time forward to the
              closest existing time.
            * 'shift_backward' will shift the nonexistent time backward to the
              closest existing time.
            * 'NaT' will return NaT where there are nonexistent times.
            * timedelta objects will shift nonexistent times by the timedelta.
            * 'raise' will raise an NonExistentTimeError if there are
              nonexistent times.

        Returns
        -------
        a new Timestamp rounded to the given resolution of `freq`

        Raises
        ------
        ValueError if the freq cannot be converted

        Notes
        -----
        If the Timestamp has a timezone, rounding will take place relative to the
        local ("wall") time and re-localized to the same timezone. When rounding
        near daylight savings time, use ``nonexistent`` and ``ambiguous`` to
        control the re-localization behavior.

        Examples
        --------
        Create a timestamp object:

        >>> ts = pd.Timestamp('2020-03-14T15:32:52.192548651')

        A timestamp can be rounded using multiple frequency units:

        >>> ts.round(freq='H') # hour
        Timestamp('2020-03-14 16:00:00')

        >>> ts.round(freq='T') # minute
        Timestamp('2020-03-14 15:33:00')

        >>> ts.round(freq='S') # seconds
        Timestamp('2020-03-14 15:32:52')

        >>> ts.round(freq='L') # milliseconds
        Timestamp('2020-03-14 15:32:52.193000')

        ``freq`` can also be a multiple of a single unit, like '5T' (i.e.  5 minutes):

        >>> ts.round(freq='5T')
        Timestamp('2020-03-14 15:35:00')

        or a combination of multiple units, like '1H30T' (i.e. 1 hour and 30 minutes):

        >>> ts.round(freq='1H30T')
        Timestamp('2020-03-14 15:00:00')

        Analogous for ``pd.NaT``:

        >>> pd.NaT.round()
        NaT

        When rounding near a daylight savings time transition, use ``ambiguous`` or
        ``nonexistent`` to control how the timestamp should be re-localized.

        >>> ts_tz = pd.Timestamp("2021-10-31 01:30:00").tz_localize("Europe/Amsterdam")

        >>> ts_tz.round("H", ambiguous=False)
        Timestamp('2021-10-31 02:00:00+0100', tz='Europe/Amsterdam')

        >>> ts_tz.round("H", ambiguous=True)
        Timestamp('2021-10-31 02:00:00+0200', tz='Europe/Amsterdam')
        """
        return self._round(
            freq, RoundTo.NEAREST_HALF_EVEN, ambiguous, nonexistent
        )

    def floor(self, freq, ambiguous='raise', nonexistent='raise'):
        """
        Return a new Timestamp floored to this resolution.

        Parameters
        ----------
        freq : str
            Frequency string indicating the flooring resolution.
        ambiguous : bool or {'raise', 'NaT'}, default 'raise'
            The behavior is as follows:

            * bool contains flags to determine if time is dst or not (note
              that this flag is only applicable for ambiguous fall dst dates).
            * 'NaT' will return NaT for an ambiguous time.
            * 'raise' will raise an AmbiguousTimeError for an ambiguous time.

        nonexistent : {'raise', 'shift_forward', 'shift_backward, 'NaT', \
timedelta}, default 'raise'
            A nonexistent time does not exist in a particular timezone
            where clocks moved forward due to DST.

            * 'shift_forward' will shift the nonexistent time forward to the
              closest existing time.
            * 'shift_backward' will shift the nonexistent time backward to the
              closest existing time.
            * 'NaT' will return NaT where there are nonexistent times.
            * timedelta objects will shift nonexistent times by the timedelta.
            * 'raise' will raise an NonExistentTimeError if there are
              nonexistent times.

        Raises
        ------
        ValueError if the freq cannot be converted.

        Notes
        -----
        If the Timestamp has a timezone, flooring will take place relative to the
        local ("wall") time and re-localized to the same timezone. When flooring
        near daylight savings time, use ``nonexistent`` and ``ambiguous`` to
        control the re-localization behavior.

        Examples
        --------
        Create a timestamp object:

        >>> ts = pd.Timestamp('2020-03-14T15:32:52.192548651')

        A timestamp can be floored using multiple frequency units:

        >>> ts.floor(freq='H') # hour
        Timestamp('2020-03-14 15:00:00')

        >>> ts.floor(freq='T') # minute
        Timestamp('2020-03-14 15:32:00')

        >>> ts.floor(freq='S') # seconds
        Timestamp('2020-03-14 15:32:52')

        >>> ts.floor(freq='N') # nanoseconds
        Timestamp('2020-03-14 15:32:52.192548651')

        ``freq`` can also be a multiple of a single unit, like '5T' (i.e.  5 minutes):

        >>> ts.floor(freq='5T')
        Timestamp('2020-03-14 15:30:00')

        or a combination of multiple units, like '1H30T' (i.e. 1 hour and 30 minutes):

        >>> ts.floor(freq='1H30T')
        Timestamp('2020-03-14 15:00:00')

        Analogous for ``pd.NaT``:

        >>> pd.NaT.floor()
        NaT

        When rounding near a daylight savings time transition, use ``ambiguous`` or
        ``nonexistent`` to control how the timestamp should be re-localized.

        >>> ts_tz = pd.Timestamp("2021-10-31 03:30:00").tz_localize("Europe/Amsterdam")

        >>> ts_tz.floor("2H", ambiguous=False)
        Timestamp('2021-10-31 02:00:00+0100', tz='Europe/Amsterdam')

        >>> ts_tz.floor("2H", ambiguous=True)
        Timestamp('2021-10-31 02:00:00+0200', tz='Europe/Amsterdam')
        """
        return self._round(freq, RoundTo.MINUS_INFTY, ambiguous, nonexistent)

    def ceil(self, freq, ambiguous='raise', nonexistent='raise'):
        """
        Return a new Timestamp ceiled to this resolution.

        Parameters
        ----------
        freq : str
            Frequency string indicating the ceiling resolution.
        ambiguous : bool or {'raise', 'NaT'}, default 'raise'
            The behavior is as follows:

            * bool contains flags to determine if time is dst or not (note
              that this flag is only applicable for ambiguous fall dst dates).
            * 'NaT' will return NaT for an ambiguous time.
            * 'raise' will raise an AmbiguousTimeError for an ambiguous time.

        nonexistent : {'raise', 'shift_forward', 'shift_backward, 'NaT', \
timedelta}, default 'raise'
            A nonexistent time does not exist in a particular timezone
            where clocks moved forward due to DST.

            * 'shift_forward' will shift the nonexistent time forward to the
              closest existing time.
            * 'shift_backward' will shift the nonexistent time backward to the
              closest existing time.
            * 'NaT' will return NaT where there are nonexistent times.
            * timedelta objects will shift nonexistent times by the timedelta.
            * 'raise' will raise an NonExistentTimeError if there are
              nonexistent times.

        Raises
        ------
        ValueError if the freq cannot be converted.

        Notes
        -----
        If the Timestamp has a timezone, ceiling will take place relative to the
        local ("wall") time and re-localized to the same timezone. When ceiling
        near daylight savings time, use ``nonexistent`` and ``ambiguous`` to
        control the re-localization behavior.

        Examples
        --------
        Create a timestamp object:

        >>> ts = pd.Timestamp('2020-03-14T15:32:52.192548651')

        A timestamp can be ceiled using multiple frequency units:

        >>> ts.ceil(freq='H') # hour
        Timestamp('2020-03-14 16:00:00')

        >>> ts.ceil(freq='T') # minute
        Timestamp('2020-03-14 15:33:00')

        >>> ts.ceil(freq='S') # seconds
        Timestamp('2020-03-14 15:32:53')

        >>> ts.ceil(freq='U') # microseconds
        Timestamp('2020-03-14 15:32:52.192549')

        ``freq`` can also be a multiple of a single unit, like '5T' (i.e.  5 minutes):

        >>> ts.ceil(freq='5T')
        Timestamp('2020-03-14 15:35:00')

        or a combination of multiple units, like '1H30T' (i.e. 1 hour and 30 minutes):

        >>> ts.ceil(freq='1H30T')
        Timestamp('2020-03-14 16:30:00')

        Analogous for ``pd.NaT``:

        >>> pd.NaT.ceil()
        NaT

        When rounding near a daylight savings time transition, use ``ambiguous`` or
        ``nonexistent`` to control how the timestamp should be re-localized.

        >>> ts_tz = pd.Timestamp("2021-10-31 01:30:00").tz_localize("Europe/Amsterdam")

        >>> ts_tz.ceil("H", ambiguous=False)
        Timestamp('2021-10-31 02:00:00+0100', tz='Europe/Amsterdam')

        >>> ts_tz.ceil("H", ambiguous=True)
        Timestamp('2021-10-31 02:00:00+0200', tz='Europe/Amsterdam')
        """
        return self._round(freq, RoundTo.PLUS_INFTY, ambiguous, nonexistent)

    @property
    def tz(self):
        """
        Alias for tzinfo.

        Examples
        --------
        >>> ts = pd.Timestamp(1584226800, unit='s', tz='Europe/Stockholm')
        >>> ts.tz
        <DstTzInfo 'Europe/Stockholm' CET+1:00:00 STD>
        """
        return self.tzinfo

    @tz.setter
    def tz(self, value):
        # GH 3746: Prevent localizing or converting the index by setting tz
        raise AttributeError(
            "Cannot directly set timezone. "
            "Use tz_localize() or tz_convert() as appropriate"
        )

    @property
    def _freqstr(self):
        return getattr(self._freq, "freqstr", self._freq)

    @property
    def freqstr(self):
        """
        Return the total number of days in the month.
        """
        warnings.warn(
            "Timestamp.freqstr is deprecated and will be removed in a future version.",
            FutureWarning,
            stacklevel=find_stack_level(),
        )
        return self._freqstr

    def tz_localize(self, tz, ambiguous='raise', nonexistent='raise'):
        """
        Localize the Timestamp to a timezone.

        Convert naive Timestamp to local time zone or remove
        timezone from timezone-aware Timestamp.

        Parameters
        ----------
        tz : str, pytz.timezone, dateutil.tz.tzfile or None
            Time zone for time which Timestamp will be converted to.
            None will remove timezone holding local time.

        ambiguous : bool, 'NaT', default 'raise'
            When clocks moved backward due to DST, ambiguous times may arise.
            For example in Central European Time (UTC+01), when going from
            03:00 DST to 02:00 non-DST, 02:30:00 local time occurs both at
            00:30:00 UTC and at 01:30:00 UTC. In such a situation, the
            `ambiguous` parameter dictates how ambiguous times should be
            handled.

            The behavior is as follows:

            * bool contains flags to determine if time is dst or not (note
              that this flag is only applicable for ambiguous fall dst dates).
            * 'NaT' will return NaT for an ambiguous time.
            * 'raise' will raise an AmbiguousTimeError for an ambiguous time.

        nonexistent : 'shift_forward', 'shift_backward, 'NaT', timedelta, \
default 'raise'
            A nonexistent time does not exist in a particular timezone
            where clocks moved forward due to DST.

            The behavior is as follows:

            * 'shift_forward' will shift the nonexistent time forward to the
              closest existing time.
            * 'shift_backward' will shift the nonexistent time backward to the
              closest existing time.
            * 'NaT' will return NaT where there are nonexistent times.
            * timedelta objects will shift nonexistent times by the timedelta.
            * 'raise' will raise an NonExistentTimeError if there are
              nonexistent times.

        Returns
        -------
        localized : Timestamp

        Raises
        ------
        TypeError
            If the Timestamp is tz-aware and tz is not None.

        Examples
        --------
        Create a naive timestamp object:

        >>> ts = pd.Timestamp('2020-03-14T15:32:52.192548651')
        >>> ts
        Timestamp('2020-03-14 15:32:52.192548651')

        Add 'Europe/Stockholm' as timezone:

        >>> ts.tz_localize(tz='Europe/Stockholm')
        Timestamp('2020-03-14 15:32:52.192548651+0100', tz='Europe/Stockholm')

        Analogous for ``pd.NaT``:

        >>> pd.NaT.tz_localize()
        NaT
        """
        if ambiguous == 'infer':
            raise ValueError('Cannot infer offset with only one time.')

        nonexistent_options = ('raise', 'NaT', 'shift_forward', 'shift_backward')
        if nonexistent not in nonexistent_options and not PyDelta_Check(nonexistent):
            raise ValueError(
                "The nonexistent argument must be one of 'raise', "
                "'NaT', 'shift_forward', 'shift_backward' or a timedelta object"
            )

        if self.tzinfo is None:
            # tz naive, localize
            tz = maybe_get_tz(tz)
            if not isinstance(ambiguous, str):
                ambiguous = [ambiguous]
            value = tz_localize_to_utc_single(self.value, tz,
                                              ambiguous=ambiguous,
                                              nonexistent=nonexistent,
                                              creso=self._creso)
        elif tz is None:
            # reset tz
            value = tz_convert_from_utc_single(self.value, self.tz, creso=self._creso)

        else:
            raise TypeError(
                "Cannot localize tz-aware Timestamp, use tz_convert for conversions"
            )

        out = type(self)._from_value_and_reso(value, self._creso, tz=tz)
        if out is not NaT:
            out._set_freq(self._freq)  # avoid warning in constructor
        return out

    def tz_convert(self, tz):
        """
        Convert timezone-aware Timestamp to another time zone.

        Parameters
        ----------
        tz : str, pytz.timezone, dateutil.tz.tzfile or None
            Time zone for time which Timestamp will be converted to.
            None will remove timezone holding UTC time.

        Returns
        -------
        converted : Timestamp

        Raises
        ------
        TypeError
            If Timestamp is tz-naive.

        Examples
        --------
        Create a timestamp object with UTC timezone:

        >>> ts = pd.Timestamp('2020-03-14T15:32:52.192548651', tz='UTC')
        >>> ts
        Timestamp('2020-03-14 15:32:52.192548651+0000', tz='UTC')

        Change to Tokyo timezone:

        >>> ts.tz_convert(tz='Asia/Tokyo')
        Timestamp('2020-03-15 00:32:52.192548651+0900', tz='Asia/Tokyo')

        Can also use ``astimezone``:

        >>> ts.astimezone(tz='Asia/Tokyo')
        Timestamp('2020-03-15 00:32:52.192548651+0900', tz='Asia/Tokyo')

        Analogous for ``pd.NaT``:

        >>> pd.NaT.tz_convert(tz='Asia/Tokyo')
        NaT
        """
        if self.tzinfo is None:
            # tz naive, use tz_localize
            raise TypeError(
                "Cannot convert tz-naive Timestamp, use tz_localize to localize"
            )
        else:
            # Same UTC timestamp, different time zone
            tz = maybe_get_tz(tz)
            out = type(self)._from_value_and_reso(self.value, reso=self._creso, tz=tz)
            if out is not NaT:
                out._set_freq(self._freq)  # avoid warning in constructor
            return out

    astimezone = tz_convert

    def replace(
        self,
        year=None,
        month=None,
        day=None,
        hour=None,
        minute=None,
        second=None,
        microsecond=None,
        nanosecond=None,
        tzinfo=object,
        fold=None,
    ):
        """
        Implements datetime.replace, handles nanoseconds.

        Parameters
        ----------
        year : int, optional
        month : int, optional
        day : int, optional
        hour : int, optional
        minute : int, optional
        second : int, optional
        microsecond : int, optional
        nanosecond : int, optional
        tzinfo : tz-convertible, optional
        fold : int, optional

        Returns
        -------
        Timestamp with fields replaced

        Examples
        --------
        Create a timestamp object:

        >>> ts = pd.Timestamp('2020-03-14T15:32:52.192548651', tz='UTC')
        >>> ts
        Timestamp('2020-03-14 15:32:52.192548651+0000', tz='UTC')

        Replace year and the hour:

        >>> ts.replace(year=1999, hour=10)
        Timestamp('1999-03-14 10:32:52.192548651+0000', tz='UTC')

        Replace timezone (not a conversion):

        >>> import pytz
        >>> ts.replace(tzinfo=pytz.timezone('US/Pacific'))
        Timestamp('2020-03-14 15:32:52.192548651-0700', tz='US/Pacific')

        Analogous for ``pd.NaT``:

        >>> pd.NaT.replace(tzinfo=pytz.timezone('US/Pacific'))
        NaT
        """

        cdef:
            npy_datetimestruct dts
            int64_t value
            object k, v
            datetime ts_input
            tzinfo_type tzobj

        # set to naive if needed
        tzobj = self.tzinfo
        value = self.value

        # GH 37610. Preserve fold when replacing.
        if fold is None:
            fold = self.fold

        if tzobj is not None:
            value = tz_convert_from_utc_single(value, tzobj, creso=self._creso)

        # setup components
        pandas_datetime_to_datetimestruct(value, self._creso, &dts)
        dts.ps = self.nanosecond * 1000

        # replace
        def validate(k, v):
            """ validate integers """
            if not is_integer_object(v):
                raise ValueError(
                    f"value must be an integer, received {type(v)} for {k}"
                )
            return v

        if year is not None:
            dts.year = validate('year', year)
        if month is not None:
            dts.month = validate('month', month)
        if day is not None:
            dts.day = validate('day', day)
        if hour is not None:
            dts.hour = validate('hour', hour)
        if minute is not None:
            dts.min = validate('minute', minute)
        if second is not None:
            dts.sec = validate('second', second)
        if microsecond is not None:
            dts.us = validate('microsecond', microsecond)
        if nanosecond is not None:
            dts.ps = validate('nanosecond', nanosecond) * 1000
        if tzinfo is not object:
            tzobj = tzinfo

        # reconstruct & check bounds
        if tzobj is not None and treat_tz_as_pytz(tzobj):
            # replacing across a DST boundary may induce a new tzinfo object
            # see GH#18319
            ts_input = tzobj.localize(datetime(dts.year, dts.month, dts.day,
                                               dts.hour, dts.min, dts.sec,
                                               dts.us),
                                      is_dst=not bool(fold))
            tzobj = ts_input.tzinfo
        else:
            kwargs = {'year': dts.year, 'month': dts.month, 'day': dts.day,
                      'hour': dts.hour, 'minute': dts.min, 'second': dts.sec,
                      'microsecond': dts.us, 'tzinfo': tzobj,
                      'fold': fold}
            ts_input = datetime(**kwargs)

        ts = convert_datetime_to_tsobject(
            ts_input, tzobj, nanos=dts.ps // 1000, reso=self._creso
        )
        return create_timestamp_from_ts(
            ts.value, dts, tzobj, self._freq, fold, reso=self._creso
        )

    def to_julian_date(self) -> np.float64:
        """
        Convert TimeStamp to a Julian Date.

        0 Julian date is noon January 1, 4713 BC.

        Examples
        --------
        >>> ts = pd.Timestamp('2020-03-14T15:32:52')
        >>> ts.to_julian_date()
        2458923.147824074
        """
        year = self.year
        month = self.month
        day = self.day
        if month <= 2:
            year -= 1
            month += 12
        return (day +
                np.fix((153 * month - 457) / 5) +
                365 * year +
                np.floor(year / 4) -
                np.floor(year / 100) +
                np.floor(year / 400) +
                1721118.5 +
                (self.hour +
                 self.minute / 60.0 +
                 self.second / 3600.0 +
                 self.microsecond / 3600.0 / 1e+6 +
                 self.nanosecond / 3600.0 / 1e+9
                 ) / 24.0)

    def isoweekday(self):
        """
        Return the day of the week represented by the date.

        Monday == 1 ... Sunday == 7.
        """
        # same as super().isoweekday(), but that breaks because of how
        #  we have overriden year, see note in create_timestamp_from_ts
        return self.weekday() + 1

    def weekday(self):
        """
        Return the day of the week represented by the date.

        Monday == 0 ... Sunday == 6.
        """
        # same as super().weekday(), but that breaks because of how
        #  we have overriden year, see note in create_timestamp_from_ts
        return ccalendar.dayofweek(self.year, self.month, self.day)


# Aliases
Timestamp.weekofyear = Timestamp.week
Timestamp.daysinmonth = Timestamp.days_in_month


# ----------------------------------------------------------------------
# Scalar analogues to functions in vectorized.pyx


@cython.cdivision(False)
cdef inline int64_t normalize_i8_stamp(int64_t local_val, int64_t ppd) nogil:
    """
    Round the localized nanosecond timestamp down to the previous midnight.

    Parameters
    ----------
    local_val : int64_t
    ppd : int64_t
        Periods per day in the Timestamp's resolution.

    Returns
    -------
    int64_t
    """
    return local_val - (local_val % ppd)<|MERGE_RESOLUTION|>--- conflicted
+++ resolved
@@ -279,11 +279,7 @@
             )
 
         obj.value = value
-<<<<<<< HEAD
-        obj.reso = reso
-=======
         obj.creso = reso
->>>>>>> 796b8703
         pandas_datetime_to_datetimestruct(value, reso, &obj.dts)
         maybe_localize_tso(obj, tz, reso)
 
@@ -439,17 +435,10 @@
             # TODO: share this with __sub__, Timedelta.__add__
             # Matching numpy, we cast to the higher resolution. Unlike numpy,
             #  we raise instead of silently overflowing during this casting.
-<<<<<<< HEAD
-            if self._reso < other._reso:
-                self = (<_Timestamp>self)._as_reso(other._reso, round_ok=True)
-            elif self._reso > other._reso:
-                other = (<_Timedelta>other)._as_reso(self._reso, round_ok=True)
-=======
             if self._creso < other._creso:
                 self = (<_Timestamp>self)._as_creso(other._creso, round_ok=True)
             elif self._creso > other._creso:
                 other = (<_Timedelta>other)._as_creso(self._creso, round_ok=True)
->>>>>>> 796b8703
 
             nanos = other.value
 
@@ -1686,11 +1675,7 @@
             if not is_offset_object(freq):
                 freq = to_offset(freq)
 
-<<<<<<< HEAD
-        return create_timestamp_from_ts(ts.value, ts.dts, ts.tzinfo, freq, ts.fold, ts.reso)
-=======
         return create_timestamp_from_ts(ts.value, ts.dts, ts.tzinfo, freq, ts.fold, ts.creso)
->>>>>>> 796b8703
 
     def _round(self, freq, mode, ambiguous='raise', nonexistent='raise'):
         cdef:
