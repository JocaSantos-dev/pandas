"""
_Timestamp is a c-defined subclass of datetime.datetime

_Timestamp is PITA. Because we inherit from datetime, which has very specific
construction requirements, we need to do object instantiation in python
(see Timestamp class below). This will serve as a C extension type that
shadows the python class, where we do any heavy lifting.
"""

import warnings
cimport cython

import numpy as np

cimport numpy as cnp
from numpy cimport (
    int64_t,
    ndarray,
    uint8_t,
)

cnp.import_array()

from cpython.datetime cimport (  # alias bc `tzinfo` is a kwarg below
    PyDate_Check,
    PyDateTime_Check,
    PyDelta_Check,
    PyTZInfo_Check,
    datetime,
    import_datetime,
    time as dt_time,
    tzinfo as tzinfo_type,
)
from cpython.object cimport (
    Py_EQ,
    Py_GE,
    Py_GT,
    Py_LE,
    Py_LT,
    Py_NE,
    PyObject_RichCompare,
    PyObject_RichCompareBool,
)

import_datetime()

from pandas._libs.tslibs cimport ccalendar
from pandas._libs.tslibs.base cimport ABCTimestamp

from pandas.util._exceptions import find_stack_level

from pandas._libs.tslibs.conversion cimport (
    _TSObject,
    convert_datetime_to_tsobject,
    convert_to_tsobject,
    maybe_localize_tso,
)
from pandas._libs.tslibs.dtypes cimport (
    npy_unit_to_abbrev,
    periods_per_day,
    periods_per_second,
)
from pandas._libs.tslibs.util cimport (
    is_array,
    is_datetime64_object,
    is_integer_object,
)

from pandas._libs.tslibs.fields import (
    RoundTo,
    get_date_name_field,
    get_start_end_field,
    round_nsint64,
)

from pandas._libs.tslibs.nattype cimport (
    NPY_NAT,
    c_NaT as NaT,
)
from pandas._libs.tslibs.np_datetime cimport (
    NPY_DATETIMEUNIT,
    NPY_FR_ns,
    cmp_dtstructs,
    cmp_scalar,
    convert_reso,
    get_datetime64_unit,
    get_datetime64_value,
    get_unit_from_dtype,
    npy_datetimestruct,
    npy_datetimestruct_to_datetime,
    pandas_datetime_to_datetimestruct,
    pydatetime_to_dtstruct,
)

from pandas._libs.tslibs.np_datetime import (
    OutOfBoundsDatetime,
    OutOfBoundsTimedelta,
)

from pandas._libs.tslibs.offsets cimport to_offset
from pandas._libs.tslibs.timedeltas cimport (
    _Timedelta,
    delta_to_nanoseconds,
    is_any_td_scalar,
)

from pandas._libs.tslibs.timedeltas import Timedelta

from pandas._libs.tslibs.timezones cimport (
    get_timezone,
    is_utc,
    maybe_get_tz,
    treat_tz_as_pytz,
    utc_pytz as UTC,
)
from pandas._libs.tslibs.tzconversion cimport (
    tz_convert_from_utc_single,
    tz_localize_to_utc_single,
)

# ----------------------------------------------------------------------
# Constants
_zero_time = dt_time(0, 0)
_no_input = object()

# ----------------------------------------------------------------------


cdef inline _Timestamp create_timestamp_from_ts(
    int64_t value,
    npy_datetimestruct dts,
    tzinfo tz,
    bint fold,
    NPY_DATETIMEUNIT reso=NPY_FR_ns,
):
    """ convenience routine to construct a Timestamp from its parts """
    cdef:
        _Timestamp ts_base
        int64_t pass_year = dts.year

    # We pass year=1970/1972 here and set year below because with non-nanosecond
    #  resolution we may have datetimes outside of the stdlib pydatetime
    #  implementation bounds, which would raise.
    # NB: this means the C-API macro PyDateTime_GET_YEAR is unreliable.
    if 1 <= pass_year <= 9999:
        # we are in-bounds for pydatetime
        pass
    elif ccalendar.is_leapyear(dts.year):
        pass_year = 1972
    else:
        pass_year = 1970

    ts_base = _Timestamp.__new__(Timestamp, pass_year, dts.month,
                                 dts.day, dts.hour, dts.min,
                                 dts.sec, dts.us, tz, fold=fold)

    ts_base.value = value
    ts_base.year = dts.year
    ts_base.nanosecond = dts.ps // 1000
    ts_base._creso = reso

    return ts_base


def _unpickle_timestamp(value, freq, tz, reso=NPY_FR_ns):
    # GH#41949 dont warn on unpickle if we have a freq
    ts = Timestamp._from_value_and_reso(value, reso, tz)
    return ts


# ----------------------------------------------------------------------

def integer_op_not_supported(obj):
    # GH#22535 add/sub of integers and int-arrays is no longer allowed
    # Note we return rather than raise the exception so we can raise in
    #  the caller; mypy finds this more palatable.
    cls = type(obj).__name__

    # GH#30886 using an fstring raises SystemError
    int_addsub_msg = (
        f"Addition/subtraction of integers and integer-arrays with {cls} is "
        "no longer supported.  Instead of adding/subtracting `n`, "
        "use `n * obj.freq`"
    )
    return TypeError(int_addsub_msg)


class MinMaxReso:
    """
    We need to define min/max/resolution on both the Timestamp _instance_
    and Timestamp class.  On an instance, these depend on the object's _reso.
    On the class, we default to the values we would get with nanosecond _reso.

    See also: timedeltas.MinMaxReso
    """
    def __init__(self, name):
        self._name = name

    def __get__(self, obj, type=None):
        cls = Timestamp
        if self._name == "min":
            val = np.iinfo(np.int64).min + 1
        elif self._name == "max":
            val = np.iinfo(np.int64).max
        else:
            assert self._name == "resolution"
            val = 1
            cls = Timedelta

        if obj is None:
            # i.e. this is on the class, default to nanos
            return cls(val)
        elif self._name == "resolution":
            return Timedelta._from_value_and_reso(val, obj._creso)
        else:
            return Timestamp._from_value_and_reso(val, obj._creso, tz=None)

    def __set__(self, obj, value):
        raise AttributeError(f"{self._name} is not settable.")


# ----------------------------------------------------------------------

cdef class _Timestamp(ABCTimestamp):

    # higher than np.ndarray and np.matrix
    __array_priority__ = 100
    dayofweek = _Timestamp.day_of_week
    dayofyear = _Timestamp.day_of_year

    min = MinMaxReso("min")
    max = MinMaxReso("max")
    resolution = MinMaxReso("resolution")  # GH#21336, GH#21365

    @property
    def unit(self) -> str:
        """
        The abbreviation associated with self._creso.
        """
        return npy_unit_to_abbrev(self._creso)

    # -----------------------------------------------------------------
    # Constructors

    @classmethod
    def _from_value_and_reso(cls, int64_t value, NPY_DATETIMEUNIT reso, tzinfo tz):
        cdef:
            _TSObject obj = _TSObject()

        if value == NPY_NAT:
            return NaT

        if reso < NPY_DATETIMEUNIT.NPY_FR_s or reso > NPY_DATETIMEUNIT.NPY_FR_ns:
            raise NotImplementedError(
                "Only resolutions 's', 'ms', 'us', 'ns' are supported."
            )

        obj.value = value
        obj.creso = reso
        pandas_datetime_to_datetimestruct(value, reso, &obj.dts)
        maybe_localize_tso(obj, tz, reso)

        return create_timestamp_from_ts(
            value, obj.dts, tz=obj.tzinfo, fold=obj.fold, reso=reso
        )

    @classmethod
    def _from_dt64(cls, dt64: np.datetime64):
        # construct a Timestamp from a np.datetime64 object, keeping the
        #  resolution of the input.
        # This is herely mainly so we can incrementally implement non-nano
        #  (e.g. only tznaive at first)
        cdef:
            int64_t value
            NPY_DATETIMEUNIT reso

        reso = get_datetime64_unit(dt64)
        value = get_datetime64_value(dt64)
        return cls._from_value_and_reso(value, reso, None)

    # -----------------------------------------------------------------

    def __hash__(_Timestamp self):
        if self.nanosecond:
            return hash(self.value)
        if not (1 <= self.year <= 9999):
            # out of bounds for pydatetime
            return hash(self.value)
        if self.fold:
            return datetime.__hash__(self.replace(fold=0))
        return datetime.__hash__(self)

    def __richcmp__(_Timestamp self, object other, int op):
        cdef:
            _Timestamp ots

        if isinstance(other, _Timestamp):
            ots = other
        elif other is NaT:
            return op == Py_NE
        elif is_datetime64_object(other):
            ots = Timestamp(other)
        elif PyDateTime_Check(other):
            if self.nanosecond == 0:
                val = self.to_pydatetime()
                return PyObject_RichCompareBool(val, other, op)

            try:
                ots = type(self)(other)
            except ValueError:
                return self._compare_outside_nanorange(other, op)

        elif is_array(other):
            # avoid recursion error GH#15183
            if other.dtype.kind == "M":
                if self.tz is None:
                    return PyObject_RichCompare(self.asm8, other, op)
                elif op == Py_NE:
                    return np.ones(other.shape, dtype=np.bool_)
                elif op == Py_EQ:
                    return np.zeros(other.shape, dtype=np.bool_)
                raise TypeError(
                    "Cannot compare tz-naive and tz-aware timestamps"
                )
            elif other.dtype.kind == "O":
                # Operate element-wise
                return np.array(
                    [PyObject_RichCompare(self, x, op) for x in other],
                    dtype=bool,
                )
            elif op == Py_NE:
                return np.ones(other.shape, dtype=np.bool_)
            elif op == Py_EQ:
                return np.zeros(other.shape, dtype=np.bool_)
            return NotImplemented

        elif PyDate_Check(other):
            # returning NotImplemented defers to the `date` implementation
            #  which incorrectly drops tz and normalizes to midnight
            #  before comparing
            # We follow the stdlib datetime behavior of never being equal
            if op == Py_EQ:
                return False
            elif op == Py_NE:
                return True
            raise TypeError(
                "Cannot compare Timestamp with datetime.date. "
                "Use ts == pd.Timestamp(date) or ts.date() == date instead."
            )
        else:
            return NotImplemented

        if not self._can_compare(ots):
            if op == Py_NE or op == Py_EQ:
                return NotImplemented
            raise TypeError(
                "Cannot compare tz-naive and tz-aware timestamps"
            )
        if self._creso == ots._creso:
            return cmp_scalar(self.value, ots.value, op)
        return self._compare_mismatched_resos(ots, op)

    # TODO: copied from Timedelta; try to de-duplicate
    cdef inline bint _compare_mismatched_resos(self, _Timestamp other, int op):
        # Can't just dispatch to numpy as they silently overflow and get it wrong
        cdef:
            npy_datetimestruct dts_self
            npy_datetimestruct dts_other

        # dispatch to the datetimestruct utils instead of writing new ones!
        pandas_datetime_to_datetimestruct(self.value, self._creso, &dts_self)
        pandas_datetime_to_datetimestruct(other.value, other._creso, &dts_other)
        return cmp_dtstructs(&dts_self,  &dts_other, op)

    cdef bint _compare_outside_nanorange(_Timestamp self, datetime other,
                                         int op) except -1:
        cdef:
            datetime dtval = self.to_pydatetime(warn=False)

        if not self._can_compare(other):
            return NotImplemented

        if self.nanosecond == 0:
            return PyObject_RichCompareBool(dtval, other, op)

        # otherwise we have dtval < self
        if op == Py_NE:
            return True
        if op == Py_EQ:
            return False
        if op == Py_LE or op == Py_LT:
            return self.year <= other.year
        if op == Py_GE or op == Py_GT:
            return self.year >= other.year

    cdef bint _can_compare(self, datetime other):
        if self.tzinfo is not None:
            return other.tzinfo is not None
        return other.tzinfo is None

    @cython.overflowcheck(True)
    def __add__(self, other):
        cdef:
            int64_t nanos = 0

        if is_any_td_scalar(other):
            other = Timedelta(other)

            # TODO: share this with __sub__, Timedelta.__add__
            # Matching numpy, we cast to the higher resolution. Unlike numpy,
            #  we raise instead of silently overflowing during this casting.
            if self._creso < other._creso:
                self = (<_Timestamp>self)._as_creso(other._creso, round_ok=True)
            elif self._creso > other._creso:
                other = (<_Timedelta>other)._as_creso(self._creso, round_ok=True)

            nanos = other.value

            try:
                new_value = self.value + nanos
                result = type(self)._from_value_and_reso(
                    new_value, reso=self._creso, tz=self.tzinfo
                )
            except OverflowError as err:
                # TODO: don't hard-code nanosecond here
                new_value = int(self.value) + int(nanos)
                raise OutOfBoundsDatetime(
                    f"Out of bounds nanosecond timestamp: {new_value}"
                ) from err

            return result

        elif is_integer_object(other):
            raise integer_op_not_supported(self)

        elif is_array(other):
            if other.dtype.kind in ["i", "u"]:
                raise integer_op_not_supported(self)
            if other.dtype.kind == "m":
                if self.tz is None:
                    return self.asm8 + other
                return np.asarray(
                    [self + other[n] for n in range(len(other))],
                    dtype=object,
                )

        elif not isinstance(self, _Timestamp):
            # cython semantics, args have been switched and this is __radd__
            # TODO(cython3): remove this it moved to __radd__
            return other.__add__(self)
        return NotImplemented

    def __radd__(self, other):
        # Have to duplicate checks to avoid infinite recursion due to NotImplemented
        if is_any_td_scalar(other) or is_integer_object(other) or is_array(other):
            return self.__add__(other)
        return NotImplemented

    def __sub__(self, other):
        if other is NaT:
            return NaT

        elif is_any_td_scalar(other) or is_integer_object(other):
            neg_other = -other
            return self + neg_other

        elif is_array(other):
            if other.dtype.kind in ["i", "u"]:
                raise integer_op_not_supported(self)
            if other.dtype.kind == "m":
                if self.tz is None:
                    return self.asm8 - other
                return np.asarray(
                    [self - other[n] for n in range(len(other))],
                    dtype=object,
                )
            return NotImplemented

        # coerce if necessary if we are a Timestamp-like
        if (PyDateTime_Check(self)
                and (PyDateTime_Check(other) or is_datetime64_object(other))):
            # both_timestamps is to determine whether Timedelta(self - other)
            # should raise the OOB error, or fall back returning a timedelta.
            # TODO(cython3): clean out the bits that moved to __rsub__
            both_timestamps = (isinstance(other, _Timestamp) and
                               isinstance(self, _Timestamp))
            if isinstance(self, _Timestamp):
                other = type(self)(other)
            else:
                self = type(other)(self)

            if (self.tzinfo is None) ^ (other.tzinfo is None):
                raise TypeError(
                    "Cannot subtract tz-naive and tz-aware datetime-like objects."
                )

            # Matching numpy, we cast to the higher resolution. Unlike numpy,
            #  we raise instead of silently overflowing during this casting.
            if self._creso < other._creso:
                self = (<_Timestamp>self)._as_creso(other._creso, round_ok=True)
            elif self._creso > other._creso:
                other = (<_Timestamp>other)._as_creso(self._creso, round_ok=True)

            # scalar Timestamp/datetime - Timestamp/datetime -> yields a
            # Timedelta
            try:
                res_value = self.value - other.value
                return Timedelta._from_value_and_reso(res_value, self._creso)
            except (OverflowError, OutOfBoundsDatetime, OutOfBoundsTimedelta) as err:
                if isinstance(other, _Timestamp):
                    if both_timestamps:
                        raise OutOfBoundsDatetime(
                            "Result is too large for pandas.Timedelta. Convert inputs "
                            "to datetime.datetime with 'Timestamp.to_pydatetime()' "
                            "before subtracting."
                        ) from err
                # We get here in stata tests, fall back to stdlib datetime
                #  method and return stdlib timedelta object
                pass
        elif is_datetime64_object(self):
            # GH#28286 cython semantics for __rsub__, `other` is actually
            #  the Timestamp
            # TODO(cython3): remove this, this moved to __rsub__
            return type(other)(self) - other

        return NotImplemented

    def __rsub__(self, other):
        if PyDateTime_Check(other):
            try:
                return type(self)(other) - self
            except (OverflowError, OutOfBoundsDatetime) as err:
                # We get here in stata tests, fall back to stdlib datetime
                #  method and return stdlib timedelta object
                pass
        elif is_datetime64_object(other):
            return type(self)(other) - self
        return NotImplemented

    # -----------------------------------------------------------------

    cdef int64_t _maybe_convert_value_to_local(self):
        """Convert UTC i8 value to local i8 value if tz exists"""
        cdef:
            int64_t val
            tzinfo own_tz = self.tzinfo
            npy_datetimestruct dts

        if own_tz is not None and not is_utc(own_tz):
            pydatetime_to_dtstruct(self, &dts)
            val = npy_datetimestruct_to_datetime(self._creso, &dts) + self.nanosecond
        else:
            val = self.value
        return val

    @cython.boundscheck(False)
    cdef bint _get_start_end_field(self, str field, freq):
        cdef:
            int64_t val
            dict kwds
            ndarray[uint8_t, cast=True] out
            int month_kw

        if freq:
            kwds = freq.kwds
            month_kw = kwds.get("startingMonth", kwds.get("month", 12))
            freqstr = freq.freqstr
        else:
            month_kw = 12
            freqstr = None

        val = self._maybe_convert_value_to_local()

        out = get_start_end_field(np.array([val], dtype=np.int64),
                                  field, freqstr, month_kw, self._creso)
        return out[0]

    @property
    def is_month_start(self) -> bool:
        """
        Return True if date is first day of month.

        Examples
        --------
        >>> ts = pd.Timestamp(2020, 3, 14)
        >>> ts.is_month_start
        False

        >>> ts = pd.Timestamp(2020, 1, 1)
        >>> ts.is_month_start
        True
        """
        return self.day == 1

    @property
    def is_month_end(self) -> bool:
        """
        Return True if date is last day of month.

        Examples
        --------
        >>> ts = pd.Timestamp(2020, 3, 14)
        >>> ts.is_month_end
        False

        >>> ts = pd.Timestamp(2020, 12, 31)
        >>> ts.is_month_end
        True
        """
        return self.day == self.days_in_month

    @property
    def is_quarter_start(self) -> bool:
        """
        Return True if date is first day of the quarter.

        Examples
        --------
        >>> ts = pd.Timestamp(2020, 3, 14)
        >>> ts.is_quarter_start
        False

        >>> ts = pd.Timestamp(2020, 4, 1)
        >>> ts.is_quarter_start
        True
        """
        return self.day == 1 and self.month % 3 == 1

    @property
    def is_quarter_end(self) -> bool:
        """
        Return True if date is last day of the quarter.

        Examples
        --------
        >>> ts = pd.Timestamp(2020, 3, 14)
        >>> ts.is_quarter_end
        False

        >>> ts = pd.Timestamp(2020, 3, 31)
        >>> ts.is_quarter_end
        True
        """
        return (self.month % 3) == 0 and self.day == self.days_in_month

    @property
    def is_year_start(self) -> bool:
        """
        Return True if date is first day of the year.

        Examples
        --------
        >>> ts = pd.Timestamp(2020, 3, 14)
        >>> ts.is_year_start
        False

        >>> ts = pd.Timestamp(2020, 1, 1)
        >>> ts.is_year_start
        True
        """
        return self.day == self.month == 1

    @property
    def is_year_end(self) -> bool:
        """
        Return True if date is last day of the year.

        Examples
        --------
        >>> ts = pd.Timestamp(2020, 3, 14)
        >>> ts.is_year_end
        False

        >>> ts = pd.Timestamp(2020, 12, 31)
        >>> ts.is_year_end
        True
        """
        return self.month == 12 and self.day == 31

    @cython.boundscheck(False)
    cdef _get_date_name_field(self, str field, object locale):
        cdef:
            int64_t val
            object[::1] out

        val = self._maybe_convert_value_to_local()

        out = get_date_name_field(np.array([val], dtype=np.int64),
                                  field, locale=locale, reso=self._creso)
        return out[0]

    def day_name(self, locale=None) -> str:
        """
        Return the day name of the Timestamp with specified locale.

        Parameters
        ----------
        locale : str, default None (English locale)
            Locale determining the language in which to return the day name.

        Returns
        -------
        str

        Examples
        --------
        >>> ts = pd.Timestamp('2020-03-14T15:32:52.192548651')
        >>> ts.day_name()
        'Saturday'

        Analogous for ``pd.NaT``:

        >>> pd.NaT.day_name()
        nan
        """
        return self._get_date_name_field("day_name", locale)

    def month_name(self, locale=None) -> str:
        """
        Return the month name of the Timestamp with specified locale.

        Parameters
        ----------
        locale : str, default None (English locale)
            Locale determining the language in which to return the month name.

        Returns
        -------
        str

        Examples
        --------
        >>> ts = pd.Timestamp('2020-03-14T15:32:52.192548651')
        >>> ts.month_name()
        'March'

        Analogous for ``pd.NaT``:

        >>> pd.NaT.month_name()
        nan
        """
        return self._get_date_name_field("month_name", locale)

    @property
    def is_leap_year(self) -> bool:
        """
        Return True if year is a leap year.

        Examples
        --------
        >>> ts = pd.Timestamp(2020, 3, 14)
        >>> ts.is_leap_year
        True
        """
        return bool(ccalendar.is_leapyear(self.year))

    @property
    def day_of_week(self) -> int:
        """
        Return day of the week.

        Examples
        --------
        >>> ts = pd.Timestamp(2020, 3, 14)
        >>> ts.day_of_week
        5
        """
        return self.weekday()

    @property
    def day_of_year(self) -> int:
        """
        Return the day of the year.

        Examples
        --------
        >>> ts = pd.Timestamp(2020, 3, 14)
        >>> ts.day_of_year
        74
        """
        return ccalendar.get_day_of_year(self.year, self.month, self.day)

    @property
    def quarter(self) -> int:
        """
        Return the quarter of the year.

        Examples
        --------
        >>> ts = pd.Timestamp(2020, 3, 14)
        >>> ts.quarter
        1
        """
        return ((self.month - 1) // 3) + 1

    @property
    def week(self) -> int:
        """
        Return the week number of the year.

        Examples
        --------
        >>> ts = pd.Timestamp(2020, 3, 14)
        >>> ts.week
        11
        """
        return ccalendar.get_week_of_year(self.year, self.month, self.day)

    @property
    def days_in_month(self) -> int:
        """
        Return the number of days in the month.

        Examples
        --------
        >>> ts = pd.Timestamp(2020, 3, 14)
        >>> ts.days_in_month
        31
        """
        return ccalendar.get_days_in_month(self.year, self.month)

    # -----------------------------------------------------------------
    # Transformation Methods

    def normalize(self) -> "Timestamp":
        """
        Normalize Timestamp to midnight, preserving tz information.

        Examples
        --------
        >>> ts = pd.Timestamp(2020, 3, 14, 15, 30)
        >>> ts.normalize()
        Timestamp('2020-03-14 00:00:00')
        """
        cdef:
            local_val = self._maybe_convert_value_to_local()
            int64_t normalized
            int64_t ppd = periods_per_day(self._creso)
            _Timestamp ts

        normalized = normalize_i8_stamp(local_val, ppd)
        ts = type(self)._from_value_and_reso(normalized, reso=self._creso, tz=None)
        return ts.tz_localize(self.tzinfo)

    # -----------------------------------------------------------------
    # Pickle Methods

    def __reduce_ex__(self, protocol):
        # python 3.6 compat
        # https://bugs.python.org/issue28730
        # now __reduce_ex__ is defined and higher priority than __reduce__
        return self.__reduce__()

    def __setstate__(self, state):
        self.value = state[0]
        self.tzinfo = state[2]

        if len(state) == 3:
            # pre-non-nano pickle
            # TODO: no tests get here 2022-05-10
            reso = NPY_FR_ns
        else:
            reso = state[4]
        self._creso = reso

    def __reduce__(self):
        object_state = self.value, None, self.tzinfo, self._creso
        return (_unpickle_timestamp, object_state)

    # -----------------------------------------------------------------
    # Rendering Methods

    def isoformat(self, sep: str = "T", timespec: str = "auto") -> str:
        """
        Return the time formatted according to ISO 8610.

        The full format looks like 'YYYY-MM-DD HH:MM:SS.mmmmmmnnn'.
        By default, the fractional part is omitted if self.microsecond == 0
        and self.nanosecond == 0.

        If self.tzinfo is not None, the UTC offset is also attached, giving
        giving a full format of 'YYYY-MM-DD HH:MM:SS.mmmmmmnnn+HH:MM'.

        Parameters
        ----------
        sep : str, default 'T'
            String used as the separator between the date and time.

        timespec : str, default 'auto'
            Specifies the number of additional terms of the time to include.
            The valid values are 'auto', 'hours', 'minutes', 'seconds',
            'milliseconds', 'microseconds', and 'nanoseconds'.

        Returns
        -------
        str

        Examples
        --------
        >>> ts = pd.Timestamp('2020-03-14T15:32:52.192548651')
        >>> ts.isoformat()
        '2020-03-14T15:32:52.192548651'
        >>> ts.isoformat(timespec='microseconds')
        '2020-03-14T15:32:52.192548'
        """
        base_ts = "microseconds" if timespec == "nanoseconds" else timespec
        base = super(_Timestamp, self).isoformat(sep=sep, timespec=base_ts)
        # We need to replace the fake year 1970 with our real year
        base = f"{self.year}-" + base.split("-", 1)[1]

        if self.nanosecond == 0 and timespec != "nanoseconds":
            return base

        if self.tzinfo is not None:
            base1, base2 = base[:-6], base[-6:]
        else:
            base1, base2 = base, ""

        if timespec == "nanoseconds" or (timespec == "auto" and self.nanosecond):
            if self.microsecond:
                base1 += f"{self.nanosecond:03d}"
            else:
                base1 += f".{self.nanosecond:09d}"

        return base1 + base2

    def __repr__(self) -> str:
        stamp = self._repr_base
        zone = None

        try:
            stamp += self.strftime("%z")
        except ValueError:
            year2000 = self.replace(year=2000)
            stamp += year2000.strftime("%z")

        if self.tzinfo:
            zone = get_timezone(self.tzinfo)
        try:
            stamp += zone.strftime(" %%Z")
        except AttributeError:
            # e.g. tzlocal has no `strftime`
            pass

        tz = f", tz='{zone}'" if zone is not None else ""

        return f"Timestamp('{stamp}'{tz})"

    @property
    def _repr_base(self) -> str:
        return f"{self._date_repr} {self._time_repr}"

    @property
    def _date_repr(self) -> str:
        # Ideal here would be self.strftime("%Y-%m-%d"), but
        # the datetime strftime() methods require year >= 1900 and is slower
        return f"{self.year}-{self.month:02d}-{self.day:02d}"

    @property
    def _time_repr(self) -> str:
        result = f"{self.hour:02d}:{self.minute:02d}:{self.second:02d}"

        if self.nanosecond != 0:
            result += f".{self.nanosecond + 1000 * self.microsecond:09d}"
        elif self.microsecond != 0:
            result += f".{self.microsecond:06d}"

        return result

    @property
    def _short_repr(self) -> str:
        # format a Timestamp with only _date_repr if possible
        # otherwise _repr_base
        if (self.hour == 0 and
                self.minute == 0 and
                self.second == 0 and
                self.microsecond == 0 and
                self.nanosecond == 0):
            return self._date_repr
        return self._repr_base

    # -----------------------------------------------------------------
    # Conversion Methods

    @cython.cdivision(False)
    cdef _Timestamp _as_creso(self, NPY_DATETIMEUNIT creso, bint round_ok=True):
        cdef:
            int64_t value

        if creso == self._creso:
            return self

        try:
            value = convert_reso(self.value, self._creso, creso, round_ok=round_ok)
        except OverflowError as err:
            unit = npy_unit_to_abbrev(creso)
            raise OutOfBoundsDatetime(
                f"Cannot cast {self} to unit='{unit}' without overflow."
            ) from err

        return type(self)._from_value_and_reso(value, reso=creso, tz=self.tzinfo)

    def as_unit(self, str unit, bint round_ok=True):
        """
        Convert the underlying int64 representaton to the given unit.

        Parameters
        ----------
        unit : {"ns", "us", "ms", "s"}
        round_ok : bool, default True
            If False and the conversion requires rounding, raise.

        Returns
        -------
        Timestamp
        """
        dtype = np.dtype(f"M8[{unit}]")
        reso = get_unit_from_dtype(dtype)
        try:
            return self._as_creso(reso, round_ok=round_ok)
        except OverflowError as err:
            raise OutOfBoundsDatetime(
                f"Cannot cast {self} to unit='{unit}' without overflow."
            ) from err

    @property
    def asm8(self) -> np.datetime64:
        """
        Return numpy datetime64 format in nanoseconds.

        Examples
        --------
        >>> ts = pd.Timestamp(2020, 3, 14, 15)
        >>> ts.asm8
        numpy.datetime64('2020-03-14T15:00:00.000000')
        """
        return self.to_datetime64()

    def timestamp(self):
        """
        Return POSIX timestamp as float.

        Examples
        --------
        >>> ts = pd.Timestamp('2020-03-14T15:32:52.192548')
        >>> ts.timestamp()
        1584199972.192548
        """
        # GH 17329
        # Note: Naive timestamps will not match datetime.stdlib

        denom = periods_per_second(self._creso)

        return round(self.value / denom, 6)

    cpdef datetime to_pydatetime(_Timestamp self, bint warn=True):
        """
        Convert a Timestamp object to a native Python datetime object.

        If warn=True, issue a warning if nanoseconds is nonzero.

        Examples
        --------
        >>> ts = pd.Timestamp('2020-03-14T15:32:52.192548')
        >>> ts.to_pydatetime()
        datetime.datetime(2020, 3, 14, 15, 32, 52, 192548)

        Analogous for ``pd.NaT``:

        >>> pd.NaT.to_pydatetime()
        NaT
        """
        if self.nanosecond != 0 and warn:
            warnings.warn("Discarding nonzero nanoseconds in conversion.",
                          UserWarning, stacklevel=find_stack_level())

        return datetime(self.year, self.month, self.day,
                        self.hour, self.minute, self.second,
                        self.microsecond, self.tzinfo, fold=self.fold)

    cpdef to_datetime64(self):
        """
        Return a numpy.datetime64 object with 'ns' precision.
        """
        # TODO: find a way to construct dt64 directly from _reso
        abbrev = npy_unit_to_abbrev(self._creso)
        return np.datetime64(self.value, abbrev)

    def to_numpy(self, dtype=None, copy=False) -> np.datetime64:
        """
        Convert the Timestamp to a NumPy datetime64.

        .. versionadded:: 0.25.0

        This is an alias method for `Timestamp.to_datetime64()`. The dtype and
        copy parameters are available here only for compatibility. Their values
        will not affect the return value.

        Returns
        -------
        numpy.datetime64

        See Also
        --------
        DatetimeIndex.to_numpy : Similar method for DatetimeIndex.

        Examples
        --------
        >>> ts = pd.Timestamp('2020-03-14T15:32:52.192548651')
        >>> ts.to_numpy()
        numpy.datetime64('2020-03-14T15:32:52.192548651')

        Analogous for ``pd.NaT``:

        >>> pd.NaT.to_numpy()
        numpy.datetime64('NaT')
        """
        if dtype is not None or copy is not False:
            raise ValueError(
                "Timestamp.to_numpy dtype and copy arguments are ignored."
            )
        return self.to_datetime64()

    def to_period(self, freq=None):
        """
        Return an period of which this timestamp is an observation.

        Examples
        --------
        >>> ts = pd.Timestamp('2020-03-14T15:32:52.192548651')
        >>> # Year end frequency
        >>> ts.to_period(freq='Y')
        Period('2020', 'A-DEC')

        >>> # Month end frequency
        >>> ts.to_period(freq='M')
        Period('2020-03', 'M')

        >>> # Weekly frequency
        >>> ts.to_period(freq='W')
        Period('2020-03-09/2020-03-15', 'W-SUN')

        >>> # Quarter end frequency
        >>> ts.to_period(freq='Q')
        Period('2020Q1', 'Q-DEC')
        """
        from pandas import Period

        if self.tz is not None:
            # GH#21333
            warnings.warn(
                "Converting to Period representation will drop timezone information.",
                UserWarning,
                stacklevel=find_stack_level(),
            )

        return Period(self, freq=freq)


# ----------------------------------------------------------------------

# Python front end to C extension type _Timestamp
# This serves as the box for datetime64


class Timestamp(_Timestamp):
    """
    Pandas replacement for python datetime.datetime object.

    Timestamp is the pandas equivalent of python's Datetime
    and is interchangeable with it in most cases. It's the type used
    for the entries that make up a DatetimeIndex, and other timeseries
    oriented data structures in pandas.

    Parameters
    ----------
    ts_input : datetime-like, str, int, float
        Value to be converted to Timestamp.
    year, month, day : int
    hour, minute, second, microsecond : int, optional, default 0
    tzinfo : datetime.tzinfo, optional, default None
    nanosecond : int, optional, default 0
    tz : str, pytz.timezone, dateutil.tz.tzfile or None
        Time zone for time which Timestamp will have.
    unit : str
        Unit used for conversion if ts_input is of type int or float. The
        valid values are 'D', 'h', 'm', 's', 'ms', 'us', and 'ns'. For
        example, 's' means seconds and 'ms' means milliseconds.
    fold : {0, 1}, default None, keyword-only
        Due to daylight saving time, one wall clock time can occur twice
        when shifting from summer to winter time; fold describes whether the
        datetime-like corresponds  to the first (0) or the second time (1)
        the wall clock hits the ambiguous time.

        .. versionadded:: 1.1.0

    Notes
    -----
    There are essentially three calling conventions for the constructor. The
    primary form accepts four parameters. They can be passed by position or
    keyword.

    The other two forms mimic the parameters from ``datetime.datetime``. They
    can be passed by either position or keyword, but not both mixed together.

    Examples
    --------
    Using the primary calling convention:

    This converts a datetime-like string

    >>> pd.Timestamp('2017-01-01T12')
    Timestamp('2017-01-01 12:00:00')

    This converts a float representing a Unix epoch in units of seconds

    >>> pd.Timestamp(1513393355.5, unit='s')
    Timestamp('2017-12-16 03:02:35.500000')

    This converts an int representing a Unix-epoch in units of seconds
    and for a particular timezone

    >>> pd.Timestamp(1513393355, unit='s', tz='US/Pacific')
    Timestamp('2017-12-15 19:02:35-0800', tz='US/Pacific')

    Using the other two forms that mimic the API for ``datetime.datetime``:

    >>> pd.Timestamp(2017, 1, 1, 12)
    Timestamp('2017-01-01 12:00:00')

    >>> pd.Timestamp(year=2017, month=1, day=1, hour=12)
    Timestamp('2017-01-01 12:00:00')
    """

    @classmethod
    def fromordinal(cls, ordinal, tz=None):
        """
        Construct a timestamp from a a proleptic Gregorian ordinal.

        Parameters
        ----------
        ordinal : int
            Date corresponding to a proleptic Gregorian ordinal.
        tz : str, pytz.timezone, dateutil.tz.tzfile or None
            Time zone for the Timestamp.

        Notes
        -----
        By definition there cannot be any tz info on the ordinal itself.

        Examples
        --------
        >>> pd.Timestamp.fromordinal(737425)
        Timestamp('2020-01-01 00:00:00')
        """
        return cls(datetime.fromordinal(ordinal), tz=tz)

    @classmethod
    def now(cls, tz=None):
        """
        Return new Timestamp object representing current time local to tz.

        Parameters
        ----------
        tz : str or timezone object, default None
            Timezone to localize to.

        Examples
        --------
        >>> pd.Timestamp.now()  # doctest: +SKIP
        Timestamp('2020-11-16 22:06:16.378782')

        Analogous for ``pd.NaT``:

        >>> pd.NaT.now()
        NaT
        """
        if isinstance(tz, str):
            tz = maybe_get_tz(tz)
        return cls(datetime.now(tz))

    @classmethod
    def today(cls, tz=None):
        """
        Return the current time in the local timezone.

        This differs from datetime.today() in that it can be localized to a
        passed timezone.

        Parameters
        ----------
        tz : str or timezone object, default None
            Timezone to localize to.

        Examples
        --------
        >>> pd.Timestamp.today()    # doctest: +SKIP
        Timestamp('2020-11-16 22:37:39.969883')

        Analogous for ``pd.NaT``:

        >>> pd.NaT.today()
        NaT
        """
        return cls.now(tz)

    @classmethod
    def utcnow(cls):
        """
        Timestamp.utcnow()

        Return a new Timestamp representing UTC day and time.

        Examples
        --------
        >>> pd.Timestamp.utcnow()   # doctest: +SKIP
        Timestamp('2020-11-16 22:50:18.092888+0000', tz='UTC')
        """
        return cls.now(UTC)

    @classmethod
    def utcfromtimestamp(cls, ts):
        """
        Timestamp.utcfromtimestamp(ts)

        Construct a timezone-aware UTC datetime from a POSIX timestamp.

        Notes
        -----
        Timestamp.utcfromtimestamp behavior differs from datetime.utcfromtimestamp
        in returning a timezone-aware object.

        Examples
        --------
        >>> pd.Timestamp.utcfromtimestamp(1584199972)
        Timestamp('2020-03-14 15:32:52+0000', tz='UTC')
        """
        # GH#22451
        return cls.fromtimestamp(ts, tz="UTC")

    @classmethod
    def fromtimestamp(cls, ts, tz=None):
        """
        Timestamp.fromtimestamp(ts)

        Transform timestamp[, tz] to tz's local time from POSIX timestamp.

        Examples
        --------
        >>> pd.Timestamp.fromtimestamp(1584199972)
        Timestamp('2020-03-14 15:32:52')

        Note that the output may change depending on your local time.
        """
        tz = maybe_get_tz(tz)
        return cls(datetime.fromtimestamp(ts, tz))

    def strftime(self, format):
        """
        Return a formatted string of the Timestamp.

        Parameters
        ----------
        format : str
            Format string to convert Timestamp to string.
            See strftime documentation for more information on the format string:
            https://docs.python.org/3/library/datetime.html#strftime-and-strptime-behavior.

        Examples
        --------
        >>> ts = pd.Timestamp('2020-03-14T15:32:52.192548651')
        >>> ts.strftime('%Y-%m-%d %X')
        '2020-03-14 15:32:52'
        """
        return datetime.strftime(self, format)

    # Issue 25016.
    @classmethod
    def strptime(cls, date_string, format):
        """
        Timestamp.strptime(string, format)

        Function is not implemented. Use pd.to_datetime().
        """
        raise NotImplementedError(
            "Timestamp.strptime() is not implemented. "
            "Use to_datetime() to parse date strings."
        )

    @classmethod
    def combine(cls, date, time):
        """
        Timestamp.combine(date, time)

        Combine date, time into datetime with same date and time fields.

        Examples
        --------
        >>> from datetime import date, time
        >>> pd.Timestamp.combine(date(2020, 3, 14), time(15, 30, 15))
        Timestamp('2020-03-14 15:30:15')
        """
        return cls(datetime.combine(date, time))

    def __new__(
        cls,
        object ts_input=_no_input,
        year=None,
        month=None,
        day=None,
        hour=None,
        minute=None,
        second=None,
        microsecond=None,
        tzinfo_type tzinfo=None,
        *,
        nanosecond=None,
        tz=None,
        unit=None,
        fold=None,
    ):
        # The parameter list folds together legacy parameter names (the first
        # four) and positional and keyword parameter names from pydatetime.
        #
        # There are three calling forms:
        #
        # - In the legacy form, the first parameter, ts_input, is required
        #   and may be datetime-like, str, int, or float. The second
        #   parameter, offset, is optional and may be str or DateOffset.
        #
        # - ints in the first, second, and third arguments indicate
        #   pydatetime positional arguments. Only the first 8 arguments
        #   (standing in for year, month, day, hour, minute, second,
        #   microsecond, tzinfo) may be non-None. As a shortcut, we just
        #   check that the second argument is an int.
        #
        # - Nones for the first four (legacy) arguments indicate pydatetime
        #   keyword arguments. year, month, and day are required. As a
        #   shortcut, we just check that the first argument was not passed.
        #
        # Mixing pydatetime positional and keyword arguments is forbidden!

        cdef:
            _TSObject ts
            tzinfo_type tzobj

        _date_attributes = [year, month, day, hour, minute, second,
                            microsecond, nanosecond]

        if tzinfo is not None:
            # GH#17690 tzinfo must be a datetime.tzinfo object, ensured
            #  by the cython annotation.
            if tz is not None:
                raise ValueError("Can provide at most one of tz, tzinfo")

            # User passed tzinfo instead of tz; avoid silently ignoring
            tz, tzinfo = tzinfo, None

        # Allow fold only for unambiguous input
        if fold is not None:
            if fold not in [0, 1]:
                raise ValueError(
                    "Valid values for the fold argument are None, 0, or 1."
                )

            if (ts_input is not _no_input and not (
                    PyDateTime_Check(ts_input) and
                    getattr(ts_input, "tzinfo", None) is None)):
                raise ValueError(
                    "Cannot pass fold with possibly unambiguous input: int, "
                    "float, numpy.datetime64, str, or timezone-aware "
                    "datetime-like. Pass naive datetime-like or build "
                    "Timestamp from components."
                )

            if tz is not None and PyTZInfo_Check(tz) and treat_tz_as_pytz(tz):
                raise ValueError(
                    "pytz timezones do not support fold. Please use dateutil "
                    "timezones."
                )

            if hasattr(ts_input, "fold"):
                ts_input = ts_input.replace(fold=fold)

        # GH 30543 if pd.Timestamp already passed, return it
        # check that only ts_input is passed
        # checking verbosely, because cython doesn't optimize
        # list comprehensions (as of cython 0.29.x)
        if (isinstance(ts_input, _Timestamp) and
                tz is None and unit is None and year is None and
                month is None and day is None and hour is None and
                minute is None and second is None and
                microsecond is None and nanosecond is None and
                tzinfo is None):
            return ts_input
        elif isinstance(ts_input, str):
            # User passed a date string to parse.
            # Check that the user didn't also pass a date attribute kwarg.
            if any(arg is not None for arg in _date_attributes):
                raise ValueError(
                    "Cannot pass a date attribute keyword "
                    "argument when passing a date string; 'tz' is keyword-only"
                )

        elif ts_input is _no_input:
            # GH 31200
            # When year, month or day is not given, we call the datetime
            # constructor to make sure we get the same error message
            # since Timestamp inherits datetime
            datetime_kwargs = {
                "hour": hour or 0,
                "minute": minute or 0,
                "second": second or 0,
                "microsecond": microsecond or 0,
                "fold": fold or 0
            }
            if year is not None:
                datetime_kwargs["year"] = year
            if month is not None:
                datetime_kwargs["month"] = month
            if day is not None:
                datetime_kwargs["day"] = day

            ts_input = datetime(**datetime_kwargs)

        elif is_integer_object(year):
            # User passed positional arguments:
            # Timestamp(year, month, day[, hour[, minute[, second[,
            # microsecond[, nanosecond[, tzinfo]]]]]])
            ts_input = datetime(ts_input, year, month, day or 0,
                                hour or 0, minute or 0, second or 0, fold=fold or 0)
            unit = None

            if nanosecond is None:
                # nanosecond was not passed as a keyword, but may have been
                #  passed positionally see test_constructor_nanosecond
                nanosecond = microsecond

        if getattr(ts_input, "tzinfo", None) is not None and tz is not None:
            raise ValueError("Cannot pass a datetime or Timestamp with tzinfo with "
                             "the tz parameter. Use tz_convert instead.")

        tzobj = maybe_get_tz(tz)
        if tzobj is not None and is_datetime64_object(ts_input):
            # GH#24559, GH#42288 As of 2.0 we treat datetime64 as
            #  wall-time (consistent with DatetimeIndex)
            return cls(ts_input).tz_localize(tzobj)

        if nanosecond is None:
            nanosecond = 0
        elif not (999 >= nanosecond >= 0):
            raise ValueError("nanosecond must be in 0..999")

        ts = convert_to_tsobject(ts_input, tzobj, unit, 0, 0, nanosecond)

        if ts.value == NPY_NAT:
            return NaT

        return create_timestamp_from_ts(ts.value, ts.dts, ts.tzinfo, ts.fold, ts.creso)

    def _round(self, freq, mode, ambiguous="raise", nonexistent="raise"):
        cdef:
            int64_t nanos

        to_offset(freq).nanos  # raises on non-fixed freq
        nanos = delta_to_nanoseconds(to_offset(freq), self._creso)

        if self.tz is not None:
            value = self.tz_localize(None).value
        else:
            value = self.value

        value = np.array([value], dtype=np.int64)

        # Will only ever contain 1 element for timestamp
        r = round_nsint64(value, mode, nanos)[0]
        result = Timestamp._from_value_and_reso(r, self._creso, None)
        if self.tz is not None:
            result = result.tz_localize(
                self.tz, ambiguous=ambiguous, nonexistent=nonexistent
            )
        return result

    def round(self, freq, ambiguous="raise", nonexistent="raise"):
        """
        Round the Timestamp to the specified resolution.

        Parameters
        ----------
        freq : str
            Frequency string indicating the rounding resolution.
        ambiguous : bool or {'raise', 'NaT'}, default 'raise'
            The behavior is as follows:

            * bool contains flags to determine if time is dst or not (note
              that this flag is only applicable for ambiguous fall dst dates).
            * 'NaT' will return NaT for an ambiguous time.
            * 'raise' will raise an AmbiguousTimeError for an ambiguous time.

        nonexistent : {'raise', 'shift_forward', 'shift_backward, 'NaT', \
timedelta}, default 'raise'
            A nonexistent time does not exist in a particular timezone
            where clocks moved forward due to DST.

            * 'shift_forward' will shift the nonexistent time forward to the
              closest existing time.
            * 'shift_backward' will shift the nonexistent time backward to the
              closest existing time.
            * 'NaT' will return NaT where there are nonexistent times.
            * timedelta objects will shift nonexistent times by the timedelta.
            * 'raise' will raise an NonExistentTimeError if there are
              nonexistent times.

        Returns
        -------
        a new Timestamp rounded to the given resolution of `freq`

        Raises
        ------
        ValueError if the freq cannot be converted

        Notes
        -----
        If the Timestamp has a timezone, rounding will take place relative to the
        local ("wall") time and re-localized to the same timezone. When rounding
        near daylight savings time, use ``nonexistent`` and ``ambiguous`` to
        control the re-localization behavior.

        Examples
        --------
        Create a timestamp object:

        >>> ts = pd.Timestamp('2020-03-14T15:32:52.192548651')

        A timestamp can be rounded using multiple frequency units:

        >>> ts.round(freq='H') # hour
        Timestamp('2020-03-14 16:00:00')

        >>> ts.round(freq='T') # minute
        Timestamp('2020-03-14 15:33:00')

        >>> ts.round(freq='S') # seconds
        Timestamp('2020-03-14 15:32:52')

        >>> ts.round(freq='L') # milliseconds
        Timestamp('2020-03-14 15:32:52.193000')

        ``freq`` can also be a multiple of a single unit, like '5T' (i.e.  5 minutes):

        >>> ts.round(freq='5T')
        Timestamp('2020-03-14 15:35:00')

        or a combination of multiple units, like '1H30T' (i.e. 1 hour and 30 minutes):

        >>> ts.round(freq='1H30T')
        Timestamp('2020-03-14 15:00:00')

        Analogous for ``pd.NaT``:

        >>> pd.NaT.round()
        NaT

        When rounding near a daylight savings time transition, use ``ambiguous`` or
        ``nonexistent`` to control how the timestamp should be re-localized.

        >>> ts_tz = pd.Timestamp("2021-10-31 01:30:00").tz_localize("Europe/Amsterdam")

        >>> ts_tz.round("H", ambiguous=False)
        Timestamp('2021-10-31 02:00:00+0100', tz='Europe/Amsterdam')

        >>> ts_tz.round("H", ambiguous=True)
        Timestamp('2021-10-31 02:00:00+0200', tz='Europe/Amsterdam')
        """
        return self._round(
            freq, RoundTo.NEAREST_HALF_EVEN, ambiguous, nonexistent
        )

    def floor(self, freq, ambiguous="raise", nonexistent="raise"):
        """
        Return a new Timestamp floored to this resolution.

        Parameters
        ----------
        freq : str
            Frequency string indicating the flooring resolution.
        ambiguous : bool or {'raise', 'NaT'}, default 'raise'
            The behavior is as follows:

            * bool contains flags to determine if time is dst or not (note
              that this flag is only applicable for ambiguous fall dst dates).
            * 'NaT' will return NaT for an ambiguous time.
            * 'raise' will raise an AmbiguousTimeError for an ambiguous time.

        nonexistent : {'raise', 'shift_forward', 'shift_backward, 'NaT', \
timedelta}, default 'raise'
            A nonexistent time does not exist in a particular timezone
            where clocks moved forward due to DST.

            * 'shift_forward' will shift the nonexistent time forward to the
              closest existing time.
            * 'shift_backward' will shift the nonexistent time backward to the
              closest existing time.
            * 'NaT' will return NaT where there are nonexistent times.
            * timedelta objects will shift nonexistent times by the timedelta.
            * 'raise' will raise an NonExistentTimeError if there are
              nonexistent times.

        Raises
        ------
        ValueError if the freq cannot be converted.

        Notes
        -----
        If the Timestamp has a timezone, flooring will take place relative to the
        local ("wall") time and re-localized to the same timezone. When flooring
        near daylight savings time, use ``nonexistent`` and ``ambiguous`` to
        control the re-localization behavior.

        Examples
        --------
        Create a timestamp object:

        >>> ts = pd.Timestamp('2020-03-14T15:32:52.192548651')

        A timestamp can be floored using multiple frequency units:

        >>> ts.floor(freq='H') # hour
        Timestamp('2020-03-14 15:00:00')

        >>> ts.floor(freq='T') # minute
        Timestamp('2020-03-14 15:32:00')

        >>> ts.floor(freq='S') # seconds
        Timestamp('2020-03-14 15:32:52')

        >>> ts.floor(freq='N') # nanoseconds
        Timestamp('2020-03-14 15:32:52.192548651')

        ``freq`` can also be a multiple of a single unit, like '5T' (i.e.  5 minutes):

        >>> ts.floor(freq='5T')
        Timestamp('2020-03-14 15:30:00')

        or a combination of multiple units, like '1H30T' (i.e. 1 hour and 30 minutes):

        >>> ts.floor(freq='1H30T')
        Timestamp('2020-03-14 15:00:00')

        Analogous for ``pd.NaT``:

        >>> pd.NaT.floor()
        NaT

        When rounding near a daylight savings time transition, use ``ambiguous`` or
        ``nonexistent`` to control how the timestamp should be re-localized.

        >>> ts_tz = pd.Timestamp("2021-10-31 03:30:00").tz_localize("Europe/Amsterdam")

        >>> ts_tz.floor("2H", ambiguous=False)
        Timestamp('2021-10-31 02:00:00+0100', tz='Europe/Amsterdam')

        >>> ts_tz.floor("2H", ambiguous=True)
        Timestamp('2021-10-31 02:00:00+0200', tz='Europe/Amsterdam')
        """
        return self._round(freq, RoundTo.MINUS_INFTY, ambiguous, nonexistent)

    def ceil(self, freq, ambiguous="raise", nonexistent="raise"):
        """
        Return a new Timestamp ceiled to this resolution.

        Parameters
        ----------
        freq : str
            Frequency string indicating the ceiling resolution.
        ambiguous : bool or {'raise', 'NaT'}, default 'raise'
            The behavior is as follows:

            * bool contains flags to determine if time is dst or not (note
              that this flag is only applicable for ambiguous fall dst dates).
            * 'NaT' will return NaT for an ambiguous time.
            * 'raise' will raise an AmbiguousTimeError for an ambiguous time.

        nonexistent : {'raise', 'shift_forward', 'shift_backward, 'NaT', \
timedelta}, default 'raise'
            A nonexistent time does not exist in a particular timezone
            where clocks moved forward due to DST.

            * 'shift_forward' will shift the nonexistent time forward to the
              closest existing time.
            * 'shift_backward' will shift the nonexistent time backward to the
              closest existing time.
            * 'NaT' will return NaT where there are nonexistent times.
            * timedelta objects will shift nonexistent times by the timedelta.
            * 'raise' will raise an NonExistentTimeError if there are
              nonexistent times.

        Raises
        ------
        ValueError if the freq cannot be converted.

        Notes
        -----
        If the Timestamp has a timezone, ceiling will take place relative to the
        local ("wall") time and re-localized to the same timezone. When ceiling
        near daylight savings time, use ``nonexistent`` and ``ambiguous`` to
        control the re-localization behavior.

        Examples
        --------
        Create a timestamp object:

        >>> ts = pd.Timestamp('2020-03-14T15:32:52.192548651')

        A timestamp can be ceiled using multiple frequency units:

        >>> ts.ceil(freq='H') # hour
        Timestamp('2020-03-14 16:00:00')

        >>> ts.ceil(freq='T') # minute
        Timestamp('2020-03-14 15:33:00')

        >>> ts.ceil(freq='S') # seconds
        Timestamp('2020-03-14 15:32:53')

        >>> ts.ceil(freq='U') # microseconds
        Timestamp('2020-03-14 15:32:52.192549')

        ``freq`` can also be a multiple of a single unit, like '5T' (i.e.  5 minutes):

        >>> ts.ceil(freq='5T')
        Timestamp('2020-03-14 15:35:00')

        or a combination of multiple units, like '1H30T' (i.e. 1 hour and 30 minutes):

        >>> ts.ceil(freq='1H30T')
        Timestamp('2020-03-14 16:30:00')

        Analogous for ``pd.NaT``:

        >>> pd.NaT.ceil()
        NaT

        When rounding near a daylight savings time transition, use ``ambiguous`` or
        ``nonexistent`` to control how the timestamp should be re-localized.

        >>> ts_tz = pd.Timestamp("2021-10-31 01:30:00").tz_localize("Europe/Amsterdam")

        >>> ts_tz.ceil("H", ambiguous=False)
        Timestamp('2021-10-31 02:00:00+0100', tz='Europe/Amsterdam')

        >>> ts_tz.ceil("H", ambiguous=True)
        Timestamp('2021-10-31 02:00:00+0200', tz='Europe/Amsterdam')
        """
        return self._round(freq, RoundTo.PLUS_INFTY, ambiguous, nonexistent)

    @property
    def tz(self):
        """
        Alias for tzinfo.

        Examples
        --------
        >>> ts = pd.Timestamp(1584226800, unit='s', tz='Europe/Stockholm')
        >>> ts.tz
        <DstTzInfo 'Europe/Stockholm' CET+1:00:00 STD>
        """
        return self.tzinfo

    @tz.setter
    def tz(self, value):
        # GH 3746: Prevent localizing or converting the index by setting tz
        raise AttributeError(
            "Cannot directly set timezone. "
            "Use tz_localize() or tz_convert() as appropriate"
        )

    def tz_localize(self, tz, ambiguous="raise", nonexistent="raise"):
        """
        Localize the Timestamp to a timezone.

        Convert naive Timestamp to local time zone or remove
        timezone from timezone-aware Timestamp.

        Parameters
        ----------
        tz : str, pytz.timezone, dateutil.tz.tzfile or None
            Time zone for time which Timestamp will be converted to.
            None will remove timezone holding local time.

        ambiguous : bool, 'NaT', default 'raise'
            When clocks moved backward due to DST, ambiguous times may arise.
            For example in Central European Time (UTC+01), when going from
            03:00 DST to 02:00 non-DST, 02:30:00 local time occurs both at
            00:30:00 UTC and at 01:30:00 UTC. In such a situation, the
            `ambiguous` parameter dictates how ambiguous times should be
            handled.

            The behavior is as follows:

            * bool contains flags to determine if time is dst or not (note
              that this flag is only applicable for ambiguous fall dst dates).
            * 'NaT' will return NaT for an ambiguous time.
            * 'raise' will raise an AmbiguousTimeError for an ambiguous time.

        nonexistent : 'shift_forward', 'shift_backward, 'NaT', timedelta, \
default 'raise'
            A nonexistent time does not exist in a particular timezone
            where clocks moved forward due to DST.

            The behavior is as follows:

            * 'shift_forward' will shift the nonexistent time forward to the
              closest existing time.
            * 'shift_backward' will shift the nonexistent time backward to the
              closest existing time.
            * 'NaT' will return NaT where there are nonexistent times.
            * timedelta objects will shift nonexistent times by the timedelta.
            * 'raise' will raise an NonExistentTimeError if there are
              nonexistent times.

        Returns
        -------
        localized : Timestamp

        Raises
        ------
        TypeError
            If the Timestamp is tz-aware and tz is not None.

        Examples
        --------
        Create a naive timestamp object:

        >>> ts = pd.Timestamp('2020-03-14T15:32:52.192548651')
        >>> ts
        Timestamp('2020-03-14 15:32:52.192548651')

        Add 'Europe/Stockholm' as timezone:

        >>> ts.tz_localize(tz='Europe/Stockholm')
        Timestamp('2020-03-14 15:32:52.192548651+0100', tz='Europe/Stockholm')

        Analogous for ``pd.NaT``:

        >>> pd.NaT.tz_localize()
        NaT
        """
<<<<<<< HEAD

        if not isinstance(ambiguous, bool) and ambiguous not in {'NaT', 'raise'}:
            raise ValueError(
                        "ambiguous parameter must be one of: "
                        "True, False, 'NaT', 'raise' (default)"
                    )
=======
        if ambiguous == "infer":
            raise ValueError("Cannot infer offset with only one time.")
>>>>>>> 353d9554

        nonexistent_options = ("raise", "NaT", "shift_forward", "shift_backward")
        if nonexistent not in nonexistent_options and not PyDelta_Check(nonexistent):
            raise ValueError(
                "The nonexistent argument must be one of 'raise', "
                "'NaT', 'shift_forward', 'shift_backward' or a timedelta object"
            )

        if self.tzinfo is None:
            # tz naive, localize
            tz = maybe_get_tz(tz)
            if not isinstance(ambiguous, str):
                ambiguous = [ambiguous]
            value = tz_localize_to_utc_single(self.value, tz,
                                              ambiguous=ambiguous,
                                              nonexistent=nonexistent,
                                              creso=self._creso)
        elif tz is None:
            # reset tz
            value = tz_convert_from_utc_single(self.value, self.tz, creso=self._creso)

        else:
            raise TypeError(
                "Cannot localize tz-aware Timestamp, use tz_convert for conversions"
            )

        out = type(self)._from_value_and_reso(value, self._creso, tz=tz)
        return out

    def tz_convert(self, tz):
        """
        Convert timezone-aware Timestamp to another time zone.

        Parameters
        ----------
        tz : str, pytz.timezone, dateutil.tz.tzfile or None
            Time zone for time which Timestamp will be converted to.
            None will remove timezone holding UTC time.

        Returns
        -------
        converted : Timestamp

        Raises
        ------
        TypeError
            If Timestamp is tz-naive.

        Examples
        --------
        Create a timestamp object with UTC timezone:

        >>> ts = pd.Timestamp('2020-03-14T15:32:52.192548651', tz='UTC')
        >>> ts
        Timestamp('2020-03-14 15:32:52.192548651+0000', tz='UTC')

        Change to Tokyo timezone:

        >>> ts.tz_convert(tz='Asia/Tokyo')
        Timestamp('2020-03-15 00:32:52.192548651+0900', tz='Asia/Tokyo')

        Can also use ``astimezone``:

        >>> ts.astimezone(tz='Asia/Tokyo')
        Timestamp('2020-03-15 00:32:52.192548651+0900', tz='Asia/Tokyo')

        Analogous for ``pd.NaT``:

        >>> pd.NaT.tz_convert(tz='Asia/Tokyo')
        NaT
        """
        if self.tzinfo is None:
            # tz naive, use tz_localize
            raise TypeError(
                "Cannot convert tz-naive Timestamp, use tz_localize to localize"
            )
        else:
            # Same UTC timestamp, different time zone
            tz = maybe_get_tz(tz)
            out = type(self)._from_value_and_reso(self.value, reso=self._creso, tz=tz)
            return out

    astimezone = tz_convert

    def replace(
        self,
        year=None,
        month=None,
        day=None,
        hour=None,
        minute=None,
        second=None,
        microsecond=None,
        nanosecond=None,
        tzinfo=object,
        fold=None,
    ):
        """
        Implements datetime.replace, handles nanoseconds.

        Parameters
        ----------
        year : int, optional
        month : int, optional
        day : int, optional
        hour : int, optional
        minute : int, optional
        second : int, optional
        microsecond : int, optional
        nanosecond : int, optional
        tzinfo : tz-convertible, optional
        fold : int, optional

        Returns
        -------
        Timestamp with fields replaced

        Examples
        --------
        Create a timestamp object:

        >>> ts = pd.Timestamp('2020-03-14T15:32:52.192548651', tz='UTC')
        >>> ts
        Timestamp('2020-03-14 15:32:52.192548651+0000', tz='UTC')

        Replace year and the hour:

        >>> ts.replace(year=1999, hour=10)
        Timestamp('1999-03-14 10:32:52.192548651+0000', tz='UTC')

        Replace timezone (not a conversion):

        >>> import pytz
        >>> ts.replace(tzinfo=pytz.timezone('US/Pacific'))
        Timestamp('2020-03-14 15:32:52.192548651-0700', tz='US/Pacific')

        Analogous for ``pd.NaT``:

        >>> pd.NaT.replace(tzinfo=pytz.timezone('US/Pacific'))
        NaT
        """

        cdef:
            npy_datetimestruct dts
            int64_t value
            object k, v
            datetime ts_input
            tzinfo_type tzobj

        # set to naive if needed
        tzobj = self.tzinfo
        value = self.value

        # GH 37610. Preserve fold when replacing.
        if fold is None:
            fold = self.fold

        if tzobj is not None:
            value = tz_convert_from_utc_single(value, tzobj, creso=self._creso)

        # setup components
        pandas_datetime_to_datetimestruct(value, self._creso, &dts)
        dts.ps = self.nanosecond * 1000

        # replace
        def validate(k, v):
            """ validate integers """
            if not is_integer_object(v):
                raise ValueError(
                    f"value must be an integer, received {type(v)} for {k}"
                )
            return v

        if year is not None:
            dts.year = validate("year", year)
        if month is not None:
            dts.month = validate("month", month)
        if day is not None:
            dts.day = validate("day", day)
        if hour is not None:
            dts.hour = validate("hour", hour)
        if minute is not None:
            dts.min = validate("minute", minute)
        if second is not None:
            dts.sec = validate("second", second)
        if microsecond is not None:
            dts.us = validate("microsecond", microsecond)
        if nanosecond is not None:
            dts.ps = validate("nanosecond", nanosecond) * 1000
        if tzinfo is not object:
            tzobj = tzinfo

        # reconstruct & check bounds
        if tzobj is not None and treat_tz_as_pytz(tzobj):
            # replacing across a DST boundary may induce a new tzinfo object
            # see GH#18319
            ts_input = tzobj.localize(datetime(dts.year, dts.month, dts.day,
                                               dts.hour, dts.min, dts.sec,
                                               dts.us),
                                      is_dst=not bool(fold))
            tzobj = ts_input.tzinfo
        else:
            kwargs = {"year": dts.year, "month": dts.month, "day": dts.day,
                      "hour": dts.hour, "minute": dts.min, "second": dts.sec,
                      "microsecond": dts.us, "tzinfo": tzobj,
                      "fold": fold}
            ts_input = datetime(**kwargs)

        ts = convert_datetime_to_tsobject(
            ts_input, tzobj, nanos=dts.ps // 1000, reso=self._creso
        )
        return create_timestamp_from_ts(
            ts.value, dts, tzobj, fold, reso=self._creso
        )

    def to_julian_date(self) -> np.float64:
        """
        Convert TimeStamp to a Julian Date.

        0 Julian date is noon January 1, 4713 BC.

        Examples
        --------
        >>> ts = pd.Timestamp('2020-03-14T15:32:52')
        >>> ts.to_julian_date()
        2458923.147824074
        """
        year = self.year
        month = self.month
        day = self.day
        if month <= 2:
            year -= 1
            month += 12
        return (day +
                np.fix((153 * month - 457) / 5) +
                365 * year +
                np.floor(year / 4) -
                np.floor(year / 100) +
                np.floor(year / 400) +
                1721118.5 +
                (self.hour +
                 self.minute / 60.0 +
                 self.second / 3600.0 +
                 self.microsecond / 3600.0 / 1e+6 +
                 self.nanosecond / 3600.0 / 1e+9
                 ) / 24.0)

    def isoweekday(self):
        """
        Return the day of the week represented by the date.

        Monday == 1 ... Sunday == 7.
        """
        # same as super().isoweekday(), but that breaks because of how
        #  we have overriden year, see note in create_timestamp_from_ts
        return self.weekday() + 1

    def weekday(self):
        """
        Return the day of the week represented by the date.

        Monday == 0 ... Sunday == 6.
        """
        # same as super().weekday(), but that breaks because of how
        #  we have overriden year, see note in create_timestamp_from_ts
        return ccalendar.dayofweek(self.year, self.month, self.day)


# Aliases
Timestamp.weekofyear = Timestamp.week
Timestamp.daysinmonth = Timestamp.days_in_month


# ----------------------------------------------------------------------
# Scalar analogues to functions in vectorized.pyx


@cython.cdivision(False)
cdef inline int64_t normalize_i8_stamp(int64_t local_val, int64_t ppd) nogil:
    """
    Round the localized nanosecond timestamp down to the previous midnight.

    Parameters
    ----------
    local_val : int64_t
    ppd : int64_t
        Periods per day in the Timestamp's resolution.

    Returns
    -------
    int64_t
    """
    return local_val - (local_val % ppd)<|MERGE_RESOLUTION|>--- conflicted
+++ resolved
@@ -1946,17 +1946,8 @@
         >>> pd.NaT.tz_localize()
         NaT
         """
-<<<<<<< HEAD
-
-        if not isinstance(ambiguous, bool) and ambiguous not in {'NaT', 'raise'}:
-            raise ValueError(
-                        "ambiguous parameter must be one of: "
-                        "True, False, 'NaT', 'raise' (default)"
-                    )
-=======
         if ambiguous == "infer":
             raise ValueError("Cannot infer offset with only one time.")
->>>>>>> 353d9554
 
         nonexistent_options = ("raise", "NaT", "shift_forward", "shift_backward")
         if nonexistent not in nonexistent_options and not PyDelta_Check(nonexistent):
