"""Strptime-related classes and functions.

TimeRE, _calc_julian_from_U_or_W are vendored
from the standard library, see
https://github.com/python/cpython/blob/main/Lib/_strptime.py
Licence at LICENSES/PSF_LICENSE
The original module-level docstring follows.

Strptime-related classes and functions.
CLASSES:
    LocaleTime -- Discovers and stores locale-specific time information
    TimeRE -- Creates regexes for pattern matching a string of text containing
                time information
FUNCTIONS:
    _getlang -- Figure out what language is being used for the locale
    strptime -- Calculates the time struct represented by the passed-in string
"""
from datetime import timezone

from cpython.datetime cimport (
    PyDate_Check,
    PyDateTime_Check,
    date,
    import_datetime,
    timedelta,
    tzinfo,
)

from _strptime import (
    TimeRE as _TimeRE,
    _getlang,
)
from _strptime import LocaleTime  # no-cython-lint

import_datetime()

from _thread import allocate_lock as _thread_allocate_lock
import re

import numpy as np
import pytz

cimport numpy as cnp
from numpy cimport (
    int64_t,
    is_datetime64_object,
    ndarray,
)

from pandas._libs.missing cimport checknull_with_nat_and_na
from pandas._libs.tslibs.conversion cimport get_datetime64_nanos
from pandas._libs.tslibs.dtypes cimport (
    get_supported_reso,
    npy_unit_to_abbrev,
)
from pandas._libs.tslibs.nattype cimport (
    NPY_NAT,
    c_nat_strings as nat_strings,
)
from pandas._libs.tslibs.np_datetime cimport (
    NPY_DATETIMEUNIT,
    NPY_FR_ns,
    get_datetime64_unit,
    import_pandas_datetime,
    npy_datetimestruct,
    npy_datetimestruct_to_datetime,
    pydate_to_dt64,
    pydatetime_to_dt64,
    string_to_dts,
)

import_pandas_datetime()

from pandas._libs.tslibs.np_datetime import OutOfBoundsDatetime

from pandas._libs.tslibs.timestamps cimport _Timestamp
from pandas._libs.tslibs.timezones cimport tz_compare
from pandas._libs.util cimport (
    is_float_object,
    is_integer_object,
)

from pandas._libs.tslibs.timestamps import Timestamp

cnp.import_array()


cdef bint format_is_iso(f: str):
    """
    Does format match the iso8601 set that can be handled by the C parser?
    Generally of form YYYY-MM-DDTHH:MM:SS - date separator can be different
    but must be consistent.  Leading 0s in dates and times are optional.
    """
    iso_regex = re.compile(
        r"""
        ^                     # start of string
        %Y                    # Year
        (?:([-/ \\.]?)%m      # month with or without separators
        (?: \1%d              # day with same separator as for year-month
        (?:[ T]%H             # hour with separator
        (?:\:%M               # minute with separator
        (?:\:%S               # second with separator
        (?:%z|\.%f(?:%z)?     # timezone or fractional second
        )?)?)?)?)?)?          # optional
        $                     # end of string
        """,
        re.VERBOSE,
    )
    excluded_formats = ["%Y%m"]
    return re.match(iso_regex, f) is not None and f not in excluded_formats


def _test_format_is_iso(f: str) -> bool:
    """Only used in testing."""
    return format_is_iso(f)


cdef bint parse_today_now(
    str val, int64_t* iresult, bint utc, NPY_DATETIMEUNIT creso, bint infer_reso = False
):
    # We delay this check for as long as possible
    # because it catches relatively rare cases
    cdef:
        _Timestamp ts

    if val == "now":
        if infer_reso:
            creso = NPY_DATETIMEUNIT.NPY_FR_us
        if utc:
            ts = <_Timestamp>Timestamp.utcnow()
            iresult[0] = ts._as_creso(creso)._value
        else:
            # GH#18705 make sure to_datetime("now") matches Timestamp("now")
            # Note using Timestamp.now() is faster than Timestamp("now")
            ts = <_Timestamp>Timestamp.now()
            iresult[0] = ts._as_creso(creso)._value
        return True
    elif val == "today":
        if infer_reso:
            creso = NPY_DATETIMEUNIT.NPY_FR_us
        ts = <_Timestamp>Timestamp.today()
        iresult[0] = ts._as_creso(creso)._value
        return True
    return False

cdef dict _parse_code_table = {"y": 0,
                               "Y": 1,
                               "m": 2,
                               "B": 3,
                               "b": 4,
                               "d": 5,
                               "H": 6,
                               "I": 7,
                               "M": 8,
                               "S": 9,
                               "f": 10,
                               "A": 11,
                               "a": 12,
                               "w": 13,
                               "j": 14,
                               "U": 15,
                               "W": 16,
                               "Z": 17,
                               "p": 18,  # an additional key, only with I
                               "z": 19,
                               "G": 20,
                               "V": 21,
                               "u": 22}


cdef _validate_fmt(str fmt):
    if "%W" in fmt or "%U" in fmt:
        if "%Y" not in fmt and "%y" not in fmt:
            raise ValueError("Cannot use '%W' or '%U' without day and year")
        if "%A" not in fmt and "%a" not in fmt and "%w" not in fmt:
            raise ValueError("Cannot use '%W' or '%U' without day and year")
    elif "%Z" in fmt and "%z" in fmt:
        raise ValueError("Cannot parse both %Z and %z")
    elif "%j" in fmt and "%G" in fmt:
        raise ValueError("Day of the year directive '%j' is not "
                         "compatible with ISO year directive '%G'. "
                         "Use '%Y' instead.")
    elif "%G" in fmt and (
        "%V" not in fmt
        or not (
            "%A" in fmt
            or "%a" in fmt
            or "%w" in fmt
            or "%u" in fmt
        )
    ):
        raise ValueError("ISO year directive '%G' must be used with "
                         "the ISO week directive '%V' and a weekday "
                         "directive '%A', '%a', '%w', or '%u'.")
    elif "%V" in fmt and "%Y" in fmt:
        raise ValueError("ISO week directive '%V' is incompatible with "
                         "the year directive '%Y'. Use the ISO year "
                         "'%G' instead.")
    elif "%V" in fmt and (
        "%G" not in fmt
        or not (
            "%A" in fmt
            or "%a" in fmt
            or "%w" in fmt
            or "%u" in fmt
        )
    ):
        raise ValueError("ISO week directive '%V' must be used with "
                         "the ISO year directive '%G' and a weekday "
                         "directive '%A', '%a', '%w', or '%u'.")


cdef _get_format_regex(str fmt):
    global _TimeRE_cache, _regex_cache
    with _cache_lock:
        if _getlang() != _TimeRE_cache.locale_time.lang:
            _TimeRE_cache = TimeRE()
            _regex_cache.clear()
        if len(_regex_cache) > _CACHE_MAX_SIZE:
            _regex_cache.clear()
        locale_time = _TimeRE_cache.locale_time
        format_regex = _regex_cache.get(fmt)
        if not format_regex:
            try:
                format_regex = _TimeRE_cache.compile(fmt)
            except KeyError, err:
                # KeyError raised when a bad format is found; can be specified as
                # \\, in which case it was a stray % but with a space after it
                bad_directive = err.args[0]
                if bad_directive == "\\":
                    bad_directive = "%"
                del err
                raise ValueError(f"'{bad_directive}' is a bad directive "
                                 f"in format '{fmt}'")
            except IndexError:
                # IndexError only occurs when the format string is "%"
                raise ValueError(f"stray % in format '{fmt}'")
            _regex_cache[fmt] = format_regex
    return format_regex, locale_time


cdef class DatetimeParseState:
    def __cinit__(self, NPY_DATETIMEUNIT creso=NPY_DATETIMEUNIT.NPY_FR_ns):
        # found_tz and found_naive are specifically about datetime/Timestamp
        #  objects with and without tzinfos attached.
        self.found_tz = False
        self.found_naive = False
        # found_naive_str refers to a string that was parsed to a timezone-naive
        #  datetime.
        self.found_naive_str = False
        self.found_other = False

        self.creso = creso
        self.creso_ever_changed = False

    cdef bint update_creso(self, NPY_DATETIMEUNIT item_reso) noexcept:
        # Return a bool indicating whether we bumped to a higher resolution
        if self.creso == NPY_DATETIMEUNIT.NPY_FR_GENERIC:
            self.creso = item_reso
        elif item_reso > self.creso:
            self.creso = item_reso
            self.creso_ever_changed = True
            return True
        return False

    cdef tzinfo process_datetime(self, datetime dt, tzinfo tz, bint utc_convert):
        if dt.tzinfo is not None:
            self.found_tz = True
        else:
            self.found_naive = True

        if dt.tzinfo is not None:
            if utc_convert:
                pass
            elif self.found_naive:
                raise ValueError("Tz-aware datetime.datetime "
                                 "cannot be converted to "
                                 "datetime64 unless utc=True")
            elif tz is not None and not tz_compare(tz, dt.tzinfo):
                raise ValueError("Tz-aware datetime.datetime "
                                 "cannot be converted to "
                                 "datetime64 unless utc=True")
            else:
                tz = dt.tzinfo
        else:
            if self.found_tz and not utc_convert:
                raise ValueError("Cannot mix tz-aware with "
                                 "tz-naive values")
        return tz


def array_strptime(
    ndarray[object] values,
    str fmt,
    bint exact=True,
    errors="raise",
    bint utc=False,
    NPY_DATETIMEUNIT creso=NPY_FR_ns,
):
    """
    Calculates the datetime structs represented by the passed array of strings

    Parameters
    ----------
    values : ndarray of string-like objects
    fmt : string-like regex
    exact : matches must be exact if True, search if False
    errors : string specifying error handling, {'raise', 'ignore', 'coerce'}
    creso : NPY_DATETIMEUNIT, default NPY_FR_ns
        Set to NPY_FR_GENERIC to infer a resolution.
    """

    cdef:
        Py_ssize_t i, n = len(values)
        npy_datetimestruct dts
        int64_t[::1] iresult
        object[::1] result_timezone
        object val, tz
        bint is_raise = errors=="raise"
        bint is_ignore = errors=="ignore"
        bint is_coerce = errors=="coerce"
        tzinfo tz_out = None
        bint iso_format = format_is_iso(fmt)
        NPY_DATETIMEUNIT out_bestunit, item_reso
        int out_local = 0, out_tzoffset = 0
        bint string_to_dts_succeeded = 0
        bint infer_reso = creso == NPY_DATETIMEUNIT.NPY_FR_GENERIC
        DatetimeParseState state = DatetimeParseState(creso)

    assert is_raise or is_ignore or is_coerce

    _validate_fmt(fmt)
    format_regex, locale_time = _get_format_regex(fmt)

    if infer_reso:
        abbrev = "ns"
    else:
        abbrev = npy_unit_to_abbrev(creso)
    result = np.empty(n, dtype=f"M8[{abbrev}]")
    iresult = result.view("i8")
    result_timezone = np.empty(n, dtype="object")

    dts.us = dts.ps = dts.as = 0

    for i in range(n):
        val = values[i]
        try:
            if isinstance(val, str):
                if len(val) == 0 or val in nat_strings:
                    iresult[i] = NPY_NAT
                    continue
            elif checknull_with_nat_and_na(val):
                iresult[i] = NPY_NAT
                continue
            elif PyDateTime_Check(val):
                if isinstance(val, _Timestamp):
                    item_reso = val._creso
                else:
                    item_reso = NPY_DATETIMEUNIT.NPY_FR_us
                state.update_creso(item_reso)
                if infer_reso:
                    creso = state.creso
                tz_out = state.process_datetime(val, tz_out, utc)
                if isinstance(val, _Timestamp):
                    val = (<_Timestamp>val)._as_creso(creso)
                    iresult[i] = val.tz_localize(None)._value
                else:
                    iresult[i] = pydatetime_to_dt64(
                        val.replace(tzinfo=None), &dts, reso=creso
                    )
                result_timezone[i] = val.tzinfo
                continue
            elif PyDate_Check(val):
                item_reso = NPY_DATETIMEUNIT.NPY_FR_s
                state.update_creso(item_reso)
                if infer_reso:
                    creso = state.creso
                iresult[i] = pydate_to_dt64(val, &dts, reso=creso)
                continue
            elif is_datetime64_object(val):
                item_reso = get_supported_reso(get_datetime64_unit(val))
                state.update_creso(item_reso)
                if infer_reso:
                    creso = state.creso
                iresult[i] = get_datetime64_nanos(val, creso)
                continue
            elif (
                    (is_integer_object(val) or is_float_object(val))
                    and (val != val or val == NPY_NAT)
            ):
                iresult[i] = NPY_NAT
                continue
            else:
                val = str(val)

            if fmt == "ISO8601":
                string_to_dts_succeeded = not string_to_dts(
                    val, &dts, &out_bestunit, &out_local,
                    &out_tzoffset, False, None, False
                )
            elif iso_format:
                string_to_dts_succeeded = not string_to_dts(
                    val, &dts, &out_bestunit, &out_local,
                    &out_tzoffset, False, fmt, exact
                )
            if string_to_dts_succeeded:
                # No error reported by string_to_dts, pick back up
                # where we left off
<<<<<<< HEAD
                check_dts_bounds(&dts, NPY_FR_ns)
                value = npy_datetimestruct_to_datetime(NPY_FR_ns, &dts)
=======
                item_reso = get_supported_reso(out_bestunit)
                state.update_creso(item_reso)
                if infer_reso:
                    creso = state.creso
                try:
                    value = npy_datetimestruct_to_datetime(creso, &dts)
                except OverflowError as err:
                    raise OutOfBoundsDatetime(
                        f"Out of bounds nanosecond timestamp: {val}"
                    ) from err
>>>>>>> d999aac0
                if out_local == 1:
                    # Store the out_tzoffset in seconds
                    # since we store the total_seconds of
                    # dateutil.tz.tzoffset objects
                    tz = timezone(timedelta(minutes=out_tzoffset))
                    result_timezone[i] = tz
                    out_local = 0
                    out_tzoffset = 0
                iresult[i] = value
                continue

            if parse_today_now(val, &iresult[i], utc, creso, infer_reso=infer_reso):
                item_reso = NPY_DATETIMEUNIT.NPY_FR_us
                state.update_creso(item_reso)
                if infer_reso:
                    creso = state.creso
                continue

            # Some ISO formats can't be parsed by string_to_dts
            # For example, 6-digit YYYYMD. So, if there's an error, and a format
            # was specified, then try the string-matching code below. If the format
            # specified was 'ISO8601', then we need to error, because
            # only string_to_dts handles mixed ISO8601 formats.
            if not string_to_dts_succeeded and fmt == "ISO8601":
                raise ValueError(f"Time data {val} is not ISO8601 format")

            tz = _parse_with_format(
                val, fmt, exact, format_regex, locale_time, &dts, &item_reso
            )

            state.update_creso(item_reso)
            if infer_reso:
                creso = state.creso
            try:
                iresult[i] = npy_datetimestruct_to_datetime(creso, &dts)
            except OverflowError as err:
                raise OutOfBoundsDatetime(
                    f"Out of bounds nanosecond timestamp: {val}"
                ) from err
            result_timezone[i] = tz

        except (ValueError, OutOfBoundsDatetime) as ex:
            ex.args = (
                f"{str(ex)}, at position {i}. You might want to try:\n"
                "    - passing `format` if your strings have a consistent format;\n"
                "    - passing `format='ISO8601'` if your strings are "
                "all ISO8601 but not necessarily in exactly the same format;\n"
                "    - passing `format='mixed'`, and the format will be "
                "inferred for each element individually. "
                "You might want to use `dayfirst` alongside this.",
            )
            if is_coerce:
                iresult[i] = NPY_NAT
                continue
            elif is_raise:
                raise
            return values, []

    if infer_reso:
        if state.creso_ever_changed:
            # We encountered mismatched resolutions, need to re-parse with
            #  the correct one.
            return array_strptime(
                values,
                fmt=fmt,
                exact=exact,
                errors=errors,
                utc=utc,
                creso=state.creso,
            )

        # Otherwise we can use the single reso that we encountered and avoid
        #  a second pass.
        abbrev = npy_unit_to_abbrev(state.creso)
        result = iresult.base.view(f"M8[{abbrev}]")
    return result, result_timezone.base


cdef tzinfo _parse_with_format(
    str val,
    str fmt,
    bint exact,
    format_regex,
    locale_time,
    npy_datetimestruct* dts,
    NPY_DATETIMEUNIT* item_reso,
):
    # Based on https://github.com/python/cpython/blob/main/Lib/_strptime.py#L293
    cdef:
        int year, month, day, minute, hour, second, weekday, julian
        int week_of_year, week_of_year_start, parse_code, ordinal
        int iso_week, iso_year
        int64_t us, ns
        object found
        tzinfo tz
        dict found_dict
        str group_key, ampm

    if exact:
        # exact matching
        found = format_regex.match(val)
        if not found:
            raise ValueError(
                f"time data \"{val}\" doesn't match format \"{fmt}\""
            )
        if len(val) != found.end():
            raise ValueError(
                "unconverted data remains when parsing with "
                f"format \"{fmt}\": \"{val[found.end():]}\""
            )

    else:
        # search
        found = format_regex.search(val)
        if not found:
            raise ValueError(
                f"time data \"{val}\" doesn't match format \"{fmt}\""
            )

    item_reso[0] = NPY_DATETIMEUNIT.NPY_FR_s

    iso_year = -1
    year = 1900
    month = day = 1
    hour = minute = second = ns = us = 0
    tz = None
    # Default to -1 to signify that values not known; not critical to have,
    # though
    iso_week = week_of_year = -1
    week_of_year_start = -1
    # weekday and julian defaulted to -1 so as to signal need to calculate
    # values
    weekday = julian = -1
    found_dict = found.groupdict()
    for group_key in found_dict.iterkeys():
        # Directives not explicitly handled below:
        #   c, x, X
        #      handled by making out of other directives
        #   U, W
        #      worthless without day of the week
        parse_code = _parse_code_table[group_key]

        if parse_code == 0:
            year = int(found_dict["y"])
            # Open Group specification for strptime() states that a %y
            # value in the range of [00, 68] is in the century 2000, while
            # [69,99] is in the century 1900
            if year <= 68:
                # e.g. val='May 04'; fmt='%b %y'
                year += 2000
            else:
                year += 1900
                # TODO: not reached in tests 2023-10-28
        elif parse_code == 1:
            # e.g. val='17-10-2010 07:15:30'; fmt='%d-%m-%Y %H:%M:%S'
            year = int(found_dict["Y"])
        elif parse_code == 2:
            # e.g. val='17-10-2010 07:15:30'; fmt='%d-%m-%Y %H:%M:%S'
            month = int(found_dict["m"])
        # elif group_key == 'B':
        elif parse_code == 3:
            # e.g. val='30/December/2011'; fmt='%d/%B/%Y'
            month = locale_time.f_month.index(found_dict["B"].lower())
        # elif group_key == 'b':
        elif parse_code == 4:
            # e.g. val='30/Dec/2011 00:00:00'; fmt='%d/%b/%Y %H:%M:%S'
            month = locale_time.a_month.index(found_dict["b"].lower())
        # elif group_key == 'd':
        elif parse_code == 5:
            # e.g. val='17-10-2010 07:15:30'; fmt='%d-%m-%Y %H:%M:%S'
            day = int(found_dict["d"])
        # elif group_key == 'H':
        elif parse_code == 6:
            # e.g. val='17-10-2010 07:15:30'; fmt='%d-%m-%Y %H:%M:%S'
            hour = int(found_dict["H"])
        elif parse_code == 7:
            hour = int(found_dict["I"])
            ampm = found_dict.get("p", "").lower()
            # If there was no AM/PM indicator, we'll treat this like AM
            if ampm in ("", locale_time.am_pm[0]):
                # We're in AM so the hour is correct unless we're
                # looking at 12 midnight.
                # 12 midnight == 12 AM == hour 0
                if hour == 12:
                    hour = 0
                    # TODO: not reached in tests 2023-10-28; the implicit `else`
                    #  branch is tested with e.g.
                    #  val='Tuesday 24 Aug 2021 01:30:48 AM'
                    #  fmt='%A %d %b %Y %I:%M:%S %p'
            elif ampm == locale_time.am_pm[1]:
                # We're in PM so we need to add 12 to the hour unless
                # we're looking at 12 noon.
                # 12 noon == 12 PM == hour 12
                if hour != 12:
                    # e.g. val='01/10/2010 08:14 PM'; fmt='%m/%d/%Y %I:%M %p'
                    hour += 12
                    # TODO: the implicit `else` branch is not tested 2023-10-28
            # TODO: the implicit `else` branch is not reached 2023-10-28; possible?
        elif parse_code == 8:
            # e.g. val='17-10-2010 07:15:30'; fmt='%d-%m-%Y %H:%M:%S'
            minute = int(found_dict["M"])
        elif parse_code == 9:
            # e.g. val='17-10-2010 07:15:30'; fmt='%d-%m-%Y %H:%M:%S'
            second = int(found_dict["S"])
        elif parse_code == 10:
            # e.g. val='10:10:10.100'; fmt='%H:%M:%S.%f'
            s = found_dict["f"]
            if len(s) <= 3:
                item_reso[0] = NPY_DATETIMEUNIT.NPY_FR_ms
            elif len(s) <= 6:
                item_reso[0] = NPY_DATETIMEUNIT.NPY_FR_us
            else:
                item_reso[0] = NPY_DATETIMEUNIT.NPY_FR_ns
            # Pad to always return nanoseconds
            s += "0" * (9 - len(s))
            us = long(s)
            ns = us % 1000
            us = us // 1000
        elif parse_code == 11:
            # e.g val='Tuesday 24 Aug 2021 01:30:48 AM'; fmt='%A %d %b %Y %I:%M:%S %p'
            weekday = locale_time.f_weekday.index(found_dict["A"].lower())
        elif parse_code == 12:
            # e.g. val='Tue 24 Aug 2021 01:30:48 AM'; fmt='%a %d %b %Y %I:%M:%S %p'
            weekday = locale_time.a_weekday.index(found_dict["a"].lower())
        elif parse_code == 13:
            weekday = int(found_dict["w"])
            if weekday == 0:
                # e.g. val='2013020'; fmt='%Y%U%w'
                weekday = 6
            else:
                # e.g. val='2009324'; fmt='%Y%W%w'
                weekday -= 1
        elif parse_code == 14:
            # e.g. val='2009164202000'; fmt='%Y%j%H%M%S'
            julian = int(found_dict["j"])
        elif parse_code == 15 or parse_code == 16:
            week_of_year = int(found_dict[group_key])
            if group_key == "U":
                # e.g. val='2013020'; fmt='%Y%U%w'
                # U starts week on Sunday.
                week_of_year_start = 6
            else:
                # e.g. val='2009324'; fmt='%Y%W%w'
                # W starts week on Monday.
                week_of_year_start = 0
        elif parse_code == 17:
            # e.g. val='2011-12-30T00:00:00.000000UTC'; fmt='%Y-%m-%dT%H:%M:%S.%f%Z'
            tz = pytz.timezone(found_dict["Z"])
        elif parse_code == 19:
            # e.g. val='March 1, 2018 12:00:00+0400'; fmt='%B %d, %Y %H:%M:%S%z'
            tz = parse_timezone_directive(found_dict["z"])
        elif parse_code == 20:
            # e.g. val='2015-1-7'; fmt='%G-%V-%u'
            iso_year = int(found_dict["G"])
        elif parse_code == 21:
            # e.g. val='2015-1-7'; fmt='%G-%V-%u'
            iso_week = int(found_dict["V"])
        elif parse_code == 22:
            # e.g. val='2015-1-7'; fmt='%G-%V-%u'
            weekday = int(found_dict["u"])
            weekday -= 1

    # If we know the wk of the year and what day of that wk, we can figure
    # out the Julian day of the year.
    if julian == -1 and weekday != -1:
        if week_of_year != -1:
            # e.g. val='2013020'; fmt='%Y%U%w'
            week_starts_Mon = week_of_year_start == 0
            julian = _calc_julian_from_U_or_W(year, week_of_year, weekday,
                                              week_starts_Mon)
        elif iso_year != -1 and iso_week != -1:
            # e.g. val='2015-1-7'; fmt='%G-%V-%u'
            year, julian = _calc_julian_from_V(iso_year, iso_week,
                                               weekday + 1)
        # else:
        #    # e.g. val='Thu Sep 25 2003'; fmt='%a %b %d %Y'
        #    pass

    # Cannot pre-calculate date() since can change in Julian
    # calculation and thus could have different value for the day of the wk
    # calculation.
    if julian == -1:
        # Need to add 1 to result since first day of the year is 1, not
        # 0.
        # We don't actually need ordinal/julian here, but need to raise
        #  on e.g. val='2015-04-31'; fmt='%Y-%m-%d'
        ordinal = date(year, month, day).toordinal()
        julian = ordinal - date(year, 1, 1).toordinal() + 1
    else:
        # Assume that if they bothered to include Julian day it will
        # be accurate.
        datetime_result = date.fromordinal(
            (julian - 1) + date(year, 1, 1).toordinal())
        year = datetime_result.year
        month = datetime_result.month
        day = datetime_result.day
    if weekday == -1:
        # We don't actually use weekday here, but need to do this in order to
        #  raise on y/m/d combinations
        # TODO: not reached in tests 2023-10-28; necessary?
        weekday = date(year, month, day).weekday()

    dts.year = year
    dts.month = month
    dts.day = day
    dts.hour = hour
    dts.min = minute
    dts.sec = second
    dts.us = us
    dts.ps = ns * 1000
    return tz


class TimeRE(_TimeRE):
    """
    Handle conversion from format directives to regexes.

    Creates regexes for pattern matching a string of text containing
    time information
    """

    def __init__(self, locale_time=None):
        """
        Create keys/values.

        Order of execution is important for dependency reasons.
        """
        self._Z = None
        super().__init__(locale_time=locale_time)
        # GH 48767: Overrides for cpython's TimeRE
        #  1) Parse up to nanos instead of micros
        self.update({"f": r"(?P<f>[0-9]{1,9})"}),

    def __getitem__(self, key):
        if key == "Z":
            # lazy computation
            if self._Z is None:
                self._Z = self.__seqToRE(pytz.all_timezones, "Z")
            # Note: handling Z is the key difference vs using the stdlib
            # _strptime.TimeRE. test_to_datetime_parse_tzname_or_tzoffset with
            # fmt='%Y-%m-%d %H:%M:%S %Z' fails with the stdlib version.
            return self._Z
        return super().__getitem__(key)


_cache_lock = _thread_allocate_lock()
# DO NOT modify _TimeRE_cache or _regex_cache without acquiring the cache lock
# first!
_TimeRE_cache = TimeRE()
_CACHE_MAX_SIZE = 5  # Max number of regexes stored in _regex_cache
_regex_cache = {}


cdef int _calc_julian_from_U_or_W(int year, int week_of_year,
                                  int day_of_week, int week_starts_Mon):
    """
    Calculate the Julian day based on the year, week of the year, and day of
    the week, with week_start_day representing whether the week of the year
    assumes the week starts on Sunday or Monday (6 or 0).

    Parameters
    ----------
    year : int
        the year
    week_of_year : int
        week taken from format U or W
    week_starts_Mon : int
        represents whether the week of the year
        assumes the week starts on Sunday or Monday (6 or 0)

    Returns
    -------
    int
        converted julian day
    """

    cdef:
        int first_weekday, week_0_length, days_to_week

    first_weekday = date(year, 1, 1).weekday()
    # If we are dealing with the %U directive (week starts on Sunday), it's
    # easier to just shift the view to Sunday being the first day of the
    # week.
    if not week_starts_Mon:
        first_weekday = (first_weekday + 1) % 7
        day_of_week = (day_of_week + 1) % 7

    # Need to watch out for a week 0 (when the first day of the year is not
    # the same as that specified by %U or %W).
    week_0_length = (7 - first_weekday) % 7
    if week_of_year == 0:
        return 1 + day_of_week - first_weekday
    else:
        days_to_week = week_0_length + (7 * (week_of_year - 1))
        return 1 + days_to_week + day_of_week


cdef (int, int) _calc_julian_from_V(int iso_year, int iso_week, int iso_weekday):
    """
    Calculate the Julian day based on the ISO 8601 year, week, and weekday.

    ISO weeks start on Mondays, with week 01 being the week containing 4 Jan.
    ISO week days range from 1 (Monday) to 7 (Sunday).

    Parameters
    ----------
    iso_year : int
        the year taken from format %G
    iso_week : int
        the week taken from format %V
    iso_weekday : int
        weekday taken from format %u

    Returns
    -------
    (int, int)
        the iso year and the Gregorian ordinal date / julian date
    """

    cdef:
        int correction, ordinal

    correction = date(iso_year, 1, 4).isoweekday() + 3
    ordinal = (iso_week * 7) + iso_weekday - correction
    # ordinal may be negative or 0 now, which means the date is in the previous
    # calendar year
    if ordinal < 1:
        ordinal += date(iso_year, 1, 1).toordinal()
        iso_year -= 1
        ordinal -= date(iso_year, 1, 1).toordinal()
    return iso_year, ordinal


cdef tzinfo parse_timezone_directive(str z):
    """
    Parse the '%z' directive and return a datetime.timezone object.

    Parameters
    ----------
    z : string of the UTC offset

    Returns
    -------
    datetime.timezone

    Notes
    -----
    This is essentially similar to the cpython implementation
    https://github.com/python/cpython/blob/546cab84448b892c92e68d9c1a3d3b58c13b3463/Lib/_strptime.py#L437-L454
    Licence at LICENSES/PSF_LICENSE
    """

    cdef:
        int hours, minutes, seconds, pad_number, microseconds
        int total_minutes
        object gmtoff_remainder, gmtoff_remainder_padding

    if z == "Z":
        return timezone(timedelta(0))
    if z[3] == ":":
        z = z[:3] + z[4:]
        if len(z) > 5:
            if z[5] != ":":
                raise ValueError(f"Inconsistent use of : in {z}")
            z = z[:5] + z[6:]
    hours = int(z[1:3])
    minutes = int(z[3:5])
    seconds = int(z[5:7] or 0)

    # Pad to always return microseconds.
    gmtoff_remainder = z[8:]
    pad_number = 6 - len(gmtoff_remainder)
    gmtoff_remainder_padding = "0" * pad_number
    microseconds = int(gmtoff_remainder + gmtoff_remainder_padding)

    total_minutes = ((hours * 60) + minutes + (seconds // 60) +
                     (microseconds // 60_000_000))
    total_minutes = -total_minutes if z.startswith("-") else total_minutes
    return timezone(timedelta(minutes=total_minutes))<|MERGE_RESOLUTION|>--- conflicted
+++ resolved
@@ -406,10 +406,6 @@
             if string_to_dts_succeeded:
                 # No error reported by string_to_dts, pick back up
                 # where we left off
-<<<<<<< HEAD
-                check_dts_bounds(&dts, NPY_FR_ns)
-                value = npy_datetimestruct_to_datetime(NPY_FR_ns, &dts)
-=======
                 item_reso = get_supported_reso(out_bestunit)
                 state.update_creso(item_reso)
                 if infer_reso:
@@ -420,7 +416,6 @@
                     raise OutOfBoundsDatetime(
                         f"Out of bounds nanosecond timestamp: {val}"
                     ) from err
->>>>>>> d999aac0
                 if out_local == 1:
                     # Store the out_tzoffset in seconds
                     # since we store the total_seconds of
