"""
Parsing functions for datetime and datetime-like strings.
"""
import re
import time
import warnings

from pandas.util._exceptions import find_stack_level

cimport cython
from cpython.datetime cimport (
    datetime,
    datetime_new,
    import_datetime,
)
from cpython.object cimport PyObject_Str
from cython cimport Py_ssize_t
from libc.string cimport strchr

import_datetime()

import numpy as np

cimport numpy as cnp
from numpy cimport (
    PyArray_GETITEM,
    PyArray_ITER_DATA,
    PyArray_ITER_NEXT,
    PyArray_IterNew,
    flatiter,
    float64_t,
)

cnp.import_array()

# dateutil compat

from dateutil.parser import (
    DEFAULTPARSER,
    parse as du_parse,
)
from dateutil.relativedelta import relativedelta
from dateutil.tz import (
    tzlocal as _dateutil_tzlocal,
    tzoffset,
    tzutc as _dateutil_tzutc,
)

from pandas._config import get_option

from pandas._libs.tslibs.ccalendar cimport c_MONTH_NUMBERS
from pandas._libs.tslibs.nattype cimport (
    c_NaT as NaT,
    c_nat_strings as nat_strings,
)
from pandas._libs.tslibs.np_datetime cimport (
    NPY_DATETIMEUNIT,
    npy_datetimestruct,
    string_to_dts,
)
from pandas._libs.tslibs.offsets cimport is_offset_object
from pandas._libs.tslibs.strptime import array_strptime
from pandas._libs.tslibs.util cimport (
    get_c_string_buf_and_size,
    is_array,
)


cdef extern from "../src/headers/portable.h":
    int getdigit_ascii(char c, int default) nogil

cdef extern from "../src/parser/tokenizer.h":
    double xstrtod(const char *p, char **q, char decimal, char sci, char tsep,
                   int skip_trailing, int *error, int *maybe_int)


# ----------------------------------------------------------------------
# Constants


class DateParseError(ValueError):
    pass


_DEFAULT_DATETIME = datetime(1, 1, 1).replace(hour=0, minute=0,
                                              second=0, microsecond=0)

cdef:
    set _not_datelike_strings = {"a", "A", "m", "M", "p", "P", "t", "T"}

# ----------------------------------------------------------------------
cdef:
    const char* delimiters = " /-."
    int MAX_DAYS_IN_MONTH = 31, MAX_MONTH = 12


cdef bint _is_delimiter(const char ch):
    return strchr(delimiters, ch) != NULL


cdef int _parse_1digit(const char* s):
    cdef int result = 0
    result += getdigit_ascii(s[0], -10) * 1
    return result


cdef int _parse_2digit(const char* s):
    cdef int result = 0
    result += getdigit_ascii(s[0], -10) * 10
    result += getdigit_ascii(s[1], -100) * 1
    return result


cdef int _parse_4digit(const char* s):
    cdef int result = 0
    result += getdigit_ascii(s[0], -10) * 1000
    result += getdigit_ascii(s[1], -100) * 100
    result += getdigit_ascii(s[2], -1000) * 10
    result += getdigit_ascii(s[3], -10000) * 1
    return result


cdef object _parse_delimited_date(str date_string, bint dayfirst):
    """
    Parse special cases of dates: MM/DD/YYYY, DD/MM/YYYY, MM/YYYY.

    At the beginning function tries to parse date in MM/DD/YYYY format, but
    if month > 12 - in DD/MM/YYYY (`dayfirst == False`).
    With `dayfirst == True` function makes an attempt to parse date in
    DD/MM/YYYY, if an attempt is wrong - in DD/MM/YYYY

    For MM/DD/YYYY, DD/MM/YYYY: delimiter can be a space or one of /-.
    For MM/YYYY: delimiter can be a space or one of /-
    If `date_string` can't be converted to date, then function returns
    None, None

    Parameters
    ----------
    date_string : str
    dayfirst : bool

    Returns:
    --------
    datetime or None
    str or None
        Describing resolution of the parsed string.
    """
    cdef:
        const char* buf
        Py_ssize_t length
        int day = 1, month = 1, year
        bint can_swap = 0

    buf = get_c_string_buf_and_size(date_string, &length)
    if length == 10 and _is_delimiter(buf[2]) and _is_delimiter(buf[5]):
        # parsing MM?DD?YYYY and DD?MM?YYYY dates
        month = _parse_2digit(buf)
        day = _parse_2digit(buf + 3)
        year = _parse_4digit(buf + 6)
        reso = "day"
        can_swap = 1
    elif length == 9 and _is_delimiter(buf[1]) and _is_delimiter(buf[4]):
        # parsing M?DD?YYYY and D?MM?YYYY dates
        month = _parse_1digit(buf)
        day = _parse_2digit(buf + 2)
        year = _parse_4digit(buf + 5)
        reso = "day"
        can_swap = 1
    elif length == 9 and _is_delimiter(buf[2]) and _is_delimiter(buf[4]):
        # parsing MM?D?YYYY and DD?M?YYYY dates
        month = _parse_2digit(buf)
        day = _parse_1digit(buf + 3)
        year = _parse_4digit(buf + 5)
        reso = "day"
        can_swap = 1
    elif length == 8 and _is_delimiter(buf[1]) and _is_delimiter(buf[3]):
        # parsing M?D?YYYY and D?M?YYYY dates
        month = _parse_1digit(buf)
        day = _parse_1digit(buf + 2)
        year = _parse_4digit(buf + 4)
        reso = "day"
        can_swap = 1
    elif length == 7 and _is_delimiter(buf[2]):
        # parsing MM?YYYY dates
        if buf[2] == b".":
            # we cannot reliably tell whether e.g. 10.2010 is a float
            # or a date, thus we refuse to parse it here
            return None, None
        month = _parse_2digit(buf)
        year = _parse_4digit(buf + 3)
        reso = "month"
    else:
        return None, None

    if month < 0 or day < 0 or year < 1000:
        # some part is not an integer, so
        # date_string can't be converted to date, above format
        return None, None

    if 1 <= month <= MAX_DAYS_IN_MONTH and 1 <= day <= MAX_DAYS_IN_MONTH \
            and (month <= MAX_MONTH or day <= MAX_MONTH):
        if (month > MAX_MONTH or (day <= MAX_MONTH and dayfirst)) and can_swap:
            day, month = month, day
        # In Python <= 3.6.0 there is no range checking for invalid dates
        # in C api, thus we call faster C version for 3.6.1 or newer
        return datetime_new(year, month, day, 0, 0, 0, 0, None), reso

    raise DateParseError(f"Invalid date specified ({month}/{day})")


cdef bint does_string_look_like_time(str parse_string):
    """
    Checks whether given string is a time: it has to start either from
    H:MM or from HH:MM, and hour and minute values must be valid.

    Parameters
    ----------
    parse_string : str

    Returns:
    --------
    bool
        Whether given string is potentially a time.
    """
    cdef:
        const char* buf
        Py_ssize_t length
        int hour = -1, minute = -1

    buf = get_c_string_buf_and_size(parse_string, &length)
    if length >= 4:
        if buf[1] == b":":
            # h:MM format
            hour = getdigit_ascii(buf[0], -1)
            minute = _parse_2digit(buf + 2)
        elif buf[2] == b":":
            # HH:MM format
            hour = _parse_2digit(buf)
            minute = _parse_2digit(buf + 3)

    return 0 <= hour <= 23 and 0 <= minute <= 59


def parse_datetime_string(
    # NB: This will break with np.str_ (GH#32264) even though
    #  isinstance(npstrobj, str) evaluates to True, so caller must ensure
    #  the argument is *exactly* 'str'
    str date_string,
    bint dayfirst=False,
    bint yearfirst=False,
    **kwargs,
) -> datetime:
    """
    Parse datetime string, only returns datetime.
    Also cares special handling matching time patterns.

    Returns
    -------
    datetime
    """

    cdef:
        datetime dt

    if not _does_string_look_like_datetime(date_string):
        raise ValueError(f'Given date string "{date_string}" not likely a datetime')

    if does_string_look_like_time(date_string):
        # use current datetime as default, not pass _DEFAULT_DATETIME
        dt = du_parse(date_string, dayfirst=dayfirst,
                      yearfirst=yearfirst, **kwargs)
        return dt

    dt, _ = _parse_delimited_date(date_string, dayfirst)
    if dt is not None:
        return dt

    # Handling special case strings today & now
    if date_string == "now":
        dt = datetime.now()
        return dt
    elif date_string == "today":
        dt = datetime.today()
        return dt

    try:
        dt, _ = _parse_dateabbr_string(date_string, _DEFAULT_DATETIME, freq=None)
        return dt
    except DateParseError:
        raise
    except ValueError:
        pass

    try:
        dt = du_parse(date_string, default=_DEFAULT_DATETIME,
                      dayfirst=dayfirst, yearfirst=yearfirst, **kwargs)
    except TypeError:
        # following may be raised from dateutil
        # TypeError: 'NoneType' object is not iterable
        raise ValueError(f'Given date string "{date_string}" not likely a datetime')

    return dt


def parse_time_string(arg, freq=None, dayfirst=None, yearfirst=None):
    """
    Try hard to parse datetime string, leveraging dateutil plus some extra
    goodies like quarter recognition.

    Parameters
    ----------
    arg : str
    freq : str or DateOffset, default None
        Helps with interpreting time string if supplied
    dayfirst : bool, default None
        If None uses default from print_config
    yearfirst : bool, default None
        If None uses default from print_config

    Returns
    -------
    datetime
    str
        Describing resolution of parsed string.
    """
    if type(arg) is not str:
        # GH#45580 np.str_ satisfies isinstance(obj, str) but if we annotate
        #  arg as "str" this raises here
        if not isinstance(arg, np.str_):
            raise TypeError(
                "Argument 'arg' has incorrect type "
                f"(expected str, got {type(arg).__name__})"
            )
        arg = str(arg)

    if is_offset_object(freq):
        freq = freq.rule_code

    if dayfirst is None:
        dayfirst = get_option("display.date_dayfirst")
    if yearfirst is None:
        yearfirst = get_option("display.date_yearfirst")

    res = parse_datetime_string_with_reso(arg, freq=freq,
                                          dayfirst=dayfirst,
                                          yearfirst=yearfirst)
    return res


cdef parse_datetime_string_with_reso(
    str date_string, str freq=None, bint dayfirst=False, bint yearfirst=False,
):
    """
    Parse datetime string and try to identify its resolution.

    Returns
    -------
    datetime
    str
        Inferred resolution of the parsed string.

    Raises
    ------
    ValueError : preliminary check suggests string is not datetime
    DateParseError : error within dateutil
    """
    cdef:
        object parsed, reso
        bint string_to_dts_failed
        npy_datetimestruct dts
        NPY_DATETIMEUNIT out_bestunit
        int out_local
        int out_tzoffset

    if not _does_string_look_like_datetime(date_string):
        raise ValueError(f'Given date string "{date_string}" not likely a datetime')

    parsed, reso = _parse_delimited_date(date_string, dayfirst)
    if parsed is not None:
        return parsed, reso

    # Try iso8601 first, as it handles nanoseconds
    # TODO: does this render some/all of parse_delimited_date redundant?
    string_to_dts_failed = string_to_dts(
        date_string, &dts, &out_bestunit, &out_local,
        &out_tzoffset, False
    )
    if not string_to_dts_failed:
        if dts.ps != 0 or out_local:
            # TODO: the not-out_local case we could do without Timestamp;
            #  avoid circular import
            from pandas import Timestamp
            parsed = Timestamp(date_string)
        else:
            parsed = datetime(
                dts.year, dts.month, dts.day, dts.hour, dts.min, dts.sec, dts.us
            )
        reso = {
            NPY_DATETIMEUNIT.NPY_FR_Y: "year",
            NPY_DATETIMEUNIT.NPY_FR_M: "month",
            NPY_DATETIMEUNIT.NPY_FR_D: "day",
            NPY_DATETIMEUNIT.NPY_FR_h: "hour",
            NPY_DATETIMEUNIT.NPY_FR_m: "minute",
            NPY_DATETIMEUNIT.NPY_FR_s: "second",
            NPY_DATETIMEUNIT.NPY_FR_ms: "millisecond",
            NPY_DATETIMEUNIT.NPY_FR_us: "microsecond",
            NPY_DATETIMEUNIT.NPY_FR_ns: "nanosecond",
            }[out_bestunit]
        return parsed, reso

    try:
        return _parse_dateabbr_string(date_string, _DEFAULT_DATETIME, freq)
    except DateParseError:
        raise
    except ValueError:
        pass

    try:
        parsed, reso = dateutil_parse(date_string, _DEFAULT_DATETIME,
                                      dayfirst=dayfirst, yearfirst=yearfirst,
                                      ignoretz=False)
    except (ValueError, OverflowError) as err:
        # TODO: allow raise of errors within instead
        raise DateParseError(err)
    if parsed is None:
        raise DateParseError(f"Could not parse {date_string}")
    return parsed, reso


cpdef bint _does_string_look_like_datetime(str py_string):
    """
    Checks whether given string is a datetime: it has to start with '0' or
    be greater than 1000.

    Parameters
    ----------
    py_string: str

    Returns
    -------
    bool
        Whether given string is potentially a datetime.
    """
    cdef:
        const char *buf
        char *endptr = NULL
        Py_ssize_t length = -1
        double converted_date
        char first
        int error = 0

    buf = get_c_string_buf_and_size(py_string, &length)
    if length >= 1:
        first = buf[0]
        if first == b"0":
            # Strings starting with 0 are more consistent with a
            # date-like string than a number
            return True
        elif py_string in _not_datelike_strings:
            return False
        else:
            # xstrtod with such parameters copies behavior of python `float`
            # cast; for example, " 35.e-1 " is valid string for this cast so,
            # for correctly xstrtod call necessary to pass these params:
            # b'.' - a dot is used as separator, b'e' - an exponential form of
            # a float number can be used, b'\0' - not to use a thousand
            # separator, 1 - skip extra spaces before and after,
            converted_date = xstrtod(buf, &endptr,
                                     b".", b"e", b"\0", 1, &error, NULL)
            # if there were no errors and the whole line was parsed, then ...
            if error == 0 and endptr == buf + length:
                return converted_date >= 1000

    return True


cdef object _parse_dateabbr_string(object date_string, datetime default,
                                   str freq=None):
    cdef:
        object ret
        # year initialized to prevent compiler warnings
        int year = -1, quarter = -1, month
        Py_ssize_t date_len

    # special handling for possibilities eg, 2Q2005, 2Q05, 2005Q1, 05Q1
    assert isinstance(date_string, str)

    if date_string in nat_strings:
        return NaT, ""

    date_string = date_string.upper()
    date_len = len(date_string)

    if date_len == 4:
        # parse year only like 2000
        try:
            ret = default.replace(year=int(date_string))
            return ret, "year"
        except ValueError:
            pass

    try:
        if 4 <= date_len <= 7:
            i = date_string.index("Q", 1, 6)
            if i == 1:
                quarter = int(date_string[0])
                if date_len == 4 or (date_len == 5
                                     and date_string[i + 1] == "-"):
                    # r'(\d)Q-?(\d\d)')
                    year = 2000 + int(date_string[-2:])
                elif date_len == 6 or (date_len == 7
                                       and date_string[i + 1] == "-"):
                    # r'(\d)Q-?(\d\d\d\d)')
                    year = int(date_string[-4:])
                else:
                    raise ValueError
            elif i == 2 or i == 3:
                # r'(\d\d)-?Q(\d)'
                if date_len == 4 or (date_len == 5
                                     and date_string[i - 1] == "-"):
                    quarter = int(date_string[-1])
                    year = 2000 + int(date_string[:2])
                else:
                    raise ValueError
            elif i == 4 or i == 5:
                if date_len == 6 or (date_len == 7
                                     and date_string[i - 1] == "-"):
                    # r'(\d\d\d\d)-?Q(\d)'
                    quarter = int(date_string[-1])
                    year = int(date_string[:4])
                else:
                    raise ValueError

            if not (1 <= quarter <= 4):
                raise DateParseError(f"Incorrect quarterly string is given, "
                                     f"quarter must be "
                                     f"between 1 and 4: {date_string}")

            try:
                # GH#1228
                year, month = quarter_to_myear(year, quarter, freq)
            except KeyError:
                raise DateParseError("Unable to retrieve month "
                                     "information from given "
                                     f"freq: {freq}")

            ret = default.replace(year=year, month=month)
            return ret, "quarter"

    except DateParseError:
        raise
    except ValueError:
        pass

    if date_len == 6 and freq == "M":
        year = int(date_string[:4])
        month = int(date_string[4:6])
        try:
            ret = default.replace(year=year, month=month)
            return ret, "month"
        except ValueError:
            pass

    for pat in ["%Y-%m", "%b %Y", "%b-%Y"]:
        try:
            ret = datetime.strptime(date_string, pat)
            return ret, "month"
        except ValueError:
            pass

    raise ValueError(f"Unable to parse {date_string}")


cpdef quarter_to_myear(int year, int quarter, str freq):
    """
    A quarterly frequency defines a "year" which may not coincide with
    the calendar-year.  Find the calendar-year and calendar-month associated
    with the given year and quarter under the `freq`-derived calendar.

    Parameters
    ----------
    year : int
    quarter : int
    freq : str or None

    Returns
    -------
    year : int
    month : int

    See Also
    --------
    Period.qyear
    """
    if quarter <= 0 or quarter > 4:
        raise ValueError("Quarter must be 1 <= q <= 4")

    if freq is not None:
        mnum = c_MONTH_NUMBERS[get_rule_month(freq)] + 1
        month = (mnum + (quarter - 1) * 3) % 12 + 1
        if month > mnum:
            year -= 1
    else:
        month = (quarter - 1) * 3 + 1

    return year, month


cdef dateutil_parse(
    str timestr,
    object default,
    bint ignoretz=False,
    bint dayfirst=False,
    bint yearfirst=False,
):
    """ lifted from dateutil to get resolution"""

    cdef:
        str attr
        datetime ret
        object res
        object reso = None
        dict repl = {}

    res, _ = DEFAULTPARSER._parse(timestr, dayfirst=dayfirst, yearfirst=yearfirst)

    if res is None:
        raise ValueError(f"Unknown datetime string format, unable to parse: {timestr}")

    for attr in ["year", "month", "day", "hour",
                 "minute", "second", "microsecond"]:
        value = getattr(res, attr)
        if value is not None:
            repl[attr] = value
            reso = attr

    if reso is None:
        raise ValueError(f"Unable to parse datetime string: {timestr}")

    if reso == "microsecond":
        if repl["microsecond"] == 0:
            reso = "second"
        elif repl["microsecond"] % 1000 == 0:
            reso = "millisecond"

    ret = default.replace(**repl)
    if res.weekday is not None and not res.day:
        ret = ret + relativedelta.relativedelta(weekday=res.weekday)
    if not ignoretz:
        if res.tzname and res.tzname in time.tzname:
            ret = ret.replace(tzinfo=_dateutil_tzlocal())
        elif res.tzoffset == 0:
            ret = ret.replace(tzinfo=_dateutil_tzutc())
        elif res.tzoffset:
            ret = ret.replace(tzinfo=tzoffset(res.tzname, res.tzoffset))
    return ret, reso


# ----------------------------------------------------------------------
# Parsing for type-inference


def try_parse_dates(
    object[:] values, parser, bint dayfirst=False, default=None,
) -> np.ndarray:
    cdef:
        Py_ssize_t i, n
        object[::1] result

    n = len(values)
    result = np.empty(n, dtype="O")

    for i in range(n):
        if values[i] == "":
            result[i] = np.nan
        else:
            result[i] = parser(values[i])

    return result.base  # .base to access underlying ndarray


def try_parse_year_month_day(
    object[:] years, object[:] months, object[:] days
) -> np.ndarray:
    cdef:
        Py_ssize_t i, n
        object[::1] result

    n = len(years)
    # TODO(cython3): Use len instead of `shape[0]`
    if months.shape[0] != n or days.shape[0] != n:
        raise ValueError("Length of years/months/days must all be equal")
    result = np.empty(n, dtype="O")

    for i in range(n):
        result[i] = datetime(int(years[i]), int(months[i]), int(days[i]))

    return result.base  # .base to access underlying ndarray


def try_parse_datetime_components(object[:] years,
                                  object[:] months,
                                  object[:] days,
                                  object[:] hours,
                                  object[:] minutes,
                                  object[:] seconds) -> np.ndarray:

    cdef:
        Py_ssize_t i, n
        object[::1] result
        int secs
        double float_secs
        double micros

    n = len(years)
    # TODO(cython3): Use len instead of `shape[0]`
    if (
        months.shape[0] != n
        or days.shape[0] != n
        or hours.shape[0] != n
        or minutes.shape[0] != n
        or seconds.shape[0] != n
    ):
        raise ValueError("Length of all datetime components must be equal")
    result = np.empty(n, dtype="O")

    for i in range(n):
        float_secs = float(seconds[i])
        secs = int(float_secs)

        micros = float_secs - secs
        if micros > 0:
            micros = micros * 1000000

        result[i] = datetime(int(years[i]), int(months[i]), int(days[i]),
                             int(hours[i]), int(minutes[i]), secs,
                             int(micros))

    return result.base  # .base to access underlying ndarray


# ----------------------------------------------------------------------
# Miscellaneous


# Class copied verbatim from https://github.com/dateutil/dateutil/pull/732
#
# We use this class to parse and tokenize date strings. However, as it is
# a private class in the dateutil library, relying on backwards compatibility
# is not practical. In fact, using this class issues warnings (xref gh-21322).
# Thus, we port the class over so that both issues are resolved.
#
# Copyright (c) 2017 - dateutil contributors
class _timelex:
    def __init__(self, instream):
        if getattr(instream, "decode", None) is not None:
            instream = instream.decode()

        if isinstance(instream, str):
            self.stream = instream
        elif getattr(instream, "read", None) is None:
            raise TypeError(
                "Parser must be a string or character stream, not "
                f"{type(instream).__name__}")
        else:
            self.stream = instream.read()

    def get_tokens(self):
        """
        This function breaks the time string into lexical units (tokens), which
        can be parsed by the parser. Lexical units are demarcated by changes in
        the character set, so any continuous string of letters is considered
        one unit, any continuous string of numbers is considered one unit.
        The main complication arises from the fact that dots ('.') can be used
        both as separators (e.g. "Sep.20.2009") or decimal points (e.g.
        "4:30:21.447"). As such, it is necessary to read the full context of
        any dot-separated strings before breaking it into tokens; as such, this
        function maintains a "token stack", for when the ambiguous context
        demands that multiple tokens be parsed at once.
        """
        cdef:
            Py_ssize_t n

        stream = self.stream.replace("\x00", "")

        # TODO: Change \s --> \s+ (this doesn't match existing behavior)
        # TODO: change the punctuation block to punc+ (does not match existing)
        # TODO: can we merge the two digit patterns?
        tokens = re.findall(r"\s|"
                            r"(?<![\.\d])\d+\.\d+(?![\.\d])"
                            r"|\d+"
                            r"|[a-zA-Z]+"
                            r"|[\./:]+"
                            r"|[^\da-zA-Z\./:\s]+", stream)

        # Re-combine token tuples of the form ["59", ",", "456"] because
        # in this context the "," is treated as a decimal
        # (e.g. in python's default logging format)
        for n, token in enumerate(tokens[:-2]):
            # Kludge to match ,-decimal behavior; it'd be better to do this
            # later in the process and have a simpler tokenization
            if (token is not None and token.isdigit() and
                    tokens[n + 1] == "," and tokens[n + 2].isdigit()):
                # Have to check None b/c it might be replaced during the loop
                # TODO: I _really_ don't faking the value here
                tokens[n] = token + "." + tokens[n + 2]
                tokens[n + 1] = None
                tokens[n + 2] = None

        tokens = [x for x in tokens if x is not None]
        return tokens

    @classmethod
    def split(cls, s):
        return cls(s).get_tokens()


_DATEUTIL_LEXER_SPLIT = _timelex.split


<<<<<<< HEAD
def format_is_iso(f: str) -> bool:
    """
    Does format match the iso8601 set that can be handled by the C parser?
    Generally of form YYYY-MM-DDTHH:MM:SS - date separator can be different
    but must be consistent.  Leading 0s in dates and times are optional.
    """
    iso_regex = re.compile(
        r"""
        ^                       # start of string
        \d{4}                   # match a 4-digit year
        ([ -/\\.]\d{2}|\d{2})?  # optionally match a 2-digit month
        ([ -/\\.]\d{2}|\d{2})?  # optionally match a 2-digit day
        ([ T]\d{2}:\d{2}:\d{2}  # match time in the format "THH:MM:SS"
        (\.\d+)?                # match a decimal and fractional seconds
        ([+-]\d{2}:\d{2}|Z)?)?  # match timezone in the format "+HH:MM" or "Z"
        $                       # end of string
        """,
        re.VERBOSE,
    )

    excluded_formats = [
        r"^\d{4}\d{2}\d{2}$",  # %Y%m%d
        r"^\d{4}\d{2}$",       # %Y%m
        r"^\d{4}$",            # %Y
    ]

    if any(re.match(pattern, f) for pattern in excluded_formats):
        return False

    return bool(re.match(iso_regex, f))


=======
>>>>>>> acd2f5f8
def guess_datetime_format(dt_str: str, bint dayfirst=False) -> str | None:
    """
    Guess the datetime format of a given datetime string.

    Parameters
    ----------
    dt_str : str
        Datetime string to guess the format of.
    dayfirst : bool, default False
        If True parses dates with the day first, eg 20/01/2005
        Warning: dayfirst=True is not strict, but will prefer to parse
        with day first (this is a known bug).

    Returns
    -------
    str or None : ret
        datetime format string (for `strftime` or `strptime`),
        or None if it can't be guessed.
    """
    day_attribute_and_format = (("day",), "%d", 2)

    # attr name, format, padding (if any)
    datetime_attrs_to_format = [
        (("year", "month", "day"), "%Y%m%d", 0),
        (("year",), "%Y", 0),
        (("month",), "%B", 0),
        (("month",), "%b", 0),
        (("month",), "%m", 2),
        day_attribute_and_format,
        (("hour",), "%H", 2),
        (("minute",), "%M", 2),
        (("second",), "%S", 2),
        (("second", "microsecond"), "%S.%f", 0),
        (("tzinfo",), "%z", 0),
        (("tzinfo",), "%Z", 0),
        (("day_of_week",), "%a", 0),
        (("day_of_week",), "%A", 0),
        (("meridiem",), "%p", 0),
    ]

    if dayfirst:
        datetime_attrs_to_format.remove(day_attribute_and_format)
        datetime_attrs_to_format.insert(0, day_attribute_and_format)

    try:
        parsed_datetime = du_parse(dt_str, dayfirst=dayfirst)
    except (ValueError, OverflowError):
        # In case the datetime can't be parsed, its format cannot be guessed
        return None

    if parsed_datetime is None:
        return None

    # _DATEUTIL_LEXER_SPLIT from dateutil will never raise here
    tokens = _DATEUTIL_LEXER_SPLIT(dt_str)

    # Normalize offset part of tokens.
    # There are multiple formats for the timezone offset.
    # To pass the comparison condition between the output of `strftime` and
    # joined tokens, which is carried out at the final step of the function,
    # the offset part of the tokens must match the '%z' format like '+0900'
    # instead of ‘+09:00’.
    if parsed_datetime.tzinfo is not None:
        offset_index = None
        if len(tokens) > 0 and tokens[-1] == "Z":
            # the last 'Z' means zero offset
            offset_index = -1
        elif len(tokens) > 1 and tokens[-2] in ("+", "-"):
            # ex. [..., '+', '0900']
            offset_index = -2
        elif len(tokens) > 3 and tokens[-4] in ("+", "-"):
            # ex. [..., '+', '09', ':', '00']
            offset_index = -4

        if offset_index is not None:
            # If the input string has a timezone offset like '+0900',
            # the offset is separated into two tokens, ex. ['+', '0900’].
            # This separation will prevent subsequent processing
            # from correctly parsing the time zone format.
            # So in addition to the format nomalization, we rejoin them here.
            try:
                tokens[offset_index] = parsed_datetime.strftime("%z")
            except ValueError:
                # Invalid offset might not have raised in du_parse
                # https://github.com/dateutil/dateutil/issues/188
                return None
            tokens = tokens[:offset_index + 1 or None]

    format_guess = [None] * len(tokens)
    found_attrs = set()

    for attrs, attr_format, padding in datetime_attrs_to_format:
        # If a given attribute has been placed in the format string, skip
        # over other formats for that same underlying attribute (IE, month
        # can be represented in multiple different ways)
        if set(attrs) & found_attrs:
            continue

        if parsed_datetime.tzinfo is None and attr_format in ("%Z", "%z"):
            continue

        parsed_formatted = parsed_datetime.strftime(attr_format)
        for i, token_format in enumerate(format_guess):
            token_filled = _fill_token(tokens[i], padding)
            if token_format is None and token_filled == parsed_formatted:
                format_guess[i] = attr_format
                tokens[i] = token_filled
                found_attrs.update(attrs)
                break

    # Only consider it a valid guess if we have a year, month and day.
    # We make exceptions for %Y and %Y-%m (only with the `-` separator)
    # as they conform with ISO8601.
    if (
        len({"year", "month", "day"} & found_attrs) != 3
        and format_guess != ["%Y"]
        and not (
            format_guess == ["%Y", None, "%m"] and tokens[1] == "-"
        )
    ):
        return None

    output_format = []
    for i, guess in enumerate(format_guess):
        if guess is not None:
            # Either fill in the format placeholder (like %Y)
            output_format.append(guess)
        else:
            # Or just the token separate (IE, the dashes in "01-01-2013")
            try:
                # If the token is numeric, then we likely didn't parse it
                # properly, so our guess is wrong
                float(tokens[i])
                return None
            except ValueError:
                pass

            output_format.append(tokens[i])

    guessed_format = "".join(output_format)

    try:
        array_strptime(np.asarray([dt_str], dtype=object), guessed_format)
    except ValueError:
        # Doesn't parse, so this can't be the correct format.
        return None
    # rebuild string, capturing any inferred padding
    dt_str = "".join(tokens)
    if parsed_datetime.strftime(guessed_format) == dt_str:
        _maybe_warn_about_dayfirst(guessed_format, dayfirst)
        return guessed_format
    else:
        return None


cdef str _fill_token(token: str, padding: int):
    cdef str token_filled
    if re.search(r"\d+\.\d+", token) is None:
        # For example: 98
        token_filled = token.zfill(padding)
    else:
        # For example: 00.123
        seconds, nanoseconds = token.split(".")
        seconds = f"{int(seconds):02d}"
        # right-pad so we get nanoseconds, then only take
        # first 6 digits (microseconds) as stdlib datetime
        # doesn't support nanoseconds
        nanoseconds = nanoseconds.ljust(9, "0")[:6]
        token_filled = f"{seconds}.{nanoseconds}"
    return token_filled

cdef void _maybe_warn_about_dayfirst(format: str, bint dayfirst):
    """Warn if guessed datetime format doesn't respect dayfirst argument."""
    cdef:
        int day_index = format.find("%d")
        int month_index = format.find("%m")

    if (day_index != -1) and (month_index != -1):
        if (day_index > month_index) and dayfirst:
            warnings.warn(
                f"Parsing dates in {format} format when dayfirst=True was specified. "
                "Pass `dayfirst=False` or specify a format to silence this warning.",
                UserWarning,
                stacklevel=find_stack_level(),
            )
        if (day_index < month_index) and not dayfirst:
            warnings.warn(
                f"Parsing dates in {format} format when dayfirst=False was specified. "
                "Pass `dayfirst=True` or specify a format to silence this warning.",
                UserWarning,
                stacklevel=find_stack_level(),
            )


@cython.wraparound(False)
@cython.boundscheck(False)
cdef object convert_to_unicode(object item, bint keep_trivial_numbers):
    """
    Convert `item` to str.

    Parameters
    ----------
    item : object
    keep_trivial_numbers : bool
        if True, then conversion (to string from integer/float zero)
        is not performed

    Returns
    -------
    str or int or float
    """
    cdef:
        float64_t float_item

    if keep_trivial_numbers:
        if isinstance(item, int):
            if <int>item == 0:
                return item
        elif isinstance(item, float):
            float_item = item
            if float_item == 0.0 or float_item != float_item:
                return item

    if not isinstance(item, str):
        item = PyObject_Str(item)

    return item


@cython.wraparound(False)
@cython.boundscheck(False)
def concat_date_cols(tuple date_cols, bint keep_trivial_numbers=True) -> np.ndarray:
    """
    Concatenates elements from numpy arrays in `date_cols` into strings.

    Parameters
    ----------
    date_cols : tuple[ndarray]
    keep_trivial_numbers : bool, default True
        if True and len(date_cols) == 1, then
        conversion (to string from integer/float zero) is not performed

    Returns
    -------
    arr_of_rows : ndarray[object]

    Examples
    --------
    >>> dates=np.array(['3/31/2019', '4/31/2019'], dtype=object)
    >>> times=np.array(['11:20', '10:45'], dtype=object)
    >>> result = concat_date_cols((dates, times))
    >>> result
    array(['3/31/2019 11:20', '4/31/2019 10:45'], dtype=object)
    """
    cdef:
        Py_ssize_t rows_count = 0, col_count = len(date_cols)
        Py_ssize_t col_idx, row_idx
        list list_to_join
        cnp.ndarray[object] iters
        object[::1] iters_view
        flatiter it
        cnp.ndarray[object] result
        object[::1] result_view

    if col_count == 0:
        return np.zeros(0, dtype=object)

    if not all(is_array(array) for array in date_cols):
        raise ValueError("not all elements from date_cols are numpy arrays")

    rows_count = min(len(array) for array in date_cols)
    result = np.zeros(rows_count, dtype=object)
    result_view = result

    if col_count == 1:
        array = date_cols[0]
        it = <flatiter>PyArray_IterNew(array)
        for row_idx in range(rows_count):
            item = PyArray_GETITEM(array, PyArray_ITER_DATA(it))
            result_view[row_idx] = convert_to_unicode(item,
                                                      keep_trivial_numbers)
            PyArray_ITER_NEXT(it)
    else:
        # create fixed size list - more efficient memory allocation
        list_to_join = [None] * col_count
        iters = np.zeros(col_count, dtype=object)

        # create memoryview of iters ndarray, that will contain some
        # flatiter's for each array in `date_cols` - more efficient indexing
        iters_view = iters
        for col_idx, array in enumerate(date_cols):
            iters_view[col_idx] = PyArray_IterNew(array)

        # array elements that are on the same line are converted to one string
        for row_idx in range(rows_count):
            for col_idx, array in enumerate(date_cols):
                # this cast is needed, because we did not find a way
                # to efficiently store `flatiter` type objects in ndarray
                it = <flatiter>iters_view[col_idx]
                item = PyArray_GETITEM(array, PyArray_ITER_DATA(it))
                list_to_join[col_idx] = convert_to_unicode(item, False)
                PyArray_ITER_NEXT(it)
            result_view[row_idx] = " ".join(list_to_join)

    return result


cpdef str get_rule_month(str source):
    """
    Return starting month of given freq, default is December.

    Parameters
    ----------
    source : str
        Derived from `freq.rule_code` or `freq.freqstr`.

    Returns
    -------
    rule_month: str

    Examples
    --------
    >>> get_rule_month('D')
    'DEC'

    >>> get_rule_month('A-JAN')
    'JAN'
    """
    source = source.upper()
    if "-" not in source:
        return "DEC"
    else:
        return source.split("-")[1]<|MERGE_RESOLUTION|>--- conflicted
+++ resolved
@@ -818,41 +818,6 @@
 _DATEUTIL_LEXER_SPLIT = _timelex.split
 
 
-<<<<<<< HEAD
-def format_is_iso(f: str) -> bool:
-    """
-    Does format match the iso8601 set that can be handled by the C parser?
-    Generally of form YYYY-MM-DDTHH:MM:SS - date separator can be different
-    but must be consistent.  Leading 0s in dates and times are optional.
-    """
-    iso_regex = re.compile(
-        r"""
-        ^                       # start of string
-        \d{4}                   # match a 4-digit year
-        ([ -/\\.]\d{2}|\d{2})?  # optionally match a 2-digit month
-        ([ -/\\.]\d{2}|\d{2})?  # optionally match a 2-digit day
-        ([ T]\d{2}:\d{2}:\d{2}  # match time in the format "THH:MM:SS"
-        (\.\d+)?                # match a decimal and fractional seconds
-        ([+-]\d{2}:\d{2}|Z)?)?  # match timezone in the format "+HH:MM" or "Z"
-        $                       # end of string
-        """,
-        re.VERBOSE,
-    )
-
-    excluded_formats = [
-        r"^\d{4}\d{2}\d{2}$",  # %Y%m%d
-        r"^\d{4}\d{2}$",       # %Y%m
-        r"^\d{4}$",            # %Y
-    ]
-
-    if any(re.match(pattern, f) for pattern in excluded_formats):
-        return False
-
-    return bool(re.match(iso_regex, f))
-
-
-=======
->>>>>>> acd2f5f8
 def guess_datetime_format(dt_str: str, bint dayfirst=False) -> str | None:
     """
     Guess the datetime format of a given datetime string.
