--- conflicted
+++ resolved
@@ -4,17 +4,12 @@
 """
 import sys
 import re
-
-<<<<<<< HEAD
-import cython
+import time
+
 from cython import Py_ssize_t
-=======
-from cython cimport Py_ssize_t
->>>>>>> 8206c369
-
 
 from cpython.datetime cimport datetime
-import time
+
 
 import numpy as np
 
