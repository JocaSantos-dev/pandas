--- conflicted
+++ resolved
@@ -386,9 +386,6 @@
             parsed = datetime(
                 dts.year, dts.month, dts.day, dts.hour, dts.min, dts.sec, dts.us
             )
-<<<<<<< HEAD
-
-=======
         # Match Timestamp and drop picoseconds, femtoseconds, attoseconds
         # The new resolution will just be nano
         # GH 50417
@@ -396,7 +393,6 @@
                             NPY_DATETIMEUNIT.NPY_FR_fs,
                             NPY_DATETIMEUNIT.NPY_FR_as}:
             out_bestunit = NPY_DATETIMEUNIT.NPY_FR_ns
->>>>>>> 579e0709
         reso = {
             NPY_DATETIMEUNIT.NPY_FR_Y: "year",
             NPY_DATETIMEUNIT.NPY_FR_M: "month",
