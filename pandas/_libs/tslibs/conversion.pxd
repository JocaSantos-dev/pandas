--- conflicted
+++ resolved
@@ -22,11 +22,7 @@
         bint fold
         NPY_DATETIMEUNIT creso
 
-<<<<<<< HEAD
-    cdef ensure_reso(self, NPY_DATETIMEUNIT reso)
-=======
-    cdef void ensure_reso(self, NPY_DATETIMEUNIT creso)
->>>>>>> 523bf341
+    cdef ensure_reso(self, NPY_DATETIMEUNIT creso)
 
 
 cdef _TSObject convert_to_tsobject(object ts, tzinfo tz, str unit,
