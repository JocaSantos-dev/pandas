--- conflicted
+++ resolved
@@ -463,18 +463,8 @@
     cdef:
         int quarter
 
-<<<<<<< HEAD
-    pandas_datetime_to_datetimestruct(ordinal, NPY_FR_D, &dts)
-    adjust_dts_for_qtr(&dts, af_info.to_end)
-=======
     pandas_datetime_to_datetimestruct(ordinal, NPY_FR_D, dts)
-    if af_info.to_end != 12:
-        dts.month -= af_info.to_end
-        if dts.month <= 0:
-            dts.month += 12
-        else:
-            dts.year += 1
->>>>>>> fc37087a
+    adjust_dts_for_qtr(dts, af_info.to_end)
 
     quarter = month_to_quarter(dts.month)
     return quarter
