--- conflicted
+++ resolved
@@ -28,12 +28,10 @@
     int64_t npy_datetimestruct_to_datetime(NPY_DATETIMEUNIT fr,
                                            npy_datetimestruct *d) nogil
 
-<<<<<<< HEAD
 cimport pandas._libs.tslibs.util as util
 from pandas._libs.tslibs.util cimport is_period_object, is_string_object
 
-from pandas._libs.tslibs.timestamps import (
-    Timestamp, maybe_integer_op_deprecated)
+from pandas._libs.tslibs.timestamps import Timestamp
 from pandas._libs.tslibs.timezones cimport is_utc, is_tzlocal, get_dst_info
 from pandas._libs.tslibs.timedeltas import Timedelta
 from pandas._libs.tslibs.timedeltas cimport delta_to_nanoseconds
@@ -50,27 +48,6 @@
 from pandas._libs.tslibs.resolution import Resolution
 from pandas._libs.tslibs.nattype import nat_strings
 from pandas._libs.tslibs.nattype cimport (
-=======
-cimport util
-from util cimport is_period_object, is_string_object
-
-from timestamps import Timestamp
-from timezones cimport is_utc, is_tzlocal, get_dst_info
-from timedeltas import Timedelta
-from timedeltas cimport delta_to_nanoseconds
-
-cimport ccalendar
-from ccalendar cimport dayofweek, get_day_of_year, is_leapyear
-from ccalendar import MONTH_NUMBERS
-from conversion cimport tz_convert_utc_to_tzlocal
-from frequencies cimport (get_freq_code, get_base_alias,
-                          get_to_timestamp_base, get_freq_str,
-                          get_rule_month)
-from parsing import parse_time_string
-from resolution import Resolution
-from nattype import nat_strings
-from nattype cimport (
->>>>>>> 159772d0
     _nat_scalar_rules, NPY_NAT, is_null_datetimelike, c_NaT as NaT)
 from pandas._libs.tslibs.offsets cimport to_offset
 from pandas._libs.tslibs.offsets import _Tick
