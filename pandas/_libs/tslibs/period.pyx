from datetime import datetime

from cpython.object cimport (
    PyObject_RichCompareBool,
    Py_EQ, Py_NE)

from numpy cimport int64_t, import_array, ndarray
import numpy as np
import_array()

from libc.stdlib cimport free, malloc
from libc.time cimport strftime, tm
from libc.string cimport strlen, memset

import cython

from cpython.datetime cimport (PyDateTime_Check, PyDelta_Check, PyDate_Check,
                               PyDateTime_IMPORT)
# import datetime C API
PyDateTime_IMPORT

from pandas._libs.tslibs.np_datetime cimport (
    npy_datetimestruct, dtstruct_to_dt64, dt64_to_dtstruct,
    pandas_datetime_to_datetimestruct, check_dts_bounds,
    NPY_DATETIMEUNIT, NPY_FR_D)

cdef extern from "src/datetime/np_datetime.h":
    int64_t npy_datetimestruct_to_datetime(NPY_DATETIMEUNIT fr,
                                           npy_datetimestruct *d) nogil

cimport pandas._libs.tslibs.util as util
from pandas._libs.tslibs.util cimport is_period_object

from pandas._libs.tslibs.timestamps import Timestamp
from pandas._libs.tslibs.timezones cimport is_utc, is_tzlocal, get_dst_info
from pandas._libs.tslibs.timedeltas import Timedelta
from pandas._libs.tslibs.timedeltas cimport delta_to_nanoseconds

cimport pandas._libs.tslibs.ccalendar as ccalendar
from pandas._libs.tslibs.ccalendar cimport (
    dayofweek, get_day_of_year, is_leapyear)
from pandas._libs.tslibs.ccalendar import MONTH_NUMBERS
from pandas._libs.tslibs.frequencies cimport (
    get_freq_code, get_base_alias, get_to_timestamp_base, get_freq_str,
    get_rule_month)
from pandas._libs.tslibs.parsing import parse_time_string
from pandas._libs.tslibs.resolution import Resolution
from pandas._libs.tslibs.nattype import nat_strings
from pandas._libs.tslibs.nattype cimport (
    _nat_scalar_rules, NPY_NAT, is_null_datetimelike, c_NaT as NaT)
from pandas._libs.tslibs.offsets cimport to_offset
from pandas._libs.tslibs.offsets import _Tick
from pandas._libs.tslibs.tzconversion cimport tz_convert_utc_to_tzlocal


cdef:
    enum:
        INT32_MIN = -2147483648


ctypedef struct asfreq_info:
    int64_t intraday_conversion_factor
    int is_end
    int to_end
    int from_end

ctypedef int64_t (*freq_conv_func)(int64_t, asfreq_info*) nogil


cdef extern from *:
    """
    /*** FREQUENCY CONSTANTS ***/
    // See frequencies.pyx for more detailed variants

    #define FR_ANN 1000      /* Annual */
    #define FR_QTR 2000      /* Quarterly - December year end (default Q) */
    #define FR_MTH 3000      /* Monthly */
    #define FR_WK 4000       /* Weekly */
    #define FR_BUS 5000      /* Business days */
    #define FR_DAY 6000      /* Daily */
    #define FR_HR 7000       /* Hourly */
    #define FR_MIN 8000      /* Minutely */
    #define FR_SEC 9000      /* Secondly */
    #define FR_MS 10000      /* Millisecondly */
    #define FR_US 11000      /* Microsecondly */
    #define FR_NS 12000      /* Nanosecondly */
    #define FR_UND -10000    /* Undefined */

    // must use npy typedef b/c int64_t is aliased in cython-generated c
    static npy_int64 daytime_conversion_factor_matrix[7][7] = {
        {1, 24, 1440, 86400, 86400000, 86400000000, 86400000000000},
        {0,  1,   60,  3600,  3600000,  3600000000,  3600000000000},
        {0,  0,   1,     60,    60000,    60000000,    60000000000},
        {0,  0,   0,      1,     1000,     1000000,     1000000000},
        {0,  0,   0,      0,        1,        1000,        1000000},
        {0,  0,   0,      0,        0,           1,           1000},
        {0,  0,   0,      0,        0,           0,              1}};
    """
    int64_t daytime_conversion_factor_matrix[7][7]
    # TODO: Can we get these frequencies from frequencies.FreqGroup?
    int FR_ANN
    int FR_QTR
    int FR_MTH
    int FR_WK
    int FR_DAY
    int FR_HR
    int FR_MIN
    int FR_SEC
    int FR_MS
    int FR_US
    int FR_NS
    int FR_BUS
    int FR_UND


cdef int max_value(int left, int right) nogil:
    if left > right:
        return left
    return right


cdef int min_value(int left, int right) nogil:
    if left < right:
        return left
    return right


cdef int64_t get_daytime_conversion_factor(int from_index, int to_index) nogil:
    cdef:
        int row = min_value(from_index, to_index)
        int col = max_value(from_index, to_index)
    # row or col < 6 means frequency strictly lower than Daily, which
    # do not use daytime_conversion_factors
    if row < 6:
        return 0
    elif col < 6:
        return 0
    return daytime_conversion_factor_matrix[row - 6][col - 6]


cdef int64_t nofunc(int64_t ordinal, asfreq_info *af_info) nogil:
    return INT32_MIN


cdef int64_t no_op(int64_t ordinal, asfreq_info *af_info) nogil:
    return ordinal


cdef freq_conv_func get_asfreq_func(int from_freq, int to_freq) nogil:
    cdef:
        int from_group = get_freq_group(from_freq)
        int to_group = get_freq_group(to_freq)

    if from_group == FR_UND:
        from_group = FR_DAY

    if from_group == FR_BUS:
        if to_group == FR_ANN:
            return <freq_conv_func>asfreq_BtoA
        elif to_group == FR_QTR:
            return <freq_conv_func>asfreq_BtoQ
        elif to_group == FR_MTH:
            return <freq_conv_func>asfreq_BtoM
        elif to_group == FR_WK:
            return <freq_conv_func>asfreq_BtoW
        elif to_group == FR_BUS:
            return <freq_conv_func>no_op
        elif to_group  in [FR_DAY, FR_HR, FR_MIN, FR_SEC, FR_MS, FR_US, FR_NS]:
            return <freq_conv_func>asfreq_BtoDT
        else:
            return <freq_conv_func>nofunc

    elif to_group == FR_BUS:
        if from_group == FR_ANN:
            return <freq_conv_func>asfreq_AtoB
        elif from_group == FR_QTR:
            return <freq_conv_func>asfreq_QtoB
        elif from_group == FR_MTH:
            return <freq_conv_func>asfreq_MtoB
        elif from_group == FR_WK:
            return <freq_conv_func>asfreq_WtoB
        elif from_group in [FR_DAY, FR_HR, FR_MIN, FR_SEC,
                            FR_MS, FR_US, FR_NS]:
            return <freq_conv_func>asfreq_DTtoB
        else:
            return <freq_conv_func>nofunc

    elif from_group == FR_ANN:
        if to_group == FR_ANN:
            return <freq_conv_func>asfreq_AtoA
        elif to_group == FR_QTR:
            return <freq_conv_func>asfreq_AtoQ
        elif to_group == FR_MTH:
            return <freq_conv_func>asfreq_AtoM
        elif to_group == FR_WK:
            return <freq_conv_func>asfreq_AtoW
        elif to_group in [FR_DAY, FR_HR, FR_MIN, FR_SEC, FR_MS, FR_US, FR_NS]:
            return <freq_conv_func>asfreq_AtoDT
        else:
            return <freq_conv_func>nofunc

    elif from_group == FR_QTR:
        if to_group == FR_ANN:
            return <freq_conv_func>asfreq_QtoA
        elif to_group == FR_QTR:
            return <freq_conv_func>asfreq_QtoQ
        elif to_group == FR_MTH:
            return <freq_conv_func>asfreq_QtoM
        elif to_group == FR_WK:
            return <freq_conv_func>asfreq_QtoW
        elif to_group in [FR_DAY, FR_HR, FR_MIN, FR_SEC, FR_MS, FR_US, FR_NS]:
            return <freq_conv_func>asfreq_QtoDT
        else:
            return <freq_conv_func>nofunc

    elif from_group == FR_MTH:
        if to_group == FR_ANN:
            return <freq_conv_func>asfreq_MtoA
        elif to_group == FR_QTR:
            return <freq_conv_func>asfreq_MtoQ
        elif to_group == FR_MTH:
            return <freq_conv_func>no_op
        elif to_group == FR_WK:
            return <freq_conv_func>asfreq_MtoW
        elif to_group in [FR_DAY, FR_HR, FR_MIN, FR_SEC, FR_MS, FR_US, FR_NS]:
            return <freq_conv_func>asfreq_MtoDT
        else:
            return <freq_conv_func>nofunc

    elif from_group == FR_WK:
        if to_group == FR_ANN:
            return <freq_conv_func>asfreq_WtoA
        elif to_group == FR_QTR:
            return <freq_conv_func>asfreq_WtoQ
        elif to_group == FR_MTH:
            return <freq_conv_func>asfreq_WtoM
        elif to_group == FR_WK:
            return <freq_conv_func>asfreq_WtoW
        elif to_group in [FR_DAY, FR_HR, FR_MIN, FR_SEC, FR_MS, FR_US, FR_NS]:
            return <freq_conv_func>asfreq_WtoDT
        else:
            return <freq_conv_func>nofunc

    elif from_group in [FR_DAY, FR_HR, FR_MIN, FR_SEC, FR_MS, FR_US, FR_NS]:
        if to_group == FR_ANN:
            return <freq_conv_func>asfreq_DTtoA
        elif to_group == FR_QTR:
            return <freq_conv_func>asfreq_DTtoQ
        elif to_group == FR_MTH:
            return <freq_conv_func>asfreq_DTtoM
        elif to_group == FR_WK:
            return <freq_conv_func>asfreq_DTtoW
        elif to_group in [FR_DAY, FR_HR, FR_MIN, FR_SEC, FR_MS, FR_US, FR_NS]:
            if from_group > to_group:
                return <freq_conv_func>downsample_daytime
            else:
                return <freq_conv_func>upsample_daytime

        else:
            return <freq_conv_func>nofunc

    else:
        return <freq_conv_func>nofunc


# --------------------------------------------------------------------
# Frequency Conversion Helpers

cdef int64_t DtoB_weekday(int64_t unix_date) nogil:
    return ((unix_date + 4) // 7) * 5 + ((unix_date + 4) % 7) - 4


cdef int64_t DtoB(npy_datetimestruct *dts, int roll_back,
                  int64_t unix_date) nogil:
    cdef:
        int day_of_week = dayofweek(dts.year, dts.month, dts.day)

    if roll_back == 1:
        if day_of_week > 4:
            # change to friday before weekend
            unix_date -= (day_of_week - 4)
    else:
        if day_of_week > 4:
            # change to Monday after weekend
            unix_date += (7 - day_of_week)

    return DtoB_weekday(unix_date)


cdef inline int64_t upsample_daytime(int64_t ordinal,
                                     asfreq_info *af_info) nogil:
    if (af_info.is_end):
        return (ordinal + 1) * af_info.intraday_conversion_factor - 1
    else:
        return ordinal * af_info.intraday_conversion_factor


cdef inline int64_t downsample_daytime(int64_t ordinal,
                                       asfreq_info *af_info) nogil:
    return ordinal // (af_info.intraday_conversion_factor)


cdef inline int64_t transform_via_day(int64_t ordinal,
                                      asfreq_info *af_info,
                                      freq_conv_func first_func,
                                      freq_conv_func second_func) nogil:
    cdef:
        int64_t result

    result = first_func(ordinal, af_info)
    result = second_func(result, af_info)
    return result


# --------------------------------------------------------------------
# Conversion _to_ Daily Freq

cdef void AtoD_ym(int64_t ordinal, int64_t *year,
                  int *month, asfreq_info *af_info) nogil:
    year[0] = ordinal + 1970
    month[0] = 1

    if af_info.from_end != 12:
        month[0] += af_info.from_end
        if month[0] > 12:
            #  This case is never reached, but is kept for symmetry
            # with QtoD_ym
            month[0] -= 12
        else:
            year[0] -= 1


cdef int64_t asfreq_AtoDT(int64_t ordinal, asfreq_info *af_info) nogil:
    cdef:
        int64_t unix_date, year
        int month

    ordinal += af_info.is_end
    AtoD_ym(ordinal, &year, &month, af_info)

    unix_date = unix_date_from_ymd(year, month, 1)
    unix_date -= af_info.is_end
    return upsample_daytime(unix_date, af_info)


cdef void QtoD_ym(int64_t ordinal, int *year,
                  int *month, asfreq_info *af_info) nogil:
    year[0] = ordinal // 4 + 1970
    month[0] = (ordinal % 4) * 3 + 1

    if af_info.from_end != 12:
        month[0] += af_info.from_end
        if month[0] > 12:
            month[0] -= 12
        else:
            year[0] -= 1


cdef int64_t asfreq_QtoDT(int64_t ordinal, asfreq_info *af_info) nogil:
    cdef:
        int64_t unix_date
        int year, month

    ordinal += af_info.is_end
    QtoD_ym(ordinal, &year, &month, af_info)

    unix_date = unix_date_from_ymd(year, month, 1)
    unix_date -= af_info.is_end
    return upsample_daytime(unix_date, af_info)


cdef void MtoD_ym(int64_t ordinal, int *year, int *month) nogil:
    year[0] = ordinal // 12 + 1970
    month[0] = ordinal % 12 + 1


cdef int64_t asfreq_MtoDT(int64_t ordinal, asfreq_info *af_info) nogil:
    cdef:
        int64_t unix_date
        int year, month

    ordinal += af_info.is_end
    MtoD_ym(ordinal, &year, &month)

    unix_date = unix_date_from_ymd(year, month, 1)
    unix_date -= af_info.is_end
    return upsample_daytime(unix_date, af_info)


cdef int64_t asfreq_WtoDT(int64_t ordinal, asfreq_info *af_info) nogil:
    ordinal = (ordinal * 7 + af_info.from_end - 4 +
               (7 - 1) * (af_info.is_end - 1))
    return upsample_daytime(ordinal, af_info)


# --------------------------------------------------------------------
# Conversion _to_ BusinessDay Freq

cdef int64_t asfreq_AtoB(int64_t ordinal, asfreq_info *af_info) nogil:
    cdef:
        int roll_back
        npy_datetimestruct dts
        int64_t unix_date = asfreq_AtoDT(ordinal, af_info)

    pandas_datetime_to_datetimestruct(unix_date, NPY_FR_D, &dts)
    roll_back = af_info.is_end
    return DtoB(&dts, roll_back, unix_date)


cdef int64_t asfreq_QtoB(int64_t ordinal, asfreq_info *af_info) nogil:
    cdef:
        int roll_back
        npy_datetimestruct dts
        int64_t unix_date = asfreq_QtoDT(ordinal, af_info)

    pandas_datetime_to_datetimestruct(unix_date, NPY_FR_D, &dts)
    roll_back = af_info.is_end
    return DtoB(&dts, roll_back, unix_date)


cdef int64_t asfreq_MtoB(int64_t ordinal, asfreq_info *af_info) nogil:
    cdef:
        int roll_back
        npy_datetimestruct dts
        int64_t unix_date = asfreq_MtoDT(ordinal, af_info)

    pandas_datetime_to_datetimestruct(unix_date, NPY_FR_D, &dts)
    roll_back = af_info.is_end
    return DtoB(&dts, roll_back, unix_date)


cdef int64_t asfreq_WtoB(int64_t ordinal, asfreq_info *af_info) nogil:
    cdef:
        int roll_back
        npy_datetimestruct dts
        int64_t unix_date = asfreq_WtoDT(ordinal, af_info)

    pandas_datetime_to_datetimestruct(unix_date, NPY_FR_D, &dts)
    roll_back = af_info.is_end
    return DtoB(&dts, roll_back, unix_date)


cdef int64_t asfreq_DTtoB(int64_t ordinal, asfreq_info *af_info) nogil:
    cdef:
        int roll_back
        npy_datetimestruct dts
        int64_t unix_date = downsample_daytime(ordinal, af_info)

    pandas_datetime_to_datetimestruct(unix_date, NPY_FR_D, &dts)
    # This usage defines roll_back the opposite way from the others
    roll_back = 1 - af_info.is_end
    return DtoB(&dts, roll_back, unix_date)


# ----------------------------------------------------------------------
# Conversion _from_ Daily Freq

cdef int64_t asfreq_DTtoA(int64_t ordinal, asfreq_info *af_info) nogil:
    cdef:
        npy_datetimestruct dts

    ordinal = downsample_daytime(ordinal, af_info)
    pandas_datetime_to_datetimestruct(ordinal, NPY_FR_D, &dts)
    if dts.month > af_info.to_end:
        return <int64_t>(dts.year + 1 - 1970)
    else:
        return <int64_t>(dts.year - 1970)


cdef int DtoQ_yq(int64_t ordinal, asfreq_info *af_info, int *year) nogil:
    cdef:
        npy_datetimestruct dts
        int quarter

    pandas_datetime_to_datetimestruct(ordinal, NPY_FR_D, &dts)
    # TODO: Another version of this function used
    # date_info_from_days_and_time(&dts, unix_date, 0)
    # instead of pandas_datetime_to_datetimestruct; is one more performant?
    if af_info.to_end != 12:
        dts.month -= af_info.to_end
        if dts.month <= 0:
            dts.month += 12
        else:
            dts.year += 1

    year[0] = dts.year
    quarter = month_to_quarter(dts.month)
    return quarter


cdef int64_t asfreq_DTtoQ(int64_t ordinal, asfreq_info *af_info) nogil:
    cdef:
        int year, quarter

    ordinal = downsample_daytime(ordinal, af_info)

    quarter = DtoQ_yq(ordinal, af_info, &year)
    return <int64_t>((year - 1970) * 4 + quarter - 1)


cdef int64_t asfreq_DTtoM(int64_t ordinal, asfreq_info *af_info) nogil:
    cdef:
        npy_datetimestruct dts

    ordinal = downsample_daytime(ordinal, af_info)
    pandas_datetime_to_datetimestruct(ordinal, NPY_FR_D, &dts)
    return <int64_t>((dts.year - 1970) * 12 + dts.month - 1)


cdef int64_t asfreq_DTtoW(int64_t ordinal, asfreq_info *af_info) nogil:
    ordinal = downsample_daytime(ordinal, af_info)
    return (ordinal + 3 - af_info.to_end) // 7 + 1


# --------------------------------------------------------------------
# Conversion _from_ BusinessDay Freq

cdef int64_t asfreq_BtoDT(int64_t ordinal, asfreq_info *af_info) nogil:
    ordinal = ((ordinal + 3) // 5) * 7 + (ordinal + 3) % 5 -3
    return upsample_daytime(ordinal, af_info)


cdef int64_t asfreq_BtoA(int64_t ordinal, asfreq_info *af_info) nogil:
    return transform_via_day(ordinal, af_info,
                             <freq_conv_func>asfreq_BtoDT,
                             <freq_conv_func>asfreq_DTtoA)


cdef int64_t asfreq_BtoQ(int64_t ordinal, asfreq_info *af_info) nogil:
    return transform_via_day(ordinal, af_info,
                             <freq_conv_func>asfreq_BtoDT,
                             <freq_conv_func>asfreq_DTtoQ)


cdef int64_t asfreq_BtoM(int64_t ordinal, asfreq_info *af_info) nogil:
    return transform_via_day(ordinal, af_info,
                             <freq_conv_func>asfreq_BtoDT,
                             <freq_conv_func>asfreq_DTtoM)


cdef int64_t asfreq_BtoW(int64_t ordinal, asfreq_info *af_info) nogil:
    return transform_via_day(ordinal, af_info,
                             <freq_conv_func>asfreq_BtoDT,
                             <freq_conv_func>asfreq_DTtoW)


# ----------------------------------------------------------------------
# Conversion _from_ Annual Freq

cdef int64_t asfreq_AtoA(int64_t ordinal, asfreq_info *af_info) nogil:
    return transform_via_day(ordinal, af_info,
                             <freq_conv_func>asfreq_AtoDT,
                             <freq_conv_func>asfreq_DTtoA)


cdef int64_t asfreq_AtoQ(int64_t ordinal, asfreq_info *af_info) nogil:
    return transform_via_day(ordinal, af_info,
                             <freq_conv_func>asfreq_AtoDT,
                             <freq_conv_func>asfreq_DTtoQ)


cdef int64_t asfreq_AtoM(int64_t ordinal, asfreq_info *af_info) nogil:
    return transform_via_day(ordinal, af_info,
                             <freq_conv_func>asfreq_AtoDT,
                             <freq_conv_func>asfreq_DTtoM)


cdef int64_t asfreq_AtoW(int64_t ordinal, asfreq_info *af_info) nogil:
    return transform_via_day(ordinal, af_info,
                             <freq_conv_func>asfreq_AtoDT,
                             <freq_conv_func>asfreq_DTtoW)


# ----------------------------------------------------------------------
# Conversion _from_ Quarterly Freq

cdef int64_t asfreq_QtoQ(int64_t ordinal, asfreq_info *af_info) nogil:
    return transform_via_day(ordinal, af_info,
                             <freq_conv_func>asfreq_QtoDT,
                             <freq_conv_func>asfreq_DTtoQ)


cdef int64_t asfreq_QtoA(int64_t ordinal, asfreq_info *af_info) nogil:
    return transform_via_day(ordinal, af_info,
                             <freq_conv_func>asfreq_QtoDT,
                             <freq_conv_func>asfreq_DTtoA)


cdef int64_t asfreq_QtoM(int64_t ordinal, asfreq_info *af_info) nogil:
    return transform_via_day(ordinal, af_info,
                             <freq_conv_func>asfreq_QtoDT,
                             <freq_conv_func>asfreq_DTtoM)


cdef int64_t asfreq_QtoW(int64_t ordinal, asfreq_info *af_info) nogil:
    return transform_via_day(ordinal, af_info,
                             <freq_conv_func>asfreq_QtoDT,
                             <freq_conv_func>asfreq_DTtoW)


# ----------------------------------------------------------------------
# Conversion _from_ Monthly Freq

cdef int64_t asfreq_MtoA(int64_t ordinal, asfreq_info *af_info) nogil:
    return transform_via_day(ordinal, af_info,
                             <freq_conv_func>asfreq_MtoDT,
                             <freq_conv_func>asfreq_DTtoA)


cdef int64_t asfreq_MtoQ(int64_t ordinal, asfreq_info *af_info) nogil:
    return transform_via_day(ordinal, af_info,
                             <freq_conv_func>asfreq_MtoDT,
                             <freq_conv_func>asfreq_DTtoQ)


cdef int64_t asfreq_MtoW(int64_t ordinal, asfreq_info *af_info) nogil:
    return transform_via_day(ordinal, af_info,
                             <freq_conv_func>asfreq_MtoDT,
                             <freq_conv_func>asfreq_DTtoW)


# ----------------------------------------------------------------------
# Conversion _from_ Weekly Freq

cdef int64_t asfreq_WtoA(int64_t ordinal, asfreq_info *af_info) nogil:
    return transform_via_day(ordinal, af_info,
                             <freq_conv_func>asfreq_WtoDT,
                             <freq_conv_func>asfreq_DTtoA)


cdef int64_t asfreq_WtoQ(int64_t ordinal, asfreq_info *af_info) nogil:
    return transform_via_day(ordinal, af_info,
                             <freq_conv_func>asfreq_WtoDT,
                             <freq_conv_func>asfreq_DTtoQ)


cdef int64_t asfreq_WtoM(int64_t ordinal, asfreq_info *af_info) nogil:
    return transform_via_day(ordinal, af_info,
                             <freq_conv_func>asfreq_WtoDT,
                             <freq_conv_func>asfreq_DTtoM)


cdef int64_t asfreq_WtoW(int64_t ordinal, asfreq_info *af_info) nogil:
    return transform_via_day(ordinal, af_info,
                             <freq_conv_func>asfreq_WtoDT,
                             <freq_conv_func>asfreq_DTtoW)


# ----------------------------------------------------------------------

@cython.cdivision
cdef char* c_strftime(npy_datetimestruct *dts, char *fmt):
    """
    Generate a nice string representation of the period
    object, originally from DateObject_strftime

    Parameters
    ----------
    dts : npy_datetimestruct*
    fmt : char*

    Returns
    -------
    result : char*
    """
    cdef:
        tm c_date
        char *result
        int result_len = strlen(fmt) + 50

    c_date.tm_sec = dts.sec
    c_date.tm_min = dts.min
    c_date.tm_hour = dts.hour
    c_date.tm_mday = dts.day
    c_date.tm_mon = dts.month - 1
    c_date.tm_year = dts.year - 1900
    c_date.tm_wday = (dayofweek(dts.year, dts.month, dts.day) + 1) % 7
    c_date.tm_yday = get_day_of_year(dts.year, dts.month, dts.day) - 1
    c_date.tm_isdst = -1

    result = <char*>malloc(result_len * sizeof(char))

    strftime(result, result_len, fmt, &c_date)

    return result


# ----------------------------------------------------------------------
# Conversion between date_info and npy_datetimestruct

cdef inline int get_freq_group(int freq) nogil:
    return (freq // 1000) * 1000


cdef inline int get_freq_group_index(int freq) nogil:
    return freq // 1000


# Find the unix_date (days elapsed since datetime(1970, 1, 1)
# for the given year/month/day.
# Assumes GREGORIAN_CALENDAR */
cdef int64_t unix_date_from_ymd(int year, int month, int day) nogil:
    # Calculate the absolute date
    cdef:
        npy_datetimestruct dts
        int64_t unix_date

    memset(&dts, 0, sizeof(npy_datetimestruct))
    dts.year = year
    dts.month = month
    dts.day = day
    unix_date = npy_datetimestruct_to_datetime(NPY_FR_D, &dts)
    return unix_date


# specifically _dont_ use cdvision or else ordinals near -1 are assigned to
# incorrect dates GH#19643
@cython.cdivision(False)
cdef int64_t get_period_ordinal(npy_datetimestruct *dts, int freq) nogil:
    """
    Generate an ordinal in period space

    Parameters
    ----------
    dts: npy_datetimestruct*
    freq : int

    Returns
    -------
    period_ordinal : int64_t
    """
    cdef:
        int64_t unix_date, seconds, delta
        int64_t weeks
        int64_t day_adj
        int freq_group, fmonth, mdiff

    freq_group = get_freq_group(freq)

    if freq_group == FR_ANN:
        fmonth = freq - FR_ANN
        if fmonth == 0:
            fmonth = 12

        mdiff = dts.month - fmonth
        if mdiff <= 0:
            return dts.year - 1970
        else:
            return dts.year - 1970 + 1

    elif freq_group == FR_QTR:
        fmonth = freq - FR_QTR
        if fmonth == 0:
            fmonth = 12

        mdiff = dts.month - fmonth
        # TODO: Aren't the next two conditions equivalent to
        # unconditional incrementing?
        if mdiff < 0:
            mdiff += 12
        if dts.month >= fmonth:
            mdiff += 12

        return (dts.year - 1970) * 4 + (mdiff - 1) // 3

    elif freq == FR_MTH:
        return (dts.year - 1970) * 12 + dts.month - 1

    unix_date = npy_datetimestruct_to_datetime(NPY_FR_D, dts)

    if freq >= FR_SEC:
        seconds = unix_date * 86400 + dts.hour * 3600 + dts.min * 60 + dts.sec

        if freq == FR_MS:
            return seconds * 1000 + dts.us // 1000

        elif freq == FR_US:
            return seconds * 1000000 + dts.us

        elif freq == FR_NS:
            return (seconds * 1000000000 +
                    dts.us * 1000 + dts.ps // 1000)

        else:
            return seconds

    elif freq == FR_MIN:
        return unix_date * 1440 + dts.hour * 60 + dts.min

    elif freq == FR_HR:
        return unix_date * 24 + dts.hour

    elif freq == FR_DAY:
        return unix_date

    elif freq == FR_UND:
        return unix_date

    elif freq == FR_BUS:
        # calculate the current week (counting from 1970-01-01) treating
        # sunday as last day of a week
        weeks = (unix_date + 3) // 7
        # calculate the current weekday (in range 1 .. 7)
        delta = (unix_date + 3) % 7 + 1
        # return the number of business days in full weeks plus the business
        # days in the last - possible partial - week
        if delta <= 5:
            return (5 * weeks) + delta - 4
        else:
            return (5 * weeks) + (5 + 1) - 4

    elif freq_group == FR_WK:
        day_adj = freq - FR_WK
        return (unix_date + 3 - day_adj) // 7 + 1

    # raise ValueError


cdef void get_date_info(int64_t ordinal, int freq,
                        npy_datetimestruct *dts) nogil:
    cdef:
        int64_t unix_date
        double abstime

    unix_date = get_unix_date(ordinal, freq)
    abstime = get_abs_time(freq, unix_date, ordinal)

    while abstime < 0:
        abstime += 86400
        unix_date -= 1

    while abstime >= 86400:
        abstime -= 86400
        unix_date += 1

    date_info_from_days_and_time(dts, unix_date, abstime)


cdef int64_t get_unix_date(int64_t period_ordinal, int freq) nogil:
    """
    Returns the proleptic Gregorian ordinal of the date, as an integer.
    This corresponds to the number of days since Jan., 1st, 1970 AD.
    When the instance has a frequency less than daily, the proleptic date
    is calculated for the last day of the period.

    Parameters
    ----------
    period_ordinal : int64_t
    freq : int

    Returns
    -------
    unix_date : int64_t number of days since datetime(1970, 1, 1)
    """
    cdef:
        asfreq_info af_info
        freq_conv_func toDaily = NULL

    if freq == FR_DAY:
        return period_ordinal

    toDaily = get_asfreq_func(freq, FR_DAY)
    get_asfreq_info(freq, FR_DAY, True, &af_info)
    return toDaily(period_ordinal, &af_info)


@cython.cdivision
cdef void date_info_from_days_and_time(npy_datetimestruct *dts,
                                       int64_t unix_date,
                                       double abstime) nogil:
    """
    Set the instance's value using the given date and time.

    Parameters
    ----------
    dts : npy_datetimestruct*
    unix_date : int64_t
        days elapsed since datetime(1970, 1, 1)
    abstime : double
        seconds elapsed since beginning of day described by unix_date

    Notes
    -----
    Updates dts inplace
    """
    cdef:
        int inttime
        int hour, minute
        double second, subsecond_fraction

    # Bounds check
    # The calling function is responsible for ensuring that
    # abstime >= 0.0 and abstime <= 86400

    # Calculate the date
    pandas_datetime_to_datetimestruct(unix_date, NPY_FR_D, dts)

    # Calculate the time
    inttime = <int>abstime
    hour = inttime / 3600
    minute = (inttime % 3600) / 60
    second = abstime - <double>(hour * 3600 + minute * 60)

    dts.hour = hour
    dts.min = minute
    dts.sec = <int>second

    subsecond_fraction = second - dts.sec
    dts.us = int((subsecond_fraction) * 1e6)
    dts.ps = int(((subsecond_fraction) * 1e6 - dts.us) * 1e6)


@cython.cdivision
cdef double get_abs_time(int freq, int64_t unix_date, int64_t ordinal) nogil:
    cdef:
        int freq_index, day_index, base_index
        int64_t per_day, start_ord
        double unit, result

    if freq <= FR_DAY:
        return 0

    freq_index = freq // 1000
    day_index = FR_DAY // 1000
    base_index = FR_SEC // 1000

    per_day = get_daytime_conversion_factor(day_index, freq_index)
    unit = get_daytime_conversion_factor(freq_index, base_index)

    if base_index < freq_index:
        unit = 1 / unit

    start_ord = unix_date * per_day
    result = <double>(unit * (ordinal - start_ord))
    return result


cdef int get_yq(int64_t ordinal, int freq, int *quarter, int *year):
    """
    Find the year and quarter of a Period with the given ordinal and frequency

    Parameters
    ----------
    ordinal : int64_t
    freq : int
    quarter : *int
    year : *int

    Returns
    -------
    qtr_freq : int
        describes the implied quarterly frequency associated with `freq`

    Notes
    -----
    Sets quarter and year inplace
    """
    cdef:
        asfreq_info af_info
        int qtr_freq
        int64_t unix_date

    unix_date = get_unix_date(ordinal, freq)

    if get_freq_group(freq) == FR_QTR:
        qtr_freq = freq
    else:
        qtr_freq = FR_QTR

    assert (qtr_freq % 1000) <= 12
    get_asfreq_info(FR_DAY, qtr_freq, True, &af_info)

    quarter[0] = DtoQ_yq(unix_date, &af_info, year)
    return qtr_freq


cdef inline int month_to_quarter(int month) nogil:
    return (month - 1) // 3 + 1


# ----------------------------------------------------------------------
# Period logic

@cython.wraparound(False)
@cython.boundscheck(False)
def dt64arr_to_periodarr(int64_t[:] dtarr, int freq, tz=None):
    """
    Convert array of datetime64 values (passed in as 'i8' dtype) to a set of
    periods corresponding to desired frequency, per period convention.
    """
    cdef:
        int64_t[:] out
        Py_ssize_t i, l
        npy_datetimestruct dts

    l = len(dtarr)

    out = np.empty(l, dtype='i8')

    if tz is None:
        with nogil:
            for i in range(l):
                if dtarr[i] == NPY_NAT:
                    out[i] = NPY_NAT
                    continue
                dt64_to_dtstruct(dtarr[i], &dts)
                out[i] = get_period_ordinal(&dts, freq)
    else:
        out = localize_dt64arr_to_period(dtarr, freq, tz)
    return out.base  # .base to access underlying np.ndarray


@cython.wraparound(False)
@cython.boundscheck(False)
def periodarr_to_dt64arr(const int64_t[:] periodarr, int freq):
    """
    Convert array to datetime64 values from a set of ordinals corresponding to
    periods per period convention.
    """
    cdef:
        int64_t[:] out
        Py_ssize_t i, l

    l = len(periodarr)

    out = np.empty(l, dtype='i8')

    for i in range(l):
        out[i] = period_ordinal_to_dt64(periodarr[i], freq)

    return out.base  # .base to access underlying np.ndarray


cpdef int64_t period_asfreq(int64_t ordinal, int freq1, int freq2, bint end):
    """
    Convert period ordinal from one frequency to another, and if upsampling,
    choose to use start ('S') or end ('E') of period.
    """
    cdef:
        int64_t retval
        freq_conv_func func
        asfreq_info af_info

    if ordinal == NPY_NAT:
        return NPY_NAT

    func = get_asfreq_func(freq1, freq2)
    get_asfreq_info(freq1, freq2, end, &af_info)
    retval = func(ordinal, &af_info)

    if retval == INT32_MIN:
        raise ValueError('Frequency conversion failed')

    return retval


cdef void get_asfreq_info(int from_freq, int to_freq,
                          bint is_end, asfreq_info *af_info) nogil:
    """
    Construct the `asfreq_info` object used to convert an ordinal from
    `from_freq` to `to_freq`.

    Parameters
    ----------
    from_freq : int
    to_freq int
    is_end : bool
    af_info : *asfreq_info
    """
    cdef:
        int from_group = get_freq_group(from_freq)
        int to_group = get_freq_group(to_freq)

    af_info.is_end = is_end

    af_info.intraday_conversion_factor = get_daytime_conversion_factor(
        get_freq_group_index(max_value(from_group, FR_DAY)),
        get_freq_group_index(max_value(to_group, FR_DAY)))

    if from_group == FR_WK:
        af_info.from_end = calc_week_end(from_freq, from_group)
    elif from_group == FR_ANN:
        af_info.from_end = calc_a_year_end(from_freq, from_group)
    elif from_group == FR_QTR:
        af_info.from_end = calc_a_year_end(from_freq, from_group)

    if to_group == FR_WK:
        af_info.to_end = calc_week_end(to_freq, to_group)
    elif to_group == FR_ANN:
        af_info.to_end = calc_a_year_end(to_freq, to_group)
    elif to_group == FR_QTR:
        af_info.to_end = calc_a_year_end(to_freq, to_group)


@cython.cdivision
cdef int calc_a_year_end(int freq, int group) nogil:
    cdef:
        int result = (freq - group) % 12
    if result == 0:
        return 12
    else:
        return result


cdef inline int calc_week_end(int freq, int group) nogil:
    return freq - group


@cython.wraparound(False)
@cython.boundscheck(False)
def period_asfreq_arr(ndarray[int64_t] arr, int freq1, int freq2, bint end):
    """
    Convert int64-array of period ordinals from one frequency to another, and
    if upsampling, choose to use start ('S') or end ('E') of period.
    """
    cdef:
        int64_t[:] result
        Py_ssize_t i, n
        freq_conv_func func
        asfreq_info af_info
        int64_t val

    n = len(arr)
    result = np.empty(n, dtype=np.int64)

    func = get_asfreq_func(freq1, freq2)
    get_asfreq_info(freq1, freq2, end, &af_info)

    mask = arr == NPY_NAT
    if mask.any():      # NaT process
        for i in range(n):
            val = arr[i]
            if val != NPY_NAT:
                val = func(val, &af_info)
                if val == INT32_MIN:
                    raise ValueError("Unable to convert to desired frequency.")
            result[i] = val
    else:
        for i in range(n):
            val = func(arr[i], &af_info)
            if val == INT32_MIN:
                raise ValueError("Unable to convert to desired frequency.")
            result[i] = val

    return result.base  # .base to access underlying np.ndarray


cpdef int64_t period_ordinal(int y, int m, int d, int h, int min,
                             int s, int us, int ps, int freq):
    """
    Find the ordinal representation of the given datetime components at the
    frequency `freq`.

    Parameters
    ----------
    y : int
    m : int
    d : int
    h : int
    min : int
    s : int
    us : int
    ps : int

    Returns
    -------
    ordinal : int64_t
    """
    cdef:
        npy_datetimestruct dts
    dts.year = y
    dts.month = m
    dts.day = d
    dts.hour = h
    dts.min = min
    dts.sec = s
    dts.us = us
    dts.ps = ps
    return get_period_ordinal(&dts, freq)


cdef int64_t period_ordinal_to_dt64(int64_t ordinal, int freq) except? -1:
    cdef:
        npy_datetimestruct dts

    if ordinal == NPY_NAT:
        return NPY_NAT

    get_date_info(ordinal, freq, &dts)
    check_dts_bounds(&dts)
    return dtstruct_to_dt64(&dts)


def period_format(int64_t value, int freq, object fmt=None):
    cdef:
        int freq_group

    if value == NPY_NAT:
        return repr(NaT)

    if fmt is None:
        freq_group = get_freq_group(freq)
        if freq_group == 1000:    # FR_ANN
            fmt = b'%Y'
        elif freq_group == 2000:  # FR_QTR
            fmt = b'%FQ%q'
        elif freq_group == 3000:  # FR_MTH
            fmt = b'%Y-%m'
        elif freq_group == 4000:  # WK
            left = period_asfreq(value, freq, 6000, 0)
            right = period_asfreq(value, freq, 6000, 1)
            return '%s/%s' % (period_format(left, 6000),
                              period_format(right, 6000))
        elif (freq_group == 5000      # BUS
              or freq_group == 6000):  # DAY
            fmt = b'%Y-%m-%d'
        elif freq_group == 7000:   # HR
            fmt = b'%Y-%m-%d %H:00'
        elif freq_group == 8000:   # MIN
            fmt = b'%Y-%m-%d %H:%M'
        elif freq_group == 9000:   # SEC
            fmt = b'%Y-%m-%d %H:%M:%S'
        elif freq_group == 10000:  # MILLISEC
            fmt = b'%Y-%m-%d %H:%M:%S.%l'
        elif freq_group == 11000:  # MICROSEC
            fmt = b'%Y-%m-%d %H:%M:%S.%u'
        elif freq_group == 12000:  # NANOSEC
            fmt = b'%Y-%m-%d %H:%M:%S.%n'
        else:
            raise ValueError('Unknown freq: {freq}'.format(freq=freq))

    return _period_strftime(value, freq, fmt)


cdef list extra_fmts = [(b"%q", b"^`AB`^"),
                        (b"%f", b"^`CD`^"),
                        (b"%F", b"^`EF`^"),
                        (b"%l", b"^`GH`^"),
                        (b"%u", b"^`IJ`^"),
                        (b"%n", b"^`KL`^")]

cdef list str_extra_fmts = ["^`AB`^", "^`CD`^", "^`EF`^",
                            "^`GH`^", "^`IJ`^", "^`KL`^"]

cdef object _period_strftime(int64_t value, int freq, object fmt):
    cdef:
        Py_ssize_t i
        npy_datetimestruct dts
        char *formatted
        object pat, repl, result
        list found_pat = [False] * len(extra_fmts)
        int year, quarter

    if isinstance(fmt, unicode):
        fmt = fmt.encode('utf-8')

    get_date_info(value, freq, &dts)
    for i in range(len(extra_fmts)):
        pat = extra_fmts[i][0]
        repl = extra_fmts[i][1]
        if pat in fmt:
            fmt = fmt.replace(pat, repl)
            found_pat[i] = True

    formatted = c_strftime(&dts, <char*>fmt)

    result = util.char_to_string(formatted)
    free(formatted)

    for i in range(len(extra_fmts)):
        if found_pat[i]:
            if get_yq(value, freq, &quarter, &year) < 0:
                raise ValueError('Unable to get quarter and year')

            if i == 0:
                repl = '%d' % quarter
            elif i == 1:  # %f, 2-digit year
                repl = '%.2d' % (year % 100)
            elif i == 2:
                repl = '%d' % year
            elif i == 3:
                repl = '%03d' % (value % 1000)
            elif i == 4:
                repl = '%06d' % (value % 1000000)
            elif i == 5:
                repl = '%09d' % (value % 1000000000)

            result = result.replace(str_extra_fmts[i], repl)

    return result


# ----------------------------------------------------------------------
# period accessors

ctypedef int (*accessor)(int64_t ordinal, int freq) except INT32_MIN


cdef int pyear(int64_t ordinal, int freq):
    cdef:
        npy_datetimestruct dts
    get_date_info(ordinal, freq, &dts)
    return dts.year


@cython.cdivision
cdef int pqyear(int64_t ordinal, int freq):
    cdef:
        int year, quarter
    get_yq(ordinal, freq, &quarter, &year)
    return year


cdef int pquarter(int64_t ordinal, int freq):
    cdef:
        int year, quarter
    get_yq(ordinal, freq, &quarter, &year)
    return quarter


cdef int pmonth(int64_t ordinal, int freq):
    cdef:
        npy_datetimestruct dts
    get_date_info(ordinal, freq, &dts)
    return dts.month


cdef int pday(int64_t ordinal, int freq):
    cdef:
        npy_datetimestruct dts
    get_date_info(ordinal, freq, &dts)
    return dts.day


cdef int pweekday(int64_t ordinal, int freq):
    cdef:
        npy_datetimestruct dts
    get_date_info(ordinal, freq, &dts)
    return dayofweek(dts.year, dts.month, dts.day)


cdef int pday_of_year(int64_t ordinal, int freq):
    cdef:
        npy_datetimestruct dts
    get_date_info(ordinal, freq, &dts)
    return get_day_of_year(dts.year, dts.month, dts.day)


cdef int pweek(int64_t ordinal, int freq):
    cdef:
        npy_datetimestruct dts
    get_date_info(ordinal, freq, &dts)
    return ccalendar.get_week_of_year(dts.year, dts.month, dts.day)


cdef int phour(int64_t ordinal, int freq):
    cdef:
        npy_datetimestruct dts
    get_date_info(ordinal, freq, &dts)
    return dts.hour


cdef int pminute(int64_t ordinal, int freq):
    cdef:
        npy_datetimestruct dts
    get_date_info(ordinal, freq, &dts)
    return dts.min


cdef int psecond(int64_t ordinal, int freq):
    cdef:
        npy_datetimestruct dts
    get_date_info(ordinal, freq, &dts)
    return <int>dts.sec


cdef int pdays_in_month(int64_t ordinal, int freq):
    cdef:
        npy_datetimestruct dts
    get_date_info(ordinal, freq, &dts)
    return ccalendar.get_days_in_month(dts.year, dts.month)


@cython.wraparound(False)
@cython.boundscheck(False)
def get_period_field_arr(int code, int64_t[:] arr, int freq):
    cdef:
        Py_ssize_t i, sz
        int64_t[:] out
        accessor f

    func = _get_accessor_func(code)
    if func is NULL:
        raise ValueError('Unrecognized period code: {code}'.format(code=code))

    sz = len(arr)
    out = np.empty(sz, dtype=np.int64)

    for i in range(sz):
        if arr[i] == NPY_NAT:
            out[i] = -1
            continue
        out[i] = func(arr[i], freq)

    return out.base  # .base to access underlying np.ndarray


cdef accessor _get_accessor_func(int code):
    if code == 0:
        return <accessor>pyear
    elif code == 1:
        return <accessor>pqyear
    elif code == 2:
        return <accessor>pquarter
    elif code == 3:
        return <accessor>pmonth
    elif code == 4:
        return <accessor>pday
    elif code == 5:
        return <accessor>phour
    elif code == 6:
        return <accessor>pminute
    elif code == 7:
        return <accessor>psecond
    elif code == 8:
        return <accessor>pweek
    elif code == 9:
        return <accessor>pday_of_year
    elif code == 10:
        return <accessor>pweekday
    elif code == 11:
        return <accessor>pdays_in_month
    return NULL


@cython.wraparound(False)
@cython.boundscheck(False)
def extract_ordinals(ndarray[object] values, freq):
    # TODO: Change type to const object[:] when Cython supports that.

    cdef:
        Py_ssize_t i, n = len(values)
        int64_t[:] ordinals = np.empty(n, dtype=np.int64)
        object p

    freqstr = Period._maybe_convert_freq(freq).freqstr

    for i in range(n):
        p = values[i]

        if is_null_datetimelike(p):
            ordinals[i] = NPY_NAT
        else:
            try:
                ordinals[i] = p.ordinal

                if p.freqstr != freqstr:
                    msg = DIFFERENT_FREQ.format(cls="PeriodIndex",
                                                own_freq=freqstr,
                                                other_freq=p.freqstr)
                    raise IncompatibleFrequency(msg)

            except AttributeError:
                p = Period(p, freq=freq)
                if p is NaT:
                    # input may contain NaT-like string
                    ordinals[i] = NPY_NAT
                else:
                    ordinals[i] = p.ordinal

    return ordinals.base  # .base to access underlying np.ndarray


def extract_freq(ndarray[object] values):
    # TODO: Change type to const object[:] when Cython supports that.

    cdef:
        Py_ssize_t i, n = len(values)
        object p

    for i in range(n):
        p = values[i]

        try:
            # now Timestamp / NaT has freq attr
            if is_period_object(p):
                return p.freq
        except AttributeError:
            pass

    raise ValueError('freq not specified and cannot be inferred')


# -----------------------------------------------------------------------
# period helpers

@cython.wraparound(False)
@cython.boundscheck(False)
cdef int64_t[:] localize_dt64arr_to_period(int64_t[:] stamps,
                                           int freq, object tz):
    cdef:
        Py_ssize_t n = len(stamps)
        int64_t[:] result = np.empty(n, dtype=np.int64)
        ndarray[int64_t] trans
        int64_t[:] deltas
        Py_ssize_t[:] pos
        npy_datetimestruct dts
        int64_t local_val

    if is_utc(tz) or tz is None:
        with nogil:
            for i in range(n):
                if stamps[i] == NPY_NAT:
                    result[i] = NPY_NAT
                    continue
                dt64_to_dtstruct(stamps[i], &dts)
                result[i] = get_period_ordinal(&dts, freq)

    elif is_tzlocal(tz):
        for i in range(n):
            if stamps[i] == NPY_NAT:
                result[i] = NPY_NAT
                continue
            local_val = tz_convert_utc_to_tzlocal(stamps[i], tz)
            dt64_to_dtstruct(local_val, &dts)
            result[i] = get_period_ordinal(&dts, freq)
    else:
        # Adjust datetime64 timestamp, recompute datetimestruct
        trans, deltas, typ = get_dst_info(tz)

        if typ not in ['pytz', 'dateutil']:
            # static/fixed; in this case we know that len(delta) == 1
            for i in range(n):
                if stamps[i] == NPY_NAT:
                    result[i] = NPY_NAT
                    continue
                dt64_to_dtstruct(stamps[i] + deltas[0], &dts)
                result[i] = get_period_ordinal(&dts, freq)
        else:
            pos = trans.searchsorted(stamps, side='right') - 1

            for i in range(n):
                if stamps[i] == NPY_NAT:
                    result[i] = NPY_NAT
                    continue
                dt64_to_dtstruct(stamps[i] + deltas[pos[i]], &dts)
                result[i] = get_period_ordinal(&dts, freq)

    return result


DIFFERENT_FREQ = ("Input has different freq={other_freq} "
                  "from {cls}(freq={own_freq})")


class IncompatibleFrequency(ValueError):
    pass


cdef class _Period:

    cdef readonly:
        int64_t ordinal
        object freq

    _typ = 'period'

    def __cinit__(self, ordinal, freq):
        self.ordinal = ordinal
        self.freq = freq

    @classmethod
    def _maybe_convert_freq(cls, object freq):
        if isinstance(freq, (int, tuple)):
            code, stride = get_freq_code(freq)
            freq = get_freq_str(code, stride)

        freq = to_offset(freq)

        if freq.n <= 0:
            raise ValueError('Frequency must be positive, because it'
                             ' represents span: {freqstr}'
                             .format(freqstr=freq.freqstr))

        return freq

    @classmethod
    def _from_ordinal(cls, ordinal, freq):
        """
        Fast creation from an ordinal and freq that are already validated!
        """
        if ordinal == NPY_NAT:
            return NaT
        else:
            freq = cls._maybe_convert_freq(freq)
            self = _Period.__new__(cls, ordinal, freq)
            return self

    def __richcmp__(self, other, op):
        if is_period_object(other):
            if other.freq != self.freq:
                msg = DIFFERENT_FREQ.format(cls=type(self).__name__,
                                            own_freq=self.freqstr,
                                            other_freq=other.freqstr)
                raise IncompatibleFrequency(msg)
            return PyObject_RichCompareBool(self.ordinal, other.ordinal, op)
        elif other is NaT:
            return _nat_scalar_rules[op]
        # index/series like
        elif hasattr(other, '_typ'):
            return NotImplemented
        else:
            if op == Py_EQ:
                return NotImplemented
            elif op == Py_NE:
                return NotImplemented
            raise TypeError('Cannot compare type {cls} with type {typ}'
                            .format(cls=type(self).__name__,
                                    typ=type(other).__name__))

    def __hash__(self):
        return hash((self.ordinal, self.freqstr))

    def _add_delta(self, other):
        cdef:
            int64_t nanos, offset_nanos

        if (PyDelta_Check(other) or util.is_timedelta64_object(other) or
                isinstance(other, _Tick)):
            offset = to_offset(self.freq.rule_code)
            if isinstance(offset, _Tick):
                nanos = delta_to_nanoseconds(other)
                offset_nanos = delta_to_nanoseconds(offset)
                if nanos % offset_nanos == 0:
                    ordinal = self.ordinal + (nanos // offset_nanos)
                    return Period(ordinal=ordinal, freq=self.freq)
            msg = 'Input cannot be converted to Period(freq={0})'
            raise IncompatibleFrequency(msg.format(self.freqstr))
        elif util.is_offset_object(other):
            freqstr = other.rule_code
            base = get_base_alias(freqstr)
            if base == self.freq.rule_code:
                ordinal = self.ordinal + other.n
                return Period(ordinal=ordinal, freq=self.freq)
            msg = DIFFERENT_FREQ.format(cls=type(self).__name__,
                                        own_freq=self.freqstr,
                                        other_freq=other.freqstr)
            raise IncompatibleFrequency(msg)
        else:  # pragma no cover
            return NotImplemented

    def __add__(self, other):
        if is_period_object(self):
            if (PyDelta_Check(other) or util.is_timedelta64_object(other) or
                    util.is_offset_object(other)):
                return self._add_delta(other)
            elif other is NaT:
                return NaT
            elif util.is_integer_object(other):
                ordinal = self.ordinal + other * self.freq.n
                return Period(ordinal=ordinal, freq=self.freq)
            elif (PyDateTime_Check(other) or
                  is_period_object(other) or util.is_datetime64_object(other)):
                # can't add datetime-like
                # GH#17983
                sname = type(self).__name__
                oname = type(other).__name__
                raise TypeError("unsupported operand type(s) for +: '{self}' "
                                "and '{other}'".format(self=sname,
                                                       other=oname))
            else:  # pragma: no cover
                return NotImplemented
        elif is_period_object(other):
            # this can be reached via __radd__ because of cython rules
            return other + self
        else:
            return NotImplemented

    def __sub__(self, other):
        if is_period_object(self):
            if (PyDelta_Check(other) or util.is_timedelta64_object(other) or
                    util.is_offset_object(other)):
                neg_other = -other
                return self + neg_other
            elif util.is_integer_object(other):
                ordinal = self.ordinal - other * self.freq.n
                return Period(ordinal=ordinal, freq=self.freq)
            elif is_period_object(other):
                if other.freq != self.freq:
                    msg = DIFFERENT_FREQ.format(cls=type(self).__name__,
                                                own_freq=self.freqstr,
                                                other_freq=other.freqstr)
                    raise IncompatibleFrequency(msg)
                # GH 23915 - mul by base freq since __add__ is agnostic of n
                return (self.ordinal - other.ordinal) * self.freq.base
            elif getattr(other, '_typ', None) == 'periodindex':
                # GH#21314 PeriodIndex - Period returns an object-index
                # of DateOffset objects, for which we cannot use __neg__
                # directly, so we have to apply it pointwise
                return other.__sub__(self).map(lambda x: -x)
            else:  # pragma: no cover
                return NotImplemented
        elif is_period_object(other):
            if self is NaT:
                return NaT
            return NotImplemented
        else:
            return NotImplemented

    def asfreq(self, freq, how='E'):
        """
        Convert Period to desired frequency, either at the start or end of the
        interval.

        Parameters
        ----------
        freq : string
        how : {'E', 'S', 'end', 'start'}, default 'end'
            Start or end of the timespan

        Returns
        -------
        resampled : Period
        """
        freq = self._maybe_convert_freq(freq)
        how = _validate_end_alias(how)
        base1, mult1 = get_freq_code(self.freq)
        base2, mult2 = get_freq_code(freq)

        # mult1 can't be negative or 0
        end = how == 'E'
        if end:
            ordinal = self.ordinal + mult1 - 1
        else:
            ordinal = self.ordinal
        ordinal = period_asfreq(ordinal, base1, base2, end)

        return Period(ordinal=ordinal, freq=freq)

    @property
    def start_time(self):
        """
        Get the Timestamp for the start of the period.

        Returns
        -------
        Timestamp

        See Also
        --------
        Period.end_time : Return the end Timestamp.
        Period.dayofyear : Return the day of year.
        Period.daysinmonth : Return the days in that month.
        Period.dayofweek : Return the day of the week.

        Examples
        --------
        >>> period = pd.Period('2012-1-1', freq='D')
        >>> period
        Period('2012-01-01', 'D')

        >>> period.start_time
        Timestamp('2012-01-01 00:00:00')

        >>> period.end_time
        Timestamp('2012-01-01 23:59:59.999999999')
        """
        return self.to_timestamp(how='S')

    @property
    def end_time(self):
        # freq.n can't be negative or 0
        # ordinal = (self + self.freq.n).start_time.value - 1
        ordinal = (self + self.freq).start_time.value - 1
        return Timestamp(ordinal)

    def to_timestamp(self, freq=None, how='start', tz=None):
        """
        Return the Timestamp representation of the Period at the target
        frequency at the specified end (how) of the Period.

        Parameters
        ----------
        freq : string or DateOffset
            Target frequency. Default is 'D' if self.freq is week or
            longer and 'S' otherwise
        how : str, default 'S' (start)
            'S', 'E'. Can be aliased as case insensitive
            'Start', 'Finish', 'Begin', 'End'

        Returns
        -------
        Timestamp
        """
        if freq is not None:
            freq = self._maybe_convert_freq(freq)
        how = _validate_end_alias(how)

        end = how == 'E'
        if end:
            endpoint = (self + self.freq).to_timestamp(how='start')
            return endpoint - Timedelta(1, 'ns')

        if freq is None:
            base, mult = get_freq_code(self.freq)
            freq = get_to_timestamp_base(base)

        base, mult = get_freq_code(freq)
        val = self.asfreq(freq, how)

        dt64 = period_ordinal_to_dt64(val.ordinal, base)
        return Timestamp(dt64, tz=tz)

    @property
    def year(self):
        base, mult = get_freq_code(self.freq)
        return pyear(self.ordinal, base)

    @property
    def month(self):
        base, mult = get_freq_code(self.freq)
        return pmonth(self.ordinal, base)

    @property
    def day(self):
        """
        Get day of the month that a Period falls on.

        Returns
        -------
        int

        See Also
        --------
        Period.dayofweek : Get the day of the week.
        Period.dayofyear : Get the day of the year.

        Examples
        --------
        >>> p = pd.Period("2018-03-11", freq='H')
        >>> p.day
        11
        """
        base, mult = get_freq_code(self.freq)
        return pday(self.ordinal, base)

    @property
    def hour(self):
        """
        Get the hour of the day component of the Period.

        Returns
        -------
        int
            The hour as an integer, between 0 and 23.

        See Also
        --------
        Period.second : Get the second component of the Period.
        Period.minute : Get the minute component of the Period.

        Examples
        --------
        >>> p = pd.Period("2018-03-11 13:03:12.050000")
        >>> p.hour
        13

        Period longer than a day

        >>> p = pd.Period("2018-03-11", freq="M")
        >>> p.hour
        0
        """
        base, mult = get_freq_code(self.freq)
        return phour(self.ordinal, base)

    @property
    def minute(self):
        """
        Get minute of the hour component of the Period.

        Returns
        -------
        int
            The minute as an integer, between 0 and 59.

        See Also
        --------
        Period.hour : Get the hour component of the Period.
        Period.second : Get the second component of the Period.

        Examples
        --------
        >>> p = pd.Period("2018-03-11 13:03:12.050000")
        >>> p.minute
        3
        """
        base, mult = get_freq_code(self.freq)
        return pminute(self.ordinal, base)

    @property
    def second(self):
        """
        Get the second component of the Period.

        Returns
        -------
        int
            The second of the Period (ranges from 0 to 59).

        See Also
        --------
        Period.hour : Get the hour component of the Period.
        Period.minute : Get the minute component of the Period.

        Examples
        --------
        >>> p = pd.Period("2018-03-11 13:03:12.050000")
        >>> p.second
        12
        """
        base, mult = get_freq_code(self.freq)
        return psecond(self.ordinal, base)

    @property
    def weekofyear(self):
        base, mult = get_freq_code(self.freq)
        return pweek(self.ordinal, base)

    @property
    def week(self):
        """
        Get the week of the year on the given Period.

        Returns
        -------
        int

        See Also
        --------
        Period.dayofweek : Get the day component of the Period.
        Period.weekday : Get the day component of the Period.

        Examples
        --------
        >>> p = pd.Period("2018-03-11", "H")
        >>> p.week
        10

        >>> p = pd.Period("2018-02-01", "D")
        >>> p.week
        5

        >>> p = pd.Period("2018-01-06", "D")
        >>> p.week
        1
        """
        return self.weekofyear

    @property
    def dayofweek(self):
        """
        Day of the week the period lies in, with Monday=0 and Sunday=6.

        If the period frequency is lower than daily (e.g. hourly), and the
        period spans over multiple days, the day at the start of the period is
        used.

        If the frequency is higher than daily (e.g. monthly), the last day
        of the period is used.

        Returns
        -------
        int
            Day of the week.

        See Also
        --------
        Period.dayofweek : Day of the week the period lies in.
        Period.weekday : Alias of Period.dayofweek.
        Period.day : Day of the month.
        Period.dayofyear : Day of the year.

        Examples
        --------
        >>> per = pd.Period('2017-12-31 22:00', 'H')
        >>> per.dayofweek
        6

        For periods that span over multiple days, the day at the beginning of
        the period is returned.

        >>> per = pd.Period('2017-12-31 22:00', '4H')
        >>> per.dayofweek
        6
        >>> per.start_time.dayofweek
        6

        For periods with a frequency higher than days, the last day of the
        period is returned.

        >>> per = pd.Period('2018-01', 'M')
        >>> per.dayofweek
        2
        >>> per.end_time.dayofweek
        2
        """
        base, mult = get_freq_code(self.freq)
        return pweekday(self.ordinal, base)

    @property
    def weekday(self):
        """
        Day of the week the period lies in, with Monday=0 and Sunday=6.

        If the period frequency is lower than daily (e.g. hourly), and the
        period spans over multiple days, the day at the start of the period is
        used.

        If the frequency is higher than daily (e.g. monthly), the last day
        of the period is used.

        Returns
        -------
        int
            Day of the week.

        See Also
        --------
        Period.dayofweek : Day of the week the period lies in.
        Period.weekday : Alias of Period.dayofweek.
        Period.day : Day of the month.
        Period.dayofyear : Day of the year.

        Examples
        --------
        >>> per = pd.Period('2017-12-31 22:00', 'H')
        >>> per.dayofweek
        6

        For periods that span over multiple days, the day at the beginning of
        the period is returned.

        >>> per = pd.Period('2017-12-31 22:00', '4H')
        >>> per.dayofweek
        6
        >>> per.start_time.dayofweek
        6

        For periods with a frequency higher than days, the last day of the
        period is returned.

        >>> per = pd.Period('2018-01', 'M')
        >>> per.dayofweek
        2
        >>> per.end_time.dayofweek
        2
        """
        # Docstring is a duplicate from dayofweek. Reusing docstrings with
        # Appender doesn't work for properties in Cython files, and setting
        # the __doc__ attribute is also not possible.
        return self.dayofweek

    @property
    def dayofyear(self):
        """
        Return the day of the year.

        This attribute returns the day of the year on which the particular
        date occurs. The return value ranges between 1 to 365 for regular
        years and 1 to 366 for leap years.

        Returns
        -------
        int
            The day of year.

        See Also
        --------
        Period.day : Return the day of the month.
        Period.dayofweek : Return the day of week.
        PeriodIndex.dayofyear : Return the day of year of all indexes.

        Examples
        --------
        >>> period = pd.Period("2015-10-23", freq='H')
        >>> period.dayofyear
        296
        >>> period = pd.Period("2012-12-31", freq='D')
        >>> period.dayofyear
        366
        >>> period = pd.Period("2013-01-01", freq='D')
        >>> period.dayofyear
        1
        """
        base, mult = get_freq_code(self.freq)
        return pday_of_year(self.ordinal, base)

    @property
    def quarter(self):
        base, mult = get_freq_code(self.freq)
        return pquarter(self.ordinal, base)

    @property
    def qyear(self):
        """
        Fiscal year the Period lies in according to its starting-quarter.

        The `year` and the `qyear` of the period will be the same if the fiscal
        and calendar years are the same. When they are not, the fiscal year
        can be different from the calendar year of the period.

        Returns
        -------
        int
            The fiscal year of the period.

        See Also
        --------
        Period.year : Return the calendar year of the period.

        Examples
        --------
        If the natural and fiscal year are the same, `qyear` and `year` will
        be the same.

        >>> per = pd.Period('2018Q1', freq='Q')
        >>> per.qyear
        2018
        >>> per.year
        2018

        If the fiscal year starts in April (`Q-MAR`), the first quarter of
        2018 will start in April 2017. `year` will then be 2018, but `qyear`
        will be the fiscal year, 2018.

        >>> per = pd.Period('2018Q1', freq='Q-MAR')
        >>> per.start_time
        Timestamp('2017-04-01 00:00:00')
        >>> per.qyear
        2018
        >>> per.year
        2017
        """
        base, mult = get_freq_code(self.freq)
        return pqyear(self.ordinal, base)

    @property
    def days_in_month(self):
        """
        Get the total number of days in the month that this period falls on.

        Returns
        -------
        int

        See Also
        --------
        Period.daysinmonth : Gets the number of days in the month.
        DatetimeIndex.daysinmonth : Gets the number of days in the month.
        calendar.monthrange : Returns a tuple containing weekday
            (0-6 ~ Mon-Sun) and number of days (28-31).

        Examples
        --------
        >>> p = pd.Period('2018-2-17')
        >>> p.days_in_month
        28

        >>> pd.Period('2018-03-01').days_in_month
        31

        Handles the leap year case as well:

        >>> p = pd.Period('2016-2-17')
        >>> p.days_in_month
        29
        """
        base, mult = get_freq_code(self.freq)
        return pdays_in_month(self.ordinal, base)

    @property
    def daysinmonth(self):
        """
        Get the total number of days of the month that the Period falls in.

        Returns
        -------
        int

        See Also
        --------
        Period.days_in_month : Return the days of the month.
        Period.dayofyear : Return the day of the year.

        Examples
        --------
        >>> p = pd.Period("2018-03-11", freq='H')
        >>> p.daysinmonth
        31
        """
        return self.days_in_month

    @property
    def is_leap_year(self):
        return bool(is_leapyear(self.year))

    @classmethod
    def now(cls, freq=None):
        return Period(datetime.now(), freq=freq)

    @property
    def freqstr(self):
        return self.freq.freqstr

    def __repr__(self):
        base, mult = get_freq_code(self.freq)
        formatted = period_format(self.ordinal, base)
        return "Period('%s', '%s')" % (formatted, self.freqstr)

    def __str__(self):
        """
        Return a string representation for a particular DataFrame
        """
        base, mult = get_freq_code(self.freq)
        formatted = period_format(self.ordinal, base)
        value = ("%s" % formatted)
        return value

    def __setstate__(self, state):
        self.freq = state[1]
        self.ordinal = state[2]

    def __reduce__(self):
        object_state = None, self.freq, self.ordinal
        return (Period, object_state)

    def strftime(self, fmt):
        """
        Returns the string representation of the :class:`Period`, depending
        on the selected ``fmt``. ``fmt`` must be a string
        containing one or several directives.  The method recognizes the same
        directives as the :func:`time.strftime` function of the standard Python
        distribution, as well as the specific additional directives ``%f``,
        ``%F``, ``%q``. (formatting & docs originally from scikits.timeries)

        +-----------+--------------------------------+-------+
        | Directive | Meaning                        | Notes |
        +===========+================================+=======+
        | ``%a``    | Locale's abbreviated weekday   |       |
        |           | name.                          |       |
        +-----------+--------------------------------+-------+
        | ``%A``    | Locale's full weekday name.    |       |
        +-----------+--------------------------------+-------+
        | ``%b``    | Locale's abbreviated month     |       |
        |           | name.                          |       |
        +-----------+--------------------------------+-------+
        | ``%B``    | Locale's full month name.      |       |
        +-----------+--------------------------------+-------+
        | ``%c``    | Locale's appropriate date and  |       |
        |           | time representation.           |       |
        +-----------+--------------------------------+-------+
        | ``%d``    | Day of the month as a decimal  |       |
        |           | number [01,31].                |       |
        +-----------+--------------------------------+-------+
        | ``%f``    | 'Fiscal' year without a        | \(1)  |
        |           | century  as a decimal number   |       |
        |           | [00,99]                        |       |
        +-----------+--------------------------------+-------+
        | ``%F``    | 'Fiscal' year with a century   | \(2)  |
        |           | as a decimal number            |       |
        +-----------+--------------------------------+-------+
        | ``%H``    | Hour (24-hour clock) as a      |       |
        |           | decimal number [00,23].        |       |
        +-----------+--------------------------------+-------+
        | ``%I``    | Hour (12-hour clock) as a      |       |
        |           | decimal number [01,12].        |       |
        +-----------+--------------------------------+-------+
        | ``%j``    | Day of the year as a decimal   |       |
        |           | number [001,366].              |       |
        +-----------+--------------------------------+-------+
        | ``%m``    | Month as a decimal number      |       |
        |           | [01,12].                       |       |
        +-----------+--------------------------------+-------+
        | ``%M``    | Minute as a decimal number     |       |
        |           | [00,59].                       |       |
        +-----------+--------------------------------+-------+
        | ``%p``    | Locale's equivalent of either  | \(3)  |
        |           | AM or PM.                      |       |
        +-----------+--------------------------------+-------+
        | ``%q``    | Quarter as a decimal number    |       |
        |           | [01,04]                        |       |
        +-----------+--------------------------------+-------+
        | ``%S``    | Second as a decimal number     | \(4)  |
        |           | [00,61].                       |       |
        +-----------+--------------------------------+-------+
        | ``%U``    | Week number of the year        | \(5)  |
        |           | (Sunday as the first day of    |       |
        |           | the week) as a decimal number  |       |
        |           | [00,53].  All days in a new    |       |
        |           | year preceding the first       |       |
        |           | Sunday are considered to be in |       |
        |           | week 0.                        |       |
        +-----------+--------------------------------+-------+
        | ``%w``    | Weekday as a decimal number    |       |
        |           | [0(Sunday),6].                 |       |
        +-----------+--------------------------------+-------+
        | ``%W``    | Week number of the year        | \(5)  |
        |           | (Monday as the first day of    |       |
        |           | the week) as a decimal number  |       |
        |           | [00,53].  All days in a new    |       |
        |           | year preceding the first       |       |
        |           | Monday are considered to be in |       |
        |           | week 0.                        |       |
        +-----------+--------------------------------+-------+
        | ``%x``    | Locale's appropriate date      |       |
        |           | representation.                |       |
        +-----------+--------------------------------+-------+
        | ``%X``    | Locale's appropriate time      |       |
        |           | representation.                |       |
        +-----------+--------------------------------+-------+
        | ``%y``    | Year without century as a      |       |
        |           | decimal number [00,99].        |       |
        +-----------+--------------------------------+-------+
        | ``%Y``    | Year with century as a decimal |       |
        |           | number.                        |       |
        +-----------+--------------------------------+-------+
        | ``%Z``    | Time zone name (no characters  |       |
        |           | if no time zone exists).       |       |
        +-----------+--------------------------------+-------+
        | ``%%``    | A literal ``'%'`` character.   |       |
        +-----------+--------------------------------+-------+

        Notes
        -----

        (1)
            The ``%f`` directive is the same as ``%y`` if the frequency is
            not quarterly.
            Otherwise, it corresponds to the 'fiscal' year, as defined by
            the :attr:`qyear` attribute.

        (2)
            The ``%F`` directive is the same as ``%Y`` if the frequency is
            not quarterly.
            Otherwise, it corresponds to the 'fiscal' year, as defined by
            the :attr:`qyear` attribute.

        (3)
            The ``%p`` directive only affects the output hour field
            if the ``%I`` directive is used to parse the hour.

        (4)
            The range really is ``0`` to ``61``; this accounts for leap
            seconds and the (very rare) double leap seconds.

        (5)
            The ``%U`` and ``%W`` directives are only used in calculations
            when the day of the week and the year are specified.

        Examples
        --------

        >>> a = Period(freq='Q-JUL', year=2006, quarter=1)
        >>> a.strftime('%F-Q%q')
        '2006-Q1'
        >>> # Output the last month in the quarter of this date
        >>> a.strftime('%b-%Y')
        'Oct-2005'
        >>>
        >>> a = Period(freq='D', year=2001, month=1, day=1)
        >>> a.strftime('%d-%b-%Y')
        '01-Jan-2006'
        >>> a.strftime('%b. %d, %Y was a %A')
        'Jan. 01, 2001 was a Monday'
        """
        base, mult = get_freq_code(self.freq)
        return period_format(self.ordinal, base, fmt)


class Period(_Period):
    """
    Represents a period of time.

    Parameters
    ----------
    value : Period or str, default None
        The time period represented (e.g., '4Q2005')
    freq : str, default None
        One of pandas period strings or corresponding objects
    year : int, default None
    month : int, default 1
    quarter : int, default None
    day : int, default 1
    hour : int, default 0
    minute : int, default 0
    second : int, default 0
    """

    def __new__(cls, value=None, freq=None, ordinal=None,
                year=None, month=None, quarter=None, day=None,
                hour=None, minute=None, second=None):
        # freq points to a tuple (base, mult);  base is one of the defined
        # periods such as A, Q, etc. Every five minutes would be, e.g.,
        # ('T', 5) but may be passed in as a string like '5T'

        # ordinal is the period offset from the gregorian proleptic epoch
        cdef _Period self

        if freq is not None:
            freq = cls._maybe_convert_freq(freq)

        if ordinal is not None and value is not None:
            raise ValueError("Only value or ordinal but not both should be "
                             "given but not both")
        elif ordinal is not None:
            if not util.is_integer_object(ordinal):
                raise ValueError("Ordinal must be an integer")
            if freq is None:
                raise ValueError('Must supply freq for ordinal value')

        elif value is None:
            if (year is None and month is None and
                    quarter is None and day is None and
                    hour is None and minute is None and second is None):
                ordinal = NPY_NAT
            else:
                if freq is None:
                    raise ValueError("If value is None, freq cannot be None")

                # set defaults
                month = 1 if month is None else month
                day = 1 if day is None else day
                hour = 0 if hour is None else hour
                minute = 0 if minute is None else minute
                second = 0 if second is None else second

                ordinal = _ordinal_from_fields(year, month, quarter, day,
                                               hour, minute, second, freq)

        elif is_period_object(value):
            other = value
            if freq is None or get_freq_code(
                    freq) == get_freq_code(other.freq):
                ordinal = other.ordinal
                freq = other.freq
            else:
                converted = other.asfreq(freq)
                ordinal = converted.ordinal

<<<<<<< HEAD
        elif is_null_datetimelike(value) or (isinstance(value, str) and value in nat_strings):  # avoid raising on non-hashable value e.g. ndarray
=======
        elif is_null_datetimelike(value) or (isinstance(value, str) and
                                             value in nat_strings):
            # explicit str check is necessary to avoid raising incorrectly
            #  if we have a non-hashable value.
>>>>>>> 2f80feb5
            ordinal = NPY_NAT

        elif isinstance(value, str) or util.is_integer_object(value):
            if util.is_integer_object(value):
                value = str(value)
            value = value.upper()
            dt, _, reso = parse_time_string(value, freq)
            if dt is NaT:
                ordinal = NPY_NAT

            if freq is None:
                try:
                    freq = Resolution.get_freq(reso)
                except KeyError:
                    raise ValueError(
                        "Invalid frequency or could not infer: {reso}"
                        .format(reso=reso))

        elif PyDateTime_Check(value):
            dt = value
            if freq is None:
                raise ValueError('Must supply freq for datetime value')
        elif util.is_datetime64_object(value):
            dt = Timestamp(value)
            if freq is None:
                raise ValueError('Must supply freq for datetime value')
        elif PyDate_Check(value):
            dt = datetime(year=value.year, month=value.month, day=value.day)
            if freq is None:
                raise ValueError('Must supply freq for datetime value')
        else:
            msg = "Value must be Period, string, integer, or datetime"
            raise ValueError(msg)

        if ordinal is None:
            base, mult = get_freq_code(freq)
            ordinal = period_ordinal(dt.year, dt.month, dt.day,
                                     dt.hour, dt.minute, dt.second,
                                     dt.microsecond, 0, base)

        return cls._from_ordinal(ordinal, freq)


cdef int64_t _ordinal_from_fields(int year, int month, quarter, int day,
                                  int hour, int minute, int second, freq):
    base, mult = get_freq_code(freq)
    if quarter is not None:
        year, month = quarter_to_myear(year, quarter, freq)

    return period_ordinal(year, month, day, hour,
                          minute, second, 0, 0, base)


def quarter_to_myear(year: int, quarter: int, freq):
    """
    A quarterly frequency defines a "year" which may not coincide with
    the calendar-year.  Find the calendar-year and calendar-month associated
    with the given year and quarter under the `freq`-derived calendar.

    Parameters
    ----------
    year : int
    quarter : int
    freq : DateOffset

    Returns
    -------
    year : int
    month : int

    See Also
    --------
    Period.qyear
    """
    if quarter <= 0 or quarter > 4:
        raise ValueError('Quarter must be 1 <= q <= 4')

    mnum = MONTH_NUMBERS[get_rule_month(freq)] + 1
    month = (mnum + (quarter - 1) * 3) % 12 + 1
    if month > mnum:
        year -= 1

    return year, month


def _validate_end_alias(how):
    how_dict = {'S': 'S', 'E': 'E',
                'START': 'S', 'FINISH': 'E',
                'BEGIN': 'S', 'END': 'E'}
    how = how_dict.get(str(how).upper())
    if how not in {'S', 'E'}:
        raise ValueError('How must be one of S or E')
    return how<|MERGE_RESOLUTION|>--- conflicted
+++ resolved
@@ -2448,14 +2448,10 @@
                 converted = other.asfreq(freq)
                 ordinal = converted.ordinal
 
-<<<<<<< HEAD
-        elif is_null_datetimelike(value) or (isinstance(value, str) and value in nat_strings):  # avoid raising on non-hashable value e.g. ndarray
-=======
         elif is_null_datetimelike(value) or (isinstance(value, str) and
                                              value in nat_strings):
             # explicit str check is necessary to avoid raising incorrectly
             #  if we have a non-hashable value.
->>>>>>> 2f80feb5
             ordinal = NPY_NAT
 
         elif isinstance(value, str) or util.is_integer_object(value):
