import cython
from cython import Py_ssize_t

from cython cimport floating
from libc.stdlib cimport (
    free,
    malloc,
)

import numpy as np

cimport numpy as cnp
from numpy cimport (
    complex64_t,
    complex128_t,
    float32_t,
    float64_t,
    int8_t,
    int16_t,
    int32_t,
    int64_t,
    intp_t,
    ndarray,
    uint8_t,
    uint16_t,
    uint32_t,
    uint64_t,
)
from numpy.math cimport NAN

cnp.import_array()

from pandas._libs.algos cimport kth_smallest_c
from pandas._libs.util cimport get_nat

from pandas._libs.algos import (
    ensure_platform_int,
    groupsort_indexer,
    rank_1d,
    take_2d_axis1_float64_float64,
)

from pandas._libs.dtypes cimport (
    iu_64_floating_obj_t,
    iu_64_floating_t,
    numeric_t,
)
from pandas._libs.missing cimport checknull


cdef int64_t NPY_NAT = get_nat()
_int64_max = np.iinfo(np.int64).max

cdef float64_t NaN = <float64_t>np.NaN

cdef enum InterpolationEnumType:
    INTERPOLATION_LINEAR,
    INTERPOLATION_LOWER,
    INTERPOLATION_HIGHER,
    INTERPOLATION_NEAREST,
    INTERPOLATION_MIDPOINT


cdef inline float64_t median_linear(float64_t* a, int n) nogil:
    cdef:
        int i, j, na_count = 0
        float64_t result
        float64_t* tmp

    if n == 0:
        return NaN

    # count NAs
    for i in range(n):
        if a[i] != a[i]:
            na_count += 1

    if na_count:
        if na_count == n:
            return NaN

        tmp = <float64_t*>malloc((n - na_count) * sizeof(float64_t))

        j = 0
        for i in range(n):
            if a[i] == a[i]:
                tmp[j] = a[i]
                j += 1

        a = tmp
        n -= na_count

    if n % 2:
        result = kth_smallest_c(a, n // 2, n)
    else:
        result = (kth_smallest_c(a, n // 2, n) +
                  kth_smallest_c(a, n // 2 - 1, n)) / 2

    if na_count:
        free(a)

    return result


@cython.boundscheck(False)
@cython.wraparound(False)
def group_median_float64(ndarray[float64_t, ndim=2] out,
                         ndarray[int64_t] counts,
                         ndarray[float64_t, ndim=2] values,
                         ndarray[intp_t] labels,
                         Py_ssize_t min_count=-1) -> None:
    """
    Only aggregates on axis=0
    """
    cdef:
        Py_ssize_t i, j, N, K, ngroups, size
        ndarray[intp_t] _counts
        ndarray[float64_t, ndim=2] data
        ndarray[intp_t] indexer
        float64_t* ptr

    assert min_count == -1, "'min_count' only used in add and prod"

    ngroups = len(counts)
    N, K = (<object>values).shape

    indexer, _counts = groupsort_indexer(labels, ngroups)
    counts[:] = _counts[1:]

    data = np.empty((K, N), dtype=np.float64)
    ptr = <float64_t*>cnp.PyArray_DATA(data)

    take_2d_axis1_float64_float64(values.T, indexer, out=data)

    with nogil:

        for i in range(K):
            # exclude NA group
            ptr += _counts[0]
            for j in range(ngroups):
                size = _counts[j + 1]
                out[j, i] = median_linear(ptr, size)
                ptr += size


@cython.boundscheck(False)
@cython.wraparound(False)
def group_cumprod_float64(float64_t[:, ::1] out,
                          const float64_t[:, :] values,
                          const intp_t[::1] labels,
                          int ngroups,
                          bint is_datetimelike,
                          bint skipna=True) -> None:
    """
    Cumulative product of columns of `values`, in row groups `labels`.

    Parameters
    ----------
    out : np.ndarray[np.float64, ndim=2]
        Array to store cumprod in.
    values : np.ndarray[np.float64, ndim=2]
        Values to take cumprod of.
    labels : np.ndarray[np.intp]
        Labels to group by.
    ngroups : int
        Number of groups, larger than all entries of `labels`.
    is_datetimelike : bool
        Always false, `values` is never datetime-like.
    skipna : bool
        If true, ignore nans in `values`.

    Notes
    -----
    This method modifies the `out` parameter, rather than returning an object.
    """
    cdef:
        Py_ssize_t i, j, N, K, size
        float64_t val
        float64_t[:, ::1] accum
        intp_t lab

    N, K = (<object>values).shape
    accum = np.ones((ngroups, K), dtype=np.float64)

    with nogil:
        for i in range(N):
            lab = labels[i]

            if lab < 0:
                continue
            for j in range(K):
                val = values[i, j]
                if val == val:
                    accum[lab, j] *= val
                    out[i, j] = accum[lab, j]
                else:
                    out[i, j] = NaN
                    if not skipna:
                        accum[lab, j] = NaN
                        break


@cython.boundscheck(False)
@cython.wraparound(False)
def group_cumsum(numeric_t[:, ::1] out,
                 ndarray[numeric_t, ndim=2] values,
                 const intp_t[::1] labels,
                 int ngroups,
                 is_datetimelike,
                 bint skipna=True) -> None:
    """
    Cumulative sum of columns of `values`, in row groups `labels`.

    Parameters
    ----------
    out : np.ndarray[ndim=2]
        Array to store cumsum in.
    values : np.ndarray[ndim=2]
        Values to take cumsum of.
    labels : np.ndarray[np.intp]
        Labels to group by.
    ngroups : int
        Number of groups, larger than all entries of `labels`.
    is_datetimelike : bool
        True if `values` contains datetime-like entries.
    skipna : bool
        If true, ignore nans in `values`.

    Notes
    -----
    This method modifies the `out` parameter, rather than returning an object.
    """
    cdef:
        Py_ssize_t i, j, N, K, size
        numeric_t val, y, t
        numeric_t[:, ::1] accum, compensation
        intp_t lab

    N, K = (<object>values).shape
    accum = np.zeros((ngroups, K), dtype=np.asarray(values).dtype)
    compensation = np.zeros((ngroups, K), dtype=np.asarray(values).dtype)

    with nogil:
        for i in range(N):
            lab = labels[i]

            if lab < 0:
                continue
            for j in range(K):
                val = values[i, j]

                # For floats, use Kahan summation to reduce floating-point
                # error (https://en.wikipedia.org/wiki/Kahan_summation_algorithm)
                if numeric_t == float32_t or numeric_t == float64_t:
                    if val == val:
                        y = val - compensation[lab, j]
                        t = accum[lab, j] + y
                        compensation[lab, j] = t - accum[lab, j] - y
                        accum[lab, j] = t
                        out[i, j] = t
                    else:
                        out[i, j] = NaN
                        if not skipna:
                            accum[lab, j] = NaN
                            break
                else:
                    t = val + accum[lab, j]
                    accum[lab, j] = t
                    out[i, j] = t


@cython.boundscheck(False)
@cython.wraparound(False)
def group_shift_indexer(int64_t[::1] out, const intp_t[::1] labels,
                        int ngroups, int periods) -> None:
    cdef:
        Py_ssize_t N, i, j, ii, lab
        int offset = 0, sign
        int64_t idxer, idxer_slot
        int64_t[::1] label_seen = np.zeros(ngroups, dtype=np.int64)
        int64_t[:, ::1] label_indexer

    N, = (<object>labels).shape

    if periods < 0:
        periods = -periods
        offset = N - 1
        sign = -1
    elif periods > 0:
        offset = 0
        sign = 1

    if periods == 0:
        with nogil:
            for i in range(N):
                out[i] = i
    else:
        # array of each previous indexer seen
        label_indexer = np.zeros((ngroups, periods), dtype=np.int64)
        with nogil:
            for i in range(N):
                # reverse iterator if shifting backwards
                ii = offset + sign * i
                lab = labels[ii]

                # Skip null keys
                if lab == -1:
                    out[ii] = -1
                    continue

                label_seen[lab] += 1

                idxer_slot = label_seen[lab] % periods
                idxer = label_indexer[lab, idxer_slot]

                if label_seen[lab] > periods:
                    out[ii] = idxer
                else:
                    out[ii] = -1

                label_indexer[lab, idxer_slot] = ii


@cython.wraparound(False)
@cython.boundscheck(False)
def group_fillna_indexer(ndarray[intp_t] out, ndarray[intp_t] labels,
                         ndarray[intp_t] sorted_labels,
                         ndarray[uint8_t] mask, str direction,
                         int64_t limit, bint dropna) -> None:
    """
    Indexes how to fill values forwards or backwards within a group.

    Parameters
    ----------
    out : np.ndarray[np.intp]
        Values into which this method will write its results.
    labels : np.ndarray[np.intp]
        Array containing unique label for each group, with its ordering
        matching up to the corresponding record in `values`.
    sorted_labels : np.ndarray[np.intp]
        obtained by `np.argsort(labels, kind="mergesort")`; reversed if
        direction == "bfill"
    values : np.ndarray[np.uint8]
        Containing the truth value of each element.
    mask : np.ndarray[np.uint8]
        Indicating whether a value is na or not.
    direction : {'ffill', 'bfill'}
        Direction for fill to be applied (forwards or backwards, respectively)
    limit : Consecutive values to fill before stopping, or -1 for no limit
    dropna : Flag to indicate if NaN groups should return all NaN values

    Notes
    -----
    This method modifies the `out` parameter rather than returning an object
    """
    cdef:
        Py_ssize_t i, N, idx
        intp_t curr_fill_idx=-1
        int64_t filled_vals = 0

    N = len(out)

    # Make sure all arrays are the same size
    assert N == len(labels) == len(mask)

    with nogil:
        for i in range(N):
            idx = sorted_labels[i]
            if dropna and labels[idx] == -1:  # nan-group gets nan-values
                curr_fill_idx = -1
            elif mask[idx] == 1:  # is missing
                # Stop filling once we've hit the limit
                if filled_vals >= limit and limit != -1:
                    curr_fill_idx = -1
                filled_vals += 1
            else:  # reset items when not missing
                filled_vals = 0
                curr_fill_idx = idx

            out[idx] = curr_fill_idx

            # If we move to the next group, reset
            # the fill_idx and counter
            if i == N - 1 or labels[idx] != labels[sorted_labels[i + 1]]:
                curr_fill_idx = -1
                filled_vals = 0


@cython.boundscheck(False)
@cython.wraparound(False)
def group_any_all(int8_t[:, ::1] out,
                  const int8_t[:, :] values,
                  const intp_t[::1] labels,
                  const uint8_t[:, :] mask,
                  str val_test,
                  bint skipna,
                  bint nullable) -> None:
    """
    Aggregated boolean values to show truthfulness of group elements. If the
    input is a nullable type (nullable=True), the result will be computed
    using Kleene logic.

    Parameters
    ----------
    out : np.ndarray[np.int8]
        Values into which this method will write its results.
    labels : np.ndarray[np.intp]
        Array containing unique label for each group, with its
        ordering matching up to the corresponding record in `values`
    values : np.ndarray[np.int8]
        Containing the truth value of each element.
    mask : np.ndarray[np.uint8]
        Indicating whether a value is na or not.
    val_test : {'any', 'all'}
        String object dictating whether to use any or all truth testing
    skipna : bool
        Flag to ignore nan values during truth testing
    nullable : bool
        Whether or not the input is a nullable type. If True, the
        result will be computed using Kleene logic

    Notes
    -----
    This method modifies the `out` parameter rather than returning an object.
    The returned values will either be 0, 1 (False or True, respectively), or
    -1 to signify a masked position in the case of a nullable input.
    """
    cdef:
        Py_ssize_t i, j, N = len(labels), K = out.shape[1]
        intp_t lab
        int8_t flag_val, val

    if val_test == 'all':
        # Because the 'all' value of an empty iterable in Python is True we can
        # start with an array full of ones and set to zero when a False value
        # is encountered
        flag_val = 0
    elif val_test == 'any':
        # Because the 'any' value of an empty iterable in Python is False we
        # can start with an array full of zeros and set to one only if any
        # value encountered is True
        flag_val = 1
    else:
        raise ValueError("'bool_func' must be either 'any' or 'all'!")

    out[:] = 1 - flag_val

    with nogil:
        for i in range(N):
            lab = labels[i]
            if lab < 0:
                continue

            for j in range(K):
                if skipna and mask[i, j]:
                    continue

                if nullable and mask[i, j]:
                    # Set the position as masked if `out[lab] != flag_val`, which
                    # would indicate True/False has not yet been seen for any/all,
                    # so by Kleene logic the result is currently unknown
                    if out[lab, j] != flag_val:
                        out[lab, j] = -1
                    continue

                val = values[i, j]

                # If True and 'any' or False and 'all', the result is
                # already determined
                if val == flag_val:
                    out[lab, j] = flag_val


# ----------------------------------------------------------------------
# group_add, group_prod, group_var, group_mean, group_ohlc
# ----------------------------------------------------------------------

ctypedef fused mean_t:
    float64_t
    float32_t
    complex64_t
    complex128_t

ctypedef fused add_t:
    mean_t
    object


@cython.wraparound(False)
@cython.boundscheck(False)
def group_add(add_t[:, ::1] out,
              int64_t[::1] counts,
              ndarray[add_t, ndim=2] values,
              const intp_t[::1] labels,
              Py_ssize_t min_count=0,
              bint datetimelike=False) -> None:
    """
    Only aggregates on axis=0 using Kahan summation
    """
    cdef:
        Py_ssize_t i, j, N, K, lab, ncounts = len(counts)
        add_t val, t, y
        add_t[:, ::1] sumx, compensation
        int64_t[:, ::1] nobs
        Py_ssize_t len_values = len(values), len_labels = len(labels)

    if len_values != len_labels:
        raise ValueError("len(index) != len(labels)")

    nobs = np.zeros((<object>out).shape, dtype=np.int64)
    # the below is equivalent to `np.zeros_like(out)` but faster
    sumx = np.zeros((<object>out).shape, dtype=(<object>out).base.dtype)
    compensation = np.zeros((<object>out).shape, dtype=(<object>out).base.dtype)

    N, K = (<object>values).shape

    if add_t is object:
        # NB: this does not use 'compensation' like the non-object track does.
        for i in range(N):
            lab = labels[i]
            if lab < 0:
                continue

            counts[lab] += 1
            for j in range(K):
                val = values[i, j]

                # not nan
                if not checknull(val):
                    nobs[lab, j] += 1

                    if nobs[lab, j] == 1:
                        # i.e. we haven't added anything yet; avoid TypeError
                        #  if e.g. val is a str and sumx[lab, j] is 0
                        t = val
                    else:
                        t = sumx[lab, j] + val
                    sumx[lab, j] = t

        for i in range(ncounts):
            for j in range(K):
                if nobs[i, j] < min_count:
                    out[i, j] = NAN
                else:
                    out[i, j] = sumx[i, j]
    else:
        with nogil:
            for i in range(N):
                lab = labels[i]
                if lab < 0:
                    continue

                counts[lab] += 1
                for j in range(K):
                    val = values[i, j]

                    # not nan
                    # With dt64/td64 values, values have been cast to float64
                    #  instead if int64 for group_add, but the logic
                    #  is otherwise the same as in _treat_as_na
                    if val == val and not (
                        add_t is float64_t
                        and datetimelike
                        and val == <float64_t>NPY_NAT
                    ):
                        nobs[lab, j] += 1
                        y = val - compensation[lab, j]
                        t = sumx[lab, j] + y
                        compensation[lab, j] = t - sumx[lab, j] - y
                        sumx[lab, j] = t

            for i in range(ncounts):
                for j in range(K):
                    if nobs[i, j] < min_count:
                        out[i, j] = NAN
                    else:
                        out[i, j] = sumx[i, j]


@cython.wraparound(False)
@cython.boundscheck(False)
def group_prod(floating[:, ::1] out,
               int64_t[::1] counts,
               ndarray[floating, ndim=2] values,
               const intp_t[::1] labels,
               Py_ssize_t min_count=0) -> None:
    """
    Only aggregates on axis=0
    """
    cdef:
        Py_ssize_t i, j, N, K, lab, ncounts = len(counts)
        floating val, count
        floating[:, ::1] prodx
        int64_t[:, ::1] nobs
        Py_ssize_t len_values = len(values), len_labels = len(labels)

    if len_values != len_labels:
        raise ValueError("len(index) != len(labels)")

    nobs = np.zeros((<object>out).shape, dtype=np.int64)
    prodx = np.ones((<object>out).shape, dtype=(<object>out).base.dtype)

    N, K = (<object>values).shape

    with nogil:
        for i in range(N):
            lab = labels[i]
            if lab < 0:
                continue

            counts[lab] += 1
            for j in range(K):
                val = values[i, j]

                # not nan
                if val == val:
                    nobs[lab, j] += 1
                    prodx[lab, j] *= val

        for i in range(ncounts):
            for j in range(K):
                if nobs[i, j] < min_count:
                    out[i, j] = NAN
                else:
                    out[i, j] = prodx[i, j]


@cython.wraparound(False)
@cython.boundscheck(False)
@cython.cdivision(True)
def group_var(floating[:, ::1] out,
              int64_t[::1] counts,
              ndarray[floating, ndim=2] values,
              const intp_t[::1] labels,
              Py_ssize_t min_count=-1,
              int64_t ddof=1) -> None:
    cdef:
        Py_ssize_t i, j, N, K, lab, ncounts = len(counts)
        floating val, ct, oldmean
        floating[:, ::1] mean
        int64_t[:, ::1] nobs
        Py_ssize_t len_values = len(values), len_labels = len(labels)

    assert min_count == -1, "'min_count' only used in add and prod"

    if len_values != len_labels:
        raise ValueError("len(index) != len(labels)")

    nobs = np.zeros((<object>out).shape, dtype=np.int64)
    mean = np.zeros((<object>out).shape, dtype=(<object>out).base.dtype)

    N, K = (<object>values).shape

    out[:, :] = 0.0

    with nogil:
        for i in range(N):
            lab = labels[i]
            if lab < 0:
                continue

            counts[lab] += 1

            for j in range(K):
                val = values[i, j]

                # not nan
                if val == val:
                    nobs[lab, j] += 1
                    oldmean = mean[lab, j]
                    mean[lab, j] += (val - oldmean) / nobs[lab, j]
                    out[lab, j] += (val - mean[lab, j]) * (val - oldmean)

        for i in range(ncounts):
            for j in range(K):
                ct = nobs[i, j]
                if ct <= ddof:
                    out[i, j] = NAN
                else:
                    out[i, j] /= (ct - ddof)


@cython.wraparound(False)
@cython.boundscheck(False)
def group_mean(mean_t[:, ::1] out,
               int64_t[::1] counts,
               ndarray[mean_t, ndim=2] values,
               const intp_t[::1] labels,
               Py_ssize_t min_count=-1,
               bint is_datetimelike=False,
               const uint8_t[:, ::1] mask=None,
               uint8_t[:, ::1] result_mask=None
               ) -> None:
    """
    Compute the mean per label given a label assignment for each value.
    NaN values are ignored.

    Parameters
    ----------
    out : np.ndarray[floating]
        Values into which this method will write its results.
    counts : np.ndarray[int64]
        A zeroed array of the same shape as labels,
        populated by group sizes during algorithm.
    values : np.ndarray[floating]
        2-d array of the values to find the mean of.
    labels : np.ndarray[np.intp]
        Array containing unique label for each group, with its
        ordering matching up to the corresponding record in `values`.
    min_count : Py_ssize_t
        Only used in add and prod. Always -1.
    is_datetimelike : bool
        True if `values` contains datetime-like entries.
    mask : ndarray[bool, ndim=2], optional
        Not used.
    result_mask : ndarray[bool, ndim=2], optional
        Not used.

    Notes
    -----
    This method modifies the `out` parameter rather than returning an object.
    `counts` is modified to hold group sizes
    """

    cdef:
        Py_ssize_t i, j, N, K, lab, ncounts = len(counts)
        mean_t val, count, y, t, nan_val
        mean_t[:, ::1] sumx, compensation
        int64_t[:, ::1] nobs
        Py_ssize_t len_values = len(values), len_labels = len(labels)

    assert min_count == -1, "'min_count' only used in add and prod"

    if len_values != len_labels:
        raise ValueError("len(index) != len(labels)")

    # the below is equivalent to `np.zeros_like(out)` but faster
    nobs = np.zeros((<object>out).shape, dtype=np.int64)
    sumx = np.zeros((<object>out).shape, dtype=(<object>out).base.dtype)
    compensation = np.zeros((<object>out).shape, dtype=(<object>out).base.dtype)

    N, K = (<object>values).shape
    nan_val = NPY_NAT if is_datetimelike else NAN

    with nogil:
        for i in range(N):
            lab = labels[i]
            if lab < 0:
                continue

            counts[lab] += 1
            for j in range(K):
                val = values[i, j]
                # not nan
                if val == val and not (is_datetimelike and val == NPY_NAT):
                    nobs[lab, j] += 1
                    y = val - compensation[lab, j]
                    t = sumx[lab, j] + y
                    compensation[lab, j] = t - sumx[lab, j] - y
                    sumx[lab, j] = t

        for i in range(ncounts):
            for j in range(K):
                count = nobs[i, j]
                if nobs[i, j] == 0:
                    out[i, j] = nan_val
                else:
                    out[i, j] = sumx[i, j] / count


@cython.wraparound(False)
@cython.boundscheck(False)
def group_ohlc(floating[:, ::1] out,
               int64_t[::1] counts,
               ndarray[floating, ndim=2] values,
               const intp_t[::1] labels,
               Py_ssize_t min_count=-1) -> None:
    """
    Only aggregates on axis=0
    """
    cdef:
        Py_ssize_t i, j, N, K, lab
        floating val

    assert min_count == -1, "'min_count' only used in add and prod"

    if len(labels) == 0:
        return

    N, K = (<object>values).shape

    if out.shape[1] != 4:
        raise ValueError('Output array must have 4 columns')

    if K > 1:
        raise NotImplementedError("Argument 'values' must have only one dimension")
    out[:] = np.nan

    with nogil:
        for i in range(N):
            lab = labels[i]
            if lab == -1:
                continue

            counts[lab] += 1
            val = values[i, 0]
            if val != val:
                continue

            if out[lab, 0] != out[lab, 0]:
                out[lab, 0] = out[lab, 1] = out[lab, 2] = out[lab, 3] = val
            else:
                out[lab, 1] = max(out[lab, 1], val)
                out[lab, 2] = min(out[lab, 2], val)
                out[lab, 3] = val


@cython.boundscheck(False)
@cython.wraparound(False)
def group_quantile(ndarray[float64_t, ndim=2] out,
                   ndarray[numeric_t, ndim=1] values,
                   ndarray[intp_t] labels,
                   ndarray[uint8_t] mask,
                   const intp_t[:] sort_indexer,
                   const float64_t[:] qs,
                   str interpolation) -> None:
    """
    Calculate the quantile per group.

    Parameters
    ----------
    out : np.ndarray[np.float64, ndim=2]
        Array of aggregated values that will be written to.
    values : np.ndarray
        Array containing the values to apply the function against.
    labels : ndarray[np.intp]
        Array containing the unique group labels.
    sort_indexer : ndarray[np.intp]
        Indices describing sort order by values and labels.
    qs : ndarray[float64_t]
        The quantile values to search for.
    interpolation : {'linear', 'lower', 'highest', 'nearest', 'midpoint'}

    Notes
    -----
    Rather than explicitly returning a value, this function modifies the
    provided `out` parameter.
    """
    cdef:
        Py_ssize_t i, N=len(labels), ngroups, grp_sz, non_na_sz, k, nqs
        Py_ssize_t grp_start=0, idx=0
        intp_t lab
        InterpolationEnumType interp
        float64_t q_val, q_idx, frac, val, next_val
        int64_t[::1] counts, non_na_counts

    assert values.shape[0] == N

    if any(not (0 <= q <= 1) for q in qs):
        wrong = [x for x in qs if not (0 <= x <= 1)][0]
        raise ValueError(
            f"Each 'q' must be between 0 and 1. Got '{wrong}' instead"
        )

    inter_methods = {
        'linear': INTERPOLATION_LINEAR,
        'lower': INTERPOLATION_LOWER,
        'higher': INTERPOLATION_HIGHER,
        'nearest': INTERPOLATION_NEAREST,
        'midpoint': INTERPOLATION_MIDPOINT,
    }
    interp = inter_methods[interpolation]

    nqs = len(qs)
    ngroups = len(out)
    counts = np.zeros(ngroups, dtype=np.int64)
    non_na_counts = np.zeros(ngroups, dtype=np.int64)

    # First figure out the size of every group
    with nogil:
        for i in range(N):
            lab = labels[i]
            if lab == -1:  # NA group label
                continue

            counts[lab] += 1
            if not mask[i]:
                non_na_counts[lab] += 1

    with nogil:
        for i in range(ngroups):
            # Figure out how many group elements there are
            grp_sz = counts[i]
            non_na_sz = non_na_counts[i]

            if non_na_sz == 0:
                for k in range(nqs):
                    out[i, k] = NaN
            else:
                for k in range(nqs):
                    q_val = qs[k]

                    # Calculate where to retrieve the desired value
                    # Casting to int will intentionally truncate result
                    idx = grp_start + <int64_t>(q_val * <float64_t>(non_na_sz - 1))

                    val = values[sort_indexer[idx]]
                    # If requested quantile falls evenly on a particular index
                    # then write that index's value out. Otherwise interpolate
                    q_idx = q_val * (non_na_sz - 1)
                    frac = q_idx % 1

                    if frac == 0.0 or interp == INTERPOLATION_LOWER:
                        out[i, k] = val
                    else:
                        next_val = values[sort_indexer[idx + 1]]
                        if interp == INTERPOLATION_LINEAR:
                            out[i, k] = val + (next_val - val) * frac
                        elif interp == INTERPOLATION_HIGHER:
                            out[i, k] = next_val
                        elif interp == INTERPOLATION_MIDPOINT:
                            out[i, k] = (val + next_val) / 2.0
                        elif interp == INTERPOLATION_NEAREST:
                            if frac > .5 or (frac == .5 and q_val > .5):  # Always OK?
                                out[i, k] = next_val
                            else:
                                out[i, k] = val

            # Increment the index reference in sorted_arr for the next group
            grp_start += grp_sz


# ----------------------------------------------------------------------
# group_nth, group_last, group_rank
# ----------------------------------------------------------------------

cdef inline bint _treat_as_na(iu_64_floating_obj_t val, bint is_datetimelike) nogil:
    if iu_64_floating_obj_t is object:
        # Should never be used, but we need to avoid the `val != val` below
        #  or else cython will raise about gil acquisition.
        raise NotImplementedError

    elif iu_64_floating_obj_t is int64_t:
        return is_datetimelike and val == NPY_NAT
    elif iu_64_floating_obj_t is uint64_t:
        # There is no NA value for uint64
        return False
    else:
        return val != val


# GH#31710 use memorviews once cython 0.30 is released so we can
#  use `const iu_64_floating_obj_t[:, :] values`
@cython.wraparound(False)
@cython.boundscheck(False)
def group_last(iu_64_floating_obj_t[:, ::1] out,
               int64_t[::1] counts,
               ndarray[iu_64_floating_obj_t, ndim=2] values,
               const intp_t[::1] labels,
               const uint8_t[:, :] mask,
               uint8_t[:, ::1] result_mask=None,
               Py_ssize_t min_count=-1) -> None:
    """
    Only aggregates on axis=0
    """
    cdef:
        Py_ssize_t i, j, N, K, lab, ncounts = len(counts)
        iu_64_floating_obj_t val
        ndarray[iu_64_floating_obj_t, ndim=2] resx
        ndarray[int64_t, ndim=2] nobs
        bint runtime_error = False
        bint uses_mask = mask is not None
        bint isna_entry

    # TODO(cython3):
    # Instead of `labels.shape[0]` use `len(labels)`
    if not len(values) == labels.shape[0]:
        raise AssertionError("len(index) != len(labels)")

    min_count = max(min_count, 1)
    nobs = np.zeros((<object>out).shape, dtype=np.int64)
    if iu_64_floating_obj_t is object:
        resx = np.empty((<object>out).shape, dtype=object)
    else:
        resx = np.empty_like(out)

    N, K = (<object>values).shape

    if iu_64_floating_obj_t is object:
        # TODO(cython3): De-duplicate once conditional-nogil is available
        for i in range(N):
            lab = labels[i]
            if lab < 0:
                continue

            counts[lab] += 1
            for j in range(K):
                val = values[i, j]

                if uses_mask:
                    isna_entry = mask[i, j]
                else:
                    isna_entry = checknull(val)

                if not isna_entry:
                    # NB: use _treat_as_na here once
                    #  conditional-nogil is available.
                    nobs[lab, j] += 1
                    resx[lab, j] = val

        for i in range(ncounts):
            for j in range(K):
                if nobs[i, j] < min_count:
                    out[i, j] = None
                else:
                    out[i, j] = resx[i, j]
    else:
        with nogil:
            for i in range(N):
                lab = labels[i]
                if lab < 0:
                    continue

                counts[lab] += 1
                for j in range(K):
                    val = values[i, j]

                    if uses_mask:
                        isna_entry = mask[i, j]
                    else:
                        isna_entry = _treat_as_na(val, True)
                        # TODO: Sure we always want is_datetimelike=True?

                    if not isna_entry:
                        nobs[lab, j] += 1
                        resx[lab, j] = val

            for i in range(ncounts):
                for j in range(K):
                    if nobs[i, j] < min_count:
                        if uses_mask:
                            result_mask[i, j] = True
                        elif iu_64_floating_obj_t is int64_t:
                            # TODO: only if datetimelike?
                            out[i, j] = NPY_NAT
                        elif iu_64_floating_obj_t is uint64_t:
                            runtime_error = True
                            break
                        else:
                            out[i, j] = NAN

                    else:
                        out[i, j] = resx[i, j]

    if runtime_error:
        # We cannot raise directly above because that is within a nogil
        #  block.
        raise RuntimeError("empty group with uint64_t")


# GH#31710 use memorviews once cython 0.30 is released so we can
#  use `const iu_64_floating_obj_t[:, :] values`
@cython.wraparound(False)
@cython.boundscheck(False)
def group_nth(iu_64_floating_obj_t[:, ::1] out,
              int64_t[::1] counts,
              ndarray[iu_64_floating_obj_t, ndim=2] values,
              const intp_t[::1] labels,
              const uint8_t[:, :] mask,
              uint8_t[:, ::1] result_mask=None,
              int64_t min_count=-1,
              int64_t rank=1,
              ) -> None:
    """
    Only aggregates on axis=0
    """
    cdef:
        Py_ssize_t i, j, N, K, lab, ncounts = len(counts)
        iu_64_floating_obj_t val
        ndarray[iu_64_floating_obj_t, ndim=2] resx
        ndarray[int64_t, ndim=2] nobs
        bint runtime_error = False
        bint uses_mask = mask is not None
        bint isna_entry

    # TODO(cython3):
    # Instead of `labels.shape[0]` use `len(labels)`
    if not len(values) == labels.shape[0]:
        raise AssertionError("len(index) != len(labels)")

    min_count = max(min_count, 1)
    nobs = np.zeros((<object>out).shape, dtype=np.int64)
    if iu_64_floating_obj_t is object:
        resx = np.empty((<object>out).shape, dtype=object)
    else:
        resx = np.empty_like(out)

    N, K = (<object>values).shape

    if iu_64_floating_obj_t is object:
        # TODO(cython3): De-duplicate once conditional-nogil is available
        for i in range(N):
            lab = labels[i]
            if lab < 0:
                continue

            counts[lab] += 1
            for j in range(K):
                val = values[i, j]

                if uses_mask:
                    isna_entry = mask[i, j]
                else:
                    isna_entry = checknull(val)

                if not isna_entry:
                    # NB: use _treat_as_na here once
                    #  conditional-nogil is available.
                    nobs[lab, j] += 1
                    if nobs[lab, j] == rank:
                        resx[lab, j] = val

        for i in range(ncounts):
            for j in range(K):
                if nobs[i, j] < min_count:
                    out[i, j] = None
                else:
                    out[i, j] = resx[i, j]

    else:
        with nogil:
            for i in range(N):
                lab = labels[i]
                if lab < 0:
                    continue

                counts[lab] += 1
                for j in range(K):
                    val = values[i, j]

                    if uses_mask:
                        isna_entry = mask[i, j]
                    else:
                        isna_entry = _treat_as_na(val, True)
                        # TODO: Sure we always want is_datetimelike=True?

                    if not isna_entry:
                        nobs[lab, j] += 1
                        if nobs[lab, j] == rank:
                            resx[lab, j] = val

            for i in range(ncounts):
                for j in range(K):
                    if nobs[i, j] < min_count:
                        if uses_mask:
                            result_mask[i, j] = True
                        elif iu_64_floating_obj_t is int64_t:
                            # TODO: only if datetimelike?
                            out[i, j] = NPY_NAT
                        elif iu_64_floating_obj_t is uint64_t:
                            runtime_error = True
                            break
                        else:
                            out[i, j] = NAN
                    else:
                        out[i, j] = resx[i, j]

    if runtime_error:
        # We cannot raise directly above because that is within a nogil
        #  block.
        raise RuntimeError("empty group with uint64_t")


@cython.boundscheck(False)
@cython.wraparound(False)
def group_rank(float64_t[:, ::1] out,
               ndarray[iu_64_floating_obj_t, ndim=2] values,
               const intp_t[::1] labels,
               int ngroups,
               bint is_datetimelike, str ties_method="average",
               bint ascending=True, bint pct=False, str na_option="keep") -> None:
    """
    Provides the rank of values within each group.

    Parameters
    ----------
    out : np.ndarray[np.float64, ndim=2]
        Values to which this method will write its results.
    values : np.ndarray of iu_64_floating_obj_t values to be ranked
    labels : np.ndarray[np.intp]
        Array containing unique label for each group, with its ordering
        matching up to the corresponding record in `values`
    ngroups : int
        This parameter is not used, is needed to match signatures of other
        groupby functions.
    is_datetimelike : bool
        True if `values` contains datetime-like entries.
    ties_method : {'average', 'min', 'max', 'first', 'dense'}, default 'average'
        * average: average rank of group
        * min: lowest rank in group
        * max: highest rank in group
        * first: ranks assigned in order they appear in the array
        * dense: like 'min', but rank always increases by 1 between groups
    ascending : bool, default True
        False for ranks by high (1) to low (N)
        na_option : {'keep', 'top', 'bottom'}, default 'keep'
    pct : bool, default False
        Compute percentage rank of data within each group
    na_option : {'keep', 'top', 'bottom'}, default 'keep'
        * keep: leave NA values where they are
        * top: smallest rank if ascending
        * bottom: smallest rank if descending

    Notes
    -----
    This method modifies the `out` parameter rather than returning an object
    """
    cdef:
        Py_ssize_t i, k, N
        ndarray[float64_t, ndim=1] result

    N = values.shape[1]

    for k in range(N):
        result = rank_1d(
            values=values[:, k],
            labels=labels,
            is_datetimelike=is_datetimelike,
            ties_method=ties_method,
            ascending=ascending,
            pct=pct,
            na_option=na_option
        )
        for i in range(len(result)):
            # TODO: why can't we do out[:, k] = result?
            out[i, k] = result[i]


# ----------------------------------------------------------------------
# group_min, group_max
# ----------------------------------------------------------------------

# TODO: consider implementing for more dtypes

@cython.wraparound(False)
@cython.boundscheck(False)
cdef group_min_max(iu_64_floating_t[:, ::1] out,
                   int64_t[::1] counts,
                   ndarray[iu_64_floating_t, ndim=2] values,
                   const intp_t[::1] labels,
                   Py_ssize_t min_count=-1,
                   bint is_datetimelike=False,
                   bint compute_max=True,
                   const uint8_t[:, ::1] mask=None,
                   uint8_t[:, ::1] result_mask=None):
    """
    Compute minimum/maximum  of columns of `values`, in row groups `labels`.

    Parameters
    ----------
    out : np.ndarray[iu_64_floating_t, ndim=2]
        Array to store result in.
    counts : np.ndarray[int64]
        Input as a zeroed array, populated by group sizes during algorithm
    values : array
        Values to find column-wise min/max of.
    labels : np.ndarray[np.intp]
        Labels to group by.
    min_count : Py_ssize_t, default -1
        The minimum number of non-NA group elements, NA result if threshold
        is not met
    is_datetimelike : bool
        True if `values` contains datetime-like entries.
    compute_max : bint, default True
        True to compute group-wise max, False to compute min
    mask : ndarray[bool, ndim=2], optional
        If not None, indices represent missing values,
        otherwise the mask will not be used
    result_mask : ndarray[bool, ndim=2], optional
        If not None, these specify locations in the output that are NA.
        Modified in-place.

    Notes
    -----
    This method modifies the `out` parameter, rather than returning an object.
    `counts` is modified to hold group sizes
    """
    cdef:
        Py_ssize_t i, j, N, K, lab, ngroups = len(counts)
        iu_64_floating_t val, nan_val
        ndarray[iu_64_floating_t, ndim=2] group_min_or_max
        bint runtime_error = False
        int64_t[:, ::1] nobs
        bint uses_mask = mask is not None
        bint isna_entry

    # TODO(cython3):
    # Instead of `labels.shape[0]` use `len(labels)`
    if not len(values) == labels.shape[0]:
        raise AssertionError("len(index) != len(labels)")

    min_count = max(min_count, 1)
    nobs = np.zeros((<object>out).shape, dtype=np.int64)

    group_min_or_max = np.empty_like(out)
    if iu_64_floating_t is int64_t:
        group_min_or_max[:] = -_int64_max if compute_max else _int64_max
        nan_val = NPY_NAT
    elif iu_64_floating_t is uint64_t:
        # NB: We do not define nan_val because there is no such thing
        # for uint64_t.  We carefully avoid having to reference it in this
        # case.
        group_min_or_max[:] = 0 if compute_max else np.iinfo(np.uint64).max
    else:
        group_min_or_max[:] = -np.inf if compute_max else np.inf
        nan_val = NAN

    N, K = (<object>values).shape

    with nogil:
        for i in range(N):
            lab = labels[i]
            if lab < 0:
                continue

            counts[lab] += 1
            for j in range(K):
                val = values[i, j]

                if uses_mask:
                    isna_entry = mask[i, j]
                else:
                    isna_entry = _treat_as_na(val, is_datetimelike)

                if not isna_entry:
                    nobs[lab, j] += 1
                    if compute_max:
                        if val > group_min_or_max[lab, j]:
                            group_min_or_max[lab, j] = val
                    else:
                        if val < group_min_or_max[lab, j]:
                            group_min_or_max[lab, j] = val

        for i in range(ngroups):
            for j in range(K):
                if nobs[i, j] < min_count:
                    if uses_mask:
                        result_mask[i, j] = True
                    elif iu_64_floating_t is uint64_t:
                        runtime_error = True
                        break
                    else:
<<<<<<< HEAD
                        out[i, j] = nan_val
=======
                        if uses_mask:
                            result_mask[i, j] = True
                            # set out[i, j] to 0 to be deterministic, as
                            #  it was initialized with np.empty. Also ensures
                            #  we can downcast out if appropriate.
                            out[i, j] = 0
                        else:
                            out[i, j] = nan_val
>>>>>>> 367f8a18
                else:
                    out[i, j] = group_min_or_max[i, j]

    if runtime_error:
        # We cannot raise directly above because that is within a nogil
        #  block.
        raise RuntimeError("empty group with uint64_t")


@cython.wraparound(False)
@cython.boundscheck(False)
def group_max(iu_64_floating_t[:, ::1] out,
              int64_t[::1] counts,
              ndarray[iu_64_floating_t, ndim=2] values,
              const intp_t[::1] labels,
              Py_ssize_t min_count=-1,
              bint is_datetimelike=False,
              const uint8_t[:, ::1] mask=None,
              uint8_t[:, ::1] result_mask=None) -> None:
    """See group_min_max.__doc__"""
    group_min_max(
        out,
        counts,
        values,
        labels,
        min_count=min_count,
        is_datetimelike=is_datetimelike,
        compute_max=True,
        mask=mask,
        result_mask=result_mask,
    )


@cython.wraparound(False)
@cython.boundscheck(False)
def group_min(iu_64_floating_t[:, ::1] out,
              int64_t[::1] counts,
              ndarray[iu_64_floating_t, ndim=2] values,
              const intp_t[::1] labels,
              Py_ssize_t min_count=-1,
              bint is_datetimelike=False,
              const uint8_t[:, ::1] mask=None,
              uint8_t[:, ::1] result_mask=None) -> None:
    """See group_min_max.__doc__"""
    group_min_max(
        out,
        counts,
        values,
        labels,
        min_count=min_count,
        is_datetimelike=is_datetimelike,
        compute_max=False,
        mask=mask,
        result_mask=result_mask,
    )


@cython.boundscheck(False)
@cython.wraparound(False)
cdef group_cummin_max(iu_64_floating_t[:, ::1] out,
                      ndarray[iu_64_floating_t, ndim=2] values,
                      uint8_t[:, ::1] mask,
                      const intp_t[::1] labels,
                      int ngroups,
                      bint is_datetimelike,
                      bint skipna,
                      bint compute_max):
    """
    Cumulative minimum/maximum of columns of `values`, in row groups `labels`.

    Parameters
    ----------
    out : np.ndarray[iu_64_floating_t, ndim=2]
        Array to store cummin/max in.
    values : np.ndarray[iu_64_floating_t, ndim=2]
        Values to take cummin/max of.
    mask : np.ndarray[bool] or None
        If not None, indices represent missing values,
        otherwise the mask will not be used
    labels : np.ndarray[np.intp]
        Labels to group by.
    ngroups : int
        Number of groups, larger than all entries of `labels`.
    is_datetimelike : bool
        True if `values` contains datetime-like entries.
    skipna : bool
        If True, ignore nans in `values`.
    compute_max : bool
        True if cumulative maximum should be computed, False
        if cumulative minimum should be computed

    Notes
    -----
    This method modifies the `out` parameter, rather than returning an object.
    """
    cdef:
        iu_64_floating_t[:, ::1] accum
        Py_ssize_t i, j, N, K
        iu_64_floating_t val, mval, na_val
        uint8_t[:, ::1] seen_na
        intp_t lab
        bint na_possible
        bint uses_mask = mask is not None
        bint isna_entry

    accum = np.empty((ngroups, (<object>values).shape[1]), dtype=values.dtype)
    if iu_64_floating_t is int64_t:
        accum[:] = -_int64_max if compute_max else _int64_max
    elif iu_64_floating_t is uint64_t:
        accum[:] = 0 if compute_max else np.iinfo(np.uint64).max
    else:
        accum[:] = -np.inf if compute_max else np.inf

    if uses_mask:
        na_possible = True
        # Will never be used, just to avoid uninitialized warning
        na_val = 0
    elif iu_64_floating_t is float64_t or iu_64_floating_t is float32_t:
        na_val = NaN
        na_possible = True
    elif is_datetimelike:
        na_val = NPY_NAT
        na_possible = True
    else:
        # Will never be used, just to avoid uninitialized warning
        na_val = 0
        na_possible = False

    if na_possible:
        seen_na = np.zeros((<object>accum).shape, dtype=np.uint8)

    N, K = (<object>values).shape
    with nogil:
        for i in range(N):
            lab = labels[i]
            if lab < 0:
                continue
            for j in range(K):

                if not skipna and na_possible and seen_na[lab, j]:
                    if uses_mask:
                        mask[i, j] = 1   # FIXME: shouldn't alter inplace
                        # Set to 0 ensures that we are deterministic and can
                        #  downcast if appropriate
                        out[i, j] = 0

                    else:
                        out[i, j] = na_val
                else:
                    val = values[i, j]

                    if uses_mask:
                        isna_entry = mask[i, j]
                    else:
                        isna_entry = _treat_as_na(val, is_datetimelike)

                    if not isna_entry:
                        mval = accum[lab, j]
                        if compute_max:
                            if val > mval:
                                accum[lab, j] = mval = val
                        else:
                            if val < mval:
                                accum[lab, j] = mval = val
                        out[i, j] = mval
                    else:
                        seen_na[lab, j] = 1
                        out[i, j] = val


@cython.boundscheck(False)
@cython.wraparound(False)
def group_cummin(iu_64_floating_t[:, ::1] out,
                 ndarray[iu_64_floating_t, ndim=2] values,
                 const intp_t[::1] labels,
                 int ngroups,
                 bint is_datetimelike,
                 uint8_t[:, ::1] mask=None,
                 bint skipna=True) -> None:
    """See group_cummin_max.__doc__"""
    group_cummin_max(
        out,
        values,
        mask,
        labels,
        ngroups,
        is_datetimelike,
        skipna,
        compute_max=False
    )


@cython.boundscheck(False)
@cython.wraparound(False)
def group_cummax(iu_64_floating_t[:, ::1] out,
                 ndarray[iu_64_floating_t, ndim=2] values,
                 const intp_t[::1] labels,
                 int ngroups,
                 bint is_datetimelike,
                 uint8_t[:, ::1] mask=None,
                 bint skipna=True) -> None:
    """See group_cummin_max.__doc__"""
    group_cummin_max(
        out,
        values,
        mask,
        labels,
        ngroups,
        is_datetimelike,
        skipna,
        compute_max=True
    )<|MERGE_RESOLUTION|>--- conflicted
+++ resolved
@@ -1346,22 +1346,15 @@
                 if nobs[i, j] < min_count:
                     if uses_mask:
                         result_mask[i, j] = True
+                        # set out[i, j] to 0 to be deterministic, as
+                        #  it was initialized with np.empty. Also ensures
+                        #  we can downcast out if appropriate.
+                        out[i, j] = 0
                     elif iu_64_floating_t is uint64_t:
                         runtime_error = True
                         break
                     else:
-<<<<<<< HEAD
                         out[i, j] = nan_val
-=======
-                        if uses_mask:
-                            result_mask[i, j] = True
-                            # set out[i, j] to 0 to be deterministic, as
-                            #  it was initialized with np.empty. Also ensures
-                            #  we can downcast out if appropriate.
-                            out[i, j] = 0
-                        else:
-                            out[i, j] = nan_val
->>>>>>> 367f8a18
                 else:
                     out[i, j] = group_min_or_max[i, j]
 
