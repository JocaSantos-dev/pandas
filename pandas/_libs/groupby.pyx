import cython
from cython import Py_ssize_t

from cython cimport floating
from libc.stdlib cimport (
    free,
    malloc,
)

import numpy as np

cimport numpy as cnp
from numpy cimport (
    complex64_t,
    complex128_t,
    float32_t,
    float64_t,
    int8_t,
    int16_t,
    int32_t,
    int64_t,
    intp_t,
    ndarray,
    uint8_t,
    uint16_t,
    uint32_t,
    uint64_t,
)
from numpy.math cimport NAN

cnp.import_array()

from pandas._libs.algos cimport kth_smallest_c
from pandas._libs.util cimport (
    get_nat,
    numeric,
)

from pandas._libs.algos import (
    ensure_platform_int,
    groupsort_indexer,
    rank_1d,
    take_2d_axis1_float64_float64,
)

from pandas._libs.missing cimport checknull


cdef int64_t NPY_NAT = get_nat()
_int64_max = np.iinfo(np.int64).max

cdef float64_t NaN = <float64_t>np.NaN

cdef enum InterpolationEnumType:
    INTERPOLATION_LINEAR,
    INTERPOLATION_LOWER,
    INTERPOLATION_HIGHER,
    INTERPOLATION_NEAREST,
    INTERPOLATION_MIDPOINT


cdef inline float64_t median_linear(float64_t* a, int n) nogil:
    cdef:
        int i, j, na_count = 0
        float64_t result
        float64_t* tmp

    if n == 0:
        return NaN

    # count NAs
    for i in range(n):
        if a[i] != a[i]:
            na_count += 1

    if na_count:
        if na_count == n:
            return NaN

        tmp = <float64_t*>malloc((n - na_count) * sizeof(float64_t))

        j = 0
        for i in range(n):
            if a[i] == a[i]:
                tmp[j] = a[i]
                j += 1

        a = tmp
        n -= na_count

    if n % 2:
        result = kth_smallest_c(a, n // 2, n)
    else:
        result = (kth_smallest_c(a, n // 2, n) +
                  kth_smallest_c(a, n // 2 - 1, n)) / 2

    if na_count:
        free(a)

    return result


@cython.boundscheck(False)
@cython.wraparound(False)
def group_median_float64(ndarray[float64_t, ndim=2] out,
                         ndarray[int64_t] counts,
                         ndarray[float64_t, ndim=2] values,
                         ndarray[intp_t] labels,
                         Py_ssize_t min_count=-1) -> None:
    """
    Only aggregates on axis=0
    """
    cdef:
        Py_ssize_t i, j, N, K, ngroups, size
        ndarray[intp_t] _counts
        ndarray[float64_t, ndim=2] data
        ndarray[intp_t] indexer
        float64_t* ptr

    assert min_count == -1, "'min_count' only used in add and prod"

    ngroups = len(counts)
    N, K = (<object>values).shape

    indexer, _counts = groupsort_indexer(labels, ngroups)
    counts[:] = _counts[1:]

    data = np.empty((K, N), dtype=np.float64)
    ptr = <float64_t*>cnp.PyArray_DATA(data)

    take_2d_axis1_float64_float64(values.T, indexer, out=data)

    with nogil:

        for i in range(K):
            # exclude NA group
            ptr += _counts[0]
            for j in range(ngroups):
                size = _counts[j + 1]
                out[j, i] = median_linear(ptr, size)
                ptr += size


@cython.boundscheck(False)
@cython.wraparound(False)
def group_cumprod_float64(float64_t[:, ::1] out,
                          const float64_t[:, :] values,
                          const intp_t[:] labels,
                          int ngroups,
                          bint is_datetimelike,
                          bint skipna=True) -> None:
    """
    Cumulative product of columns of `values`, in row groups `labels`.

    Parameters
    ----------
    out : np.ndarray[np.float64, ndim=2]
        Array to store cumprod in.
    values : np.ndarray[np.float64, ndim=2]
        Values to take cumprod of.
    labels : np.ndarray[np.intp]
        Labels to group by.
    ngroups : int
        Number of groups, larger than all entries of `labels`.
    is_datetimelike : bool
        Always false, `values` is never datetime-like.
    skipna : bool
        If true, ignore nans in `values`.

    Notes
    -----
    This method modifies the `out` parameter, rather than returning an object.
    """
    cdef:
        Py_ssize_t i, j, N, K, size
        float64_t val
        float64_t[:, ::1] accum
        intp_t lab

    N, K = (<object>values).shape
    accum = np.ones((ngroups, K), dtype=np.float64)

    with nogil:
        for i in range(N):
            lab = labels[i]

            if lab < 0:
                continue
            for j in range(K):
                val = values[i, j]
                if val == val:
                    accum[lab, j] *= val
                    out[i, j] = accum[lab, j]
                else:
                    out[i, j] = NaN
                    if not skipna:
                        accum[lab, j] = NaN
                        break


@cython.boundscheck(False)
@cython.wraparound(False)
def group_cumsum(numeric[:, ::1] out,
                 ndarray[numeric, ndim=2] values,
                 const intp_t[:] labels,
                 int ngroups,
                 is_datetimelike,
                 bint skipna=True) -> None:
    """
    Cumulative sum of columns of `values`, in row groups `labels`.

    Parameters
    ----------
    out : np.ndarray[ndim=2]
        Array to store cumsum in.
    values : np.ndarray[ndim=2]
        Values to take cumsum of.
    labels : np.ndarray[np.intp]
        Labels to group by.
    ngroups : int
        Number of groups, larger than all entries of `labels`.
    is_datetimelike : bool
        True if `values` contains datetime-like entries.
    skipna : bool
        If true, ignore nans in `values`.

    Notes
    -----
    This method modifies the `out` parameter, rather than returning an object.
    """
    cdef:
        Py_ssize_t i, j, N, K, size
        numeric val, y, t
        numeric[:, ::1] accum, compensation
        intp_t lab

    N, K = (<object>values).shape
    accum = np.zeros((ngroups, K), dtype=np.asarray(values).dtype)
    compensation = np.zeros((ngroups, K), dtype=np.asarray(values).dtype)

    with nogil:
        for i in range(N):
            lab = labels[i]

            if lab < 0:
                continue
            for j in range(K):
                val = values[i, j]

                if numeric == float32_t or numeric == float64_t:
                    if val == val:
                        y = val - compensation[lab, j]
                        t = accum[lab, j] + y
                        compensation[lab, j] = t - accum[lab, j] - y
                        accum[lab, j] = t
                        out[i, j] = accum[lab, j]
                    else:
                        out[i, j] = NaN
                        if not skipna:
                            accum[lab, j] = NaN
                            break
                else:
                    y = val - compensation[lab, j]
                    t = accum[lab, j] + y
                    compensation[lab, j] = t - accum[lab, j] - y
                    accum[lab, j] = t
                    out[i, j] = accum[lab, j]


@cython.boundscheck(False)
@cython.wraparound(False)
def group_shift_indexer(int64_t[::1] out, const intp_t[:] labels,
                        int ngroups, int periods) -> None:
    cdef:
        Py_ssize_t N, i, j, ii, lab
        int offset = 0, sign
        int64_t idxer, idxer_slot
        int64_t[::1] label_seen = np.zeros(ngroups, dtype=np.int64)
        int64_t[:, ::1] label_indexer

    N, = (<object>labels).shape

    if periods < 0:
        periods = -periods
        offset = N - 1
        sign = -1
    elif periods > 0:
        offset = 0
        sign = 1

    if periods == 0:
        with nogil:
            for i in range(N):
                out[i] = i
    else:
        # array of each previous indexer seen
        label_indexer = np.zeros((ngroups, periods), dtype=np.int64)
        with nogil:
            for i in range(N):
                # reverse iterator if shifting backwards
                ii = offset + sign * i
                lab = labels[ii]

                # Skip null keys
                if lab == -1:
                    out[ii] = -1
                    continue

                label_seen[lab] += 1

                idxer_slot = label_seen[lab] % periods
                idxer = label_indexer[lab, idxer_slot]

                if label_seen[lab] > periods:
                    out[ii] = idxer
                else:
                    out[ii] = -1

                label_indexer[lab, idxer_slot] = ii


@cython.wraparound(False)
@cython.boundscheck(False)
def group_fillna_indexer(ndarray[int64_t] out, ndarray[intp_t] labels,
                         ndarray[uint8_t] mask, str direction,
                         int64_t limit, bint dropna) -> None:
    """
    Indexes how to fill values forwards or backwards within a group.

    Parameters
    ----------
    out : np.ndarray[np.int64]
        Values into which this method will write its results.
    labels : np.ndarray[np.intp]
        Array containing unique label for each group, with its ordering
        matching up to the corresponding record in `values`.
    values : np.ndarray[np.uint8]
        Containing the truth value of each element.
    mask : np.ndarray[np.uint8]
        Indicating whether a value is na or not.
    direction : {'ffill', 'bfill'}
        Direction for fill to be applied (forwards or backwards, respectively)
    limit : Consecutive values to fill before stopping, or -1 for no limit
    dropna : Flag to indicate if NaN groups should return all NaN values

    Notes
    -----
    This method modifies the `out` parameter rather than returning an object
    """
    cdef:
        Py_ssize_t i, N, idx
        intp_t[:] sorted_labels
        intp_t curr_fill_idx=-1
        int64_t filled_vals = 0

    N = len(out)

    # Make sure all arrays are the same size
    assert N == len(labels) == len(mask)

    sorted_labels = np.argsort(labels, kind='mergesort').astype(
        np.intp, copy=False)
    if direction == 'bfill':
        sorted_labels = sorted_labels[::-1]

    with nogil:
        for i in range(N):
            idx = sorted_labels[i]
            if dropna and labels[idx] == -1:  # nan-group gets nan-values
                curr_fill_idx = -1
            elif mask[idx] == 1:  # is missing
                # Stop filling once we've hit the limit
                if filled_vals >= limit and limit != -1:
                    curr_fill_idx = -1
                filled_vals += 1
            else:  # reset items when not missing
                filled_vals = 0
                curr_fill_idx = idx

            out[idx] = curr_fill_idx

            # If we move to the next group, reset
            # the fill_idx and counter
            if i == N - 1 or labels[idx] != labels[sorted_labels[i + 1]]:
                curr_fill_idx = -1
                filled_vals = 0


@cython.boundscheck(False)
@cython.wraparound(False)
def group_any_all(int8_t[::1] out,
                  const int8_t[::1] values,
                  const intp_t[:] labels,
                  const uint8_t[::1] mask,
                  str val_test,
                  bint skipna,
                  bint nullable) -> None:
    """
    Aggregated boolean values to show truthfulness of group elements. If the
    input is a nullable type (nullable=True), the result will be computed
    using Kleene logic.

    Parameters
    ----------
    out : np.ndarray[np.int8]
        Values into which this method will write its results.
    labels : np.ndarray[np.intp]
        Array containing unique label for each group, with its
        ordering matching up to the corresponding record in `values`
    values : np.ndarray[np.int8]
        Containing the truth value of each element.
    mask : np.ndarray[np.uint8]
        Indicating whether a value is na or not.
    val_test : {'any', 'all'}
        String object dictating whether to use any or all truth testing
    skipna : bool
        Flag to ignore nan values during truth testing
    nullable : bool
        Whether or not the input is a nullable type. If True, the
        result will be computed using Kleene logic

    Notes
    -----
    This method modifies the `out` parameter rather than returning an object.
    The returned values will either be 0, 1 (False or True, respectively), or
    -1 to signify a masked position in the case of a nullable input.
    """
    cdef:
        Py_ssize_t i, N = len(labels)
        intp_t lab
        int8_t flag_val

    if val_test == 'all':
        # Because the 'all' value of an empty iterable in Python is True we can
        # start with an array full of ones and set to zero when a False value
        # is encountered
        flag_val = 0
    elif val_test == 'any':
        # Because the 'any' value of an empty iterable in Python is False we
        # can start with an array full of zeros and set to one only if any
        # value encountered is True
        flag_val = 1
    else:
        raise ValueError("'bool_func' must be either 'any' or 'all'!")

    out[:] = 1 - flag_val

    with nogil:
        for i in range(N):
            lab = labels[i]
            if lab < 0 or (skipna and mask[i]):
                continue

            if nullable and mask[i]:
                # Set the position as masked if `out[lab] != flag_val`, which
                # would indicate True/False has not yet been seen for any/all,
                # so by Kleene logic the result is currently unknown
                if out[lab] != flag_val:
                    out[lab] = -1
                continue

            # If True and 'any' or False and 'all', the result is
            # already determined
            if values[i] == flag_val:
                out[lab] = flag_val


# ----------------------------------------------------------------------
# group_add, group_prod, group_var, group_mean, group_ohlc
# ----------------------------------------------------------------------

ctypedef fused add_t:
    float64_t
    float32_t
    complex64_t
    complex128_t
    object


@cython.wraparound(False)
@cython.boundscheck(False)
def group_add(add_t[:, ::1] out,
              int64_t[::1] counts,
              ndarray[add_t, ndim=2] values,
              const intp_t[:] labels,
              Py_ssize_t min_count=0) -> None:
    """
    Only aggregates on axis=0 using Kahan summation
    """
    cdef:
        Py_ssize_t i, j, N, K, lab, ncounts = len(counts)
        add_t val, t, y
        add_t[:, ::1] sumx, compensation
        int64_t[:, ::1] nobs
        Py_ssize_t len_values = len(values), len_labels = len(labels)

    if len_values != len_labels:
        raise ValueError("len(index) != len(labels)")

    nobs = np.zeros((<object>out).shape, dtype=np.int64)
    # the below is equivalent to `np.zeros_like(out)` but faster
    sumx = np.zeros((<object>out).shape, dtype=(<object>out).base.dtype)
    compensation = np.zeros((<object>out).shape, dtype=(<object>out).base.dtype)

    N, K = (<object>values).shape

    if add_t is object:
        # NB: this does not use 'compensation' like the non-object track does.
        for i in range(N):
            lab = labels[i]
            if lab < 0:
                continue

            counts[lab] += 1
            for j in range(K):
                val = values[i, j]

                # not nan
                if not checknull(val):
                    nobs[lab, j] += 1

                    if nobs[lab, j] == 1:
                        # i.e. we havent added anything yet; avoid TypeError
                        #  if e.g. val is a str and sumx[lab, j] is 0
                        t = val
                    else:
                        t = sumx[lab, j] + val
                    sumx[lab, j] = t

        for i in range(ncounts):
            for j in range(K):
                if nobs[i, j] < min_count:
                    out[i, j] = NAN
                else:
                    out[i, j] = sumx[i, j]
    else:
        with nogil:
            for i in range(N):
                lab = labels[i]
                if lab < 0:
                    continue

                counts[lab] += 1
                for j in range(K):
                    val = values[i, j]

                    # not nan
                    if val == val:
                        nobs[lab, j] += 1
                        y = val - compensation[lab, j]
                        t = sumx[lab, j] + y
                        compensation[lab, j] = t - sumx[lab, j] - y
                        sumx[lab, j] = t

            for i in range(ncounts):
                for j in range(K):
                    if nobs[i, j] < min_count:
                        out[i, j] = NAN
                    else:
                        out[i, j] = sumx[i, j]


@cython.wraparound(False)
@cython.boundscheck(False)
def group_prod(floating[:, ::1] out,
               int64_t[::1] counts,
               ndarray[floating, ndim=2] values,
               const intp_t[:] labels,
               Py_ssize_t min_count=0) -> None:
    """
    Only aggregates on axis=0
    """
    cdef:
        Py_ssize_t i, j, N, K, lab, ncounts = len(counts)
        floating val, count
        floating[:, ::1] prodx
        int64_t[:, ::1] nobs
        Py_ssize_t len_values = len(values), len_labels = len(labels)

    if len_values != len_labels:
        raise ValueError("len(index) != len(labels)")

    nobs = np.zeros((<object>out).shape, dtype=np.int64)
    prodx = np.ones((<object>out).shape, dtype=(<object>out).base.dtype)

    N, K = (<object>values).shape

    with nogil:
        for i in range(N):
            lab = labels[i]
            if lab < 0:
                continue

            counts[lab] += 1
            for j in range(K):
                val = values[i, j]

                # not nan
                if val == val:
                    nobs[lab, j] += 1
                    prodx[lab, j] *= val

        for i in range(ncounts):
            for j in range(K):
                if nobs[i, j] < min_count:
                    out[i, j] = NAN
                else:
                    out[i, j] = prodx[i, j]


@cython.wraparound(False)
@cython.boundscheck(False)
@cython.cdivision(True)
def group_var(floating[:, ::1] out,
              int64_t[::1] counts,
              ndarray[floating, ndim=2] values,
              const intp_t[:] labels,
              Py_ssize_t min_count=-1,
              int64_t ddof=1) -> None:
    cdef:
        Py_ssize_t i, j, N, K, lab, ncounts = len(counts)
        floating val, ct, oldmean
        floating[:, ::1] mean
        int64_t[:, ::1] nobs
        Py_ssize_t len_values = len(values), len_labels = len(labels)

    assert min_count == -1, "'min_count' only used in add and prod"

    if len_values != len_labels:
        raise ValueError("len(index) != len(labels)")

    nobs = np.zeros((<object>out).shape, dtype=np.int64)
    mean = np.zeros((<object>out).shape, dtype=(<object>out).base.dtype)

    N, K = (<object>values).shape

    out[:, :] = 0.0

    with nogil:
        for i in range(N):
            lab = labels[i]
            if lab < 0:
                continue

            counts[lab] += 1

            for j in range(K):
                val = values[i, j]

                # not nan
                if val == val:
                    nobs[lab, j] += 1
                    oldmean = mean[lab, j]
                    mean[lab, j] += (val - oldmean) / nobs[lab, j]
                    out[lab, j] += (val - mean[lab, j]) * (val - oldmean)

        for i in range(ncounts):
            for j in range(K):
                ct = nobs[i, j]
                if ct <= ddof:
                    out[i, j] = NAN
                else:
                    out[i, j] /= (ct - ddof)


@cython.wraparound(False)
@cython.boundscheck(False)
def group_mean(floating[:, ::1] out,
               int64_t[::1] counts,
               ndarray[floating, ndim=2] values,
               const intp_t[::1] labels,
               Py_ssize_t min_count=-1) -> None:
    cdef:
        Py_ssize_t i, j, N, K, lab, ncounts = len(counts)
        floating val, count, y, t
        floating[:, ::1] sumx, compensation
        int64_t[:, ::1] nobs
        Py_ssize_t len_values = len(values), len_labels = len(labels)

    assert min_count == -1, "'min_count' only used in add and prod"

    if len_values != len_labels:
        raise ValueError("len(index) != len(labels)")

    nobs = np.zeros((<object>out).shape, dtype=np.int64)
    # the below is equivalent to `np.zeros_like(out)` but faster
    sumx = np.zeros((<object>out).shape, dtype=(<object>out).base.dtype)
    compensation = np.zeros((<object>out).shape, dtype=(<object>out).base.dtype)

    N, K = (<object>values).shape

    with nogil:
        for i in range(N):
            lab = labels[i]
            if lab < 0:
                continue

            counts[lab] += 1
            for j in range(K):
                val = values[i, j]
                # not nan
                if val == val:
                    nobs[lab, j] += 1
                    y = val - compensation[lab, j]
                    t = sumx[lab, j] + y
                    compensation[lab, j] = t - sumx[lab, j] - y
                    sumx[lab, j] = t

        for i in range(ncounts):
            for j in range(K):
                count = nobs[i, j]
                if nobs[i, j] == 0:
                    out[i, j] = NAN
                else:
                    out[i, j] = sumx[i, j] / count


@cython.wraparound(False)
@cython.boundscheck(False)
def group_ohlc(floating[:, ::1] out,
               int64_t[::1] counts,
               ndarray[floating, ndim=2] values,
               const intp_t[:] labels,
               Py_ssize_t min_count=-1) -> None:
    """
    Only aggregates on axis=0
    """
    cdef:
        Py_ssize_t i, j, N, K, lab
        floating val

    assert min_count == -1, "'min_count' only used in add and prod"

    if len(labels) == 0:
        return

    N, K = (<object>values).shape

    if out.shape[1] != 4:
        raise ValueError('Output array must have 4 columns')

    if K > 1:
        raise NotImplementedError("Argument 'values' must have only one dimension")
    out[:] = np.nan

    with nogil:
        for i in range(N):
            lab = labels[i]
            if lab == -1:
                continue

            counts[lab] += 1
            val = values[i, 0]
            if val != val:
                continue

            if out[lab, 0] != out[lab, 0]:
                out[lab, 0] = out[lab, 1] = out[lab, 2] = out[lab, 3] = val
            else:
                out[lab, 1] = max(out[lab, 1], val)
                out[lab, 2] = min(out[lab, 2], val)
                out[lab, 3] = val


@cython.boundscheck(False)
@cython.wraparound(False)
def group_quantile(ndarray[float64_t] out,
                   ndarray[numeric, ndim=1] values,
                   ndarray[intp_t] labels,
                   ndarray[uint8_t] mask,
                   float64_t q,
                   str interpolation) -> None:
    """
    Calculate the quantile per group.

    Parameters
    ----------
    out : np.ndarray[np.float64]
        Array of aggregated values that will be written to.
    values : np.ndarray
        Array containing the values to apply the function against.
    labels : ndarray[np.intp]
        Array containing the unique group labels.
    q : float
        The quantile value to search for.
    interpolation : {'linear', 'lower', 'highest', 'nearest', 'midpoint'}

    Notes
    -----
    Rather than explicitly returning a value, this function modifies the
    provided `out` parameter.
    """
    cdef:
        Py_ssize_t i, N=len(labels), ngroups, grp_sz, non_na_sz
        Py_ssize_t grp_start=0, idx=0
        intp_t lab
        uint8_t interp
        float64_t q_idx, frac, val, next_val
        ndarray[int64_t] counts, non_na_counts, sort_arr

    assert values.shape[0] == N

    if not (0 <= q <= 1):
        raise ValueError(f"'q' must be between 0 and 1. Got '{q}' instead")

    inter_methods = {
        'linear': INTERPOLATION_LINEAR,
        'lower': INTERPOLATION_LOWER,
        'higher': INTERPOLATION_HIGHER,
        'nearest': INTERPOLATION_NEAREST,
        'midpoint': INTERPOLATION_MIDPOINT,
    }
    interp = inter_methods[interpolation]

    counts = np.zeros_like(out, dtype=np.int64)
    non_na_counts = np.zeros_like(out, dtype=np.int64)
    ngroups = len(counts)

    # First figure out the size of every group
    with nogil:
        for i in range(N):
            lab = labels[i]
            if lab == -1:  # NA group label
                continue

            counts[lab] += 1
            if not mask[i]:
                non_na_counts[lab] += 1

    # Get an index of values sorted by labels and then values
    if labels.any():
        # Put '-1' (NaN) labels as the last group so it does not interfere
        # with the calculations.
        labels_for_lexsort = np.where(labels == -1, labels.max() + 1, labels)
    else:
        labels_for_lexsort = labels
    order = (values, labels_for_lexsort)
    sort_arr = np.lexsort(order).astype(np.int64, copy=False)

    with nogil:
        for i in range(ngroups):
            # Figure out how many group elements there are
            grp_sz = counts[i]
            non_na_sz = non_na_counts[i]

            if non_na_sz == 0:
                out[i] = NaN
            else:
                # Calculate where to retrieve the desired value
                # Casting to int will intentionally truncate result
                idx = grp_start + <int64_t>(q * <float64_t>(non_na_sz - 1))

                val = values[sort_arr[idx]]
                # If requested quantile falls evenly on a particular index
                # then write that index's value out. Otherwise interpolate
                q_idx = q * (non_na_sz - 1)
                frac = q_idx % 1

                if frac == 0.0 or interp == INTERPOLATION_LOWER:
                    out[i] = val
                else:
                    next_val = values[sort_arr[idx + 1]]
                    if interp == INTERPOLATION_LINEAR:
                        out[i] = val + (next_val - val) * frac
                    elif interp == INTERPOLATION_HIGHER:
                        out[i] = next_val
                    elif interp == INTERPOLATION_MIDPOINT:
                        out[i] = (val + next_val) / 2.0
                    elif interp == INTERPOLATION_NEAREST:
                        if frac > .5 or (frac == .5 and q > .5):  # Always OK?
                            out[i] = next_val
                        else:
                            out[i] = val

            # Increment the index reference in sorted_arr for the next group
            grp_start += grp_sz


# ----------------------------------------------------------------------
# group_nth, group_last, group_rank
# ----------------------------------------------------------------------

ctypedef fused rank_t:
    float64_t
    float32_t
    int64_t
    uint64_t
    object


cdef inline bint _treat_as_na(rank_t val, bint is_datetimelike) nogil:
    if rank_t is object:
        # Should never be used, but we need to avoid the `val != val` below
        #  or else cython will raise about gil acquisition.
        raise NotImplementedError

    elif rank_t is int64_t:
        return is_datetimelike and val == NPY_NAT
    elif rank_t is uint64_t:
        # There is no NA value for uint64
        return False
    else:
        return val != val


# GH#31710 use memorviews once cython 0.30 is released so we can
#  use `const rank_t[:, :] values`
@cython.wraparound(False)
@cython.boundscheck(False)
def group_last(rank_t[:, ::1] out,
               int64_t[::1] counts,
               ndarray[rank_t, ndim=2] values,
               const intp_t[:] labels,
               Py_ssize_t min_count=-1) -> None:
    """
    Only aggregates on axis=0
    """
    cdef:
        Py_ssize_t i, j, N, K, lab, ncounts = len(counts)
        rank_t val
        ndarray[rank_t, ndim=2] resx
        ndarray[int64_t, ndim=2] nobs
        bint runtime_error = False

    # TODO(cython 3.0):
    # Instead of `labels.shape[0]` use `len(labels)`
    if not len(values) == labels.shape[0]:
        raise AssertionError("len(index) != len(labels)")

    min_count = max(min_count, 1)
    nobs = np.zeros((<object>out).shape, dtype=np.int64)
    if rank_t is object:
        resx = np.empty((<object>out).shape, dtype=object)
    else:
        resx = np.empty_like(out)

    N, K = (<object>values).shape

    if rank_t is object:
        # TODO: De-duplicate once conditional-nogil is available
        for i in range(N):
            lab = labels[i]
            if lab < 0:
                continue

            counts[lab] += 1
            for j in range(K):
                val = values[i, j]

                if not checknull(val):
                    # NB: use _treat_as_na here once
                    #  conditional-nogil is available.
                    nobs[lab, j] += 1
                    resx[lab, j] = val

        for i in range(ncounts):
            for j in range(K):
                if nobs[i, j] < min_count:
                    out[i, j] = None
                else:
                    out[i, j] = resx[i, j]
    else:
        with nogil:
            for i in range(N):
                lab = labels[i]
                if lab < 0:
                    continue

                counts[lab] += 1
                for j in range(K):
                    val = values[i, j]

                    if not _treat_as_na(val, True):
                        # TODO: Sure we always want is_datetimelike=True?
                        nobs[lab, j] += 1
                        resx[lab, j] = val

            for i in range(ncounts):
                for j in range(K):
                    if nobs[i, j] < min_count:
                        if rank_t is int64_t:
                            out[i, j] = NPY_NAT
                        elif rank_t is uint64_t:
                            runtime_error = True
                            break
                        else:
                            out[i, j] = NAN

                    else:
                        out[i, j] = resx[i, j]

    if runtime_error:
        # We cannot raise directly above because that is within a nogil
        #  block.
        raise RuntimeError("empty group with uint64_t")


# GH#31710 use memorviews once cython 0.30 is released so we can
#  use `const rank_t[:, :] values`
@cython.wraparound(False)
@cython.boundscheck(False)
def group_nth(rank_t[:, ::1] out,
              int64_t[::1] counts,
              ndarray[rank_t, ndim=2] values,
              const intp_t[:] labels,
              int64_t min_count=-1,
              int64_t rank=1,
              ) -> None:
    """
    Only aggregates on axis=0
    """
    cdef:
        Py_ssize_t i, j, N, K, lab, ncounts = len(counts)
        rank_t val
        ndarray[rank_t, ndim=2] resx
        ndarray[int64_t, ndim=2] nobs
        bint runtime_error = False

    # TODO(cython 3.0):
    # Instead of `labels.shape[0]` use `len(labels)`
    if not len(values) == labels.shape[0]:
        raise AssertionError("len(index) != len(labels)")

    min_count = max(min_count, 1)
    nobs = np.zeros((<object>out).shape, dtype=np.int64)
    if rank_t is object:
        resx = np.empty((<object>out).shape, dtype=object)
    else:
        resx = np.empty_like(out)

    N, K = (<object>values).shape

    if rank_t is object:
        # TODO: De-duplicate once conditional-nogil is available
        for i in range(N):
            lab = labels[i]
            if lab < 0:
                continue

            counts[lab] += 1
            for j in range(K):
                val = values[i, j]

                if not checknull(val):
                    # NB: use _treat_as_na here once
                    #  conditional-nogil is available.
                    nobs[lab, j] += 1
                    if nobs[lab, j] == rank:
                        resx[lab, j] = val

        for i in range(ncounts):
            for j in range(K):
                if nobs[i, j] < min_count:
                    out[i, j] = None
                else:
                    out[i, j] = resx[i, j]

    else:
        with nogil:
            for i in range(N):
                lab = labels[i]
                if lab < 0:
                    continue

                counts[lab] += 1
                for j in range(K):
                    val = values[i, j]

                    if not _treat_as_na(val, True):
                        # TODO: Sure we always want is_datetimelike=True?
                        nobs[lab, j] += 1
                        if nobs[lab, j] == rank:
                            resx[lab, j] = val

            for i in range(ncounts):
                for j in range(K):
                    if nobs[i, j] < min_count:
                        if rank_t is int64_t:
                            out[i, j] = NPY_NAT
                        elif rank_t is uint64_t:
                            runtime_error = True
                            break
                        else:
                            out[i, j] = NAN
                    else:
                        out[i, j] = resx[i, j]

    if runtime_error:
        # We cannot raise directly above because that is within a nogil
        #  block.
        raise RuntimeError("empty group with uint64_t")


@cython.boundscheck(False)
@cython.wraparound(False)
def group_rank(float64_t[:, ::1] out,
               ndarray[rank_t, ndim=2] values,
               const intp_t[:] labels,
               int ngroups,
               bint is_datetimelike, str ties_method="average",
               bint ascending=True, bint pct=False, str na_option="keep") -> None:
    """
    Provides the rank of values within each group.

    Parameters
    ----------
    out : np.ndarray[np.float64, ndim=2]
        Values to which this method will write its results.
    values : np.ndarray of rank_t values to be ranked
    labels : np.ndarray[np.intp]
        Array containing unique label for each group, with its ordering
        matching up to the corresponding record in `values`
    ngroups : int
        This parameter is not used, is needed to match signatures of other
        groupby functions.
    is_datetimelike : bool
        True if `values` contains datetime-like entries.
    ties_method : {'average', 'min', 'max', 'first', 'dense'}, default 'average'
        * average: average rank of group
        * min: lowest rank in group
        * max: highest rank in group
        * first: ranks assigned in order they appear in the array
        * dense: like 'min', but rank always increases by 1 between groups
    ascending : bool, default True
        False for ranks by high (1) to low (N)
        na_option : {'keep', 'top', 'bottom'}, default 'keep'
    pct : bool, default False
        Compute percentage rank of data within each group
    na_option : {'keep', 'top', 'bottom'}, default 'keep'
        * keep: leave NA values where they are
        * top: smallest rank if ascending
        * bottom: smallest rank if descending

    Notes
    -----
    This method modifies the `out` parameter rather than returning an object
    """
    cdef:
        Py_ssize_t i, k, N
        ndarray[float64_t, ndim=1] result

    N = values.shape[1]

    for k in range(N):
        result = rank_1d(
            values=values[:, k],
            labels=labels,
            is_datetimelike=is_datetimelike,
            ties_method=ties_method,
            ascending=ascending,
            pct=pct,
            na_option=na_option
        )
        for i in range(len(result)):
            # TODO: why cant we do out[:, k] = result?
            out[i, k] = result[i]


# ----------------------------------------------------------------------
# group_min, group_max
# ----------------------------------------------------------------------

# TODO: consider implementing for more dtypes
ctypedef fused groupby_t:
    float64_t
    float32_t
    int64_t
    uint64_t


@cython.wraparound(False)
@cython.boundscheck(False)
cdef group_min_max(groupby_t[:, ::1] out,
                   int64_t[::1] counts,
                   ndarray[groupby_t, ndim=2] values,
                   const intp_t[:] labels,
                   Py_ssize_t min_count=-1,
                   bint is_datetimelike=False,
                   bint compute_max=True):
    """
    Compute minimum/maximum  of columns of `values`, in row groups `labels`.

    Parameters
    ----------
    out : np.ndarray[groupby_t, ndim=2]
        Array to store result in.
    counts : np.ndarray[int64]
        Input as a zeroed array, populated by group sizes during algorithm
    values : array
        Values to find column-wise min/max of.
    labels : np.ndarray[np.intp]
        Labels to group by.
    min_count : Py_ssize_t, default -1
        The minimum number of non-NA group elements, NA result if threshold
        is not met
    is_datetimelike : bool
        True if `values` contains datetime-like entries.
    compute_max : bint, default True
        True to compute group-wise max, False to compute min

    Notes
    -----
    This method modifies the `out` parameter, rather than returning an object.
    `counts` is modified to hold group sizes
    """
    cdef:
        Py_ssize_t i, j, N, K, lab, ngroups = len(counts)
        groupby_t val, nan_val
        ndarray[groupby_t, ndim=2] group_min_or_max
        bint runtime_error = False
        int64_t[:, ::1] nobs

    # TODO(cython 3.0):
    # Instead of `labels.shape[0]` use `len(labels)`
    if not len(values) == labels.shape[0]:
        raise AssertionError("len(index) != len(labels)")

    min_count = max(min_count, 1)
    nobs = np.zeros((<object>out).shape, dtype=np.int64)

    group_min_or_max = np.empty_like(out)
    if groupby_t is int64_t:
        group_min_or_max[:] = -_int64_max if compute_max else _int64_max
        nan_val = NPY_NAT
    elif groupby_t is uint64_t:
        # NB: We do not define nan_val because there is no such thing
        # for uint64_t.  We carefully avoid having to reference it in this
        # case.
        group_min_or_max[:] = 0 if compute_max else np.iinfo(np.uint64).max
    else:
        group_min_or_max[:] = -np.inf if compute_max else np.inf
        nan_val = NAN

    N, K = (<object>values).shape

    with nogil:
        for i in range(N):
            lab = labels[i]
            if lab < 0:
                continue

            counts[lab] += 1
            for j in range(K):
                val = values[i, j]

                if not _treat_as_na(val, is_datetimelike):
                    nobs[lab, j] += 1
                    if compute_max:
                        if val > group_min_or_max[lab, j]:
                            group_min_or_max[lab, j] = val
                    else:
                        if val < group_min_or_max[lab, j]:
                            group_min_or_max[lab, j] = val

        for i in range(ngroups):
            for j in range(K):
                if nobs[i, j] < min_count:
                    if groupby_t is uint64_t:
                        runtime_error = True
                        break
                    else:
                        out[i, j] = nan_val
                else:
                    out[i, j] = group_min_or_max[i, j]

    if runtime_error:
        # We cannot raise directly above because that is within a nogil
        #  block.
        raise RuntimeError("empty group with uint64_t")


@cython.wraparound(False)
@cython.boundscheck(False)
def group_max(groupby_t[:, ::1] out,
              int64_t[::1] counts,
              ndarray[groupby_t, ndim=2] values,
              const intp_t[:] labels,
              Py_ssize_t min_count=-1,
              bint is_datetimelike=False) -> None:
    """See group_min_max.__doc__"""
    group_min_max(
        out,
        counts,
        values,
        labels,
        min_count=min_count,
        is_datetimelike=is_datetimelike,
        compute_max=True,
    )


@cython.wraparound(False)
@cython.boundscheck(False)
def group_min(groupby_t[:, ::1] out,
              int64_t[::1] counts,
              ndarray[groupby_t, ndim=2] values,
              const intp_t[:] labels,
              Py_ssize_t min_count=-1,
              bint is_datetimelike=False) -> None:
    """See group_min_max.__doc__"""
    group_min_max(
        out,
        counts,
        values,
        labels,
        min_count=min_count,
        is_datetimelike=is_datetimelike,
        compute_max=False,
    )


@cython.boundscheck(False)
@cython.wraparound(False)
cdef group_cummin_max(groupby_t[:, ::1] out,
                      ndarray[groupby_t, ndim=2] values,
                      uint8_t[:, ::1] mask,
                      const intp_t[:] labels,
                      int ngroups,
                      bint is_datetimelike,
                      bint skipna,
                      bint compute_max):
    """
    Cumulative minimum/maximum of columns of `values`, in row groups `labels`.

    Parameters
    ----------
    out : np.ndarray[groupby_t, ndim=2]
        Array to store cummin/max in.
    values : np.ndarray[groupby_t, ndim=2]
        Values to take cummin/max of.
    mask : np.ndarray[bool] or None
        If not None, indices represent missing values,
        otherwise the mask will not be used
    labels : np.ndarray[np.intp]
        Labels to group by.
    ngroups : int
        Number of groups, larger than all entries of `labels`.
    is_datetimelike : bool
        True if `values` contains datetime-like entries.
    skipna : bool
        If True, ignore nans in `values`.

    compute_max : bool
        True if cumulative maximum should be computed, False
        if cumulative minimum should be computed

    Notes
    -----
    This method modifies the `out` parameter, rather than returning an object.
    """
    cdef:
        groupby_t[:, ::1] accum

    accum = np.empty((ngroups, (<object>values).shape[1]), dtype=values.dtype)
    if groupby_t is int64_t:
        accum[:] = -_int64_max if compute_max else _int64_max
    elif groupby_t is uint64_t:
        accum[:] = 0 if compute_max else np.iinfo(np.uint64).max
    else:
        accum[:] = -np.inf if compute_max else np.inf

    if mask is not None:
<<<<<<< HEAD
        masked_cummin_max(out, values, mask, labels, accum, skipna, compute_max)
    else:
        cummin_max(out, values, labels, accum, skipna, is_datetimelike, compute_max)
=======
        masked_cummin_max(out, values, mask, labels, accum, compute_max)
    else:
        cummin_max(out, values, labels, accum, is_datetimelike, compute_max)
>>>>>>> 51f8f9c8


@cython.boundscheck(False)
@cython.wraparound(False)
cdef cummin_max(groupby_t[:, ::1] out,
                ndarray[groupby_t, ndim=2] values,
                const intp_t[:] labels,
                groupby_t[:, ::1] accum,
<<<<<<< HEAD
                bint skipna,
=======
>>>>>>> 51f8f9c8
                bint is_datetimelike,
                bint compute_max):
    """
    Compute the cumulative minimum/maximum of columns of `values`, in row groups
    `labels`.
    """
    cdef:
        Py_ssize_t i, j, N, K
<<<<<<< HEAD
        groupby_t val, mval, na_val
        uint8_t[::1] seen_na
        intp_t lab

    if groupby_t is float64_t or groupby_t is float32_t:
        na_val = NaN
    elif is_datetimelike:
        na_val = NPY_NAT

    seen_na = np.zeros((<object>values).shape[0], dtype=np.uint8)
=======
        groupby_t val, mval
        intp_t lab

>>>>>>> 51f8f9c8
    N, K = (<object>values).shape
    with nogil:
        for i in range(N):
            lab = labels[i]
            if lab < 0:
                continue
            for j in range(K):
                if not skipna and seen_na[lab]:
                    out[i, j] = na_val
                else:
                    val = values[i, j]
                    if not _treat_as_na(val, is_datetimelike):
                        mval = accum[lab, j]
                        if compute_max:
                            if val > mval:
                                accum[lab, j] = mval = val
                        else:
                            if val < mval:
                                accum[lab, j] = mval = val
                        out[i, j] = mval
                    else:
                        seen_na[lab] = 1
                        out[i, j] = val


@cython.boundscheck(False)
@cython.wraparound(False)
cdef masked_cummin_max(groupby_t[:, ::1] out,
                       ndarray[groupby_t, ndim=2] values,
                       uint8_t[:, ::1] mask,
                       const intp_t[:] labels,
                       groupby_t[:, ::1] accum,
<<<<<<< HEAD
                       bint skipna,
=======
>>>>>>> 51f8f9c8
                       bint compute_max):
    """
    Compute the cumulative minimum/maximum of columns of `values`, in row groups
    `labels` with a masked algorithm.
    """
    cdef:
        Py_ssize_t i, j, N, K
        groupby_t val, mval
        uint8_t[::1] seen_na
        intp_t lab

<<<<<<< HEAD
    seen_na = np.zeros((<object>values).shape[0], dtype=np.uint8)
=======
>>>>>>> 51f8f9c8
    N, K = (<object>values).shape
    with nogil:
        for i in range(N):
            lab = labels[i]
            if lab < 0:
                continue
            for j in range(K):
                if not skipna and seen_na[lab]:
                    mask[i, j] = 1
                else:
                    if not mask[i, j]:
                        val = values[i, j]
                        mval = accum[lab, j]
                        if compute_max:
                            if val > mval:
                                accum[lab, j] = mval = val
                        else:
                            if val < mval:
                                accum[lab, j] = mval = val
                        out[i, j] = mval
                    else:
                        seen_na[lab] = 1


@cython.boundscheck(False)
@cython.wraparound(False)
def group_cummin(groupby_t[:, ::1] out,
                 ndarray[groupby_t, ndim=2] values,
                 const intp_t[:] labels,
                 int ngroups,
                 bint is_datetimelike,
                 uint8_t[:, ::1] mask=None,
                 bint skipna=True) -> None:
    """See group_cummin_max.__doc__"""
    group_cummin_max(
        out,
        values,
        mask,
        labels,
        ngroups,
        is_datetimelike,
        skipna,
        compute_max=False
    )


@cython.boundscheck(False)
@cython.wraparound(False)
def group_cummax(groupby_t[:, ::1] out,
                 ndarray[groupby_t, ndim=2] values,
                 const intp_t[:] labels,
                 int ngroups,
                 bint is_datetimelike,
                 uint8_t[:, ::1] mask=None,
                 bint skipna=True) -> None:
    """See group_cummin_max.__doc__"""
    group_cummin_max(
        out,
        values,
        mask,
        labels,
        ngroups,
        is_datetimelike,
        skipna,
        compute_max=True
    )<|MERGE_RESOLUTION|>--- conflicted
+++ resolved
@@ -1360,15 +1360,9 @@
         accum[:] = -np.inf if compute_max else np.inf
 
     if mask is not None:
-<<<<<<< HEAD
         masked_cummin_max(out, values, mask, labels, accum, skipna, compute_max)
     else:
         cummin_max(out, values, labels, accum, skipna, is_datetimelike, compute_max)
-=======
-        masked_cummin_max(out, values, mask, labels, accum, compute_max)
-    else:
-        cummin_max(out, values, labels, accum, is_datetimelike, compute_max)
->>>>>>> 51f8f9c8
 
 
 @cython.boundscheck(False)
@@ -1377,10 +1371,7 @@
                 ndarray[groupby_t, ndim=2] values,
                 const intp_t[:] labels,
                 groupby_t[:, ::1] accum,
-<<<<<<< HEAD
                 bint skipna,
-=======
->>>>>>> 51f8f9c8
                 bint is_datetimelike,
                 bint compute_max):
     """
@@ -1389,7 +1380,6 @@
     """
     cdef:
         Py_ssize_t i, j, N, K
-<<<<<<< HEAD
         groupby_t val, mval, na_val
         uint8_t[::1] seen_na
         intp_t lab
@@ -1399,13 +1389,8 @@
     elif is_datetimelike:
         na_val = NPY_NAT
 
-    seen_na = np.zeros((<object>values).shape[0], dtype=np.uint8)
-=======
-        groupby_t val, mval
-        intp_t lab
-
->>>>>>> 51f8f9c8
     N, K = (<object>values).shape
+    seen_na = np.zeros((<object>accum).shape[0], dtype=np.uint8)
     with nogil:
         for i in range(N):
             lab = labels[i]
@@ -1437,10 +1422,7 @@
                        uint8_t[:, ::1] mask,
                        const intp_t[:] labels,
                        groupby_t[:, ::1] accum,
-<<<<<<< HEAD
                        bint skipna,
-=======
->>>>>>> 51f8f9c8
                        bint compute_max):
     """
     Compute the cumulative minimum/maximum of columns of `values`, in row groups
@@ -1452,11 +1434,8 @@
         uint8_t[::1] seen_na
         intp_t lab
 
-<<<<<<< HEAD
-    seen_na = np.zeros((<object>values).shape[0], dtype=np.uint8)
-=======
->>>>>>> 51f8f9c8
     N, K = (<object>values).shape
+    seen_na = np.zeros((<object>accum).shape[0], dtype=np.uint8)
     with nogil:
         for i in range(N):
             lab = labels[i]
