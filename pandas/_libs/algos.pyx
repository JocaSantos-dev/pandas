--- conflicted
+++ resolved
@@ -1100,17 +1100,11 @@
         ndarray[int64_t, ndim=2] argsorted
         ndarray[uint8_t, ndim=2] mask
         rank_t val, nan_value
-        float64_t sum_ranks = 0
+        float64_t count, sum_ranks = 0.0
         int tiebreak = 0
         int64_t idx
-        bint keep_na = False
-        float64_t count = 0.0
-<<<<<<< HEAD
-        bint condition, skip_condition
+        bint check_mask, condition, keep_na
         const int64_t[:] labels
-=======
-        bint condition, check_mask
->>>>>>> 3d351ed1
 
     tiebreak = tiebreakers[ties_method]
 
