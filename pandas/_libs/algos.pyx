import cython
from cython import Py_ssize_t

from libc.math cimport (
    fabs,
    sqrt,
)
from libc.stdlib cimport (
    free,
    malloc,
)
from libc.string cimport memmove

import numpy as np

cimport numpy as cnp
from numpy cimport (
    NPY_FLOAT32,
    NPY_FLOAT64,
    NPY_INT8,
    NPY_INT16,
    NPY_INT32,
    NPY_INT64,
    NPY_OBJECT,
    NPY_UINT8,
    NPY_UINT16,
    NPY_UINT32,
    NPY_UINT64,
    float32_t,
    float64_t,
    int8_t,
    int16_t,
    int32_t,
    int64_t,
    intp_t,
    ndarray,
    uint8_t,
    uint16_t,
    uint32_t,
    uint64_t,
)

cnp.import_array()

cimport pandas._libs.util as util
from pandas._libs.khash cimport (
    kh_destroy_int64,
    kh_get_int64,
    kh_init_int64,
    kh_int64_t,
    kh_put_int64,
    kh_resize_int64,
    khiter_t,
)
from pandas._libs.util cimport (
    get_nat,
    numeric,
)

import pandas._libs.missing as missing

cdef:
    float64_t FP_ERR = 1e-13
    float64_t NaN = <float64_t>np.NaN
    int64_t NPY_NAT = get_nat()

cdef enum TiebreakEnumType:
    TIEBREAK_AVERAGE
    TIEBREAK_MIN,
    TIEBREAK_MAX
    TIEBREAK_FIRST
    TIEBREAK_FIRST_DESCENDING
    TIEBREAK_DENSE

tiebreakers = {
    "average": TIEBREAK_AVERAGE,
    "min": TIEBREAK_MIN,
    "max": TIEBREAK_MAX,
    "first": TIEBREAK_FIRST,
    "dense": TIEBREAK_DENSE,
}


cdef inline bint are_diff(object left, object right):
    try:
        return fabs(left - right) > FP_ERR
    except TypeError:
        return left != right


class Infinity:
    """
    Provide a positive Infinity comparison method for ranking.
    """
    __lt__ = lambda self, other: False
    __le__ = lambda self, other: isinstance(other, Infinity)
    __eq__ = lambda self, other: isinstance(other, Infinity)
    __ne__ = lambda self, other: not isinstance(other, Infinity)
    __gt__ = lambda self, other: (not isinstance(other, Infinity) and
                                  not missing.checknull(other))
    __ge__ = lambda self, other: not missing.checknull(other)


class NegInfinity:
    """
    Provide a negative Infinity comparison method for ranking.
    """
    __lt__ = lambda self, other: (not isinstance(other, NegInfinity) and
                                  not missing.checknull(other))
    __le__ = lambda self, other: not missing.checknull(other)
    __eq__ = lambda self, other: isinstance(other, NegInfinity)
    __ne__ = lambda self, other: not isinstance(other, NegInfinity)
    __gt__ = lambda self, other: False
    __ge__ = lambda self, other: isinstance(other, NegInfinity)


@cython.wraparound(False)
@cython.boundscheck(False)
cpdef ndarray[int64_t, ndim=1] unique_deltas(const int64_t[:] arr):
    """
    Efficiently find the unique first-differences of the given array.

    Parameters
    ----------
    arr : ndarray[in64_t]

    Returns
    -------
    ndarray[int64_t]
        An ordered ndarray[int64_t]
    """
    cdef:
        Py_ssize_t i, n = len(arr)
        int64_t val
        khiter_t k
        kh_int64_t *table
        int ret = 0
        list uniques = []
        ndarray[int64_t, ndim=1] result

    table = kh_init_int64()
    kh_resize_int64(table, 10)
    for i in range(n - 1):
        val = arr[i + 1] - arr[i]
        k = kh_get_int64(table, val)
        if k == table.n_buckets:
            kh_put_int64(table, val, &ret)
            uniques.append(val)
    kh_destroy_int64(table)

    result = np.array(uniques, dtype=np.int64)
    result.sort()
    return result


@cython.wraparound(False)
@cython.boundscheck(False)
def is_lexsorted(list_of_arrays: list) -> bint:
    cdef:
        Py_ssize_t i
        Py_ssize_t n, nlevels
        int64_t k, cur, pre
        ndarray arr
        bint result = True

    nlevels = len(list_of_arrays)
    n = len(list_of_arrays[0])

    cdef int64_t **vecs = <int64_t**>malloc(nlevels * sizeof(int64_t*))
    for i in range(nlevels):
        arr = list_of_arrays[i]
        assert arr.dtype.name == 'int64'
        vecs[i] = <int64_t*>cnp.PyArray_DATA(arr)

    # Assume uniqueness??
    with nogil:
        for i in range(1, n):
            for k in range(nlevels):
                cur = vecs[k][i]
                pre = vecs[k][i -1]
                if cur == pre:
                    continue
                elif cur > pre:
                    break
                else:
                    result = False
                    break
    free(vecs)
    return result


@cython.boundscheck(False)
@cython.wraparound(False)
def groupsort_indexer(const intp_t[:] index, Py_ssize_t ngroups):
    """
    Compute a 1-d indexer.

    The indexer is an ordering of the passed index,
    ordered by the groups.

    Parameters
    ----------
    index: np.ndarray[np.intp]
        Mappings from group -> position.
    ngroups: int64
        Number of groups.

    Returns
    -------
    ndarray[intp_t, ndim=1]
        Indexer
    ndarray[intp_t, ndim=1]
        Group Counts

    Notes
    -----
    This is a reverse of the label factorization process.
    """
    cdef:
        Py_ssize_t i, loc, label, n
        ndarray[intp_t] indexer, where, counts

    counts = np.zeros(ngroups + 1, dtype=np.intp)
    n = len(index)
    indexer = np.zeros(n, dtype=np.intp)
    where = np.zeros(ngroups + 1, dtype=np.intp)

    with nogil:

        # count group sizes, location 0 for NA
        for i in range(n):
            counts[index[i] + 1] += 1

        # mark the start of each contiguous group of like-indexed data
        for i in range(1, ngroups + 1):
            where[i] = where[i - 1] + counts[i - 1]

        # this is our indexer
        for i in range(n):
            label = index[i] + 1
            indexer[where[label]] = i
            where[label] += 1

    return indexer, counts


cdef inline Py_ssize_t swap(numeric *a, numeric *b) nogil:
    cdef:
        numeric t

    # cython doesn't allow pointer dereference so use array syntax
    t = a[0]
    a[0] = b[0]
    b[0] = t
    return 0


cdef inline numeric kth_smallest_c(numeric* arr, Py_ssize_t k, Py_ssize_t n) nogil:
    """
    See kth_smallest.__doc__. The additional parameter n specifies the maximum
    number of elements considered in arr, needed for compatibility with usage
    in groupby.pyx
    """
    cdef:
        Py_ssize_t i, j, l, m
        numeric x

    l = 0
    m = n - 1

    while l < m:
        x = arr[k]
        i = l
        j = m

        while 1:
            while arr[i] < x: i += 1
            while x < arr[j]: j -= 1
            if i <= j:
                swap(&arr[i], &arr[j])
                i += 1; j -= 1

            if i > j: break

        if j < k: l = i
        if k < i: m = j
    return arr[k]


@cython.boundscheck(False)
@cython.wraparound(False)
def kth_smallest(numeric[::1] arr, Py_ssize_t k) -> numeric:
    """
    Compute the kth smallest value in arr. Note that the input
    array will be modified.

    Parameters
    ----------
    arr : numeric[::1]
        Array to compute the kth smallest value for, must be
        contiguous
    k : Py_ssize_t

    Returns
    -------
    numeric
        The kth smallest value in arr
    """
    cdef:
        numeric result

    with nogil:
        result = kth_smallest_c(&arr[0], k, arr.shape[0])

    return result


# ----------------------------------------------------------------------
# Pairwise correlation/covariance


@cython.boundscheck(False)
@cython.wraparound(False)
def nancorr(const float64_t[:, :] mat, bint cov=False, minp=None):
    cdef:
        Py_ssize_t i, j, xi, yi, N, K
        bint minpv
        ndarray[float64_t, ndim=2] result
        ndarray[uint8_t, ndim=2] mask
        int64_t nobs = 0
        float64_t vx, vy, meanx, meany, divisor, prev_meany, prev_meanx, ssqdmx
        float64_t ssqdmy, covxy

    N, K = (<object>mat).shape

    if minp is None:
        minpv = 1
    else:
        minpv = <int>minp

    result = np.empty((K, K), dtype=np.float64)
    mask = np.isfinite(mat).view(np.uint8)

    with nogil:
        for xi in range(K):
            for yi in range(xi + 1):
                # Welford's method for the variance-calculation
                # https://en.wikipedia.org/wiki/Algorithms_for_calculating_variance
                nobs = ssqdmx = ssqdmy = covxy = meanx = meany = 0
                for i in range(N):
                    if mask[i, xi] and mask[i, yi]:
                        vx = mat[i, xi]
                        vy = mat[i, yi]
                        nobs += 1
                        prev_meanx = meanx
                        prev_meany = meany
                        meanx = meanx + 1 / nobs * (vx - meanx)
                        meany = meany + 1 / nobs * (vy - meany)
                        ssqdmx = ssqdmx + (vx - meanx) * (vx - prev_meanx)
                        ssqdmy = ssqdmy + (vy - meany) * (vy - prev_meany)
                        covxy = covxy + (vx - meanx) * (vy - prev_meany)

                if nobs < minpv:
                    result[xi, yi] = result[yi, xi] = NaN
                else:
                    divisor = (nobs - 1.0) if cov else sqrt(ssqdmx * ssqdmy)

                    if divisor != 0:
                        result[xi, yi] = result[yi, xi] = covxy / divisor
                    else:
                        result[xi, yi] = result[yi, xi] = NaN

    return result

# ----------------------------------------------------------------------
# Pairwise Spearman correlation


@cython.boundscheck(False)
@cython.wraparound(False)
def nancorr_spearman(ndarray[float64_t, ndim=2] mat, Py_ssize_t minp=1) -> ndarray:
    cdef:
        Py_ssize_t i, j, xi, yi, N, K
        ndarray[float64_t, ndim=2] result
        ndarray[float64_t, ndim=2] ranked_mat
        ndarray[float64_t, ndim=1] maskedx
        ndarray[float64_t, ndim=1] maskedy
        ndarray[uint8_t, ndim=2] mask
        int64_t nobs = 0
        float64_t vx, vy, sumx, sumxx, sumyy, mean, divisor
        const int64_t[:] labels_n, labels_nobs

    N, K = (<object>mat).shape
    # For compatibility when calling rank_1d
    labels_n = np.zeros(N, dtype=np.int64)

    result = np.empty((K, K), dtype=np.float64)
    mask = np.isfinite(mat).view(np.uint8)

    ranked_mat = np.empty((N, K), dtype=np.float64)

    for i in range(K):
        ranked_mat[:, i] = rank_1d(mat[:, i], labels=labels_n)

    for xi in range(K):
        for yi in range(xi + 1):
            nobs = 0
            # Keep track of whether we need to recompute ranks
            all_ranks = True
            for i in range(N):
                all_ranks &= not (mask[i, xi] ^ mask[i, yi])
                if mask[i, xi] and mask[i, yi]:
                    nobs += 1

            if nobs < minp:
                result[xi, yi] = result[yi, xi] = NaN
            else:
                maskedx = np.empty(nobs, dtype=np.float64)
                maskedy = np.empty(nobs, dtype=np.float64)
                j = 0

                for i in range(N):
                    if mask[i, xi] and mask[i, yi]:
                        maskedx[j] = ranked_mat[i, xi]
                        maskedy[j] = ranked_mat[i, yi]
                        j += 1

                if not all_ranks:
                    labels_nobs = np.zeros(nobs, dtype=np.int64)
                    maskedx = rank_1d(maskedx, labels=labels_nobs)
                    maskedy = rank_1d(maskedy, labels=labels_nobs)

                mean = (nobs + 1) / 2.

                # now the cov numerator
                sumx = sumxx = sumyy = 0

                for i in range(nobs):
                    vx = maskedx[i] - mean
                    vy = maskedy[i] - mean

                    sumx += vx * vy
                    sumxx += vx * vx
                    sumyy += vy * vy

                divisor = sqrt(sumxx * sumyy)

                if divisor != 0:
                    result[xi, yi] = result[yi, xi] = sumx / divisor
                else:
                    result[xi, yi] = result[yi, xi] = NaN

    return result


# ----------------------------------------------------------------------
# Kendall correlation
# Wikipedia article: https://en.wikipedia.org/wiki/Kendall_rank_correlation_coefficient

@cython.boundscheck(False)
@cython.wraparound(False)
def nancorr_kendall(ndarray[float64_t, ndim=2] mat, Py_ssize_t minp=1) -> ndarray:
    """
    Perform kendall correlation on a 2d array

    Parameters
    ----------
    mat : np.ndarray[float64_t, ndim=2]
        Array to compute kendall correlation on
    minp : int, default 1
        Minimum number of observations required per pair of columns
        to have a valid result.

    Returns
    -------
    numpy.ndarray[float64_t, ndim=2]
        Correlation matrix
    """
    cdef:
        Py_ssize_t i, j, k, xi, yi, N, K
        ndarray[float64_t, ndim=2] result
        ndarray[float64_t, ndim=2] ranked_mat
        ndarray[uint8_t, ndim=2] mask
        float64_t currj
        ndarray[uint8_t, ndim=1] valid
        ndarray[int64_t] sorted_idxs
        ndarray[float64_t, ndim=1] col
        int64_t n_concordant
        int64_t total_concordant = 0
        int64_t total_discordant = 0
        float64_t kendall_tau
        int64_t n_obs
        const intp_t[:] labels_n

    N, K = (<object>mat).shape

    result = np.empty((K, K), dtype=np.float64)
    mask = np.isfinite(mat)

    ranked_mat = np.empty((N, K), dtype=np.float64)
    # For compatibility when calling rank_1d
    labels_n = np.zeros(N, dtype=np.intp)

    for i in range(K):
        ranked_mat[:, i] = rank_1d(mat[:, i], labels_n)

    for xi in range(K):
        sorted_idxs = ranked_mat[:, xi].argsort()
        ranked_mat = ranked_mat[sorted_idxs]
        mask = mask[sorted_idxs]
        for yi in range(xi + 1, K):
            valid = mask[:, xi] & mask[:, yi]
            if valid.sum() < minp:
                result[xi, yi] = NaN
                result[yi, xi] = NaN
            else:
                # Get columns and order second column using 1st column ranks
                if not valid.all():
                    col = ranked_mat[valid.nonzero()][:, yi]
                else:
                    col = ranked_mat[:, yi]
                n_obs = col.shape[0]
                total_concordant = 0
                total_discordant = 0
                for j in range(n_obs - 1):
                    currj = col[j]
                    # Count num concordant and discordant pairs
                    n_concordant = 0
                    for k in range(j, n_obs):
                        if col[k] > currj:
                            n_concordant += 1
                    total_concordant += n_concordant
                    total_discordant += (n_obs - 1 - j - n_concordant)
                # Note: we do total_concordant+total_discordant here which is
                # equivalent to the C(n, 2), the total # of pairs,
                # listed on wikipedia
                kendall_tau = (total_concordant - total_discordant) / \
                              (total_concordant + total_discordant)
                result[xi, yi] = kendall_tau
                result[yi, xi] = kendall_tau

        if mask[:, xi].sum() > minp:
            result[xi, xi] = 1
        else:
            result[xi, xi] = NaN

    return result


# ----------------------------------------------------------------------

ctypedef fused algos_t:
    float64_t
    float32_t
    object
    int64_t
    int32_t
    int16_t
    int8_t
    uint64_t
    uint32_t
    uint16_t
    uint8_t


def validate_limit(nobs: int, limit=None) -> int:
    """
    Check that the `limit` argument is a positive integer.

    Parameters
    ----------
    nobs : int
    limit : object

    Returns
    -------
    int
        The limit.
    """
    if limit is None:
        lim = nobs
    else:
        if not util.is_integer_object(limit):
            raise ValueError('Limit must be an integer')
        if limit < 1:
            raise ValueError('Limit must be greater than 0')
        lim = limit

    return lim


@cython.boundscheck(False)
@cython.wraparound(False)
def pad(ndarray[algos_t] old, ndarray[algos_t] new, limit=None) -> ndarray:
    # -> ndarray[intp_t, ndim=1]
    cdef:
        Py_ssize_t i, j, nleft, nright
        ndarray[intp_t, ndim=1] indexer
        algos_t cur, next_val
        int lim, fill_count = 0

    nleft = len(old)
    nright = len(new)
    indexer = np.empty(nright, dtype=np.intp)
    indexer[:] = -1

    lim = validate_limit(nright, limit)

    if nleft == 0 or nright == 0 or new[nright - 1] < old[0]:
        return indexer

    i = j = 0

    cur = old[0]

    while j <= nright - 1 and new[j] < cur:
        j += 1

    while True:
        if j == nright:
            break

        if i == nleft - 1:
            while j < nright:
                if new[j] == cur:
                    indexer[j] = i
                elif new[j] > cur and fill_count < lim:
                    indexer[j] = i
                    fill_count += 1
                j += 1
            break

        next_val = old[i + 1]

        while j < nright and cur <= new[j] < next_val:
            if new[j] == cur:
                indexer[j] = i
            elif fill_count < lim:
                indexer[j] = i
                fill_count += 1
            j += 1

        fill_count = 0
        i += 1
        cur = next_val

    return indexer


@cython.boundscheck(False)
@cython.wraparound(False)
def pad_inplace(algos_t[:] values, uint8_t[:] mask, limit=None):
    cdef:
        Py_ssize_t i, N
        algos_t val
        uint8_t prev_mask
        int lim, fill_count = 0

    N = len(values)

    # GH#2778
    if N == 0:
        return

    lim = validate_limit(N, limit)

    val = values[0]
    prev_mask = mask[0]
    for i in range(N):
        if mask[i]:
            if fill_count >= lim:
                continue
            fill_count += 1
            values[i] = val
            mask[i] = prev_mask
        else:
            fill_count = 0
            val = values[i]
            prev_mask = mask[i]


@cython.boundscheck(False)
@cython.wraparound(False)
def pad_2d_inplace(algos_t[:, :] values, uint8_t[:, :] mask, limit=None):
    cdef:
        Py_ssize_t i, j, N, K
        algos_t val
        int lim, fill_count = 0

    K, N = (<object>values).shape

    # GH#2778
    if N == 0:
        return

    lim = validate_limit(N, limit)

    for j in range(K):
        fill_count = 0
        val = values[j, 0]
        for i in range(N):
            if mask[j, i]:
                if fill_count >= lim or i == 0:
                    continue
                fill_count += 1
                values[j, i] = val
                mask[j, i] = False
            else:
                fill_count = 0
                val = values[j, i]


"""
Backfilling logic for generating fill vector

Diagram of what's going on

Old      New    Fill vector    Mask
         .        0               1
         .        0               1
         .        0               1
A        A        0               1
         .        1               1
         .        1               1
         .        1               1
         .        1               1
         .        1               1
B        B        1               1
         .        2               1
         .        2               1
         .        2               1
C        C        2               1
         .                        0
         .                        0
D
"""


@cython.boundscheck(False)
@cython.wraparound(False)
def backfill(ndarray[algos_t] old, ndarray[algos_t] new, limit=None) -> ndarray:
    # -> ndarray[intp_t, ndim=1]
    cdef:
        Py_ssize_t i, j, nleft, nright
        ndarray[intp_t, ndim=1] indexer
        algos_t cur, prev
        int lim, fill_count = 0

    nleft = len(old)
    nright = len(new)
    indexer = np.empty(nright, dtype=np.intp)
    indexer[:] = -1

    lim = validate_limit(nright, limit)

    if nleft == 0 or nright == 0 or new[0] > old[nleft - 1]:
        return indexer

    i = nleft - 1
    j = nright - 1

    cur = old[nleft - 1]

    while j >= 0 and new[j] > cur:
        j -= 1

    while True:
        if j < 0:
            break

        if i == 0:
            while j >= 0:
                if new[j] == cur:
                    indexer[j] = i
                elif new[j] < cur and fill_count < lim:
                    indexer[j] = i
                    fill_count += 1
                j -= 1
            break

        prev = old[i - 1]

        while j >= 0 and prev < new[j] <= cur:
            if new[j] == cur:
                indexer[j] = i
            elif new[j] < cur and fill_count < lim:
                indexer[j] = i
                fill_count += 1
            j -= 1

        fill_count = 0
        i -= 1
        cur = prev

    return indexer


def backfill_inplace(algos_t[:] values, uint8_t[:] mask, limit=None):
    pad_inplace(values[::-1], mask[::-1], limit=limit)


def backfill_2d_inplace(algos_t[:, :] values,
                        uint8_t[:, :] mask,
                        limit=None):
<<<<<<< HEAD
    cdef:
        Py_ssize_t i, j, N, K
        algos_t val
        int lim, fill_count = 0

    K, N = (<object>values).shape

    # GH#2778
    if N == 0:
        return

    lim = validate_limit(N, limit)

    for j in range(K):
        fill_count = 0
        val = values[j, N - 1]
        for i in range(N - 1, -1, -1):
            if mask[j, i]:
                if fill_count >= lim:
                    continue
                fill_count += 1
                values[j, i] = val
                mask[j, i] = False
            else:
                fill_count = 0
                val = values[j, i]
=======
    pad_2d_inplace(values[:, ::-1], mask[:, ::-1], limit)
>>>>>>> d41f54fb


@cython.boundscheck(False)
@cython.wraparound(False)
def is_monotonic(ndarray[algos_t, ndim=1] arr, bint timelike):
    """
    Returns
    -------
    tuple
        is_monotonic_inc : bool
        is_monotonic_dec : bool
        is_unique : bool
    """
    cdef:
        Py_ssize_t i, n
        algos_t prev, cur
        bint is_monotonic_inc = 1
        bint is_monotonic_dec = 1
        bint is_unique = 1
        bint is_strict_monotonic = 1

    n = len(arr)

    if n == 1:
        if arr[0] != arr[0] or (timelike and <int64_t>arr[0] == NPY_NAT):
            # single value is NaN
            return False, False, True
        else:
            return True, True, True
    elif n < 2:
        return True, True, True

    if timelike and <int64_t>arr[0] == NPY_NAT:
        return False, False, True

    if algos_t is not object:
        with nogil:
            prev = arr[0]
            for i in range(1, n):
                cur = arr[i]
                if timelike and <int64_t>cur == NPY_NAT:
                    is_monotonic_inc = 0
                    is_monotonic_dec = 0
                    break
                if cur < prev:
                    is_monotonic_inc = 0
                elif cur > prev:
                    is_monotonic_dec = 0
                elif cur == prev:
                    is_unique = 0
                else:
                    # cur or prev is NaN
                    is_monotonic_inc = 0
                    is_monotonic_dec = 0
                    break
                if not is_monotonic_inc and not is_monotonic_dec:
                    is_monotonic_inc = 0
                    is_monotonic_dec = 0
                    break
                prev = cur
    else:
        # object-dtype, identical to above except we cannot use `with nogil`
        prev = arr[0]
        for i in range(1, n):
            cur = arr[i]
            if timelike and <int64_t>cur == NPY_NAT:
                is_monotonic_inc = 0
                is_monotonic_dec = 0
                break
            if cur < prev:
                is_monotonic_inc = 0
            elif cur > prev:
                is_monotonic_dec = 0
            elif cur == prev:
                is_unique = 0
            else:
                # cur or prev is NaN
                is_monotonic_inc = 0
                is_monotonic_dec = 0
                break
            if not is_monotonic_inc and not is_monotonic_dec:
                is_monotonic_inc = 0
                is_monotonic_dec = 0
                break
            prev = cur

    is_strict_monotonic = is_unique and (is_monotonic_inc or is_monotonic_dec)
    return is_monotonic_inc, is_monotonic_dec, is_strict_monotonic


# ----------------------------------------------------------------------
# rank_1d, rank_2d
# ----------------------------------------------------------------------

ctypedef fused rank_t:
    object
    float64_t
    uint64_t
    int64_t


@cython.wraparound(False)
@cython.boundscheck(False)
def rank_1d(
    ndarray[rank_t, ndim=1] values,
    const intp_t[:] labels,
    bint is_datetimelike=False,
    ties_method="average",
    bint ascending=True,
    bint pct=False,
    na_option="keep",
):
    """
    Fast NaN-friendly version of ``scipy.stats.rankdata``.

    Parameters
    ----------
    values : array of rank_t values to be ranked
    labels : np.ndarray[np.intp]
        Array containing unique label for each group, with its ordering
        matching up to the corresponding record in `values`. If not called
        from a groupby operation, will be an array of 0's
    is_datetimelike : bool, default False
        True if `values` contains datetime-like entries.
    ties_method : {'average', 'min', 'max', 'first', 'dense'}, default
        'average'
        * average: average rank of group
        * min: lowest rank in group
        * max: highest rank in group
        * first: ranks assigned in order they appear in the array
        * dense: like 'min', but rank always increases by 1 between groups
    ascending : boolean, default True
        False for ranks by high (1) to low (N)
        na_option : {'keep', 'top', 'bottom'}, default 'keep'
    pct : boolean, default False
        Compute percentage rank of data within each group
    na_option : {'keep', 'top', 'bottom'}, default 'keep'
        * keep: leave NA values where they are
        * top: smallest rank if ascending
        * bottom: smallest rank if descending
    """
    cdef:
        TiebreakEnumType tiebreak
        Py_ssize_t i, j, N, grp_start=0, dups=0, sum_ranks=0
        Py_ssize_t grp_vals_seen=1, grp_na_count=0
        ndarray[int64_t, ndim=1] lexsort_indexer
        ndarray[float64_t, ndim=1] grp_sizes, out
        ndarray[rank_t, ndim=1] masked_vals
        ndarray[uint8_t, ndim=1] mask
        bint keep_na, at_end, next_val_diff, check_labels, group_changed
        rank_t nan_fill_val

    tiebreak = tiebreakers[ties_method]
    if tiebreak == TIEBREAK_FIRST:
        if not ascending:
            tiebreak = TIEBREAK_FIRST_DESCENDING

    keep_na = na_option == 'keep'

    N = len(values)
    # TODO Cython 3.0: cast won't be necessary (#2992)
    assert <Py_ssize_t>len(labels) == N
    out = np.empty(N)
    grp_sizes = np.ones(N)

    # If all 0 labels, can short-circuit later label
    # comparisons
    check_labels = np.any(labels)

    # Copy values into new array in order to fill missing data
    # with mask, without obfuscating location of missing data
    # in values array
    if rank_t is object and values.dtype != np.object_:
        masked_vals = values.astype('O')
    else:
        masked_vals = values.copy()

    if rank_t is object:
        mask = missing.isnaobj(masked_vals)
    elif rank_t is int64_t and is_datetimelike:
        mask = (masked_vals == NPY_NAT).astype(np.uint8)
    elif rank_t is float64_t:
        mask = np.isnan(masked_vals).astype(np.uint8)
    else:
        mask = np.zeros(shape=len(masked_vals), dtype=np.uint8)

    # If `na_option == 'top'`, we want to assign the lowest rank
    # to NaN regardless of ascending/descending. So if ascending,
    # fill with lowest value of type to end up with lowest rank.
    # If descending, fill with highest value since descending
    # will flip the ordering to still end up with lowest rank.
    # Symmetric logic applies to `na_option == 'bottom'`
    if ascending ^ (na_option == 'top'):
        if rank_t is object:
            nan_fill_val = Infinity()
        elif rank_t is int64_t:
            nan_fill_val = np.iinfo(np.int64).max
        elif rank_t is uint64_t:
            nan_fill_val = np.iinfo(np.uint64).max
        else:
            nan_fill_val = np.inf
        order = (masked_vals, mask, labels)
    else:
        if rank_t is object:
            nan_fill_val = NegInfinity()
        elif rank_t is int64_t:
            nan_fill_val = NPY_NAT
        elif rank_t is uint64_t:
            nan_fill_val = 0
        else:
            nan_fill_val = -np.inf

        order = (masked_vals, ~mask, labels)

    np.putmask(masked_vals, mask, nan_fill_val)

    # lexsort using labels, then mask, then actual values
    # each label corresponds to a different group value,
    # the mask helps you differentiate missing values before
    # performing sort on the actual values
    lexsort_indexer = np.lexsort(order).astype(np.int64, copy=False)

    if not ascending:
        lexsort_indexer = lexsort_indexer[::-1]

    # Loop over the length of the value array
    # each incremental i value can be looked up in the lexsort_indexer
    # array that we sorted previously, which gives us the location of
    # that sorted value for retrieval back from the original
    # values / masked_vals arrays
    # TODO: de-duplicate once cython supports conditional nogil
    if rank_t is object:
        for i in range(N):
            at_end = i == N - 1

            # dups and sum_ranks will be incremented each loop where
            # the value / group remains the same, and should be reset
            # when either of those change. Used to calculate tiebreakers
            dups += 1
            sum_ranks += i - grp_start + 1

            next_val_diff = at_end or are_diff(masked_vals[lexsort_indexer[i]],
                                               masked_vals[lexsort_indexer[i+1]])

            # We'll need this check later anyway to determine group size, so just
            # compute it here since shortcircuiting won't help
            group_changed = at_end or (check_labels and
                                       (labels[lexsort_indexer[i]]
                                        != labels[lexsort_indexer[i+1]]))

            # Update out only when there is a transition of values or labels.
            # When a new value or group is encountered, go back #dups steps(
            # the number of occurrence of current value) and assign the ranks
            # based on the starting index of the current group (grp_start)
            # and the current index
            if (next_val_diff or group_changed
                    or (mask[lexsort_indexer[i]] ^ mask[lexsort_indexer[i+1]])):

                # If keep_na, check for missing values and assign back
                # to the result where appropriate
                if keep_na and mask[lexsort_indexer[i]]:
                    grp_na_count = dups
                    for j in range(i - dups + 1, i + 1):
                        out[lexsort_indexer[j]] = NaN
                elif tiebreak == TIEBREAK_AVERAGE:
                    for j in range(i - dups + 1, i + 1):
                        out[lexsort_indexer[j]] = sum_ranks / <float64_t>dups
                elif tiebreak == TIEBREAK_MIN:
                    for j in range(i - dups + 1, i + 1):
                        out[lexsort_indexer[j]] = i - grp_start - dups + 2
                elif tiebreak == TIEBREAK_MAX:
                    for j in range(i - dups + 1, i + 1):
                        out[lexsort_indexer[j]] = i - grp_start + 1

                # With n as the previous rank in the group and m as the number
                # of duplicates in this stretch, if TIEBREAK_FIRST and ascending,
                # then rankings should be n + 1, n + 2 ... n + m
                elif tiebreak == TIEBREAK_FIRST:
                    for j in range(i - dups + 1, i + 1):
                        out[lexsort_indexer[j]] = j + 1 - grp_start

                # If TIEBREAK_FIRST and descending, the ranking should be
                # n + m, n + (m - 1) ... n + 1. This is equivalent to
                # (i - dups + 1) + (i - j + 1) - grp_start
                elif tiebreak == TIEBREAK_FIRST_DESCENDING:
                    for j in range(i - dups + 1, i + 1):
                        out[lexsort_indexer[j]] = 2 * i - j - dups + 2 - grp_start
                elif tiebreak == TIEBREAK_DENSE:
                    for j in range(i - dups + 1, i + 1):
                        out[lexsort_indexer[j]] = grp_vals_seen

                # Look forward to the next value (using the sorting in lexsort_indexer)
                # if the value does not equal the current value then we need to
                # reset the dups and sum_ranks, knowing that a new value is
                # coming up. The conditional also needs to handle nan equality
                # and the end of iteration
                if next_val_diff or (mask[lexsort_indexer[i]]
                                     ^ mask[lexsort_indexer[i+1]]):
                    dups = sum_ranks = 0
                    grp_vals_seen += 1

                # Similar to the previous conditional, check now if we are
                # moving to a new group. If so, keep track of the index where
                # the new group occurs, so the tiebreaker calculations can
                # decrement that from their position. Fill in the size of each
                # group encountered (used by pct calculations later). Also be
                # sure to reset any of the items helping to calculate dups
                if group_changed:
                    if tiebreak != TIEBREAK_DENSE:
                        for j in range(grp_start, i + 1):
                            grp_sizes[lexsort_indexer[j]] = \
                                (i - grp_start + 1 - grp_na_count)
                    else:
                        for j in range(grp_start, i + 1):
                            grp_sizes[lexsort_indexer[j]] = \
                                (grp_vals_seen - 1 - (grp_na_count > 0))
                    dups = sum_ranks = 0
                    grp_na_count = 0
                    grp_start = i + 1
                    grp_vals_seen = 1
    else:
        with nogil:
            for i in range(N):
                at_end = i == N - 1

                # dups and sum_ranks will be incremented each loop where
                # the value / group remains the same, and should be reset
                # when either of those change. Used to calculate tiebreakers
                dups += 1
                sum_ranks += i - grp_start + 1

                next_val_diff = at_end or (masked_vals[lexsort_indexer[i]]
                                           != masked_vals[lexsort_indexer[i+1]])

                # We'll need this check later anyway to determine group size, so just
                # compute it here since shortcircuiting won't help
                group_changed = at_end or (check_labels and
                                           (labels[lexsort_indexer[i]]
                                            != labels[lexsort_indexer[i+1]]))

                # Update out only when there is a transition of values or labels.
                # When a new value or group is encountered, go back #dups steps(
                # the number of occurrence of current value) and assign the ranks
                # based on the starting index of the current group (grp_start)
                # and the current index
                if (next_val_diff or group_changed
                        or (mask[lexsort_indexer[i]] ^ mask[lexsort_indexer[i+1]])):

                    # If keep_na, check for missing values and assign back
                    # to the result where appropriate
                    if keep_na and mask[lexsort_indexer[i]]:
                        grp_na_count = dups
                        for j in range(i - dups + 1, i + 1):
                            out[lexsort_indexer[j]] = NaN
                    elif tiebreak == TIEBREAK_AVERAGE:
                        for j in range(i - dups + 1, i + 1):
                            out[lexsort_indexer[j]] = sum_ranks / <float64_t>dups
                    elif tiebreak == TIEBREAK_MIN:
                        for j in range(i - dups + 1, i + 1):
                            out[lexsort_indexer[j]] = i - grp_start - dups + 2
                    elif tiebreak == TIEBREAK_MAX:
                        for j in range(i - dups + 1, i + 1):
                            out[lexsort_indexer[j]] = i - grp_start + 1

                    # With n as the previous rank in the group and m as the number
                    # of duplicates in this stretch, if TIEBREAK_FIRST and ascending,
                    # then rankings should be n + 1, n + 2 ... n + m
                    elif tiebreak == TIEBREAK_FIRST:
                        for j in range(i - dups + 1, i + 1):
                            out[lexsort_indexer[j]] = j + 1 - grp_start

                    # If TIEBREAK_FIRST and descending, the ranking should be
                    # n + m, n + (m - 1) ... n + 1. This is equivalent to
                    # (i - dups + 1) + (i - j + 1) - grp_start
                    elif tiebreak == TIEBREAK_FIRST_DESCENDING:
                        for j in range(i - dups + 1, i + 1):
                            out[lexsort_indexer[j]] = 2 * i - j - dups + 2 - grp_start
                    elif tiebreak == TIEBREAK_DENSE:
                        for j in range(i - dups + 1, i + 1):
                            out[lexsort_indexer[j]] = grp_vals_seen

                    # Look forward to the next value (using the sorting in
                    # lexsort_indexer) if the value does not equal the current
                    # value then we need to reset the dups and sum_ranks, knowing
                    # that a new value is coming up. The conditional also needs
                    # to handle nan equality and the end of iteration
                    if next_val_diff or (mask[lexsort_indexer[i]]
                                         ^ mask[lexsort_indexer[i+1]]):
                        dups = sum_ranks = 0
                        grp_vals_seen += 1

                    # Similar to the previous conditional, check now if we are
                    # moving to a new group. If so, keep track of the index where
                    # the new group occurs, so the tiebreaker calculations can
                    # decrement that from their position. Fill in the size of each
                    # group encountered (used by pct calculations later). Also be
                    # sure to reset any of the items helping to calculate dups
                    if group_changed:
                        if tiebreak != TIEBREAK_DENSE:
                            for j in range(grp_start, i + 1):
                                grp_sizes[lexsort_indexer[j]] = \
                                    (i - grp_start + 1 - grp_na_count)
                        else:
                            for j in range(grp_start, i + 1):
                                grp_sizes[lexsort_indexer[j]] = \
                                    (grp_vals_seen - 1 - (grp_na_count > 0))
                        dups = sum_ranks = 0
                        grp_na_count = 0
                        grp_start = i + 1
                        grp_vals_seen = 1

    if pct:
        for i in range(N):
            if grp_sizes[i] != 0:
                out[i] = out[i] / grp_sizes[i]

    return out


def rank_2d(
    ndarray[rank_t, ndim=2] in_arr,
    int axis=0,
    bint is_datetimelike=False,
    ties_method="average",
    bint ascending=True,
    na_option="keep",
    bint pct=False,
):
    """
    Fast NaN-friendly version of ``scipy.stats.rankdata``.
    """
    cdef:
        Py_ssize_t i, j, z, k, n, dups = 0, total_tie_count = 0
        Py_ssize_t infs
        ndarray[float64_t, ndim=2] ranks
        ndarray[rank_t, ndim=2] values
        ndarray[intp_t, ndim=2] argsort_indexer
        ndarray[uint8_t, ndim=2] mask
        rank_t val, nan_value
        float64_t count, sum_ranks = 0.0
        int tiebreak = 0
        int64_t idx
        bint check_mask, condition, keep_na

    tiebreak = tiebreakers[ties_method]

    keep_na = na_option == 'keep'

    # For cases where a mask is not possible, we can avoid mask checks
    check_mask = not (rank_t is uint64_t or (rank_t is int64_t and not is_datetimelike))

    if axis == 0:
        values = np.asarray(in_arr).T.copy()
    else:
        values = np.asarray(in_arr).copy()

    if rank_t is object:
        if values.dtype != np.object_:
            values = values.astype('O')

    if check_mask:
        if ascending ^ (na_option == 'top'):
            if rank_t is object:
                nan_value = Infinity()
            elif rank_t is float64_t:
                nan_value = np.inf

            # int64 and datetimelike
            else:
                nan_value = np.iinfo(np.int64).max

        else:
            if rank_t is object:
                nan_value = NegInfinity()
            elif rank_t is float64_t:
                nan_value = -np.inf

            # int64 and datetimelike
            else:
                nan_value = NPY_NAT

        if rank_t is object:
            mask = missing.isnaobj2d(values)
        elif rank_t is float64_t:
            mask = np.isnan(values)

        # int64 and datetimelike
        else:
            mask = values == NPY_NAT

        np.putmask(values, mask, nan_value)
    else:
        mask = np.zeros_like(values, dtype=bool)

    n, k = (<object>values).shape
    ranks = np.empty((n, k), dtype='f8')

    if tiebreak == TIEBREAK_FIRST:
        # need to use a stable sort here
        argsort_indexer = values.argsort(axis=1, kind='mergesort')
        if not ascending:
            tiebreak = TIEBREAK_FIRST_DESCENDING
    else:
        argsort_indexer = values.argsort(1)

    if not ascending:
        argsort_indexer = argsort_indexer[:, ::-1]

    values = _take_2d(values, argsort_indexer)

    for i in range(n):
        dups = sum_ranks = infs = 0

        total_tie_count = 0
        count = 0.0
        for j in range(k):
            val = values[i, j]
            idx = argsort_indexer[i, j]
            if keep_na and check_mask and mask[i, idx]:
                ranks[i, idx] = NaN
                infs += 1
                continue

            count += 1.0

            sum_ranks += (j - infs) + 1
            dups += 1

            if rank_t is object:
                condition = (
                    j == k - 1 or
                    are_diff(values[i, j + 1], val) or
                    (keep_na and check_mask and mask[i, argsort_indexer[i, j + 1]])
                )
            else:
                condition = (
                    j == k - 1 or
                    values[i, j + 1] != val or
                    (keep_na and check_mask and mask[i, argsort_indexer[i, j + 1]])
                )

            if condition:
                if tiebreak == TIEBREAK_AVERAGE:
                    for z in range(j - dups + 1, j + 1):
                        ranks[i, argsort_indexer[i, z]] = sum_ranks / dups
                elif tiebreak == TIEBREAK_MIN:
                    for z in range(j - dups + 1, j + 1):
                        ranks[i, argsort_indexer[i, z]] = j - dups + 2
                elif tiebreak == TIEBREAK_MAX:
                    for z in range(j - dups + 1, j + 1):
                        ranks[i, argsort_indexer[i, z]] = j + 1
                elif tiebreak == TIEBREAK_FIRST:
                    if rank_t is object:
                        raise ValueError('first not supported for non-numeric data')
                    else:
                        for z in range(j - dups + 1, j + 1):
                            ranks[i, argsort_indexer[i, z]] = z + 1
                elif tiebreak == TIEBREAK_FIRST_DESCENDING:
                    for z in range(j - dups + 1, j + 1):
                        ranks[i, argsort_indexer[i, z]] = 2 * j - z - dups + 2
                elif tiebreak == TIEBREAK_DENSE:
                    total_tie_count += 1
                    for z in range(j - dups + 1, j + 1):
                        ranks[i, argsort_indexer[i, z]] = total_tie_count
                sum_ranks = dups = 0
        if pct:
            if tiebreak == TIEBREAK_DENSE:
                ranks[i, :] /= total_tie_count
            else:
                ranks[i, :] /= count
    if axis == 0:
        return ranks.T
    else:
        return ranks


ctypedef fused diff_t:
    float64_t
    float32_t
    int8_t
    int16_t
    int32_t
    int64_t

ctypedef fused out_t:
    float32_t
    float64_t
    int64_t


@cython.boundscheck(False)
@cython.wraparound(False)
def diff_2d(
    ndarray[diff_t, ndim=2] arr,  # TODO(cython 3) update to "const diff_t[:, :] arr"
    ndarray[out_t, ndim=2] out,
    Py_ssize_t periods,
    int axis,
    bint datetimelike=False,
):
    cdef:
        Py_ssize_t i, j, sx, sy, start, stop
        bint f_contig = arr.flags.f_contiguous
        # bint f_contig = arr.is_f_contig()  # TODO(cython 3)
        diff_t left, right

    # Disable for unsupported dtype combinations,
    #  see https://github.com/cython/cython/issues/2646
    if (out_t is float32_t
            and not (diff_t is float32_t or diff_t is int8_t or diff_t is int16_t)):
        raise NotImplementedError
    elif (out_t is float64_t
          and (diff_t is float32_t or diff_t is int8_t or diff_t is int16_t)):
        raise NotImplementedError
    elif out_t is int64_t and diff_t is not int64_t:
        # We only have out_t of int64_t if we have datetimelike
        raise NotImplementedError
    else:
        # We put this inside an indented else block to avoid cython build
        #  warnings about unreachable code
        sx, sy = (<object>arr).shape
        with nogil:
            if f_contig:
                if axis == 0:
                    if periods >= 0:
                        start, stop = periods, sx
                    else:
                        start, stop = 0, sx + periods
                    for j in range(sy):
                        for i in range(start, stop):
                            left = arr[i, j]
                            right = arr[i - periods, j]
                            if out_t is int64_t and datetimelike:
                                if left == NPY_NAT or right == NPY_NAT:
                                    out[i, j] = NPY_NAT
                                else:
                                    out[i, j] = left - right
                            else:
                                out[i, j] = left - right
                else:
                    if periods >= 0:
                        start, stop = periods, sy
                    else:
                        start, stop = 0, sy + periods
                    for j in range(start, stop):
                        for i in range(sx):
                            left = arr[i, j]
                            right = arr[i, j - periods]
                            if out_t is int64_t and datetimelike:
                                if left == NPY_NAT or right == NPY_NAT:
                                    out[i, j] = NPY_NAT
                                else:
                                    out[i, j] = left - right
                            else:
                                out[i, j] = left - right
            else:
                if axis == 0:
                    if periods >= 0:
                        start, stop = periods, sx
                    else:
                        start, stop = 0, sx + periods
                    for i in range(start, stop):
                        for j in range(sy):
                            left = arr[i, j]
                            right = arr[i - periods, j]
                            if out_t is int64_t and datetimelike:
                                if left == NPY_NAT or right == NPY_NAT:
                                    out[i, j] = NPY_NAT
                                else:
                                    out[i, j] = left - right
                            else:
                                out[i, j] = left - right
                else:
                    if periods >= 0:
                        start, stop = periods, sy
                    else:
                        start, stop = 0, sy + periods
                    for i in range(sx):
                        for j in range(start, stop):
                            left = arr[i, j]
                            right = arr[i, j - periods]
                            if out_t is int64_t and datetimelike:
                                if left == NPY_NAT or right == NPY_NAT:
                                    out[i, j] = NPY_NAT
                                else:
                                    out[i, j] = left - right
                            else:
                                out[i, j] = left - right


# generated from template
include "algos_common_helper.pxi"
include "algos_take_helper.pxi"<|MERGE_RESOLUTION|>--- conflicted
+++ resolved
@@ -802,36 +802,7 @@
 def backfill_2d_inplace(algos_t[:, :] values,
                         uint8_t[:, :] mask,
                         limit=None):
-<<<<<<< HEAD
-    cdef:
-        Py_ssize_t i, j, N, K
-        algos_t val
-        int lim, fill_count = 0
-
-    K, N = (<object>values).shape
-
-    # GH#2778
-    if N == 0:
-        return
-
-    lim = validate_limit(N, limit)
-
-    for j in range(K):
-        fill_count = 0
-        val = values[j, N - 1]
-        for i in range(N - 1, -1, -1):
-            if mask[j, i]:
-                if fill_count >= lim:
-                    continue
-                fill_count += 1
-                values[j, i] = val
-                mask[j, i] = False
-            else:
-                fill_count = 0
-                val = values[j, i]
-=======
     pad_2d_inplace(values[:, ::-1], mask[:, ::-1], limit)
->>>>>>> d41f54fb
 
 
 @cython.boundscheck(False)
