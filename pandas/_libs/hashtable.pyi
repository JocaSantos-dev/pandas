--- conflicted
+++ resolved
@@ -240,13 +240,8 @@
 def value_count(
     values: np.ndarray,
     dropna: bool,
-<<<<<<< HEAD
     mask: npt.NDArray[np.bool_] | BitmaskArray | None = ...,
-) -> tuple[np.ndarray, npt.NDArray[np.int64]]: ...  # np.ndarray[same-as-values]
-=======
-    mask: npt.NDArray[np.bool_] | None = ...,
 ) -> tuple[np.ndarray, npt.NDArray[np.int64], int]: ...  # np.ndarray[same-as-values]
->>>>>>> 59616c57
 
 # arr and values should have same dtype
 def ismember(
