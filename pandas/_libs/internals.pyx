--- conflicted
+++ resolved
@@ -874,17 +874,10 @@
     data.
     """
     cdef:
-<<<<<<< HEAD
-        public list referenced_blocks
-
-    def __cinit__(self, blk: SharedBlock) -> None:
-        self.referenced_blocks = [weakref.ref(blk)]
-=======
         public object referenced_blocks
 
     def __cinit__(self, blk: SharedBlock) -> None:
         self.referenced_blocks = weakref.WeakSet([blk])
->>>>>>> 5d17d73b
 
     def add_reference(self, blk: SharedBlock) -> None:
         """Adds a new reference to our reference collection.
@@ -894,11 +887,7 @@
         blk: SharedBlock
             The block that the new references should point to.
         """
-<<<<<<< HEAD
-        self.referenced_blocks.append(weakref.ref(blk))
-=======
         self.referenced_blocks.add(blk)
->>>>>>> 5d17d73b
 
     def has_reference(self) -> bool:
         """Checks if block has foreign references.
@@ -910,11 +899,5 @@
         -------
         bool
         """
-<<<<<<< HEAD
-        self.referenced_blocks = [
-            obj for obj in self.referenced_blocks if obj() is not None
-        ]
-=======
->>>>>>> 5d17d73b
         # Checking for more references than block pointing to itself
         return len(self.referenced_blocks) > 1