"""
Table Schema builders

http://specs.frictionlessdata.io/json-table-schema/
"""
import warnings

import pandas._libs.json as json
<<<<<<< HEAD
from pandas import DataFrame, Timedelta
=======
from pandas import DataFrame, to_timedelta
>>>>>>> 7f1336c7
from pandas.api.types import CategoricalDtype
import pandas.core.common as com
from pandas.core.dtypes.common import (
    is_integer_dtype, is_timedelta64_dtype, is_numeric_dtype,
    is_bool_dtype, is_datetime64_dtype, is_datetime64tz_dtype,
    is_categorical_dtype, is_period_dtype, is_string_dtype
)

loads = json.loads


def as_json_table_type(x):
    """
    Convert a NumPy / pandas type to its corresponding json_table.

    Parameters
    ----------
    x : array or dtype

    Returns
    -------
    t : str
        the Table Schema data types

    Notes
    -----
    This table shows the relationship between NumPy / pandas dtypes,
    and Table Schema dtypes.

    ==============  =================
    Pandas type     Table Schema type
    ==============  =================
    int64           integer
    float64         number
    bool            boolean
    datetime64[ns]  datetime
    timedelta64[ns] duration
    object          str
    categorical     any
    =============== =================
    """
    if is_integer_dtype(x):
        return 'integer'
    elif is_bool_dtype(x):
        return 'boolean'
    elif is_numeric_dtype(x):
        return 'number'
    elif (is_datetime64_dtype(x) or is_datetime64tz_dtype(x) or
          is_period_dtype(x)):
        return 'datetime'
    elif is_timedelta64_dtype(x):
        return 'duration'
    elif is_categorical_dtype(x):
        return 'any'
    elif is_string_dtype(x):
        return 'string'
    else:
        return 'any'


def set_default_names(data):
    """Sets index names to 'index' for regular, or 'level_x' for Multi"""
    if com._all_not_none(*data.index.names):
        nms = data.index.names
        if len(nms) == 1 and data.index.name == 'index':
            warnings.warn("Index name of 'index' is not round-trippable")
        elif len(nms) > 1 and any(x.startswith('level_') for x in nms):
            warnings.warn("Index names beginning with 'level_' are not "
                          "round-trippable")
        return data

    data = data.copy()
    if data.index.nlevels > 1:
        names = [name if name is not None else 'level_{}'.format(i)
                 for i, name in enumerate(data.index.names)]
        data.index.names = names
    else:
        data.index.name = data.index.name or 'index'
    return data


def convert_pandas_type_to_json_field(arr, dtype=None):
    dtype = dtype or arr.dtype
    if arr.name is None:
        name = 'values'
    else:
        name = arr.name
    field = {'name': name,
             'type': as_json_table_type(dtype)}

    if is_categorical_dtype(arr):
        if hasattr(arr, 'categories'):
            cats = arr.categories
            ordered = arr.ordered
        else:
            cats = arr.cat.categories
            ordered = arr.cat.ordered
        field['constraints'] = {"enum": list(cats)}
        field['ordered'] = ordered
    elif is_period_dtype(arr):
        field['freq'] = arr.freqstr
    elif is_datetime64tz_dtype(arr):
        if hasattr(arr, 'dt'):
            field['tz'] = arr.dt.tz.zone
        else:
            field['tz'] = arr.tz.zone
    return field


def convert_json_field_to_pandas_type(field):
    """
    Converts a JSON field descriptor into its corresponding NumPy / pandas type

    Parameters
    ----------
    field
        A JSON field descriptor

    Returns
    -------
    dtype

    Raises
    -----
    ValueError
        If the type of the provided field is unknown or currently unsupported

    Examples
    --------
    >>> convert_json_field_to_pandas_type({'name': 'an_int',
                                           'type': 'integer'})
    'int64'
    >>> convert_json_field_to_pandas_type({'name': 'a_categorical',
                                           'type': 'any',
                                           'contraints': {'enum': [
                                                          'a', 'b', 'c']},
                                           'ordered': True})
    'CategoricalDtype(categories=['a', 'b', 'c'], ordered=True)'
    >>> convert_json_field_to_pandas_type({'name': 'a_datetime',
                                           'type': 'datetime'})
    'datetime64[ns]'
    >>> convert_json_field_to_pandas_type({'name': 'a_datetime_with_tz',
                                           'type': 'datetime',
                                           'tz': 'US/Central'})
    'datetime64[ns, US/Central]'
    """
    typ = field['type']
    if typ == 'string':
        return 'object'
    elif typ == 'integer':
        return 'int64'
    elif typ == 'number':
        return 'float64'
    elif typ == 'boolean':
        return 'bool'
    elif typ == 'duration':
        return 'timedelta64[ns]'
    elif typ == 'datetime':
        if field.get('tz'):
            return 'datetime64[ns, {tz}]'.format(tz=field['tz'])
        else:
            return 'datetime64[ns]'
    elif typ == 'any':
        if 'constraints' in field and 'ordered' in field:
            return CategoricalDtype(categories=field['constraints']['enum'],
                                    ordered=field['ordered'])
        else:
            return 'object'

    raise ValueError("Unsupported or invalid field type: {}".format(typ))


def build_table_schema(data, index=True, primary_key=None, version=True):
    """
    Create a Table schema from ``data``.

    Parameters
    ----------
    data : Series, DataFrame
    index : bool, default True
        Whether to include ``data.index`` in the schema.
    primary_key : bool or None, default True
        column names to designate as the primary key.
        The default `None` will set `'primaryKey'` to the index
        level or levels if the index is unique.
    version : bool, default True
        Whether to include a field `pandas_version` with the version
        of pandas that generated the schema.

    Returns
    -------
    schema : dict

    Examples
    --------
    >>> df = pd.DataFrame(
    ...     {'A': [1, 2, 3],
    ...      'B': ['a', 'b', 'c'],
    ...      'C': pd.date_range('2016-01-01', freq='d', periods=3),
    ...     }, index=pd.Index(range(3), name='idx'))
    >>> build_table_schema(df)
    {'fields': [{'name': 'idx', 'type': 'integer'},
    {'name': 'A', 'type': 'integer'},
    {'name': 'B', 'type': 'string'},
    {'name': 'C', 'type': 'datetime'}],
    'pandas_version': '0.20.0',
    'primaryKey': ['idx']}

    Notes
    -----
    See `_as_json_table_type` for conversion types.
    Timedeltas as converted to ISO8601 duration format with
    9 decimal places after the seconds field for nanosecond precision.

    Categoricals are converted to the `any` dtype, and use the `enum` field
    constraint to list the allowed values. The `ordered` attribute is included
    in an `ordered` field.
    """
    if index is True:
        data = set_default_names(data)

    schema = {}
    fields = []

    if index:
        if data.index.nlevels > 1:
            for level in data.index.levels:
                fields.append(convert_pandas_type_to_json_field(level))
        else:
            fields.append(convert_pandas_type_to_json_field(data.index))

    if data.ndim > 1:
        for column, s in data.iteritems():
            fields.append(convert_pandas_type_to_json_field(s))
    else:
        fields.append(convert_pandas_type_to_json_field(data))

    schema['fields'] = fields
    if index and data.index.is_unique and primary_key is None:
        if data.index.nlevels == 1:
            schema['primaryKey'] = [data.index.name]
        else:
            schema['primaryKey'] = data.index.names
    elif primary_key is not None:
        schema['primaryKey'] = primary_key

    if version:
        schema['pandas_version'] = '0.20.0'
    return schema


def parse_table_schema(json, precise_float):
    """
    Builds a DataFrame from a given schema

    Parameters
    ----------
    json :
        A JSON table schema
    precise_float : boolean
        Flag controlling precision when decoding string to double values, as
        dictated by ``read_json``

    Returns
    -------
    df : DataFrame

    Raises
    ------
    NotImplementedError
        If the JSON table schema contains either timezone or timedelta data

    Notes
    -----
        Because :func:`DataFrame.to_json` uses the string 'index' to denote a
        name-less :class:`Index`, this function sets the name of the returned
        :class:`DataFrame` to ``None`` when said string is encountered with a
        normal :class:`Index`. For a :class:`MultiIndex`, the same limitation
        applies to any strings beginning with 'level_'. Therefore, an
        :class:`Index` name of 'index'  and :class:`MultiIndex` names starting
        with 'level_' are not supported.

    See also
    --------
    build_table_schema : inverse function
    pandas.read_json
    """
    table = loads(json, precise_float=precise_float)
    col_order = [field['name'] for field in table['schema']['fields']]
    df = DataFrame(table['data'], columns=col_order)[col_order]

    dtypes = {field['name']: convert_json_field_to_pandas_type(field)
              for field in table['schema']['fields']}

    # Cannot directly use as_type with timezone data on object; raise for now
    if any(str(x).startswith('datetime64[ns, ') for x in dtypes.values()):
        raise NotImplementedError('table="orient" can not yet read timezone '
                                  'data')

    for col, dtype in dtypes.items():
        if dtype == 'timedelta64[ns]':
<<<<<<< HEAD
            df[col] = df[col].apply(Timedelta)
=======
            df[col] = to_timedelta(df[col])
>>>>>>> 7f1336c7

    df = df.astype(dtypes)

    df = df.set_index(table['schema']['primaryKey'])
    if len(df.index.names) == 1:
        if df.index.name == 'index':
            df.index.name = None
    else:
        df.index.names = [None if x.startswith('level_') else x for x in
                          df.index.names]

    return df<|MERGE_RESOLUTION|>--- conflicted
+++ resolved
@@ -6,11 +6,7 @@
 import warnings
 
 import pandas._libs.json as json
-<<<<<<< HEAD
-from pandas import DataFrame, Timedelta
-=======
 from pandas import DataFrame, to_timedelta
->>>>>>> 7f1336c7
 from pandas.api.types import CategoricalDtype
 import pandas.core.common as com
 from pandas.core.dtypes.common import (
@@ -312,11 +308,7 @@
 
     for col, dtype in dtypes.items():
         if dtype == 'timedelta64[ns]':
-<<<<<<< HEAD
-            df[col] = df[col].apply(Timedelta)
-=======
             df[col] = to_timedelta(df[col])
->>>>>>> 7f1336c7
 
     df = df.astype(dtypes)
 
