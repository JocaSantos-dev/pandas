"""
High level interface to PyTables for reading and writing pandas data structures
to disk
"""

import copy
from datetime import date, tzinfo
import itertools
import os
import re
from typing import (
    TYPE_CHECKING,
    Any,
    Dict,
    Hashable,
    List,
    Optional,
    Tuple,
    Type,
    Union,
)
import warnings

import numpy as np

from pandas._config import config, get_option

from pandas._libs import lib, writers as libwriters
from pandas._libs.tslibs import timezones
from pandas.compat._optional import import_optional_dependency
from pandas.errors import PerformanceWarning
from pandas.util._decorators import cache_readonly

from pandas.core.dtypes.common import (
    ensure_object,
    is_categorical_dtype,
    is_complex_dtype,
    is_datetime64_dtype,
    is_datetime64tz_dtype,
    is_extension_array_dtype,
    is_list_like,
    is_string_dtype,
    is_timedelta64_dtype,
)
from pandas.core.dtypes.generic import ABCExtensionArray
from pandas.core.dtypes.missing import array_equivalent

from pandas import (
    DataFrame,
    DatetimeIndex,
    Index,
    Int64Index,
    MultiIndex,
    PeriodIndex,
    Series,
    TimedeltaIndex,
    concat,
    isna,
)
from pandas._typing import ArrayLike, FrameOrSeries
from pandas.core.arrays.categorical import Categorical
import pandas.core.common as com
from pandas.core.computation.pytables import PyTablesExpr, maybe_expression
from pandas.core.indexes.api import ensure_index

from pandas.io.common import _stringify_path
from pandas.io.formats.printing import adjoin, pprint_thing

if TYPE_CHECKING:
    from tables import File, Node, Col  # noqa:F401


# versioning attribute
_version = "0.15.2"

# encoding
_default_encoding = "UTF-8"


def _ensure_decoded(s):
    """ if we have bytes, decode them to unicode """
    if isinstance(s, np.bytes_):
        s = s.decode("UTF-8")
    return s


def _ensure_encoding(encoding):
    # set the encoding if we need
    if encoding is None:
        encoding = _default_encoding

    return encoding


def _ensure_str(name):
    """
    Ensure that an index / column name is a str (python 3); otherwise they
    may be np.string dtype. Non-string dtypes are passed through unchanged.

    https://github.com/pandas-dev/pandas/issues/13492
    """
    if isinstance(name, str):
        name = str(name)
    return name


Term = PyTablesExpr


def _ensure_term(where, scope_level: int):
    """
    ensure that the where is a Term or a list of Term
    this makes sure that we are capturing the scope of variables
    that are passed
    create the terms here with a frame_level=2 (we are 2 levels down)
    """

    # only consider list/tuple here as an ndarray is automatically a coordinate
    # list
    level = scope_level + 1
    if isinstance(where, (list, tuple)):
        wlist = []
        for w in filter(lambda x: x is not None, where):
            if not maybe_expression(w):
                wlist.append(w)
            else:
                wlist.append(Term(w, scope_level=level))
        where = wlist
    elif maybe_expression(where):
        where = Term(where, scope_level=level)
    return where if where is None or len(where) else None


class PossibleDataLossError(Exception):
    pass


class ClosedFileError(Exception):
    pass


class IncompatibilityWarning(Warning):
    pass


incompatibility_doc = """
where criteria is being ignored as this version [%s] is too old (or
not-defined), read the file in and write it out to a new file to upgrade (with
the copy_to method)
"""


class AttributeConflictWarning(Warning):
    pass


attribute_conflict_doc = """
the [%s] attribute of the existing index is [%s] which conflicts with the new
[%s], resetting the attribute to None
"""


class DuplicateWarning(Warning):
    pass


duplicate_doc = """
duplicate entries in table, taking most recently appended
"""

performance_doc = """
your performance may suffer as PyTables will pickle object types that it cannot
map directly to c-types [inferred_type->%s,key->%s] [items->%s]
"""

# formats
_FORMAT_MAP = {"f": "fixed", "fixed": "fixed", "t": "table", "table": "table"}

# axes map
_AXES_MAP = {DataFrame: [0]}

# register our configuration options
dropna_doc = """
: boolean
    drop ALL nan rows when appending to a table
"""
format_doc = """
: format
    default format writing format, if None, then
    put will default to 'fixed' and append will default to 'table'
"""

with config.config_prefix("io.hdf"):
    config.register_option("dropna_table", False, dropna_doc, validator=config.is_bool)
    config.register_option(
        "default_format",
        None,
        format_doc,
        validator=config.is_one_of_factory(["fixed", "table", None]),
    )

# oh the troubles to reduce import time
_table_mod = None
_table_file_open_policy_is_strict = False


def _tables():
    global _table_mod
    global _table_file_open_policy_is_strict
    if _table_mod is None:
        import tables

        _table_mod = tables

        # set the file open policy
        # return the file open policy; this changes as of pytables 3.1
        # depending on the HDF5 version
        try:
            _table_file_open_policy_is_strict = (
                tables.file._FILE_OPEN_POLICY == "strict"
            )
        except AttributeError:
            pass

    return _table_mod


# interface to/from ###


def to_hdf(
    path_or_buf,
    key: str,
    value: FrameOrSeries,
    mode: str = "a",
    complevel: Optional[int] = None,
    complib: Optional[str] = None,
    append: bool = False,
    format: Optional[str] = None,
    index: bool = True,
    min_itemsize: Optional[Union[int, Dict[str, int]]] = None,
    nan_rep=None,
    dropna: Optional[bool] = None,
    data_columns: Optional[List[str]] = None,
    errors: str = "strict",
    encoding: str = "UTF-8",
):
    """ store this object, close it if we opened it """

    if append:
        f = lambda store: store.append(
            key,
            value,
            format=format,
            index=index,
            min_itemsize=min_itemsize,
            nan_rep=nan_rep,
            dropna=dropna,
            data_columns=data_columns,
            errors=errors,
            encoding=encoding,
        )
    else:
        # NB: dropna is not passed to `put`
        f = lambda store: store.put(
            key,
            value,
            format=format,
            index=index,
            min_itemsize=min_itemsize,
            nan_rep=nan_rep,
            data_columns=data_columns,
            errors=errors,
            encoding=encoding,
        )

    path_or_buf = _stringify_path(path_or_buf)
    if isinstance(path_or_buf, str):
        with HDFStore(
            path_or_buf, mode=mode, complevel=complevel, complib=complib
        ) as store:
            f(store)
    else:
        f(path_or_buf)


def read_hdf(
    path_or_buf,
    key=None,
    mode: str = "r",
    errors: str = "strict",
    where=None,
    start: Optional[int] = None,
    stop: Optional[int] = None,
    columns=None,
    iterator=False,
    chunksize: Optional[int] = None,
    **kwargs,
):
    """
    Read from the store, close it if we opened it.

    Retrieve pandas object stored in file, optionally based on where
    criteria

    Parameters
    ----------
    path_or_buf : str, path object, pandas.HDFStore or file-like object
        Any valid string path is acceptable. The string could be a URL. Valid
        URL schemes include http, ftp, s3, and file. For file URLs, a host is
        expected. A local file could be: ``file://localhost/path/to/table.h5``.

        If you want to pass in a path object, pandas accepts any
        ``os.PathLike``.

        Alternatively, pandas accepts an open :class:`pandas.HDFStore` object.

        By file-like object, we refer to objects with a ``read()`` method,
        such as a file handler (e.g. via builtin ``open`` function)
        or ``StringIO``.

        .. versionadded:: 0.21.0 support for __fspath__ protocol.

    key : object, optional
        The group identifier in the store. Can be omitted if the HDF file
        contains a single pandas object.
    mode : {'r', 'r+', 'a'}, default 'r'
        Mode to use when opening the file. Ignored if path_or_buf is a
        :class:`pandas.HDFStore`. Default is 'r'.
    where : list, optional
        A list of Term (or convertible) objects.
    start : int, optional
        Row number to start selection.
    stop  : int, optional
        Row number to stop selection.
    columns : list, optional
        A list of columns names to return.
    iterator : bool, optional
        Return an iterator object.
    chunksize : int, optional
        Number of rows to include in an iteration when using an iterator.
    errors : str, default 'strict'
        Specifies how encoding and decoding errors are to be handled.
        See the errors argument for :func:`open` for a full list
        of options.
    **kwargs
        Additional keyword arguments passed to HDFStore.

    Returns
    -------
    item : object
        The selected object. Return type depends on the object stored.

    See Also
    --------
    DataFrame.to_hdf : Write a HDF file from a DataFrame.
    HDFStore : Low-level access to HDF files.

    Examples
    --------
    >>> df = pd.DataFrame([[1, 1.0, 'a']], columns=['x', 'y', 'z'])
    >>> df.to_hdf('./store.h5', 'data')
    >>> reread = pd.read_hdf('./store.h5')
    """

    if mode not in ["r", "r+", "a"]:
        raise ValueError(
            f"mode {mode} is not allowed while performing a read. "
            f"Allowed modes are r, r+ and a."
        )
    # grab the scope
    if where is not None:
        where = _ensure_term(where, scope_level=1)

    if isinstance(path_or_buf, HDFStore):
        if not path_or_buf.is_open:
            raise IOError("The HDFStore must be open for reading.")

        store = path_or_buf
        auto_close = False
    else:
        path_or_buf = _stringify_path(path_or_buf)
        if not isinstance(path_or_buf, str):
            raise NotImplementedError(
                "Support for generic buffers has not been implemented."
            )
        try:
            exists = os.path.exists(path_or_buf)

        # if filepath is too long
        except (TypeError, ValueError):
            exists = False

        if not exists:
            raise FileNotFoundError(f"File {path_or_buf} does not exist")

        store = HDFStore(path_or_buf, mode=mode, errors=errors, **kwargs)
        # can't auto open/close if we are using an iterator
        # so delegate to the iterator
        auto_close = True

    try:
        if key is None:
            groups = store.groups()
            if len(groups) == 0:
                raise ValueError("No dataset in HDF5 file.")
            candidate_only_group = groups[0]

            # For the HDF file to have only one dataset, all other groups
            # should then be metadata groups for that candidate group. (This
            # assumes that the groups() method enumerates parent groups
            # before their children.)
            for group_to_check in groups[1:]:
                if not _is_metadata_of(group_to_check, candidate_only_group):
                    raise ValueError(
                        "key must be provided when HDF5 file "
                        "contains multiple datasets."
                    )
            key = candidate_only_group._v_pathname
        return store.select(
            key,
            where=where,
            start=start,
            stop=stop,
            columns=columns,
            iterator=iterator,
            chunksize=chunksize,
            auto_close=auto_close,
        )
    except (ValueError, TypeError, KeyError):
        if not isinstance(path_or_buf, HDFStore):
            # if there is an error, close the store if we opened it.
            try:
                store.close()
            except AttributeError:
                pass

        raise


def _is_metadata_of(group: "Node", parent_group: "Node") -> bool:
    """Check if a given group is a metadata group for a given parent_group."""
    if group._v_depth <= parent_group._v_depth:
        return False

    current = group
    while current._v_depth > 1:
        parent = current._v_parent
        if parent == parent_group and current._v_name == "meta":
            return True
        current = current._v_parent
    return False


class HDFStore:
    """
    Dict-like IO interface for storing pandas objects in PyTables.

    Either Fixed or Table format.

    Parameters
    ----------
    path : string
        File path to HDF5 file
    mode : {'a', 'w', 'r', 'r+'}, default 'a'

        ``'r'``
            Read-only; no data can be modified.
        ``'w'``
            Write; a new file is created (an existing file with the same
            name would be deleted).
        ``'a'``
            Append; an existing file is opened for reading and writing,
            and if the file does not exist it is created.
        ``'r+'``
            It is similar to ``'a'``, but the file must already exist.
    complevel : int, 0-9, default None
            Specifies a compression level for data.
            A value of 0 or None disables compression.
    complib : {'zlib', 'lzo', 'bzip2', 'blosc'}, default 'zlib'
            Specifies the compression library to be used.
            As of v0.20.2 these additional compressors for Blosc are supported
            (default if no compressor specified: 'blosc:blosclz'):
            {'blosc:blosclz', 'blosc:lz4', 'blosc:lz4hc', 'blosc:snappy',
             'blosc:zlib', 'blosc:zstd'}.
            Specifying a compression library which is not available issues
            a ValueError.
    fletcher32 : bool, default False
            If applying compression use the fletcher32 checksum

    Examples
    --------
    >>> bar = pd.DataFrame(np.random.randn(10, 4))
    >>> store = pd.HDFStore('test.h5')
    >>> store['foo'] = bar   # write to HDF5
    >>> bar = store['foo']   # retrieve
    >>> store.close()
    """

    _handle: Optional["File"]
    _mode: str
    _complevel: int
    _fletcher32: bool

    def __init__(
        self,
        path,
        mode: str = "a",
        complevel: Optional[int] = None,
        complib=None,
        fletcher32: bool = False,
        **kwargs,
    ):

        if "format" in kwargs:
            raise ValueError("format is not a defined argument for HDFStore")

        tables = import_optional_dependency("tables")

        if complib is not None and complib not in tables.filters.all_complibs:
            raise ValueError(
                f"complib only supports {tables.filters.all_complibs} compression."
            )

        if complib is None and complevel is not None:
            complib = tables.filters.default_complib

        self._path = _stringify_path(path)
        if mode is None:
            mode = "a"
        self._mode = mode
        self._handle = None
        self._complevel = complevel if complevel else 0
        self._complib = complib
        self._fletcher32 = fletcher32
        self._filters = None
        self.open(mode=mode, **kwargs)

    def __fspath__(self):
        return self._path

    @property
    def root(self):
        """ return the root node """
        self._check_if_open()
        return self._handle.root

    @property
    def filename(self):
        return self._path

    def __getitem__(self, key: str):
        return self.get(key)

    def __setitem__(self, key: str, value):
        self.put(key, value)

    def __delitem__(self, key: str):
        return self.remove(key)

    def __getattr__(self, name: str):
        """ allow attribute access to get stores """
        try:
            return self.get(name)
        except (KeyError, ClosedFileError):
            pass
        raise AttributeError(
            f"'{type(self).__name__}' object has no attribute '{name}'"
        )

    def __contains__(self, key: str) -> bool:
        """ check for existence of this key
              can match the exact pathname or the pathnm w/o the leading '/'
              """
        node = self.get_node(key)
        if node is not None:
            name = node._v_pathname
            if name == key or name[1:] == key:
                return True
        return False

    def __len__(self) -> int:
        return len(self.groups())

    def __repr__(self) -> str:
        pstr = pprint_thing(self._path)
        return f"{type(self)}\nFile path: {pstr}\n"

    def __enter__(self):
        return self

    def __exit__(self, exc_type, exc_value, traceback):
        self.close()

    def keys(self) -> List[str]:
        """
        Return a list of keys corresponding to objects stored in HDFStore.

        Returns
        -------
        list
            List of ABSOLUTE path-names (e.g. have the leading '/').
        """
        return [n._v_pathname for n in self.groups()]

    def __iter__(self):
        return iter(self.keys())

    def items(self):
        """
        iterate on key->group
        """
        for g in self.groups():
            yield g._v_pathname, g

    iteritems = items

    def open(self, mode: str = "a", **kwargs):
        """
        Open the file in the specified mode

        Parameters
        ----------
        mode : {'a', 'w', 'r', 'r+'}, default 'a'
            See HDFStore docstring or tables.open_file for info about modes
        """
        tables = _tables()

        if self._mode != mode:

            # if we are changing a write mode to read, ok
            if self._mode in ["a", "w"] and mode in ["r", "r+"]:
                pass
            elif mode in ["w"]:

                # this would truncate, raise here
                if self.is_open:
                    raise PossibleDataLossError(
                        f"Re-opening the file [{self._path}] with mode [{self._mode}] "
                        "will delete the current file!"
                    )

            self._mode = mode

        # close and reopen the handle
        if self.is_open:
            self.close()

        if self._complevel and self._complevel > 0:
            self._filters = _tables().Filters(
                self._complevel, self._complib, fletcher32=self._fletcher32
            )

        try:
            self._handle = tables.open_file(self._path, self._mode, **kwargs)
        except IOError as err:  # pragma: no cover
            if "can not be written" in str(err):
                print(f"Opening {self._path} in read-only mode")
                self._handle = tables.open_file(self._path, "r", **kwargs)
            else:
                raise

        except ValueError as err:

            # trap PyTables >= 3.1 FILE_OPEN_POLICY exception
            # to provide an updated message
            if "FILE_OPEN_POLICY" in str(err):
                hdf_version = tables.get_hdf5_version()
                err = ValueError(
                    f"PyTables [{tables.__version__}] no longer supports "
                    "opening multiple files\n"
                    "even in read-only mode on this HDF5 version "
                    f"[{hdf_version}]. You can accept this\n"
                    "and not open the same file multiple times at once,\n"
                    "upgrade the HDF5 version, or downgrade to PyTables 3.0.0 "
                    "which allows\n"
                    "files to be opened multiple times at once\n"
                )

            raise err

        except Exception as err:

            # trying to read from a non-existent file causes an error which
            # is not part of IOError, make it one
            if self._mode == "r" and "Unable to open/create file" in str(err):
                raise IOError(str(err))
            raise

    def close(self):
        """
        Close the PyTables file handle
        """
        if self._handle is not None:
            self._handle.close()
        self._handle = None

    @property
    def is_open(self) -> bool:
        """
        return a boolean indicating whether the file is open
        """
        if self._handle is None:
            return False
        return bool(self._handle.isopen)

    def flush(self, fsync: bool = False):
        """
        Force all buffered modifications to be written to disk.

        Parameters
        ----------
        fsync : bool (default False)
          call ``os.fsync()`` on the file handle to force writing to disk.

        Notes
        -----
        Without ``fsync=True``, flushing may not guarantee that the OS writes
        to disk. With fsync, the operation will block until the OS claims the
        file has been written; however, other caching layers may still
        interfere.
        """
        if self._handle is not None:
            self._handle.flush()
            if fsync:
                try:
                    os.fsync(self._handle.fileno())
                except OSError:
                    pass

    def get(self, key: str):
        """
        Retrieve pandas object stored in file.

        Parameters
        ----------
        key : str

        Returns
        -------
        object
            Same type as object stored in file.
        """
        group = self.get_node(key)
        if group is None:
            raise KeyError(f"No object named {key} in the file")
        return self._read_group(group)

    def select(
        self,
        key: str,
        where=None,
        start=None,
        stop=None,
        columns=None,
        iterator=False,
        chunksize=None,
        auto_close: bool = False,
    ):
        """
        Retrieve pandas object stored in file, optionally based on where criteria.

        Parameters
        ----------
        key : str
                Object being retrieved from file.
        where : list, default None
                List of Term (or convertible) objects, optional.
        start : int, default None
                Row number to start selection.
        stop : int, default None
                Row number to stop selection.
        columns : list, default None
                A list of columns that if not None, will limit the return columns.
        iterator : bool, default False
                Returns an iterator.
        chunksize : int, default None
                Number or rows to include in iteration, return an iterator.
        auto_close : bool, default False
            Should automatically close the store when finished.

        Returns
        -------
        object
            Retrieved object from file.
        """
        group = self.get_node(key)
        if group is None:
            raise KeyError(f"No object named {key} in the file")

        # create the storer and axes
        where = _ensure_term(where, scope_level=1)
        s = self._create_storer(group)
        s.infer_axes()

        # function to call on iteration
        def func(_start, _stop, _where):
            return s.read(start=_start, stop=_stop, where=_where, columns=columns)

        # create the iterator
        it = TableIterator(
            self,
            s,
            func,
            where=where,
            nrows=s.nrows,
            start=start,
            stop=stop,
            iterator=iterator,
            chunksize=chunksize,
            auto_close=auto_close,
        )

        return it.get_result()

    def select_as_coordinates(
        self,
        key: str,
        where=None,
        start: Optional[int] = None,
        stop: Optional[int] = None,
    ):
        """
        return the selection as an Index

        Parameters
        ----------
        key : str
        where : list of Term (or convertible) objects, optional
        start : integer (defaults to None), row number to start selection
        stop  : integer (defaults to None), row number to stop selection
        """
        where = _ensure_term(where, scope_level=1)
        tbl = self.get_storer(key)
        if not isinstance(tbl, Table):
            raise TypeError("can only read_coordinates with a table")
        return tbl.read_coordinates(where=where, start=start, stop=stop)

    def select_column(
        self,
        key: str,
        column: str,
        start: Optional[int] = None,
        stop: Optional[int] = None,
    ):
        """
        return a single column from the table. This is generally only useful to
        select an indexable

        Parameters
        ----------
        key : str
        column : str
            The column of interest.
        start : int or None, default None
        stop : int or None, default None

        Raises
        ------
        raises KeyError if the column is not found (or key is not a valid
            store)
        raises ValueError if the column can not be extracted individually (it
            is part of a data block)

        """
        tbl = self.get_storer(key)
        if not isinstance(tbl, Table):
            raise TypeError("can only read_column with a table")
        return tbl.read_column(column=column, start=start, stop=stop)

    def select_as_multiple(
        self,
        keys,
        where=None,
        selector=None,
        columns=None,
        start=None,
        stop=None,
        iterator=False,
        chunksize=None,
        auto_close: bool = False,
    ):
        """
        Retrieve pandas objects from multiple tables.

        Parameters
        ----------
        keys : a list of the tables
        selector : the table to apply the where criteria (defaults to keys[0]
            if not supplied)
        columns : the columns I want back
        start : integer (defaults to None), row number to start selection
        stop  : integer (defaults to None), row number to stop selection
        iterator : boolean, return an iterator, default False
        chunksize : nrows to include in iteration, return an iterator
        auto_close : bool, default False
            Should automatically close the store when finished.

        Raises
        ------
        raises KeyError if keys or selector is not found or keys is empty
        raises TypeError if keys is not a list or tuple
        raises ValueError if the tables are not ALL THE SAME DIMENSIONS
        """

        # default to single select
        where = _ensure_term(where, scope_level=1)
        if isinstance(keys, (list, tuple)) and len(keys) == 1:
            keys = keys[0]
        if isinstance(keys, str):
            return self.select(
                key=keys,
                where=where,
                columns=columns,
                start=start,
                stop=stop,
                iterator=iterator,
                chunksize=chunksize,
                auto_close=auto_close,
            )

        if not isinstance(keys, (list, tuple)):
            raise TypeError("keys must be a list/tuple")

        if not len(keys):
            raise ValueError("keys must have a non-zero length")

        if selector is None:
            selector = keys[0]

        # collect the tables
        tbls = [self.get_storer(k) for k in keys]
        s = self.get_storer(selector)

        # validate rows
        nrows = None
        for t, k in itertools.chain([(s, selector)], zip(tbls, keys)):
            if t is None:
                raise KeyError(f"Invalid table [{k}]")
            if not t.is_table:
                raise TypeError(
                    f"object [{t.pathname}] is not a table, and cannot be used in all "
                    "select as multiple"
                )

            if nrows is None:
                nrows = t.nrows
            elif t.nrows != nrows:
                raise ValueError("all tables must have exactly the same nrows!")

        # The isinstance checks here are redundant with the check above,
        #  but necessary for mypy; see GH#29757
        _tbls = [x for x in tbls if isinstance(x, Table)]

        # axis is the concentration axes
        axis = list({t.non_index_axes[0][0] for t in _tbls})[0]

        def func(_start, _stop, _where):

            # retrieve the objs, _where is always passed as a set of
            # coordinates here
            objs = [
                t.read(where=_where, columns=columns, start=_start, stop=_stop)
                for t in tbls
            ]

            # concat and return
            return concat(objs, axis=axis, verify_integrity=False)._consolidate()

        # create the iterator
        it = TableIterator(
            self,
            s,
            func,
            where=where,
            nrows=nrows,
            start=start,
            stop=stop,
            iterator=iterator,
            chunksize=chunksize,
            auto_close=auto_close,
        )

        return it.get_result(coordinates=True)

    def put(
        self,
        key: str,
        value: FrameOrSeries,
        format=None,
        index=True,
        append=False,
        complib=None,
        complevel: Optional[int] = None,
        min_itemsize: Optional[Union[int, Dict[str, int]]] = None,
        nan_rep=None,
        data_columns: Optional[List[str]] = None,
        encoding=None,
        errors: str = "strict",
    ):
        """
        Store object in HDFStore.

        Parameters
        ----------
        key : str
        value : {Series, DataFrame}
        format : 'fixed(f)|table(t)', default is 'fixed'
            fixed(f) : Fixed format
                       Fast writing/reading. Not-appendable, nor searchable.
            table(t) : Table format
                       Write as a PyTables Table structure which may perform
                       worse but allow more flexible operations like searching
                       / selecting subsets of the data.
        append   : bool, default False
            This will force Table format, append the input data to the
            existing.
        data_columns : list, default None
            List of columns to create as data columns, or True to
            use all columns. See `here
            <http://pandas.pydata.org/pandas-docs/stable/user_guide/io.html#query-via-data-columns>`__.
        encoding : str, default None
            Provide an encoding for strings.
        dropna   : bool, default False, do not write an ALL nan row to
            The store settable by the option 'io.hdf.dropna_table'.
        """
        if format is None:
            format = get_option("io.hdf.default_format") or "fixed"
        format = self._validate_format(format)
        self._write_to_group(
            key,
            value,
            format=format,
            index=index,
            append=append,
            complib=complib,
            complevel=complevel,
            min_itemsize=min_itemsize,
            nan_rep=nan_rep,
            data_columns=data_columns,
            encoding=encoding,
            errors=errors,
        )

    def remove(self, key: str, where=None, start=None, stop=None):
        """
        Remove pandas object partially by specifying the where condition

        Parameters
        ----------
        key : string
            Node to remove or delete rows from
        where : list of Term (or convertible) objects, optional
        start : integer (defaults to None), row number to start selection
        stop  : integer (defaults to None), row number to stop selection

        Returns
        -------
        number of rows removed (or None if not a Table)

        Raises
        ------
        raises KeyError if key is not a valid store

        """
        where = _ensure_term(where, scope_level=1)
        try:
            s = self.get_storer(key)
        except KeyError:
            # the key is not a valid store, re-raising KeyError
            raise
        except AssertionError:
            # surface any assertion errors for e.g. debugging
            raise
        except Exception:
            # In tests we get here with ClosedFileError, TypeError, and
            #  _table_mod.NoSuchNodeError.  TODO: Catch only these?

            if where is not None:
                raise ValueError(
                    "trying to remove a node with a non-None where clause!"
                )

            # we are actually trying to remove a node (with children)
            node = self.get_node(key)
            if node is not None:
                node._f_remove(recursive=True)
                return None

        # remove the node
        if com.all_none(where, start, stop):
            s.group._f_remove(recursive=True)

        # delete from the table
        else:
            if not s.is_table:
                raise ValueError(
                    "can only remove with where on objects written as tables"
                )
            return s.delete(where=where, start=start, stop=stop)

    def append(
        self,
        key: str,
        value: FrameOrSeries,
        format=None,
        axes=None,
        index=True,
        append=True,
        complib=None,
        complevel: Optional[int] = None,
        columns=None,
        min_itemsize: Optional[Union[int, Dict[str, int]]] = None,
        nan_rep=None,
        chunksize=None,
        expectedrows=None,
        dropna: Optional[bool] = None,
        data_columns: Optional[List[str]] = None,
        encoding=None,
        errors: str = "strict",
    ):
        """
        Append to Table in file. Node must already exist and be Table
        format.

        Parameters
        ----------
        key : str
        value : {Series, DataFrame}
        format : 'table' is the default
            table(t) : table format
                       Write as a PyTables Table structure which may perform
                       worse but allow more flexible operations like searching
                       / selecting subsets of the data.
        append       : bool, default True
            Append the input data to the existing.
        data_columns : list of columns, or True, default None
            List of columns to create as indexed data columns for on-disk
            queries, or True to use all columns. By default only the axes
            of the object are indexed. See `here
            <http://pandas.pydata.org/pandas-docs/stable/user_guide/io.html#query-via-data-columns>`__.
        min_itemsize : dict of columns that specify minimum string sizes
        nan_rep      : string to use as string nan representation
        chunksize    : size to chunk the writing
        expectedrows : expected TOTAL row size of this table
        encoding     : default None, provide an encoding for strings
        dropna : bool, default False
            Do not write an ALL nan row to the store settable
            by the option 'io.hdf.dropna_table'.

        Notes
        -----
        Does *not* check if data being appended overlaps with existing
        data in the table, so be careful
        """
        if columns is not None:
            raise TypeError(
                "columns is not a supported keyword in append, try data_columns"
            )

        if dropna is None:
            dropna = get_option("io.hdf.dropna_table")
        if format is None:
            format = get_option("io.hdf.default_format") or "table"
        format = self._validate_format(format)
        self._write_to_group(
            key,
            value,
            format=format,
            axes=axes,
            index=index,
            append=append,
            complib=complib,
            complevel=complevel,
            min_itemsize=min_itemsize,
            nan_rep=nan_rep,
            chunksize=chunksize,
            expectedrows=expectedrows,
            dropna=dropna,
            data_columns=data_columns,
            encoding=encoding,
            errors=errors,
        )

    def append_to_multiple(
        self,
        d: Dict,
        value,
        selector,
        data_columns=None,
        axes=None,
        dropna=False,
        **kwargs,
    ):
        """
        Append to multiple tables

        Parameters
        ----------
        d : a dict of table_name to table_columns, None is acceptable as the
            values of one node (this will get all the remaining columns)
        value : a pandas object
        selector : a string that designates the indexable table; all of its
            columns will be designed as data_columns, unless data_columns is
            passed, in which case these are used
        data_columns : list of columns to create as data columns, or True to
            use all columns
        dropna : if evaluates to True, drop rows from all tables if any single
                 row in each table has all NaN. Default False.

        Notes
        -----
        axes parameter is currently not accepted

        """
        if axes is not None:
            raise TypeError(
                "axes is currently not accepted as a parameter to"
                " append_to_multiple; you can create the "
                "tables independently instead"
            )

        if not isinstance(d, dict):
            raise ValueError(
                "append_to_multiple must have a dictionary specified as the "
                "way to split the value"
            )

        if selector not in d:
            raise ValueError(
                "append_to_multiple requires a selector that is in passed dict"
            )

        # figure out the splitting axis (the non_index_axis)
        axis = list(set(range(value.ndim)) - set(_AXES_MAP[type(value)]))[0]

        # figure out how to split the value
        remain_key = None
        remain_values: List = []
        for k, v in d.items():
            if v is None:
                if remain_key is not None:
                    raise ValueError(
                        "append_to_multiple can only have one value in d that "
                        "is None"
                    )
                remain_key = k
            else:
                remain_values.extend(v)
        if remain_key is not None:
            ordered = value.axes[axis]
            ordd = ordered.difference(Index(remain_values))
            ordd = sorted(ordered.get_indexer(ordd))
            d[remain_key] = ordered.take(ordd)

        # data_columns
        if data_columns is None:
            data_columns = d[selector]

        # ensure rows are synchronized across the tables
        if dropna:
            idxs = (value[cols].dropna(how="all").index for cols in d.values())
            valid_index = next(idxs)
            for index in idxs:
                valid_index = valid_index.intersection(index)
            value = value.loc[valid_index]

        # append
        for k, v in d.items():
            dc = data_columns if k == selector else None

            # compute the val
            val = value.reindex(v, axis=axis)

            self.append(k, val, data_columns=dc, **kwargs)

    def create_table_index(
        self,
        key: str,
        columns=None,
        optlevel: Optional[int] = None,
        kind: Optional[str] = None,
    ):
        """
        Create a pytables index on the table.

        Parameters
        ----------
        key : str
        columns : None, bool, or listlike[str]
            Indicate which columns to create an index on.

            * False : Do not create any indexes.
            * True : Create indexes on all columns.
            * None : Create indexes on all columns.
            * listlike : Create indexes on the given columns.

        optlevel : int or None, default None
            Optimization level, if None, pytables defaults to 6.
        kind : str or None, default None
            Kind of index, if None, pytables defaults to "medium".

        Raises
        ------
        TypeError: raises if the node is not a table
        """

        # version requirements
        _tables()
        s = self.get_storer(key)
        if s is None:
            return

        if not isinstance(s, Table):
            raise TypeError("cannot create table index on a Fixed format store")
        s.create_index(columns=columns, optlevel=optlevel, kind=kind)

    def groups(self):
        """
        Return a list of all the top-level nodes.

        Each node returned is not a pandas storage object.

        Returns
        -------
        list
            List of objects.
        """
        _tables()
        self._check_if_open()
        return [
            g
            for g in self._handle.walk_groups()
            if (
                not isinstance(g, _table_mod.link.Link)
                and (
                    getattr(g._v_attrs, "pandas_type", None)
                    or getattr(g, "table", None)
                    or (isinstance(g, _table_mod.table.Table) and g._v_name != "table")
                )
            )
        ]

    def walk(self, where="/"):
        """
        Walk the pytables group hierarchy for pandas objects.

        This generator will yield the group path, subgroups and pandas object
        names for each group.

        Any non-pandas PyTables objects that are not a group will be ignored.

        The `where` group itself is listed first (preorder), then each of its
        child groups (following an alphanumerical order) is also traversed,
        following the same procedure.

        .. versionadded:: 0.24.0

        Parameters
        ----------
        where : str, default "/"
            Group where to start walking.

        Yields
        ------
        path : str
            Full path to a group (without trailing '/').
        groups : list
            Names (strings) of the groups contained in `path`.
        leaves : list
            Names (strings) of the pandas objects contained in `path`.
        """
        _tables()
        self._check_if_open()
        for g in self._handle.walk_groups(where):
            if getattr(g._v_attrs, "pandas_type", None) is not None:
                continue

            groups = []
            leaves = []
            for child in g._v_children.values():
                pandas_type = getattr(child._v_attrs, "pandas_type", None)
                if pandas_type is None:
                    if isinstance(child, _table_mod.group.Group):
                        groups.append(child._v_name)
                else:
                    leaves.append(child._v_name)

            yield (g._v_pathname.rstrip("/"), groups, leaves)

    def get_node(self, key: str) -> Optional["Node"]:
        """ return the node with the key or None if it does not exist """
        self._check_if_open()
        if not key.startswith("/"):
            key = "/" + key

        assert self._handle is not None
        assert _table_mod is not None  # for mypy
        try:
            node = self._handle.get_node(self.root, key)
        except _table_mod.exceptions.NoSuchNodeError:
            return None

        assert isinstance(node, _table_mod.Node), type(node)
        return node

    def get_storer(self, key: str) -> Union["GenericFixed", "Table"]:
        """ return the storer object for a key, raise if not in the file """
        group = self.get_node(key)
        if group is None:
            raise KeyError(f"No object named {key} in the file")

        s = self._create_storer(group)
        s.infer_axes()
        return s

    def copy(
        self,
        file,
        mode="w",
        propindexes: bool = True,
        keys=None,
        complib=None,
        complevel: Optional[int] = None,
        fletcher32: bool = False,
        overwrite=True,
    ):
        """
        Copy the existing store to a new file, updating in place.

        Parameters
        ----------
        propindexes: bool, default True
            Restore indexes in copied file.
        keys       : list of keys to include in the copy (defaults to all)
        overwrite  : overwrite (remove and replace) existing nodes in the
            new store (default is True)
        mode, complib, complevel, fletcher32 same as in HDFStore.__init__

        Returns
        -------
        open file handle of the new store
        """
        new_store = HDFStore(
            file, mode=mode, complib=complib, complevel=complevel, fletcher32=fletcher32
        )
        if keys is None:
            keys = list(self.keys())
        if not isinstance(keys, (tuple, list)):
            keys = [keys]
        for k in keys:
            s = self.get_storer(k)
            if s is not None:

                if k in new_store:
                    if overwrite:
                        new_store.remove(k)

                data = self.select(k)
                if isinstance(s, Table):

                    index: Union[bool, list] = False
                    if propindexes:
                        index = [a.name for a in s.axes if a.is_indexed]
                    new_store.append(
                        k,
                        data,
                        index=index,
                        data_columns=getattr(s, "data_columns", None),
                        encoding=s.encoding,
                    )
                else:
                    new_store.put(k, data, encoding=s.encoding)

        return new_store

    def info(self) -> str:
        """
        Print detailed information on the store.

        .. versionadded:: 0.21.0

        Returns
        -------
        str
        """
        path = pprint_thing(self._path)
        output = f"{type(self)}\nFile path: {path}\n"

        if self.is_open:
            lkeys = sorted(self.keys())
            if len(lkeys):
                keys = []
                values = []

                for k in lkeys:
                    try:
                        s = self.get_storer(k)
                        if s is not None:
                            keys.append(pprint_thing(s.pathname or k))
                            values.append(pprint_thing(s or "invalid_HDFStore node"))
                    except AssertionError:
                        # surface any assertion errors for e.g. debugging
                        raise
                    except Exception as detail:
                        keys.append(k)
                        dstr = pprint_thing(detail)
                        values.append(f"[invalid_HDFStore node: {dstr}]")

                output += adjoin(12, keys, values)
            else:
                output += "Empty"
        else:
            output += "File is CLOSED"

        return output

    # ------------------------------------------------------------------------
    # private methods

    def _check_if_open(self):
        if not self.is_open:
            raise ClosedFileError(f"{self._path} file is not open!")

    def _validate_format(self, format: str) -> str:
        """ validate / deprecate formats """

        # validate
        try:
            format = _FORMAT_MAP[format.lower()]
        except KeyError:
            raise TypeError(f"invalid HDFStore format specified [{format}]")

        return format

    def _create_storer(
        self,
        group,
        format=None,
        value: Optional[FrameOrSeries] = None,
        encoding: str = "UTF-8",
        errors: str = "strict",
    ) -> Union["GenericFixed", "Table"]:
        """ return a suitable class to operate """

        cls: Union[Type["GenericFixed"], Type["Table"]]

        if value is not None and not isinstance(value, (Series, DataFrame)):
            raise TypeError("value must be None, Series, or DataFrame")

        def error(t):
            # return instead of raising so mypy can tell where we are raising
            return TypeError(
                f"cannot properly create the storer for: [{t}] [group->"
                f"{group},value->{type(value)},format->{format}"
            )

        pt = _ensure_decoded(getattr(group._v_attrs, "pandas_type", None))
        tt = _ensure_decoded(getattr(group._v_attrs, "table_type", None))

        # infer the pt from the passed value
        if pt is None:
            if value is None:

                _tables()
                assert _table_mod is not None  # for mypy
                if getattr(group, "table", None) or isinstance(
                    group, _table_mod.table.Table
                ):
                    pt = "frame_table"
                    tt = "generic_table"
                else:
                    raise TypeError(
                        "cannot create a storer if the object is not existing "
                        "nor a value are passed"
                    )
            else:
                _TYPE_MAP = {Series: "series", DataFrame: "frame"}
                pt = _TYPE_MAP[type(value)]

                # we are actually a table
                if format == "table":
                    pt += "_table"

        # a storer node
        if "table" not in pt:
            _STORER_MAP = {"series": SeriesFixed, "frame": FrameFixed}
            try:
                cls = _STORER_MAP[pt]
            except KeyError:
                raise error("_STORER_MAP")
            return cls(self, group, encoding=encoding, errors=errors)

        # existing node (and must be a table)
        if tt is None:

            # if we are a writer, determine the tt
            if value is not None:

                if pt == "series_table":
                    index = getattr(value, "index", None)
                    if index is not None:
                        if index.nlevels == 1:
                            tt = "appendable_series"
                        elif index.nlevels > 1:
                            tt = "appendable_multiseries"
                elif pt == "frame_table":
                    index = getattr(value, "index", None)
                    if index is not None:
                        if index.nlevels == 1:
                            tt = "appendable_frame"
                        elif index.nlevels > 1:
                            tt = "appendable_multiframe"

        _TABLE_MAP = {
            "generic_table": GenericTable,
            "appendable_series": AppendableSeriesTable,
            "appendable_multiseries": AppendableMultiSeriesTable,
            "appendable_frame": AppendableFrameTable,
            "appendable_multiframe": AppendableMultiFrameTable,
            "worm": WORMTable,
        }
        try:
            cls = _TABLE_MAP[tt]
        except KeyError:
            raise error("_TABLE_MAP")

        return cls(self, group, encoding=encoding, errors=errors)

    def _write_to_group(
        self,
        key: str,
        value: FrameOrSeries,
        format,
        axes=None,
        index=True,
        append=False,
        complib=None,
        complevel: Optional[int] = None,
        fletcher32=None,
        min_itemsize: Optional[Union[int, Dict[str, int]]] = None,
        chunksize=None,
        expectedrows=None,
        dropna=False,
        nan_rep=None,
        data_columns=None,
        encoding=None,
        errors: str = "strict",
    ):
        group = self.get_node(key)

        # we make this assertion for mypy; the get_node call will already
        #  have raised if this is incorrect
        assert self._handle is not None

        # remove the node if we are not appending
        if group is not None and not append:
            self._handle.remove_node(group, recursive=True)
            group = None

        # we don't want to store a table node at all if our object is 0-len
        # as there are not dtypes
        if getattr(value, "empty", None) and (format == "table" or append):
            return

        if group is None:
            paths = key.split("/")

            # recursively create the groups
            path = "/"
            for p in paths:
                if not len(p):
                    continue
                new_path = path
                if not path.endswith("/"):
                    new_path += "/"
                new_path += p
                group = self.get_node(new_path)
                if group is None:
                    group = self._handle.create_group(path, p)
                path = new_path

        s = self._create_storer(group, format, value, encoding=encoding, errors=errors)
        if append:
            # raise if we are trying to append to a Fixed format,
            #       or a table that exists (and we are putting)
            if not s.is_table or (s.is_table and format == "fixed" and s.is_exists):
                raise ValueError("Can only append to Tables")
            if not s.is_exists:
                s.set_object_info()
        else:
            s.set_object_info()

        if not s.is_table and complib:
            raise ValueError("Compression not supported on Fixed format stores")

        # write the object
        s.write(
            obj=value,
            axes=axes,
            append=append,
            complib=complib,
            complevel=complevel,
            fletcher32=fletcher32,
            min_itemsize=min_itemsize,
            chunksize=chunksize,
            expectedrows=expectedrows,
            dropna=dropna,
            nan_rep=nan_rep,
            data_columns=data_columns,
        )

        if isinstance(s, Table) and index:
            s.create_index(columns=index)

    def _read_group(self, group: "Node"):
        s = self._create_storer(group)
        s.infer_axes()
        return s.read()


class TableIterator:
    """
    Define the iteration interface on a table

    Parameters
    ----------
    store : HDFStore
    s     : the referred storer
    func  : the function to execute the query
    where : the where of the query
    nrows : the rows to iterate on
    start : the passed start value (default is None)
    stop  : the passed stop value (default is None)
    iterator : bool, default False
        Whether to use the default iterator.
    chunksize : the passed chunking value (default is 100000)
    auto_close : bool, default False
        Whether to automatically close the store at the end of iteration.
    """

    chunksize: Optional[int]
    store: HDFStore
    s: Union["GenericFixed", "Table"]

    def __init__(
        self,
        store: HDFStore,
        s: Union["GenericFixed", "Table"],
        func,
        where,
        nrows,
        start=None,
        stop=None,
        iterator: bool = False,
        chunksize: Optional[int] = None,
        auto_close: bool = False,
    ):
        self.store = store
        self.s = s
        self.func = func
        self.where = where

        # set start/stop if they are not set if we are a table
        if self.s.is_table:
            if nrows is None:
                nrows = 0
            if start is None:
                start = 0
            if stop is None:
                stop = nrows
            stop = min(nrows, stop)

        self.nrows = nrows
        self.start = start
        self.stop = stop

        self.coordinates = None
        if iterator or chunksize is not None:
            if chunksize is None:
                chunksize = 100000
            self.chunksize = int(chunksize)
        else:
            self.chunksize = None

        self.auto_close = auto_close

    def __iter__(self):

        # iterate
        current = self.start
        while current < self.stop:

            stop = min(current + self.chunksize, self.stop)
            value = self.func(None, None, self.coordinates[current:stop])
            current = stop
            if value is None or not len(value):
                continue

            yield value

        self.close()

    def close(self):
        if self.auto_close:
            self.store.close()

    def get_result(self, coordinates: bool = False):

        #  return the actual iterator
        if self.chunksize is not None:
            if not isinstance(self.s, Table):
                raise TypeError("can only use an iterator or chunksize on a table")

            self.coordinates = self.s.read_coordinates(where=self.where)

            return self

        # if specified read via coordinates (necessary for multiple selections
        if coordinates:
            if not isinstance(self.s, Table):
                raise TypeError("can only read_coordinates on a table")
            where = self.s.read_coordinates(
                where=self.where, start=self.start, stop=self.stop
            )
        else:
            where = self.where

        # directly return the result
        results = self.func(self.start, self.stop, where)
        self.close()
        return results


class IndexCol:
    """ an index column description class

        Parameters
        ----------

        axis   : axis which I reference
        values : the ndarray like converted values
        kind   : a string description of this type
        typ    : the pytables type
        pos    : the position in the pytables

        """

    is_an_indexable = True
    is_data_indexable = True
    _info_fields = ["freq", "tz", "index_name"]

    name: str
    cname: str

    def __init__(
        self,
        name: str,
        values=None,
        kind=None,
        typ=None,
        cname: Optional[str] = None,
        axis=None,
        pos=None,
        freq=None,
        tz=None,
        index_name=None,
        ordered=None,
        table=None,
        meta=None,
        metadata=None,
    ):

        if not isinstance(name, str):
            raise ValueError("`name` must be a str.")

        self.values = values
        self.kind = kind
        self.typ = typ
        self.name = name
        self.cname = cname or name
        self.axis = axis
        self.pos = pos
        self.freq = freq
        self.tz = tz
        self.index_name = index_name
        self.ordered = ordered
        self.table = table
        self.meta = meta
        self.metadata = metadata

        if pos is not None:
            self.set_pos(pos)

        # These are ensured as long as the passed arguments match the
        #  constructor annotations.
        assert isinstance(self.name, str)
        assert isinstance(self.cname, str)

    @property
    def itemsize(self) -> int:
        # Assumes self.typ has already been initialized
        return self.typ.itemsize

    @property
    def kind_attr(self) -> str:
        return f"{self.name}_kind"

    def set_pos(self, pos: int):
        """ set the position of this column in the Table """
        self.pos = pos
        if pos is not None and self.typ is not None:
            self.typ._v_pos = pos

    def __repr__(self) -> str:
        temp = tuple(
            map(pprint_thing, (self.name, self.cname, self.axis, self.pos, self.kind))
        )
        return ",".join(
            (
                f"{key}->{value}"
                for key, value in zip(["name", "cname", "axis", "pos", "kind"], temp)
            )
        )

    def __eq__(self, other: Any) -> bool:
        """ compare 2 col items """
        return all(
            getattr(self, a, None) == getattr(other, a, None)
            for a in ["name", "cname", "axis", "pos"]
        )

    def __ne__(self, other) -> bool:
        return not self.__eq__(other)

    @property
    def is_indexed(self) -> bool:
        """ return whether I am an indexed column """
        if not hasattr(self.table, "cols"):
            # e.g. if infer hasn't been called yet, self.table will be None.
            return False
        # GH#29692 mypy doesn't recognize self.table as having a "cols" attribute
        #  'error: "None" has no attribute "cols"'
        return getattr(self.table.cols, self.cname).is_indexed  # type: ignore

    def convert(self, values: np.ndarray, nan_rep, encoding: str, errors: str):
        """
        Convert the data from this selection to the appropriate pandas type.
        """
        assert isinstance(values, np.ndarray), type(values)

        # values is a recarray
        if values.dtype.fields is not None:
            values = values[self.cname]

        val_kind = _ensure_decoded(self.kind)
        values = _maybe_convert(values, val_kind, encoding, errors)

        kwargs = dict()
        kwargs["name"] = _ensure_decoded(self.index_name)

        if self.freq is not None:
            kwargs["freq"] = _ensure_decoded(self.freq)

        # making an Index instance could throw a number of different errors
        try:
            new_pd_index = Index(values, **kwargs)
        except ValueError:
            # if the output freq is different that what we recorded,
            # it should be None (see also 'doc example part 2')
            if "freq" in kwargs:
                kwargs["freq"] = None
            new_pd_index = Index(values, **kwargs)

        new_pd_index = _set_tz(new_pd_index, self.tz)
        return new_pd_index, new_pd_index

    def take_data(self):
        """ return the values"""
        return self.values

    @property
    def attrs(self):
        return self.table._v_attrs

    @property
    def description(self):
        return self.table.description

    @property
    def col(self):
        """ return my current col description """
        return getattr(self.description, self.cname, None)

    @property
    def cvalues(self):
        """ return my cython values """
        return self.values

    def __iter__(self):
        return iter(self.values)

    def maybe_set_size(self, min_itemsize=None):
        """ maybe set a string col itemsize:
               min_itemsize can be an integer or a dict with this columns name
               with an integer size """
        if _ensure_decoded(self.kind) == "string":

            if isinstance(min_itemsize, dict):
                min_itemsize = min_itemsize.get(self.name)

            if min_itemsize is not None and self.typ.itemsize < min_itemsize:
                self.typ = _tables().StringCol(itemsize=min_itemsize, pos=self.pos)

    def validate_names(self):
        pass

    def validate_and_set(self, handler: "AppendableTable", append: bool):
        self.table = handler.table
        self.validate_col()
        self.validate_attr(append)
        self.validate_metadata(handler)
        self.write_metadata(handler)
        self.set_attr()

    def validate_col(self, itemsize=None):
        """ validate this column: return the compared against itemsize """

        # validate this column for string truncation (or reset to the max size)
        if _ensure_decoded(self.kind) == "string":
            c = self.col
            if c is not None:
                if itemsize is None:
                    itemsize = self.itemsize
                if c.itemsize < itemsize:
                    raise ValueError(
                        f"Trying to store a string with len [{itemsize}] in "
                        f"[{self.cname}] column but\nthis column has a limit of "
                        f"[{c.itemsize}]!\nConsider using min_itemsize to "
                        "preset the sizes on these columns"
                    )
                return c.itemsize

        return None

    def validate_attr(self, append: bool):
        # check for backwards incompatibility
        if append:
            existing_kind = getattr(self.attrs, self.kind_attr, None)
            if existing_kind is not None and existing_kind != self.kind:
                raise TypeError(
                    f"incompatible kind in col [{existing_kind} - {self.kind}]"
                )

    def update_info(self, info):
        """ set/update the info for this indexable with the key/value
            if there is a conflict raise/warn as needed """

        for key in self._info_fields:

            value = getattr(self, key, None)
            idx = info.setdefault(self.name, {})

            existing_value = idx.get(key)
            if key in idx and value is not None and existing_value != value:

                # frequency/name just warn
                if key in ["freq", "index_name"]:
                    ws = attribute_conflict_doc % (key, existing_value, value)
                    warnings.warn(ws, AttributeConflictWarning, stacklevel=6)

                    # reset
                    idx[key] = None
                    setattr(self, key, None)

                else:
                    raise ValueError(
                        f"invalid info for [{self.name}] for [{key}], "
                        f"existing_value [{existing_value}] conflicts with "
                        f"new value [{value}]"
                    )
            else:
                if value is not None or existing_value is not None:
                    idx[key] = value

    def set_info(self, info):
        """ set my state from the passed info """
        idx = info.get(self.name)
        if idx is not None:
            self.__dict__.update(idx)

    def set_attr(self):
        """ set the kind for this column """
        setattr(self.attrs, self.kind_attr, self.kind)

    def validate_metadata(self, handler: "AppendableTable"):
        """ validate that kind=category does not change the categories """
        if self.meta == "category":
            new_metadata = self.metadata
            cur_metadata = handler.read_metadata(self.cname)
            if (
                new_metadata is not None
                and cur_metadata is not None
                and not array_equivalent(new_metadata, cur_metadata)
            ):
                raise ValueError(
                    "cannot append a categorical with "
                    "different categories to the existing"
                )

    def write_metadata(self, handler: "AppendableTable"):
        """ set the meta data """
        if self.metadata is not None:
            handler.write_metadata(self.cname, self.metadata)


class GenericIndexCol(IndexCol):
    """ an index which is not represented in the data of the table """

    @property
    def is_indexed(self) -> bool:
        return False

    def convert(self, values: np.ndarray, nan_rep, encoding: str, errors: str):
        """
        Convert the data from this selection to the appropriate pandas type.

        Parameters
        ----------
        values : np.ndarray
        nan_rep : str
        encoding : str
        errors : str
        """
        assert isinstance(values, np.ndarray), type(values)

        values = Int64Index(np.arange(len(values)))
        return values, values

    def set_attr(self):
        pass


class DataCol(IndexCol):
    """ a data holding column, by definition this is not indexable

        Parameters
        ----------

        data   : the actual data
        cname  : the column name in the table to hold the data (typically
                 values)
        meta   : a string description of the metadata
        metadata : the actual metadata
        """

    is_an_indexable = False
    is_data_indexable = False
    _info_fields = ["tz", "ordered"]

    def __init__(
        self,
        name: str,
        values=None,
        kind=None,
        typ=None,
        cname=None,
        pos=None,
        tz=None,
        ordered=None,
        table=None,
        meta=None,
        metadata=None,
        dtype=None,
        data=None,
    ):
        super().__init__(
            name=name,
            values=values,
            kind=kind,
            typ=typ,
            pos=pos,
            cname=cname,
            tz=tz,
            ordered=ordered,
            table=table,
            meta=meta,
            metadata=metadata,
        )
        self.dtype = dtype
        self.data = data

    @property
    def dtype_attr(self) -> str:
        return f"{self.name}_dtype"

    @property
    def meta_attr(self) -> str:
        return f"{self.name}_meta"

    def __repr__(self) -> str:
        temp = tuple(
            map(
                pprint_thing, (self.name, self.cname, self.dtype, self.kind, self.shape)
            )
        )
        return ",".join(
            (
                f"{key}->{value}"
                for key, value in zip(["name", "cname", "dtype", "kind", "shape"], temp)
            )
        )

    def __eq__(self, other: Any) -> bool:
        """ compare 2 col items """
        return all(
            getattr(self, a, None) == getattr(other, a, None)
            for a in ["name", "cname", "dtype", "pos"]
        )

    def set_data(self, data: Union[np.ndarray, ABCExtensionArray]):
        assert data is not None
        assert self.dtype is None

        data, dtype_name = _get_data_and_dtype_name(data)

        self.data = data
        self.dtype = dtype_name
        self.kind = _dtype_to_kind(dtype_name)

    def take_data(self):
        """ return the data """
        return self.data

    @classmethod
    def _get_atom(cls, values: Union[np.ndarray, ABCExtensionArray]) -> "Col":
        """
        Get an appropriately typed and shaped pytables.Col object for values.
        """

        dtype = values.dtype
        itemsize = dtype.itemsize

        shape = values.shape
        if values.ndim == 1:
            # EA, use block shape pretending it is 2D
            shape = (1, values.size)

        if is_categorical_dtype(dtype):
            codes = values.codes
            atom = cls.get_atom_data(shape, kind=codes.dtype.name)
        elif is_datetime64_dtype(dtype) or is_datetime64tz_dtype(dtype):
            atom = cls.get_atom_datetime64(shape)
        elif is_timedelta64_dtype(dtype):
            atom = cls.get_atom_timedelta64(shape)
        elif is_complex_dtype(dtype):
            atom = _tables().ComplexCol(itemsize=itemsize, shape=shape[0])

        elif is_string_dtype(dtype):
            atom = cls.get_atom_string(shape, itemsize)

        else:
            atom = cls.get_atom_data(shape, kind=dtype.name)

        return atom

    @classmethod
    def get_atom_string(cls, shape, itemsize):
        return _tables().StringCol(itemsize=itemsize, shape=shape[0])

    @classmethod
    def get_atom_coltype(cls, kind: str) -> Type["Col"]:
        """ return the PyTables column class for this column """
        if kind.startswith("uint"):
            k4 = kind[4:]
            col_name = f"UInt{k4}Col"
        elif kind.startswith("period"):
            # we store as integer
            col_name = "Int64Col"
        else:
            kcap = kind.capitalize()
            col_name = f"{kcap}Col"

        return getattr(_tables(), col_name)

    @classmethod
    def get_atom_data(cls, shape, kind: str) -> "Col":
        return cls.get_atom_coltype(kind=kind)(shape=shape[0])

    @classmethod
    def get_atom_datetime64(cls, shape):
        return _tables().Int64Col(shape=shape[0])

    @classmethod
    def get_atom_timedelta64(cls, shape):
        return _tables().Int64Col(shape=shape[0])

    @property
    def shape(self):
        return getattr(self.data, "shape", None)

    @property
    def cvalues(self):
        """ return my cython values """
        return self.data

    def validate_attr(self, append):
        """validate that we have the same order as the existing & same dtype"""
        if append:
            existing_fields = getattr(self.attrs, self.kind_attr, None)
            if existing_fields is not None and existing_fields != list(self.values):
                raise ValueError("appended items do not match existing items in table!")

            existing_dtype = getattr(self.attrs, self.dtype_attr, None)
            if existing_dtype is not None and existing_dtype != self.dtype:
                raise ValueError(
                    "appended items dtype do not match existing "
                    "items dtype in table!"
                )

    def convert(self, values: np.ndarray, nan_rep, encoding: str, errors: str):
        """
        Convert the data from this selection to the appropriate pandas type.

        Parameters
        ----------
        values : np.ndarray
        nan_rep :
        encoding : str
        errors : str

        Returns
        -------
        index : listlike to become an Index
        data : ndarraylike to become a column
        """
        assert isinstance(values, np.ndarray), type(values)

        # values is a recarray
        if values.dtype.fields is not None:
            values = values[self.cname]

        assert self.typ is not None
        if self.dtype is None:
            # Note: in tests we never have timedelta64 or datetime64,
            #  so the _get_data_and_dtype_name may be unnecessary
            converted, dtype_name = _get_data_and_dtype_name(values)
            kind = _dtype_to_kind(dtype_name)
        else:
            converted = values
            dtype_name = self.dtype
            kind = self.kind

        assert isinstance(converted, np.ndarray)  # for mypy

        # use the meta if needed
        meta = _ensure_decoded(self.meta)
        metadata = self.metadata
        ordered = self.ordered
        tz = self.tz

        assert dtype_name is not None
        # convert to the correct dtype
        dtype = _ensure_decoded(dtype_name)

        # reverse converts
        if dtype == "datetime64":

            # recreate with tz if indicated
            converted = _set_tz(converted, tz, coerce=True)

        elif dtype == "timedelta64":
            converted = np.asarray(converted, dtype="m8[ns]")
        elif dtype == "date":
            try:
                converted = np.asarray(
                    [date.fromordinal(v) for v in converted], dtype=object
                )
            except ValueError:
                converted = np.asarray(
                    [date.fromtimestamp(v) for v in converted], dtype=object
                )

        elif meta == "category":

            # we have a categorical
            categories = metadata
            codes = converted.ravel()

            # if we have stored a NaN in the categories
            # then strip it; in theory we could have BOTH
            # -1s in the codes and nulls :<
            if categories is None:
                # Handle case of NaN-only categorical columns in which case
                # the categories are an empty array; when this is stored,
                # pytables cannot write a zero-len array, so on readback
                # the categories would be None and `read_hdf()` would fail.
                categories = Index([], dtype=np.float64)
            else:
                mask = isna(categories)
                if mask.any():
                    categories = categories[~mask]
                    codes[codes != -1] -= mask.astype(int).cumsum().values

            converted = Categorical.from_codes(
                codes, categories=categories, ordered=ordered
            )

        else:

            try:
                converted = converted.astype(dtype, copy=False)
            except TypeError:
                converted = converted.astype("O", copy=False)

        # convert nans / decode
        if _ensure_decoded(kind) == "string":
            converted = _unconvert_string_array(
                converted, nan_rep=nan_rep, encoding=encoding, errors=errors
            )

        return self.values, converted

    def set_attr(self):
        """ set the data for this column """
        setattr(self.attrs, self.kind_attr, self.values)
        setattr(self.attrs, self.meta_attr, self.meta)
        assert self.dtype is not None
        setattr(self.attrs, self.dtype_attr, self.dtype)


class DataIndexableCol(DataCol):
    """ represent a data column that can be indexed """

    is_data_indexable = True

    def validate_names(self):
        if not Index(self.values).is_object():
            # TODO: should the message here be more specifically non-str?
            raise ValueError("cannot have non-object label DataIndexableCol")

    @classmethod
    def get_atom_string(cls, shape, itemsize):
        return _tables().StringCol(itemsize=itemsize)

    @classmethod
    def get_atom_data(cls, shape, kind: str) -> "Col":
        return cls.get_atom_coltype(kind=kind)()

    @classmethod
    def get_atom_datetime64(cls, shape):
        return _tables().Int64Col()

    @classmethod
    def get_atom_timedelta64(cls, shape):
        return _tables().Int64Col()


class GenericDataIndexableCol(DataIndexableCol):
    """ represent a generic pytables data column """

    pass


class Fixed:
    """ represent an object in my store
        facilitate read/write of various types of objects
        this is an abstract base class

        Parameters
        ----------
        parent : HDFStore
        group : Node
            The group node where the table resides.
        """

    pandas_kind: str
    obj_type: Type[Union[DataFrame, Series]]
    ndim: int
    encoding: str
    parent: HDFStore
    group: "Node"
    errors: str
    is_table = False

    def __init__(
        self,
        parent: HDFStore,
        group: "Node",
        encoding: str = "UTF-8",
        errors: str = "strict",
    ):
        assert isinstance(parent, HDFStore), type(parent)
        assert _table_mod is not None  # needed for mypy
        assert isinstance(group, _table_mod.Node), type(group)
        self.parent = parent
        self.group = group
        self.encoding = _ensure_encoding(encoding)
        self.errors = errors

    @property
    def is_old_version(self) -> bool:
        return self.version[0] <= 0 and self.version[1] <= 10 and self.version[2] < 1

    @property
    def version(self) -> Tuple[int, int, int]:
        """ compute and set our version """
        version = _ensure_decoded(getattr(self.group._v_attrs, "pandas_version", None))
        try:
            version = tuple(int(x) for x in version.split("."))
            if len(version) == 2:
                version = version + (0,)
        except AttributeError:
            version = (0, 0, 0)
        return version

    @property
    def pandas_type(self):
        return _ensure_decoded(getattr(self.group._v_attrs, "pandas_type", None))

    def __repr__(self) -> str:
        """ return a pretty representation of myself """
        self.infer_axes()
        s = self.shape
        if s is not None:
            if isinstance(s, (list, tuple)):
                jshape = ",".join(pprint_thing(x) for x in s)
                s = f"[{jshape}]"
            return f"{self.pandas_type:12.12} (shape->{s})"
        return self.pandas_type

    def set_object_info(self):
        """ set my pandas type & version """
        self.attrs.pandas_type = str(self.pandas_kind)
        self.attrs.pandas_version = str(_version)

    def copy(self):
        new_self = copy.copy(self)
        return new_self

    @property
    def shape(self):
        return self.nrows

    @property
    def pathname(self):
        return self.group._v_pathname

    @property
    def _handle(self):
        return self.parent._handle

    @property
    def _filters(self):
        return self.parent._filters

    @property
    def _complevel(self) -> int:
        return self.parent._complevel

    @property
    def _fletcher32(self) -> bool:
        return self.parent._fletcher32

    @property
    def attrs(self):
        return self.group._v_attrs

    def set_attrs(self):
        """ set our object attributes """
        pass

    def get_attrs(self):
        """ get our object attributes """
        pass

    @property
    def storable(self):
        """ return my storable """
        return self.group

    @property
    def is_exists(self) -> bool:
        return False

    @property
    def nrows(self):
        return getattr(self.storable, "nrows", None)

    def validate(self, other):
        """ validate against an existing storable """
        if other is None:
            return
        return True

    def validate_version(self, where=None):
        """ are we trying to operate on an old version? """
        return True

    def infer_axes(self):
        """ infer the axes of my storer
              return a boolean indicating if we have a valid storer or not """

        s = self.storable
        if s is None:
            return False
        self.get_attrs()
        return True

    def read(
        self,
        where=None,
        columns=None,
        start: Optional[int] = None,
        stop: Optional[int] = None,
    ):
        raise NotImplementedError(
            "cannot read on an abstract storer: subclasses should implement"
        )

    def write(self, **kwargs):
        raise NotImplementedError(
            "cannot write on an abstract storer: subclasses should implement"
        )

    def delete(
        self, where=None, start: Optional[int] = None, stop: Optional[int] = None
    ):
        """
        support fully deleting the node in its entirety (only) - where
        specification must be None
        """
        if com.all_none(where, start, stop):
            self._handle.remove_node(self.group, recursive=True)
            return None

        raise TypeError("cannot delete on an abstract storer")


class GenericFixed(Fixed):
    """ a generified fixed version """

    _index_type_map = {DatetimeIndex: "datetime", PeriodIndex: "period"}
    _reverse_index_map = {v: k for k, v in _index_type_map.items()}
    attributes: List[str] = []

    # indexer helpders
    def _class_to_alias(self, cls) -> str:
        return self._index_type_map.get(cls, "")

    def _alias_to_class(self, alias):
        if isinstance(alias, type):  # pragma: no cover
            # compat: for a short period of time master stored types
            return alias
        return self._reverse_index_map.get(alias, Index)

    def _get_index_factory(self, klass):
        if klass == DatetimeIndex:

            def f(values, freq=None, tz=None):
                # data are already in UTC, localize and convert if tz present
                result = DatetimeIndex._simple_new(values.values, name=None, freq=freq)
                if tz is not None:
                    result = result.tz_localize("UTC").tz_convert(tz)
                return result

            return f
        elif klass == PeriodIndex:

            def f(values, freq=None, tz=None):
                return PeriodIndex._simple_new(values, name=None, freq=freq)

            return f

        return klass

    def validate_read(self, columns, where):
        """
        raise if any keywords are passed which are not-None
        """
        if columns is not None:
            raise TypeError(
                "cannot pass a column specification when reading "
                "a Fixed format store. this store must be "
                "selected in its entirety"
            )
        if where is not None:
            raise TypeError(
                "cannot pass a where specification when reading "
                "from a Fixed format store. this store must be "
                "selected in its entirety"
            )

    @property
    def is_exists(self) -> bool:
        return True

    def set_attrs(self):
        """ set our object attributes """
        self.attrs.encoding = self.encoding
        self.attrs.errors = self.errors

    def get_attrs(self):
        """ retrieve our attributes """
        self.encoding = _ensure_encoding(getattr(self.attrs, "encoding", None))
        self.errors = _ensure_decoded(getattr(self.attrs, "errors", "strict"))
        for n in self.attributes:
            setattr(self, n, _ensure_decoded(getattr(self.attrs, n, None)))

    def write(self, obj, **kwargs):
        self.set_attrs()

    def read_array(
        self, key: str, start: Optional[int] = None, stop: Optional[int] = None
    ):
        """ read an array for the specified node (off of group """
        import tables

        node = getattr(self.group, key)
        attrs = node._v_attrs

        transposed = getattr(attrs, "transposed", False)

        if isinstance(node, tables.VLArray):
            ret = node[0][start:stop]
        else:
            dtype = getattr(attrs, "value_type", None)
            shape = getattr(attrs, "shape", None)

            if shape is not None:
                # length 0 axis
                ret = np.empty(shape, dtype=dtype)
            else:
                ret = node[start:stop]

            if dtype == "datetime64":

                # reconstruct a timezone if indicated
                tz = getattr(attrs, "tz", None)
                ret = _set_tz(ret, tz, coerce=True)

            elif dtype == "timedelta64":
                ret = np.asarray(ret, dtype="m8[ns]")

        if transposed:
            return ret.T
        else:
            return ret

    def read_index(
        self, key: str, start: Optional[int] = None, stop: Optional[int] = None
    ) -> Index:
        variety = _ensure_decoded(getattr(self.attrs, f"{key}_variety"))

        if variety == "multi":
            return self.read_multi_index(key, start=start, stop=stop)
        elif variety == "regular":
            node = getattr(self.group, key)
            index = self.read_index_node(node, start=start, stop=stop)
            return index
        else:  # pragma: no cover
            raise TypeError(f"unrecognized index variety: {variety}")

    def write_index(self, key: str, index: Index):
        if isinstance(index, MultiIndex):
            setattr(self.attrs, f"{key}_variety", "multi")
            self.write_multi_index(key, index)
        else:
            setattr(self.attrs, f"{key}_variety", "regular")
            converted = _convert_index("index", index, self.encoding, self.errors)

            self.write_array(key, converted.values)

            node = getattr(self.group, key)
            node._v_attrs.kind = converted.kind
            node._v_attrs.name = index.name

            if isinstance(index, (DatetimeIndex, PeriodIndex)):
                node._v_attrs.index_class = self._class_to_alias(type(index))

            if isinstance(index, (DatetimeIndex, PeriodIndex, TimedeltaIndex)):
                node._v_attrs.freq = index.freq

            if isinstance(index, DatetimeIndex) and index.tz is not None:
                node._v_attrs.tz = _get_tz(index.tz)

    def write_multi_index(self, key: str, index: MultiIndex):
        setattr(self.attrs, f"{key}_nlevels", index.nlevels)

        for i, (lev, level_codes, name) in enumerate(
            zip(index.levels, index.codes, index.names)
        ):
            # write the level
            if is_extension_array_dtype(lev):
                raise NotImplementedError(
                    "Saving a MultiIndex with an extension dtype is not supported."
                )
            level_key = f"{key}_level{i}"
            conv_level = _convert_index(level_key, lev, self.encoding, self.errors)
            self.write_array(level_key, conv_level.values)
            node = getattr(self.group, level_key)
            node._v_attrs.kind = conv_level.kind
            node._v_attrs.name = name

            # write the name
            setattr(node._v_attrs, f"{key}_name{name}", name)

            # write the labels
            label_key = f"{key}_label{i}"
            self.write_array(label_key, level_codes)

    def read_multi_index(
        self, key: str, start: Optional[int] = None, stop: Optional[int] = None
    ) -> MultiIndex:
        nlevels = getattr(self.attrs, f"{key}_nlevels")

        levels = []
        codes = []
        names: List[Optional[Hashable]] = []
        for i in range(nlevels):
            level_key = f"{key}_level{i}"
            node = getattr(self.group, level_key)
            lev = self.read_index_node(node, start=start, stop=stop)
            levels.append(lev)
            names.append(lev.name)

            label_key = f"{key}_label{i}"
            level_codes = self.read_array(label_key, start=start, stop=stop)
            codes.append(level_codes)

        return MultiIndex(
            levels=levels, codes=codes, names=names, verify_integrity=True
        )

    def read_index_node(
        self, node: "Node", start: Optional[int] = None, stop: Optional[int] = None
    ) -> Index:
        data = node[start:stop]
        # If the index was an empty array write_array_empty() will
        # have written a sentinel. Here we relace it with the original.
        if "shape" in node._v_attrs and np.prod(node._v_attrs.shape) == 0:
            data = np.empty(node._v_attrs.shape, dtype=node._v_attrs.value_type,)
        kind = _ensure_decoded(node._v_attrs.kind)
        name = None

        if "name" in node._v_attrs:
            name = _ensure_str(node._v_attrs.name)
            name = _ensure_decoded(name)

        index_class = self._alias_to_class(
            _ensure_decoded(getattr(node._v_attrs, "index_class", ""))
        )
        factory = self._get_index_factory(index_class)

        kwargs = {}
        if "freq" in node._v_attrs:
            kwargs["freq"] = node._v_attrs["freq"]

        if "tz" in node._v_attrs:
            if isinstance(node._v_attrs["tz"], bytes):
                # created by python2
                kwargs["tz"] = node._v_attrs["tz"].decode("utf-8")
            else:
                # created by python3
                kwargs["tz"] = node._v_attrs["tz"]

        if kind == "date":
            index = factory(
                _unconvert_index(
                    data, kind, encoding=self.encoding, errors=self.errors
                ),
                dtype=object,
                **kwargs,
            )
        else:
            index = factory(
                _unconvert_index(
                    data, kind, encoding=self.encoding, errors=self.errors
                ),
                **kwargs,
            )

        index.name = name

        return index

    def write_array_empty(self, key: str, value: ArrayLike):
        """ write a 0-len array """

        # ugly hack for length 0 axes
        arr = np.empty((1,) * value.ndim)
        self._handle.create_array(self.group, key, arr)
        node = getattr(self.group, key)
        node._v_attrs.value_type = str(value.dtype)
        node._v_attrs.shape = value.shape

    def write_array(self, key: str, value: ArrayLike, items: Optional[Index] = None):
        # TODO: we only have one test that gets here, the only EA
        #  that gets passed is DatetimeArray, and we never have
        #  both self._filters and EA
        assert isinstance(value, (np.ndarray, ABCExtensionArray)), type(value)

        if key in self.group:
            self._handle.remove_node(self.group, key)

        # Transform needed to interface with pytables row/col notation
        empty_array = value.size == 0
        transposed = False

        if is_categorical_dtype(value):
            raise NotImplementedError(
                "Cannot store a category dtype in "
                "a HDF5 dataset that uses format="
                '"fixed". Use format="table".'
            )
        if not empty_array:
            if hasattr(value, "T"):
                # ExtensionArrays (1d) may not have transpose.
                value = value.T
                transposed = True

        atom = None
        if self._filters is not None:
            try:
                # get the atom for this datatype
                atom = _tables().Atom.from_dtype(value.dtype)
            except ValueError:
                pass

        if atom is not None:
            # We only get here if self._filters is non-None and
            #  the Atom.from_dtype call succeeded

            # create an empty chunked array and fill it from value
            if not empty_array:
                ca = self._handle.create_carray(
                    self.group, key, atom, value.shape, filters=self._filters
                )
                ca[:] = value

            else:
                self.write_array_empty(key, value)

        elif value.dtype.type == np.object_:

            # infer the type, warn if we have a non-string type here (for
            # performance)
            inferred_type = lib.infer_dtype(value.ravel(), skipna=False)
            if empty_array:
                pass
            elif inferred_type == "string":
                pass
            else:
                ws = performance_doc % (inferred_type, key, items)
                warnings.warn(ws, PerformanceWarning, stacklevel=7)

            vlarr = self._handle.create_vlarray(self.group, key, _tables().ObjectAtom())
            vlarr.append(value)

        elif empty_array:
            self.write_array_empty(key, value)
        elif is_datetime64_dtype(value.dtype):
            self._handle.create_array(self.group, key, value.view("i8"))
            getattr(self.group, key)._v_attrs.value_type = "datetime64"
        elif is_datetime64tz_dtype(value.dtype):
            # store as UTC
            # with a zone
            self._handle.create_array(self.group, key, value.asi8)

            node = getattr(self.group, key)
            node._v_attrs.tz = _get_tz(value.tz)
            node._v_attrs.value_type = "datetime64"
        elif is_timedelta64_dtype(value.dtype):
            self._handle.create_array(self.group, key, value.view("i8"))
            getattr(self.group, key)._v_attrs.value_type = "timedelta64"
        else:
            self._handle.create_array(self.group, key, value)

        getattr(self.group, key)._v_attrs.transposed = transposed


class SeriesFixed(GenericFixed):
    pandas_kind = "series"
    attributes = ["name"]

    name: Optional[Hashable]

    @property
    def shape(self):
        try:
            return (len(self.group.values),)
        except (TypeError, AttributeError):
            return None

    def read(
        self,
        where=None,
        columns=None,
        start: Optional[int] = None,
        stop: Optional[int] = None,
    ):
        self.validate_read(columns, where)
        index = self.read_index("index", start=start, stop=stop)
        values = self.read_array("values", start=start, stop=stop)
        return Series(values, index=index, name=self.name)

    def write(self, obj, **kwargs):
        super().write(obj, **kwargs)
        self.write_index("index", obj.index)
        self.write_array("values", obj.values)
        self.attrs.name = obj.name


class BlockManagerFixed(GenericFixed):
    attributes = ["ndim", "nblocks"]

    nblocks: int

    @property
    def shape(self):
        try:
            ndim = self.ndim

            # items
            items = 0
            for i in range(self.nblocks):
                node = getattr(self.group, f"block{i}_items")
                shape = getattr(node, "shape", None)
                if shape is not None:
                    items += shape[0]

            # data shape
            node = self.group.block0_values
            shape = getattr(node, "shape", None)
            if shape is not None:
                shape = list(shape[0 : (ndim - 1)])
            else:
                shape = []

            shape.append(items)

            return shape
        except AttributeError:
            return None

    def read(
        self,
        where=None,
        columns=None,
        start: Optional[int] = None,
        stop: Optional[int] = None,
    ):
        # start, stop applied to rows, so 0th axis only
        self.validate_read(columns, where)
        select_axis = self.obj_type()._get_block_manager_axis(0)

        axes = []
        for i in range(self.ndim):

            _start, _stop = (start, stop) if i == select_axis else (None, None)
            ax = self.read_index(f"axis{i}", start=_start, stop=_stop)
            axes.append(ax)

        items = axes[0]
        dfs = []

        for i in range(self.nblocks):

            blk_items = self.read_index(f"block{i}_items")
            values = self.read_array(f"block{i}_values", start=_start, stop=_stop)

            columns = items[items.get_indexer(blk_items)]
            df = DataFrame(values.T, columns=columns, index=axes[1])
            dfs.append(df)

        if len(dfs) > 0:
            out = concat(dfs, axis=1)
            out = out.reindex(columns=items, copy=False)
            return out

        return DataFrame(columns=axes[0], index=axes[1])

    def write(self, obj, **kwargs):
        super().write(obj, **kwargs)
        data = obj._data
        if not data.is_consolidated():
            data = data.consolidate()

        self.attrs.ndim = data.ndim
        for i, ax in enumerate(data.axes):
            if i == 0:
                if not ax.is_unique:
                    raise ValueError("Columns index has to be unique for fixed format")
            self.write_index(f"axis{i}", ax)

        # Supporting mixed-type DataFrame objects...nontrivial
        self.attrs.nblocks = len(data.blocks)
        for i, blk in enumerate(data.blocks):
            # I have no idea why, but writing values before items fixed #2299
            blk_items = data.items.take(blk.mgr_locs)
            self.write_array(f"block{i}_values", blk.values, items=blk_items)
            self.write_index(f"block{i}_items", blk_items)


class FrameFixed(BlockManagerFixed):
    pandas_kind = "frame"
    obj_type = DataFrame


class Table(Fixed):
    """ represent a table:
          facilitate read/write of various types of tables

        Attrs in Table Node
        -------------------
        These are attributes that are store in the main table node, they are
        necessary to recreate these tables when read back in.

        index_axes    : a list of tuples of the (original indexing axis and
            index column)
        non_index_axes: a list of tuples of the (original index axis and
            columns on a non-indexing axis)
        values_axes   : a list of the columns which comprise the data of this
            table
        data_columns  : a list of the columns that we are allowing indexing
            (these become single columns in values_axes), or True to force all
            columns
        nan_rep       : the string to use for nan representations for string
            objects
        levels        : the names of levels
        metadata      : the names of the metadata columns

        """

    pandas_kind = "wide_table"
    table_type: str
    levels = 1
    is_table = True

    index_axes: List[IndexCol]
    non_index_axes: List[Tuple[int, Any]]
    values_axes: List[DataCol]
    data_columns: List
    metadata: List
    info: Dict

    def __init__(
        self,
        parent: HDFStore,
        group: "Node",
        encoding=None,
        errors: str = "strict",
        index_axes=None,
        non_index_axes=None,
        values_axes=None,
        data_columns=None,
        metadata=None,
        info=None,
        nan_rep=None,
    ):
        super().__init__(parent, group, encoding=encoding, errors=errors)
<<<<<<< HEAD
        self.index_axes = index_axes or []
        self.non_index_axes = non_index_axes or []
        self.values_axes = values_axes or []
        self.data_columns = data_columns or []
        self.metadata = metadata or []
        self.info = info or dict()
        self.nan_rep = nan_rep
=======
        self.index_axes = []
        self.non_index_axes = []
        self.values_axes = []
        self.data_columns = []
        self.info = dict()
        self.nan_rep = None
>>>>>>> c521a4eb

    @property
    def table_type_short(self) -> str:
        return self.table_type.split("_")[0]

    def __repr__(self) -> str:
        """ return a pretty representation of myself """
        self.infer_axes()
        jdc = ",".join(self.data_columns) if len(self.data_columns) else ""
        dc = f",dc->[{jdc}]"

        ver = ""
        if self.is_old_version:
            jver = ".".join(str(x) for x in self.version)
            ver = f"[{jver}]"

        jindex_axes = ",".join(a.name for a in self.index_axes)
        return (
            f"{self.pandas_type:12.12}{ver} "
            f"(typ->{self.table_type_short},nrows->{self.nrows},"
            f"ncols->{self.ncols},indexers->[{jindex_axes}]{dc})"
        )

    def __getitem__(self, c: str):
        """ return the axis for c """
        for a in self.axes:
            if c == a.name:
                return a
        return None

    def validate(self, other):
        """ validate against an existing table """
        if other is None:
            return

        if other.table_type != self.table_type:
            raise TypeError(
                "incompatible table_type with existing "
                f"[{other.table_type} - {self.table_type}]"
            )

        for c in ["index_axes", "non_index_axes", "values_axes"]:
            sv = getattr(self, c, None)
            ov = getattr(other, c, None)
            if sv != ov:

                # show the error for the specific axes
                for i, sax in enumerate(sv):
                    oax = ov[i]
                    if sax != oax:
                        raise ValueError(
                            f"invalid combination of [{c}] on appending data "
                            f"[{sax}] vs current table [{oax}]"
                        )

                # should never get here
                raise Exception(
                    f"invalid combination of [{c}] on appending data [{sv}] vs "
                    f"current table [{ov}]"
                )

    @property
    def is_multi_index(self) -> bool:
        """the levels attribute is 1 or a list in the case of a multi-index"""
        return isinstance(self.levels, list)

    def validate_multiindex(self, obj):
        """validate that we can store the multi-index; reset and return the
        new object
        """
        levels = [
            l if l is not None else f"level_{i}" for i, l in enumerate(obj.index.names)
        ]
        try:
            return obj.reset_index(), levels
        except ValueError:
            raise ValueError(
                "duplicate names/columns in the multi-index when storing as a table"
            )

    @property
    def nrows_expected(self) -> int:
        """ based on our axes, compute the expected nrows """
        return np.prod([i.cvalues.shape[0] for i in self.index_axes])

    @property
    def is_exists(self) -> bool:
        """ has this table been created """
        return "table" in self.group

    @property
    def storable(self):
        return getattr(self.group, "table", None)

    @property
    def table(self):
        """ return the table group (this is my storable) """
        return self.storable

    @property
    def dtype(self):
        return self.table.dtype

    @property
    def description(self):
        return self.table.description

    @property
    def axes(self):
        return itertools.chain(self.index_axes, self.values_axes)

    @property
    def ncols(self) -> int:
        """ the number of total columns in the values axes """
        return sum(len(a.values) for a in self.values_axes)

    @property
    def is_transposed(self) -> bool:
        return False

    @property
    def data_orientation(self):
        """return a tuple of my permutated axes, non_indexable at the front"""
        return tuple(
            itertools.chain(
                [int(a[0]) for a in self.non_index_axes],
                [int(a.axis) for a in self.index_axes],
            )
        )

    def queryables(self) -> Dict[str, Any]:
        """ return a dict of the kinds allowable columns for this object """

        # mypy doesnt recognize DataFrame._AXIS_NAMES, so we re-write it here
        axis_names = {0: "index", 1: "columns"}

        # compute the values_axes queryables
        d1 = [(a.cname, a) for a in self.index_axes]
        d2 = [(axis_names[axis], None) for axis, values in self.non_index_axes]
        d3 = [
            (v.cname, v) for v in self.values_axes if v.name in set(self.data_columns)
        ]

        return dict(d1 + d2 + d3)  # type: ignore
        # error: List comprehension has incompatible type
        #  List[Tuple[Any, None]]; expected List[Tuple[str, IndexCol]]

    def index_cols(self):
        """ return a list of my index cols """
        # Note: each `i.cname` below is assured to be a str.
        return [(i.axis, i.cname) for i in self.index_axes]

    def values_cols(self) -> List[str]:
        """ return a list of my values cols """
        return [i.cname for i in self.values_axes]

    def _get_metadata_path(self, key: str) -> str:
        """ return the metadata pathname for this key """
        group = self.group._v_pathname
        return f"{group}/meta/{key}/meta"

    def write_metadata(self, key: str, values: np.ndarray):
        """
        Write out a metadata array to the key as a fixed-format Series.

        Parameters
        ----------
        key : str
        values : ndarray
        """
        values = Series(values)
        self.parent.put(
            self._get_metadata_path(key),
            values,
            format="table",
            encoding=self.encoding,
            errors=self.errors,
            nan_rep=self.nan_rep,
        )

    def read_metadata(self, key: str):
        """ return the meta data array for this key """
        if getattr(getattr(self.group, "meta", None), key, None) is not None:
            return self.parent.select(self._get_metadata_path(key))
        return None

    def set_attrs(self):
        """ set our table type & indexables """
        self.attrs.table_type = str(self.table_type)
        self.attrs.index_cols = self.index_cols()
        self.attrs.values_cols = self.values_cols()
        self.attrs.non_index_axes = self.non_index_axes
        self.attrs.data_columns = self.data_columns
        self.attrs.nan_rep = self.nan_rep
        self.attrs.encoding = self.encoding
        self.attrs.errors = self.errors
        self.attrs.levels = self.levels
        self.attrs.info = self.info

    def get_attrs(self):
        """ retrieve our attributes """
        self.non_index_axes = getattr(self.attrs, "non_index_axes", None) or []
        self.data_columns = getattr(self.attrs, "data_columns", None) or []
        self.info = getattr(self.attrs, "info", None) or dict()
        self.nan_rep = getattr(self.attrs, "nan_rep", None)
        self.encoding = _ensure_encoding(getattr(self.attrs, "encoding", None))
        self.errors = _ensure_decoded(getattr(self.attrs, "errors", "strict"))
        self.levels = getattr(self.attrs, "levels", None) or []
        self.index_axes = [a for a in self.indexables if a.is_an_indexable]
        self.values_axes = [a for a in self.indexables if not a.is_an_indexable]

    def validate_version(self, where=None):
        """ are we trying to operate on an old version? """
        if where is not None:
            if self.version[0] <= 0 and self.version[1] <= 10 and self.version[2] < 1:
                ws = incompatibility_doc % ".".join([str(x) for x in self.version])
                warnings.warn(ws, IncompatibilityWarning)

    def validate_min_itemsize(self, min_itemsize):
        """validate the min_itemsize doesn't contain items that are not in the
        axes this needs data_columns to be defined
        """
        if min_itemsize is None:
            return
        if not isinstance(min_itemsize, dict):
            return

        q = self.queryables()
        for k, v in min_itemsize.items():

            # ok, apply generally
            if k == "values":
                continue
            if k not in q:
                raise ValueError(
                    f"min_itemsize has the key [{k}] which is not an axis or "
                    "data_column"
                )

    @cache_readonly
    def indexables(self):
        """ create/cache the indexables if they don't exist """
        _indexables = []

        desc = self.description
        table_attrs = self.table.attrs

        # Note: each of the `name` kwargs below are str, ensured
        #  by the definition in index_cols.
        # index columns
        for i, (axis, name) in enumerate(self.attrs.index_cols):
            atom = getattr(desc, name)
            md = self.read_metadata(name)
            meta = "category" if md is not None else None

            kind_attr = f"{name}_kind"
            kind = getattr(table_attrs, kind_attr, None)

            index_col = IndexCol(
                name=name,
                axis=axis,
                pos=i,
                kind=kind,
                typ=atom,
                table=self.table,
                meta=meta,
                metadata=md,
            )
            _indexables.append(index_col)

        # values columns
        dc = set(self.data_columns)
        base_pos = len(_indexables)

        def f(i, c):
            assert isinstance(c, str)
            klass = DataCol
            if c in dc:
                klass = DataIndexableCol

            atom = getattr(desc, c)
            adj_name = _maybe_adjust_name(c, self.version)

            # TODO: why kind_attr here?
            values = getattr(table_attrs, f"{adj_name}_kind", None)
            dtype = getattr(table_attrs, f"{adj_name}_dtype", None)
            kind = _dtype_to_kind(dtype)

            md = self.read_metadata(c)
            # TODO: figure out why these two versions of `meta` dont always match.
            #  meta = "category" if md is not None else None
            meta = getattr(table_attrs, f"{adj_name}_meta", None)

            obj = klass(
                name=adj_name,
                cname=c,
                values=values,
                kind=kind,
                pos=base_pos + i,
                typ=atom,
                table=self.table,
                meta=meta,
                metadata=md,
                dtype=dtype,
            )
            return obj

        # Note: the definition of `values_cols` ensures that each
        #  `c` below is a str.
        _indexables.extend([f(i, c) for i, c in enumerate(self.attrs.values_cols)])

        return _indexables

    def create_index(self, columns=None, optlevel=None, kind: Optional[str] = None):
        """
        Create a pytables index on the specified columns.

        Parameters
        ----------
        columns : None, bool, or listlike[str]
            Indicate which columns to create an index on.

            * False : Do not create any indexes.
            * True : Create indexes on all columns.
            * None : Create indexes on all columns.
            * listlike : Create indexes on the given columns.

        optlevel : int or None, default None
            Optimization level, if None, pytables defaults to 6.
        kind : str or None, default None
            Kind of index, if None, pytables defaults to "medium".

        Raises
        ------
        TypeError if trying to create an index on a complex-type column.

        Notes
        -----
        Cannot index Time64Col or ComplexCol.
        Pytables must be >= 3.0.
        """

        if not self.infer_axes():
            return
        if columns is False:
            return

        # index all indexables and data_columns
        if columns is None or columns is True:
            columns = [a.cname for a in self.axes if a.is_data_indexable]
        if not isinstance(columns, (tuple, list)):
            columns = [columns]

        kw = dict()
        if optlevel is not None:
            kw["optlevel"] = optlevel
        if kind is not None:
            kw["kind"] = kind

        table = self.table
        for c in columns:
            v = getattr(table.cols, c, None)
            if v is not None:

                # remove the index if the kind/optlevel have changed
                if v.is_indexed:
                    index = v.index
                    cur_optlevel = index.optlevel
                    cur_kind = index.kind

                    if kind is not None and cur_kind != kind:
                        v.remove_index()
                    else:
                        kw["kind"] = cur_kind

                    if optlevel is not None and cur_optlevel != optlevel:
                        v.remove_index()
                    else:
                        kw["optlevel"] = cur_optlevel

                # create the index
                if not v.is_indexed:
                    if v.type.startswith("complex"):
                        raise TypeError(
                            "Columns containing complex values can be stored "
                            "but cannot"
                            " be indexed when using table format. Either use "
                            "fixed format, set index=False, or do not include "
                            "the columns containing complex values to "
                            "data_columns when initializing the table."
                        )
                    v.create_index(**kw)

    def _read_axes(
        self, where, start: Optional[int] = None, stop: Optional[int] = None
    ) -> List[Tuple[ArrayLike, ArrayLike]]:
        """
        Create the axes sniffed from the table.

        Parameters
        ----------
        where : ???
        start : int or None, default None
        stop : int or None, default None

        Returns
        -------
        List[Tuple[index_values, column_values]]
        """

        # create the selection
        selection = Selection(self, where=where, start=start, stop=stop)
        values = selection.select()

        results = []
        # convert the data
        for a in self.axes:
            a.set_info(self.info)
            res = a.convert(
                values,
                nan_rep=self.nan_rep,
                encoding=self.encoding,
                errors=self.errors,
            )
            results.append(res)

        return results

    @classmethod
    def get_object(cls, obj, transposed: bool):
        """ return the data for this obj """
        return obj

    def validate_data_columns(self, data_columns, min_itemsize, non_index_axes):
        """take the input data_columns and min_itemize and create a data
        columns spec
        """

        if not len(non_index_axes):
            return []

        axis, axis_labels = non_index_axes[0]
        info = self.info.get(axis, dict())
        if info.get("type") == "MultiIndex" and data_columns:
            raise ValueError(
                f"cannot use a multi-index on axis [{axis}] with "
                f"data_columns {data_columns}"
            )

        # evaluate the passed data_columns, True == use all columns
        # take only valide axis labels
        if data_columns is True:
            data_columns = list(axis_labels)
        elif data_columns is None:
            data_columns = []

        # if min_itemsize is a dict, add the keys (exclude 'values')
        if isinstance(min_itemsize, dict):

            existing_data_columns = set(data_columns)
            data_columns = list(data_columns)  # ensure we do not modify
            data_columns.extend(
                [
                    k
                    for k in min_itemsize.keys()
                    if k != "values" and k not in existing_data_columns
                ]
            )

        # return valid columns in the order of our axis
        return [c for c in data_columns if c in axis_labels]

    def _create_axes(
        self,
        axes,
        obj: DataFrame,
        validate: bool = True,
        nan_rep=None,
        data_columns=None,
        min_itemsize=None,
    ):
        """
        Create and return the axes.

        Parameters
        ----------
        axes: a list of the axes in order to create (names or numbers of the axes)
        obj : DataFrame
            The object to create axes on.
        validate: bool, default True
            Whethr to validate the obj against an existing object already written.
        min_itemsize: a dict of the min size for a column in bytes
        nan_rep : a values to use for string column nan_rep
        encoding : the encoding for string values
        data_columns : a list of columns that we want to create separate to
            allow indexing (or True will force all columns)
        """

        if not isinstance(obj, DataFrame):
            group = self.group._v_name
            raise TypeError(
                f"cannot properly create the storer for: [group->{group},"
                f"value->{type(obj)}]"
            )

        # set the default axes if needed
        if axes is None:
            axes = [0]

        # map axes to numbers
        axes = [obj._get_axis_number(a) for a in axes]

        # do we have an existing table (if so, use its axes & data_columns)
        if self.infer_axes():
<<<<<<< HEAD
            table_exists = True
            axes = [a.axis for a in self.index_axes]
            data_columns = list(self.data_columns)
            nan_rep = self.nan_rep
        else:
            table_exists = False

        new_info = self.info
=======
            existing_table = self.copy()
            axes = [a.axis for a in self.index_axes]
            data_columns = self.data_columns
            nan_rep = self.nan_rep
            new_info = self.info
            # TODO: do we always have validate=True here?
        else:
            existing_table = None
            new_info = self.info
>>>>>>> c521a4eb

        assert self.ndim == 2  # with next check, we must have len(axes) == 1
        # currently support on ndim-1 axes
        if len(axes) != self.ndim - 1:
            raise ValueError(
                "currently only support ndim-1 indexers in an AppendableTable"
            )

        # create according to the new data
        new_non_index_axes: List = []

        # nan_representation
        if nan_rep is None:
            nan_rep = "nan"

        # We construct the non-index-axis first, since that alters new_info
        idx = [x for x in [0, 1] if x not in axes][0]

        a = obj.axes[idx]
        # we might be able to change the axes on the appending data if necessary
        append_axis = list(a)
        if table_exists:
            indexer = len(new_non_index_axes)  # i.e. 0
            exist_axis = self.non_index_axes[indexer][1]
            if not array_equivalent(np.array(append_axis), np.array(exist_axis)):

                # ahah! -> reindex
                if array_equivalent(
                    np.array(sorted(append_axis)), np.array(sorted(exist_axis))
                ):
                    append_axis = exist_axis

        # the non_index_axes info
        info = new_info.setdefault(idx, {})
        info["names"] = list(a.names)
        info["type"] = type(a).__name__

        new_non_index_axes.append((idx, append_axis))

        # Now we can construct our new index axis
        idx = axes[0]
        a = obj.axes[idx]
<<<<<<< HEAD
        axis_name = obj._AXIS_NAMES[idx]
        new_index = _convert_index(axis_name, a, self.encoding, self.errors)
=======
        index_name = obj._AXIS_NAMES[idx]
        new_index = _convert_index(index_name, a, self.encoding, self.errors)
>>>>>>> c521a4eb
        new_index.axis = idx

        # Because we are always 2D, there is only one new_index, so
        #  we know it will have pos=0
        new_index.set_pos(0)
        new_index.update_info(new_info)
        new_index.maybe_set_size(min_itemsize)  # check for column conflicts

        new_index_axes = [new_index]
        j = len(new_index_axes)  # i.e. 1
        assert j == 1

        # reindex by our non_index_axes & compute data_columns
        assert len(new_non_index_axes) == 1
        for a in new_non_index_axes:
            obj = _reindex_axis(obj, a[0], a[1])

        def get_blk_items(mgr, blocks):
            return [mgr.items.take(blk.mgr_locs) for blk in blocks]

        transposed = new_index.axis == 1

        # figure out data_columns and get out blocks
        data_columns = self.validate_data_columns(
            data_columns, min_itemsize, new_non_index_axes
        )
<<<<<<< HEAD
        if len(data_columns):
            axis, axis_labels = new_non_index_axes[0]
            new_labels = Index(axis_labels).difference(Index(data_columns))
            mgr = block_obj.reindex(new_labels, axis=axis)._data

            blocks = list(mgr.blocks)
            blk_items = get_blk_items(mgr, blocks)
            for c in data_columns:
                mgr = block_obj.reindex([c], axis=axis)._data
                blocks.extend(mgr.blocks)
                blk_items.extend(get_blk_items(mgr, mgr.blocks))

        # reorder the blocks in the same order as the existing_table if we can
        if table_exists:
            by_items = {
                tuple(b_items.tolist()): (b, b_items)
                for b, b_items in zip(blocks, blk_items)
            }
            new_blocks = []
            new_blk_items = []
            for ea in self.values_axes:
                items = tuple(ea.values)
                try:
                    b, b_items = by_items.pop(items)
                    new_blocks.append(b)
                    new_blk_items.append(b_items)
                except (IndexError, KeyError):
                    jitems = ",".join(pprint_thing(item) for item in items)
                    raise ValueError(
                        f"cannot match existing table structure for [{jitems}] "
                        "on appending data"
                    )
            blocks = new_blocks
            blk_items = new_blk_items
=======
        block_obj = self.get_object(obj, transposed)._consolidate()
        blocks, blk_items = self._get_blocks_and_items(
            block_obj, existing_table, new_non_index_axes, data_columns
        )
>>>>>>> c521a4eb

        # add my values
        vaxes = []
        for i, (b, b_items) in enumerate(zip(blocks, blk_items)):

            # shape of the data column are the indexable axes
            klass = DataCol
            name = None

            # we have a data_column
            if data_columns and len(b_items) == 1 and b_items[0] in data_columns:
                klass = DataIndexableCol
                name = b_items[0]
                if not (name is None or isinstance(name, str)):
                    # TODO: should the message here be more specifically non-str?
                    raise ValueError("cannot have non-object label DataIndexableCol")

            # make sure that we match up the existing columns
            # if we have an existing table
            existing_col: Optional[DataCol]

            if table_exists and validate:
                try:
                    existing_col = self.values_axes[i]
                except (IndexError, KeyError):
                    raise ValueError(
                        f"Incompatible appended table [{blocks}]"
                        f"with existing table [{self.values_axes}]"
                    )
            else:
                existing_col = None

            new_name = name or f"values_block_{i}"
            data_converted = _maybe_convert_for_string_atom(
                new_name,
                b,
                existing_col=existing_col,
                min_itemsize=min_itemsize,
                nan_rep=nan_rep,
                encoding=self.encoding,
                errors=self.errors,
            )
            adj_name = _maybe_adjust_name(new_name, self.version)

            typ = klass._get_atom(data_converted)
            kind = _dtype_to_kind(data_converted.dtype.name)
            tz = _get_tz(data_converted.tz) if hasattr(data_converted, "tz") else None

            meta = metadata = ordered = None
            if is_categorical_dtype(data_converted):
                ordered = data_converted.ordered
                meta = "category"
                metadata = np.array(data_converted.categories, copy=False).ravel()

            data, dtype_name = _get_data_and_dtype_name(data_converted)

            col = klass(
                name=adj_name,
                cname=new_name,
                values=list(b_items),
                typ=typ,
                pos=j,
                kind=kind,
                tz=tz,
                ordered=ordered,
                meta=meta,
                metadata=metadata,
                dtype=dtype_name,
                data=data,
            )
            col.update_info(new_info)

            vaxes.append(col)

            j += 1

        dcs = [col.name for col in vaxes if col.is_data_indexable]

<<<<<<< HEAD
        # validate our metadata
        new_metadata = [c.name for c in vaxes if c.metadata is not None]

        new_table = type(self)(
            parent=self.parent,
            group=self.group,
            encoding=self.encoding,
            errors=self.errors,
            index_axes=new_index_axes,
            non_index_axes=new_non_index_axes,
            values_axes=vaxes,
            data_columns=dcs,
            metadata=new_metadata,
            info=new_info,
            nan_rep=nan_rep,
        )
        if hasattr(self, "levels"):
            # TODO: get this into constructor, only for appropriate subclass
            new_table.levels = self.levels

        new_table.validate_min_itemsize(min_itemsize)

        if validate and table_exists:
            new_table.validate(self)

        return new_table
=======
        # validate the axes if we have an existing table
        if validate:
            self.validate(existing_table)
>>>>>>> c521a4eb

    @staticmethod
    def _get_blocks_and_items(
        block_obj, existing_table, new_non_index_axes, data_columns
    ):
        # Helper to clarify non-state-altering parts of _create_axes

        def get_blk_items(mgr, blocks):
            return [mgr.items.take(blk.mgr_locs) for blk in blocks]

        blocks = block_obj._data.blocks
        blk_items = get_blk_items(block_obj._data, blocks)

        if len(data_columns):
            axis, axis_labels = new_non_index_axes[0]
            new_labels = Index(axis_labels).difference(Index(data_columns))
            mgr = block_obj.reindex(new_labels, axis=axis)._data

            blocks = list(mgr.blocks)
            blk_items = get_blk_items(mgr, blocks)
            for c in data_columns:
                mgr = block_obj.reindex([c], axis=axis)._data
                blocks.extend(mgr.blocks)
                blk_items.extend(get_blk_items(mgr, mgr.blocks))

        # reorder the blocks in the same order as the existing_table if we can
        if existing_table is not None:
            by_items = {
                tuple(b_items.tolist()): (b, b_items)
                for b, b_items in zip(blocks, blk_items)
            }
            new_blocks = []
            new_blk_items = []
            for ea in existing_table.values_axes:
                items = tuple(ea.values)
                try:
                    b, b_items = by_items.pop(items)
                    new_blocks.append(b)
                    new_blk_items.append(b_items)
                except (IndexError, KeyError):
                    jitems = ",".join(pprint_thing(item) for item in items)
                    raise ValueError(
                        f"cannot match existing table structure for [{jitems}] "
                        "on appending data"
                    )
            blocks = new_blocks
            blk_items = new_blk_items

        return blocks, blk_items

    def process_axes(self, obj, selection: "Selection", columns=None):
        """ process axes filters """

        # make a copy to avoid side effects
        if columns is not None:
            columns = list(columns)

        # make sure to include levels if we have them
        if columns is not None and self.is_multi_index:
            assert isinstance(self.levels, list)  # assured by is_multi_index
            for n in self.levels:
                if n not in columns:
                    columns.insert(0, n)

        # reorder by any non_index_axes & limit to the select columns
        for axis, labels in self.non_index_axes:
            obj = _reindex_axis(obj, axis, labels, columns)

        # apply the selection filters (but keep in the same order)
        if selection.filter is not None:
            for field, op, filt in selection.filter.format():

                def process_filter(field, filt):

                    for axis_name in obj._AXIS_NAMES.values():
                        axis_number = obj._get_axis_number(axis_name)
                        axis_values = obj._get_axis(axis_name)
                        assert axis_number is not None

                        # see if the field is the name of an axis
                        if field == axis_name:

                            # if we have a multi-index, then need to include
                            # the levels
                            if self.is_multi_index:
                                filt = filt.union(Index(self.levels))

                            takers = op(axis_values, filt)
                            return obj.loc(axis=axis_number)[takers]

                        # this might be the name of a file IN an axis
                        elif field in axis_values:

                            # we need to filter on this dimension
                            values = ensure_index(getattr(obj, field).values)
                            filt = ensure_index(filt)

                            # hack until we support reversed dim flags
                            if isinstance(obj, DataFrame):
                                axis_number = 1 - axis_number
                            takers = op(values, filt)
                            return obj.loc(axis=axis_number)[takers]

                    raise ValueError(f"cannot find the field [{field}] for filtering!")

                obj = process_filter(field, filt)

        return obj

    def create_description(
        self,
        complib,
        complevel: Optional[int],
        fletcher32: bool,
        expectedrows: Optional[int],
    ) -> Dict[str, Any]:
        """ create the description of the table from the axes & values """

        # provided expected rows if its passed
        if expectedrows is None:
            expectedrows = max(self.nrows_expected, 10000)

        d = dict(name="table", expectedrows=expectedrows)

        # description from the axes & values
        d["description"] = {a.cname: a.typ for a in self.axes}

        if complib:
            if complevel is None:
                complevel = self._complevel or 9
            filters = _tables().Filters(
                complevel=complevel,
                complib=complib,
                fletcher32=fletcher32 or self._fletcher32,
            )
            d["filters"] = filters
        elif self._filters is not None:
            d["filters"] = self._filters

        return d

    def read_coordinates(
        self, where=None, start: Optional[int] = None, stop: Optional[int] = None,
    ):
        """select coordinates (row numbers) from a table; return the
        coordinates object
        """

        # validate the version
        self.validate_version(where)

        # infer the data kind
        if not self.infer_axes():
            return False

        # create the selection
        selection = Selection(self, where=where, start=start, stop=stop)
        coords = selection.select_coords()
        if selection.filter is not None:
            for field, op, filt in selection.filter.format():
                data = self.read_column(
                    field, start=coords.min(), stop=coords.max() + 1
                )
                coords = coords[op(data.iloc[coords - coords.min()], filt).values]

        return Index(coords)

    def read_column(
        self,
        column: str,
        where=None,
        start: Optional[int] = None,
        stop: Optional[int] = None,
    ):
        """return a single column from the table, generally only indexables
        are interesting
        """

        # validate the version
        self.validate_version()

        # infer the data kind
        if not self.infer_axes():
            return False

        if where is not None:
            raise TypeError("read_column does not currently accept a where clause")

        # find the axes
        for a in self.axes:
            if column == a.name:

                if not a.is_data_indexable:
                    raise ValueError(
                        f"column [{column}] can not be extracted individually; "
                        "it is not data indexable"
                    )

                # column must be an indexable or a data column
                c = getattr(self.table.cols, column)
                a.set_info(self.info)
                col_values = a.convert(
                    c[start:stop],
                    nan_rep=self.nan_rep,
                    encoding=self.encoding,
                    errors=self.errors,
                )
                return Series(_set_tz(col_values[1], a.tz), name=column)

        raise KeyError(f"column [{column}] not found in the table")


class WORMTable(Table):
    """ a write-once read-many table: this format DOES NOT ALLOW appending to a
         table. writing is a one-time operation the data are stored in a format
         that allows for searching the data on disk
         """

    table_type = "worm"

    def read(
        self,
        where=None,
        columns=None,
        start: Optional[int] = None,
        stop: Optional[int] = None,
    ):
        """ read the indices and the indexing array, calculate offset rows and
        return """
        raise NotImplementedError("WORMTable needs to implement read")

    def write(self, **kwargs):
        """ write in a format that we can search later on (but cannot append
               to): write out the indices and the values using _write_array
               (e.g. a CArray) create an indexing table so that we can search
        """
        raise NotImplementedError("WORMTable needs to implement write")


class AppendableTable(Table):
    """ support the new appendable table formats """

    table_type = "appendable"

    def write(
        self,
        obj,
        axes=None,
        append=False,
        complib=None,
        complevel=None,
        fletcher32=None,
        min_itemsize=None,
        chunksize=None,
        expectedrows=None,
        dropna=False,
        nan_rep=None,
        data_columns=None,
    ):

        if not append and self.is_exists:
            self._handle.remove_node(self.group, "table")

        # create the axes
<<<<<<< HEAD
        table = self._create_axes(
=======
        self._create_axes(
>>>>>>> c521a4eb
            axes=axes,
            obj=obj,
            validate=append,
            min_itemsize=min_itemsize,
            nan_rep=nan_rep,
            data_columns=data_columns,
        )

<<<<<<< HEAD
        for a in table.axes:
=======
        for a in self.axes:
>>>>>>> c521a4eb
            a.validate_names()

        if not table.is_exists:

            # create the table
            options = table.create_description(
                complib=complib,
                complevel=complevel,
                fletcher32=fletcher32,
                expectedrows=expectedrows,
            )

            # set the table attributes
            table.set_attrs()

            # create the table
            table._handle.create_table(table.group, **options)

        # update my info
        table.attrs.info = table.info

        # validate the axes and set the kinds
        for a in table.axes:
            a.validate_and_set(table, append)

        # add the rows
        table.write_data(chunksize, dropna=dropna)

    def write_data(self, chunksize: Optional[int], dropna: bool = False):
        """ we form the data into a 2-d including indexes,values,mask
            write chunk-by-chunk """

        names = self.dtype.names
        nrows = self.nrows_expected

        # if dropna==True, then drop ALL nan rows
        masks = []
        if dropna:

            for a in self.values_axes:

                # figure the mask: only do if we can successfully process this
                # column, otherwise ignore the mask
                mask = isna(a.data).all(axis=0)
                if isinstance(mask, np.ndarray):
                    masks.append(mask.astype("u1", copy=False))

        # consolidate masks
        if len(masks):
            mask = masks[0]
            for m in masks[1:]:
                mask = mask & m
            mask = mask.ravel()
        else:
            mask = None

        # broadcast the indexes if needed
        indexes = [a.cvalues for a in self.index_axes]
        nindexes = len(indexes)
        assert nindexes == 1, nindexes  # ensures we dont need to broadcast

        # transpose the values so first dimension is last
        # reshape the values if needed
        values = [a.take_data() for a in self.values_axes]
        values = [v.transpose(np.roll(np.arange(v.ndim), v.ndim - 1)) for v in values]
        bvalues = []
        for i, v in enumerate(values):
            new_shape = (nrows,) + self.dtype[names[nindexes + i]].shape
            bvalues.append(values[i].reshape(new_shape))

        # write the chunks
        if chunksize is None:
            chunksize = 100000

        rows = np.empty(min(chunksize, nrows), dtype=self.dtype)
        chunks = int(nrows / chunksize) + 1
        for i in range(chunks):
            start_i = i * chunksize
            end_i = min((i + 1) * chunksize, nrows)
            if start_i >= end_i:
                break

            self.write_data_chunk(
                rows,
                indexes=[a[start_i:end_i] for a in indexes],
                mask=mask[start_i:end_i] if mask is not None else None,
                values=[v[start_i:end_i] for v in bvalues],
            )

    def write_data_chunk(
        self,
        rows: np.ndarray,
        indexes: List[np.ndarray],
        mask: Optional[np.ndarray],
        values: List[np.ndarray],
    ):
        """
        Parameters
        ----------
        rows : an empty memory space where we are putting the chunk
        indexes : an array of the indexes
        mask : an array of the masks
        values : an array of the values
        """

        # 0 len
        for v in values:
            if not np.prod(v.shape):
                return

        nrows = indexes[0].shape[0]
        if nrows != len(rows):
            rows = np.empty(nrows, dtype=self.dtype)
        names = self.dtype.names
        nindexes = len(indexes)

        # indexes
        for i, idx in enumerate(indexes):
            rows[names[i]] = idx

        # values
        for i, v in enumerate(values):
            rows[names[i + nindexes]] = v

        # mask
        if mask is not None:
            m = ~mask.ravel().astype(bool, copy=False)
            if not m.all():
                rows = rows[m]

        if len(rows):
            self.table.append(rows)
            self.table.flush()

    def delete(
        self, where=None, start: Optional[int] = None, stop: Optional[int] = None,
    ):

        # delete all rows (and return the nrows)
        if where is None or not len(where):
            if start is None and stop is None:
                nrows = self.nrows
                self._handle.remove_node(self.group, recursive=True)
            else:
                # pytables<3.0 would remove a single row with stop=None
                if stop is None:
                    stop = self.nrows
                nrows = self.table.remove_rows(start=start, stop=stop)
                self.table.flush()
            return nrows

        # infer the data kind
        if not self.infer_axes():
            return None

        # create the selection
        table = self.table
        selection = Selection(self, where, start=start, stop=stop)
        values = selection.select_coords()

        # delete the rows in reverse order
        sorted_series = Series(values).sort_values()
        ln = len(sorted_series)

        if ln:

            # construct groups of consecutive rows
            diff = sorted_series.diff()
            groups = list(diff[diff > 1].index)

            # 1 group
            if not len(groups):
                groups = [0]

            # final element
            if groups[-1] != ln:
                groups.append(ln)

            # initial element
            if groups[0] != 0:
                groups.insert(0, 0)

            # we must remove in reverse order!
            pg = groups.pop()
            for g in reversed(groups):
                rows = sorted_series.take(range(g, pg))
                table.remove_rows(
                    start=rows[rows.index[0]], stop=rows[rows.index[-1]] + 1
                )
                pg = g

            self.table.flush()

        # return the number of rows removed
        return ln


class AppendableFrameTable(AppendableTable):
    """ support the new appendable table formats """

    pandas_kind = "frame_table"
    table_type = "appendable_frame"
    ndim = 2
    obj_type: Type[Union[DataFrame, Series]] = DataFrame

    @property
    def is_transposed(self) -> bool:
        return self.index_axes[0].axis == 1

    @classmethod
    def get_object(cls, obj, transposed: bool):
        """ these are written transposed """
        if transposed:
            obj = obj.T
        return obj

    def read(
        self,
        where=None,
        columns=None,
        start: Optional[int] = None,
        stop: Optional[int] = None,
    ):

        # validate the version
        self.validate_version(where)

        # infer the data kind
        if not self.infer_axes():
            return None

        result = self._read_axes(where=where, start=start, stop=stop)

        info = (
            self.info.get(self.non_index_axes[0][0], dict())
            if len(self.non_index_axes)
            else dict()
        )

        inds = [i for i, ax in enumerate(self.axes) if ax is self.index_axes[0]]
        assert len(inds) == 1
        ind = inds[0]

        index = result[ind][0]

        frames = []
        for i, a in enumerate(self.axes):
            if a not in self.values_axes:
                continue
            index_vals, cvalues = result[i]

            # we could have a multi-index constructor here
            # ensure_index doesn't recognized our list-of-tuples here
            if info.get("type") == "MultiIndex":
                cols = MultiIndex.from_tuples(index_vals)
            else:
                cols = Index(index_vals)

            names = info.get("names")
            if names is not None:
                cols.set_names(names, inplace=True)

            if self.is_transposed:
                values = cvalues
                index_ = cols
                cols_ = Index(index, name=getattr(index, "name", None))
            else:
                values = cvalues.T
                index_ = Index(index, name=getattr(index, "name", None))
                cols_ = cols

            # if we have a DataIndexableCol, its shape will only be 1 dim
            if values.ndim == 1 and isinstance(values, np.ndarray):
                values = values.reshape((1, values.shape[0]))

            if isinstance(values, np.ndarray):
                df = DataFrame(values.T, columns=cols_, index=index_)
            elif isinstance(values, Index):
                df = DataFrame(values, columns=cols_, index=index_)
            else:
                # Categorical
                df = DataFrame([values], columns=cols_, index=index_)
            assert (df.dtypes == values.dtype).all(), (df.dtypes, values.dtype)
            frames.append(df)

        if len(frames) == 1:
            df = frames[0]
        else:
            df = concat(frames, axis=1)

        selection = Selection(self, where=where, start=start, stop=stop)
        # apply the selection filters & axis orderings
        df = self.process_axes(df, selection=selection, columns=columns)

        return df


class AppendableSeriesTable(AppendableFrameTable):
    """ support the new appendable table formats """

    pandas_kind = "series_table"
    table_type = "appendable_series"
    ndim = 2
    obj_type = Series

    @property
    def is_transposed(self) -> bool:
        return False

    @classmethod
    def get_object(cls, obj, transposed: bool):
        return obj

    def write(self, obj, data_columns=None, **kwargs):
        """ we are going to write this as a frame table """
        if not isinstance(obj, DataFrame):
            name = obj.name or "values"
            obj = obj.to_frame(name)
        return super().write(obj=obj, data_columns=obj.columns.tolist(), **kwargs)

    def read(
        self,
        where=None,
        columns=None,
        start: Optional[int] = None,
        stop: Optional[int] = None,
    ) -> Series:

        is_multi_index = self.is_multi_index
        if columns is not None and is_multi_index:
            assert isinstance(self.levels, list)  # needed for mypy
            for n in self.levels:
                if n not in columns:
                    columns.insert(0, n)
        s = super().read(where=where, columns=columns, start=start, stop=stop)
        if is_multi_index:
            s.set_index(self.levels, inplace=True)

        s = s.iloc[:, 0]

        # remove the default name
        if s.name == "values":
            s.name = None
        return s


class AppendableMultiSeriesTable(AppendableSeriesTable):
    """ support the new appendable table formats """

    pandas_kind = "series_table"
    table_type = "appendable_multiseries"

    def write(self, obj, **kwargs):
        """ we are going to write this as a frame table """
        name = obj.name or "values"
        obj, self.levels = self.validate_multiindex(obj)
        cols = list(self.levels)
        cols.append(name)
        obj.columns = cols
        return super().write(obj=obj, **kwargs)


class GenericTable(AppendableFrameTable):
    """ a table that read/writes the generic pytables table format """

    pandas_kind = "frame_table"
    table_type = "generic_table"
    ndim = 2
    obj_type = DataFrame

    @property
    def pandas_type(self) -> str:
        return self.pandas_kind

    @property
    def storable(self):
        return getattr(self.group, "table", None) or self.group

    def get_attrs(self):
        """ retrieve our attributes """
        self.non_index_axes = []
        self.nan_rep = None
        self.levels = []

        self.index_axes = [a for a in self.indexables if a.is_an_indexable]
        self.values_axes = [a for a in self.indexables if not a.is_an_indexable]
        self.data_columns = [a.name for a in self.values_axes]

    @cache_readonly
    def indexables(self):
        """ create the indexables from the table description """
        d = self.description

        # TODO: can we get a typ for this?  AFAICT it is the only place
        #  where we aren't passing one
        # the index columns is just a simple index
        md = self.read_metadata("index")
        meta = "category" if md is not None else None
        index_col = GenericIndexCol(
            name="index", axis=0, table=self.table, meta=meta, metadata=md
        )

        _indexables = [index_col]

        for i, n in enumerate(d._v_names):
            assert isinstance(n, str)

            atom = getattr(d, n)
            md = self.read_metadata(n)
            meta = "category" if md is not None else None
            dc = GenericDataIndexableCol(
                name=n,
                pos=i,
                values=[n],
                typ=atom,
                table=self.table,
                meta=meta,
                metadata=md,
            )
            _indexables.append(dc)

        return _indexables

    def write(self, **kwargs):
        raise NotImplementedError("cannot write on an generic table")


class AppendableMultiFrameTable(AppendableFrameTable):
    """ a frame with a multi-index """

    table_type = "appendable_multiframe"
    obj_type = DataFrame
    ndim = 2
    _re_levels = re.compile(r"^level_\d+$")

    @property
    def table_type_short(self) -> str:
        return "appendable_multi"

    def write(self, obj, data_columns=None, **kwargs):
        if data_columns is None:
            data_columns = []
        elif data_columns is True:
            data_columns = obj.columns.tolist()
        obj, self.levels = self.validate_multiindex(obj)
        for n in self.levels:
            if n not in data_columns:
                data_columns.insert(0, n)
        return super().write(obj=obj, data_columns=data_columns, **kwargs)

    def read(
        self,
        where=None,
        columns=None,
        start: Optional[int] = None,
        stop: Optional[int] = None,
    ):

        df = super().read(where=where, columns=columns, start=start, stop=stop)
        df = df.set_index(self.levels)

        # remove names for 'level_%d'
        df.index = df.index.set_names(
            [None if self._re_levels.search(l) else l for l in df.index.names]
        )

        return df


def _reindex_axis(obj: DataFrame, axis: int, labels: Index, other=None) -> DataFrame:
    ax = obj._get_axis(axis)
    labels = ensure_index(labels)

    # try not to reindex even if other is provided
    # if it equals our current index
    if other is not None:
        other = ensure_index(other)
    if (other is None or labels.equals(other)) and labels.equals(ax):
        return obj

    labels = ensure_index(labels.unique())
    if other is not None:
        labels = ensure_index(other.unique()).intersection(labels, sort=False)
    if not labels.equals(ax):
        slicer: List[Union[slice, Index]] = [slice(None, None)] * obj.ndim
        slicer[axis] = labels
        obj = obj.loc[tuple(slicer)]
    return obj


# tz to/from coercion


def _get_tz(tz: tzinfo) -> Union[str, tzinfo]:
    """ for a tz-aware type, return an encoded zone """
    zone = timezones.get_timezone(tz)
    return zone


def _set_tz(
    values: Union[np.ndarray, Index],
    tz: Optional[Union[str, tzinfo]],
    coerce: bool = False,
) -> Union[np.ndarray, DatetimeIndex]:
    """
    coerce the values to a DatetimeIndex if tz is set
    preserve the input shape if possible

    Parameters
    ----------
    values : ndarray or Index
    tz : str or tzinfo
    coerce : if we do not have a passed timezone, coerce to M8[ns] ndarray
    """
    if isinstance(values, DatetimeIndex):
        # If values is tzaware, the tz gets dropped in the values.ravel()
        #  call below (which returns an ndarray).  So we are only non-lossy
        #  if `tz` matches `values.tz`.
        assert values.tz is None or values.tz == tz

    if tz is not None:
        name = getattr(values, "name", None)
        values = values.ravel()
        tz = timezones.get_timezone(_ensure_decoded(tz))
        values = DatetimeIndex(values, name=name)
        values = values.tz_localize("UTC").tz_convert(tz)
    elif coerce:
        values = np.asarray(values, dtype="M8[ns]")

    return values


def _convert_index(name: str, index: Index, encoding: str, errors: str) -> IndexCol:
    assert isinstance(name, str)

    index_name = index.name
    converted, dtype_name = _get_data_and_dtype_name(index)
    kind = _dtype_to_kind(dtype_name)
    atom = DataIndexableCol._get_atom(converted)

    if isinstance(index, Int64Index):
        # Includes Int64Index, RangeIndex, DatetimeIndex, TimedeltaIndex, PeriodIndex,
        #  in which case "kind" is "integer", "integer", "datetime64",
        #  "timedelta64", and "integer", respectively.
        return IndexCol(
            name,
            values=converted,
            kind=kind,
            typ=atom,
            freq=getattr(index, "freq", None),
            tz=getattr(index, "tz", None),
            index_name=index_name,
        )

    if isinstance(index, MultiIndex):
        raise TypeError("MultiIndex not supported here!")

    inferred_type = lib.infer_dtype(index, skipna=False)
    # we wont get inferred_type of "datetime64" or "timedelta64" as these
    #  would go through the DatetimeIndex/TimedeltaIndex paths above

    values = np.asarray(index)

    if inferred_type == "date":
        converted = np.asarray([v.toordinal() for v in values], dtype=np.int32)
        return IndexCol(
            name, converted, "date", _tables().Time32Col(), index_name=index_name,
        )
    elif inferred_type == "string":

        converted = _convert_string_array(values, encoding, errors)
        itemsize = converted.dtype.itemsize
        return IndexCol(
            name,
            converted,
            "string",
            _tables().StringCol(itemsize),
            index_name=index_name,
        )

    elif inferred_type in ["integer", "floating"]:
        return IndexCol(
            name, values=converted, kind=kind, typ=atom, index_name=index_name,
        )
    else:
        assert isinstance(converted, np.ndarray) and converted.dtype == object
        assert kind == "object", kind
        atom = _tables().ObjectAtom()
        return IndexCol(name, converted, kind, atom, index_name=index_name,)


def _unconvert_index(
    data, kind: str, encoding: str, errors: str
) -> Union[np.ndarray, Index]:
    index: Union[Index, np.ndarray]

    if kind == "datetime64":
        index = DatetimeIndex(data)
    elif kind == "timedelta64":
        index = TimedeltaIndex(data)
    elif kind == "date":
        try:
            index = np.asarray([date.fromordinal(v) for v in data], dtype=object)
        except (ValueError):
            index = np.asarray([date.fromtimestamp(v) for v in data], dtype=object)
    elif kind in ("integer", "float"):
        index = np.asarray(data)
    elif kind in ("string"):
        index = _unconvert_string_array(
            data, nan_rep=None, encoding=encoding, errors=errors
        )
    elif kind == "object":
        index = np.asarray(data[0])
    else:  # pragma: no cover
        raise ValueError(f"unrecognized index type {kind}")
    return index


def _maybe_convert_for_string_atom(
    name: str, block, existing_col, min_itemsize, nan_rep, encoding, errors
):

    if not block.is_object:
        return block.values

    dtype_name = block.dtype.name
    inferred_type = lib.infer_dtype(block.values, skipna=False)

    if inferred_type == "date":
        raise TypeError("[date] is not implemented as a table column")
    elif inferred_type == "datetime":
        # after GH#8260
        # this only would be hit for a multi-timezone dtype which is an error
        raise TypeError(
            "too many timezones in this block, create separate data columns"
        )

    elif not (inferred_type == "string" or dtype_name == "object"):
        return block.values

    block = block.fillna(nan_rep, downcast=False)
    if isinstance(block, list):
        # Note: because block is always object dtype, fillna goes
        #  through a path such that the result is always a 1-element list
        block = block[0]
    data = block.values

    # see if we have a valid string type
    inferred_type = lib.infer_dtype(data.ravel(), skipna=False)
    if inferred_type != "string":

        # we cannot serialize this data, so report an exception on a column
        # by column basis
        for i in range(len(block.shape[0])):

            col = block.iget(i)
            inferred_type = lib.infer_dtype(col.ravel(), skipna=False)
            if inferred_type != "string":
                iloc = block.mgr_locs.indexer[i]
                raise TypeError(
                    f"Cannot serialize the column [{iloc}] because\n"
                    f"its data contents are [{inferred_type}] object dtype"
                )

    # itemsize is the maximum length of a string (along any dimension)
    data_converted = _convert_string_array(data, encoding, errors).reshape(data.shape)
    assert data_converted.shape == block.shape, (data_converted.shape, block.shape)
    itemsize = data_converted.itemsize

    # specified min_itemsize?
    if isinstance(min_itemsize, dict):
        min_itemsize = int(min_itemsize.get(name) or min_itemsize.get("values") or 0)
    itemsize = max(min_itemsize or 0, itemsize)

    # check for column in the values conflicts
    if existing_col is not None:
        eci = existing_col.validate_col(itemsize)
        if eci > itemsize:
            itemsize = eci

    data_converted = data_converted.astype(f"|S{itemsize}", copy=False)
    return data_converted


def _convert_string_array(data: np.ndarray, encoding: str, errors: str) -> np.ndarray:
    """
    Take a string-like that is object dtype and coerce to a fixed size string type.

    Parameters
    ----------
    data : np.ndarray[object]
    encoding : str
    errors : str
        Handler for encoding errors.

    Returns
    -------
    np.ndarray[fixed-length-string]
    """

    # encode if needed
    if len(data):
        data = (
            Series(data.ravel()).str.encode(encoding, errors).values.reshape(data.shape)
        )

    # create the sized dtype
    ensured = ensure_object(data.ravel())
    itemsize = max(1, libwriters.max_len_string_array(ensured))

    data = np.asarray(data, dtype=f"S{itemsize}")
    return data


def _unconvert_string_array(
    data: np.ndarray, nan_rep, encoding: str, errors: str
) -> np.ndarray:
    """
    Inverse of _convert_string_array.

    Parameters
    ----------
    data : np.ndarray[fixed-length-string]
    nan_rep : the storage repr of NaN
    encoding : str
    errors : str
        Handler for encoding errors.

    Returns
    -------
    np.ndarray[object]
        Decoded data.
    """
    shape = data.shape
    data = np.asarray(data.ravel(), dtype=object)

    if len(data):

        itemsize = libwriters.max_len_string_array(ensure_object(data))
        dtype = f"U{itemsize}"

        if isinstance(data[0], bytes):
            data = Series(data).str.decode(encoding, errors=errors).values
        else:
            data = data.astype(dtype, copy=False).astype(object, copy=False)

    if nan_rep is None:
        nan_rep = "nan"

    data = libwriters.string_array_replace_from_nan_rep(data, nan_rep)
    return data.reshape(shape)


def _maybe_convert(values: np.ndarray, val_kind: str, encoding: str, errors: str):
    assert isinstance(val_kind, str), type(val_kind)
    if _need_convert(val_kind):
        conv = _get_converter(val_kind, encoding, errors)
        values = conv(values)
    return values


def _get_converter(kind: str, encoding: str, errors: str):
    if kind == "datetime64":
        return lambda x: np.asarray(x, dtype="M8[ns]")
    elif kind == "string":
        return lambda x: _unconvert_string_array(
            x, nan_rep=None, encoding=encoding, errors=errors
        )
    else:  # pragma: no cover
        raise ValueError(f"invalid kind {kind}")


def _need_convert(kind: str) -> bool:
    if kind in ("datetime64", "string"):
        return True
    return False


def _maybe_adjust_name(name: str, version) -> str:
    """
    Prior to 0.10.1, we named values blocks like: values_block_0 an the
    name values_0, adjust the given name if necessary.

    Parameters
    ----------
    name : str
    version : Tuple[int, int, int]

    Returns
    -------
    str
    """
    try:
        if version[0] == 0 and version[1] <= 10 and version[2] == 0:
            m = re.search(r"values_block_(\d+)", name)
            if m:
                grp = m.groups()[0]
                name = f"values_{grp}"
    except IndexError:
        pass
    return name


def _dtype_to_kind(dtype_str: str) -> str:
    """
    Find the "kind" string describing the given dtype name.
    """
    dtype_str = _ensure_decoded(dtype_str)

    if dtype_str.startswith("string") or dtype_str.startswith("bytes"):
        kind = "string"
    elif dtype_str.startswith("float"):
        kind = "float"
    elif dtype_str.startswith("complex"):
        kind = "complex"
    elif dtype_str.startswith("int") or dtype_str.startswith("uint"):
        kind = "integer"
    elif dtype_str.startswith("datetime64"):
        kind = "datetime64"
    elif dtype_str.startswith("timedelta"):
        kind = "timedelta64"
    elif dtype_str.startswith("bool"):
        kind = "bool"
    elif dtype_str.startswith("category"):
        kind = "category"
    elif dtype_str.startswith("period"):
        # We store the `freq` attr so we can restore from integers
        kind = "integer"
    elif dtype_str == "object":
        kind = "object"
    else:
        raise ValueError(f"cannot interpret dtype of [{dtype_str}]")

    return kind


def _get_data_and_dtype_name(data: Union[np.ndarray, ABCExtensionArray]):
    """
    Convert the passed data into a storable form and a dtype string.
    """
    if is_categorical_dtype(data.dtype):
        data = data.codes

    # For datetime64tz we need to drop the TZ in tests TODO: why?
    dtype_name = data.dtype.name.split("[")[0]

    if data.dtype.kind in ["m", "M"]:
        data = np.asarray(data.view("i8"))
        # TODO: we used to reshape for the dt64tz case, but no longer
        #  doing that doesnt seem to break anything.  why?

    elif isinstance(data, PeriodIndex):
        data = data.asi8

    data = np.asarray(data)
    return data, dtype_name


class Selection:
    """
    Carries out a selection operation on a tables.Table object.

    Parameters
    ----------
    table : a Table object
    where : list of Terms (or convertible to)
    start, stop: indices to start and/or stop selection

    """

    def __init__(
        self,
        table: Table,
        where=None,
        start: Optional[int] = None,
        stop: Optional[int] = None,
    ):
        self.table = table
        self.where = where
        self.start = start
        self.stop = stop
        self.condition = None
        self.filter = None
        self.terms = None
        self.coordinates = None

        if is_list_like(where):

            # see if we have a passed coordinate like
            try:
                inferred = lib.infer_dtype(where, skipna=False)
                if inferred == "integer" or inferred == "boolean":
                    where = np.asarray(where)
                    if where.dtype == np.bool_:
                        start, stop = self.start, self.stop
                        if start is None:
                            start = 0
                        if stop is None:
                            stop = self.table.nrows
                        self.coordinates = np.arange(start, stop)[where]
                    elif issubclass(where.dtype.type, np.integer):
                        if (self.start is not None and (where < self.start).any()) or (
                            self.stop is not None and (where >= self.stop).any()
                        ):
                            raise ValueError(
                                "where must have index locations >= start and < stop"
                            )
                        self.coordinates = where

            except ValueError:
                pass

        if self.coordinates is None:

            self.terms = self.generate(where)

            # create the numexpr & the filter
            if self.terms is not None:
                self.condition, self.filter = self.terms.evaluate()

    def generate(self, where):
        """ where can be a : dict,list,tuple,string """
        if where is None:
            return None

        q = self.table.queryables()
        try:
            return PyTablesExpr(where, queryables=q, encoding=self.table.encoding)
        except NameError:
            # raise a nice message, suggesting that the user should use
            # data_columns
            qkeys = ",".join(q.keys())
            raise ValueError(
                f"The passed where expression: {where}\n"
                "            contains an invalid variable reference\n"
                "            all of the variable references must be a "
                "reference to\n"
                "            an axis (e.g. 'index' or 'columns'), or a "
                "data_column\n"
                f"            The currently defined references are: {qkeys}\n"
            )

    def select(self):
        """
        generate the selection
        """
        if self.condition is not None:
            return self.table.table.read_where(
                self.condition.format(), start=self.start, stop=self.stop
            )
        elif self.coordinates is not None:
            return self.table.table.read_coordinates(self.coordinates)
        return self.table.table.read(start=self.start, stop=self.stop)

    def select_coords(self):
        """
        generate the selection
        """
        start, stop = self.start, self.stop
        nrows = self.table.nrows
        if start is None:
            start = 0
        elif start < 0:
            start += nrows
        if self.stop is None:
            stop = nrows
        elif stop < 0:
            stop += nrows

        if self.condition is not None:
            return self.table.table.get_where_list(
                self.condition.format(), start=start, stop=stop, sort=True
            )
        elif self.coordinates is not None:
            return self.coordinates

        return np.arange(start, stop)<|MERGE_RESOLUTION|>--- conflicted
+++ resolved
@@ -3154,27 +3154,16 @@
         non_index_axes=None,
         values_axes=None,
         data_columns=None,
-        metadata=None,
         info=None,
         nan_rep=None,
     ):
         super().__init__(parent, group, encoding=encoding, errors=errors)
-<<<<<<< HEAD
         self.index_axes = index_axes or []
         self.non_index_axes = non_index_axes or []
         self.values_axes = values_axes or []
         self.data_columns = data_columns or []
-        self.metadata = metadata or []
         self.info = info or dict()
         self.nan_rep = nan_rep
-=======
-        self.index_axes = []
-        self.non_index_axes = []
-        self.values_axes = []
-        self.data_columns = []
-        self.info = dict()
-        self.nan_rep = None
->>>>>>> c521a4eb
 
     @property
     def table_type_short(self) -> str:
@@ -3689,26 +3678,15 @@
 
         # do we have an existing table (if so, use its axes & data_columns)
         if self.infer_axes():
-<<<<<<< HEAD
             table_exists = True
             axes = [a.axis for a in self.index_axes]
             data_columns = list(self.data_columns)
             nan_rep = self.nan_rep
+            # TODO: do we always have validate=True here?
         else:
             table_exists = False
 
         new_info = self.info
-=======
-            existing_table = self.copy()
-            axes = [a.axis for a in self.index_axes]
-            data_columns = self.data_columns
-            nan_rep = self.nan_rep
-            new_info = self.info
-            # TODO: do we always have validate=True here?
-        else:
-            existing_table = None
-            new_info = self.info
->>>>>>> c521a4eb
 
         assert self.ndim == 2  # with next check, we must have len(axes) == 1
         # currently support on ndim-1 axes
@@ -3751,13 +3729,8 @@
         # Now we can construct our new index axis
         idx = axes[0]
         a = obj.axes[idx]
-<<<<<<< HEAD
         axis_name = obj._AXIS_NAMES[idx]
         new_index = _convert_index(axis_name, a, self.encoding, self.errors)
-=======
-        index_name = obj._AXIS_NAMES[idx]
-        new_index = _convert_index(index_name, a, self.encoding, self.errors)
->>>>>>> c521a4eb
         new_index.axis = idx
 
         # Because we are always 2D, there is only one new_index, so
@@ -3784,47 +3757,12 @@
         data_columns = self.validate_data_columns(
             data_columns, min_itemsize, new_non_index_axes
         )
-<<<<<<< HEAD
-        if len(data_columns):
-            axis, axis_labels = new_non_index_axes[0]
-            new_labels = Index(axis_labels).difference(Index(data_columns))
-            mgr = block_obj.reindex(new_labels, axis=axis)._data
-
-            blocks = list(mgr.blocks)
-            blk_items = get_blk_items(mgr, blocks)
-            for c in data_columns:
-                mgr = block_obj.reindex([c], axis=axis)._data
-                blocks.extend(mgr.blocks)
-                blk_items.extend(get_blk_items(mgr, mgr.blocks))
-
-        # reorder the blocks in the same order as the existing_table if we can
-        if table_exists:
-            by_items = {
-                tuple(b_items.tolist()): (b, b_items)
-                for b, b_items in zip(blocks, blk_items)
-            }
-            new_blocks = []
-            new_blk_items = []
-            for ea in self.values_axes:
-                items = tuple(ea.values)
-                try:
-                    b, b_items = by_items.pop(items)
-                    new_blocks.append(b)
-                    new_blk_items.append(b_items)
-                except (IndexError, KeyError):
-                    jitems = ",".join(pprint_thing(item) for item in items)
-                    raise ValueError(
-                        f"cannot match existing table structure for [{jitems}] "
-                        "on appending data"
-                    )
-            blocks = new_blocks
-            blk_items = new_blk_items
-=======
+
         block_obj = self.get_object(obj, transposed)._consolidate()
+
         blocks, blk_items = self._get_blocks_and_items(
-            block_obj, existing_table, new_non_index_axes, data_columns
+            block_obj, table_exists, new_non_index_axes, self.values_axes, data_columns
         )
->>>>>>> c521a4eb
 
         # add my values
         vaxes = []
@@ -3903,10 +3841,6 @@
 
         dcs = [col.name for col in vaxes if col.is_data_indexable]
 
-<<<<<<< HEAD
-        # validate our metadata
-        new_metadata = [c.name for c in vaxes if c.metadata is not None]
-
         new_table = type(self)(
             parent=self.parent,
             group=self.group,
@@ -3916,7 +3850,6 @@
             non_index_axes=new_non_index_axes,
             values_axes=vaxes,
             data_columns=dcs,
-            metadata=new_metadata,
             info=new_info,
             nan_rep=nan_rep,
         )
@@ -3930,15 +3863,10 @@
             new_table.validate(self)
 
         return new_table
-=======
-        # validate the axes if we have an existing table
-        if validate:
-            self.validate(existing_table)
->>>>>>> c521a4eb
 
     @staticmethod
     def _get_blocks_and_items(
-        block_obj, existing_table, new_non_index_axes, data_columns
+        block_obj, table_exists, new_non_index_axes, values_axes, data_columns
     ):
         # Helper to clarify non-state-altering parts of _create_axes
 
@@ -3960,15 +3888,15 @@
                 blocks.extend(mgr.blocks)
                 blk_items.extend(get_blk_items(mgr, mgr.blocks))
 
-        # reorder the blocks in the same order as the existing_table if we can
-        if existing_table is not None:
+        # reorder the blocks in the same order as the existing table if we can
+        if table_exists:
             by_items = {
                 tuple(b_items.tolist()): (b, b_items)
                 for b, b_items in zip(blocks, blk_items)
             }
             new_blocks = []
             new_blk_items = []
-            for ea in existing_table.values_axes:
+            for ea in values_axes:
                 items = tuple(ea.values)
                 try:
                     b, b_items = by_items.pop(items)
@@ -4199,11 +4127,7 @@
             self._handle.remove_node(self.group, "table")
 
         # create the axes
-<<<<<<< HEAD
         table = self._create_axes(
-=======
-        self._create_axes(
->>>>>>> c521a4eb
             axes=axes,
             obj=obj,
             validate=append,
@@ -4212,11 +4136,7 @@
             data_columns=data_columns,
         )
 
-<<<<<<< HEAD
         for a in table.axes:
-=======
-        for a in self.axes:
->>>>>>> c521a4eb
             a.validate_names()
 
         if not table.is_exists:
