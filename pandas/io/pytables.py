"""
High level interface to PyTables for reading and writing pandas data structures
to disk
"""

import copy
from datetime import date, tzinfo
import itertools
import os
import re
from typing import (
    TYPE_CHECKING,
    Any,
    Dict,
    Hashable,
    List,
    Optional,
    Tuple,
    Type,
    Union,
)
import warnings

import numpy as np

from pandas._config import config, get_option

from pandas._libs import lib, writers as libwriters
from pandas._libs.tslibs import timezones
from pandas.compat._optional import import_optional_dependency
from pandas.errors import PerformanceWarning
from pandas.util._decorators import cache_readonly

from pandas.core.dtypes.common import (
    ensure_object,
    is_categorical_dtype,
    is_datetime64_dtype,
    is_datetime64tz_dtype,
    is_extension_array_dtype,
    is_list_like,
    is_timedelta64_dtype,
)
from pandas.core.dtypes.generic import ABCExtensionArray
from pandas.core.dtypes.missing import array_equivalent

from pandas import (
    DataFrame,
    DatetimeIndex,
    Index,
    Int64Index,
    MultiIndex,
    PeriodIndex,
    Series,
    TimedeltaIndex,
    concat,
    isna,
)
from pandas._typing import ArrayLike, FrameOrSeries
from pandas.core.arrays.categorical import Categorical
import pandas.core.common as com
from pandas.core.computation.pytables import PyTablesExpr, maybe_expression
from pandas.core.index import ensure_index

from pandas.io.common import _stringify_path
from pandas.io.formats.printing import adjoin, pprint_thing

if TYPE_CHECKING:
    from tables import File, Node, Col  # noqa:F401


# versioning attribute
_version = "0.15.2"

# encoding
_default_encoding = "UTF-8"


def _ensure_decoded(s):
    """ if we have bytes, decode them to unicode """
    if isinstance(s, np.bytes_):
        s = s.decode("UTF-8")
    return s


def _ensure_encoding(encoding):
    # set the encoding if we need
    if encoding is None:
        encoding = _default_encoding

    return encoding


def _ensure_str(name):
    """
    Ensure that an index / column name is a str (python 3); otherwise they
    may be np.string dtype. Non-string dtypes are passed through unchanged.

    https://github.com/pandas-dev/pandas/issues/13492
    """
    if isinstance(name, str):
        name = str(name)
    return name


Term = PyTablesExpr


def _ensure_term(where, scope_level: int):
    """
    ensure that the where is a Term or a list of Term
    this makes sure that we are capturing the scope of variables
    that are passed
    create the terms here with a frame_level=2 (we are 2 levels down)
    """

    # only consider list/tuple here as an ndarray is automatically a coordinate
    # list
    level = scope_level + 1
    if isinstance(where, (list, tuple)):
        wlist = []
        for w in filter(lambda x: x is not None, where):
            if not maybe_expression(w):
                wlist.append(w)
            else:
                wlist.append(Term(w, scope_level=level))
        where = wlist
    elif maybe_expression(where):
        where = Term(where, scope_level=level)
    return where if where is None or len(where) else None


class PossibleDataLossError(Exception):
    pass


class ClosedFileError(Exception):
    pass


class IncompatibilityWarning(Warning):
    pass


incompatibility_doc = """
where criteria is being ignored as this version [%s] is too old (or
not-defined), read the file in and write it out to a new file to upgrade (with
the copy_to method)
"""


class AttributeConflictWarning(Warning):
    pass


attribute_conflict_doc = """
the [%s] attribute of the existing index is [%s] which conflicts with the new
[%s], resetting the attribute to None
"""


class DuplicateWarning(Warning):
    pass


duplicate_doc = """
duplicate entries in table, taking most recently appended
"""

performance_doc = """
your performance may suffer as PyTables will pickle object types that it cannot
map directly to c-types [inferred_type->%s,key->%s] [items->%s]
"""

# formats
_FORMAT_MAP = {"f": "fixed", "fixed": "fixed", "t": "table", "table": "table"}

format_deprecate_doc = """
the table keyword has been deprecated
use the format='fixed(f)|table(t)' keyword instead
  fixed(f) : specifies the Fixed format
             and is the default for put operations
  table(t) : specifies the Table format
             and is the default for append operations
"""

# storer class map
_STORER_MAP = {
    "series": "SeriesFixed",
    "frame": "FrameFixed",
}

# table class map
_TABLE_MAP = {
    "generic_table": "GenericTable",
    "appendable_series": "AppendableSeriesTable",
    "appendable_multiseries": "AppendableMultiSeriesTable",
    "appendable_frame": "AppendableFrameTable",
    "appendable_multiframe": "AppendableMultiFrameTable",
    "worm": "WORMTable",
}

# axes map
_AXES_MAP = {DataFrame: [0]}

# register our configuration options
dropna_doc = """
: boolean
    drop ALL nan rows when appending to a table
"""
format_doc = """
: format
    default format writing format, if None, then
    put will default to 'fixed' and append will default to 'table'
"""

with config.config_prefix("io.hdf"):
    config.register_option("dropna_table", False, dropna_doc, validator=config.is_bool)
    config.register_option(
        "default_format",
        None,
        format_doc,
        validator=config.is_one_of_factory(["fixed", "table", None]),
    )

# oh the troubles to reduce import time
_table_mod = None
_table_file_open_policy_is_strict = False


def _tables():
    global _table_mod
    global _table_file_open_policy_is_strict
    if _table_mod is None:
        import tables

        _table_mod = tables

        # set the file open policy
        # return the file open policy; this changes as of pytables 3.1
        # depending on the HDF5 version
        try:
            _table_file_open_policy_is_strict = (
                tables.file._FILE_OPEN_POLICY == "strict"
            )
        except AttributeError:
            pass

    return _table_mod


# interface to/from ###


def to_hdf(
    path_or_buf,
    key: str,
    value: FrameOrSeries,
    mode: str = "a",
    complevel: Optional[int] = None,
    complib: Optional[str] = None,
    append: bool = False,
    format: Optional[str] = None,
    index: bool = True,
    min_itemsize: Optional[Union[int, Dict[str, int]]] = None,
    nan_rep=None,
    dropna: Optional[bool] = None,
    data_columns: Optional[List[str]] = None,
    errors: str = "strict",
    encoding: str = "UTF-8",
):
    """ store this object, close it if we opened it """

    if append:
        f = lambda store: store.append(
            key,
            value,
            format=format,
            index=index,
            min_itemsize=min_itemsize,
            nan_rep=nan_rep,
            dropna=dropna,
            data_columns=data_columns,
            errors=errors,
            encoding=encoding,
        )
    else:
        # NB: dropna is not passed to `put`
        f = lambda store: store.put(
            key,
            value,
            format=format,
            index=index,
            min_itemsize=min_itemsize,
            nan_rep=nan_rep,
            data_columns=data_columns,
            errors=errors,
            encoding=encoding,
        )

    path_or_buf = _stringify_path(path_or_buf)
    if isinstance(path_or_buf, str):
        with HDFStore(
            path_or_buf, mode=mode, complevel=complevel, complib=complib
        ) as store:
            f(store)
    else:
        f(path_or_buf)


def read_hdf(
    path_or_buf,
    key=None,
    mode: str = "r",
    errors: str = "strict",
    where=None,
    start: Optional[int] = None,
    stop: Optional[int] = None,
    columns=None,
    iterator=False,
    chunksize: Optional[int] = None,
    **kwargs,
):
    """
    Read from the store, close it if we opened it.

    Retrieve pandas object stored in file, optionally based on where
    criteria

    Parameters
    ----------
    path_or_buf : str, path object, pandas.HDFStore or file-like object
        Any valid string path is acceptable. The string could be a URL. Valid
        URL schemes include http, ftp, s3, and file. For file URLs, a host is
        expected. A local file could be: ``file://localhost/path/to/table.h5``.

        If you want to pass in a path object, pandas accepts any
        ``os.PathLike``.

        Alternatively, pandas accepts an open :class:`pandas.HDFStore` object.

        By file-like object, we refer to objects with a ``read()`` method,
        such as a file handler (e.g. via builtin ``open`` function)
        or ``StringIO``.

        .. versionadded:: 0.21.0 support for __fspath__ protocol.

    key : object, optional
        The group identifier in the store. Can be omitted if the HDF file
        contains a single pandas object.
    mode : {'r', 'r+', 'a'}, default 'r'
        Mode to use when opening the file. Ignored if path_or_buf is a
        :class:`pandas.HDFStore`. Default is 'r'.
    where : list, optional
        A list of Term (or convertible) objects.
    start : int, optional
        Row number to start selection.
    stop  : int, optional
        Row number to stop selection.
    columns : list, optional
        A list of columns names to return.
    iterator : bool, optional
        Return an iterator object.
    chunksize : int, optional
        Number of rows to include in an iteration when using an iterator.
    errors : str, default 'strict'
        Specifies how encoding and decoding errors are to be handled.
        See the errors argument for :func:`open` for a full list
        of options.
    **kwargs
        Additional keyword arguments passed to HDFStore.

    Returns
    -------
    item : object
        The selected object. Return type depends on the object stored.

    See Also
    --------
    DataFrame.to_hdf : Write a HDF file from a DataFrame.
    HDFStore : Low-level access to HDF files.

    Examples
    --------
    >>> df = pd.DataFrame([[1, 1.0, 'a']], columns=['x', 'y', 'z'])
    >>> df.to_hdf('./store.h5', 'data')
    >>> reread = pd.read_hdf('./store.h5')
    """

    if mode not in ["r", "r+", "a"]:
        raise ValueError(
            f"mode {mode} is not allowed while performing a read. "
            f"Allowed modes are r, r+ and a."
        )
    # grab the scope
    if where is not None:
        where = _ensure_term(where, scope_level=1)

    if isinstance(path_or_buf, HDFStore):
        if not path_or_buf.is_open:
            raise IOError("The HDFStore must be open for reading.")

        store = path_or_buf
        auto_close = False
    else:
        path_or_buf = _stringify_path(path_or_buf)
        if not isinstance(path_or_buf, str):
            raise NotImplementedError(
                "Support for generic buffers has not been implemented."
            )
        try:
            exists = os.path.exists(path_or_buf)

        # if filepath is too long
        except (TypeError, ValueError):
            exists = False

        if not exists:
            raise FileNotFoundError(f"File {path_or_buf} does not exist")

        store = HDFStore(path_or_buf, mode=mode, errors=errors, **kwargs)
        # can't auto open/close if we are using an iterator
        # so delegate to the iterator
        auto_close = True

    try:
        if key is None:
            groups = store.groups()
            if len(groups) == 0:
                raise ValueError("No dataset in HDF5 file.")
            candidate_only_group = groups[0]

            # For the HDF file to have only one dataset, all other groups
            # should then be metadata groups for that candidate group. (This
            # assumes that the groups() method enumerates parent groups
            # before their children.)
            for group_to_check in groups[1:]:
                if not _is_metadata_of(group_to_check, candidate_only_group):
                    raise ValueError(
                        "key must be provided when HDF5 file "
                        "contains multiple datasets."
                    )
            key = candidate_only_group._v_pathname
        return store.select(
            key,
            where=where,
            start=start,
            stop=stop,
            columns=columns,
            iterator=iterator,
            chunksize=chunksize,
            auto_close=auto_close,
        )
    except (ValueError, TypeError, KeyError):
        if not isinstance(path_or_buf, HDFStore):
            # if there is an error, close the store if we opened it.
            try:
                store.close()
            except AttributeError:
                pass

        raise


def _is_metadata_of(group: "Node", parent_group: "Node") -> bool:
    """Check if a given group is a metadata group for a given parent_group."""
    if group._v_depth <= parent_group._v_depth:
        return False

    current = group
    while current._v_depth > 1:
        parent = current._v_parent
        if parent == parent_group and current._v_name == "meta":
            return True
        current = current._v_parent
    return False


class HDFStore:
    """
    Dict-like IO interface for storing pandas objects in PyTables.

    Either Fixed or Table format.

    Parameters
    ----------
    path : string
        File path to HDF5 file
    mode : {'a', 'w', 'r', 'r+'}, default 'a'

        ``'r'``
            Read-only; no data can be modified.
        ``'w'``
            Write; a new file is created (an existing file with the same
            name would be deleted).
        ``'a'``
            Append; an existing file is opened for reading and writing,
            and if the file does not exist it is created.
        ``'r+'``
            It is similar to ``'a'``, but the file must already exist.
    complevel : int, 0-9, default None
            Specifies a compression level for data.
            A value of 0 or None disables compression.
    complib : {'zlib', 'lzo', 'bzip2', 'blosc'}, default 'zlib'
            Specifies the compression library to be used.
            As of v0.20.2 these additional compressors for Blosc are supported
            (default if no compressor specified: 'blosc:blosclz'):
            {'blosc:blosclz', 'blosc:lz4', 'blosc:lz4hc', 'blosc:snappy',
             'blosc:zlib', 'blosc:zstd'}.
            Specifying a compression library which is not available issues
            a ValueError.
    fletcher32 : bool, default False
            If applying compression use the fletcher32 checksum

    Examples
    --------
    >>> bar = pd.DataFrame(np.random.randn(10, 4))
    >>> store = pd.HDFStore('test.h5')
    >>> store['foo'] = bar   # write to HDF5
    >>> bar = store['foo']   # retrieve
    >>> store.close()
    """

    _handle: Optional["File"]
    _mode: str
    _complevel: int
    _fletcher32: bool

    def __init__(
        self,
        path,
        mode: str = "a",
        complevel: Optional[int] = None,
        complib=None,
        fletcher32: bool = False,
        **kwargs,
    ):

        if "format" in kwargs:
            raise ValueError("format is not a defined argument for HDFStore")

        tables = import_optional_dependency("tables")

        if complib is not None and complib not in tables.filters.all_complibs:
            raise ValueError(
                f"complib only supports {tables.filters.all_complibs} compression."
            )

        if complib is None and complevel is not None:
            complib = tables.filters.default_complib

        self._path = _stringify_path(path)
        if mode is None:
            mode = "a"
        self._mode = mode
        self._handle = None
        self._complevel = complevel if complevel else 0
        self._complib = complib
        self._fletcher32 = fletcher32
        self._filters = None
        self.open(mode=mode, **kwargs)

    def __fspath__(self):
        return self._path

    @property
    def root(self):
        """ return the root node """
        self._check_if_open()
        return self._handle.root

    @property
    def filename(self):
        return self._path

    def __getitem__(self, key: str):
        return self.get(key)

    def __setitem__(self, key: str, value):
        self.put(key, value)

    def __delitem__(self, key: str):
        return self.remove(key)

    def __getattr__(self, name: str):
        """ allow attribute access to get stores """
        try:
            return self.get(name)
        except (KeyError, ClosedFileError):
            pass
        raise AttributeError(
            f"'{type(self).__name__}' object has no attribute '{name}'"
        )

    def __contains__(self, key: str) -> bool:
        """ check for existence of this key
              can match the exact pathname or the pathnm w/o the leading '/'
              """
        node = self.get_node(key)
        if node is not None:
            name = node._v_pathname
            if name == key or name[1:] == key:
                return True
        return False

    def __len__(self) -> int:
        return len(self.groups())

    def __repr__(self) -> str:
        pstr = pprint_thing(self._path)
        return f"{type(self)}\nFile path: {pstr}\n"

    def __enter__(self):
        return self

    def __exit__(self, exc_type, exc_value, traceback):
        self.close()

    def keys(self) -> List[str]:
        """
        Return a list of keys corresponding to objects stored in HDFStore.

        Returns
        -------
        list
            List of ABSOLUTE path-names (e.g. have the leading '/').
        """
        return [n._v_pathname for n in self.groups()]

    def __iter__(self):
        return iter(self.keys())

    def items(self):
        """
        iterate on key->group
        """
        for g in self.groups():
            yield g._v_pathname, g

    iteritems = items

    def open(self, mode: str = "a", **kwargs):
        """
        Open the file in the specified mode

        Parameters
        ----------
        mode : {'a', 'w', 'r', 'r+'}, default 'a'
            See HDFStore docstring or tables.open_file for info about modes
        """
        tables = _tables()

        if self._mode != mode:

            # if we are changing a write mode to read, ok
            if self._mode in ["a", "w"] and mode in ["r", "r+"]:
                pass
            elif mode in ["w"]:

                # this would truncate, raise here
                if self.is_open:
                    raise PossibleDataLossError(
                        f"Re-opening the file [{self._path}] with mode [{self._mode}] "
                        "will delete the current file!"
                    )

            self._mode = mode

        # close and reopen the handle
        if self.is_open:
            self.close()

        if self._complevel and self._complevel > 0:
            self._filters = _tables().Filters(
                self._complevel, self._complib, fletcher32=self._fletcher32
            )

        try:
            self._handle = tables.open_file(self._path, self._mode, **kwargs)
        except IOError as err:  # pragma: no cover
            if "can not be written" in str(err):
                print(f"Opening {self._path} in read-only mode")
                self._handle = tables.open_file(self._path, "r", **kwargs)
            else:
                raise

        except ValueError as err:

            # trap PyTables >= 3.1 FILE_OPEN_POLICY exception
            # to provide an updated message
            if "FILE_OPEN_POLICY" in str(err):
                hdf_version = tables.get_hdf5_version()
                err = ValueError(
                    f"PyTables [{tables.__version__}] no longer supports "
                    "opening multiple files\n"
                    "even in read-only mode on this HDF5 version "
                    f"[{hdf_version}]. You can accept this\n"
                    "and not open the same file multiple times at once,\n"
                    "upgrade the HDF5 version, or downgrade to PyTables 3.0.0 "
                    "which allows\n"
                    "files to be opened multiple times at once\n"
                )

            raise err

        except Exception as err:

            # trying to read from a non-existent file causes an error which
            # is not part of IOError, make it one
            if self._mode == "r" and "Unable to open/create file" in str(err):
                raise IOError(str(err))
            raise

    def close(self):
        """
        Close the PyTables file handle
        """
        if self._handle is not None:
            self._handle.close()
        self._handle = None

    @property
    def is_open(self) -> bool:
        """
        return a boolean indicating whether the file is open
        """
        if self._handle is None:
            return False
        return bool(self._handle.isopen)

    def flush(self, fsync: bool = False):
        """
        Force all buffered modifications to be written to disk.

        Parameters
        ----------
        fsync : bool (default False)
          call ``os.fsync()`` on the file handle to force writing to disk.

        Notes
        -----
        Without ``fsync=True``, flushing may not guarantee that the OS writes
        to disk. With fsync, the operation will block until the OS claims the
        file has been written; however, other caching layers may still
        interfere.
        """
        if self._handle is not None:
            self._handle.flush()
            if fsync:
                try:
                    os.fsync(self._handle.fileno())
                except OSError:
                    pass

    def get(self, key: str):
        """
        Retrieve pandas object stored in file.

        Parameters
        ----------
        key : str

        Returns
        -------
        object
            Same type as object stored in file.
        """
        group = self.get_node(key)
        if group is None:
            raise KeyError(f"No object named {key} in the file")
        return self._read_group(group)

    def select(
        self,
        key: str,
        where=None,
        start=None,
        stop=None,
        columns=None,
        iterator=False,
        chunksize=None,
        auto_close: bool = False,
    ):
        """
        Retrieve pandas object stored in file, optionally based on where criteria.

        Parameters
        ----------
        key : str
                Object being retrieved from file.
        where : list, default None
                List of Term (or convertible) objects, optional.
        start : int, default None
                Row number to start selection.
        stop : int, default None
                Row number to stop selection.
        columns : list, default None
                A list of columns that if not None, will limit the return columns.
        iterator : bool, default False
                Returns an iterator.
        chunksize : int, default None
                Number or rows to include in iteration, return an iterator.
        auto_close : bool, default False
            Should automatically close the store when finished.

        Returns
        -------
        object
            Retrieved object from file.
        """
        group = self.get_node(key)
        if group is None:
            raise KeyError(f"No object named {key} in the file")

        # create the storer and axes
        where = _ensure_term(where, scope_level=1)
        s = self._create_storer(group)
        s.infer_axes()

        # function to call on iteration
        def func(_start, _stop, _where):
            return s.read(start=_start, stop=_stop, where=_where, columns=columns)

        # create the iterator
        it = TableIterator(
            self,
            s,
            func,
            where=where,
            nrows=s.nrows,
            start=start,
            stop=stop,
            iterator=iterator,
            chunksize=chunksize,
            auto_close=auto_close,
        )

        return it.get_result()

    def select_as_coordinates(
        self,
        key: str,
        where=None,
        start: Optional[int] = None,
        stop: Optional[int] = None,
    ):
        """
        return the selection as an Index

        Parameters
        ----------
        key : str
        where : list of Term (or convertible) objects, optional
        start : integer (defaults to None), row number to start selection
        stop  : integer (defaults to None), row number to stop selection
        """
        where = _ensure_term(where, scope_level=1)
        tbl = self.get_storer(key)
        if not isinstance(tbl, Table):
            raise TypeError("can only read_coordinates with a table")
        return tbl.read_coordinates(where=where, start=start, stop=stop)

    def select_column(
        self,
        key: str,
        column: str,
        start: Optional[int] = None,
        stop: Optional[int] = None,
    ):
        """
        return a single column from the table. This is generally only useful to
        select an indexable

        Parameters
        ----------
        key : str
        column : str
            The column of interest.
        start : int or None, default None
        stop : int or None, default None

        Raises
        ------
        raises KeyError if the column is not found (or key is not a valid
            store)
        raises ValueError if the column can not be extracted individually (it
            is part of a data block)

        """
        tbl = self.get_storer(key)
        if not isinstance(tbl, Table):
            raise TypeError("can only read_column with a table")
        return tbl.read_column(column=column, start=start, stop=stop)

    def select_as_multiple(
        self,
        keys,
        where=None,
        selector=None,
        columns=None,
        start=None,
        stop=None,
        iterator=False,
        chunksize=None,
        auto_close: bool = False,
    ):
        """
        Retrieve pandas objects from multiple tables.

        Parameters
        ----------
        keys : a list of the tables
        selector : the table to apply the where criteria (defaults to keys[0]
            if not supplied)
        columns : the columns I want back
        start : integer (defaults to None), row number to start selection
        stop  : integer (defaults to None), row number to stop selection
        iterator : boolean, return an iterator, default False
        chunksize : nrows to include in iteration, return an iterator
        auto_close : bool, default False
            Should automatically close the store when finished.

        Raises
        ------
        raises KeyError if keys or selector is not found or keys is empty
        raises TypeError if keys is not a list or tuple
        raises ValueError if the tables are not ALL THE SAME DIMENSIONS
        """

        # default to single select
        where = _ensure_term(where, scope_level=1)
        if isinstance(keys, (list, tuple)) and len(keys) == 1:
            keys = keys[0]
        if isinstance(keys, str):
            return self.select(
                key=keys,
                where=where,
                columns=columns,
                start=start,
                stop=stop,
                iterator=iterator,
                chunksize=chunksize,
                auto_close=auto_close,
            )

        if not isinstance(keys, (list, tuple)):
            raise TypeError("keys must be a list/tuple")

        if not len(keys):
            raise ValueError("keys must have a non-zero length")

        if selector is None:
            selector = keys[0]

        # collect the tables
        tbls = [self.get_storer(k) for k in keys]
        s = self.get_storer(selector)

        # validate rows
        nrows = None
        for t, k in itertools.chain([(s, selector)], zip(tbls, keys)):
            if t is None:
                raise KeyError(f"Invalid table [{k}]")
            if not t.is_table:
                raise TypeError(
                    f"object [{t.pathname}] is not a table, and cannot be used in all "
                    "select as multiple"
                )

            if nrows is None:
                nrows = t.nrows
            elif t.nrows != nrows:
                raise ValueError("all tables must have exactly the same nrows!")

        # The isinstance checks here are redundant with the check above,
        #  but necessary for mypy; see GH#29757
        _tbls = [x for x in tbls if isinstance(x, Table)]

        # axis is the concentration axes
        axis = list({t.non_index_axes[0][0] for t in _tbls})[0]

        def func(_start, _stop, _where):

            # retrieve the objs, _where is always passed as a set of
            # coordinates here
            objs = [
                t.read(where=_where, columns=columns, start=_start, stop=_stop)
                for t in tbls
            ]

            # concat and return
            return concat(objs, axis=axis, verify_integrity=False)._consolidate()

        # create the iterator
        it = TableIterator(
            self,
            s,
            func,
            where=where,
            nrows=nrows,
            start=start,
            stop=stop,
            iterator=iterator,
            chunksize=chunksize,
            auto_close=auto_close,
        )

        return it.get_result(coordinates=True)

    def put(
        self,
        key: str,
        value: FrameOrSeries,
        format=None,
        index=True,
        append=False,
        complib=None,
        complevel: Optional[int] = None,
        min_itemsize: Optional[Union[int, Dict[str, int]]] = None,
        nan_rep=None,
        data_columns: Optional[List[str]] = None,
        encoding=None,
        errors: str = "strict",
    ):
        """
        Store object in HDFStore.

        Parameters
        ----------
        key : str
        value : {Series, DataFrame}
        format : 'fixed(f)|table(t)', default is 'fixed'
            fixed(f) : Fixed format
                       Fast writing/reading. Not-appendable, nor searchable.
            table(t) : Table format
                       Write as a PyTables Table structure which may perform
                       worse but allow more flexible operations like searching
                       / selecting subsets of the data.
        append   : bool, default False
            This will force Table format, append the input data to the
            existing.
        data_columns : list, default None
            List of columns to create as data columns, or True to
            use all columns. See `here
            <http://pandas.pydata.org/pandas-docs/stable/user_guide/io.html#query-via-data-columns>`__.
        encoding : str, default None
            Provide an encoding for strings.
        dropna   : bool, default False, do not write an ALL nan row to
            The store settable by the option 'io.hdf.dropna_table'.
        """
        if format is None:
            format = get_option("io.hdf.default_format") or "fixed"
        format = self._validate_format(format)
        self._write_to_group(
            key,
            value,
            format=format,
            index=index,
            append=append,
            complib=complib,
            complevel=complevel,
            min_itemsize=min_itemsize,
            nan_rep=nan_rep,
            data_columns=data_columns,
            encoding=encoding,
            errors=errors,
        )

    def remove(self, key: str, where=None, start=None, stop=None):
        """
        Remove pandas object partially by specifying the where condition

        Parameters
        ----------
        key : string
            Node to remove or delete rows from
        where : list of Term (or convertible) objects, optional
        start : integer (defaults to None), row number to start selection
        stop  : integer (defaults to None), row number to stop selection

        Returns
        -------
        number of rows removed (or None if not a Table)

        Raises
        ------
        raises KeyError if key is not a valid store

        """
        where = _ensure_term(where, scope_level=1)
        try:
            s = self.get_storer(key)
        except KeyError:
            # the key is not a valid store, re-raising KeyError
            raise
        except AssertionError:
            # surface any assertion errors for e.g. debugging
            raise
        except Exception:
            # In tests we get here with ClosedFileError, TypeError, and
            #  _table_mod.NoSuchNodeError.  TODO: Catch only these?

            if where is not None:
                raise ValueError(
                    "trying to remove a node with a non-None where clause!"
                )

            # we are actually trying to remove a node (with children)
            node = self.get_node(key)
            if node is not None:
                node._f_remove(recursive=True)
                return None

        # remove the node
        if com.all_none(where, start, stop):
            s.group._f_remove(recursive=True)

        # delete from the table
        else:
            if not s.is_table:
                raise ValueError(
                    "can only remove with where on objects written as tables"
                )
            return s.delete(where=where, start=start, stop=stop)

    def append(
        self,
        key: str,
        value: FrameOrSeries,
        format=None,
        axes=None,
        index=True,
        append=True,
        complib=None,
        complevel: Optional[int] = None,
        columns=None,
        min_itemsize: Optional[Union[int, Dict[str, int]]] = None,
        nan_rep=None,
        chunksize=None,
        expectedrows=None,
        dropna: Optional[bool] = None,
        data_columns: Optional[List[str]] = None,
        encoding=None,
        errors: str = "strict",
    ):
        """
        Append to Table in file. Node must already exist and be Table
        format.

        Parameters
        ----------
        key : str
        value : {Series, DataFrame}
        format : 'table' is the default
            table(t) : table format
                       Write as a PyTables Table structure which may perform
                       worse but allow more flexible operations like searching
                       / selecting subsets of the data.
        append       : bool, default True
            Append the input data to the existing.
        data_columns : list of columns, or True, default None
            List of columns to create as indexed data columns for on-disk
            queries, or True to use all columns. By default only the axes
            of the object are indexed. See `here
            <http://pandas.pydata.org/pandas-docs/stable/user_guide/io.html#query-via-data-columns>`__.
        min_itemsize : dict of columns that specify minimum string sizes
        nan_rep      : string to use as string nan representation
        chunksize    : size to chunk the writing
        expectedrows : expected TOTAL row size of this table
        encoding     : default None, provide an encoding for strings
        dropna : bool, default False
            Do not write an ALL nan row to the store settable
            by the option 'io.hdf.dropna_table'.

        Notes
        -----
        Does *not* check if data being appended overlaps with existing
        data in the table, so be careful
        """
        if columns is not None:
            raise TypeError(
                "columns is not a supported keyword in append, try data_columns"
            )

        if dropna is None:
            dropna = get_option("io.hdf.dropna_table")
        if format is None:
            format = get_option("io.hdf.default_format") or "table"
        format = self._validate_format(format)
        self._write_to_group(
            key,
            value,
            format=format,
            axes=axes,
            index=index,
            append=append,
            complib=complib,
            complevel=complevel,
            min_itemsize=min_itemsize,
            nan_rep=nan_rep,
            chunksize=chunksize,
            expectedrows=expectedrows,
            dropna=dropna,
            data_columns=data_columns,
            encoding=encoding,
            errors=errors,
        )

    def append_to_multiple(
        self,
        d: Dict,
        value,
        selector,
        data_columns=None,
        axes=None,
        dropna=False,
        **kwargs,
    ):
        """
        Append to multiple tables

        Parameters
        ----------
        d : a dict of table_name to table_columns, None is acceptable as the
            values of one node (this will get all the remaining columns)
        value : a pandas object
        selector : a string that designates the indexable table; all of its
            columns will be designed as data_columns, unless data_columns is
            passed, in which case these are used
        data_columns : list of columns to create as data columns, or True to
            use all columns
        dropna : if evaluates to True, drop rows from all tables if any single
                 row in each table has all NaN. Default False.

        Notes
        -----
        axes parameter is currently not accepted

        """
        if axes is not None:
            raise TypeError(
                "axes is currently not accepted as a parameter to"
                " append_to_multiple; you can create the "
                "tables independently instead"
            )

        if not isinstance(d, dict):
            raise ValueError(
                "append_to_multiple must have a dictionary specified as the "
                "way to split the value"
            )

        if selector not in d:
            raise ValueError(
                "append_to_multiple requires a selector that is in passed dict"
            )

        # figure out the splitting axis (the non_index_axis)
        axis = list(set(range(value.ndim)) - set(_AXES_MAP[type(value)]))[0]

        # figure out how to split the value
        remain_key = None
        remain_values: List = []
        for k, v in d.items():
            if v is None:
                if remain_key is not None:
                    raise ValueError(
                        "append_to_multiple can only have one value in d that "
                        "is None"
                    )
                remain_key = k
            else:
                remain_values.extend(v)
        if remain_key is not None:
            ordered = value.axes[axis]
            ordd = ordered.difference(Index(remain_values))
            ordd = sorted(ordered.get_indexer(ordd))
            d[remain_key] = ordered.take(ordd)

        # data_columns
        if data_columns is None:
            data_columns = d[selector]

        # ensure rows are synchronized across the tables
        if dropna:
            idxs = (value[cols].dropna(how="all").index for cols in d.values())
            valid_index = next(idxs)
            for index in idxs:
                valid_index = valid_index.intersection(index)
            value = value.loc[valid_index]

        # append
        for k, v in d.items():
            dc = data_columns if k == selector else None

            # compute the val
            val = value.reindex(v, axis=axis)

            self.append(k, val, data_columns=dc, **kwargs)

    def create_table_index(
        self,
        key: str,
        columns=None,
        optlevel: Optional[int] = None,
        kind: Optional[str] = None,
    ):
        """
        Create a pytables index on the table.

        Parameters
        ----------
        key : str
        columns : None, bool, or listlike[str]
            Indicate which columns to create an index on.

            * False : Do not create any indexes.
            * True : Create indexes on all columns.
            * None : Create indexes on all columns.
            * listlike : Create indexes on the given columns.

        optlevel : int or None, default None
            Optimization level, if None, pytables defaults to 6.
        kind : str or None, default None
            Kind of index, if None, pytables defaults to "medium"

        Raises
        ------
        TypeError: raises if the node is not a table
        """

        # version requirements
        _tables()
        s = self.get_storer(key)
        if s is None:
            return

        if not isinstance(s, Table):
            raise TypeError("cannot create table index on a Fixed format store")
        s.create_index(columns=columns, optlevel=optlevel, kind=kind)

    def groups(self):
        """
        Return a list of all the top-level nodes.

        Each node returned is not a pandas storage object.

        Returns
        -------
        list
            List of objects.
        """
        _tables()
        self._check_if_open()
        return [
            g
            for g in self._handle.walk_groups()
            if (
                not isinstance(g, _table_mod.link.Link)
                and (
                    getattr(g._v_attrs, "pandas_type", None)
                    or getattr(g, "table", None)
                    or (isinstance(g, _table_mod.table.Table) and g._v_name != "table")
                )
            )
        ]

    def walk(self, where="/"):
        """
        Walk the pytables group hierarchy for pandas objects.

        This generator will yield the group path, subgroups and pandas object
        names for each group.

        Any non-pandas PyTables objects that are not a group will be ignored.

        The `where` group itself is listed first (preorder), then each of its
        child groups (following an alphanumerical order) is also traversed,
        following the same procedure.

        .. versionadded:: 0.24.0

        Parameters
        ----------
        where : str, default "/"
            Group where to start walking.

        Yields
        ------
        path : str
            Full path to a group (without trailing '/').
        groups : list
            Names (strings) of the groups contained in `path`.
        leaves : list
            Names (strings) of the pandas objects contained in `path`.
        """
        _tables()
        self._check_if_open()
        for g in self._handle.walk_groups(where):
            if getattr(g._v_attrs, "pandas_type", None) is not None:
                continue

            groups = []
            leaves = []
            for child in g._v_children.values():
                pandas_type = getattr(child._v_attrs, "pandas_type", None)
                if pandas_type is None:
                    if isinstance(child, _table_mod.group.Group):
                        groups.append(child._v_name)
                else:
                    leaves.append(child._v_name)

            yield (g._v_pathname.rstrip("/"), groups, leaves)

    def get_node(self, key: str) -> Optional["Node"]:
        """ return the node with the key or None if it does not exist """
        self._check_if_open()
        if not key.startswith("/"):
            key = "/" + key

        assert self._handle is not None
        assert _table_mod is not None  # for mypy
        try:
            node = self._handle.get_node(self.root, key)
        except _table_mod.exceptions.NoSuchNodeError:
            return None

        assert isinstance(node, _table_mod.Node), type(node)
        return node

    def get_storer(self, key: str) -> Union["GenericFixed", "Table"]:
        """ return the storer object for a key, raise if not in the file """
        group = self.get_node(key)
        if group is None:
            raise KeyError(f"No object named {key} in the file")

        s = self._create_storer(group)
        s.infer_axes()
        return s

    def copy(
        self,
        file,
        mode="w",
        propindexes: bool = True,
        keys=None,
        complib=None,
        complevel: Optional[int] = None,
        fletcher32: bool = False,
        overwrite=True,
    ):
        """
        Copy the existing store to a new file, updating in place.

        Parameters
        ----------
        propindexes: bool, default True
            Restore indexes in copied file.
        keys       : list of keys to include in the copy (defaults to all)
        overwrite  : overwrite (remove and replace) existing nodes in the
            new store (default is True)
        mode, complib, complevel, fletcher32 same as in HDFStore.__init__

        Returns
        -------
        open file handle of the new store
        """
        new_store = HDFStore(
            file, mode=mode, complib=complib, complevel=complevel, fletcher32=fletcher32
        )
        if keys is None:
            keys = list(self.keys())
        if not isinstance(keys, (tuple, list)):
            keys = [keys]
        for k in keys:
            s = self.get_storer(k)
            if s is not None:

                if k in new_store:
                    if overwrite:
                        new_store.remove(k)

                data = self.select(k)
                if isinstance(s, Table):

                    index: Union[bool, list] = False
                    if propindexes:
                        index = [a.name for a in s.axes if a.is_indexed]
                    new_store.append(
                        k,
                        data,
                        index=index,
                        data_columns=getattr(s, "data_columns", None),
                        encoding=s.encoding,
                    )
                else:
                    new_store.put(k, data, encoding=s.encoding)

        return new_store

    def info(self) -> str:
        """
        Print detailed information on the store.

        .. versionadded:: 0.21.0

        Returns
        -------
        str
        """
        path = pprint_thing(self._path)
        output = f"{type(self)}\nFile path: {path}\n"

        if self.is_open:
            lkeys = sorted(self.keys())
            if len(lkeys):
                keys = []
                values = []

                for k in lkeys:
                    try:
                        s = self.get_storer(k)
                        if s is not None:
                            keys.append(pprint_thing(s.pathname or k))
                            values.append(pprint_thing(s or "invalid_HDFStore node"))
                    except AssertionError:
                        # surface any assertion errors for e.g. debugging
                        raise
                    except Exception as detail:
                        keys.append(k)
                        dstr = pprint_thing(detail)
                        values.append(f"[invalid_HDFStore node: {dstr}]")

                output += adjoin(12, keys, values)
            else:
                output += "Empty"
        else:
            output += "File is CLOSED"

        return output

    # ------------------------------------------------------------------------
    # private methods

    def _check_if_open(self):
        if not self.is_open:
            raise ClosedFileError(f"{self._path} file is not open!")

    def _validate_format(self, format: str) -> str:
        """ validate / deprecate formats """

        # validate
        try:
            format = _FORMAT_MAP[format.lower()]
        except KeyError:
            raise TypeError(f"invalid HDFStore format specified [{format}]")

        return format

    def _create_storer(
        self,
        group,
        format=None,
        value=None,
        encoding: str = "UTF-8",
        errors: str = "strict",
    ) -> Union["GenericFixed", "Table"]:
        """ return a suitable class to operate """

        def error(t):
            # return instead of raising so mypy can tell where we are raising
            return TypeError(
                f"cannot properly create the storer for: [{t}] [group->"
                f"{group},value->{type(value)},format->{format}"
            )

        pt = _ensure_decoded(getattr(group._v_attrs, "pandas_type", None))
        tt = _ensure_decoded(getattr(group._v_attrs, "table_type", None))

        # infer the pt from the passed value
        if pt is None:
            if value is None:

                _tables()
                assert _table_mod is not None  # for mypy
                if getattr(group, "table", None) or isinstance(
                    group, _table_mod.table.Table
                ):
                    pt = "frame_table"
                    tt = "generic_table"
                else:
                    raise TypeError(
                        "cannot create a storer if the object is not existing "
                        "nor a value are passed"
                    )
            else:
                _TYPE_MAP = {Series: "series", DataFrame: "frame"}
                try:
                    pt = _TYPE_MAP[type(value)]
                except KeyError:
                    raise error("_TYPE_MAP")

                # we are actually a table
                if format == "table":
                    pt += "_table"

        # a storer node
        if "table" not in pt:
            try:
                return globals()[_STORER_MAP[pt]](
                    self, group, encoding=encoding, errors=errors
                )
            except KeyError:
                raise error("_STORER_MAP")

        # existing node (and must be a table)
        if tt is None:

            # if we are a writer, determine the tt
            if value is not None:

                if pt == "series_table":
                    index = getattr(value, "index", None)
                    if index is not None:
                        if index.nlevels == 1:
                            tt = "appendable_series"
                        elif index.nlevels > 1:
                            tt = "appendable_multiseries"
                elif pt == "frame_table":
                    index = getattr(value, "index", None)
                    if index is not None:
                        if index.nlevels == 1:
                            tt = "appendable_frame"
                        elif index.nlevels > 1:
                            tt = "appendable_multiframe"
                elif pt == "wide_table":
                    tt = "appendable_panel"
                elif pt == "ndim_table":
                    tt = "appendable_ndim"

            else:

                # distinguish between a frame/table
                tt = "legacy_panel"
                try:
                    fields = group.table._v_attrs.fields
                    if len(fields) == 1 and fields[0] == "value":
                        tt = "legacy_frame"
                except IndexError:
                    pass

        try:
            return globals()[_TABLE_MAP[tt]](
                self, group, encoding=encoding, errors=errors
            )
        except KeyError:
            raise error("_TABLE_MAP")

    def _write_to_group(
        self,
        key: str,
        value: FrameOrSeries,
        format,
        axes=None,
        index=True,
        append=False,
        complib=None,
        complevel: Optional[int] = None,
        fletcher32=None,
        min_itemsize: Optional[Union[int, Dict[str, int]]] = None,
        chunksize=None,
        expectedrows=None,
        dropna=False,
        nan_rep=None,
        data_columns=None,
        encoding=None,
        errors: str = "strict",
    ):
        group = self.get_node(key)

        # we make this assertion for mypy; the get_node call will already
        #  have raised if this is incorrect
        assert self._handle is not None

        # remove the node if we are not appending
        if group is not None and not append:
            self._handle.remove_node(group, recursive=True)
            group = None

        # we don't want to store a table node at all if our object is 0-len
        # as there are not dtypes
        if getattr(value, "empty", None) and (format == "table" or append):
            return

        if group is None:
            paths = key.split("/")

            # recursively create the groups
            path = "/"
            for p in paths:
                if not len(p):
                    continue
                new_path = path
                if not path.endswith("/"):
                    new_path += "/"
                new_path += p
                group = self.get_node(new_path)
                if group is None:
                    group = self._handle.create_group(path, p)
                path = new_path

        s = self._create_storer(group, format, value, encoding=encoding, errors=errors)
        if append:
            # raise if we are trying to append to a Fixed format,
            #       or a table that exists (and we are putting)
            if not s.is_table or (s.is_table and format == "fixed" and s.is_exists):
                raise ValueError("Can only append to Tables")
            if not s.is_exists:
                s.set_object_info()
        else:
            s.set_object_info()

        if not s.is_table and complib:
            raise ValueError("Compression not supported on Fixed format stores")

        # write the object
        s.write(
            obj=value,
            axes=axes,
            append=append,
            complib=complib,
            complevel=complevel,
            fletcher32=fletcher32,
            min_itemsize=min_itemsize,
            chunksize=chunksize,
            expectedrows=expectedrows,
            dropna=dropna,
            nan_rep=nan_rep,
            data_columns=data_columns,
        )

        if isinstance(s, Table) and index:
            s.create_index(columns=index)

    def _read_group(self, group: "Node"):
        s = self._create_storer(group)
        s.infer_axes()
        return s.read()


class TableIterator:
    """ define the iteration interface on a table

        Parameters
        ----------

        store : the reference store
        s     : the referred storer
        func  : the function to execute the query
        where : the where of the query
        nrows : the rows to iterate on
        start : the passed start value (default is None)
        stop  : the passed stop value (default is None)
        iterator : bool, default False
            Whether to use the default iterator.
        chunksize : the passed chunking value (default is 100000)
        auto_close : boolean, automatically close the store at the end of
            iteration, default is False
        """

    chunksize: Optional[int]
    store: HDFStore
    s: Union["GenericFixed", "Table"]

    def __init__(
        self,
        store: HDFStore,
        s: Union["GenericFixed", "Table"],
        func,
        where,
        nrows,
        start=None,
        stop=None,
        iterator: bool = False,
        chunksize: Optional[int] = None,
        auto_close: bool = False,
    ):
        self.store = store
        self.s = s
        self.func = func
        self.where = where

        # set start/stop if they are not set if we are a table
        if self.s.is_table:
            if nrows is None:
                nrows = 0
            if start is None:
                start = 0
            if stop is None:
                stop = nrows
            stop = min(nrows, stop)

        self.nrows = nrows
        self.start = start
        self.stop = stop

        self.coordinates = None
        if iterator or chunksize is not None:
            if chunksize is None:
                chunksize = 100000
            self.chunksize = int(chunksize)
        else:
            self.chunksize = None

        self.auto_close = auto_close

    def __iter__(self):

        # iterate
        current = self.start
        while current < self.stop:

            stop = min(current + self.chunksize, self.stop)
            value = self.func(None, None, self.coordinates[current:stop])
            current = stop
            if value is None or not len(value):
                continue

            yield value

        self.close()

    def close(self):
        if self.auto_close:
            self.store.close()

    def get_result(self, coordinates: bool = False):

        #  return the actual iterator
        if self.chunksize is not None:
            if not isinstance(self.s, Table):
                raise TypeError("can only use an iterator or chunksize on a table")

            self.coordinates = self.s.read_coordinates(where=self.where)

            return self

        # if specified read via coordinates (necessary for multiple selections
        if coordinates:
            if not isinstance(self.s, Table):
                raise TypeError("can only read_coordinates on a table")
            where = self.s.read_coordinates(
                where=self.where, start=self.start, stop=self.stop
            )
        else:
            where = self.where

        # directly return the result
        results = self.func(self.start, self.stop, where)
        self.close()
        return results


class IndexCol:
    """ an index column description class

        Parameters
        ----------

        axis   : axis which I reference
        values : the ndarray like converted values
        kind   : a string description of this type
        typ    : the pytables type
        pos    : the position in the pytables

        """

    is_an_indexable = True
    is_data_indexable = True
    _info_fields = ["freq", "tz", "index_name"]

    name: str
    cname: str

    def __init__(
        self,
        name: str,
        values=None,
        kind=None,
        typ=None,
        cname: Optional[str] = None,
        axis=None,
        pos=None,
        freq=None,
        tz=None,
        index_name=None,
    ):

        if not isinstance(name, str):
            raise ValueError("`name` must be a str.")

        self.values = values
        self.kind = kind
        self.typ = typ
        self.name = name
        self.cname = cname or name
        self.axis = axis
        self.pos = pos
        self.freq = freq
        self.tz = tz
        self.index_name = index_name
        self.table = None
        self.meta = None
        self.metadata = None

        if pos is not None:
            self.set_pos(pos)

        # These are ensured as long as the passed arguments match the
        #  constructor annotations.
        assert isinstance(self.name, str)
        assert isinstance(self.cname, str)

    @property
    def itemsize(self) -> int:
        # Assumes self.typ has already been initialized
        return self.typ.itemsize

    @property
    def kind_attr(self) -> str:
        return f"{self.name}_kind"

    def set_pos(self, pos: int):
        """ set the position of this column in the Table """
        self.pos = pos
        if pos is not None and self.typ is not None:
            self.typ._v_pos = pos

    def __repr__(self) -> str:
        temp = tuple(
            map(pprint_thing, (self.name, self.cname, self.axis, self.pos, self.kind))
        )
        return ",".join(
            (
                f"{key}->{value}"
                for key, value in zip(["name", "cname", "axis", "pos", "kind"], temp)
            )
        )

    def __eq__(self, other: Any) -> bool:
        """ compare 2 col items """
        return all(
            getattr(self, a, None) == getattr(other, a, None)
            for a in ["name", "cname", "axis", "pos"]
        )

    def __ne__(self, other) -> bool:
        return not self.__eq__(other)

    @property
    def is_indexed(self) -> bool:
        """ return whether I am an indexed column """
        if not hasattr(self.table, "cols"):
            # e.g. if infer hasn't been called yet, self.table will be None.
            return False
        # GH#29692 mypy doesn't recognize self.table as having a "cols" attribute
        #  'error: "None" has no attribute "cols"'
        return getattr(self.table.cols, self.cname).is_indexed  # type: ignore

    def copy(self):
        new_self = copy.copy(self)
        return new_self

    def infer(self, handler: "Table"):
        """infer this column from the table: create and return a new object"""
        table = handler.table
        new_self = self.copy()
        new_self.table = table
        new_self.get_attr()
        new_self.read_metadata(handler)
        return new_self

    def convert(
        self, values: np.ndarray, nan_rep, encoding, errors, start=None, stop=None
    ):
        """ set the values from this selection: take = take ownership """

        # values is a recarray
        if values.dtype.fields is not None:
            values = values[self.cname]

        values = _maybe_convert(values, self.kind, encoding, errors)

        kwargs = dict()
        if self.freq is not None:
            kwargs["freq"] = _ensure_decoded(self.freq)
        if self.index_name is not None:
            kwargs["name"] = _ensure_decoded(self.index_name)
        # making an Index instance could throw a number of different errors
        try:
            self.values = Index(values, **kwargs)
        except ValueError:
            # if the output freq is different that what we recorded,
            # it should be None (see also 'doc example part 2')
            if "freq" in kwargs:
                kwargs["freq"] = None
            self.values = Index(values, **kwargs)

        self.values = _set_tz(self.values, self.tz)

    def take_data(self):
        """ return the values & release the memory """
        self.values, values = None, self.values
        return values

    @property
    def attrs(self):
        return self.table._v_attrs

    @property
    def description(self):
        return self.table.description

    @property
    def col(self):
        """ return my current col description """
        return getattr(self.description, self.cname, None)

    @property
    def cvalues(self):
        """ return my cython values """
        return self.values

    def __iter__(self):
        return iter(self.values)

    def maybe_set_size(self, min_itemsize=None):
        """ maybe set a string col itemsize:
               min_itemsize can be an integer or a dict with this columns name
               with an integer size """
        if _ensure_decoded(self.kind) == "string":

            if isinstance(min_itemsize, dict):
                min_itemsize = min_itemsize.get(self.name)

            if min_itemsize is not None and self.typ.itemsize < min_itemsize:
                self.typ = _tables().StringCol(itemsize=min_itemsize, pos=self.pos)

    def validate(self, handler, append):
        self.validate_names()

    def validate_names(self):
        pass

    def validate_and_set(self, handler: "AppendableTable", append: bool):
        self.table = handler.table
        self.validate_col()
        self.validate_attr(append)
        self.validate_metadata(handler)
        self.write_metadata(handler)
        self.set_attr()

    def validate_col(self, itemsize=None):
        """ validate this column: return the compared against itemsize """

        # validate this column for string truncation (or reset to the max size)
        if _ensure_decoded(self.kind) == "string":
            c = self.col
            if c is not None:
                if itemsize is None:
                    itemsize = self.itemsize
                if c.itemsize < itemsize:
                    raise ValueError(
                        f"Trying to store a string with len [{itemsize}] in "
                        f"[{self.cname}] column but\nthis column has a limit of "
                        f"[{c.itemsize}]!\nConsider using min_itemsize to "
                        "preset the sizes on these columns"
                    )
                return c.itemsize

        return None

    def validate_attr(self, append: bool):
        # check for backwards incompatibility
        if append:
            existing_kind = getattr(self.attrs, self.kind_attr, None)
            if existing_kind is not None and existing_kind != self.kind:
                raise TypeError(
                    f"incompatible kind in col [{existing_kind} - {self.kind}]"
                )

    def update_info(self, info):
        """ set/update the info for this indexable with the key/value
            if there is a conflict raise/warn as needed """

        for key in self._info_fields:

            value = getattr(self, key, None)
            idx = _get_info(info, self.name)

            existing_value = idx.get(key)
            if key in idx and value is not None and existing_value != value:

                # frequency/name just warn
                if key in ["freq", "index_name"]:
                    ws = attribute_conflict_doc % (key, existing_value, value)
                    warnings.warn(ws, AttributeConflictWarning, stacklevel=6)

                    # reset
                    idx[key] = None
                    setattr(self, key, None)

                else:
                    raise ValueError(
                        f"invalid info for [{self.name}] for [{key}], "
                        f"existing_value [{existing_value}] conflicts with "
                        f"new value [{value}]"
                    )
            else:
                if value is not None or existing_value is not None:
                    idx[key] = value

    def set_info(self, info):
        """ set my state from the passed info """
        idx = info.get(self.name)
        if idx is not None:
            self.__dict__.update(idx)

    def get_attr(self):
        """ set the kind for this column """
        self.kind = getattr(self.attrs, self.kind_attr, None)

    def set_attr(self):
        """ set the kind for this column """
        setattr(self.attrs, self.kind_attr, self.kind)

    def read_metadata(self, handler):
        """ retrieve the metadata for this columns """
        self.metadata = handler.read_metadata(self.cname)

    def validate_metadata(self, handler: "AppendableTable"):
        """ validate that kind=category does not change the categories """
        if self.meta == "category":
            new_metadata = self.metadata
            cur_metadata = handler.read_metadata(self.cname)
            if (
                new_metadata is not None
                and cur_metadata is not None
                and not array_equivalent(new_metadata, cur_metadata)
            ):
                raise ValueError(
                    "cannot append a categorical with "
                    "different categories to the existing"
                )

    def write_metadata(self, handler: "AppendableTable"):
        """ set the meta data """
        if self.metadata is not None:
            handler.write_metadata(self.cname, self.metadata)


class GenericIndexCol(IndexCol):
    """ an index which is not represented in the data of the table """

    @property
    def is_indexed(self) -> bool:
        return False

    def convert(
        self,
        values,
        nan_rep,
        encoding,
        errors,
        start: Optional[int] = None,
        stop: Optional[int] = None,
    ):
        """ set the values from this selection: take = take ownership

        Parameters
        ----------

        values : np.ndarray
        nan_rep : str
        encoding : str
        errors : str
        start : int, optional
            Table row number: the start of the sub-selection.
        stop : int, optional
            Table row number: the end of the sub-selection. Values larger than
            the underlying table's row count are normalized to that.
        """
        assert self.table is not None  # for mypy

        _start = start if start is not None else 0
        _stop = min(stop, self.table.nrows) if stop is not None else self.table.nrows
        self.values = Int64Index(np.arange(_stop - _start))

    def get_attr(self):
        pass

    def set_attr(self):
        pass


class DataCol(IndexCol):
    """ a data holding column, by definition this is not indexable

        Parameters
        ----------

        data   : the actual data
        cname  : the column name in the table to hold the data (typically
                 values)
        meta   : a string description of the metadata
        metadata : the actual metadata
        """

    is_an_indexable = False
    is_data_indexable = False
    _info_fields = ["tz", "ordered"]

    @classmethod
    def create_for_block(
        cls, i: int, name=None, version=None, pos: Optional[int] = None
    ):
        """ return a new datacol with the block i """

        cname = name or f"values_block_{i}"
        if name is None:
            name = cname

        # prior to 0.10.1, we named values blocks like: values_block_0 an the
        # name values_0
        try:
            if version[0] == 0 and version[1] <= 10 and version[2] == 0:
                m = re.search(r"values_block_(\d+)", name)
                if m:
                    grp = m.groups()[0]
                    name = f"values_{grp}"
        except IndexError:
            pass

        return cls(name=name, cname=cname, pos=pos)

    def __init__(
        self, name: str, values=None, kind=None, typ=None, cname=None, pos=None,
    ):
        super().__init__(
            name=name, values=values, kind=kind, typ=typ, pos=pos, cname=cname
        )
        self.dtype = None
        self.data = None

    @property
    def dtype_attr(self) -> str:
        return f"{self.name}_dtype"

    @property
    def meta_attr(self) -> str:
        return f"{self.name}_meta"

    def __repr__(self) -> str:
        temp = tuple(
            map(
                pprint_thing, (self.name, self.cname, self.dtype, self.kind, self.shape)
            )
        )
        return ",".join(
            (
                f"{key}->{value}"
                for key, value in zip(["name", "cname", "dtype", "kind", "shape"], temp)
            )
        )

    def __eq__(self, other: Any) -> bool:
        """ compare 2 col items """
        return all(
            getattr(self, a, None) == getattr(other, a, None)
            for a in ["name", "cname", "dtype", "pos"]
        )

    def set_data(self, data: Union[np.ndarray, ABCExtensionArray]):
        assert data is not None

        if is_categorical_dtype(data.dtype):
            data = data.codes

        # For datetime64tz we need to drop the TZ in tests TODO: why?
        dtype_name = data.dtype.name.split("[")[0]

        if data.dtype.kind in ["m", "M"]:
            data = np.asarray(data.view("i8"))
            # TODO: we used to reshape for the dt64tz case, but no longer
            #  doing that doesnt seem to break anything.  why?

        self.data = data

        if self.dtype is None:
            self.dtype = dtype_name
            self.set_kind()

    def take_data(self):
        """ return the data & release the memory """
        self.data, data = None, self.data
        return data

    def set_kind(self):
        # set my kind if we can

        if self.dtype is not None:
            dtype = _ensure_decoded(self.dtype)

            if dtype.startswith("string") or dtype.startswith("bytes"):
                self.kind = "string"
            elif dtype.startswith("float"):
                self.kind = "float"
            elif dtype.startswith("complex"):
                self.kind = "complex"
            elif dtype.startswith("int") or dtype.startswith("uint"):
                self.kind = "integer"
            elif dtype.startswith("date"):
                # in tests this is always "datetime64"
                self.kind = "datetime"
            elif dtype.startswith("timedelta"):
                self.kind = "timedelta"
            elif dtype.startswith("bool"):
                self.kind = "bool"
            else:
                raise AssertionError(f"cannot interpret dtype of [{dtype}] in [{self}]")

            # set my typ if we need
            if self.typ is None:
                self.typ = getattr(self.description, self.cname, None)

    def set_atom(self, block, data_converted, use_str: bool):
        """ create and setup my atom from the block b """

        # short-cut certain block types
        if block.is_categorical:
            self.set_atom_categorical(block)
        elif block.is_datetimetz:
            self.set_atom_datetime64tz(block)
        elif block.is_datetime:
            self.set_atom_datetime64(block)
        elif block.is_timedelta:
            self.set_atom_timedelta64(block)
        elif block.is_complex:
            self.set_atom_complex(block)

        elif use_str:
            self.set_atom_string(data_converted)
        else:
            # set as a data block
            self.set_atom_data(block)

    def get_atom_string(self, shape, itemsize):
        return _tables().StringCol(itemsize=itemsize, shape=shape[0])

    def set_atom_string(self, data_converted: np.ndarray):
        itemsize = data_converted.dtype.itemsize
        self.typ = self.get_atom_string(data_converted.shape, itemsize)

    def get_atom_coltype(self, kind: str) -> Type["Col"]:
        """ return the PyTables column class for this column """
        if kind.startswith("uint"):
            k4 = kind[4:]
            col_name = f"UInt{k4}Col"
        else:
            kcap = kind.capitalize()
            col_name = f"{kcap}Col"

        return getattr(_tables(), col_name)

    def get_atom_data(self, shape, kind: str) -> "Col":
        return self.get_atom_coltype(kind=kind)(shape=shape[0])

    def set_atom_complex(self, block):
        itemsize = block.dtype.itemsize
        self.typ = _tables().ComplexCol(itemsize=itemsize, shape=block.shape[0])

    def set_atom_data(self, block):
<<<<<<< HEAD
        self.typ = self.get_atom_data(block.shape, kind=block.dtype.name)
=======
        self.kind = block.dtype.name
        self.typ = self.get_atom_data(block.shape, kind=block.dtype.name)
        self.set_data(block.values)
>>>>>>> 3fc44170

    def set_atom_categorical(self, block):
        # currently only supports a 1-D categorical
        # in a 1-D block

        values = block.values
        codes = values.codes
<<<<<<< HEAD
=======

>>>>>>> 3fc44170
        if values.ndim > 1:
            raise NotImplementedError("only support 1-d categoricals")

        assert codes.dtype.name.startswith("int"), codes.dtype.name

        # write the codes; must be in a block shape
        self.ordered = values.ordered
        self.typ = self.get_atom_data(block.shape, kind=codes.dtype.name)
<<<<<<< HEAD
=======
        self.set_data(block.values)
>>>>>>> 3fc44170

        # write the categories
        self.meta = "category"
        self.metadata = np.array(block.values.categories, copy=False).ravel()
        assert self.kind == "integer", self.kind
        assert self.dtype == codes.dtype.name, codes.dtype.name

    def get_atom_datetime64(self, block):
        return _tables().Int64Col(shape=block.shape[0])

    def set_atom_datetime64(self, block):
        self.typ = self.get_atom_datetime64(block)

    def set_atom_datetime64tz(self, block):

        # store a converted timezone
        self.tz = _get_tz(block.values.tz)

        self.typ = self.get_atom_datetime64(block)

    def get_atom_timedelta64(self, block):
        return _tables().Int64Col(shape=block.shape[0])

    def set_atom_timedelta64(self, block):
        self.typ = self.get_atom_timedelta64(block)

    @property
    def shape(self):
        return getattr(self.data, "shape", None)

    @property
    def cvalues(self):
        """ return my cython values """
        return self.data

    def validate_attr(self, append):
        """validate that we have the same order as the existing & same dtype"""
        if append:
            existing_fields = getattr(self.attrs, self.kind_attr, None)
            if existing_fields is not None and existing_fields != list(self.values):
                raise ValueError("appended items do not match existing items in table!")

            existing_dtype = getattr(self.attrs, self.dtype_attr, None)
            if existing_dtype is not None and existing_dtype != self.dtype:
                raise ValueError(
                    "appended items dtype do not match existing "
                    "items dtype in table!"
                )

    def convert(self, values, nan_rep, encoding, errors, start=None, stop=None):
        """set the data from this selection (and convert to the correct dtype
        if we can)
        """

        # values is a recarray
        if values.dtype.fields is not None:
            values = values[self.cname]

        # NB: unlike in the other calls to set_data, self.dtype may not be None here
        self.set_data(values)

        # use the meta if needed
        meta = _ensure_decoded(self.meta)

        # convert to the correct dtype
        if self.dtype is not None:
            dtype = _ensure_decoded(self.dtype)

            # reverse converts
            if dtype == "datetime64":

                # recreate with tz if indicated
                self.data = _set_tz(self.data, self.tz, coerce=True)

            elif dtype == "timedelta64":
                self.data = np.asarray(self.data, dtype="m8[ns]")
            elif dtype == "date":
                try:
                    self.data = np.asarray(
                        [date.fromordinal(v) for v in self.data], dtype=object
                    )
                except ValueError:
                    self.data = np.asarray(
                        [date.fromtimestamp(v) for v in self.data], dtype=object
                    )

            elif meta == "category":

                # we have a categorical
                categories = self.metadata
                codes = self.data.ravel()

                # if we have stored a NaN in the categories
                # then strip it; in theory we could have BOTH
                # -1s in the codes and nulls :<
                if categories is None:
                    # Handle case of NaN-only categorical columns in which case
                    # the categories are an empty array; when this is stored,
                    # pytables cannot write a zero-len array, so on readback
                    # the categories would be None and `read_hdf()` would fail.
                    categories = Index([], dtype=np.float64)
                else:
                    mask = isna(categories)
                    if mask.any():
                        categories = categories[~mask]
                        codes[codes != -1] -= mask.astype(int).cumsum().values

                self.data = Categorical.from_codes(
                    codes, categories=categories, ordered=self.ordered
                )

            else:

                try:
                    self.data = self.data.astype(dtype, copy=False)
                except TypeError:
                    self.data = self.data.astype("O", copy=False)

        # convert nans / decode
        if _ensure_decoded(self.kind) == "string":
            self.data = _unconvert_string_array(
                self.data, nan_rep=nan_rep, encoding=encoding, errors=errors
            )

    def get_attr(self):
        """ get the data for this column """
        self.values = getattr(self.attrs, self.kind_attr, None)
        self.dtype = getattr(self.attrs, self.dtype_attr, None)
        self.meta = getattr(self.attrs, self.meta_attr, None)
        self.set_kind()

    def set_attr(self):
        """ set the data for this column """
        setattr(self.attrs, self.kind_attr, self.values)
        setattr(self.attrs, self.meta_attr, self.meta)
        if self.dtype is not None:
            setattr(self.attrs, self.dtype_attr, self.dtype)


class DataIndexableCol(DataCol):
    """ represent a data column that can be indexed """

    is_data_indexable = True

    def validate_names(self):
        if not Index(self.values).is_object():
            # TODO: should the message here be more specifically non-str?
            raise ValueError("cannot have non-object label DataIndexableCol")

    def get_atom_string(self, shape, itemsize):
        return _tables().StringCol(itemsize=itemsize)

    def get_atom_data(self, shape, kind: str) -> "Col":
        return self.get_atom_coltype(kind=kind)()

    def get_atom_datetime64(self, block):
        return _tables().Int64Col()

    def get_atom_timedelta64(self, block):
        return _tables().Int64Col()


class GenericDataIndexableCol(DataIndexableCol):
    """ represent a generic pytables data column """

    def get_attr(self):
        pass


class Fixed:
    """ represent an object in my store
        facilitate read/write of various types of objects
        this is an abstract base class

        Parameters
        ----------
        parent : HDFStore
        group : Node
            The group node where the table resides.
        """

    pandas_kind: str
    obj_type: Type[Union[DataFrame, Series]]
    ndim: int
    parent: HDFStore
    group: "Node"
    errors: str
    is_table = False

    def __init__(
        self, parent: HDFStore, group: "Node", encoding=None, errors: str = "strict"
    ):
        assert isinstance(parent, HDFStore), type(parent)
        assert _table_mod is not None  # needed for mypy
        assert isinstance(group, _table_mod.Node), type(group)
        self.parent = parent
        self.group = group
        self.encoding = _ensure_encoding(encoding)
        self.errors = errors

    @property
    def is_old_version(self) -> bool:
        return self.version[0] <= 0 and self.version[1] <= 10 and self.version[2] < 1

    @property
    def version(self) -> Tuple[int, int, int]:
        """ compute and set our version """
        version = _ensure_decoded(getattr(self.group._v_attrs, "pandas_version", None))
        try:
            version = tuple(int(x) for x in version.split("."))
            if len(version) == 2:
                version = version + (0,)
        except AttributeError:
            version = (0, 0, 0)
        return version

    @property
    def pandas_type(self):
        return _ensure_decoded(getattr(self.group._v_attrs, "pandas_type", None))

    def __repr__(self) -> str:
        """ return a pretty representation of myself """
        self.infer_axes()
        s = self.shape
        if s is not None:
            if isinstance(s, (list, tuple)):
                jshape = ",".join(pprint_thing(x) for x in s)
                s = f"[{jshape}]"
            return f"{self.pandas_type:12.12} (shape->{s})"
        return self.pandas_type

    def set_object_info(self):
        """ set my pandas type & version """
        self.attrs.pandas_type = str(self.pandas_kind)
        self.attrs.pandas_version = str(_version)

    def copy(self):
        new_self = copy.copy(self)
        return new_self

    @property
    def storage_obj_type(self):
        return self.obj_type

    @property
    def shape(self):
        return self.nrows

    @property
    def pathname(self):
        return self.group._v_pathname

    @property
    def _handle(self):
        return self.parent._handle

    @property
    def _filters(self):
        return self.parent._filters

    @property
    def _complevel(self) -> int:
        return self.parent._complevel

    @property
    def _fletcher32(self) -> bool:
        return self.parent._fletcher32

    @property
    def _complib(self):
        return self.parent._complib

    @property
    def attrs(self):
        return self.group._v_attrs

    def set_attrs(self):
        """ set our object attributes """
        pass

    def get_attrs(self):
        """ get our object attributes """
        pass

    @property
    def storable(self):
        """ return my storable """
        return self.group

    @property
    def is_exists(self) -> bool:
        return False

    @property
    def nrows(self):
        return getattr(self.storable, "nrows", None)

    def validate(self, other):
        """ validate against an existing storable """
        if other is None:
            return
        return True

    def validate_version(self, where=None):
        """ are we trying to operate on an old version? """
        return True

    def infer_axes(self):
        """ infer the axes of my storer
              return a boolean indicating if we have a valid storer or not """

        s = self.storable
        if s is None:
            return False
        self.get_attrs()
        return True

    def read(
        self,
        where=None,
        columns=None,
        start: Optional[int] = None,
        stop: Optional[int] = None,
    ):
        raise NotImplementedError(
            "cannot read on an abstract storer: subclasses should implement"
        )

    def write(self, **kwargs):
        raise NotImplementedError(
            "cannot write on an abstract storer: subclasses should implement"
        )

    def delete(
        self, where=None, start: Optional[int] = None, stop: Optional[int] = None
    ):
        """
        support fully deleting the node in its entirety (only) - where
        specification must be None
        """
        if com.all_none(where, start, stop):
            self._handle.remove_node(self.group, recursive=True)
            return None

        raise TypeError("cannot delete on an abstract storer")


class GenericFixed(Fixed):
    """ a generified fixed version """

    _index_type_map = {DatetimeIndex: "datetime", PeriodIndex: "period"}
    _reverse_index_map = {v: k for k, v in _index_type_map.items()}
    attributes: List[str] = []

    # indexer helpders
    def _class_to_alias(self, cls) -> str:
        return self._index_type_map.get(cls, "")

    def _alias_to_class(self, alias):
        if isinstance(alias, type):  # pragma: no cover
            # compat: for a short period of time master stored types
            return alias
        return self._reverse_index_map.get(alias, Index)

    def _get_index_factory(self, klass):
        if klass == DatetimeIndex:

            def f(values, freq=None, tz=None):
                # data are already in UTC, localize and convert if tz present
                result = DatetimeIndex._simple_new(values.values, name=None, freq=freq)
                if tz is not None:
                    result = result.tz_localize("UTC").tz_convert(tz)
                return result

            return f
        elif klass == PeriodIndex:

            def f(values, freq=None, tz=None):
                return PeriodIndex._simple_new(values, name=None, freq=freq)

            return f

        return klass

    def validate_read(self, columns, where):
        """
        raise if any keywords are passed which are not-None
        """
        if columns is not None:
            raise TypeError(
                "cannot pass a column specification when reading "
                "a Fixed format store. this store must be "
                "selected in its entirety"
            )
        if where is not None:
            raise TypeError(
                "cannot pass a where specification when reading "
                "from a Fixed format store. this store must be "
                "selected in its entirety"
            )

    @property
    def is_exists(self) -> bool:
        return True

    def set_attrs(self):
        """ set our object attributes """
        self.attrs.encoding = self.encoding
        self.attrs.errors = self.errors

    def get_attrs(self):
        """ retrieve our attributes """
        self.encoding = _ensure_encoding(getattr(self.attrs, "encoding", None))
        self.errors = _ensure_decoded(getattr(self.attrs, "errors", "strict"))
        for n in self.attributes:
            setattr(self, n, _ensure_decoded(getattr(self.attrs, n, None)))

    def write(self, obj, **kwargs):
        self.set_attrs()

    def read_array(
        self, key: str, start: Optional[int] = None, stop: Optional[int] = None
    ):
        """ read an array for the specified node (off of group """
        import tables

        node = getattr(self.group, key)
        attrs = node._v_attrs

        transposed = getattr(attrs, "transposed", False)

        if isinstance(node, tables.VLArray):
            ret = node[0][start:stop]
        else:
            dtype = getattr(attrs, "value_type", None)
            shape = getattr(attrs, "shape", None)

            if shape is not None:
                # length 0 axis
                ret = np.empty(shape, dtype=dtype)
            else:
                ret = node[start:stop]

            if dtype == "datetime64":

                # reconstruct a timezone if indicated
                tz = getattr(attrs, "tz", None)
                ret = _set_tz(ret, tz, coerce=True)

            elif dtype == "timedelta64":
                ret = np.asarray(ret, dtype="m8[ns]")

        if transposed:
            return ret.T
        else:
            return ret

    def read_index(
        self, key: str, start: Optional[int] = None, stop: Optional[int] = None
    ) -> Index:
        variety = _ensure_decoded(getattr(self.attrs, f"{key}_variety"))

        if variety == "multi":
            return self.read_multi_index(key, start=start, stop=stop)
        elif variety == "regular":
            node = getattr(self.group, key)
            index = self.read_index_node(node, start=start, stop=stop)
            return index
        else:  # pragma: no cover
            raise TypeError(f"unrecognized index variety: {variety}")

    def write_index(self, key: str, index: Index):
        if isinstance(index, MultiIndex):
            setattr(self.attrs, f"{key}_variety", "multi")
            self.write_multi_index(key, index)
        else:
            setattr(self.attrs, f"{key}_variety", "regular")
            converted = _convert_index("index", index, self.encoding, self.errors)

            self.write_array(key, converted.values)

            node = getattr(self.group, key)
            node._v_attrs.kind = converted.kind
            node._v_attrs.name = index.name

            if isinstance(index, (DatetimeIndex, PeriodIndex)):
                node._v_attrs.index_class = self._class_to_alias(type(index))

            if isinstance(index, (DatetimeIndex, PeriodIndex, TimedeltaIndex)):
                node._v_attrs.freq = index.freq

            if isinstance(index, DatetimeIndex) and index.tz is not None:
                node._v_attrs.tz = _get_tz(index.tz)

    def write_multi_index(self, key: str, index: MultiIndex):
        setattr(self.attrs, f"{key}_nlevels", index.nlevels)

        for i, (lev, level_codes, name) in enumerate(
            zip(index.levels, index.codes, index.names)
        ):
            # write the level
            if is_extension_array_dtype(lev):
                raise NotImplementedError(
                    "Saving a MultiIndex with an extension dtype is not supported."
                )
            level_key = f"{key}_level{i}"
            conv_level = _convert_index(level_key, lev, self.encoding, self.errors)
            self.write_array(level_key, conv_level.values)
            node = getattr(self.group, level_key)
            node._v_attrs.kind = conv_level.kind
            node._v_attrs.name = name

            # write the name
            setattr(node._v_attrs, f"{key}_name{name}", name)

            # write the labels
            label_key = f"{key}_label{i}"
            self.write_array(label_key, level_codes)

    def read_multi_index(
        self, key: str, start: Optional[int] = None, stop: Optional[int] = None
    ) -> MultiIndex:
        nlevels = getattr(self.attrs, f"{key}_nlevels")

        levels = []
        codes = []
        names: List[Optional[Hashable]] = []
        for i in range(nlevels):
            level_key = f"{key}_level{i}"
            node = getattr(self.group, level_key)
            lev = self.read_index_node(node, start=start, stop=stop)
            levels.append(lev)
            names.append(lev.name)

            label_key = f"{key}_label{i}"
            level_codes = self.read_array(label_key, start=start, stop=stop)
            codes.append(level_codes)

        return MultiIndex(
            levels=levels, codes=codes, names=names, verify_integrity=True
        )

    def read_index_node(
        self, node: "Node", start: Optional[int] = None, stop: Optional[int] = None
    ) -> Index:
        data = node[start:stop]
        # If the index was an empty array write_array_empty() will
        # have written a sentinel. Here we relace it with the original.
        if "shape" in node._v_attrs and np.prod(node._v_attrs.shape) == 0:
            data = np.empty(node._v_attrs.shape, dtype=node._v_attrs.value_type,)
        kind = _ensure_decoded(node._v_attrs.kind)
        name = None

        if "name" in node._v_attrs:
            name = _ensure_str(node._v_attrs.name)
            name = _ensure_decoded(name)

        index_class = self._alias_to_class(
            _ensure_decoded(getattr(node._v_attrs, "index_class", ""))
        )
        factory = self._get_index_factory(index_class)

        kwargs = {}
        if "freq" in node._v_attrs:
            kwargs["freq"] = node._v_attrs["freq"]

        if "tz" in node._v_attrs:
            if isinstance(node._v_attrs["tz"], bytes):
                # created by python2
                kwargs["tz"] = node._v_attrs["tz"].decode("utf-8")
            else:
                # created by python3
                kwargs["tz"] = node._v_attrs["tz"]

        if kind == "date":
            index = factory(
                _unconvert_index(
                    data, kind, encoding=self.encoding, errors=self.errors
                ),
                dtype=object,
                **kwargs,
            )
        else:
            index = factory(
                _unconvert_index(
                    data, kind, encoding=self.encoding, errors=self.errors
                ),
                **kwargs,
            )

        index.name = name

        return index

    def write_array_empty(self, key: str, value: ArrayLike):
        """ write a 0-len array """

        # ugly hack for length 0 axes
        arr = np.empty((1,) * value.ndim)
        self._handle.create_array(self.group, key, arr)
        node = getattr(self.group, key)
        node._v_attrs.value_type = str(value.dtype)
        node._v_attrs.shape = value.shape

    def write_array(self, key: str, value: ArrayLike, items: Optional[Index] = None):
        # TODO: we only have one test that gets here, the only EA
        #  that gets passed is DatetimeArray, and we never have
        #  both self._filters and EA
        assert isinstance(value, (np.ndarray, ABCExtensionArray)), type(value)

        if key in self.group:
            self._handle.remove_node(self.group, key)

        # Transform needed to interface with pytables row/col notation
        empty_array = value.size == 0
        transposed = False

        if is_categorical_dtype(value):
            raise NotImplementedError(
                "Cannot store a category dtype in "
                "a HDF5 dataset that uses format="
                '"fixed". Use format="table".'
            )
        if not empty_array:
            if hasattr(value, "T"):
                # ExtensionArrays (1d) may not have transpose.
                value = value.T
                transposed = True

        atom = None
        if self._filters is not None:
            try:
                # get the atom for this datatype
                atom = _tables().Atom.from_dtype(value.dtype)
            except ValueError:
                pass

        if atom is not None:
            # We only get here if self._filters is non-None and
            #  the Atom.from_dtype call succeeded

            # create an empty chunked array and fill it from value
            if not empty_array:
                ca = self._handle.create_carray(
                    self.group, key, atom, value.shape, filters=self._filters
                )
                ca[:] = value

            else:
                self.write_array_empty(key, value)

        elif value.dtype.type == np.object_:

            # infer the type, warn if we have a non-string type here (for
            # performance)
            inferred_type = lib.infer_dtype(value.ravel(), skipna=False)
            if empty_array:
                pass
            elif inferred_type == "string":
                pass
            else:
                ws = performance_doc % (inferred_type, key, items)
                warnings.warn(ws, PerformanceWarning, stacklevel=7)

            vlarr = self._handle.create_vlarray(self.group, key, _tables().ObjectAtom())
            vlarr.append(value)

        elif empty_array:
            self.write_array_empty(key, value)
        elif is_datetime64_dtype(value.dtype):
            self._handle.create_array(self.group, key, value.view("i8"))
            getattr(self.group, key)._v_attrs.value_type = "datetime64"
        elif is_datetime64tz_dtype(value.dtype):
            # store as UTC
            # with a zone
            self._handle.create_array(self.group, key, value.asi8)

            node = getattr(self.group, key)
            node._v_attrs.tz = _get_tz(value.tz)
            node._v_attrs.value_type = "datetime64"
        elif is_timedelta64_dtype(value.dtype):
            self._handle.create_array(self.group, key, value.view("i8"))
            getattr(self.group, key)._v_attrs.value_type = "timedelta64"
        else:
            self._handle.create_array(self.group, key, value)

        getattr(self.group, key)._v_attrs.transposed = transposed


class SeriesFixed(GenericFixed):
    pandas_kind = "series"
    attributes = ["name"]

    name: Optional[Hashable]

    @property
    def shape(self):
        try:
            return (len(self.group.values),)
        except (TypeError, AttributeError):
            return None

    def read(
        self,
        where=None,
        columns=None,
        start: Optional[int] = None,
        stop: Optional[int] = None,
    ):
        self.validate_read(columns, where)
        index = self.read_index("index", start=start, stop=stop)
        values = self.read_array("values", start=start, stop=stop)
        return Series(values, index=index, name=self.name)

    def write(self, obj, **kwargs):
        super().write(obj, **kwargs)
        self.write_index("index", obj.index)
        self.write_array("values", obj.values)
        self.attrs.name = obj.name


class BlockManagerFixed(GenericFixed):
    attributes = ["ndim", "nblocks"]

    nblocks: int

    @property
    def shape(self):
        try:
            ndim = self.ndim

            # items
            items = 0
            for i in range(self.nblocks):
                node = getattr(self.group, f"block{i}_items")
                shape = getattr(node, "shape", None)
                if shape is not None:
                    items += shape[0]

            # data shape
            node = self.group.block0_values
            shape = getattr(node, "shape", None)
            if shape is not None:
                shape = list(shape[0 : (ndim - 1)])
            else:
                shape = []

            shape.append(items)

            return shape
        except AttributeError:
            return None

    def read(
        self,
        where=None,
        columns=None,
        start: Optional[int] = None,
        stop: Optional[int] = None,
    ):
        # start, stop applied to rows, so 0th axis only
        self.validate_read(columns, where)
        select_axis = self.obj_type()._get_block_manager_axis(0)

        axes = []
        for i in range(self.ndim):

            _start, _stop = (start, stop) if i == select_axis else (None, None)
            ax = self.read_index(f"axis{i}", start=_start, stop=_stop)
            axes.append(ax)

        items = axes[0]
        dfs = []

        for i in range(self.nblocks):

            blk_items = self.read_index(f"block{i}_items")
            values = self.read_array(f"block{i}_values", start=_start, stop=_stop)

            columns = items[items.get_indexer(blk_items)]
            df = DataFrame(values.T, columns=columns, index=axes[1])
            dfs.append(df)

        if len(dfs) > 0:
            out = concat(dfs, axis=1)
            out = out.reindex(columns=items, copy=False)
            return out

        return DataFrame(columns=axes[0], index=axes[1])

    def write(self, obj, **kwargs):
        super().write(obj, **kwargs)
        data = obj._data
        if not data.is_consolidated():
            data = data.consolidate()

        self.attrs.ndim = data.ndim
        for i, ax in enumerate(data.axes):
            if i == 0:
                if not ax.is_unique:
                    raise ValueError("Columns index has to be unique for fixed format")
            self.write_index(f"axis{i}", ax)

        # Supporting mixed-type DataFrame objects...nontrivial
        self.attrs.nblocks = len(data.blocks)
        for i, blk in enumerate(data.blocks):
            # I have no idea why, but writing values before items fixed #2299
            blk_items = data.items.take(blk.mgr_locs)
            self.write_array(f"block{i}_values", blk.values, items=blk_items)
            self.write_index(f"block{i}_items", blk_items)


class FrameFixed(BlockManagerFixed):
    pandas_kind = "frame"
    obj_type = DataFrame


class Table(Fixed):
    """ represent a table:
          facilitate read/write of various types of tables

        Attrs in Table Node
        -------------------
        These are attributes that are store in the main table node, they are
        necessary to recreate these tables when read back in.

        index_axes    : a list of tuples of the (original indexing axis and
            index column)
        non_index_axes: a list of tuples of the (original index axis and
            columns on a non-indexing axis)
        values_axes   : a list of the columns which comprise the data of this
            table
        data_columns  : a list of the columns that we are allowing indexing
            (these become single columns in values_axes), or True to force all
            columns
        nan_rep       : the string to use for nan representations for string
            objects
        levels        : the names of levels
        metadata      : the names of the metadata columns

        """

    pandas_kind = "wide_table"
    table_type: str
    levels = 1
    is_table = True

    index_axes: List[IndexCol]
    non_index_axes: List[Tuple[int, Any]]
    values_axes: List[DataCol]
    data_columns: List
    metadata: List
    info: Dict

    def __init__(
        self, parent: HDFStore, group: "Node", encoding=None, errors: str = "strict"
    ):
        super().__init__(parent, group, encoding=encoding, errors=errors)
        self.index_axes = []
        self.non_index_axes = []
        self.values_axes = []
        self.data_columns = []
        self.metadata = []
        self.info = dict()
        self.nan_rep = None

    @property
    def table_type_short(self) -> str:
        return self.table_type.split("_")[0]

    def __repr__(self) -> str:
        """ return a pretty representation of myself """
        self.infer_axes()
        jdc = ",".join(self.data_columns) if len(self.data_columns) else ""
        dc = f",dc->[{jdc}]"

        ver = ""
        if self.is_old_version:
            jver = ".".join(str(x) for x in self.version)
            ver = f"[{jver}]"

        jindex_axes = ",".join(a.name for a in self.index_axes)
        return (
            f"{self.pandas_type:12.12}{ver} "
            f"(typ->{self.table_type_short},nrows->{self.nrows},"
            f"ncols->{self.ncols},indexers->[{jindex_axes}]{dc})"
        )

    def __getitem__(self, c: str):
        """ return the axis for c """
        for a in self.axes:
            if c == a.name:
                return a
        return None

    def validate(self, other):
        """ validate against an existing table """
        if other is None:
            return

        if other.table_type != self.table_type:
            raise TypeError(
                "incompatible table_type with existing "
                f"[{other.table_type} - {self.table_type}]"
            )

        for c in ["index_axes", "non_index_axes", "values_axes"]:
            sv = getattr(self, c, None)
            ov = getattr(other, c, None)
            if sv != ov:

                # show the error for the specific axes
                for i, sax in enumerate(sv):
                    oax = ov[i]
                    if sax != oax:
                        raise ValueError(
                            f"invalid combinate of [{c}] on appending data "
                            f"[{sax}] vs current table [{oax}]"
                        )

                # should never get here
                raise Exception(
                    f"invalid combinate of [{c}] on appending data [{sv}] vs "
                    f"current table [{ov}]"
                )

    @property
    def is_multi_index(self) -> bool:
        """the levels attribute is 1 or a list in the case of a multi-index"""
        return isinstance(self.levels, list)

    def validate_multiindex(self, obj):
        """validate that we can store the multi-index; reset and return the
        new object
        """
        levels = [
            l if l is not None else f"level_{i}" for i, l in enumerate(obj.index.names)
        ]
        try:
            return obj.reset_index(), levels
        except ValueError:
            raise ValueError(
                "duplicate names/columns in the multi-index when storing as a table"
            )

    @property
    def nrows_expected(self) -> int:
        """ based on our axes, compute the expected nrows """
        return np.prod([i.cvalues.shape[0] for i in self.index_axes])

    @property
    def is_exists(self) -> bool:
        """ has this table been created """
        return "table" in self.group

    @property
    def storable(self):
        return getattr(self.group, "table", None)

    @property
    def table(self):
        """ return the table group (this is my storable) """
        return self.storable

    @property
    def dtype(self):
        return self.table.dtype

    @property
    def description(self):
        return self.table.description

    @property
    def axes(self):
        return itertools.chain(self.index_axes, self.values_axes)

    @property
    def ncols(self) -> int:
        """ the number of total columns in the values axes """
        return sum(len(a.values) for a in self.values_axes)

    @property
    def is_transposed(self) -> bool:
        return False

    @property
    def data_orientation(self):
        """return a tuple of my permutated axes, non_indexable at the front"""
        return tuple(
            itertools.chain(
                [int(a[0]) for a in self.non_index_axes],
                [int(a.axis) for a in self.index_axes],
            )
        )

    def queryables(self) -> Dict[str, Any]:
        """ return a dict of the kinds allowable columns for this object """

        # compute the values_axes queryables
        d1 = [(a.cname, a) for a in self.index_axes]
        d2 = [
            (self.storage_obj_type._AXIS_NAMES[axis], None)
            for axis, values in self.non_index_axes
        ]
        d3 = [
            (v.cname, v) for v in self.values_axes if v.name in set(self.data_columns)
        ]

        return dict(d1 + d2 + d3)  # type: ignore
        # error: List comprehension has incompatible type
        #  List[Tuple[Any, None]]; expected List[Tuple[str, IndexCol]]

    def index_cols(self):
        """ return a list of my index cols """
        # Note: each `i.cname` below is assured to be a str.
        return [(i.axis, i.cname) for i in self.index_axes]

    def values_cols(self) -> List[str]:
        """ return a list of my values cols """
        return [i.cname for i in self.values_axes]

    def _get_metadata_path(self, key: str) -> str:
        """ return the metadata pathname for this key """
        group = self.group._v_pathname
        return f"{group}/meta/{key}/meta"

    def write_metadata(self, key: str, values):
        """
        write out a meta data array to the key as a fixed-format Series

        Parameters
        ----------
        key : str
        values : ndarray
        """
        values = Series(values)
        self.parent.put(
            self._get_metadata_path(key),
            values,
            format="table",
            encoding=self.encoding,
            errors=self.errors,
            nan_rep=self.nan_rep,
        )

    def read_metadata(self, key: str):
        """ return the meta data array for this key """
        if getattr(getattr(self.group, "meta", None), key, None) is not None:
            return self.parent.select(self._get_metadata_path(key))
        return None

    def set_attrs(self):
        """ set our table type & indexables """
        self.attrs.table_type = str(self.table_type)
        self.attrs.index_cols = self.index_cols()
        self.attrs.values_cols = self.values_cols()
        self.attrs.non_index_axes = self.non_index_axes
        self.attrs.data_columns = self.data_columns
        self.attrs.nan_rep = self.nan_rep
        self.attrs.encoding = self.encoding
        self.attrs.errors = self.errors
        self.attrs.levels = self.levels
        self.attrs.metadata = self.metadata
        self.attrs.info = self.info

    def get_attrs(self):
        """ retrieve our attributes """
        self.non_index_axes = getattr(self.attrs, "non_index_axes", None) or []
        self.data_columns = getattr(self.attrs, "data_columns", None) or []
        self.info = getattr(self.attrs, "info", None) or dict()
        self.nan_rep = getattr(self.attrs, "nan_rep", None)
        self.encoding = _ensure_encoding(getattr(self.attrs, "encoding", None))
        self.errors = _ensure_decoded(getattr(self.attrs, "errors", "strict"))
        self.levels = getattr(self.attrs, "levels", None) or []
        self.index_axes = [a.infer(self) for a in self.indexables if a.is_an_indexable]
        self.values_axes = [
            a.infer(self) for a in self.indexables if not a.is_an_indexable
        ]
        self.metadata = getattr(self.attrs, "metadata", None) or []

    def validate_version(self, where=None):
        """ are we trying to operate on an old version? """
        if where is not None:
            if self.version[0] <= 0 and self.version[1] <= 10 and self.version[2] < 1:
                ws = incompatibility_doc % ".".join([str(x) for x in self.version])
                warnings.warn(ws, IncompatibilityWarning)

    def validate_min_itemsize(self, min_itemsize):
        """validate the min_itemsize doesn't contain items that are not in the
        axes this needs data_columns to be defined
        """
        if min_itemsize is None:
            return
        if not isinstance(min_itemsize, dict):
            return

        q = self.queryables()
        for k, v in min_itemsize.items():

            # ok, apply generally
            if k == "values":
                continue
            if k not in q:
                raise ValueError(
                    f"min_itemsize has the key [{k}] which is not an axis or "
                    "data_column"
                )

    @cache_readonly
    def indexables(self):
        """ create/cache the indexables if they don't exist """
        _indexables = []

        # Note: each of the `name` kwargs below are str, ensured
        #  by the definition in index_cols.
        # index columns
        _indexables.extend(
            [
                IndexCol(name=name, axis=axis, pos=i)
                for i, (axis, name) in enumerate(self.attrs.index_cols)
            ]
        )

        # values columns
        dc = set(self.data_columns)
        base_pos = len(_indexables)

        def f(i, c):
            assert isinstance(c, str)
            klass = DataCol
            if c in dc:
                klass = DataIndexableCol
            return klass.create_for_block(
                i=i, name=c, pos=base_pos + i, version=self.version
            )

        # Note: the definition of `values_cols` ensures that each
        #  `c` below is a str.
        _indexables.extend([f(i, c) for i, c in enumerate(self.attrs.values_cols)])

        return _indexables

    def create_index(self, columns=None, optlevel=None, kind: Optional[str] = None):
        """
        Create a pytables index on the specified columns
          note: cannot index Time64Col() or ComplexCol currently;
          PyTables must be >= 3.0

        Parameters
        ----------
        columns : None, bool, or listlike[str]
            Indicate which columns to create an index on.

            * False : Do not create any indexes.
            * True : Create indexes on all columns.
            * None : Create indexes on all columns.
            * listlike : Create indexes on the given columns.

        optlevel : int or None, default None
            Optimization level, if None, pytables defaults to 6.
        kind : str or None, default None
            Kind of index, if None, pytables defaults to "medium"

        Raises
        ------
        raises if the node is not a table

        """

        if not self.infer_axes():
            return
        if columns is False:
            return

        # index all indexables and data_columns
        if columns is None or columns is True:
            columns = [a.cname for a in self.axes if a.is_data_indexable]
        if not isinstance(columns, (tuple, list)):
            columns = [columns]

        kw = dict()
        if optlevel is not None:
            kw["optlevel"] = optlevel
        if kind is not None:
            kw["kind"] = kind

        table = self.table
        for c in columns:
            v = getattr(table.cols, c, None)
            if v is not None:

                # remove the index if the kind/optlevel have changed
                if v.is_indexed:
                    index = v.index
                    cur_optlevel = index.optlevel
                    cur_kind = index.kind

                    if kind is not None and cur_kind != kind:
                        v.remove_index()
                    else:
                        kw["kind"] = cur_kind

                    if optlevel is not None and cur_optlevel != optlevel:
                        v.remove_index()
                    else:
                        kw["optlevel"] = cur_optlevel

                # create the index
                if not v.is_indexed:
                    if v.type.startswith("complex"):
                        raise TypeError(
                            "Columns containing complex values can be stored "
                            "but cannot"
                            " be indexed when using table format. Either use "
                            "fixed format, set index=False, or do not include "
                            "the columns containing complex values to "
                            "data_columns when initializing the table."
                        )
                    v.create_index(**kw)

    def read_axes(
        self, where, start: Optional[int] = None, stop: Optional[int] = None
    ) -> bool:
        """
        Create the axes sniffed from the table.

        Parameters
        ----------
        where : ???
        start : int or None, default None
        stop : int or None, default None

        Returns
        -------
        bool
            Indicates success.
        """

        # validate the version
        self.validate_version(where)

        # infer the data kind
        if not self.infer_axes():
            return False

        # create the selection
        selection = Selection(self, where=where, start=start, stop=stop)
        values = selection.select()

        # convert the data
        for a in self.axes:
            a.set_info(self.info)
            a.convert(
                values,
                nan_rep=self.nan_rep,
                encoding=self.encoding,
                errors=self.errors,
                start=start,
                stop=stop,
            )

        return True

    def get_object(self, obj, transposed: bool):
        """ return the data for this obj """
        return obj

    def validate_data_columns(self, data_columns, min_itemsize, non_index_axes):
        """take the input data_columns and min_itemize and create a data
        columns spec
        """

        if not len(non_index_axes):
            return []

        axis, axis_labels = non_index_axes[0]
        info = self.info.get(axis, dict())
        if info.get("type") == "MultiIndex" and data_columns:
            raise ValueError(
                f"cannot use a multi-index on axis [{axis}] with "
                f"data_columns {data_columns}"
            )

        # evaluate the passed data_columns, True == use all columns
        # take only valide axis labels
        if data_columns is True:
            data_columns = list(axis_labels)
        elif data_columns is None:
            data_columns = []

        # if min_itemsize is a dict, add the keys (exclude 'values')
        if isinstance(min_itemsize, dict):

            existing_data_columns = set(data_columns)
            data_columns.extend(
                [
                    k
                    for k in min_itemsize.keys()
                    if k != "values" and k not in existing_data_columns
                ]
            )

        # return valid columns in the order of our axis
        return [c for c in data_columns if c in axis_labels]

    def create_axes(
        self,
        axes,
        obj,
        validate: bool = True,
        nan_rep=None,
        data_columns=None,
        min_itemsize=None,
    ):
        """ create and return the axes
        legacy tables create an indexable column, indexable index,
        non-indexable fields

            Parameters
            ----------
            axes: a list of the axes in order to create (names or numbers of
                the axes)
            obj : the object to create axes on
            validate: validate the obj against an existing object already
                written
            min_itemsize: a dict of the min size for a column in bytes
            nan_rep : a values to use for string column nan_rep
            encoding : the encoding for string values
            data_columns : a list of columns that we want to create separate to
                allow indexing (or True will force all columns)

        """

        # set the default axes if needed
        if axes is None:
            try:
                axes = _AXES_MAP[type(obj)]
            except KeyError:
                group = self.group._v_name
                raise TypeError(
                    f"cannot properly create the storer for: [group->{group},"
                    f"value->{type(obj)}]"
                )

        # map axes to numbers
        axes = [obj._get_axis_number(a) for a in axes]

        # do we have an existing table (if so, use its axes & data_columns)
        if self.infer_axes():
            existing_table = self.copy()
            existing_table.infer_axes()
            axes = [a.axis for a in existing_table.index_axes]
            data_columns = existing_table.data_columns
            nan_rep = existing_table.nan_rep
            self.encoding = existing_table.encoding
            self.errors = existing_table.errors
            self.info = copy.copy(existing_table.info)
        else:
            existing_table = None

        assert self.ndim == 2  # with next check, we must have len(axes) == 1
        # currently support on ndim-1 axes
        if len(axes) != self.ndim - 1:
            raise ValueError(
                "currently only support ndim-1 indexers in an AppendableTable"
            )

        # create according to the new data
        new_non_index_axes: List = []
        new_data_columns: List[Optional[str]] = []

        # nan_representation
        if nan_rep is None:
            nan_rep = "nan"

        # We construct the non-index-axis first, since that alters self.info
        idx = [x for x in [0, 1] if x not in axes][0]

        a = obj.axes[idx]
        # we might be able to change the axes on the appending data if necessary
        append_axis = list(a)
        if existing_table is not None:
            indexer = len(new_non_index_axes)  # i.e. 0
            exist_axis = existing_table.non_index_axes[indexer][1]
            if not array_equivalent(np.array(append_axis), np.array(exist_axis)):

                # ahah! -> reindex
                if array_equivalent(
                    np.array(sorted(append_axis)), np.array(sorted(exist_axis))
                ):
                    append_axis = exist_axis

        # the non_index_axes info
        info = self.info.setdefault(idx, {})
        info["names"] = list(a.names)
        info["type"] = type(a).__name__

        new_non_index_axes.append((idx, append_axis))

        # Now we can construct our new index axis
        idx = axes[0]
        a = obj.axes[idx]
        name = obj._AXIS_NAMES[idx]
        new_index = _convert_index(name, a, self.encoding, self.errors)
        new_index.axis = idx

        # Because we are always 2D, there is only one new_index, so
        #  we know it will have pos=0
        new_index.set_pos(0)
        new_index.update_info(self.info)
        new_index.maybe_set_size(min_itemsize)  # check for column conflicts

        self.non_index_axes = new_non_index_axes

        new_index_axes = [new_index]
        j = len(new_index_axes)  # i.e. 1
        assert j == 1

        # reindex by our non_index_axes & compute data_columns
        assert len(new_non_index_axes) == 1
        for a in new_non_index_axes:
            obj = _reindex_axis(obj, a[0], a[1])

        def get_blk_items(mgr, blocks):
            return [mgr.items.take(blk.mgr_locs) for blk in blocks]

        transposed = new_index.axis == 1

        # figure out data_columns and get out blocks
        block_obj = self.get_object(obj, transposed)._consolidate()
        blocks = block_obj._data.blocks
        blk_items = get_blk_items(block_obj._data, blocks)
        if len(new_non_index_axes):
            axis, axis_labels = new_non_index_axes[0]
            data_columns = self.validate_data_columns(
                data_columns, min_itemsize, new_non_index_axes
            )
            if len(data_columns):
                mgr = block_obj.reindex(
                    Index(axis_labels).difference(Index(data_columns)), axis=axis
                )._data

                blocks = list(mgr.blocks)
                blk_items = get_blk_items(mgr, blocks)
                for c in data_columns:
                    mgr = block_obj.reindex([c], axis=axis)._data
                    blocks.extend(mgr.blocks)
                    blk_items.extend(get_blk_items(mgr, mgr.blocks))

        # reorder the blocks in the same order as the existing_table if we can
        if existing_table is not None:
            by_items = {
                tuple(b_items.tolist()): (b, b_items)
                for b, b_items in zip(blocks, blk_items)
            }
            new_blocks = []
            new_blk_items = []
            for ea in existing_table.values_axes:
                items = tuple(ea.values)
                try:
                    b, b_items = by_items.pop(items)
                    new_blocks.append(b)
                    new_blk_items.append(b_items)
                except (IndexError, KeyError):
                    jitems = ",".join(pprint_thing(item) for item in items)
                    raise ValueError(
                        f"cannot match existing table structure for [{jitems}] "
                        "on appending data"
                    )
            blocks = new_blocks
            blk_items = new_blk_items

        # add my values
        vaxes = []
        for i, (b, b_items) in enumerate(zip(blocks, blk_items)):

            # shape of the data column are the indexable axes
            klass = DataCol
            name = None

            # we have a data_column
            if data_columns and len(b_items) == 1 and b_items[0] in data_columns:
                klass = DataIndexableCol
                name = b_items[0]
                if not (name is None or isinstance(name, str)):
                    # TODO: should the message here be more specifically non-str?
                    raise ValueError("cannot have non-object label DataIndexableCol")
                new_data_columns.append(name)

            # make sure that we match up the existing columns
            # if we have an existing table
            if existing_table is not None and validate:
                try:
                    existing_col = existing_table.values_axes[i]
                except (IndexError, KeyError):
                    raise ValueError(
                        f"Incompatible appended table [{blocks}]"
                        f"with existing table [{existing_table.values_axes}]"
                    )
            else:
                existing_col = None

            new_name = name or f"values_block_{i}"
            data_converted, use_str = _maybe_convert_for_string_atom(
                new_name,
                b,
                existing_col=existing_col,
                min_itemsize=min_itemsize,
                nan_rep=nan_rep,
                encoding=self.encoding,
                errors=self.errors,
            )

            col = klass.create_for_block(i=i, name=new_name, version=self.version)
            col.values = list(b_items)
            col.set_atom(block=b, data_converted=data_converted, use_str=use_str)
            col.set_data(data_converted)
            col.update_info(self.info)
            col.set_pos(j)

            vaxes.append(col)

            j += 1

        self.nan_rep = nan_rep
        self.data_columns = new_data_columns
        self.values_axes = vaxes
        self.index_axes = new_index_axes
        self.non_index_axes = new_non_index_axes

        # validate our min_itemsize
        self.validate_min_itemsize(min_itemsize)

        # validate our metadata
        self.metadata = [c.name for c in self.values_axes if c.metadata is not None]

        # validate the axes if we have an existing table
        if validate:
            self.validate(existing_table)

    def process_axes(self, obj, selection: "Selection", columns=None):
        """ process axes filters """

        # make a copy to avoid side effects
        if columns is not None:
            columns = list(columns)

        # make sure to include levels if we have them
        if columns is not None and self.is_multi_index:
            assert isinstance(self.levels, list)  # assured by is_multi_index
            for n in self.levels:
                if n not in columns:
                    columns.insert(0, n)

        # reorder by any non_index_axes & limit to the select columns
        for axis, labels in self.non_index_axes:
            obj = _reindex_axis(obj, axis, labels, columns)

        # apply the selection filters (but keep in the same order)
        if selection.filter is not None:
            for field, op, filt in selection.filter.format():

                def process_filter(field, filt):

                    for axis_name in obj._AXIS_NAMES.values():
                        axis_number = obj._get_axis_number(axis_name)
                        axis_values = obj._get_axis(axis_name)
                        assert axis_number is not None

                        # see if the field is the name of an axis
                        if field == axis_name:

                            # if we have a multi-index, then need to include
                            # the levels
                            if self.is_multi_index:
                                filt = filt.union(Index(self.levels))

                            takers = op(axis_values, filt)
                            return obj.loc(axis=axis_number)[takers]

                        # this might be the name of a file IN an axis
                        elif field in axis_values:

                            # we need to filter on this dimension
                            values = ensure_index(getattr(obj, field).values)
                            filt = ensure_index(filt)

                            # hack until we support reversed dim flags
                            if isinstance(obj, DataFrame):
                                axis_number = 1 - axis_number
                            takers = op(values, filt)
                            return obj.loc(axis=axis_number)[takers]

                    raise ValueError(f"cannot find the field [{field}] for filtering!")

                obj = process_filter(field, filt)

        return obj

    def create_description(
        self,
        complib=None,
        complevel: Optional[int] = None,
        fletcher32: bool = False,
        expectedrows: Optional[int] = None,
    ) -> Dict[str, Any]:
        """ create the description of the table from the axes & values """

        # provided expected rows if its passed
        if expectedrows is None:
            expectedrows = max(self.nrows_expected, 10000)

        d = dict(name="table", expectedrows=expectedrows)

        # description from the axes & values
        d["description"] = {a.cname: a.typ for a in self.axes}

        if complib:
            if complevel is None:
                complevel = self._complevel or 9
            filters = _tables().Filters(
                complevel=complevel,
                complib=complib,
                fletcher32=fletcher32 or self._fletcher32,
            )
            d["filters"] = filters
        elif self._filters is not None:
            d["filters"] = self._filters

        return d

    def read_coordinates(
        self, where=None, start: Optional[int] = None, stop: Optional[int] = None,
    ):
        """select coordinates (row numbers) from a table; return the
        coordinates object
        """

        # validate the version
        self.validate_version(where)

        # infer the data kind
        if not self.infer_axes():
            return False

        # create the selection
        selection = Selection(self, where=where, start=start, stop=stop)
        coords = selection.select_coords()
        if selection.filter is not None:
            for field, op, filt in selection.filter.format():
                data = self.read_column(
                    field, start=coords.min(), stop=coords.max() + 1
                )
                coords = coords[op(data.iloc[coords - coords.min()], filt).values]

        return Index(coords)

    def read_column(
        self,
        column: str,
        where=None,
        start: Optional[int] = None,
        stop: Optional[int] = None,
    ):
        """return a single column from the table, generally only indexables
        are interesting
        """

        # validate the version
        self.validate_version()

        # infer the data kind
        if not self.infer_axes():
            return False

        if where is not None:
            raise TypeError("read_column does not currently accept a where clause")

        # find the axes
        for a in self.axes:
            if column == a.name:

                if not a.is_data_indexable:
                    raise ValueError(
                        f"column [{column}] can not be extracted individually; "
                        "it is not data indexable"
                    )

                # column must be an indexable or a data column
                c = getattr(self.table.cols, column)
                a.set_info(self.info)
                a.convert(
                    c[start:stop],
                    nan_rep=self.nan_rep,
                    encoding=self.encoding,
                    errors=self.errors,
                )
                return Series(_set_tz(a.take_data(), a.tz), name=column)

        raise KeyError(f"column [{column}] not found in the table")


class WORMTable(Table):
    """ a write-once read-many table: this format DOES NOT ALLOW appending to a
         table. writing is a one-time operation the data are stored in a format
         that allows for searching the data on disk
         """

    table_type = "worm"

    def read(
        self,
        where=None,
        columns=None,
        start: Optional[int] = None,
        stop: Optional[int] = None,
    ):
        """ read the indices and the indexing array, calculate offset rows and
        return """
        raise NotImplementedError("WORMTable needs to implement read")

    def write(self, **kwargs):
        """ write in a format that we can search later on (but cannot append
               to): write out the indices and the values using _write_array
               (e.g. a CArray) create an indexing table so that we can search
        """
        raise NotImplementedError("WORMTable needs to implement write")


class AppendableTable(Table):
    """ support the new appendable table formats """

    table_type = "appendable"

    def write(
        self,
        obj,
        axes=None,
        append=False,
        complib=None,
        complevel=None,
        fletcher32=None,
        min_itemsize=None,
        chunksize=None,
        expectedrows=None,
        dropna=False,
        nan_rep=None,
        data_columns=None,
    ):

        if not append and self.is_exists:
            self._handle.remove_node(self.group, "table")

        # create the axes
        self.create_axes(
            axes=axes,
            obj=obj,
            validate=append,
            min_itemsize=min_itemsize,
            nan_rep=nan_rep,
            data_columns=data_columns,
        )

        for a in self.axes:
            a.validate(self, append)

        if not self.is_exists:

            # create the table
            options = self.create_description(
                complib=complib,
                complevel=complevel,
                fletcher32=fletcher32,
                expectedrows=expectedrows,
            )

            # set the table attributes
            self.set_attrs()

            # create the table
            self._handle.create_table(self.group, **options)

        # update my info
        self.attrs.info = self.info

        # validate the axes and set the kinds
        for a in self.axes:
            a.validate_and_set(self, append)

        # add the rows
        self.write_data(chunksize, dropna=dropna)

    def write_data(self, chunksize: Optional[int], dropna: bool = False):
        """ we form the data into a 2-d including indexes,values,mask
            write chunk-by-chunk """

        names = self.dtype.names
        nrows = self.nrows_expected

        # if dropna==True, then drop ALL nan rows
        masks = []
        if dropna:

            for a in self.values_axes:

                # figure the mask: only do if we can successfully process this
                # column, otherwise ignore the mask
                mask = isna(a.data).all(axis=0)
                if isinstance(mask, np.ndarray):
                    masks.append(mask.astype("u1", copy=False))

        # consolidate masks
        if len(masks):
            mask = masks[0]
            for m in masks[1:]:
                mask = mask & m
            mask = mask.ravel()
        else:
            mask = None

        # broadcast the indexes if needed
        indexes = [a.cvalues for a in self.index_axes]
        nindexes = len(indexes)
        assert nindexes == 1, nindexes  # ensures we dont need to broadcast

        # transpose the values so first dimension is last
        # reshape the values if needed
        values = [a.take_data() for a in self.values_axes]
        values = [v.transpose(np.roll(np.arange(v.ndim), v.ndim - 1)) for v in values]
        bvalues = []
        for i, v in enumerate(values):
            new_shape = (nrows,) + self.dtype[names[nindexes + i]].shape
            bvalues.append(values[i].reshape(new_shape))

        # write the chunks
        if chunksize is None:
            chunksize = 100000

        rows = np.empty(min(chunksize, nrows), dtype=self.dtype)
        chunks = int(nrows / chunksize) + 1
        for i in range(chunks):
            start_i = i * chunksize
            end_i = min((i + 1) * chunksize, nrows)
            if start_i >= end_i:
                break

            self.write_data_chunk(
                rows,
                indexes=[a[start_i:end_i] for a in indexes],
                mask=mask[start_i:end_i] if mask is not None else None,
                values=[v[start_i:end_i] for v in bvalues],
            )

    def write_data_chunk(self, rows, indexes, mask, values):
        """
        Parameters
        ----------
        rows : an empty memory space where we are putting the chunk
        indexes : an array of the indexes
        mask : an array of the masks
        values : an array of the values
        """

        # 0 len
        for v in values:
            if not np.prod(v.shape):
                return

        nrows = indexes[0].shape[0]
        if nrows != len(rows):
            rows = np.empty(nrows, dtype=self.dtype)
        names = self.dtype.names
        nindexes = len(indexes)

        # indexes
        for i, idx in enumerate(indexes):
            rows[names[i]] = idx

        # values
        for i, v in enumerate(values):
            rows[names[i + nindexes]] = v

        # mask
        if mask is not None:
            m = ~mask.ravel().astype(bool, copy=False)
            if not m.all():
                rows = rows[m]

        if len(rows):
            self.table.append(rows)
            self.table.flush()

    def delete(
        self, where=None, start: Optional[int] = None, stop: Optional[int] = None,
    ):

        # delete all rows (and return the nrows)
        if where is None or not len(where):
            if start is None and stop is None:
                nrows = self.nrows
                self._handle.remove_node(self.group, recursive=True)
            else:
                # pytables<3.0 would remove a single row with stop=None
                if stop is None:
                    stop = self.nrows
                nrows = self.table.remove_rows(start=start, stop=stop)
                self.table.flush()
            return nrows

        # infer the data kind
        if not self.infer_axes():
            return None

        # create the selection
        table = self.table
        selection = Selection(self, where, start=start, stop=stop)
        values = selection.select_coords()

        # delete the rows in reverse order
        sorted_series = Series(values).sort_values()
        ln = len(sorted_series)

        if ln:

            # construct groups of consecutive rows
            diff = sorted_series.diff()
            groups = list(diff[diff > 1].index)

            # 1 group
            if not len(groups):
                groups = [0]

            # final element
            if groups[-1] != ln:
                groups.append(ln)

            # initial element
            if groups[0] != 0:
                groups.insert(0, 0)

            # we must remove in reverse order!
            pg = groups.pop()
            for g in reversed(groups):
                rows = sorted_series.take(range(g, pg))
                table.remove_rows(
                    start=rows[rows.index[0]], stop=rows[rows.index[-1]] + 1
                )
                pg = g

            self.table.flush()

        # return the number of rows removed
        return ln


class AppendableFrameTable(AppendableTable):
    """ support the new appendable table formats """

    pandas_kind = "frame_table"
    table_type = "appendable_frame"
    ndim = 2
    obj_type: Type[Union[DataFrame, Series]] = DataFrame

    @property
    def is_transposed(self) -> bool:
        return self.index_axes[0].axis == 1

    def get_object(self, obj, transposed: bool):
        """ these are written transposed """
        if transposed:
            obj = obj.T
        return obj

    def read(
        self,
        where=None,
        columns=None,
        start: Optional[int] = None,
        stop: Optional[int] = None,
    ):

        if not self.read_axes(where=where, start=start, stop=stop):
            return None

        info = (
            self.info.get(self.non_index_axes[0][0], dict())
            if len(self.non_index_axes)
            else dict()
        )
        index = self.index_axes[0].values
        frames = []
        for a in self.values_axes:

            # we could have a multi-index constructor here
            # ensure_index doesn't recognized our list-of-tuples here
            if info.get("type") == "MultiIndex":
                cols = MultiIndex.from_tuples(a.values)
            else:
                cols = Index(a.values)
            names = info.get("names")
            if names is not None:
                cols.set_names(names, inplace=True)

            if self.is_transposed:
                values = a.cvalues
                index_ = cols
                cols_ = Index(index, name=getattr(index, "name", None))
            else:
                values = a.cvalues.T
                index_ = Index(index, name=getattr(index, "name", None))
                cols_ = cols

            # if we have a DataIndexableCol, its shape will only be 1 dim
            if values.ndim == 1 and isinstance(values, np.ndarray):
                values = values.reshape((1, values.shape[0]))

            if isinstance(values, np.ndarray):
                df = DataFrame(values.T, columns=cols_, index=index_)
            elif isinstance(values, Index):
                df = DataFrame(values, columns=cols_, index=index_)
            else:
                # Categorical
                df = DataFrame([values], columns=cols_, index=index_)
            assert (df.dtypes == values.dtype).all(), (df.dtypes, values.dtype)
            frames.append(df)

        if len(frames) == 1:
            df = frames[0]
        else:
            df = concat(frames, axis=1)

        selection = Selection(self, where=where, start=start, stop=stop)
        # apply the selection filters & axis orderings
        df = self.process_axes(df, selection=selection, columns=columns)

        return df


class AppendableSeriesTable(AppendableFrameTable):
    """ support the new appendable table formats """

    pandas_kind = "series_table"
    table_type = "appendable_series"
    ndim = 2
    obj_type = Series
    storage_obj_type = DataFrame

    @property
    def is_transposed(self) -> bool:
        return False

    def get_object(self, obj, transposed: bool):
        return obj

    def write(self, obj, data_columns=None, **kwargs):
        """ we are going to write this as a frame table """
        if not isinstance(obj, DataFrame):
            name = obj.name or "values"
            obj = obj.to_frame(name)
        return super().write(obj=obj, data_columns=obj.columns.tolist(), **kwargs)

    def read(
        self,
        where=None,
        columns=None,
        start: Optional[int] = None,
        stop: Optional[int] = None,
    ):

        is_multi_index = self.is_multi_index
        if columns is not None and is_multi_index:
            assert isinstance(self.levels, list)  # needed for mypy
            for n in self.levels:
                if n not in columns:
                    columns.insert(0, n)
        s = super().read(where=where, columns=columns, start=start, stop=stop)
        if is_multi_index:
            s.set_index(self.levels, inplace=True)

        s = s.iloc[:, 0]

        # remove the default name
        if s.name == "values":
            s.name = None
        return s


class AppendableMultiSeriesTable(AppendableSeriesTable):
    """ support the new appendable table formats """

    pandas_kind = "series_table"
    table_type = "appendable_multiseries"

    def write(self, obj, **kwargs):
        """ we are going to write this as a frame table """
        name = obj.name or "values"
        obj, self.levels = self.validate_multiindex(obj)
        cols = list(self.levels)
        cols.append(name)
        obj.columns = cols
        return super().write(obj=obj, **kwargs)


class GenericTable(AppendableFrameTable):
    """ a table that read/writes the generic pytables table format """

    pandas_kind = "frame_table"
    table_type = "generic_table"
    ndim = 2
    obj_type = DataFrame

    @property
    def pandas_type(self) -> str:
        return self.pandas_kind

    @property
    def storable(self):
        return getattr(self.group, "table", None) or self.group

    def get_attrs(self):
        """ retrieve our attributes """
        self.non_index_axes = []
        self.nan_rep = None
        self.levels = []

        self.index_axes = [a.infer(self) for a in self.indexables if a.is_an_indexable]
        self.values_axes = [
            a.infer(self) for a in self.indexables if not a.is_an_indexable
        ]
        self.data_columns = [a.name for a in self.values_axes]

    @cache_readonly
    def indexables(self):
        """ create the indexables from the table description """
        d = self.description

        # the index columns is just a simple index
        _indexables = [GenericIndexCol(name="index", axis=0)]

        for i, n in enumerate(d._v_names):
            assert isinstance(n, str)

            dc = GenericDataIndexableCol(name=n, pos=i, values=[n])
            _indexables.append(dc)

        return _indexables

    def write(self, **kwargs):
        raise NotImplementedError("cannot write on an generic table")


class AppendableMultiFrameTable(AppendableFrameTable):
    """ a frame with a multi-index """

    table_type = "appendable_multiframe"
    obj_type = DataFrame
    ndim = 2
    _re_levels = re.compile(r"^level_\d+$")

    @property
    def table_type_short(self) -> str:
        return "appendable_multi"

    def write(self, obj, data_columns=None, **kwargs):
        if data_columns is None:
            data_columns = []
        elif data_columns is True:
            data_columns = obj.columns.tolist()
        obj, self.levels = self.validate_multiindex(obj)
        for n in self.levels:
            if n not in data_columns:
                data_columns.insert(0, n)
        return super().write(obj=obj, data_columns=data_columns, **kwargs)

    def read(
        self,
        where=None,
        columns=None,
        start: Optional[int] = None,
        stop: Optional[int] = None,
    ):

        df = super().read(where=where, columns=columns, start=start, stop=stop)
        df = df.set_index(self.levels)

        # remove names for 'level_%d'
        df.index = df.index.set_names(
            [None if self._re_levels.search(l) else l for l in df.index.names]
        )

        return df


def _reindex_axis(obj, axis: int, labels: Index, other=None):
    ax = obj._get_axis(axis)
    labels = ensure_index(labels)

    # try not to reindex even if other is provided
    # if it equals our current index
    if other is not None:
        other = ensure_index(other)
    if (other is None or labels.equals(other)) and labels.equals(ax):
        return obj

    labels = ensure_index(labels.unique())
    if other is not None:
        labels = ensure_index(other.unique()).intersection(labels, sort=False)
    if not labels.equals(ax):
        slicer: List[Union[slice, Index]] = [slice(None, None)] * obj.ndim
        slicer[axis] = labels
        obj = obj.loc[tuple(slicer)]
    return obj


def _get_info(info, name):
    """ get/create the info for this name """
    try:
        idx = info[name]
    except KeyError:
        idx = info[name] = dict()
    return idx


# tz to/from coercion


def _get_tz(tz: tzinfo) -> Union[str, tzinfo]:
    """ for a tz-aware type, return an encoded zone """
    zone = timezones.get_timezone(tz)
    return zone


def _set_tz(
    values: Union[np.ndarray, Index],
    tz: Optional[Union[str, tzinfo]],
    coerce: bool = False,
) -> Union[np.ndarray, DatetimeIndex]:
    """
    coerce the values to a DatetimeIndex if tz is set
    preserve the input shape if possible

    Parameters
    ----------
    values : ndarray or Index
    tz : str or tzinfo
    coerce : if we do not have a passed timezone, coerce to M8[ns] ndarray
    """
    if isinstance(values, DatetimeIndex):
        # If values is tzaware, the tz gets dropped in the values.ravel()
        #  call below (which returns an ndarray).  So we are only non-lossy
        #  if `tz` matches `values.tz`.
        assert values.tz is None or values.tz == tz

    if tz is not None:
        name = getattr(values, "name", None)
        values = values.ravel()
        tz = timezones.get_timezone(_ensure_decoded(tz))
        values = DatetimeIndex(values, name=name)
        values = values.tz_localize("UTC").tz_convert(tz)
    elif coerce:
        values = np.asarray(values, dtype="M8[ns]")

    return values


def _convert_index(name: str, index: Index, encoding=None, errors="strict"):
    assert isinstance(name, str)

    index_name = index.name

    if isinstance(index, DatetimeIndex):
        converted = index.asi8
        return IndexCol(
            name,
            converted,
            "datetime64",
            _tables().Int64Col(),
            freq=index.freq,
            tz=index.tz,
            index_name=index_name,
        )
    elif isinstance(index, TimedeltaIndex):
        converted = index.asi8
        return IndexCol(
            name,
            converted,
            "timedelta64",
            _tables().Int64Col(),
            freq=index.freq,
            index_name=index_name,
        )
    elif isinstance(index, (Int64Index, PeriodIndex)):
        atom = _tables().Int64Col()
        # avoid to store ndarray of Period objects
        return IndexCol(
            name,
            index._ndarray_values,
            "integer",
            atom,
            freq=getattr(index, "freq", None),
            index_name=index_name,
        )

    if isinstance(index, MultiIndex):
        raise TypeError("MultiIndex not supported here!")

    inferred_type = lib.infer_dtype(index, skipna=False)
    # we wont get inferred_type of "datetime64" or "timedelta64" as these
    #  would go through the DatetimeIndex/TimedeltaIndex paths above

    values = np.asarray(index)

    if inferred_type == "date":
        converted = np.asarray([v.toordinal() for v in values], dtype=np.int32)
        return IndexCol(
            name, converted, "date", _tables().Time32Col(), index_name=index_name,
        )
    elif inferred_type == "string":
        # atom = _tables().ObjectAtom()
        # return np.asarray(values, dtype='O'), 'object', atom

        converted = _convert_string_array(values, encoding, errors)
        itemsize = converted.dtype.itemsize
        return IndexCol(
            name,
            converted,
            "string",
            _tables().StringCol(itemsize),
            index_name=index_name,
        )

    elif inferred_type == "integer":
        # take a guess for now, hope the values fit
        atom = _tables().Int64Col()
        return IndexCol(
            name,
            np.asarray(values, dtype=np.int64),
            "integer",
            atom,
            index_name=index_name,
        )
    elif inferred_type == "floating":
        atom = _tables().Float64Col()
        return IndexCol(
            name,
            np.asarray(values, dtype=np.float64),
            "float",
            atom,
            index_name=index_name,
        )
    else:
        atom = _tables().ObjectAtom()
        return IndexCol(
            name, np.asarray(values, dtype="O"), "object", atom, index_name=index_name,
        )


def _unconvert_index(data, kind: str, encoding=None, errors="strict"):
    index: Union[Index, np.ndarray]

    if kind == "datetime64":
        index = DatetimeIndex(data)
    elif kind == "timedelta64":
        index = TimedeltaIndex(data)
    elif kind == "date":
        try:
            index = np.asarray([date.fromordinal(v) for v in data], dtype=object)
        except (ValueError):
            index = np.asarray([date.fromtimestamp(v) for v in data], dtype=object)
    elif kind in ("integer", "float"):
        index = np.asarray(data)
    elif kind in ("string"):
        index = _unconvert_string_array(
            data, nan_rep=None, encoding=encoding, errors=errors
        )
    elif kind == "object":
        index = np.asarray(data[0])
    else:  # pragma: no cover
        raise ValueError(f"unrecognized index type {kind}")
    return index


def _maybe_convert_for_string_atom(
    name: str, block, existing_col, min_itemsize, nan_rep, encoding, errors
):
    use_str = False

    if not block.is_object:
        return block.values, use_str

    dtype_name = block.dtype.name
    inferred_type = lib.infer_dtype(block.values, skipna=False)

    if inferred_type == "date":
        raise TypeError("[date] is not implemented as a table column")
    elif inferred_type == "datetime":
        # after GH#8260
        # this only would be hit for a multi-timezone dtype which is an error
        raise TypeError(
            "too many timezones in this block, create separate data columns"
        )

    elif not (inferred_type == "string" or dtype_name == "object"):
        return block.values, use_str

    use_str = True

    block = block.fillna(nan_rep, downcast=False)
    if isinstance(block, list):
        # Note: because block is always object dtype, fillna goes
        #  through a path such that the result is always a 1-element list
        block = block[0]
    data = block.values

    # see if we have a valid string type
    inferred_type = lib.infer_dtype(data.ravel(), skipna=False)
    if inferred_type != "string":

        # we cannot serialize this data, so report an exception on a column
        # by column basis
        for i in range(len(block.shape[0])):

            col = block.iget(i)
            inferred_type = lib.infer_dtype(col.ravel(), skipna=False)
            if inferred_type != "string":
                iloc = block.mgr_locs.indexer[i]
                raise TypeError(
                    f"Cannot serialize the column [{iloc}] because\n"
                    f"its data contents are [{inferred_type}] object dtype"
                )

    # itemsize is the maximum length of a string (along any dimension)
    data_converted = _convert_string_array(data, encoding, errors).reshape(data.shape)
    assert data_converted.shape == block.shape, (data_converted.shape, block.shape)
    itemsize = data_converted.itemsize

    # specified min_itemsize?
    if isinstance(min_itemsize, dict):
        min_itemsize = int(min_itemsize.get(name) or min_itemsize.get("values") or 0)
    itemsize = max(min_itemsize or 0, itemsize)

    # check for column in the values conflicts
    if existing_col is not None:
        eci = existing_col.validate_col(itemsize)
        if eci > itemsize:
            itemsize = eci

    data_converted = data_converted.astype(f"|S{itemsize}", copy=False)
    return data_converted, use_str


def _convert_string_array(data, encoding, errors, itemsize=None):
    """
    we take a string-like that is object dtype and coerce to a fixed size
    string type

    Parameters
    ----------
    data : a numpy array of object dtype
    encoding : None or string-encoding
    errors : handler for encoding errors
    itemsize : integer, optional, defaults to the max length of the strings

    Returns
    -------
    data in a fixed-length string dtype, encoded to bytes if needed
    """

    # encode if needed
    if encoding is not None and len(data):
        data = (
            Series(data.ravel()).str.encode(encoding, errors).values.reshape(data.shape)
        )

    # create the sized dtype
    if itemsize is None:
        ensured = ensure_object(data.ravel())
        itemsize = max(1, libwriters.max_len_string_array(ensured))

    data = np.asarray(data, dtype=f"S{itemsize}")
    return data


def _unconvert_string_array(data, nan_rep=None, encoding=None, errors="strict"):
    """
    inverse of _convert_string_array

    Parameters
    ----------
    data : fixed length string dtyped array
    nan_rep : the storage repr of NaN, optional
    encoding : the encoding of the data, optional
    errors : handler for encoding errors, default 'strict'

    Returns
    -------
    an object array of the decoded data

    """
    shape = data.shape
    data = np.asarray(data.ravel(), dtype=object)

    # guard against a None encoding (because of a legacy
    # where the passed encoding is actually None)
    encoding = _ensure_encoding(encoding)
    if encoding is not None and len(data):

        itemsize = libwriters.max_len_string_array(ensure_object(data))
        dtype = f"U{itemsize}"

        if isinstance(data[0], bytes):
            data = Series(data).str.decode(encoding, errors=errors).values
        else:
            data = data.astype(dtype, copy=False).astype(object, copy=False)

    if nan_rep is None:
        nan_rep = "nan"

    data = libwriters.string_array_replace_from_nan_rep(data, nan_rep)
    return data.reshape(shape)


def _maybe_convert(values: np.ndarray, val_kind, encoding, errors):
    val_kind = _ensure_decoded(val_kind)
    if _need_convert(val_kind):
        conv = _get_converter(val_kind, encoding, errors)
        # conv = np.frompyfunc(conv, 1, 1)
        values = conv(values)
    return values


def _get_converter(kind: str, encoding, errors):
    if kind == "datetime64":
        return lambda x: np.asarray(x, dtype="M8[ns]")
    elif kind == "string":
        return lambda x: _unconvert_string_array(x, encoding=encoding, errors=errors)
    else:  # pragma: no cover
        raise ValueError(f"invalid kind {kind}")


def _need_convert(kind) -> bool:
    if kind in ("datetime64", "string"):
        return True
    return False


class Selection:
    """
    Carries out a selection operation on a tables.Table object.

    Parameters
    ----------
    table : a Table object
    where : list of Terms (or convertible to)
    start, stop: indices to start and/or stop selection

    """

    def __init__(
        self,
        table: Table,
        where=None,
        start: Optional[int] = None,
        stop: Optional[int] = None,
    ):
        self.table = table
        self.where = where
        self.start = start
        self.stop = stop
        self.condition = None
        self.filter = None
        self.terms = None
        self.coordinates = None

        if is_list_like(where):

            # see if we have a passed coordinate like
            try:
                inferred = lib.infer_dtype(where, skipna=False)
                if inferred == "integer" or inferred == "boolean":
                    where = np.asarray(where)
                    if where.dtype == np.bool_:
                        start, stop = self.start, self.stop
                        if start is None:
                            start = 0
                        if stop is None:
                            stop = self.table.nrows
                        self.coordinates = np.arange(start, stop)[where]
                    elif issubclass(where.dtype.type, np.integer):
                        if (self.start is not None and (where < self.start).any()) or (
                            self.stop is not None and (where >= self.stop).any()
                        ):
                            raise ValueError(
                                "where must have index locations >= start and < stop"
                            )
                        self.coordinates = where

            except ValueError:
                pass

        if self.coordinates is None:

            self.terms = self.generate(where)

            # create the numexpr & the filter
            if self.terms is not None:
                self.condition, self.filter = self.terms.evaluate()

    def generate(self, where):
        """ where can be a : dict,list,tuple,string """
        if where is None:
            return None

        q = self.table.queryables()
        try:
            return PyTablesExpr(where, queryables=q, encoding=self.table.encoding)
        except NameError:
            # raise a nice message, suggesting that the user should use
            # data_columns
            qkeys = ",".join(q.keys())
            raise ValueError(
                f"The passed where expression: {where}\n"
                "            contains an invalid variable reference\n"
                "            all of the variable references must be a "
                "reference to\n"
                "            an axis (e.g. 'index' or 'columns'), or a "
                "data_column\n"
                f"            The currently defined references are: {qkeys}\n"
            )

    def select(self):
        """
        generate the selection
        """
        if self.condition is not None:
            return self.table.table.read_where(
                self.condition.format(), start=self.start, stop=self.stop
            )
        elif self.coordinates is not None:
            return self.table.table.read_coordinates(self.coordinates)
        return self.table.table.read(start=self.start, stop=self.stop)

    def select_coords(self):
        """
        generate the selection
        """
        start, stop = self.start, self.stop
        nrows = self.table.nrows
        if start is None:
            start = 0
        elif start < 0:
            start += nrows
        if self.stop is None:
            stop = nrows
        elif stop < 0:
            stop += nrows

        if self.condition is not None:
            return self.table.table.get_where_list(
                self.condition.format(), start=start, stop=stop, sort=True
            )
        elif self.coordinates is not None:
            return self.coordinates

        return np.arange(start, stop)<|MERGE_RESOLUTION|>--- conflicted
+++ resolved
@@ -2379,13 +2379,7 @@
         self.typ = _tables().ComplexCol(itemsize=itemsize, shape=block.shape[0])
 
     def set_atom_data(self, block):
-<<<<<<< HEAD
         self.typ = self.get_atom_data(block.shape, kind=block.dtype.name)
-=======
-        self.kind = block.dtype.name
-        self.typ = self.get_atom_data(block.shape, kind=block.dtype.name)
-        self.set_data(block.values)
->>>>>>> 3fc44170
 
     def set_atom_categorical(self, block):
         # currently only supports a 1-D categorical
@@ -2393,10 +2387,7 @@
 
         values = block.values
         codes = values.codes
-<<<<<<< HEAD
-=======
-
->>>>>>> 3fc44170
+
         if values.ndim > 1:
             raise NotImplementedError("only support 1-d categoricals")
 
@@ -2405,16 +2396,10 @@
         # write the codes; must be in a block shape
         self.ordered = values.ordered
         self.typ = self.get_atom_data(block.shape, kind=codes.dtype.name)
-<<<<<<< HEAD
-=======
-        self.set_data(block.values)
->>>>>>> 3fc44170
 
         # write the categories
         self.meta = "category"
         self.metadata = np.array(block.values.categories, copy=False).ravel()
-        assert self.kind == "integer", self.kind
-        assert self.dtype == codes.dtype.name, codes.dtype.name
 
     def get_atom_datetime64(self, block):
         return _tables().Int64Col(shape=block.shape[0])
