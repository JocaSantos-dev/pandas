--- conflicted
+++ resolved
@@ -761,13 +761,8 @@
     rows as stipulated in the
     `sqlite3 <https://docs.python.org/3/library/sqlite3.html#sqlite3.Cursor.rowcount>`__ or
     `SQLAlchemy <https://docs.sqlalchemy.org/en/14/core/connections.html#sqlalchemy.engine.BaseCursorResult.rowcount>`__
-<<<<<<< HEAD
     """  # noqa:E501
     if if_exists not in ("fail", "replace", "append", "truncate"):
-=======
-    """  # noqa: E501
-    if if_exists not in ("fail", "replace", "append"):
->>>>>>> 80b3feea
         raise ValueError(f"'{if_exists}' is not valid for if_exists")
 
     if isinstance(frame, Series):
