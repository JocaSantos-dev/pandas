--- conflicted
+++ resolved
@@ -641,7 +641,7 @@
     con,
     schema: str | None = None,
     if_exists: str = "fail",
-    on_conflict: Optional[str] = None,
+    on_conflict: str | None = None,
     index: bool = True,
     index_label=None,
     chunksize: int | None = None,
@@ -671,7 +671,6 @@
         - fail: If table exists, do nothing.
         - replace: If table exists, drop it, recreate it, and insert data.
         - append: If table exists, insert data. Create if does not exist.
-<<<<<<< HEAD
     on_conflict : {None, 'do_nothing', 'do_update'}, optional
         Determine insertion behaviour in case of a primary key clash.
         If the table being written has primary key constraints, attempting
@@ -682,10 +681,7 @@
           insert only the incoming rows with non-conflicting primary keys
         - do_update: Update existing rows in database with primary key clashes,
           and append the remaining rows with non-conflicting primary keys
-    index : boolean, default True
-=======
     index : bool, default True
->>>>>>> 3f67dc33
         Write DataFrame index as a column.
     index_label : str or sequence, optional
         Column label for index column(s). If None is given (default) and
@@ -900,7 +896,6 @@
         else:
             self._execute_create()
 
-<<<<<<< HEAD
     def _load_existing_pkeys(self, primary_keys, primary_key_values):
         """
         Load existing primary keys from Database
@@ -1075,10 +1070,7 @@
         primary_key_values = list(zip(*[temp[key] for key in primary_keys]))
         return primary_keys, primary_key_values
 
-    def _execute_insert(self, conn, keys: List[str], data_iter):
-=======
     def _execute_insert(self, conn, keys: list[str], data_iter):
->>>>>>> 3f67dc33
         """
         Execute SQL statement inserting data
 
@@ -1156,8 +1148,7 @@
 
         return column_names, data_list
 
-<<<<<<< HEAD
-    def insert(self, chunksize: Optional[int] = None, method: Optional[str] = None):
+    def insert(self, chunksize: int | None = None, method: str | None = None):
         """
         Determines what data to pass to the underlying insert method.
         """
@@ -1174,9 +1165,6 @@
             self._insert(data=new_data, chunksize=chunksize, method=method)
         else:
             self._insert(chunksize=chunksize, method=method)
-=======
-    def insert(self, chunksize: int | None = None, method: str | None = None):
->>>>>>> 3f67dc33
 
     def _insert(self, data=None, chunksize=None, method=None, other_stmts=[]):
         # set insert method
@@ -2021,11 +2009,8 @@
             frame=frame,
             name=name,
             if_exists=if_exists,
-<<<<<<< HEAD
             on_conflict=on_conflict,
-=======
             index=index,
->>>>>>> 3f67dc33
             index_label=index_label,
             schema=schema,
             dtype=dtype,
@@ -2445,7 +2430,6 @@
             fail: If table exists, do nothing.
             replace: If table exists, drop it, recreate it, and insert data.
             append: If table exists, insert data. Create if it does not exist.
-<<<<<<< HEAD
         on_conflict : {None, 'do_nothing', 'do_update'}, optional
             Determine insertion behaviour in case of a primary key clash.
             If the table being written has primary key constraints, attempting
@@ -2456,10 +2440,7 @@
               insert only the incoming rows with non-conflicting primary keys
             - do_update: Update existing rows in database with primary key clashes,
               and append the remaining rows with non-conflicting primary keys
-        index : boolean, default True
-=======
         index : bool, default True
->>>>>>> 3f67dc33
             Write DataFrame index as a column
         index_label : string or sequence, default None
             Column label for index column(s). If None is given (default) and
