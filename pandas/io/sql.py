"""
Collection of query wrappers / abstractions to both facilitate data
retrieval and to reduce dependency on DB-specific API.
"""

from __future__ import annotations

from contextlib import contextmanager
from datetime import (
    date,
    datetime,
    time,
)
from functools import partial
import inspect
import re
from typing import (
    TYPE_CHECKING,
    Any,
    Iterator,
    Literal,
    cast,
    overload,
)
import warnings

import numpy as np

import pandas._libs.lib as lib
from pandas._typing import (
    DateTimeErrorChoices,
    DtypeArg,
    IndexLabel,
)
from pandas.compat._optional import import_optional_dependency
from pandas.errors import (
    AbstractMethodError,
    DatabaseError,
)
from pandas.util._exceptions import find_stack_level

from pandas.core.dtypes.common import (
    is_datetime64tz_dtype,
    is_dict_like,
    is_integer,
    is_list_like,
)
from pandas.core.dtypes.dtypes import DatetimeTZDtype
from pandas.core.dtypes.missing import isna

from pandas import get_option
from pandas.core.api import (
    DataFrame,
    Series,
)
from pandas.core.base import PandasObject
import pandas.core.common as com
from pandas.core.tools.datetimes import to_datetime

if TYPE_CHECKING:
    from sqlalchemy import Table


# -----------------------------------------------------------------------------
# -- Helper functions


def _convert_params(sql, params):
    """Convert SQL and params args to DBAPI2.0 compliant format."""
    args = [sql]
    if params is not None:
        if hasattr(params, "keys"):  # test if params is a mapping
            args += [params]
        else:
            args += [list(params)]
    return args


def _process_parse_dates_argument(parse_dates):
    """Process parse_dates argument for read_sql functions"""
    # handle non-list entries for parse_dates gracefully
    if parse_dates is True or parse_dates is None or parse_dates is False:
        parse_dates = []

    elif not hasattr(parse_dates, "__iter__"):
        parse_dates = [parse_dates]
    return parse_dates


def _handle_date_column(
    col, utc: bool | None = None, format: str | dict[str, Any] | None = None
):
    if isinstance(format, dict):
        # GH35185 Allow custom error values in parse_dates argument of
        # read_sql like functions.
        # Format can take on custom to_datetime argument values such as
        # {"errors": "coerce"} or {"dayfirst": True}
        error: DateTimeErrorChoices = format.pop("errors", None) or "ignore"
        return to_datetime(col, errors=error, **format)
    else:
        # Allow passing of formatting string for integers
        # GH17855
        if format is None and (
            issubclass(col.dtype.type, np.floating)
            or issubclass(col.dtype.type, np.integer)
        ):
            format = "s"
        if format in ["D", "d", "h", "m", "s", "ms", "us", "ns"]:
            return to_datetime(col, errors="coerce", unit=format, utc=utc)
        elif is_datetime64tz_dtype(col.dtype):
            # coerce to UTC timezone
            # GH11216
            return to_datetime(col, utc=True)
        else:
            return to_datetime(col, errors="coerce", format=format, utc=utc)


def _parse_date_columns(data_frame, parse_dates):
    """
    Force non-datetime columns to be read as such.
    Supports both string formatted and integer timestamp columns.
    """
    parse_dates = _process_parse_dates_argument(parse_dates)

    # we want to coerce datetime64_tz dtypes for now to UTC
    # we could in theory do a 'nice' conversion from a FixedOffset tz
    # GH11216
    for col_name, df_col in data_frame.items():
        if is_datetime64tz_dtype(df_col.dtype) or col_name in parse_dates:
            try:
                fmt = parse_dates[col_name]
            except TypeError:
                fmt = None
            data_frame[col_name] = _handle_date_column(df_col, format=fmt)

    return data_frame


def _wrap_result(
    data,
    columns,
    index_col=None,
    coerce_float: bool = True,
    parse_dates=None,
    dtype: DtypeArg | None = None,
):
    """Wrap result set of query in a DataFrame."""
    frame = DataFrame.from_records(data, columns=columns, coerce_float=coerce_float)

    if dtype:
        frame = frame.astype(dtype)

    frame = _parse_date_columns(frame, parse_dates)

    if index_col is not None:
        frame.set_index(index_col, inplace=True)

    return frame


def execute(sql, con, params=None):
    """
    Execute the given SQL query using the provided connection object.

    Parameters
    ----------
    sql : string
        SQL query to be executed.
    con : SQLAlchemy connectable(engine/connection) or sqlite3 connection
        Using SQLAlchemy makes it possible to use any DB supported by the
        library.
        If a DBAPI2 object, only sqlite3 is supported.
    params : list or tuple, optional, default: None
        List of parameters to pass to execute method.

    Returns
    -------
    Results Iterable
    """
    pandas_sql = pandasSQL_builder(con)
    args = _convert_params(sql, params)
    return pandas_sql.execute(*args)


# -----------------------------------------------------------------------------
# -- Read and write to DataFrames


@overload
def read_sql_table(
    table_name,
    con,
    schema=...,
    index_col: str | list[str] | None = ...,
    coerce_float=...,
    parse_dates: list[str] | dict[str, str] | None = ...,
    columns: list[str] | None = ...,
    chunksize: None = ...,
) -> DataFrame:
    ...


@overload
def read_sql_table(
    table_name,
    con,
    schema=...,
    index_col: str | list[str] | None = ...,
    coerce_float=...,
    parse_dates: list[str] | dict[str, str] | None = ...,
    columns: list[str] | None = ...,
    chunksize: int = ...,
) -> Iterator[DataFrame]:
    ...


def read_sql_table(
    table_name: str,
    con,
    schema: str | None = None,
    index_col: str | list[str] | None = None,
    coerce_float: bool = True,
    parse_dates: list[str] | dict[str, str] | None = None,
    columns: list[str] | None = None,
    chunksize: int | None = None,
) -> DataFrame | Iterator[DataFrame]:
    """
    Read SQL database table into a DataFrame.

    Given a table name and a SQLAlchemy connectable, returns a DataFrame.
    This function does not support DBAPI connections.

    Parameters
    ----------
    table_name : str
        Name of SQL table in database.
    con : SQLAlchemy connectable or str
        A database URI could be provided as str.
        SQLite DBAPI connection mode not supported.
    schema : str, default None
        Name of SQL schema in database to query (if database flavor
        supports this). Uses default schema if None (default).
    index_col : str or list of str, optional, default: None
        Column(s) to set as index(MultiIndex).
    coerce_float : bool, default True
        Attempts to convert values of non-string, non-numeric objects (like
        decimal.Decimal) to floating point. Can result in loss of Precision.
    parse_dates : list or dict, default None
        - List of column names to parse as dates.
        - Dict of ``{column_name: format string}`` where format string is
          strftime compatible in case of parsing string times or is one of
          (D, s, ns, ms, us) in case of parsing integer timestamps.
        - Dict of ``{column_name: arg dict}``, where the arg dict corresponds
          to the keyword arguments of :func:`pandas.to_datetime`
          Especially useful with databases without native Datetime support,
          such as SQLite.
    columns : list, default None
        List of column names to select from SQL table.
    chunksize : int, default None
        If specified, returns an iterator where `chunksize` is the number of
        rows to include in each chunk.

    Returns
    -------
    DataFrame or Iterator[DataFrame]
        A SQL table is returned as two-dimensional data structure with labeled
        axes.

    See Also
    --------
    read_sql_query : Read SQL query into a DataFrame.
    read_sql : Read SQL query or database table into a DataFrame.

    Notes
    -----
    Any datetime values with time zone information will be converted to UTC.

    Examples
    --------
    >>> pd.read_sql_table('table_name', 'postgres:///db_name')  # doctest:+SKIP
    """
    pandas_sql = pandasSQL_builder(con, schema=schema)
    if not pandas_sql.has_table(table_name):
        raise ValueError(f"Table {table_name} not found")

    # error: Item "SQLiteDatabase" of "Union[SQLDatabase, SQLiteDatabase]"
    # has no attribute "read_table"
    table = pandas_sql.read_table(  # type: ignore[union-attr]
        table_name,
        index_col=index_col,
        coerce_float=coerce_float,
        parse_dates=parse_dates,
        columns=columns,
        chunksize=chunksize,
    )

    if table is not None:
        return table
    else:
        raise ValueError(f"Table {table_name} not found", con)


@overload
def read_sql_query(
    sql,
    con,
    index_col: str | list[str] | None = ...,
    coerce_float=...,
    params: list[str] | dict[str, str] | None = ...,
    parse_dates: list[str] | dict[str, str] | None = ...,
    chunksize: None = ...,
    dtype: DtypeArg | None = ...,
) -> DataFrame:
    ...


@overload
def read_sql_query(
    sql,
    con,
    index_col: str | list[str] | None = ...,
    coerce_float=...,
    params: list[str] | dict[str, str] | None = ...,
    parse_dates: list[str] | dict[str, str] | None = ...,
    chunksize: int = ...,
    dtype: DtypeArg | None = ...,
) -> Iterator[DataFrame]:
    ...


def read_sql_query(
    sql,
    con,
    index_col: str | list[str] | None = None,
    coerce_float: bool = True,
    params: list[str] | dict[str, str] | None = None,
    parse_dates: list[str] | dict[str, str] | None = None,
    chunksize: int | None = None,
    dtype: DtypeArg | None = None,
) -> DataFrame | Iterator[DataFrame]:
    """
    Read SQL query into a DataFrame.

    Returns a DataFrame corresponding to the result set of the query
    string. Optionally provide an `index_col` parameter to use one of the
    columns as the index, otherwise default integer index will be used.

    Parameters
    ----------
    sql : str SQL query or SQLAlchemy Selectable (select or text object)
        SQL query to be executed.
    con : SQLAlchemy connectable, str, or sqlite3 connection
        Using SQLAlchemy makes it possible to use any DB supported by that
        library. If a DBAPI2 object, only sqlite3 is supported.
    index_col : str or list of str, optional, default: None
        Column(s) to set as index(MultiIndex).
    coerce_float : bool, default True
        Attempts to convert values of non-string, non-numeric objects (like
        decimal.Decimal) to floating point. Useful for SQL result sets.
    params : list, tuple or dict, optional, default: None
        List of parameters to pass to execute method.  The syntax used
        to pass parameters is database driver dependent. Check your
        database driver documentation for which of the five syntax styles,
        described in PEP 249's paramstyle, is supported.
        Eg. for psycopg2, uses %(name)s so use params={'name' : 'value'}.
    parse_dates : list or dict, default: None
        - List of column names to parse as dates.
        - Dict of ``{column_name: format string}`` where format string is
          strftime compatible in case of parsing string times, or is one of
          (D, s, ns, ms, us) in case of parsing integer timestamps.
        - Dict of ``{column_name: arg dict}``, where the arg dict corresponds
          to the keyword arguments of :func:`pandas.to_datetime`
          Especially useful with databases without native Datetime support,
          such as SQLite.
    chunksize : int, default None
        If specified, return an iterator where `chunksize` is the number of
        rows to include in each chunk.
    dtype : Type name or dict of columns
        Data type for data or columns. E.g. np.float64 or
        {‘a’: np.float64, ‘b’: np.int32, ‘c’: ‘Int64’}.

        .. versionadded:: 1.3.0

    Returns
    -------
    DataFrame or Iterator[DataFrame]

    See Also
    --------
    read_sql_table : Read SQL database table into a DataFrame.
    read_sql : Read SQL query or database table into a DataFrame.

    Notes
    -----
    Any datetime values with time zone information parsed via the `parse_dates`
    parameter will be converted to UTC.
    """
    pandas_sql = pandasSQL_builder(con)
    return pandas_sql.read_query(
        sql,
        index_col=index_col,
        params=params,
        coerce_float=coerce_float,
        parse_dates=parse_dates,
        chunksize=chunksize,
        dtype=dtype,
    )


@overload
def read_sql(
    sql,
    con,
    index_col: str | list[str] | None = ...,
    coerce_float=...,
    params=...,
    parse_dates=...,
    columns: list[str] = ...,
    chunksize: None = ...,
) -> DataFrame:
    ...


@overload
def read_sql(
    sql,
    con,
    index_col: str | list[str] | None = ...,
    coerce_float=...,
    params=...,
    parse_dates=...,
    columns: list[str] = ...,
    chunksize: int = ...,
) -> Iterator[DataFrame]:
    ...


def read_sql(
    sql,
    con,
    index_col: str | list[str] | None = None,
    coerce_float: bool = True,
    params=None,
    parse_dates=None,
    columns: list[str] | None = None,
    chunksize: int | None = None,
) -> DataFrame | Iterator[DataFrame]:
    """
    Read SQL query or database table into a DataFrame.

    This function is a convenience wrapper around ``read_sql_table`` and
    ``read_sql_query`` (for backward compatibility). It will delegate
    to the specific function depending on the provided input. A SQL query
    will be routed to ``read_sql_query``, while a database table name will
    be routed to ``read_sql_table``. Note that the delegated function might
    have more specific notes about their functionality not listed here.

    Parameters
    ----------
    sql : str or SQLAlchemy Selectable (select or text object)
        SQL query to be executed or a table name.
    con : SQLAlchemy connectable, str, or sqlite3 connection
        Using SQLAlchemy makes it possible to use any DB supported by that
        library. If a DBAPI2 object, only sqlite3 is supported. The user is responsible
        for engine disposal and connection closure for the SQLAlchemy connectable; str
        connections are closed automatically. See
        `here <https://docs.sqlalchemy.org/en/13/core/connections.html>`_.
    index_col : str or list of str, optional, default: None
        Column(s) to set as index(MultiIndex).
    coerce_float : bool, default True
        Attempts to convert values of non-string, non-numeric objects (like
        decimal.Decimal) to floating point, useful for SQL result sets.
    params : list, tuple or dict, optional, default: None
        List of parameters to pass to execute method.  The syntax used
        to pass parameters is database driver dependent. Check your
        database driver documentation for which of the five syntax styles,
        described in PEP 249's paramstyle, is supported.
        Eg. for psycopg2, uses %(name)s so use params={'name' : 'value'}.
    parse_dates : list or dict, default: None
        - List of column names to parse as dates.
        - Dict of ``{column_name: format string}`` where format string is
          strftime compatible in case of parsing string times, or is one of
          (D, s, ns, ms, us) in case of parsing integer timestamps.
        - Dict of ``{column_name: arg dict}``, where the arg dict corresponds
          to the keyword arguments of :func:`pandas.to_datetime`
          Especially useful with databases without native Datetime support,
          such as SQLite.
    columns : list, default: None
        List of column names to select from SQL table (only used when reading
        a table).
    chunksize : int, default None
        If specified, return an iterator where `chunksize` is the
        number of rows to include in each chunk.

    Returns
    -------
    DataFrame or Iterator[DataFrame]

    See Also
    --------
    read_sql_table : Read SQL database table into a DataFrame.
    read_sql_query : Read SQL query into a DataFrame.

    Examples
    --------
    Read data from SQL via either a SQL query or a SQL tablename.
    When using a SQLite database only SQL queries are accepted,
    providing only the SQL tablename will result in an error.

    >>> from sqlite3 import connect
    >>> conn = connect(':memory:')
    >>> df = pd.DataFrame(data=[[0, '10/11/12'], [1, '12/11/10']],
    ...                   columns=['int_column', 'date_column'])
    >>> df.to_sql('test_data', conn)
    2

    >>> pd.read_sql('SELECT int_column, date_column FROM test_data', conn)
       int_column date_column
    0           0    10/11/12
    1           1    12/11/10

    >>> pd.read_sql('test_data', 'postgres:///db_name')  # doctest:+SKIP

    Apply date parsing to columns through the ``parse_dates`` argument

    >>> pd.read_sql('SELECT int_column, date_column FROM test_data',
    ...             conn,
    ...             parse_dates=["date_column"])
       int_column date_column
    0           0  2012-10-11
    1           1  2010-12-11

    The ``parse_dates`` argument calls ``pd.to_datetime`` on the provided columns.
    Custom argument values for applying ``pd.to_datetime`` on a column are specified
    via a dictionary format:
    1. Ignore errors while parsing the values of "date_column"

    >>> pd.read_sql('SELECT int_column, date_column FROM test_data',
    ...             conn,
    ...             parse_dates={"date_column": {"errors": "ignore"}})
       int_column date_column
    0           0  2012-10-11
    1           1  2010-12-11

    2. Apply a dayfirst date parsing order on the values of "date_column"

    >>> pd.read_sql('SELECT int_column, date_column FROM test_data',
    ...             conn,
    ...             parse_dates={"date_column": {"dayfirst": True}})
       int_column date_column
    0           0  2012-11-10
    1           1  2010-11-12

    3. Apply custom formatting when date parsing the values of "date_column"

    >>> pd.read_sql('SELECT int_column, date_column FROM test_data',
    ...             conn,
    ...             parse_dates={"date_column": {"format": "%d/%m/%y"}})
       int_column date_column
    0           0  2012-11-10
    1           1  2010-11-12
    """
    pandas_sql = pandasSQL_builder(con)

    if isinstance(pandas_sql, SQLiteDatabase):
        return pandas_sql.read_query(
            sql,
            index_col=index_col,
            params=params,
            coerce_float=coerce_float,
            parse_dates=parse_dates,
            chunksize=chunksize,
        )

    try:
        _is_table_name = pandas_sql.has_table(sql)
    except Exception:
        # using generic exception to catch errors from sql drivers (GH24988)
        _is_table_name = False

    if _is_table_name:
        pandas_sql.meta.reflect(bind=pandas_sql.connectable, only=[sql])
        return pandas_sql.read_table(
            sql,
            index_col=index_col,
            coerce_float=coerce_float,
            parse_dates=parse_dates,
            columns=columns,
            chunksize=chunksize,
        )
    else:
        return pandas_sql.read_query(
            sql,
            index_col=index_col,
            params=params,
            coerce_float=coerce_float,
            parse_dates=parse_dates,
            chunksize=chunksize,
        )


def to_sql(
    frame,
    name: str,
    con,
    schema: str | None = None,
    if_exists: Literal["fail", "replace", "append"] = "fail",
    index: bool = True,
    index_label: IndexLabel = None,
    chunksize: int | None = None,
    dtype: DtypeArg | None = None,
    method: str | None = None,
    engine: str = "auto",
    **engine_kwargs,
) -> int | None:
    """
    Write records stored in a DataFrame to a SQL database.

    Parameters
    ----------
    frame : DataFrame, Series
    name : str
        Name of SQL table.
    con : SQLAlchemy connectable(engine/connection) or database string URI
        or sqlite3 DBAPI2 connection
        Using SQLAlchemy makes it possible to use any DB supported by that
        library.
        If a DBAPI2 object, only sqlite3 is supported.
    schema : str, optional
        Name of SQL schema in database to write to (if database flavor
        supports this). If None, use default schema (default).
    if_exists : {'fail', 'replace', 'append'}, default 'fail'
        - fail: If table exists, do nothing.
        - replace: If table exists, drop it, recreate it, and insert data.
        - append: If table exists, insert data. Create if does not exist.
    index : bool, default True
        Write DataFrame index as a column.
    index_label : str or sequence, optional
        Column label for index column(s). If None is given (default) and
        `index` is True, then the index names are used.
        A sequence should be given if the DataFrame uses MultiIndex.
    chunksize : int, optional
        Specify the number of rows in each batch to be written at a time.
        By default, all rows will be written at once.
    dtype : dict or scalar, optional
        Specifying the datatype for columns. If a dictionary is used, the
        keys should be the column names and the values should be the
        SQLAlchemy types or strings for the sqlite3 fallback mode. If a
        scalar is provided, it will be applied to all columns.
    method : {None, 'multi', callable}, optional
        Controls the SQL insertion clause used:

        - None : Uses standard SQL ``INSERT`` clause (one per row).
        - ``'multi'``: Pass multiple values in a single ``INSERT`` clause.
        - callable with signature ``(pd_table, conn, keys, data_iter) -> int | None``.

        Details and a sample callable implementation can be found in the
        section :ref:`insert method <io.sql.method>`.
    engine : {'auto', 'sqlalchemy'}, default 'auto'
        SQL engine library to use. If 'auto', then the option
        ``io.sql.engine`` is used. The default ``io.sql.engine``
        behavior is 'sqlalchemy'

        .. versionadded:: 1.3.0

    **engine_kwargs
        Any additional kwargs are passed to the engine.

    Returns
    -------
    None or int
        Number of rows affected by to_sql. None is returned if the callable
        passed into ``method`` does not return an integer number of rows.

        .. versionadded:: 1.4.0

    Notes
    -----
    The returned rows affected is the sum of the ``rowcount`` attribute of ``sqlite3.Cursor``
    or SQLAlchemy connectable. The returned value may not reflect the exact number of written
    rows as stipulated in the
    `sqlite3 <https://docs.python.org/3/library/sqlite3.html#sqlite3.Cursor.rowcount>`__ or
    `SQLAlchemy <https://docs.sqlalchemy.org/en/14/core/connections.html#sqlalchemy.engine.BaseCursorResult.rowcount>`__
    """  # noqa:E501
    if if_exists not in ("fail", "replace", "append"):
        raise ValueError(f"'{if_exists}' is not valid for if_exists")

    pandas_sql = pandasSQL_builder(con, schema=schema)

    if isinstance(frame, Series):
        frame = frame.to_frame()
    elif not isinstance(frame, DataFrame):
        raise NotImplementedError(
            "'frame' argument should be either a Series or a DataFrame"
        )

    return pandas_sql.to_sql(
        frame,
        name,
        if_exists=if_exists,
        index=index,
        index_label=index_label,
        schema=schema,
        chunksize=chunksize,
        dtype=dtype,
        method=method,
        engine=engine,
        **engine_kwargs,
    )


def has_table(table_name: str, con, schema: str | None = None) -> bool:
    """
    Check if DataBase has named table.

    Parameters
    ----------
    table_name: string
        Name of SQL table.
    con: SQLAlchemy connectable(engine/connection) or sqlite3 DBAPI2 connection
        Using SQLAlchemy makes it possible to use any DB supported by that
        library.
        If a DBAPI2 object, only sqlite3 is supported.
    schema : string, default None
        Name of SQL schema in database to write to (if database flavor supports
        this). If None, use default schema (default).

    Returns
    -------
    boolean
    """
    pandas_sql = pandasSQL_builder(con, schema=schema)
    return pandas_sql.has_table(table_name)


table_exists = has_table


def pandasSQL_builder(con, schema: str | None = None) -> SQLDatabase | SQLiteDatabase:
    """
    Convenience function to return the correct PandasSQL subclass based on the
    provided parameters.
    """
    import sqlite3
    import warnings

    if isinstance(con, sqlite3.Connection) or con is None:
        return SQLiteDatabase(con)

    sqlalchemy = import_optional_dependency("sqlalchemy", errors="ignore")

    if isinstance(con, str):
        if sqlalchemy is None:
            raise ImportError("Using URI string without sqlalchemy installed.")
        else:
            con = sqlalchemy.create_engine(con)

    if sqlalchemy is not None and isinstance(con, sqlalchemy.engine.Connectable):
        return SQLDatabase(con, schema=schema)

    warnings.warn(
        "pandas only supports SQLAlchemy connectable (engine/connection) or "
        "database string URI or sqlite3 DBAPI2 connection. "
        "Other DBAPI2 objects are not tested. Please consider using SQLAlchemy.",
        UserWarning,
        stacklevel=find_stack_level(inspect.currentframe()),
    )
    return SQLiteDatabase(con)


class SQLTable(PandasObject):
    """
    For mapping Pandas tables to SQL tables.
    Uses fact that table is reflected by SQLAlchemy to
    do better type conversions.
    Also holds various flags needed to avoid having to
    pass them between functions all the time.
    """

    # TODO: support for multiIndex

    def __init__(
        self,
        name: str,
        pandas_sql_engine,
        frame=None,
        index: bool | str | list[str] | None = True,
        if_exists: Literal["fail", "replace", "append"] = "fail",
        prefix: str = "pandas",
        index_label=None,
        schema=None,
        keys=None,
        dtype: DtypeArg | None = None,
    ) -> None:
        self.name = name
        self.pd_sql = pandas_sql_engine
        self.prefix = prefix
        self.frame = frame
        self.index = self._index_name(index, index_label)
        self.schema = schema
        self.if_exists = if_exists
        self.keys = keys
        self.dtype = dtype

        if frame is not None:
            # We want to initialize based on a dataframe
            self.table = self._create_table_setup()
        else:
            # no data provided, read-only mode
            self.table = self.pd_sql.get_table(self.name, self.schema)

        if self.table is None:
            raise ValueError(f"Could not init table '{name}'")

    def exists(self):
        return self.pd_sql.has_table(self.name, self.schema)

    def sql_schema(self) -> str:
        from sqlalchemy.schema import CreateTable

        return str(CreateTable(self.table).compile(self.pd_sql.connectable))

    def _execute_create(self) -> None:
        # Inserting table into database, add to MetaData object
        self.table = self.table.to_metadata(self.pd_sql.meta)
        self.table.create(bind=self.pd_sql.connectable)

    def create(self) -> None:
        if self.exists():
            if self.if_exists == "fail":
                raise ValueError(f"Table '{self.name}' already exists.")
            elif self.if_exists == "replace":
                self.pd_sql.drop_table(self.name, self.schema)
                self._execute_create()
            elif self.if_exists == "append":
                pass
            else:
                raise ValueError(f"'{self.if_exists}' is not valid for if_exists")
        else:
            self._execute_create()

    def _execute_insert(self, conn, keys: list[str], data_iter) -> int:
        """
        Execute SQL statement inserting data

        Parameters
        ----------
        conn : sqlalchemy.engine.Engine or sqlalchemy.engine.Connection
        keys : list of str
           Column names
        data_iter : generator of list
           Each item contains a list of values to be inserted
        """
        data = [dict(zip(keys, row)) for row in data_iter]
        result = conn.execute(self.table.insert(), data)
        return result.rowcount

    def _execute_insert_multi(self, conn, keys: list[str], data_iter) -> int:
        """
        Alternative to _execute_insert for DBs support multivalue INSERT.

        Note: multi-value insert is usually faster for analytics DBs
        and tables containing a few columns
        but performance degrades quickly with increase of columns.
        """

        from sqlalchemy import insert

        data = [dict(zip(keys, row)) for row in data_iter]
        stmt = insert(self.table).values(data)
        result = conn.execute(stmt)
        return result.rowcount

    def insert_data(self) -> tuple[list[str], list[np.ndarray]]:
        if self.index is not None:
            temp = self.frame.copy()
            temp.index.names = self.index
            try:
                temp.reset_index(inplace=True)
            except ValueError as err:
                raise ValueError(f"duplicate name in index/columns: {err}") from err
        else:
            temp = self.frame

        column_names = list(map(str, temp.columns))
        ncols = len(column_names)
        # this just pre-allocates the list: None's will be replaced with ndarrays
        # error: List item 0 has incompatible type "None"; expected "ndarray"
        data_list: list[np.ndarray] = [None] * ncols  # type: ignore[list-item]

        for i, (_, ser) in enumerate(temp.items()):
            vals = ser._values
            if vals.dtype.kind == "M":
                d = vals.to_pydatetime()
            elif vals.dtype.kind == "m":
                # store as integers, see GH#6921, GH#7076
                d = vals.view("i8").astype(object)
            else:
                d = vals.astype(object)

            assert isinstance(d, np.ndarray), type(d)

            if ser._can_hold_na:
                # Note: this will miss timedeltas since they are converted to int
                mask = isna(d)
                d[mask] = None

            data_list[i] = d

        return column_names, data_list

    def insert(
        self, chunksize: int | None = None, method: str | None = None
    ) -> int | None:

        # set insert method
        if method is None:
            exec_insert = self._execute_insert
        elif method == "multi":
            exec_insert = self._execute_insert_multi
        elif callable(method):
            exec_insert = partial(method, self)
        else:
            raise ValueError(f"Invalid parameter `method`: {method}")

        keys, data_list = self.insert_data()

        nrows = len(self.frame)

        if nrows == 0:
            return 0

        if chunksize is None:
            chunksize = nrows
        elif chunksize == 0:
            raise ValueError("chunksize argument should be non-zero")

        chunks = (nrows // chunksize) + 1
        total_inserted = None
        with self.pd_sql.run_transaction() as conn:
            for i in range(chunks):
                start_i = i * chunksize
                end_i = min((i + 1) * chunksize, nrows)
                if start_i >= end_i:
                    break

                chunk_iter = zip(*(arr[start_i:end_i] for arr in data_list))
                num_inserted = exec_insert(conn, keys, chunk_iter)
                # GH 46891
                if is_integer(num_inserted):
                    if total_inserted is None:
                        total_inserted = num_inserted
                    else:
                        total_inserted += num_inserted
        return total_inserted

    def _query_iterator(
        self,
        result,
        chunksize: str | None,
        columns,
        coerce_float: bool = True,
        parse_dates=None,
    ):
        """Return generator through chunked result set."""
        has_read_data = False
        while True:
            data = result.fetchmany(chunksize)
            if not data:
                if not has_read_data:
                    yield DataFrame.from_records(
                        [], columns=columns, coerce_float=coerce_float
                    )
                break
            else:
                has_read_data = True
                self.frame = DataFrame.from_records(
                    data, columns=columns, coerce_float=coerce_float
                )

                self._harmonize_columns(parse_dates=parse_dates)

                if self.index is not None:
                    self.frame.set_index(self.index, inplace=True)

                yield self.frame

    def read(
        self,
        coerce_float: bool = True,
        parse_dates=None,
        columns=None,
        chunksize=None,
    ) -> DataFrame | Iterator[DataFrame]:
        from sqlalchemy import select

        if columns is not None and len(columns) > 0:
            cols = [self.table.c[n] for n in columns]
            if self.index is not None:
                for idx in self.index[::-1]:
                    cols.insert(0, self.table.c[idx])
            sql_select = select(*cols)
        else:
            sql_select = select(self.table)
        result = self.pd_sql.execute(sql_select)
        column_names = result.keys()

        if chunksize is not None:
            return self._query_iterator(
                result,
                chunksize,
                column_names,
                coerce_float=coerce_float,
                parse_dates=parse_dates,
            )
        else:
            data = result.fetchall()
            self.frame = DataFrame.from_records(
                data, columns=column_names, coerce_float=coerce_float
            )

            self._harmonize_columns(parse_dates=parse_dates)

            if self.index is not None:
                self.frame.set_index(self.index, inplace=True)

            return self.frame

    def _index_name(self, index, index_label):
        # for writing: index=True to include index in sql table
        if index is True:
            nlevels = self.frame.index.nlevels
            # if index_label is specified, set this as index name(s)
            if index_label is not None:
                if not isinstance(index_label, list):
                    index_label = [index_label]
                if len(index_label) != nlevels:
                    raise ValueError(
                        "Length of 'index_label' should match number of "
                        f"levels, which is {nlevels}"
                    )
                else:
                    return index_label
            # return the used column labels for the index columns
            if (
                nlevels == 1
                and "index" not in self.frame.columns
                and self.frame.index.name is None
            ):
                return ["index"]
            else:
                return com.fill_missing_names(self.frame.index.names)

        # for reading: index=(list of) string to specify column to set as index
        elif isinstance(index, str):
            return [index]
        elif isinstance(index, list):
            return index
        else:
            return None

    def _get_column_names_and_types(self, dtype_mapper):
        column_names_and_types = []
        if self.index is not None:
            for i, idx_label in enumerate(self.index):
                idx_type = dtype_mapper(self.frame.index._get_level_values(i))
                column_names_and_types.append((str(idx_label), idx_type, True))

        column_names_and_types += [
            (str(self.frame.columns[i]), dtype_mapper(self.frame.iloc[:, i]), False)
            for i in range(len(self.frame.columns))
        ]

        return column_names_and_types

    def _create_table_setup(self):
        from sqlalchemy import (
            Column,
            PrimaryKeyConstraint,
            Table,
        )
        from sqlalchemy.schema import MetaData

        column_names_and_types = self._get_column_names_and_types(self._sqlalchemy_type)

        columns = [
            Column(name, typ, index=is_index)
            for name, typ, is_index in column_names_and_types
        ]

        if self.keys is not None:
            if not is_list_like(self.keys):
                keys = [self.keys]
            else:
                keys = self.keys
            pkc = PrimaryKeyConstraint(*keys, name=self.name + "_pk")
            columns.append(pkc)

        schema = self.schema or self.pd_sql.meta.schema

        # At this point, attach to new metadata, only attach to self.meta
        # once table is created.
        meta = MetaData()
        return Table(self.name, meta, *columns, schema=schema)

    def _harmonize_columns(self, parse_dates=None) -> None:
        """
        Make the DataFrame's column types align with the SQL table
        column types.
        Need to work around limited NA value support. Floats are always
        fine, ints must always be floats if there are Null values.
        Booleans are hard because converting bool column with None replaces
        all Nones with false. Therefore only convert bool if there are no
        NA values.
        Datetimes should already be converted to np.datetime64 if supported,
        but here we also force conversion if required.
        """
        parse_dates = _process_parse_dates_argument(parse_dates)

        for sql_col in self.table.columns:
            col_name = sql_col.name
            try:
                df_col = self.frame[col_name]

                # Handle date parsing upfront; don't try to convert columns
                # twice
                if col_name in parse_dates:
                    try:
                        fmt = parse_dates[col_name]
                    except TypeError:
                        fmt = None
                    self.frame[col_name] = _handle_date_column(df_col, format=fmt)
                    continue

                # the type the dataframe column should have
                col_type = self._get_dtype(sql_col.type)

                if (
                    col_type is datetime
                    or col_type is date
                    or col_type is DatetimeTZDtype
                ):
                    # Convert tz-aware Datetime SQL columns to UTC
                    utc = col_type is DatetimeTZDtype
                    self.frame[col_name] = _handle_date_column(df_col, utc=utc)
                elif col_type is float:
                    # floats support NA, can always convert!
                    self.frame[col_name] = df_col.astype(col_type, copy=False)

                elif len(df_col) == df_col.count():
                    # No NA values, can convert ints and bools
                    if col_type is np.dtype("int64") or col_type is bool:
                        self.frame[col_name] = df_col.astype(col_type, copy=False)
            except KeyError:
                pass  # this column not in results

    def _sqlalchemy_type(self, col):

        dtype: DtypeArg = self.dtype or {}
        if is_dict_like(dtype):
            dtype = cast(dict, dtype)
            if col.name in dtype:
                return dtype[col.name]

        # Infer type of column, while ignoring missing values.
        # Needed for inserting typed data containing NULLs, GH 8778.
        col_type = lib.infer_dtype(col, skipna=True)

        from sqlalchemy.types import (
            TIMESTAMP,
            BigInteger,
            Boolean,
            Date,
            DateTime,
            Float,
            Integer,
            SmallInteger,
            Text,
            Time,
        )

        if col_type == "datetime64" or col_type == "datetime":
            # GH 9086: TIMESTAMP is the suggested type if the column contains
            # timezone information
            try:
                if col.dt.tz is not None:
                    return TIMESTAMP(timezone=True)
            except AttributeError:
                # The column is actually a DatetimeIndex
                # GH 26761 or an Index with date-like data e.g. 9999-01-01
                if getattr(col, "tz", None) is not None:
                    return TIMESTAMP(timezone=True)
            return DateTime
        if col_type == "timedelta64":
            warnings.warn(
                "the 'timedelta' type is not supported, and will be "
                "written as integer values (ns frequency) to the database.",
                UserWarning,
                stacklevel=find_stack_level(inspect.currentframe()),
            )
            return BigInteger
        elif col_type == "floating":
            if col.dtype == "float32":
                return Float(precision=23)
            else:
                return Float(precision=53)
        elif col_type == "integer":
            # GH35076 Map pandas integer to optimal SQLAlchemy integer type
            if col.dtype.name.lower() in ("int8", "uint8", "int16"):
                return SmallInteger
            elif col.dtype.name.lower() in ("uint16", "int32"):
                return Integer
            elif col.dtype.name.lower() == "uint64":
                raise ValueError("Unsigned 64 bit integer datatype is not supported")
            else:
                return BigInteger
        elif col_type == "boolean":
            return Boolean
        elif col_type == "date":
            return Date
        elif col_type == "time":
            return Time
        elif col_type == "complex":
            raise ValueError("Complex datatypes not supported")

        return Text

    def _get_dtype(self, sqltype):
        from sqlalchemy.types import (
            TIMESTAMP,
            Boolean,
            Date,
            DateTime,
            Float,
            Integer,
        )

        if isinstance(sqltype, Float):
            return float
        elif isinstance(sqltype, Integer):
            # TODO: Refine integer size.
            return np.dtype("int64")
        elif isinstance(sqltype, TIMESTAMP):
            # we have a timezone capable type
            if not sqltype.timezone:
                return datetime
            return DatetimeTZDtype
        elif isinstance(sqltype, DateTime):
            # Caution: np.datetime64 is also a subclass of np.number.
            return datetime
        elif isinstance(sqltype, Date):
            return date
        elif isinstance(sqltype, Boolean):
            return bool
        return object


class PandasSQL(PandasObject):
    """
    Subclasses Should define read_sql and to_sql.
    """

    def read_sql(self, *args, **kwargs):
        raise ValueError(
            "PandasSQL must be created with an SQLAlchemy "
            "connectable or sqlite connection"
        )

    def to_sql(
        self,
        frame,
        name,
        if_exists: Literal["fail", "replace", "append"] = "fail",
        index: bool = True,
        index_label=None,
        schema=None,
        chunksize=None,
        dtype: DtypeArg | None = None,
        method=None,
    ) -> int | None:
        raise ValueError(
            "PandasSQL must be created with an SQLAlchemy "
            "connectable or sqlite connection"
        )


class BaseEngine:
    def insert_records(
        self,
        table: SQLTable,
        con,
        frame,
        name,
        index: bool | str | list[str] | None = True,
        schema=None,
        chunksize=None,
        method=None,
        **engine_kwargs,
    ) -> int | None:
        """
        Inserts data into already-prepared table
        """
        raise AbstractMethodError(self)


class SQLAlchemyEngine(BaseEngine):
    def __init__(self) -> None:
        import_optional_dependency(
            "sqlalchemy", extra="sqlalchemy is required for SQL support."
        )

    def insert_records(
        self,
        table: SQLTable,
        con,
        frame,
        name,
        index: bool | str | list[str] | None = True,
        schema=None,
        chunksize=None,
        method=None,
        **engine_kwargs,
    ) -> int | None:
        from sqlalchemy import exc

        try:
            return table.insert(chunksize=chunksize, method=method)
        except exc.SQLAlchemyError as err:
            # GH34431
            # https://stackoverflow.com/a/67358288/6067848
            msg = r"""(\(1054, "Unknown column 'inf(e0)?' in 'field list'"\))(?#
            )|inf can not be used with MySQL"""
            err_text = str(err.orig)
            if re.search(msg, err_text):
                raise ValueError("inf cannot be used with MySQL") from err
            else:
                raise err


def get_engine(engine: str) -> BaseEngine:
    """return our implementation"""
    if engine == "auto":
        engine = get_option("io.sql.engine")

    if engine == "auto":
        # try engines in this order
        engine_classes = [SQLAlchemyEngine]

        error_msgs = ""
        for engine_class in engine_classes:
            try:
                return engine_class()
            except ImportError as err:
                error_msgs += "\n - " + str(err)

        raise ImportError(
            "Unable to find a usable engine; "
            "tried using: 'sqlalchemy'.\n"
            "A suitable version of "
            "sqlalchemy is required for sql I/O "
            "support.\n"
            "Trying to import the above resulted in these errors:"
            f"{error_msgs}"
        )

    elif engine == "sqlalchemy":
        return SQLAlchemyEngine()

    raise ValueError("engine must be one of 'auto', 'sqlalchemy'")


class SQLDatabase(PandasSQL):
    """
    This class enables conversion between DataFrame and SQL databases
    using SQLAlchemy to handle DataBase abstraction.

    Parameters
    ----------
    engine : SQLAlchemy connectable
        Connectable to connect with the database. Using SQLAlchemy makes it
        possible to use any DB supported by that library.
    schema : string, default None
        Name of SQL schema in database to write to (if database flavor
        supports this). If None, use default schema (default).

    """

    def __init__(self, engine, schema: str | None = None) -> None:
        from sqlalchemy.schema import MetaData

        self.connectable = engine
        self.meta = MetaData(schema=schema)

    @contextmanager
    def run_transaction(self):
        from sqlalchemy.engine import Engine

        if isinstance(self.connectable, Engine):
            with self.connectable.connect() as conn:
                with conn.begin():
                    yield conn
        else:
            yield self.connectable

    def execute(self, *args, **kwargs):
        """Simple passthrough to SQLAlchemy connectable"""
        return self.connectable.execution_options().execute(*args, **kwargs)

    def read_table(
        self,
        table_name: str,
        index_col: str | list[str] | None = None,
        coerce_float: bool = True,
        parse_dates=None,
        columns=None,
        schema: str | None = None,
        chunksize: int | None = None,
    ) -> DataFrame | Iterator[DataFrame]:
        """
        Read SQL database table into a DataFrame.

        Parameters
        ----------
        table_name : str
            Name of SQL table in database.
        index_col : string, optional, default: None
            Column to set as index.
        coerce_float : bool, default True
            Attempts to convert values of non-string, non-numeric objects
            (like decimal.Decimal) to floating point. This can result in
            loss of precision.
        parse_dates : list or dict, default: None
            - List of column names to parse as dates.
            - Dict of ``{column_name: format string}`` where format string is
              strftime compatible in case of parsing string times, or is one of
              (D, s, ns, ms, us) in case of parsing integer timestamps.
            - Dict of ``{column_name: arg}``, where the arg corresponds
              to the keyword arguments of :func:`pandas.to_datetime`.
              Especially useful with databases without native Datetime support,
              such as SQLite.
        columns : list, default: None
            List of column names to select from SQL table.
        schema : string, default None
            Name of SQL schema in database to query (if database flavor
            supports this).  If specified, this overwrites the default
            schema of the SQL database object.
        chunksize : int, default None
            If specified, return an iterator where `chunksize` is the number
            of rows to include in each chunk.

        Returns
        -------
        DataFrame

        See Also
        --------
        pandas.read_sql_table
        SQLDatabase.read_query

        """
        table = SQLTable(table_name, self, index=index_col, schema=schema)
        return table.read(
            coerce_float=coerce_float,
            parse_dates=parse_dates,
            columns=columns,
            chunksize=chunksize,
        )

    @staticmethod
    def _query_iterator(
        result,
        chunksize: int,
        columns,
        index_col=None,
        coerce_float: bool = True,
        parse_dates=None,
        dtype: DtypeArg | None = None,
    ):
        """Return generator through chunked result set"""
        has_read_data = False
        while True:
            data = result.fetchmany(chunksize)
            if not data:
                if not has_read_data:
                    yield _wrap_result(
                        [],
                        columns,
                        index_col=index_col,
                        coerce_float=coerce_float,
                        parse_dates=parse_dates,
                    )
                break
            else:
                has_read_data = True
                yield _wrap_result(
                    data,
                    columns,
                    index_col=index_col,
                    coerce_float=coerce_float,
                    parse_dates=parse_dates,
                    dtype=dtype,
                )

    def read_query(
        self,
        sql: str,
        index_col: str | list[str] | None = None,
        coerce_float: bool = True,
        parse_dates=None,
        params=None,
        chunksize: int | None = None,
        dtype: DtypeArg | None = None,
    ) -> DataFrame | Iterator[DataFrame]:
        """
        Read SQL query into a DataFrame.

        Parameters
        ----------
        sql : str
            SQL query to be executed.
        index_col : string, optional, default: None
            Column name to use as index for the returned DataFrame object.
        coerce_float : bool, default True
            Attempt to convert values of non-string, non-numeric objects (like
            decimal.Decimal) to floating point, useful for SQL result sets.
        params : list, tuple or dict, optional, default: None
            List of parameters to pass to execute method.  The syntax used
            to pass parameters is database driver dependent. Check your
            database driver documentation for which of the five syntax styles,
            described in PEP 249's paramstyle, is supported.
            Eg. for psycopg2, uses %(name)s so use params={'name' : 'value'}
        parse_dates : list or dict, default: None
            - List of column names to parse as dates.
            - Dict of ``{column_name: format string}`` where format string is
              strftime compatible in case of parsing string times, or is one of
              (D, s, ns, ms, us) in case of parsing integer timestamps.
            - Dict of ``{column_name: arg dict}``, where the arg dict
              corresponds to the keyword arguments of
              :func:`pandas.to_datetime` Especially useful with databases
              without native Datetime support, such as SQLite.
        chunksize : int, default None
            If specified, return an iterator where `chunksize` is the number
            of rows to include in each chunk.
        dtype : Type name or dict of columns
            Data type for data or columns. E.g. np.float64 or
            {‘a’: np.float64, ‘b’: np.int32, ‘c’: ‘Int64’}

            .. versionadded:: 1.3.0

        Returns
        -------
        DataFrame

        See Also
        --------
        read_sql_table : Read SQL database table into a DataFrame.
        read_sql

        """
        args = _convert_params(sql, params)

        result = self.execute(*args)
        columns = result.keys()

        if chunksize is not None:
            return self._query_iterator(
                result,
                chunksize,
                columns,
                index_col=index_col,
                coerce_float=coerce_float,
                parse_dates=parse_dates,
                dtype=dtype,
            )
        else:
            data = result.fetchall()
            frame = _wrap_result(
                data,
                columns,
                index_col=index_col,
                coerce_float=coerce_float,
                parse_dates=parse_dates,
                dtype=dtype,
            )
            return frame

    read_sql = read_query

    def prep_table(
        self,
        frame,
        name,
<<<<<<< HEAD
        if_exists: Literal["fail", "replace", "append"] = "fail",
        index=True,
=======
        if_exists="fail",
        index: bool | str | list[str] | None = True,
>>>>>>> 5de24481
        index_label=None,
        schema=None,
        dtype: DtypeArg | None = None,
    ) -> SQLTable:
        """
        Prepares table in the database for data insertion. Creates it if needed, etc.
        """
        if dtype:
            if not is_dict_like(dtype):
                # error: Value expression in dictionary comprehension has incompatible
                # type "Union[ExtensionDtype, str, dtype[Any], Type[object],
                # Dict[Hashable, Union[ExtensionDtype, Union[str, dtype[Any]],
                # Type[str], Type[float], Type[int], Type[complex], Type[bool],
                # Type[object]]]]"; expected type "Union[ExtensionDtype, str,
                # dtype[Any], Type[object]]"
                dtype = {col_name: dtype for col_name in frame}  # type: ignore[misc]
            else:
                dtype = cast(dict, dtype)

            from sqlalchemy.types import (
                TypeEngine,
                to_instance,
            )

            for col, my_type in dtype.items():
                if not isinstance(to_instance(my_type), TypeEngine):
                    raise ValueError(f"The type of {col} is not a SQLAlchemy type")

        table = SQLTable(
            name,
            self,
            frame=frame,
            index=index,
            if_exists=if_exists,
            index_label=index_label,
            schema=schema,
            dtype=dtype,
        )
        table.create()
        return table

    def check_case_sensitive(
        self,
        name,
        schema,
    ) -> None:
        """
        Checks table name for issues with case-sensitivity.
        Method is called after data is inserted.
        """
        if not name.isdigit() and not name.islower():
            # check for potentially case sensitivity issues (GH7815)
            # Only check when name is not a number and name is not lower case
            from sqlalchemy import inspect

            with self.connectable.connect() as conn:
                insp = inspect(conn)
                table_names = insp.get_table_names(schema=schema or self.meta.schema)
            if name not in table_names:
                msg = (
                    f"The provided table name '{name}' is not found exactly as "
                    "such in the database after writing the table, possibly "
                    "due to case sensitivity issues. Consider using lower "
                    "case table names."
                )
                warnings.warn(
                    msg,
                    UserWarning,
                    stacklevel=find_stack_level(inspect.currentframe()),
                )

    def to_sql(
        self,
        frame,
        name,
        if_exists: Literal["fail", "replace", "append"] = "fail",
        index: bool = True,
        index_label=None,
        schema=None,
        chunksize=None,
        dtype: DtypeArg | None = None,
        method=None,
        engine: str = "auto",
        **engine_kwargs,
    ) -> int | None:
        """
        Write records stored in a DataFrame to a SQL database.

        Parameters
        ----------
        frame : DataFrame
        name : string
            Name of SQL table.
        if_exists : {'fail', 'replace', 'append'}, default 'fail'
            - fail: If table exists, do nothing.
            - replace: If table exists, drop it, recreate it, and insert data.
            - append: If table exists, insert data. Create if does not exist.
        index : boolean, default True
            Write DataFrame index as a column.
        index_label : string or sequence, default None
            Column label for index column(s). If None is given (default) and
            `index` is True, then the index names are used.
            A sequence should be given if the DataFrame uses MultiIndex.
        schema : string, default None
            Name of SQL schema in database to write to (if database flavor
            supports this). If specified, this overwrites the default
            schema of the SQLDatabase object.
        chunksize : int, default None
            If not None, then rows will be written in batches of this size at a
            time.  If None, all rows will be written at once.
        dtype : single type or dict of column name to SQL type, default None
            Optional specifying the datatype for columns. The SQL type should
            be a SQLAlchemy type. If all columns are of the same type, one
            single value can be used.
        method : {None', 'multi', callable}, default None
            Controls the SQL insertion clause used:

            * None : Uses standard SQL ``INSERT`` clause (one per row).
            * 'multi': Pass multiple values in a single ``INSERT`` clause.
            * callable with signature ``(pd_table, conn, keys, data_iter)``.

            Details and a sample callable implementation can be found in the
            section :ref:`insert method <io.sql.method>`.
        engine : {'auto', 'sqlalchemy'}, default 'auto'
            SQL engine library to use. If 'auto', then the option
            ``io.sql.engine`` is used. The default ``io.sql.engine``
            behavior is 'sqlalchemy'

            .. versionadded:: 1.3.0

        **engine_kwargs
            Any additional kwargs are passed to the engine.
        """
        sql_engine = get_engine(engine)

        table = self.prep_table(
            frame=frame,
            name=name,
            if_exists=if_exists,
            index=index,
            index_label=index_label,
            schema=schema,
            dtype=dtype,
        )

        total_inserted = sql_engine.insert_records(
            table=table,
            con=self.connectable,
            frame=frame,
            name=name,
            index=index,
            schema=schema,
            chunksize=chunksize,
            method=method,
            **engine_kwargs,
        )

        self.check_case_sensitive(name=name, schema=schema)
        return total_inserted

    @property
    def tables(self):
        return self.meta.tables

    def has_table(self, name: str, schema: str | None = None):
        from sqlalchemy import inspect

        insp = inspect(self.connectable)
        return insp.has_table(name, schema or self.meta.schema)

    def get_table(self, table_name: str, schema: str | None = None) -> Table:
        from sqlalchemy import (
            Numeric,
            Table,
        )

        schema = schema or self.meta.schema
        tbl = Table(
            table_name, self.meta, autoload_with=self.connectable, schema=schema
        )
        for column in tbl.columns:
            if isinstance(column.type, Numeric):
                column.type.asdecimal = False
        return tbl

    def drop_table(self, table_name: str, schema: str | None = None) -> None:
        schema = schema or self.meta.schema
        if self.has_table(table_name, schema):
            self.meta.reflect(bind=self.connectable, only=[table_name], schema=schema)
            self.get_table(table_name, schema).drop(bind=self.connectable)
            self.meta.clear()

    def _create_sql_schema(
        self,
        frame: DataFrame,
        table_name: str,
        keys: list[str] | None = None,
        dtype: DtypeArg | None = None,
        schema: str | None = None,
    ):
        table = SQLTable(
            table_name,
            self,
            frame=frame,
            index=False,
            keys=keys,
            dtype=dtype,
            schema=schema,
        )
        return str(table.sql_schema())


# ---- SQL without SQLAlchemy ---
# sqlite-specific sql strings and handler class
# dictionary used for readability purposes
_SQL_TYPES = {
    "string": "TEXT",
    "floating": "REAL",
    "integer": "INTEGER",
    "datetime": "TIMESTAMP",
    "date": "DATE",
    "time": "TIME",
    "boolean": "INTEGER",
}


def _get_unicode_name(name):
    try:
        uname = str(name).encode("utf-8", "strict").decode("utf-8")
    except UnicodeError as err:
        raise ValueError(f"Cannot convert identifier to UTF-8: '{name}'") from err
    return uname


def _get_valid_sqlite_name(name):
    # See https://stackoverflow.com/questions/6514274/how-do-you-escape-strings\
    # -for-sqlite-table-column-names-in-python
    # Ensure the string can be encoded as UTF-8.
    # Ensure the string does not include any NUL characters.
    # Replace all " with "".
    # Wrap the entire thing in double quotes.

    uname = _get_unicode_name(name)
    if not len(uname):
        raise ValueError("Empty table or column name specified")

    nul_index = uname.find("\x00")
    if nul_index >= 0:
        raise ValueError("SQLite identifier cannot contain NULs")
    return '"' + uname.replace('"', '""') + '"'


class SQLiteTable(SQLTable):
    """
    Patch the SQLTable for fallback support.
    Instead of a table variable just use the Create Table statement.
    """

    def __init__(self, *args, **kwargs) -> None:
        # GH 8341
        # register an adapter callable for datetime.time object
        import sqlite3

        # this will transform time(12,34,56,789) into '12:34:56.000789'
        # (this is what sqlalchemy does)
        def _adapt_time(t) -> str:
            # This is faster than strftime
            return f"{t.hour:02d}:{t.minute:02d}:{t.second:02d}.{t.microsecond:06d}"

        sqlite3.register_adapter(time, _adapt_time)
        super().__init__(*args, **kwargs)

    def sql_schema(self) -> str:
        return str(";\n".join(self.table))

    def _execute_create(self) -> None:
        with self.pd_sql.run_transaction() as conn:
            for stmt in self.table:
                conn.execute(stmt)

    def insert_statement(self, *, num_rows: int) -> str:
        names = list(map(str, self.frame.columns))
        wld = "?"  # wildcard char
        escape = _get_valid_sqlite_name

        if self.index is not None:
            for idx in self.index[::-1]:
                names.insert(0, idx)

        bracketed_names = [escape(column) for column in names]
        col_names = ",".join(bracketed_names)

        row_wildcards = ",".join([wld] * len(names))
        wildcards = ",".join([f"({row_wildcards})" for _ in range(num_rows)])
        insert_statement = (
            f"INSERT INTO {escape(self.name)} ({col_names}) VALUES {wildcards}"
        )
        return insert_statement

    def _execute_insert(self, conn, keys, data_iter) -> int:
        data_list = list(data_iter)
        conn.executemany(self.insert_statement(num_rows=1), data_list)
        return conn.rowcount

    def _execute_insert_multi(self, conn, keys, data_iter) -> int:
        data_list = list(data_iter)
        flattened_data = [x for row in data_list for x in row]
        conn.execute(self.insert_statement(num_rows=len(data_list)), flattened_data)
        return conn.rowcount

    def _create_table_setup(self):
        """
        Return a list of SQL statements that creates a table reflecting the
        structure of a DataFrame.  The first entry will be a CREATE TABLE
        statement while the rest will be CREATE INDEX statements.
        """
        column_names_and_types = self._get_column_names_and_types(self._sql_type_name)
        escape = _get_valid_sqlite_name

        create_tbl_stmts = [
            escape(cname) + " " + ctype for cname, ctype, _ in column_names_and_types
        ]

        if self.keys is not None and len(self.keys):
            if not is_list_like(self.keys):
                keys = [self.keys]
            else:
                keys = self.keys
            cnames_br = ", ".join([escape(c) for c in keys])
            create_tbl_stmts.append(
                f"CONSTRAINT {self.name}_pk PRIMARY KEY ({cnames_br})"
            )
        if self.schema:
            schema_name = self.schema + "."
        else:
            schema_name = ""
        create_stmts = [
            "CREATE TABLE "
            + schema_name
            + escape(self.name)
            + " (\n"
            + ",\n  ".join(create_tbl_stmts)
            + "\n)"
        ]

        ix_cols = [cname for cname, _, is_index in column_names_and_types if is_index]
        if len(ix_cols):
            cnames = "_".join(ix_cols)
            cnames_br = ",".join([escape(c) for c in ix_cols])
            create_stmts.append(
                "CREATE INDEX "
                + escape("ix_" + self.name + "_" + cnames)
                + "ON "
                + escape(self.name)
                + " ("
                + cnames_br
                + ")"
            )

        return create_stmts

    def _sql_type_name(self, col):
        dtype: DtypeArg = self.dtype or {}
        if is_dict_like(dtype):
            dtype = cast(dict, dtype)
            if col.name in dtype:
                return dtype[col.name]

        # Infer type of column, while ignoring missing values.
        # Needed for inserting typed data containing NULLs, GH 8778.
        col_type = lib.infer_dtype(col, skipna=True)

        if col_type == "timedelta64":
            warnings.warn(
                "the 'timedelta' type is not supported, and will be "
                "written as integer values (ns frequency) to the database.",
                UserWarning,
                stacklevel=find_stack_level(inspect.currentframe()),
            )
            col_type = "integer"

        elif col_type == "datetime64":
            col_type = "datetime"

        elif col_type == "empty":
            col_type = "string"

        elif col_type == "complex":
            raise ValueError("Complex datatypes not supported")

        if col_type not in _SQL_TYPES:
            col_type = "string"

        return _SQL_TYPES[col_type]


class SQLiteDatabase(PandasSQL):
    """
    Version of SQLDatabase to support SQLite connections (fallback without
    SQLAlchemy). This should only be used internally.

    Parameters
    ----------
    con : sqlite connection object

    """

    def __init__(self, con) -> None:
        self.con = con

    @contextmanager
    def run_transaction(self):
        cur = self.con.cursor()
        try:
            yield cur
            self.con.commit()
        except Exception:
            self.con.rollback()
            raise
        finally:
            cur.close()

    def execute(self, *args, **kwargs):
        cur = self.con.cursor()
        try:
            cur.execute(*args, **kwargs)
            return cur
        except Exception as exc:
            try:
                self.con.rollback()
            except Exception as inner_exc:  # pragma: no cover
                ex = DatabaseError(
                    f"Execution failed on sql: {args[0]}\n{exc}\nunable to rollback"
                )
                raise ex from inner_exc

            ex = DatabaseError(f"Execution failed on sql '{args[0]}': {exc}")
            raise ex from exc

    @staticmethod
    def _query_iterator(
        cursor,
        chunksize: int,
        columns,
        index_col=None,
        coerce_float: bool = True,
        parse_dates=None,
        dtype: DtypeArg | None = None,
    ):
        """Return generator through chunked result set"""
        has_read_data = False
        while True:
            data = cursor.fetchmany(chunksize)
            if type(data) == tuple:
                data = list(data)
            if not data:
                cursor.close()
                if not has_read_data:
                    yield DataFrame.from_records(
                        [], columns=columns, coerce_float=coerce_float
                    )
                break
            else:
                has_read_data = True
                yield _wrap_result(
                    data,
                    columns,
                    index_col=index_col,
                    coerce_float=coerce_float,
                    parse_dates=parse_dates,
                    dtype=dtype,
                )

    def read_query(
        self,
        sql,
        index_col=None,
        coerce_float: bool = True,
        params=None,
        parse_dates=None,
        chunksize: int | None = None,
        dtype: DtypeArg | None = None,
    ) -> DataFrame | Iterator[DataFrame]:

        args = _convert_params(sql, params)
        cursor = self.execute(*args)
        columns = [col_desc[0] for col_desc in cursor.description]

        if chunksize is not None:
            return self._query_iterator(
                cursor,
                chunksize,
                columns,
                index_col=index_col,
                coerce_float=coerce_float,
                parse_dates=parse_dates,
                dtype=dtype,
            )
        else:
            data = self._fetchall_as_list(cursor)
            cursor.close()

            frame = _wrap_result(
                data,
                columns,
                index_col=index_col,
                coerce_float=coerce_float,
                parse_dates=parse_dates,
                dtype=dtype,
            )
            return frame

    def _fetchall_as_list(self, cur):
        result = cur.fetchall()
        if not isinstance(result, list):
            result = list(result)
        return result

    def to_sql(
        self,
        frame,
        name,
        if_exists: str = "fail",
        index: bool = True,
        index_label=None,
        schema=None,
        chunksize=None,
        dtype: DtypeArg | None = None,
        method=None,
        **kwargs,
    ) -> int | None:
        """
        Write records stored in a DataFrame to a SQL database.

        Parameters
        ----------
        frame: DataFrame
        name: string
            Name of SQL table.
        if_exists: {'fail', 'replace', 'append'}, default 'fail'
            fail: If table exists, do nothing.
            replace: If table exists, drop it, recreate it, and insert data.
            append: If table exists, insert data. Create if it does not exist.
        index : bool, default True
            Write DataFrame index as a column
        index_label : string or sequence, default None
            Column label for index column(s). If None is given (default) and
            `index` is True, then the index names are used.
            A sequence should be given if the DataFrame uses MultiIndex.
        schema : string, default None
            Ignored parameter included for compatibility with SQLAlchemy
            version of ``to_sql``.
        chunksize : int, default None
            If not None, then rows will be written in batches of this
            size at a time. If None, all rows will be written at once.
        dtype : single type or dict of column name to SQL type, default None
            Optional specifying the datatype for columns. The SQL type should
            be a string. If all columns are of the same type, one single value
            can be used.
        method : {None, 'multi', callable}, default None
            Controls the SQL insertion clause used:

            * None : Uses standard SQL ``INSERT`` clause (one per row).
            * 'multi': Pass multiple values in a single ``INSERT`` clause.
            * callable with signature ``(pd_table, conn, keys, data_iter)``.

            Details and a sample callable implementation can be found in the
            section :ref:`insert method <io.sql.method>`.
        """
        if dtype:
            if not is_dict_like(dtype):
                # error: Value expression in dictionary comprehension has incompatible
                # type "Union[ExtensionDtype, str, dtype[Any], Type[object],
                # Dict[Hashable, Union[ExtensionDtype, Union[str, dtype[Any]],
                # Type[str], Type[float], Type[int], Type[complex], Type[bool],
                # Type[object]]]]"; expected type "Union[ExtensionDtype, str,
                # dtype[Any], Type[object]]"
                dtype = {col_name: dtype for col_name in frame}  # type: ignore[misc]
            else:
                dtype = cast(dict, dtype)

            for col, my_type in dtype.items():
                if not isinstance(my_type, str):
                    raise ValueError(f"{col} ({my_type}) not a string")

        table = SQLiteTable(
            name,
            self,
            frame=frame,
            index=index,
            if_exists=if_exists,
            index_label=index_label,
            dtype=dtype,
        )
        table.create()
        return table.insert(chunksize, method)

    def has_table(self, name: str, schema: str | None = None) -> bool:

        wld = "?"
        query = f"SELECT name FROM sqlite_master WHERE type='table' AND name={wld};"

        return len(self.execute(query, [name]).fetchall()) > 0

    def get_table(self, table_name: str, schema: str | None = None) -> None:
        return None  # not supported in fallback mode

    def drop_table(self, name: str, schema: str | None = None) -> None:
        drop_sql = f"DROP TABLE {_get_valid_sqlite_name(name)}"
        self.execute(drop_sql)

    def _create_sql_schema(
        self,
        frame,
        table_name: str,
        keys=None,
        dtype: DtypeArg | None = None,
        schema: str | None = None,
    ):
        table = SQLiteTable(
            table_name,
            self,
            frame=frame,
            index=False,
            keys=keys,
            dtype=dtype,
            schema=schema,
        )
        return str(table.sql_schema())


def get_schema(
    frame,
    name: str,
    keys=None,
    con=None,
    dtype: DtypeArg | None = None,
    schema: str | None = None,
) -> str:
    """
    Get the SQL db table schema for the given frame.

    Parameters
    ----------
    frame : DataFrame
    name : str
        name of SQL table
    keys : string or sequence, default: None
        columns to use a primary key
    con: an open SQL database connection object or a SQLAlchemy connectable
        Using SQLAlchemy makes it possible to use any DB supported by that
        library, default: None
        If a DBAPI2 object, only sqlite3 is supported.
    dtype : dict of column name to SQL type, default None
        Optional specifying the datatype for columns. The SQL type should
        be a SQLAlchemy type, or a string for sqlite3 fallback connection.
    schema: str, default: None
        Optional specifying the schema to be used in creating the table.

        .. versionadded:: 1.2.0
    """
    pandas_sql = pandasSQL_builder(con=con)
    return pandas_sql._create_sql_schema(
        frame, name, keys=keys, dtype=dtype, schema=schema
    )<|MERGE_RESOLUTION|>--- conflicted
+++ resolved
@@ -1590,13 +1590,8 @@
         self,
         frame,
         name,
-<<<<<<< HEAD
         if_exists: Literal["fail", "replace", "append"] = "fail",
-        index=True,
-=======
-        if_exists="fail",
         index: bool | str | list[str] | None = True,
->>>>>>> 5de24481
         index_label=None,
         schema=None,
         dtype: DtypeArg | None = None,
