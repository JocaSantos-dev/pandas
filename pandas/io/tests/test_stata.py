# pylint: disable=E1101

from datetime import datetime
import os
import warnings
import nose
import sys
from distutils.version import LooseVersion

import numpy as np

import pandas as pd
from pandas.core.frame import DataFrame, Series
from pandas.io.parsers import read_csv
from pandas.io.stata import read_stata, StataReader
import pandas.util.testing as tm
from pandas.util.misc import is_little_endian
from pandas import compat

def skip_if_not_little_endian():
    if not is_little_endian():
        raise nose.SkipTest("known failure of test on non-little endian")

class TestStata(tm.TestCase):

    def setUp(self):
        # Unit test datasets for dta7 - dta9 (old stata formats 104, 105 and 107) can be downloaded from:
        # http://stata-press.com/data/glmext.html
        self.dirpath = tm.get_data_path()
        self.dta1 = os.path.join(self.dirpath, 'stata1.dta')
        self.dta2 = os.path.join(self.dirpath, 'stata2.dta')
        self.dta3 = os.path.join(self.dirpath, 'stata3.dta')
        self.csv3 = os.path.join(self.dirpath, 'stata3.csv')
        self.dta4 = os.path.join(self.dirpath, 'stata4.dta')
        self.dta7 = os.path.join(self.dirpath, 'cancer.dta')
        self.csv7 = os.path.join(self.dirpath, 'cancer.csv')
        self.dta8 = os.path.join(self.dirpath, 'tbl19-3.dta')
        self.csv8 = os.path.join(self.dirpath, 'tbl19-3.csv')
        self.dta9 = os.path.join(self.dirpath, 'lbw.dta')
        self.csv9 = os.path.join(self.dirpath, 'lbw.csv')
        self.dta_encoding = os.path.join(self.dirpath, 'stata1_encoding.dta')
        self.dta1_13 = os.path.join(self.dirpath, 'stata1_v13.dta')
        self.dta2_13 = os.path.join(self.dirpath, 'stata2_v13.dta')
        self.dta3_13 = os.path.join(self.dirpath, 'stata3_v13.dta')
        self.dta4_13 = os.path.join(self.dirpath, 'stata4_v13.dta')

    def read_dta(self, file):
        return read_stata(file, convert_dates=True)

    def read_csv(self, file):
        return read_csv(file, parse_dates=True)

    def test_read_dta1(self):
        reader = StataReader(self.dta1)
        parsed = reader.data()
        reader_13 = StataReader(self.dta1_13)
        parsed_13 = reader_13.data()
        # Pandas uses np.nan as missing value.
        # Thus, all columns will be of type float, regardless of their name.
        expected = DataFrame([(np.nan, np.nan, np.nan, np.nan, np.nan)],
                             columns=['float_miss', 'double_miss', 'byte_miss',
                                      'int_miss', 'long_miss'])

        # this is an oddity as really the nan should be float64, but
        # the casting doesn't fail so need to match stata here
        expected['float_miss'] = expected['float_miss'].astype(np.float32)

        tm.assert_frame_equal(parsed, expected)
        tm.assert_frame_equal(parsed_13, expected)

    def test_read_dta2(self):
        if LooseVersion(sys.version) < '2.7':
            raise nose.SkipTest('datetime interp under 2.6 is faulty')

        expected = DataFrame.from_records(
            [
                (
                    datetime(2006, 11, 19, 23, 13, 20),
                    1479596223000,
                    datetime(2010, 1, 20),
                    datetime(2010, 1, 8),
                    datetime(2010, 1, 1),
                    datetime(1974, 7, 1),
                    datetime(2010, 1, 1),
                    datetime(2010, 1, 1)
                ),
                (
                    datetime(1959, 12, 31, 20, 3, 20),
                    -1479590,
                    datetime(1953, 10, 2),
                    datetime(1948, 6, 10),
                    datetime(1955, 1, 1),
                    datetime(1955, 7, 1),
                    datetime(1955, 1, 1),
                    datetime(2, 1, 1)
                ),
                (
                    pd.NaT,
                    pd.NaT,
                    pd.NaT,
                    pd.NaT,
                    pd.NaT,
                    pd.NaT,
                    pd.NaT,
                    pd.NaT,
                )
            ],
            columns=['datetime_c', 'datetime_big_c', 'date', 'weekly_date',
                     'monthly_date', 'quarterly_date', 'half_yearly_date',
                     'yearly_date']
        )

        with warnings.catch_warnings(record=True) as w:
            parsed = self.read_dta(self.dta2)
            parsed_13 = self.read_dta(self.dta2_13)
            np.testing.assert_equal(
                len(w), 1)  # should get a warning for that format.

        # buggy test because of the NaT comparison on certain platforms
        #
        #tm.assert_frame_equal(parsed, expected)
        #tm.assert_frame_equal(parsed_13, expected)

    def test_read_dta3(self):
        parsed = self.read_dta(self.dta3)
        parsed_13 = self.read_dta(self.dta3_13)

        # match stata here
        expected = self.read_csv(self.csv3)
        expected = expected.astype(np.float32)
        expected['year'] = expected['year'].astype(np.int16)
        expected['quarter'] = expected['quarter'].astype(np.int8)

        tm.assert_frame_equal(parsed, expected)
        tm.assert_frame_equal(parsed_13, expected)

    def test_read_dta4(self):
        parsed = self.read_dta(self.dta4)
        parsed_13 = self.read_dta(self.dta4_13)
        expected = DataFrame.from_records(
            [
                ["one", "ten", "one", "one", "one"],
                ["two", "nine", "two", "two", "two"],
                ["three", "eight", "three", "three", "three"],
                ["four", "seven", 4, "four", "four"],
                ["five", "six", 5, np.nan, "five"],
                ["six", "five", 6, np.nan, "six"],
                ["seven", "four", 7, np.nan, "seven"],
                ["eight", "three", 8, np.nan, "eight"],
                ["nine", "two", 9, np.nan, "nine"],
                ["ten", "one", "ten", np.nan, "ten"]
            ],
            columns=['fully_labeled', 'fully_labeled2', 'incompletely_labeled',
                     'labeled_with_missings', 'float_labelled'])

        tm.assert_frame_equal(parsed, expected)
        tm.assert_frame_equal(parsed_13, expected)

    def test_read_write_dta5(self):
        skip_if_not_little_endian()

        original = DataFrame([(np.nan, np.nan, np.nan, np.nan, np.nan)],
                             columns=['float_miss', 'double_miss', 'byte_miss',
                                      'int_miss', 'long_miss'])
        original.index.name = 'index'

        with tm.ensure_clean() as path:
            original.to_stata(path, None, False)
            written_and_read_again = self.read_dta(path)
            tm.assert_frame_equal(written_and_read_again.set_index('index'),
                                  original)

    def test_write_dta6(self):
        skip_if_not_little_endian()

        original = self.read_csv(self.csv3)
        original.index.name = 'index'
        original.index = original.index.astype(np.int32)
        original['year'] = original['year'].astype(np.int32)
        original['quarter'] = original['quarter'].astype(np.int32)

        with tm.ensure_clean() as path:
            original.to_stata(path, None, False)
            written_and_read_again = self.read_dta(path)
            tm.assert_frame_equal(written_and_read_again.set_index('index'),
                                  original)

    @nose.tools.nottest
    def test_read_dta7(self):
        expected = read_csv(self.csv7, parse_dates=True, sep='\t')
        parsed = self.read_dta(self.dta7)
        tm.assert_frame_equal(parsed, expected)

    @nose.tools.nottest
    def test_read_dta8(self):
        expected = read_csv(self.csv8, parse_dates=True, sep='\t')
        parsed = self.read_dta(self.dta8)
        tm.assert_frame_equal(parsed, expected)

    @nose.tools.nottest
    def test_read_dta9(self):
        expected = read_csv(self.csv9, parse_dates=True, sep='\t')
        parsed = self.read_dta(self.dta9)
        tm.assert_frame_equal(parsed, expected)

    def test_read_write_dta10(self):
        skip_if_not_little_endian()

        original = DataFrame(data=[["string", "object", 1, 1.1,
                                    np.datetime64('2003-12-25')]],
                             columns=['string', 'object', 'integer', 'float',
                                      'datetime'])
        original["object"] = Series(original["object"], dtype=object)
        original.index.name = 'index'
        original.index = original.index.astype(np.int32)
        original['integer'] = original['integer'].astype(np.int32)

        with tm.ensure_clean() as path:
            original.to_stata(path, {'datetime': 'tc'}, False)
            written_and_read_again = self.read_dta(path)
            tm.assert_frame_equal(written_and_read_again.set_index('index'),
                                  original)

    def test_stata_doc_examples(self):
        with tm.ensure_clean() as path:
            df = DataFrame(np.random.randn(10, 2), columns=list('AB'))
            df.to_stata(path)

    def test_encoding(self):

        # GH 4626, proper encoding handling
        raw = read_stata(self.dta_encoding)
        encoded = read_stata(self.dta_encoding, encoding="latin-1")
        result = encoded.kreis1849[0]

        if compat.PY3:
            expected = raw.kreis1849[0]
            self.assertEqual(result, expected)
            self.assert_(isinstance(result, compat.string_types))
        else:
            expected = raw.kreis1849.str.decode("latin-1")[0]
            self.assertEqual(result, expected)
            self.assert_(isinstance(result, unicode))

    def test_read_write_dta11(self):
        skip_if_not_little_endian()

        original = DataFrame([(1, 2, 3, 4)],
                             columns=['good', compat.u('b\u00E4d'), '8number', 'astringwithmorethan32characters______'])
        formatted = DataFrame([(1, 2, 3, 4)],
                              columns=['good', 'b_d', '_8number', 'astringwithmorethan32characters_'])
        formatted.index.name = 'index'
        formatted = formatted.astype(np.int32)

        with tm.ensure_clean() as path:
            with warnings.catch_warnings(record=True) as w:
                original.to_stata(path, None, False)
                np.testing.assert_equal(
                    len(w), 1)  # should get a warning for that format.

            written_and_read_again = self.read_dta(path)
            tm.assert_frame_equal(written_and_read_again.set_index('index'), formatted)

    def test_read_write_dta12(self):
        skip_if_not_little_endian()

        original = DataFrame([(1, 2, 3, 4)],
                             columns=['astringwithmorethan32characters_1', 'astringwithmorethan32characters_2', '+', '-'])
        formatted = DataFrame([(1, 2, 3, 4)],
                              columns=['astringwithmorethan32characters_', '_0astringwithmorethan32character', '_', '_1_'])
        formatted.index.name = 'index'
        formatted = formatted.astype(np.int32)

        with tm.ensure_clean() as path:
            with warnings.catch_warnings(record=True) as w:
                original.to_stata(path, None, False)
                np.testing.assert_equal(
                    len(w), 1)  # should get a warning for that format.

            written_and_read_again = self.read_dta(path)
            tm.assert_frame_equal(written_and_read_again.set_index('index'), formatted)
            
    def test_read_write_dta13(self):
<<<<<<< HEAD
        s1 = Series(2**9, dtype=np.int16)
        s2 = Series(2**17, dtype=np.int32)
        s3 = Series(2**33, dtype=np.int64)
        original = DataFrame({'int16': s1, 'int32': s2, 'int64': s3})
=======
        s1 = Series(2**9,dtype=np.int16)
        s2 = Series(2**17,dtype=np.int32)
        s3 = Series(2**33,dtype=np.int64)
        original = DataFrame({'int16':s1,'int32':s2,'int64':s3})
>>>>>>> 5c0f438f
        original.index.name = 'index'

        formatted = original
        formatted['int64'] = formatted['int64'].astype(np.float64)

        with tm.ensure_clean() as path:
            original.to_stata(path)
            written_and_read_again = self.read_dta(path)
            tm.assert_frame_equal(written_and_read_again.set_index('index'),
                                  formatted)

<<<<<<< HEAD
=======

>>>>>>> 5c0f438f

if __name__ == '__main__':
    nose.runmodule(argv=[__file__, '-vvs', '-x', '--pdb', '--pdb-failure'],
                   exit=False)<|MERGE_RESOLUTION|>--- conflicted
+++ resolved
@@ -281,17 +281,10 @@
             tm.assert_frame_equal(written_and_read_again.set_index('index'), formatted)
             
     def test_read_write_dta13(self):
-<<<<<<< HEAD
         s1 = Series(2**9, dtype=np.int16)
         s2 = Series(2**17, dtype=np.int32)
         s3 = Series(2**33, dtype=np.int64)
         original = DataFrame({'int16': s1, 'int32': s2, 'int64': s3})
-=======
-        s1 = Series(2**9,dtype=np.int16)
-        s2 = Series(2**17,dtype=np.int32)
-        s3 = Series(2**33,dtype=np.int64)
-        original = DataFrame({'int16':s1,'int32':s2,'int64':s3})
->>>>>>> 5c0f438f
         original.index.name = 'index'
 
         formatted = original
@@ -303,10 +296,6 @@
             tm.assert_frame_equal(written_and_read_again.set_index('index'),
                                   formatted)
 
-<<<<<<< HEAD
-=======
-
->>>>>>> 5c0f438f
 
 if __name__ == '__main__':
     nose.runmodule(argv=[__file__, '-vvs', '-x', '--pdb', '--pdb-failure'],
