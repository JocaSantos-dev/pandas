--- conflicted
+++ resolved
@@ -247,20 +247,7 @@
     ) -> DataFrame:
         kwargs["use_pandas_metadata"] = True
 
-<<<<<<< HEAD
         to_pandas_kwargs = {} if to_pandas_kwargs is None else to_pandas_kwargs
-        if dtype_backend == "numpy_nullable":
-            from pandas.io._util import _arrow_dtype_mapping
-
-            mapping = _arrow_dtype_mapping()
-            to_pandas_kwargs["types_mapper"] = mapping.get
-        elif dtype_backend == "pyarrow":
-            to_pandas_kwargs["types_mapper"] = pd.ArrowDtype
-        elif using_string_dtype():
-            to_pandas_kwargs["types_mapper"] = arrow_string_types_mapper()
-
-=======
->>>>>>> 6a7685fa
         path_or_handle, handles, filesystem = _get_path_or_handle(
             path,
             filesystem,
@@ -281,7 +268,9 @@
                     "make_block is deprecated",
                     DeprecationWarning,
                 )
-                result = arrow_table_to_pandas(pa_table, dtype_backend=dtype_backend)
+                result = arrow_table_to_pandas(
+                    pa_table, dtype_backend=dtype_backend, **to_pandas_kwargs
+                )
 
             if pa_table.schema.metadata:
                 if b"PANDAS_ATTRS" in pa_table.schema.metadata:
