""" Google BigQuery support """
from typing import TYPE_CHECKING, Any, Dict, List, Optional, Union

from pandas.compat._optional import import_optional_dependency

if TYPE_CHECKING:
    from pandas import DataFrame


def _try_import():
    # since pandas is a dependency of pandas-gbq
    # we need to import on first use
    msg = (
        "pandas-gbq is required to load data from Google BigQuery. "
        "See the docs: https://pandas-gbq.readthedocs.io."
    )
    pandas_gbq = import_optional_dependency("pandas_gbq", extra=msg)
    return pandas_gbq


def read_gbq(
    query: str,
    project_id: Optional[str] = None,
    index_col: Optional[str] = None,
    col_order: Optional[List[str]] = None,
    reauth: bool = False,
    auth_local_webserver: bool = False,
    dialect: Optional[str] = None,
    location: Optional[str] = None,
    configuration: Optional[Dict[str, Any]] = None,
    credentials=None,
    use_bqstorage_api: Optional[bool] = None,
<<<<<<< HEAD
=======
    max_results: Optional[int] = None,
    private_key=None,
    verbose=None,
>>>>>>> 72aed3e3
    progress_bar_type: Optional[str] = None,
) -> "DataFrame":
    """
    Load data from Google BigQuery.

    This function requires the `pandas-gbq package
    <https://pandas-gbq.readthedocs.io>`__.

    See the `How to authenticate with Google BigQuery
    <https://pandas-gbq.readthedocs.io/en/latest/howto/authentication.html>`__
    guide for authentication instructions.

    Parameters
    ----------
    query : str
        SQL-Like Query to return data values.
    project_id : str, optional
        Google BigQuery Account project ID. Optional when available from
        the environment.
    index_col : str, optional
        Name of result column to use for index in results DataFrame.
    col_order : list(str), optional
        List of BigQuery column names in the desired order for results
        DataFrame.
    reauth : bool, default False
        Force Google BigQuery to re-authenticate the user. This is useful
        if multiple accounts are used.
    auth_local_webserver : bool, default False
        Use the `local webserver flow`_ instead of the `console flow`_
        when getting user credentials.

        .. _local webserver flow:
            https://google-auth-oauthlib.readthedocs.io/en/latest/reference/google_auth_oauthlib.flow.html#google_auth_oauthlib.flow.InstalledAppFlow.run_local_server
        .. _console flow:
            https://google-auth-oauthlib.readthedocs.io/en/latest/reference/google_auth_oauthlib.flow.html#google_auth_oauthlib.flow.InstalledAppFlow.run_console

        *New in version 0.2.0 of pandas-gbq*.
    dialect : str, default 'legacy'
        Note: The default value is changing to 'standard' in a future version.

        SQL syntax dialect to use. Value can be one of:

        ``'legacy'``
            Use BigQuery's legacy SQL dialect. For more information see
            `BigQuery Legacy SQL Reference
            <https://cloud.google.com/bigquery/docs/reference/legacy-sql>`__.
        ``'standard'``
            Use BigQuery's standard SQL, which is
            compliant with the SQL 2011 standard. For more information
            see `BigQuery Standard SQL Reference
            <https://cloud.google.com/bigquery/docs/reference/standard-sql/>`__.

        .. versionchanged:: 0.24.0
    location : str, optional
        Location where the query job should run. See the `BigQuery locations
        documentation
        <https://cloud.google.com/bigquery/docs/dataset-locations>`__ for a
        list of available locations. The location must match that of any
        datasets used in the query.

        *New in version 0.5.0 of pandas-gbq*.
    configuration : dict, optional
        Query config parameters for job processing.
        For example:

            configuration = {'query': {'useQueryCache': False}}

        For more information see `BigQuery REST API Reference
        <https://cloud.google.com/bigquery/docs/reference/rest/v2/jobs#configuration.query>`__.
    credentials : google.auth.credentials.Credentials, optional
        Credentials for accessing Google APIs. Use this parameter to override
        default credentials, such as to use Compute Engine
        :class:`google.auth.compute_engine.Credentials` or Service Account
        :class:`google.oauth2.service_account.Credentials` directly.

        *New in version 0.8.0 of pandas-gbq*.

        .. versionadded:: 0.24.0
    use_bqstorage_api : bool, default False
        Use the `BigQuery Storage API
        <https://cloud.google.com/bigquery/docs/reference/storage/>`__ to
        download query results quickly, but at an increased cost. To use this
        API, first `enable it in the Cloud Console
        <https://console.cloud.google.com/apis/library/bigquerystorage.googleapis.com>`__.
        You must also have the `bigquery.readsessions.create
        <https://cloud.google.com/bigquery/docs/access-control#roles>`__
        permission on the project you are billing queries to.

        This feature requires version 0.10.0 or later of the ``pandas-gbq``
        package. It also requires the ``google-cloud-bigquery-storage`` and
        ``fastavro`` packages.

        .. versionadded:: 0.25.0
    max_results : int, optional
        If set, limit the maximum number of rows to fetch from the query
        results.

        *New in version 0.12.0 of pandas-gbq*.

        .. versionadded:: 1.1.0
    progress_bar_type : Optional, str
        If set, use the `tqdm <https://tqdm.github.io/>`__ library to
        display a progress bar while the data downloads. Install the
        ``tqdm`` package to use this feature.

        Possible values of ``progress_bar_type`` include:

        ``None``
            No progress bar.
        ``'tqdm'``
            Use the :func:`tqdm.tqdm` function to print a progress bar
            to :data:`sys.stderr`.
        ``'tqdm_notebook'``
            Use the :func:`tqdm.tqdm_notebook` function to display a
            progress bar as a Jupyter notebook widget.
        ``'tqdm_gui'``
            Use the :func:`tqdm.tqdm_gui` function to display a
            progress bar as a graphical dialog box.

        Note that his feature requires version 0.12.0 or later of the
        ``pandas-gbq`` package. And it requires the ``tqdm`` package. Slightly
        different than ``pandas-gbq``, here the default is ``None``.

        .. versionadded:: 1.0.0

    Returns
    -------
    df: DataFrame
        DataFrame representing results of query.

    See Also
    --------
    pandas_gbq.read_gbq : This function in the pandas-gbq library.
    DataFrame.to_gbq : Write a DataFrame to Google BigQuery.
    """
    pandas_gbq = _try_import()

    kwargs: Dict[str, Union[str, bool, int, None]] = {}

    # START: new kwargs.  Don't populate unless explicitly set.
    if use_bqstorage_api is not None:
        kwargs["use_bqstorage_api"] = use_bqstorage_api
    if max_results is not None:
        kwargs["max_results"] = max_results

    kwargs["progress_bar_type"] = progress_bar_type
    # END: new kwargs

    return pandas_gbq.read_gbq(
        query,
        project_id=project_id,
        index_col=index_col,
        col_order=col_order,
        reauth=reauth,
        auth_local_webserver=auth_local_webserver,
        dialect=dialect,
        location=location,
        configuration=configuration,
        credentials=credentials,
        **kwargs,
    )


def to_gbq(
    dataframe: "DataFrame",
    destination_table: str,
    project_id: Optional[str] = None,
    chunksize: Optional[int] = None,
    reauth: bool = False,
    if_exists: str = "fail",
    auth_local_webserver: bool = False,
    table_schema: Optional[List[Dict[str, str]]] = None,
    location: Optional[str] = None,
    progress_bar: bool = True,
    credentials=None,
) -> None:
    pandas_gbq = _try_import()
    pandas_gbq.to_gbq(
        dataframe,
        destination_table,
        project_id=project_id,
        chunksize=chunksize,
        reauth=reauth,
        if_exists=if_exists,
        auth_local_webserver=auth_local_webserver,
        table_schema=table_schema,
        location=location,
        progress_bar=progress_bar,
        credentials=credentials,
    )<|MERGE_RESOLUTION|>--- conflicted
+++ resolved
@@ -30,12 +30,7 @@
     configuration: Optional[Dict[str, Any]] = None,
     credentials=None,
     use_bqstorage_api: Optional[bool] = None,
-<<<<<<< HEAD
-=======
     max_results: Optional[int] = None,
-    private_key=None,
-    verbose=None,
->>>>>>> 72aed3e3
     progress_bar_type: Optional[str] = None,
 ) -> "DataFrame":
     """
