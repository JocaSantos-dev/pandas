--- conflicted
+++ resolved
@@ -5,7 +5,7 @@
 import csv as csvlib
 from io import StringIO, TextIOWrapper
 import os
-from typing import Any, Dict, Hashable, List, Mapping, Optional, Sequence, Union
+from typing import Hashable, List, Mapping, Optional, Sequence, Union
 import warnings
 
 import numpy as np
@@ -53,11 +53,7 @@
         doublequote: bool = True,
         escapechar: Optional[str] = None,
         decimal=".",
-<<<<<<< HEAD
-        storage_options: Optional[Dict[str, Any]] = None,
-=======
         storage_options: StorageOptions = None,
->>>>>>> df1d440c
     ):
         self.obj = obj
 
