--- conflicted
+++ resolved
@@ -1475,11 +1475,7 @@
 
             if self.fixed_width:
                 if is_complex:
-<<<<<<< HEAD
-                    result = _trim_zeros_complex(values, self.decimal)
-=======
                     result = values
->>>>>>> a1228c9f
                 else:
                     result = _trim_zeros_float(values, self.decimal)
                 return np.asarray(result, dtype="object")
@@ -1861,21 +1857,6 @@
     return result
 
 
-<<<<<<< HEAD
-def _trim_zeros_complex(str_complexes: np.ndarray, decimal: str = ".") -> List[str]:
-    """
-    Separates the real and imaginary parts from the complex number, and
-    executes the _trim_zeros_float method on each of those.
-    """
-    # somehow pad to same length?
-    return [
-        "".join(_trim_zeros_float(re.split(r"([j+-])", x), decimal))
-        for x in str_complexes
-    ]
-
-
-=======
->>>>>>> a1228c9f
 def _trim_zeros_float(
     str_floats: Union[np.ndarray, List[str]], decimal: str = "."
 ) -> List[str]:
@@ -1885,11 +1866,7 @@
     trimmed = str_floats
 
     def _is_number(x):
-<<<<<<< HEAD
-        return re.match(r"\s*-?[0-9]+(\.[0-9]+)?\s*", x) is not None
-=======
         return re.match(r"\s*-?[0-9]+(\.[0-9]*)?", x) is not None
->>>>>>> a1228c9f
 
     def _cond(values):
         finite = [x for x in values if _is_number(x)]
