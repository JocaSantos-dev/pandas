--- conflicted
+++ resolved
@@ -731,18 +731,9 @@
             .. versionadded:: 0.19.0
          """
         from pandas.io.formats.html import HTMLFormatter
-<<<<<<< HEAD
-        html_renderer = HTMLFormatter(self, classes=classes,
-                                      max_rows=self.max_rows,
-                                      max_cols=self.max_cols,
-                                      notebook=notebook,
-                                      border=border,
-                                      table_id=self.table_id,
+        html_renderer = HTMLFormatter(self, classes=classes, notebook=notebook,
+                                      border=border, table_id=self.table_id,
                                       render_links=self.render_links)
-=======
-        html_renderer = HTMLFormatter(self, classes=classes, notebook=notebook,
-                                      border=border, table_id=self.table_id)
->>>>>>> 0e7cf481
         if hasattr(self.buf, 'write'):
             html_renderer.write_result(self.buf)
         elif isinstance(self.buf, compat.string_types):
