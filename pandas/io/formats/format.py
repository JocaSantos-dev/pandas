--- conflicted
+++ resolved
@@ -39,14 +39,8 @@
     NaT,
     Timedelta,
     Timestamp,
-<<<<<<< HEAD
     UnsupportedStrFmtDirective,
     convert_strftime_format,
-    get_unit_from_dtype,
-    iNaT,
-    periods_per_day,
-=======
->>>>>>> 6296e03e
 )
 from pandas._libs.tslibs.nattype import NaTType
 
@@ -1519,15 +1513,10 @@
         if self.formatter is not None:
             return [self.formatter(x) for x in values]
 
-<<<<<<< HEAD
-        fmt_values = values._data._format_native_types(
+        fmt_values = values._format_native_types(
             na_rep=self.nat_rep,
             date_format=self.date_format,
             fast_strftime=self.fast_strftime,
-=======
-        fmt_values = values._format_native_types(
-            na_rep=self.nat_rep, date_format=self.date_format
->>>>>>> 6296e03e
         )
         return fmt_values.tolist()
 
@@ -1671,20 +1660,15 @@
 
 
 def get_format_datetime64(
-<<<<<<< HEAD
-    is_dates_only_: bool,
+    is_dates_only: bool,
     nat_rep: str = "NaT",
     date_format: str | None = None,
     fast_strftime: bool = True,
-=======
-    is_dates_only: bool, nat_rep: str = "NaT", date_format: str | None = None
->>>>>>> 6296e03e
 ) -> Callable:
     """Return a formatter callable taking a datetime64 as input and providing
     a string as output"""
 
-<<<<<<< HEAD
-    if is_dates_only_:
+    if is_dates_only:
         str_date_fmt = loc_s = None
         if date_format is not None and fast_strftime:
             try:
@@ -1695,9 +1679,6 @@
             except UnsupportedStrFmtDirective:
                 # Unsupported directive: fallback to standard `strftime`
                 pass
-=======
-    if is_dates_only:
->>>>>>> 6296e03e
         return lambda x: _format_datetime64_dateonly(
             x,
             nat_rep=nat_rep,
@@ -1718,12 +1699,6 @@
         """we by definition have a TZ"""
         ido = self.values._is_dates_only
         values = self.values.astype(object)
-<<<<<<< HEAD
-        # When there is a timezone `is_dates_only` always returns `False` since dates
-        # are not universal dates but have 00:00:00 timestamps in the given timezone.
-        assert not is_dates_only(values)
-=======
->>>>>>> 6296e03e
         formatter = self.formatter or get_format_datetime64(
             is_dates_only_=False,
             date_format=self.date_format,
