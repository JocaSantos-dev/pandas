from __future__ import annotations

from collections import defaultdict
from functools import partial
import re
from typing import (
    Any,
    Callable,
    DefaultDict,
    Dict,
    List,
    Optional,
    Sequence,
    Tuple,
    Union,
)
from uuid import uuid4

import numpy as np

from pandas._config import get_option

from pandas._libs import lib
from pandas._typing import (
    FrameOrSeriesUnion,
    TypedDict,
)
from pandas.compat._optional import import_optional_dependency

from pandas.core.dtypes.generic import ABCSeries

from pandas import (
    DataFrame,
    Index,
    IndexSlice,
    MultiIndex,
    Series,
    isna,
)
from pandas.api.types import is_list_like
import pandas.core.common as com

jinja2 = import_optional_dependency("jinja2", extra="DataFrame.style requires jinja2.")
from markupsafe import escape as escape_html  # markupsafe is jinja2 dependency

BaseFormatter = Union[str, Callable]
ExtFormatter = Union[BaseFormatter, Dict[Any, Optional[BaseFormatter]]]
CSSPair = Tuple[str, Union[str, int, float]]
CSSList = List[CSSPair]
CSSProperties = Union[str, CSSList]


class CSSDict(TypedDict):
    selector: str
    props: CSSProperties


CSSStyles = List[CSSDict]
Subset = Union[slice, Sequence, Index]


class StylerRenderer:
    """
    Base class to process rendering a Styler with a specified jinja2 template.
    """

    loader = jinja2.PackageLoader("pandas", "io/formats/templates")
    env = jinja2.Environment(loader=loader, trim_blocks=True)
    template_html = env.get_template("html.tpl")
    template_latex = env.get_template("latex.tpl")

    def __init__(
        self,
        data: FrameOrSeriesUnion,
        uuid: str | None = None,
        uuid_len: int = 5,
        table_styles: CSSStyles | None = None,
        table_attributes: str | None = None,
        caption: str | None = None,
        cell_ids: bool = True,
    ):

        # validate ordered args
        if isinstance(data, Series):
            data = data.to_frame()
        if not isinstance(data, DataFrame):
            raise TypeError("``data`` must be a Series or DataFrame")
        self.data: DataFrame = data
        self.index: Index = data.index
        self.columns: Index = data.columns
        if not isinstance(uuid_len, int) or not uuid_len >= 0:
            raise TypeError("``uuid_len`` must be an integer in range [0, 32].")
        self.uuid_len = min(32, uuid_len)
        self.uuid = (uuid or uuid4().hex[: self.uuid_len]) + "_"
        self.table_styles = table_styles
        self.table_attributes = table_attributes
        self.caption = caption
        self.cell_ids = cell_ids

        # add rendering variables
        self.hidden_index: bool = False
        self.hidden_columns: Sequence[int] = []
        self.ctx: DefaultDict[tuple[int, int], CSSList] = defaultdict(list)
        self.cell_context: DefaultDict[tuple[int, int], str] = defaultdict(str)
        self._todo: list[tuple[Callable, tuple, dict]] = []
        self.tooltips: Tooltips | None = None
        def_precision = get_option("display.precision")
        self._display_funcs: DefaultDict[  # maps (row, col) -> formatting function
            tuple[int, int], Callable[[Any], str]
        ] = defaultdict(lambda: partial(_default_formatter, precision=def_precision))

    def _render_html(self, sparse_index: bool, sparse_columns: bool, **kwargs) -> str:
        """
        Renders the ``Styler`` including all applied styles to HTML.
        Generates a dict with necessary kwargs passed to jinja2 template.
        """
        self._compute()
        # TODO: namespace all the pandas keys
        d = self._translate(sparse_index, sparse_columns)
        d.update(kwargs)
        return self.template_html.render(**d)

<<<<<<< HEAD
    def _render_latex(self, **kwargs) -> str:
=======
    def _render_latex(self, sparse_index: bool, sparse_columns: bool, **kwargs) -> str:
>>>>>>> ed9f60c8
        """
        Render a Styler in latex format
        """
        self._compute()

<<<<<<< HEAD
        d = self._translate(blank="")
=======
        d = self._translate(sparse_index, sparse_columns, blank="")
>>>>>>> ed9f60c8
        self._translate_latex(d)

        self.template_latex.globals["parse_wrap"] = _parse_latex_table_wrapping
        self.template_latex.globals["parse_table"] = _parse_latex_table_styles
        self.template_latex.globals["parse_cell"] = _parse_latex_cell_styles
        self.template_latex.globals["parse_header"] = _parse_latex_header_span

        d.update(kwargs)
        return self.template_latex.render(**d)

    def _compute(self):
        """
        Execute the style functions built up in `self._todo`.

        Relies on the conventions that all style functions go through
        .apply or .applymap. The append styles to apply as tuples of

        (application method, *args, **kwargs)
        """
        self.ctx.clear()
        r = self
        for func, args, kwargs in self._todo:
            r = func(self)(*args, **kwargs)
        return r

<<<<<<< HEAD
    def _translate(self, blank="&nbsp;"):
=======
    def _translate(self, sparse_index: bool, sparse_cols: bool, blank: str = "&nbsp;"):
>>>>>>> ed9f60c8
        """
        Process Styler data and settings into a dict for template rendering.

        Convert data and settings from ``Styler`` attributes such as ``self.data``,
        ``self.tooltips`` including applying any methods in ``self._todo``.

        Parameters
        ----------
        sparse_index : bool
            Whether to sparsify the index or print all hierarchical index elements.
            Upstream defaults are typically to `pandas.options.styler.sparse.index`.
        sparse_cols : bool
            Whether to sparsify the columns or print all hierarchical column elements.
            Upstream defaults are typically to `pandas.options.styler.sparse.columns`.

        Returns
        -------
        d : dict
            The following structure: {uuid, table_styles, caption, head, body,
            cellstyle, table_attributes}
        """
        ROW_HEADING_CLASS = "row_heading"
        COL_HEADING_CLASS = "col_heading"
        INDEX_NAME_CLASS = "index_name"

        DATA_CLASS = "data"
        BLANK_CLASS = "blank"
        BLANK_VALUE = blank

        # construct render dict
        d = {
            "uuid": self.uuid,
            "table_styles": _format_table_styles(self.table_styles or []),
            "caption": self.caption,
        }

        head = self._translate_header(
            BLANK_CLASS, BLANK_VALUE, INDEX_NAME_CLASS, COL_HEADING_CLASS, sparse_cols
        )
        d.update({"head": head})

        self.cellstyle_map: DefaultDict[tuple[CSSPair, ...], list[str]] = defaultdict(
            list
        )
        body = self._translate_body(DATA_CLASS, ROW_HEADING_CLASS, sparse_index)
        d.update({"body": body})

        cellstyle: list[dict[str, CSSList | list[str]]] = [
            {"props": list(props), "selectors": selectors}
            for props, selectors in self.cellstyle_map.items()
        ]
        d.update({"cellstyle": cellstyle})

        table_attr = self.table_attributes
        use_mathjax = get_option("display.html.use_mathjax")
        if not use_mathjax:
            table_attr = table_attr or ""
            if 'class="' in table_attr:
                table_attr = table_attr.replace('class="', 'class="tex2jax_ignore ')
            else:
                table_attr += ' class="tex2jax_ignore"'
        d.update({"table_attributes": table_attr})

        if self.tooltips:
            d = self.tooltips._translate(self.data, self.uuid, d)

        return d

    def _translate_header(
        self,
        blank_class: str,
        blank_value: str,
        index_name_class: str,
        col_heading_class: str,
        sparsify_cols: bool,
    ):
        """
        Build each <tr> within table <head> as a list

        Using the structure:
             +----------------------------+---------------+---------------------------+
             |  index_blanks ...          | column_name_0 |  column_headers (level_0) |
          1) |       ..                   |       ..      |             ..            |
             |  index_blanks ...          | column_name_n |  column_headers (level_n) |
             +----------------------------+---------------+---------------------------+
          2) |  index_names (level_0 to level_n) ...      | column_blanks ...         |
             +----------------------------+---------------+---------------------------+

        Parameters
        ----------
        blank_class : str
            CSS class added to elements within blank sections of the structure.
        blank_value : str
            HTML display value given to elements within blank sections of the structure.
        index_name_class : str
            CSS class added to elements within the index_names section of the structure.
        col_heading_class : str
            CSS class added to elements within the column_names section of structure.
        sparsify_cols : bool
            Whether column_headers section will add colspan attributes (>1) to elements.

        Returns
        -------
        head : list
            The associated HTML elements needed for template rendering.
        """
        # for sparsifying a MultiIndex
        col_lengths = _get_level_lengths(
            self.columns, sparsify_cols, self.hidden_columns
        )

        clabels = self.data.columns.tolist()
        if self.data.columns.nlevels == 1:
            clabels = [[x] for x in clabels]
        clabels = list(zip(*clabels))

        head = []
        # 1) column headers
        for r in range(self.data.columns.nlevels):
            index_blanks = [
                _element("th", blank_class, blank_value, not self.hidden_index)
            ] * (self.data.index.nlevels - 1)

            name = self.data.columns.names[r]
            column_name = [
                _element(
                    "th",
                    f"{blank_class if name is None else index_name_class} level{r}",
                    name if name is not None else blank_value,
                    not self.hidden_index,
                )
            ]

            if clabels:
                column_headers = [
                    _element(
                        "th",
                        f"{col_heading_class} level{r} col{c}",
                        value,
                        _is_visible(c, r, col_lengths),
                        attributes=(
                            f'colspan="{col_lengths.get((r, c), 0)}"'
                            if col_lengths.get((r, c), 0) > 1
                            else ""
                        ),
                    )
                    for c, value in enumerate(clabels[r])
                ]
                head.append(index_blanks + column_name + column_headers)

        # 2) index names
        if (
            self.data.index.names
            and com.any_not_none(*self.data.index.names)
            and not self.hidden_index
        ):
            index_names = [
                _element(
                    "th",
                    f"{index_name_class} level{c}",
                    blank_value if name is None else name,
                    True,
                )
                for c, name in enumerate(self.data.index.names)
            ]

            column_blanks = [
                _element(
                    "th",
                    f"{blank_class} col{c}",
                    blank_value,
                    c not in self.hidden_columns,
                )
                for c in range(len(clabels[0]))
            ]
            head.append(index_names + column_blanks)

        return head

    def _translate_body(
        self, data_class: str, row_heading_class: str, sparsify_index: bool
    ):
        """
        Build each <tr> within table <body> as a list

        Use the following structure:
          +--------------------------------------------+---------------------------+
          |  index_header_0    ...    index_header_n   |  data_by_column           |
          +--------------------------------------------+---------------------------+

        Also add elements to the cellstyle_map for more efficient grouped elements in
        <style></style> block

        Parameters
        ----------
        data_class : str
            CSS class added to elements within data_by_column sections of the structure.
        row_heading_class : str
            CSS class added to elements within the index_header section of structure.
        sparsify_index : bool
            Whether index_headers section will add rowspan attributes (>1) to elements.

        Returns
        -------
        body : list
            The associated HTML elements needed for template rendering.
        """
        # for sparsifying a MultiIndex
        idx_lengths = _get_level_lengths(self.index, sparsify_index)

        rlabels = self.data.index.tolist()
        if self.data.index.nlevels == 1:
            rlabels = [[x] for x in rlabels]

        body = []
        for r, row_tup in enumerate(self.data.itertuples()):
            index_headers = [
                _element(
                    "th",
                    f"{row_heading_class} level{c} row{r}",
                    value,
                    (_is_visible(r, c, idx_lengths) and not self.hidden_index),
                    id=f"level{c}_row{r}",
                    attributes=(
                        f'rowspan="{idx_lengths.get((c, r), 0)}"'
                        if idx_lengths.get((c, r), 0) > 1
                        else ""
                    ),
                )
                for c, value in enumerate(rlabels[r])
            ]

            data = []
            for c, value in enumerate(row_tup[1:]):
                # add custom classes from cell context
                cls = ""
                if (r, c) in self.cell_context:
                    cls = " " + self.cell_context[r, c]

                data_element = _element(
                    "td",
                    f"{data_class} row{r} col{c}{cls}",
                    value,
                    (c not in self.hidden_columns),
                    attributes="",
                    display_value=self._display_funcs[(r, c)](value),
                )

                # only add an id if the cell has a style
                if self.cell_ids or (r, c) in self.ctx:
                    data_element["id"] = f"row{r}_col{c}"
                    if (r, c) in self.ctx and self.ctx[r, c]:  # only add  if non-empty
                        self.cellstyle_map[tuple(self.ctx[r, c])].append(
                            f"row{r}_col{c}"
                        )

                data.append(data_element)

            body.append(index_headers + data)
        return body

    def _translate_latex(self, d: dict) -> None:
        r"""
        Post-process the default render dict for the LaTeX template format.

        Processing items included are:
          - Remove hidden columns from the non-headers part of the body.
          - Place cellstyles directly in td cells rather than use cellstyle_map.
          - Remove hidden indexes or reinsert missing th elements if part of multiindex
            or multirow sparsification (so that \multirow and \multicol work correctly).
        """
        d["head"] = [[col for col in row if col["is_visible"]] for row in d["head"]]
        body = []
        for r, row in enumerate(d["body"]):
            if self.hidden_index:
                row_body_headers = []
            else:
                row_body_headers = [
                    {
                        **col,
                        "display_value": col["display_value"]
                        if col["is_visible"]
                        else "",
                    }
                    for col in row
                    if col["type"] == "th"
                ]

            row_body_cells = [
                {**col, "cellstyle": self.ctx[r, c - self.data.index.nlevels]}
                for c, col in enumerate(row)
                if (col["is_visible"] and col["type"] == "td")
            ]

            body.append(row_body_headers + row_body_cells)
        d["body"] = body

    def format(
        self,
        formatter: ExtFormatter | None = None,
        subset: Subset | None = None,
        na_rep: str | None = None,
        precision: int | None = None,
        decimal: str = ".",
        thousands: str | None = None,
        escape: bool = False,
    ) -> StylerRenderer:
        """
        Format the text display value of cells.

        Parameters
        ----------
        formatter : str, callable, dict or None
            Object to define how values are displayed. See notes.
        subset : label, array-like, IndexSlice, optional
            A valid 2d input to `DataFrame.loc[<subset>]`, or, in the case of a 1d input
            or single key, to `DataFrame.loc[:, <subset>]` where the columns are
            prioritised, to limit ``data`` to *before* applying the function.
        na_rep : str, optional
            Representation for missing values.
            If ``na_rep`` is None, no special formatting is applied.

            .. versionadded:: 1.0.0

        precision : int, optional
            Floating point precision to use for display purposes, if not determined by
            the specified ``formatter``.

            .. versionadded:: 1.3.0

        decimal : str, default "."
            Character used as decimal separator for floats, complex and integers

            .. versionadded:: 1.3.0

        thousands : str, optional, default None
            Character used as thousands separator for floats, complex and integers

            .. versionadded:: 1.3.0

        escape : bool, default False
            Replace the characters ``&``, ``<``, ``>``, ``'``, and ``"`` in cell display
            string with HTML-safe sequences. Escaping is done before ``formatter``.

            .. versionadded:: 1.3.0

        Returns
        -------
        self : Styler

        Notes
        -----
        This method assigns a formatting function, ``formatter``, to each cell in the
        DataFrame. If ``formatter`` is ``None``, then the default formatter is used.
        If a callable then that function should take a data value as input and return
        a displayable representation, such as a string. If ``formatter`` is
        given as a string this is assumed to be a valid Python format specification
        and is wrapped to a callable as ``string.format(x)``. If a ``dict`` is given,
        keys should correspond to column names, and values should be string or
        callable, as above.

        The default formatter currently expresses floats and complex numbers with the
        pandas display precision unless using the ``precision`` argument here. The
        default formatter does not adjust the representation of missing values unless
        the ``na_rep`` argument is used.

        The ``subset`` argument defines which region to apply the formatting function
        to. If the ``formatter`` argument is given in dict form but does not include
        all columns within the subset then these columns will have the default formatter
        applied. Any columns in the formatter dict excluded from the subset will
        raise a ``KeyError``.

        When using a ``formatter`` string the dtypes must be compatible, otherwise a
        `ValueError` will be raised.

        Examples
        --------
        Using ``na_rep`` and ``precision`` with the default ``formatter``

        >>> df = pd.DataFrame([[np.nan, 1.0, 'A'], [2.0, np.nan, 3.0]])
        >>> df.style.format(na_rep='MISS', precision=3)
                0       1       2
        0    MISS   1.000       A
        1   2.000    MISS   3.000

        Using a ``formatter`` specification on consistent column dtypes

        >>> df.style.format('{:.2f}', na_rep='MISS', subset=[0,1])
                0      1          2
        0    MISS   1.00          A
        1    2.00   MISS   3.000000

        Using the default ``formatter`` for unspecified columns

        >>> df.style.format({0: '{:.2f}', 1: '£ {:.1f}'}, na_rep='MISS', precision=1)
                 0      1     2
        0    MISS   £ 1.0     A
        1    2.00    MISS   3.0

        Multiple ``na_rep`` or ``precision`` specifications under the default
        ``formatter``.

        >>> df.style.format(na_rep='MISS', precision=1, subset=[0])
        ...     .format(na_rep='PASS', precision=2, subset=[1, 2])
                0      1      2
        0    MISS   1.00      A
        1     2.0   PASS   3.00

        Using a callable ``formatter`` function.

        >>> func = lambda s: 'STRING' if isinstance(s, str) else 'FLOAT'
        >>> df.style.format({0: '{:.1f}', 2: func}, precision=4, na_rep='MISS')
                0        1        2
        0    MISS   1.0000   STRING
        1     2.0     MISS    FLOAT

        Using a ``formatter`` with HTML ``escape`` and ``na_rep``.

        >>> df = pd.DataFrame([['<div></div>', '"A&B"', None]])
        >>> s = df.style.format('<a href="a.com/{0}">{0}</a>', escape=True, na_rep="NA")
        >>> s.render()
        ...
        <td .. ><a href="a.com/&lt;div&gt;&lt;/div&gt;">&lt;div&gt;&lt;/div&gt;</a></td>
        <td .. ><a href="a.com/&#34;A&amp;B&#34;">&#34;A&amp;B&#34;</a></td>
        <td .. >NA</td>
        ...
        """
        if all(
            (
                formatter is None,
                subset is None,
                precision is None,
                decimal == ".",
                thousands is None,
                na_rep is None,
                escape is False,
            )
        ):
            self._display_funcs.clear()
            return self  # clear the formatter / revert to default and avoid looping

        subset = slice(None) if subset is None else subset
        subset = non_reducing_slice(subset)
        data = self.data.loc[subset]

        if not isinstance(formatter, dict):
            formatter = {col: formatter for col in data.columns}

        cis = self.columns.get_indexer_for(data.columns)
        ris = self.index.get_indexer_for(data.index)
        for ci in cis:
            format_func = _maybe_wrap_formatter(
                formatter.get(self.columns[ci]),
                na_rep=na_rep,
                precision=precision,
                decimal=decimal,
                thousands=thousands,
                escape=escape,
            )
            for ri in ris:
                self._display_funcs[(ri, ci)] = format_func

        return self


def _element(
    html_element: str,
    html_class: str,
    value: Any,
    is_visible: bool,
    **kwargs,
) -> dict:
    """
    Template to return container with information for a <td></td> or <th></th> element.
    """
    if "display_value" not in kwargs:
        kwargs["display_value"] = value
    return {
        "type": html_element,
        "value": value,
        "class": html_class,
        "is_visible": is_visible,
        **kwargs,
    }


def _get_level_lengths(
    index: Index, sparsify: bool, hidden_elements: Sequence[int] | None = None
):
    """
    Given an index, find the level length for each element.

    Parameters
    ----------
    index : Index
        Index or columns to determine lengths of each element
    sparsify : bool
        Whether to hide or show each distinct element in a MultiIndex
    hidden_elements : sequence of int
        Index positions of elements hidden from display in the index affecting
        length

    Returns
    -------
    Dict :
        Result is a dictionary of (level, initial_position): span
    """
    if isinstance(index, MultiIndex):
        levels = index.format(sparsify=lib.no_default, adjoin=False)
    else:
        levels = index.format()

    if hidden_elements is None:
        hidden_elements = []

    lengths = {}
    if index.nlevels == 1:
        for i, value in enumerate(levels):
            if i not in hidden_elements:
                lengths[(0, i)] = 1
        return lengths

    for i, lvl in enumerate(levels):
        for j, row in enumerate(lvl):
            if not sparsify:
                lengths[(i, j)] = 1
            elif (row is not lib.no_default) and (j not in hidden_elements):
                last_label = j
                lengths[(i, last_label)] = 1
            elif row is not lib.no_default:
                # even if its hidden, keep track of it in case
                # length >1 and later elements are visible
                last_label = j
                lengths[(i, last_label)] = 0
            elif j not in hidden_elements:
                lengths[(i, last_label)] += 1

    non_zero_lengths = {
        element: length for element, length in lengths.items() if length >= 1
    }

    return non_zero_lengths


def _is_visible(idx_row, idx_col, lengths) -> bool:
    """
    Index -> {(idx_row, idx_col): bool}).
    """
    return (idx_col, idx_row) in lengths


def _format_table_styles(styles: CSSStyles) -> CSSStyles:
    """
    looks for multiple CSS selectors and separates them:
    [{'selector': 'td, th', 'props': 'a:v;'}]
        ---> [{'selector': 'td', 'props': 'a:v;'},
              {'selector': 'th', 'props': 'a:v;'}]
    """
    return [
        {"selector": selector, "props": css_dict["props"]}
        for css_dict in styles
        for selector in css_dict["selector"].split(",")
    ]


def _default_formatter(x: Any, precision: int, thousands: bool = False) -> Any:
    """
    Format the display of a value

    Parameters
    ----------
    x : Any
        Input variable to be formatted
    precision : Int
        Floating point precision used if ``x`` is float or complex.
    thousands : bool, default False
        Whether to group digits with thousands separated with ",".

    Returns
    -------
    value : Any
        Matches input type, or string if input is float or complex or int with sep.
    """
    if isinstance(x, (float, complex)):
        if thousands:
            return f"{x:,.{precision}f}"
        return f"{x:.{precision}f}"
    elif isinstance(x, int) and thousands:
        return f"{x:,.0f}"
    return x


def _wrap_decimal_thousands(
    formatter: Callable, decimal: str, thousands: str | None
) -> Callable:
    """
    Takes a string formatting function and wraps logic to deal with thousands and
    decimal parameters, in the case that they are non-standard and that the input
    is a (float, complex, int).
    """

    def wrapper(x):
        if isinstance(x, (float, complex, int)):
            if decimal != "." and thousands is not None and thousands != ",":
                return (
                    formatter(x)
                    .replace(",", "§_§-")  # rare string to avoid "," <-> "." clash.
                    .replace(".", decimal)
                    .replace("§_§-", thousands)
                )
            elif decimal != "." and (thousands is None or thousands == ","):
                return formatter(x).replace(".", decimal)
            elif decimal == "." and thousands is not None and thousands != ",":
                return formatter(x).replace(",", thousands)
        return formatter(x)

    return wrapper


def _str_escape_html(x):
    """if escaping html: only use on str, else return input"""
    if isinstance(x, str):
        return escape_html(x)
    return x


def _maybe_wrap_formatter(
    formatter: BaseFormatter | None = None,
    na_rep: str | None = None,
    precision: int | None = None,
    decimal: str = ".",
    thousands: str | None = None,
    escape: bool = False,
) -> Callable:
    """
    Allows formatters to be expressed as str, callable or None, where None returns
    a default formatting function. wraps with na_rep, and precision where they are
    available.
    """
    # Get initial func from input string, input callable, or from default factory
    if isinstance(formatter, str):
        func_0 = lambda x: formatter.format(x)
    elif callable(formatter):
        func_0 = formatter
    elif formatter is None:
        precision = get_option("display.precision") if precision is None else precision
        func_0 = partial(
            _default_formatter, precision=precision, thousands=(thousands is not None)
        )
    else:
        raise TypeError(f"'formatter' expected str or callable, got {type(formatter)}")

    # Replace HTML chars if escaping
    if escape:
        func_1 = lambda x: func_0(_str_escape_html(x))
    else:
        func_1 = func_0

    # Replace decimals and thousands if non-standard inputs detected
    if decimal != "." or (thousands is not None and thousands != ","):
        func_2 = _wrap_decimal_thousands(func_1, decimal=decimal, thousands=thousands)
    else:
        func_2 = func_1

    # Replace missing values if na_rep
    if na_rep is None:
        return func_2
    else:
        return lambda x: na_rep if isna(x) else func_2(x)


def non_reducing_slice(slice_: Subset):
    """
    Ensure that a slice doesn't reduce to a Series or Scalar.

    Any user-passed `subset` should have this called on it
    to make sure we're always working with DataFrames.
    """
    # default to column slice, like DataFrame
    # ['A', 'B'] -> IndexSlices[:, ['A', 'B']]
    kinds = (ABCSeries, np.ndarray, Index, list, str)
    if isinstance(slice_, kinds):
        slice_ = IndexSlice[:, slice_]

    def pred(part) -> bool:
        """
        Returns
        -------
        bool
            True if slice does *not* reduce,
            False if `part` is a tuple.
        """
        # true when slice does *not* reduce, False when part is a tuple,
        # i.e. MultiIndex slice
        if isinstance(part, tuple):
            # GH#39421 check for sub-slice:
            return any((isinstance(s, slice) or is_list_like(s)) for s in part)
        else:
            return isinstance(part, slice) or is_list_like(part)

    if not is_list_like(slice_):
        if not isinstance(slice_, slice):
            # a 1-d slice, like df.loc[1]
            slice_ = [[slice_]]
        else:
            # slice(a, b, c)
            slice_ = [slice_]  # to tuplize later
    else:
        # error: Item "slice" of "Union[slice, Sequence[Any]]" has no attribute
        # "__iter__" (not iterable) -> is specifically list_like in conditional
        slice_ = [p if pred(p) else [p] for p in slice_]  # type: ignore[union-attr]
    return tuple(slice_)


def maybe_convert_css_to_tuples(style: CSSProperties) -> CSSList:
    """
    Convert css-string to sequence of tuples format if needed.
    'color:red; border:1px solid black;' -> [('color', 'red'),
                                             ('border','1px solid red')]
    """
    if isinstance(style, str):
        s = style.split(";")
        try:
            return [
                (x.split(":")[0].strip(), x.split(":")[1].strip())
                for x in s
                if x.strip() != ""
            ]
        except IndexError:
            raise ValueError(
                "Styles supplied as string must follow CSS rule formats, "
                f"for example 'attr: val;'. '{style}' was given."
            )
    return style


class Tooltips:
    """
    An extension to ``Styler`` that allows for and manipulates tooltips on hover
    of ``<td>`` cells in the HTML result.

    Parameters
    ----------
    css_name: str, default "pd-t"
        Name of the CSS class that controls visualisation of tooltips.
    css_props: list-like, default; see Notes
        List of (attr, value) tuples defining properties of the CSS class.
    tooltips: DataFrame, default empty
        DataFrame of strings aligned with underlying Styler data for tooltip
        display.

    Notes
    -----
    The default properties for the tooltip CSS class are:

        - visibility: hidden
        - position: absolute
        - z-index: 1
        - background-color: black
        - color: white
        - transform: translate(-20px, -20px)

    Hidden visibility is a key prerequisite to the hover functionality, and should
    always be included in any manual properties specification.
    """

    def __init__(
        self,
        css_props: CSSProperties = [
            ("visibility", "hidden"),
            ("position", "absolute"),
            ("z-index", 1),
            ("background-color", "black"),
            ("color", "white"),
            ("transform", "translate(-20px, -20px)"),
        ],
        css_name: str = "pd-t",
        tooltips: DataFrame = DataFrame(),
    ):
        self.class_name = css_name
        self.class_properties = css_props
        self.tt_data = tooltips
        self.table_styles: CSSStyles = []

    @property
    def _class_styles(self):
        """
        Combine the ``_Tooltips`` CSS class name and CSS properties to the format
        required to extend the underlying ``Styler`` `table_styles` to allow
        tooltips to render in HTML.

        Returns
        -------
        styles : List
        """
        return [
            {
                "selector": f".{self.class_name}",
                "props": maybe_convert_css_to_tuples(self.class_properties),
            }
        ]

    def _pseudo_css(self, uuid: str, name: str, row: int, col: int, text: str):
        """
        For every table data-cell that has a valid tooltip (not None, NaN or
        empty string) must create two pseudo CSS entries for the specific
        <td> element id which are added to overall table styles:
        an on hover visibility change and a content change
        dependent upon the user's chosen display string.

        For example:
            [{"selector": "T__row1_col1:hover .pd-t",
             "props": [("visibility", "visible")]},
            {"selector": "T__row1_col1 .pd-t::after",
             "props": [("content", "Some Valid Text String")]}]

        Parameters
        ----------
        uuid: str
            The uuid of the Styler instance
        name: str
            The css-name of the class used for styling tooltips
        row : int
            The row index of the specified tooltip string data
        col : int
            The col index of the specified tooltip string data
        text : str
            The textual content of the tooltip to be displayed in HTML.

        Returns
        -------
        pseudo_css : List
        """
        selector_id = "#T_" + uuid + "row" + str(row) + "_col" + str(col)
        return [
            {
                "selector": selector_id + f":hover .{name}",
                "props": [("visibility", "visible")],
            },
            {
                "selector": selector_id + f" .{name}::after",
                "props": [("content", f'"{text}"')],
            },
        ]

    def _translate(self, styler_data: FrameOrSeriesUnion, uuid: str, d: dict):
        """
        Mutate the render dictionary to allow for tooltips:

        - Add ``<span>`` HTML element to each data cells ``display_value``. Ignores
          headers.
        - Add table level CSS styles to control pseudo classes.

        Parameters
        ----------
        styler_data : DataFrame
            Underlying ``Styler`` DataFrame used for reindexing.
        uuid : str
            The underlying ``Styler`` uuid for CSS id.
        d : dict
            The dictionary prior to final render

        Returns
        -------
        render_dict : Dict
        """
        self.tt_data = self.tt_data.reindex_like(styler_data)

        if self.tt_data.empty:
            return d

        name = self.class_name

        mask = (self.tt_data.isna()) | (self.tt_data.eq(""))  # empty string = no ttip
        self.table_styles = [
            style
            for sublist in [
                self._pseudo_css(uuid, name, i, j, str(self.tt_data.iloc[i, j]))
                for i in range(len(self.tt_data.index))
                for j in range(len(self.tt_data.columns))
                if not mask.iloc[i, j]
            ]
            for style in sublist
        ]

        if self.table_styles:
            # add span class to every cell only if at least 1 non-empty tooltip
            for row in d["body"]:
                for item in row:
                    if item["type"] == "td":
                        item["display_value"] = (
                            str(item["display_value"])
                            + f'<span class="{self.class_name}"></span>'
                        )
            d["table_styles"].extend(self._class_styles)
            d["table_styles"].extend(self.table_styles)

        return d


def _parse_latex_table_wrapping(table_styles: CSSStyles, caption: str | None) -> bool:
    """
    Indicate whether LaTeX {tabular} should be wrapped with a {table} environment.

    Parses the `table_styles` and detects any selectors which must be included outside
    of {tabular}, i.e. indicating that wrapping must occur, and therefore return True,
    or if a caption exists and requires similar.
    """
    IGNORED_WRAPPERS = ["toprule", "midrule", "bottomrule", "column_format"]
    # ignored selectors are included with {tabular} so do not need wrapping
    return (
        table_styles is not None
        and any(d["selector"] not in IGNORED_WRAPPERS for d in table_styles)
    ) or caption is not None


def _parse_latex_table_styles(table_styles: CSSStyles, selector: str) -> str | None:
    """
    Return the first 'props' 'value' from ``tables_styles`` identified by ``selector``.

    Examples
    --------
    >>> table_styles = [{'selector': 'foo', 'props': [('attr','value')],
    ...                 {'selector': 'bar', 'props': [('attr', 'overwritten')]},
    ...                 {'selector': 'bar', 'props': [('a1', 'baz'), ('a2', 'ignore')]}]
    >>> _parse_latex_table_styles(table_styles, selector='bar')
    'baz'

    Notes
    -----
    The replacement of "§" with ":" is to avoid the CSS problem where ":" has structural
    significance and cannot be used in LaTeX labels, but is often required by them.
    """
    for style in table_styles[::-1]:  # in reverse for most recently applied style
        if style["selector"] == selector:
            return str(style["props"][0][1]).replace("§", ":")
    return None


<<<<<<< HEAD
def _parse_latex_cell_styles(
    latex_styles: CSSList, display_value: str, convert_css: bool = False
) -> str:
=======
def _parse_latex_cell_styles(latex_styles: CSSList, display_value: str) -> str:
>>>>>>> ed9f60c8
    r"""
    Mutate the ``display_value`` string including LaTeX commands from ``latex_styles``.

    This method builds a recursive latex chain of commands based on the
    CSSList input, nested around ``display_value``.

    If a CSS style is given as ('<command>', '<options>') this is translated to
    '\<command><options>{display_value}', and this value is treated as the
    display value for the next iteration.

    The most recent style forms the inner component, for example for styles:
    `[('c1', 'o1'), ('c2', 'o2')]` this returns: `\c1o1{\c2o2{display_value}}`

    Sometimes latex commands have to be wrapped with curly braces in different ways:
    We create some parsing flags to identify the different behaviours:

     - `--rwrap`        : `\<command><options>{<display_value>}`
     - `--wrap`         : `{\<command><options> <display_value>}`
     - `--nowrap`       : `\<command><options> <display_value>`
     - `--lwrap`        : `{\<command><options>} <display_value>`
     - `--dwrap`        : `{\<command><options>}{<display_value>}`

    For example for styles:
    `[('c1', 'o1--wrap'), ('c2', 'o2')]` this returns: `{\c1o1 \c2o2{display_value}}
    """
<<<<<<< HEAD
    if convert_css:
        latex_styles = _parse_latex_css_conversion(latex_styles)
=======
>>>>>>> ed9f60c8
    for (command, options) in latex_styles[::-1]:  # in reverse for most recent style
        formatter = {
            "--wrap": f"{{\\{command}--to_parse {display_value}}}",
            "--nowrap": f"\\{command}--to_parse {display_value}",
            "--lwrap": f"{{\\{command}--to_parse}} {display_value}",
            "--rwrap": f"\\{command}--to_parse{{{display_value}}}",
            "--dwrap": f"{{\\{command}--to_parse}}{{{display_value}}}",
        }
        display_value = f"\\{command}{options} {display_value}"
        for arg in ["--nowrap", "--wrap", "--lwrap", "--rwrap", "--dwrap"]:
            if arg in str(options):
                display_value = formatter[arg].replace(
                    "--to_parse", _parse_latex_options_strip(value=options, arg=arg)
                )
                break  # only ever one purposeful entry
    return display_value


def _parse_latex_header_span(
    cell: dict[str, Any], multirow_align: str, multicol_align: str, wrap: bool = False
) -> str:
    r"""
    Refactor the cell `display_value` if a 'colspan' or 'rowspan' attribute is present.

    'rowspan' and 'colspan' do not occur simultaneouly. If they are detected then
    the `display_value` is altered to a LaTeX `multirow` or `multicol` command
    respectively, with the appropriate cell-span.

    ``wrap`` is used to enclose the `display_value` in braces which is needed for
    column headers using an siunitx package.

    Requires the package {multirow}, whereas multicol support is usually built in
    to the {tabular} environment.

    Examples
    --------
    >>> cell = {'display_vale':'text', 'attributes': 'colspan="3"'}
    >>> _parse_latex_header_span(cell, 't', 'c')
    '\multicol{3}{c}{text}'
    """
    if "attributes" in cell:
        attrs = cell["attributes"]
        if 'colspan="' in attrs:
            colspan = attrs[attrs.find('colspan="') + 9 :]  # len('colspan="') = 9
            colspan = int(colspan[: colspan.find('"')])
            return (
                f"\\multicolumn{{{colspan}}}{{{multicol_align}}}"
                f"{{{cell['display_value']}}}"
            )
        elif 'rowspan="' in attrs:
            rowspan = attrs[attrs.find('rowspan="') + 9 :]
            rowspan = int(rowspan[: rowspan.find('"')])
            return (
                f"\\multirow[{multirow_align}]{{{rowspan}}}{{*}}"
                f"{{{cell['display_value']}}}"
            )
    if wrap:
        return f"{{{cell['display_value']}}}"
    else:
        return cell["display_value"]


def _parse_latex_options_strip(value: str | int | float, arg: str) -> str:
    """
    Strip a css_value which may have latex wrapping arguments, css comment identifiers,
    and whitespaces, to a valid string for latex options parsing.

    For example: 'red /* --wrap */  ' --> 'red'
    """
<<<<<<< HEAD
    return str(value).replace(arg, "").replace("/*", "").replace("*/", "").strip()


def _parse_latex_css_conversion(styles: CSSList) -> CSSList:
    """
    Accept list of CSS (attribute,value) pairs and convert to equivalent LaTeX
    (command,options) pairs.

    Ignore conversion if tagged with `--latex` option

    Removed if no conversion found.
    """

    def font_weight(value, arg):
        if value == "bold" or value == "bolder":
            return "bfseries", f"{arg}"
        return None

    def font_style(value, arg):
        if value == "italic":
            return "itshape", f"{arg}"
        elif value == "oblique":
            return "slshape", f"{arg}"
        return None

    def color(value, user_arg, command, comm_arg):
        """
        CSS colors have 5 formats to process:

         - 6 digit hex code: "#ff23ee"     --> [HTML]{FF23EE}
         - 3 digit hex code: "#f0e"        --> [HTML]{FF00EE}
         - rgba: rgba(128, 255, 0, 0.5)    --> [rgb]{0.502, 1.000, 0.000}
         - rgb: rgb(128, 255, 0,)          --> [rbg]{0.502, 1.000, 0.000}
         - string: red                     --> {red}

        Additionally rgb or rgba can be expressed in % which is also parsed.
        """
        arg = user_arg if user_arg != "" else comm_arg

        if value[0] == "#" and len(value) == 7:  # color is hex code
            return command, f"[HTML]{{{value[1:].upper()}}}{arg}"
        if value[0] == "#" and len(value) == 4:  # color is short hex code
            val = f"{value[1].upper()*2}{value[2].upper()*2}{value[3].upper()*2}"
            return command, f"[HTML]{{{val}}}{arg}"
        elif value[:3] == "rgb":  # color is rgb or rgba
            r = re.search("(?<=\\()[0-9\\s%]+(?=,)", value)[0].strip()
            r = float(r[:-1]) / 100 if "%" in r else int(r) / 255
            g = re.search("(?<=,)[0-9\\s%]+(?=,)", value)[0].strip()
            g = float(g[:-1]) / 100 if "%" in g else int(g) / 255
            if value[3] == "a":  # color is rgba
                b = re.findall("(?<=,)[0-9\\s%]+(?=,)", value)[1].strip()
            else:  # color is rgb
                b = re.search("(?<=,)[0-9\\s%]+(?=\\))", value)[0].strip()
            b = float(b[:-1]) / 100 if "%" in b else int(b) / 255
            return command, f"[rgb]{{{r:.3f}, {g:.3f}, {b:.3f}}}{arg}"
        else:
            return command, f"{{{value}}}{arg}"  # color is likely string-named

    CONVERTED_ATTRIBUTES = {
        "font-weight": font_weight,
        "background-color": partial(color, command="cellcolor", comm_arg="--lwrap"),
        "color": partial(color, command="color", comm_arg=""),
        "font-style": font_style,
    }

    latex_styles = []
    for (attribute, value) in styles:
        if "--latex" in value:
            # return the style without conversion but drop '--latex'
            latex_styles.append((attribute, value.replace("--latex", "")))
        if attribute in CONVERTED_ATTRIBUTES.keys():
            arg = ""
            for x in ["--wrap", "--nowrap", "--lwrap", "--dwrap", "--rwrap"]:
                if x in str(value):
                    arg, value = x, _parse_latex_options_strip(value, x)
                    break
            latex_style = CONVERTED_ATTRIBUTES[attribute](value, arg)
            if latex_style is not None:
                latex_styles.extend([latex_style])
    return latex_styles
=======
    return str(value).replace(arg, "").replace("/*", "").replace("*/", "").strip()
>>>>>>> ed9f60c8
<|MERGE_RESOLUTION|>--- conflicted
+++ resolved
@@ -120,21 +120,13 @@
         d.update(kwargs)
         return self.template_html.render(**d)
 
-<<<<<<< HEAD
-    def _render_latex(self, **kwargs) -> str:
-=======
     def _render_latex(self, sparse_index: bool, sparse_columns: bool, **kwargs) -> str:
->>>>>>> ed9f60c8
         """
         Render a Styler in latex format
         """
         self._compute()
 
-<<<<<<< HEAD
-        d = self._translate(blank="")
-=======
         d = self._translate(sparse_index, sparse_columns, blank="")
->>>>>>> ed9f60c8
         self._translate_latex(d)
 
         self.template_latex.globals["parse_wrap"] = _parse_latex_table_wrapping
@@ -160,11 +152,7 @@
             r = func(self)(*args, **kwargs)
         return r
 
-<<<<<<< HEAD
-    def _translate(self, blank="&nbsp;"):
-=======
     def _translate(self, sparse_index: bool, sparse_cols: bool, blank: str = "&nbsp;"):
->>>>>>> ed9f60c8
         """
         Process Styler data and settings into a dict for template rendering.
 
@@ -1104,13 +1092,9 @@
     return None
 
 
-<<<<<<< HEAD
 def _parse_latex_cell_styles(
     latex_styles: CSSList, display_value: str, convert_css: bool = False
 ) -> str:
-=======
-def _parse_latex_cell_styles(latex_styles: CSSList, display_value: str) -> str:
->>>>>>> ed9f60c8
     r"""
     Mutate the ``display_value`` string including LaTeX commands from ``latex_styles``.
 
@@ -1136,11 +1120,8 @@
     For example for styles:
     `[('c1', 'o1--wrap'), ('c2', 'o2')]` this returns: `{\c1o1 \c2o2{display_value}}
     """
-<<<<<<< HEAD
     if convert_css:
         latex_styles = _parse_latex_css_conversion(latex_styles)
-=======
->>>>>>> ed9f60c8
     for (command, options) in latex_styles[::-1]:  # in reverse for most recent style
         formatter = {
             "--wrap": f"{{\\{command}--to_parse {display_value}}}",
@@ -1210,7 +1191,6 @@
 
     For example: 'red /* --wrap */  ' --> 'red'
     """
-<<<<<<< HEAD
     return str(value).replace(arg, "").replace("/*", "").replace("*/", "").strip()
 
 
@@ -1290,7 +1270,4 @@
             latex_style = CONVERTED_ATTRIBUTES[attribute](value, arg)
             if latex_style is not None:
                 latex_styles.extend([latex_style])
-    return latex_styles
-=======
-    return str(value).replace(arg, "").replace("/*", "").replace("*/", "").strip()
->>>>>>> ed9f60c8
+    return latex_styles