from __future__ import annotations

from collections import defaultdict
from functools import partial
import re
from typing import (
    Any,
    Callable,
    DefaultDict,
    Dict,
    List,
    Optional,
    Sequence,
    Tuple,
    TypedDict,
    Union,
)
from uuid import uuid4

import numpy as np

from pandas._config import get_option

from pandas._libs import lib
from pandas._typing import Level
from pandas.compat._optional import import_optional_dependency

from pandas.core.dtypes.generic import ABCSeries

from pandas import (
    DataFrame,
    Index,
    IndexSlice,
    MultiIndex,
    Series,
    isna,
)
from pandas.api.types import is_list_like
import pandas.core.common as com

jinja2 = import_optional_dependency("jinja2", extra="DataFrame.style requires jinja2.")
from markupsafe import escape as escape_html  # markupsafe is jinja2 dependency

BaseFormatter = Union[str, Callable]
ExtFormatter = Union[BaseFormatter, Dict[Any, Optional[BaseFormatter]]]
CSSPair = Tuple[str, Union[str, int, float]]
CSSList = List[CSSPair]
CSSProperties = Union[str, CSSList]


class CSSDict(TypedDict):
    selector: str
    props: CSSProperties


CSSStyles = List[CSSDict]
Subset = Union[slice, Sequence, Index]


class StylerRenderer:
    """
    Base class to process rendering a Styler with a specified jinja2 template.
    """

    loader = jinja2.PackageLoader("pandas", "io/formats/templates")
    env = jinja2.Environment(loader=loader, trim_blocks=True)
    template_html = env.get_template("html.tpl")
    template_html_table = env.get_template("html_table.tpl")
    template_html_style = env.get_template("html_style.tpl")
    template_latex = env.get_template("latex.tpl")

    def __init__(
        self,
        data: DataFrame | Series,
        uuid: str | None = None,
        uuid_len: int = 5,
        table_styles: CSSStyles | None = None,
        table_attributes: str | None = None,
        caption: str | tuple | None = None,
        cell_ids: bool = True,
        precision: int | None = None,
    ):

        # validate ordered args
        if isinstance(data, Series):
            data = data.to_frame()
        if not isinstance(data, DataFrame):
            raise TypeError("``data`` must be a Series or DataFrame")
        self.data: DataFrame = data
        self.index: Index = data.index
        self.columns: Index = data.columns
        if not isinstance(uuid_len, int) or not uuid_len >= 0:
            raise TypeError("``uuid_len`` must be an integer in range [0, 32].")
        self.uuid = uuid or uuid4().hex[: min(32, uuid_len)]
        self.uuid_len = len(self.uuid)
        self.table_styles = table_styles
        self.table_attributes = table_attributes
        self.caption = caption
        self.cell_ids = cell_ids

        # add rendering variables
        self.hide_index_names: bool = False
        self.hide_column_names: bool = False
        self.hide_index_: list = [False] * self.index.nlevels
        self.hide_columns_: list = [False] * self.columns.nlevels
        self.hidden_rows: Sequence[int] = []  # sequence for specific hidden rows/cols
        self.hidden_columns: Sequence[int] = []
        self.ctx: DefaultDict[tuple[int, int], CSSList] = defaultdict(list)
        self.ctx_index: DefaultDict[tuple[int, int], CSSList] = defaultdict(list)
        self.ctx_columns: DefaultDict[tuple[int, int], CSSList] = defaultdict(list)
        self.cell_context: DefaultDict[tuple[int, int], str] = defaultdict(str)
        self._todo: list[tuple[Callable, tuple, dict]] = []
        self.tooltips: Tooltips | None = None
        precision = (
            get_option("styler.format.precision") if precision is None else precision
        )
        self._display_funcs: DefaultDict[  # maps (row, col) -> format func
            tuple[int, int], Callable[[Any], str]
        ] = defaultdict(lambda: partial(_default_formatter, precision=precision))
        self._display_funcs_index: DefaultDict[  # maps (row, level) -> format func
            tuple[int, int], Callable[[Any], str]
        ] = defaultdict(lambda: partial(_default_formatter, precision=precision))
        self._display_funcs_columns: DefaultDict[  # maps (level, col) -> format func
            tuple[int, int], Callable[[Any], str]
        ] = defaultdict(lambda: partial(_default_formatter, precision=precision))

    def _render_html(self, sparse_index: bool, sparse_columns: bool, **kwargs) -> str:
        """
        Renders the ``Styler`` including all applied styles to HTML.
        Generates a dict with necessary kwargs passed to jinja2 template.
        """
        self._compute()
        # TODO: namespace all the pandas keys
        d = self._translate(sparse_index, sparse_columns)
        d.update(kwargs)
        return self.template_html.render(
            **d,
            html_table_tpl=self.template_html_table,
            html_style_tpl=self.template_html_style,
        )

    def _render_latex(self, sparse_index: bool, sparse_columns: bool, **kwargs) -> str:
        """
        Render a Styler in latex format
        """
        self._compute()

        d = self._translate(sparse_index, sparse_columns, blank="")
        self._translate_latex(d)

        self.template_latex.globals["parse_wrap"] = _parse_latex_table_wrapping
        self.template_latex.globals["parse_table"] = _parse_latex_table_styles
        self.template_latex.globals["parse_cell"] = _parse_latex_cell_styles
        self.template_latex.globals["parse_header"] = _parse_latex_header_span

        d.update(kwargs)
        return self.template_latex.render(**d)

    def _compute(self):
        """
        Execute the style functions built up in `self._todo`.

        Relies on the conventions that all style functions go through
        .apply or .applymap. The append styles to apply as tuples of

        (application method, *args, **kwargs)
        """
        self.ctx.clear()
        self.ctx_index.clear()
        self.ctx_columns.clear()
        r = self
        for func, args, kwargs in self._todo:
            r = func(self)(*args, **kwargs)
        return r

    def _translate(self, sparse_index: bool, sparse_cols: bool, blank: str = "&nbsp;"):
        """
        Process Styler data and settings into a dict for template rendering.

        Convert data and settings from ``Styler`` attributes such as ``self.data``,
        ``self.tooltips`` including applying any methods in ``self._todo``.

        Parameters
        ----------
        sparse_index : bool
            Whether to sparsify the index or print all hierarchical index elements.
            Upstream defaults are typically to `pandas.options.styler.sparse.index`.
        sparse_cols : bool
            Whether to sparsify the columns or print all hierarchical column elements.
            Upstream defaults are typically to `pandas.options.styler.sparse.columns`.

        Returns
        -------
        d : dict
            The following structure: {uuid, table_styles, caption, head, body,
            cellstyle, table_attributes}
        """
        ROW_HEADING_CLASS = "row_heading"
        COL_HEADING_CLASS = "col_heading"
        INDEX_NAME_CLASS = "index_name"
        TRIMMED_COL_CLASS = "col_trim"
        TRIMMED_ROW_CLASS = "row_trim"

        DATA_CLASS = "data"
        BLANK_CLASS = "blank"
        BLANK_VALUE = blank

        # construct render dict
        d = {
            "uuid": self.uuid,
            "table_styles": _format_table_styles(self.table_styles or []),
            "caption": self.caption,
        }

        max_elements = get_option("styler.render.max_elements")
        max_rows, max_cols = _get_trimming_maximums(
            len(self.data.index), len(self.data.columns), max_elements
        )

        self.cellstyle_map_columns: DefaultDict[
            tuple[CSSPair, ...], list[str]
        ] = defaultdict(list)
        head = self._translate_header(
            BLANK_CLASS,
            BLANK_VALUE,
            INDEX_NAME_CLASS,
            COL_HEADING_CLASS,
            sparse_cols,
            max_cols,
            TRIMMED_COL_CLASS,
        )
        d.update({"head": head})

        self.cellstyle_map: DefaultDict[tuple[CSSPair, ...], list[str]] = defaultdict(
            list
        )
        self.cellstyle_map_index: DefaultDict[
            tuple[CSSPair, ...], list[str]
        ] = defaultdict(list)
        body = self._translate_body(
            DATA_CLASS,
            ROW_HEADING_CLASS,
            sparse_index,
            max_rows,
            max_cols,
            TRIMMED_ROW_CLASS,
            TRIMMED_COL_CLASS,
        )
        d.update({"body": body})

        ctx_maps = {
            "cellstyle": "cellstyle_map",
            "cellstyle_index": "cellstyle_map_index",
            "cellstyle_columns": "cellstyle_map_columns",
        }  # add the cell_ids styles map to the render dictionary in right format
        for k, attr in ctx_maps.items():
            map = [
                {"props": list(props), "selectors": selectors}
                for props, selectors in getattr(self, attr).items()
            ]
            d.update({k: map})

        table_attr = self.table_attributes
        if not get_option("styler.html.mathjax"):
            table_attr = table_attr or ""
            if 'class="' in table_attr:
                table_attr = table_attr.replace('class="', 'class="tex2jax_ignore ')
            else:
                table_attr += ' class="tex2jax_ignore"'
        d.update({"table_attributes": table_attr})

        if self.tooltips:
            d = self.tooltips._translate(self.data, self.uuid, d)

        return d

    def _translate_header(
        self,
        blank_class: str,
        blank_value: str,
        index_name_class: str,
        col_heading_class: str,
        sparsify_cols: bool,
        max_cols: int,
        trimmed_col_class: str,
    ):
        """
        Build each <tr> within table <head> as a list

        Using the structure:
             +----------------------------+---------------+---------------------------+
             |  index_blanks ...          | column_name_0 |  column_headers (level_0) |
          1) |       ..                   |       ..      |             ..            |
             |  index_blanks ...          | column_name_n |  column_headers (level_n) |
             +----------------------------+---------------+---------------------------+
          2) |  index_names (level_0 to level_n) ...      | column_blanks ...         |
             +----------------------------+---------------+---------------------------+

        Parameters
        ----------
        blank_class : str
            CSS class added to elements within blank sections of the structure.
        blank_value : str
            HTML display value given to elements within blank sections of the structure.
        index_name_class : str
            CSS class added to elements within the index_names section of the structure.
        col_heading_class : str
            CSS class added to elements within the column_names section of structure.
        sparsify_cols : bool
            Whether column_headers section will add colspan attributes (>1) to elements.
        max_cols : int
            Maximum number of columns to render. If exceeded will contain `...` filler.
        trimmed_col_class : str
            CSS class added to elements within a column including `...` trimmed vals.

        Returns
        -------
        head : list
            The associated HTML elements needed for template rendering.
        """
        # for sparsifying a MultiIndex
        col_lengths = _get_level_lengths(
            self.columns, sparsify_cols, max_cols, self.hidden_columns
        )

        clabels = self.data.columns.tolist()[:max_cols]  # slice to allow trimming
        if self.data.columns.nlevels == 1:
            clabels = [[x] for x in clabels]
        clabels = list(zip(*clabels))

        head = []
        # 1) column headers
        for r, hide in enumerate(self.hide_columns_):
            if hide:
                continue
            else:
                # number of index blanks is governed by number of hidden index levels
                index_blanks = [_element("th", blank_class, blank_value, True)] * (
                    self.index.nlevels - sum(self.hide_index_) - 1
                )

                name = self.data.columns.names[r]
                column_name = [
                    _element(
                        "th",
                        f"{blank_class if name is None else index_name_class} level{r}",
                        name
                        if (name is not None and not self.hide_column_names)
                        else blank_value,
                        not all(self.hide_index_),
                    )
                ]

                if clabels:
                    column_headers = []
                    for c, value in enumerate(clabels[r]):
                        header_element = _element(
                            "th",
                            f"{col_heading_class} level{r} col{c}",
                            value,
<<<<<<< HEAD
                            _is_visible(c, r, col_lengths),
                            display_value=self._display_funcs_columns[(r, c)](value),
=======
                            _is_visible(c, r, col_lengths)
                            and c not in self.hidden_columns,
>>>>>>> b17379ba
                            attributes=(
                                f'colspan="{col_lengths.get((r, c), 0)}"'
                                if col_lengths.get((r, c), 0) > 1
                                else ""
                            ),
                        )

                        if self.cell_ids:
                            header_element["id"] = f"level{r}_col{c}"
                        if (r, c) in self.ctx_columns and self.ctx_columns[r, c]:
                            header_element["id"] = f"level{r}_col{c}"
                            self.cellstyle_map_columns[
                                tuple(self.ctx_columns[r, c])
                            ].append(f"level{r}_col{c}")

                        column_headers.append(header_element)

                    if len(self.data.columns) > max_cols:
                        # add an extra column with `...` value to indicate trimming
                        column_headers.append(
                            _element(
                                "th",
                                f"{col_heading_class} level{r} {trimmed_col_class}",
                                "...",
                                True,
                                attributes="",
                            )
                        )
                    head.append(index_blanks + column_name + column_headers)

        # 2) index names
        if (
            self.data.index.names
            and com.any_not_none(*self.data.index.names)
            and not all(self.hide_index_)
            and not self.hide_index_names
        ):
            index_names = [
                _element(
                    "th",
                    f"{index_name_class} level{c}",
                    blank_value if name is None else name,
                    not self.hide_index_[c],
                )
                for c, name in enumerate(self.data.index.names)
            ]

            if not clabels:
                blank_len = 0
            elif len(self.data.columns) <= max_cols:
                blank_len = len(clabels[0])
            else:
                blank_len = len(clabels[0]) + 1  # to allow room for `...` trim col

            column_blanks = [
                _element(
                    "th",
                    f"{blank_class} col{c}",
                    blank_value,
                    c not in self.hidden_columns,
                )
                for c in range(blank_len)
            ]
            head.append(index_names + column_blanks)

        return head

    def _translate_body(
        self,
        data_class: str,
        row_heading_class: str,
        sparsify_index: bool,
        max_rows: int,
        max_cols: int,
        trimmed_row_class: str,
        trimmed_col_class: str,
    ):
        """
        Build each <tr> within table <body> as a list

        Use the following structure:
          +--------------------------------------------+---------------------------+
          |  index_header_0    ...    index_header_n   |  data_by_column           |
          +--------------------------------------------+---------------------------+

        Also add elements to the cellstyle_map for more efficient grouped elements in
        <style></style> block

        Parameters
        ----------
        data_class : str
            CSS class added to elements within data_by_column sections of the structure.
        row_heading_class : str
            CSS class added to elements within the index_header section of structure.
        sparsify_index : bool
            Whether index_headers section will add rowspan attributes (>1) to elements.

        Returns
        -------
        body : list
            The associated HTML elements needed for template rendering.
        """
        # for sparsifying a MultiIndex
        idx_lengths = _get_level_lengths(
            self.index, sparsify_index, max_rows, self.hidden_rows
        )

        rlabels = self.data.index.tolist()[:max_rows]  # slice to allow trimming
        if not isinstance(self.data.index, MultiIndex):
            rlabels = [[x] for x in rlabels]

        body = []
        for r, row_tup in enumerate(self.data.itertuples()):
            if r >= max_rows:  # used only to add a '...' trimmed row:
                index_headers = [
                    _element(
                        "th",
                        f"{row_heading_class} level{c} {trimmed_row_class}",
                        "...",
                        not self.hide_index_[c],
                        attributes="",
                    )
                    for c in range(self.data.index.nlevels)
                ]

                data = [
                    _element(
                        "td",
                        f"{data_class} col{c} {trimmed_row_class}",
                        "...",
                        (c not in self.hidden_columns),
                        attributes="",
                    )
                    for c in range(max_cols)
                ]

                if len(self.data.columns) > max_cols:
                    # columns are also trimmed so we add the final element
                    data.append(
                        _element(
                            "td",
                            f"{data_class} {trimmed_row_class} {trimmed_col_class}",
                            "...",
                            True,
                            attributes="",
                        )
                    )

                body.append(index_headers + data)
                break

            index_headers = []
            for c, value in enumerate(rlabels[r]):
                header_element = _element(
                    "th",
                    f"{row_heading_class} level{c} row{r}",
                    value,
                    (_is_visible(r, c, idx_lengths) and not self.hide_index_[c]),
                    display_value=self._display_funcs_index[(r, c)](value),
                    attributes=(
                        f'rowspan="{idx_lengths.get((c, r), 0)}"'
                        if idx_lengths.get((c, r), 0) > 1
                        else ""
                    ),
                )

                if self.cell_ids:
                    header_element["id"] = f"level{c}_row{r}"  # id is specified
                if (r, c) in self.ctx_index and self.ctx_index[r, c]:
                    # always add id if a style is specified
                    header_element["id"] = f"level{c}_row{r}"
                    self.cellstyle_map_index[tuple(self.ctx_index[r, c])].append(
                        f"level{c}_row{r}"
                    )

                index_headers.append(header_element)

            data = []
            for c, value in enumerate(row_tup[1:]):
                if c >= max_cols:
                    data.append(
                        _element(
                            "td",
                            f"{data_class} row{r} {trimmed_col_class}",
                            "...",
                            True,
                            attributes="",
                        )
                    )
                    break

                # add custom classes from cell context
                cls = ""
                if (r, c) in self.cell_context:
                    cls = " " + self.cell_context[r, c]

                data_element = _element(
                    "td",
                    f"{data_class} row{r} col{c}{cls}",
                    value,
                    (c not in self.hidden_columns and r not in self.hidden_rows),
                    attributes="",
                    display_value=self._display_funcs[(r, c)](value),
                )

                if self.cell_ids:
                    data_element["id"] = f"row{r}_col{c}"
                if (r, c) in self.ctx and self.ctx[r, c]:
                    # always add id if needed due to specified style
                    data_element["id"] = f"row{r}_col{c}"
                    self.cellstyle_map[tuple(self.ctx[r, c])].append(f"row{r}_col{c}")

                data.append(data_element)

            body.append(index_headers + data)
        return body

    def _translate_latex(self, d: dict) -> None:
        r"""
        Post-process the default render dict for the LaTeX template format.

        Processing items included are:
          - Remove hidden columns from the non-headers part of the body.
          - Place cellstyles directly in td cells rather than use cellstyle_map.
          - Remove hidden indexes or reinsert missing th elements if part of multiindex
            or multirow sparsification (so that \multirow and \multicol work correctly).
        """
        d["head"] = [
            [
                {**col, "cellstyle": self.ctx_columns[r, c - self.index.nlevels]}
                for c, col in enumerate(row)
                if col["is_visible"]
            ]
            for r, row in enumerate(d["head"])
        ]
        body = []
        for r, row in enumerate(d["body"]):
            if all(self.hide_index_):
                row_body_headers = []
            else:
                row_body_headers = [
                    {
                        **col,
                        "display_value": col["display_value"]
                        if col["is_visible"]
                        else "",
                        "cellstyle": self.ctx_index[r, c] if col["is_visible"] else [],
                    }
                    for c, col in enumerate(row)
                    if col["type"] == "th"
                ]

            row_body_cells = [
                {**col, "cellstyle": self.ctx[r, c - self.data.index.nlevels]}
                for c, col in enumerate(row)
                if (col["is_visible"] and col["type"] == "td")
            ]

            body.append(row_body_headers + row_body_cells)
        d["body"] = body

    def format(
        self,
        formatter: ExtFormatter | None = None,
        subset: Subset | None = None,
        na_rep: str | None = None,
        precision: int | None = None,
        decimal: str = ".",
        thousands: str | None = None,
        escape: str | None = None,
    ) -> StylerRenderer:
        r"""
        Format the text display value of cells.

        Parameters
        ----------
        formatter : str, callable, dict or None
            Object to define how values are displayed. See notes.
        subset : label, array-like, IndexSlice, optional
            A valid 2d input to `DataFrame.loc[<subset>]`, or, in the case of a 1d input
            or single key, to `DataFrame.loc[:, <subset>]` where the columns are
            prioritised, to limit ``data`` to *before* applying the function.
        na_rep : str, optional
            Representation for missing values.
            If ``na_rep`` is None, no special formatting is applied.

            .. versionadded:: 1.0.0

        precision : int, optional
            Floating point precision to use for display purposes, if not determined by
            the specified ``formatter``.

            .. versionadded:: 1.3.0

        decimal : str, default "."
            Character used as decimal separator for floats, complex and integers

            .. versionadded:: 1.3.0

        thousands : str, optional, default None
            Character used as thousands separator for floats, complex and integers

            .. versionadded:: 1.3.0

        escape : str, optional
            Use 'html' to replace the characters ``&``, ``<``, ``>``, ``'``, and ``"``
            in cell display string with HTML-safe sequences.
            Use 'latex' to replace the characters ``&``, ``%``, ``$``, ``#``, ``_``,
            ``{``, ``}``, ``~``, ``^``, and ``\`` in the cell display string with
            LaTeX-safe sequences.
            Escaping is done before ``formatter``.

            .. versionadded:: 1.3.0

        Returns
        -------
        self : Styler

        Notes
        -----
        This method assigns a formatting function, ``formatter``, to each cell in the
        DataFrame. If ``formatter`` is ``None``, then the default formatter is used.
        If a callable then that function should take a data value as input and return
        a displayable representation, such as a string. If ``formatter`` is
        given as a string this is assumed to be a valid Python format specification
        and is wrapped to a callable as ``string.format(x)``. If a ``dict`` is given,
        keys should correspond to column names, and values should be string or
        callable, as above.

        The default formatter currently expresses floats and complex numbers with the
        pandas display precision unless using the ``precision`` argument here. The
        default formatter does not adjust the representation of missing values unless
        the ``na_rep`` argument is used.

        The ``subset`` argument defines which region to apply the formatting function
        to. If the ``formatter`` argument is given in dict form but does not include
        all columns within the subset then these columns will have the default formatter
        applied. Any columns in the formatter dict excluded from the subset will
        be ignored.

        When using a ``formatter`` string the dtypes must be compatible, otherwise a
        `ValueError` will be raised.

        When instantiating a Styler, default formatting can be applied be setting the
        ``pandas.options``:

          - ``styler.format.formatter``: default None.
          - ``styler.format.na_rep``: default None.
          - ``styler.format.precision``: default 6.
          - ``styler.format.decimal``: default ".".
          - ``styler.format.thousands``: default None.
          - ``styler.format.escape``: default None.

        Examples
        --------
        Using ``na_rep`` and ``precision`` with the default ``formatter``

        >>> df = pd.DataFrame([[np.nan, 1.0, 'A'], [2.0, np.nan, 3.0]])
        >>> df.style.format(na_rep='MISS', precision=3)  # doctest: +SKIP
                0       1       2
        0    MISS   1.000       A
        1   2.000    MISS   3.000

        Using a ``formatter`` specification on consistent column dtypes

        >>> df.style.format('{:.2f}', na_rep='MISS', subset=[0,1])  # doctest: +SKIP
                0      1          2
        0    MISS   1.00          A
        1    2.00   MISS   3.000000

        Using the default ``formatter`` for unspecified columns

        >>> df.style.format({0: '{:.2f}', 1: '£ {:.1f}'}, na_rep='MISS', precision=1)
        ...  # doctest: +SKIP
                 0      1     2
        0    MISS   £ 1.0     A
        1    2.00    MISS   3.0

        Multiple ``na_rep`` or ``precision`` specifications under the default
        ``formatter``.

        >>> df.style.format(na_rep='MISS', precision=1, subset=[0])
        ...     .format(na_rep='PASS', precision=2, subset=[1, 2])  # doctest: +SKIP
                0      1      2
        0    MISS   1.00      A
        1     2.0   PASS   3.00

        Using a callable ``formatter`` function.

        >>> func = lambda s: 'STRING' if isinstance(s, str) else 'FLOAT'
        >>> df.style.format({0: '{:.1f}', 2: func}, precision=4, na_rep='MISS')
        ...  # doctest: +SKIP
                0        1        2
        0    MISS   1.0000   STRING
        1     2.0     MISS    FLOAT

        Using a ``formatter`` with HTML ``escape`` and ``na_rep``.

        >>> df = pd.DataFrame([['<div></div>', '"A&B"', None]])
        >>> s = df.style.format(
        ...     '<a href="a.com/{0}">{0}</a>', escape="html", na_rep="NA"
        ...     )
        >>> s.to_html()  # doctest: +SKIP
        ...
        <td .. ><a href="a.com/&lt;div&gt;&lt;/div&gt;">&lt;div&gt;&lt;/div&gt;</a></td>
        <td .. ><a href="a.com/&#34;A&amp;B&#34;">&#34;A&amp;B&#34;</a></td>
        <td .. >NA</td>
        ...

        Using a ``formatter`` with LaTeX ``escape``.

        >>> df = pd.DataFrame([["123"], ["~ ^"], ["$%#"]])
        >>> df.style.format("\\textbf{{{}}}", escape="latex").to_latex()
        ...  # doctest: +SKIP
        \begin{tabular}{ll}
        {} & {0} \\
        0 & \textbf{123} \\
        1 & \textbf{\textasciitilde \space \textasciicircum } \\
        2 & \textbf{\$\%\#} \\
        \end{tabular}
        """
        if all(
            (
                formatter is None,
                subset is None,
                precision is None,
                decimal == ".",
                thousands is None,
                na_rep is None,
                escape is None,
            )
        ):
            self._display_funcs.clear()
            return self  # clear the formatter / revert to default and avoid looping

        subset = slice(None) if subset is None else subset
        subset = non_reducing_slice(subset)
        data = self.data.loc[subset]

        if not isinstance(formatter, dict):
            formatter = {col: formatter for col in data.columns}

        cis = self.columns.get_indexer_for(data.columns)
        ris = self.index.get_indexer_for(data.index)
        for ci in cis:
            format_func = _maybe_wrap_formatter(
                formatter.get(self.columns[ci]),
                na_rep=na_rep,
                precision=precision,
                decimal=decimal,
                thousands=thousands,
                escape=escape,
            )
            for ri in ris:
                self._display_funcs[(ri, ci)] = format_func

        return self

    def format_index(
        self,
        formatter: ExtFormatter | None = None,
        axis: int | str = 0,
        level: Level | list[Level] | None = None,
        na_rep: str | None = None,
        precision: int | None = None,
        decimal: str = ".",
        thousands: str | None = None,
        escape: str | None = None,
    ) -> StylerRenderer:
        r"""
        Format the text display value of index labels or column headers.

        .. versionadded:: 1.4.0

        Parameters
        ----------
        formatter : str, callable, dict or None
            Object to define how values are displayed. See notes.
        axis : {0, "index", 1, "columns"}
            Whether to apply the formatter to the index or column headers.
        level : int, str, list
            The level(s) over which to apply the generic formatter.
        na_rep : str, optional
            Representation for missing values.
            If ``na_rep`` is None, no special formatting is applied.
        precision : int, optional
            Floating point precision to use for display purposes, if not determined by
            the specified ``formatter``.
        decimal : str, default "."
            Character used as decimal separator for floats, complex and integers
        thousands : str, optional, default None
            Character used as thousands separator for floats, complex and integers
        escape : str, optional
            Use 'html' to replace the characters ``&``, ``<``, ``>``, ``'``, and ``"``
            in cell display string with HTML-safe sequences.
            Use 'latex' to replace the characters ``&``, ``%``, ``$``, ``#``, ``_``,
            ``{``, ``}``, ``~``, ``^``, and ``\`` in the cell display string with
            LaTeX-safe sequences.
            Escaping is done before ``formatter``.

        Returns
        -------
        self : Styler

        Notes
        -----
        This method assigns a formatting function, ``formatter``, to each level label
        in the DataFrame's index or column headers. If ``formatter`` is ``None``,
        then the default formatter is used.
        If a callable then that function should take a label value as input and return
        a displayable representation, such as a string. If ``formatter`` is
        given as a string this is assumed to be a valid Python format specification
        and is wrapped to a callable as ``string.format(x)``. If a ``dict`` is given,
        keys should correspond to MultiIndex level numbers or names, and values should
        be string or callable, as above.

        The default formatter currently expresses floats and complex numbers with the
        pandas display precision unless using the ``precision`` argument here. The
        default formatter does not adjust the representation of missing values unless
        the ``na_rep`` argument is used.

        The ``level`` argument defines which levels of a MultiIndex to apply the
        method to. If the ``formatter`` argument is given in dict form but does
        not include all levels within the level argument then these unspecified levels
        will have the default formatter applied. Any levels in the formatter dict
        specifically excluded from the level argument will be ignored.

        When using a ``formatter`` string the dtypes must be compatible, otherwise a
        `ValueError` will be raised.

        Examples
        --------
        Using ``na_rep`` and ``precision`` with the default ``formatter``

        >>> df = pd.DataFrame([[1, 2, 3]], columns=[2.0, np.nan, 4.0]])
        >>> df.style.format_index(axis=1, na_rep='MISS', precision=3)  # doctest: +SKIP
            2.000    MISS   4.000
        0       1       2       3

        Using a ``formatter`` specification on consistent dtypes in a level

        >>> df.style.format_index('{:.2f}', axis=1, na_rep='MISS')  # doctest: +SKIP
             2.00   MISS    4.00
        0       1      2       3

        Using the default ``formatter`` for unspecified levels

        >>> df = pd.DataFrame([[1, 2, 3]],
        ...     columns=pd.MultiIndex.from_arrays([["a", "a", "b"],[2, np.nan, 4]]))
        >>> df.style.format_index({0: lambda v: upper(v)}, axis=1, precision=1)
        ...  # doctest: +SKIP
                       A       B
              2.0    nan     4.0
        0       1      2       3

        Using a callable ``formatter`` function.

        >>> func = lambda s: 'STRING' if isinstance(s, str) else 'FLOAT'
        >>> df.style.format_index(func, axis=1, na_rep='MISS')
        ...  # doctest: +SKIP
                  STRING  STRING
            FLOAT   MISS   FLOAT
        0       1      2       3

        Using a ``formatter`` with HTML ``escape`` and ``na_rep``.

        >>> df = pd.DataFrame([[1, 2, 3]], columns=['"A"', 'A&B', None])
        >>> s = df.style.format_index('$ {0}', axis=1, escape="html", na_rep="NA")
        <th .. >$ &#34;A&#34;</th>
        <th .. >$ A&amp;B</th>
        <th .. >NA</td>
        ...

        Using a ``formatter`` with LaTeX ``escape``.

        >>> df = pd.DataFrame([[1, 2, 3]], columns=["123", "~", "$%#"])
        >>> df.style.format_index("\\textbf{{{}}}", escape="latex", axis=1).to_latex()
        ...  # doctest: +SKIP
        \begin{tabular}{lrrr}
        {} & {\textbf{123}} & {\textbf{\textasciitilde }} & {\textbf{\$\%\#}} \\
        0 & 1 & 2 & 3 \\
        \end{tabular}
        """
        axis = self.data._get_axis_number(axis)
        if axis == 0:
            display_funcs_, obj = self._display_funcs_index, self.index
        else:
            display_funcs_, obj = self._display_funcs_columns, self.columns
        levels_ = refactor_levels(level, obj)

        if all(
            (
                formatter is None,
                level is None,
                precision is None,
                decimal == ".",
                thousands is None,
                na_rep is None,
                escape is None,
            )
        ):
            display_funcs_.clear()
            return self  # clear the formatter / revert to default and avoid looping

        if not isinstance(formatter, dict):
            formatter = {level: formatter for level in levels_}
        else:
            formatter = {
                obj._get_level_number(level): formatter_
                for level, formatter_ in formatter.items()
            }

        for lvl in levels_:
            format_func = _maybe_wrap_formatter(
                formatter.get(lvl),
                na_rep=na_rep,
                precision=precision,
                decimal=decimal,
                thousands=thousands,
                escape=escape,
            )

            for idx in [(i, lvl) if axis == 0 else (lvl, i) for i in range(len(obj))]:
                display_funcs_[idx] = format_func

        return self


def _element(
    html_element: str,
    html_class: str,
    value: Any,
    is_visible: bool,
    **kwargs,
) -> dict:
    """
    Template to return container with information for a <td></td> or <th></th> element.
    """
    if "display_value" not in kwargs:
        kwargs["display_value"] = value
    return {
        "type": html_element,
        "value": value,
        "class": html_class,
        "is_visible": is_visible,
        **kwargs,
    }


def _get_trimming_maximums(rn, cn, max_elements, scaling_factor=0.8):
    """
    Recursively reduce the number of rows and columns to satisfy max elements.

    Parameters
    ----------
    rn, cn : int
        The number of input rows / columns
    max_elements : int
        The number of allowable elements

    Returns
    -------
    rn, cn : tuple
        New rn and cn values that satisfy the max_elements constraint
    """

    def scale_down(rn, cn):
        if cn >= rn:
            return rn, int(cn * scaling_factor)
        else:
            return int(rn * scaling_factor), cn

    while rn * cn > max_elements:
        rn, cn = scale_down(rn, cn)

    return rn, cn


def _get_level_lengths(
    index: Index,
    sparsify: bool,
    max_index: int,
    hidden_elements: Sequence[int] | None = None,
):
    """
    Given an index, find the level length for each element.

    Parameters
    ----------
    index : Index
        Index or columns to determine lengths of each element
    sparsify : bool
        Whether to hide or show each distinct element in a MultiIndex
    max_index : int
        The maximum number of elements to analyse along the index due to trimming
    hidden_elements : sequence of int
        Index positions of elements hidden from display in the index affecting
        length

    Returns
    -------
    Dict :
        Result is a dictionary of (level, initial_position): span
    """
    if isinstance(index, MultiIndex):
        levels = index.format(sparsify=lib.no_default, adjoin=False)
    else:
        levels = index.format()

    if hidden_elements is None:
        hidden_elements = []

    lengths = {}
    if not isinstance(index, MultiIndex):
        for i, value in enumerate(levels):
            if i not in hidden_elements:
                lengths[(0, i)] = 1
        return lengths

    for i, lvl in enumerate(levels):
        for j, row in enumerate(lvl):
            if j >= max_index:
                # stop the loop due to display trimming
                break
            if not sparsify:
                lengths[(i, j)] = 1
            elif (row is not lib.no_default) and (j not in hidden_elements):
                last_label = j
                lengths[(i, last_label)] = 1
            elif row is not lib.no_default:
                # even if its hidden, keep track of it in case
                # length >1 and later elements are visible
                last_label = j
                lengths[(i, last_label)] = 0
            elif j not in hidden_elements:
                if lengths[(i, last_label)] == 0:
                    # if the previous iteration was first-of-kind but hidden then offset
                    last_label = j
                    lengths[(i, last_label)] = 1
                else:
                    # else add to previous iteration
                    lengths[(i, last_label)] += 1

    non_zero_lengths = {
        element: length for element, length in lengths.items() if length >= 1
    }

    return non_zero_lengths


def _is_visible(idx_row, idx_col, lengths) -> bool:
    """
    Index -> {(idx_row, idx_col): bool}).
    """
    return (idx_col, idx_row) in lengths


def _format_table_styles(styles: CSSStyles) -> CSSStyles:
    """
    looks for multiple CSS selectors and separates them:
    [{'selector': 'td, th', 'props': 'a:v;'}]
        ---> [{'selector': 'td', 'props': 'a:v;'},
              {'selector': 'th', 'props': 'a:v;'}]
    """
    return [
        {"selector": selector, "props": css_dict["props"]}
        for css_dict in styles
        for selector in css_dict["selector"].split(",")
    ]


def _default_formatter(x: Any, precision: int, thousands: bool = False) -> Any:
    """
    Format the display of a value

    Parameters
    ----------
    x : Any
        Input variable to be formatted
    precision : Int
        Floating point precision used if ``x`` is float or complex.
    thousands : bool, default False
        Whether to group digits with thousands separated with ",".

    Returns
    -------
    value : Any
        Matches input type, or string if input is float or complex or int with sep.
    """
    if isinstance(x, (float, complex)):
        return f"{x:,.{precision}f}" if thousands else f"{x:.{precision}f}"
    elif isinstance(x, int):
        return f"{x:,.0f}" if thousands else f"{x:.0f}"
    return x


def _wrap_decimal_thousands(
    formatter: Callable, decimal: str, thousands: str | None
) -> Callable:
    """
    Takes a string formatting function and wraps logic to deal with thousands and
    decimal parameters, in the case that they are non-standard and that the input
    is a (float, complex, int).
    """

    def wrapper(x):
        if isinstance(x, (float, complex, int)):
            if decimal != "." and thousands is not None and thousands != ",":
                return (
                    formatter(x)
                    .replace(",", "§_§-")  # rare string to avoid "," <-> "." clash.
                    .replace(".", decimal)
                    .replace("§_§-", thousands)
                )
            elif decimal != "." and (thousands is None or thousands == ","):
                return formatter(x).replace(".", decimal)
            elif decimal == "." and thousands is not None and thousands != ",":
                return formatter(x).replace(",", thousands)
        return formatter(x)

    return wrapper


def _str_escape(x, escape):
    """if escaping: only use on str, else return input"""
    if isinstance(x, str):
        if escape == "html":
            return escape_html(x)
        elif escape == "latex":
            return _escape_latex(x)
        else:
            raise ValueError(
                f"`escape` only permitted in {{'html', 'latex'}}, got {escape}"
            )
    return x


def _maybe_wrap_formatter(
    formatter: BaseFormatter | None = None,
    na_rep: str | None = None,
    precision: int | None = None,
    decimal: str = ".",
    thousands: str | None = None,
    escape: str | None = None,
) -> Callable:
    """
    Allows formatters to be expressed as str, callable or None, where None returns
    a default formatting function. wraps with na_rep, and precision where they are
    available.
    """
    # Get initial func from input string, input callable, or from default factory
    if isinstance(formatter, str):
        func_0 = lambda x: formatter.format(x)
    elif callable(formatter):
        func_0 = formatter
    elif formatter is None:
        precision = (
            get_option("styler.format.precision") if precision is None else precision
        )
        func_0 = partial(
            _default_formatter, precision=precision, thousands=(thousands is not None)
        )
    else:
        raise TypeError(f"'formatter' expected str or callable, got {type(formatter)}")

    # Replace chars if escaping
    if escape is not None:
        func_1 = lambda x: func_0(_str_escape(x, escape=escape))
    else:
        func_1 = func_0

    # Replace decimals and thousands if non-standard inputs detected
    if decimal != "." or (thousands is not None and thousands != ","):
        func_2 = _wrap_decimal_thousands(func_1, decimal=decimal, thousands=thousands)
    else:
        func_2 = func_1

    # Replace missing values if na_rep
    if na_rep is None:
        return func_2
    else:
        return lambda x: na_rep if isna(x) else func_2(x)


def non_reducing_slice(slice_: Subset):
    """
    Ensure that a slice doesn't reduce to a Series or Scalar.

    Any user-passed `subset` should have this called on it
    to make sure we're always working with DataFrames.
    """
    # default to column slice, like DataFrame
    # ['A', 'B'] -> IndexSlices[:, ['A', 'B']]
    kinds = (ABCSeries, np.ndarray, Index, list, str)
    if isinstance(slice_, kinds):
        slice_ = IndexSlice[:, slice_]

    def pred(part) -> bool:
        """
        Returns
        -------
        bool
            True if slice does *not* reduce,
            False if `part` is a tuple.
        """
        # true when slice does *not* reduce, False when part is a tuple,
        # i.e. MultiIndex slice
        if isinstance(part, tuple):
            # GH#39421 check for sub-slice:
            return any((isinstance(s, slice) or is_list_like(s)) for s in part)
        else:
            return isinstance(part, slice) or is_list_like(part)

    if not is_list_like(slice_):
        if not isinstance(slice_, slice):
            # a 1-d slice, like df.loc[1]
            slice_ = [[slice_]]
        else:
            # slice(a, b, c)
            slice_ = [slice_]  # to tuplize later
    else:
        # error: Item "slice" of "Union[slice, Sequence[Any]]" has no attribute
        # "__iter__" (not iterable) -> is specifically list_like in conditional
        slice_ = [p if pred(p) else [p] for p in slice_]  # type: ignore[union-attr]
    return tuple(slice_)


def maybe_convert_css_to_tuples(style: CSSProperties) -> CSSList:
    """
    Convert css-string to sequence of tuples format if needed.
    'color:red; border:1px solid black;' -> [('color', 'red'),
                                             ('border','1px solid red')]
    """
    if isinstance(style, str):
        s = style.split(";")
        try:
            return [
                (x.split(":")[0].strip(), x.split(":")[1].strip())
                for x in s
                if x.strip() != ""
            ]
        except IndexError:
            raise ValueError(
                "Styles supplied as string must follow CSS rule formats, "
                f"for example 'attr: val;'. '{style}' was given."
            )
    return style


def refactor_levels(
    level: Level | list[Level] | None,
    obj: Index,
) -> list[int]:
    """
    Returns a consistent levels arg for use in ``hide_index`` or ``hide_columns``.

    Parameters
    ----------
    level : int, str, list
        Original ``level`` arg supplied to above methods.
    obj:
        Either ``self.index`` or ``self.columns``

    Returns
    -------
    list : refactored arg with a list of levels to hide
    """
    if level is None:
        levels_: list[int] = list(range(obj.nlevels))
    elif isinstance(level, int):
        levels_ = [level]
    elif isinstance(level, str):
        levels_ = [obj._get_level_number(level)]
    elif isinstance(level, list):
        levels_ = [
            obj._get_level_number(lev) if not isinstance(lev, int) else lev
            for lev in level
        ]
    else:
        raise ValueError("`level` must be of type `int`, `str` or list of such")
    return levels_


class Tooltips:
    """
    An extension to ``Styler`` that allows for and manipulates tooltips on hover
    of ``<td>`` cells in the HTML result.

    Parameters
    ----------
    css_name: str, default "pd-t"
        Name of the CSS class that controls visualisation of tooltips.
    css_props: list-like, default; see Notes
        List of (attr, value) tuples defining properties of the CSS class.
    tooltips: DataFrame, default empty
        DataFrame of strings aligned with underlying Styler data for tooltip
        display.

    Notes
    -----
    The default properties for the tooltip CSS class are:

        - visibility: hidden
        - position: absolute
        - z-index: 1
        - background-color: black
        - color: white
        - transform: translate(-20px, -20px)

    Hidden visibility is a key prerequisite to the hover functionality, and should
    always be included in any manual properties specification.
    """

    def __init__(
        self,
        css_props: CSSProperties = [
            ("visibility", "hidden"),
            ("position", "absolute"),
            ("z-index", 1),
            ("background-color", "black"),
            ("color", "white"),
            ("transform", "translate(-20px, -20px)"),
        ],
        css_name: str = "pd-t",
        tooltips: DataFrame = DataFrame(),
    ):
        self.class_name = css_name
        self.class_properties = css_props
        self.tt_data = tooltips
        self.table_styles: CSSStyles = []

    @property
    def _class_styles(self):
        """
        Combine the ``_Tooltips`` CSS class name and CSS properties to the format
        required to extend the underlying ``Styler`` `table_styles` to allow
        tooltips to render in HTML.

        Returns
        -------
        styles : List
        """
        return [
            {
                "selector": f".{self.class_name}",
                "props": maybe_convert_css_to_tuples(self.class_properties),
            }
        ]

    def _pseudo_css(self, uuid: str, name: str, row: int, col: int, text: str):
        """
        For every table data-cell that has a valid tooltip (not None, NaN or
        empty string) must create two pseudo CSS entries for the specific
        <td> element id which are added to overall table styles:
        an on hover visibility change and a content change
        dependent upon the user's chosen display string.

        For example:
            [{"selector": "T__row1_col1:hover .pd-t",
             "props": [("visibility", "visible")]},
            {"selector": "T__row1_col1 .pd-t::after",
             "props": [("content", "Some Valid Text String")]}]

        Parameters
        ----------
        uuid: str
            The uuid of the Styler instance
        name: str
            The css-name of the class used for styling tooltips
        row : int
            The row index of the specified tooltip string data
        col : int
            The col index of the specified tooltip string data
        text : str
            The textual content of the tooltip to be displayed in HTML.

        Returns
        -------
        pseudo_css : List
        """
        selector_id = "#T_" + uuid + "_row" + str(row) + "_col" + str(col)
        return [
            {
                "selector": selector_id + f":hover .{name}",
                "props": [("visibility", "visible")],
            },
            {
                "selector": selector_id + f" .{name}::after",
                "props": [("content", f'"{text}"')],
            },
        ]

    def _translate(self, styler_data: DataFrame | Series, uuid: str, d: dict):
        """
        Mutate the render dictionary to allow for tooltips:

        - Add ``<span>`` HTML element to each data cells ``display_value``. Ignores
          headers.
        - Add table level CSS styles to control pseudo classes.

        Parameters
        ----------
        styler_data : DataFrame
            Underlying ``Styler`` DataFrame used for reindexing.
        uuid : str
            The underlying ``Styler`` uuid for CSS id.
        d : dict
            The dictionary prior to final render

        Returns
        -------
        render_dict : Dict
        """
        self.tt_data = self.tt_data.reindex_like(styler_data)

        if self.tt_data.empty:
            return d

        name = self.class_name

        mask = (self.tt_data.isna()) | (self.tt_data.eq(""))  # empty string = no ttip
        self.table_styles = [
            style
            for sublist in [
                self._pseudo_css(uuid, name, i, j, str(self.tt_data.iloc[i, j]))
                for i in range(len(self.tt_data.index))
                for j in range(len(self.tt_data.columns))
                if not mask.iloc[i, j]
            ]
            for style in sublist
        ]

        if self.table_styles:
            # add span class to every cell only if at least 1 non-empty tooltip
            for row in d["body"]:
                for item in row:
                    if item["type"] == "td":
                        item["display_value"] = (
                            str(item["display_value"])
                            + f'<span class="{self.class_name}"></span>'
                        )
            d["table_styles"].extend(self._class_styles)
            d["table_styles"].extend(self.table_styles)

        return d


def _parse_latex_table_wrapping(table_styles: CSSStyles, caption: str | None) -> bool:
    """
    Indicate whether LaTeX {tabular} should be wrapped with a {table} environment.

    Parses the `table_styles` and detects any selectors which must be included outside
    of {tabular}, i.e. indicating that wrapping must occur, and therefore return True,
    or if a caption exists and requires similar.
    """
    IGNORED_WRAPPERS = ["toprule", "midrule", "bottomrule", "column_format"]
    # ignored selectors are included with {tabular} so do not need wrapping
    return (
        table_styles is not None
        and any(d["selector"] not in IGNORED_WRAPPERS for d in table_styles)
    ) or caption is not None


def _parse_latex_table_styles(table_styles: CSSStyles, selector: str) -> str | None:
    """
    Return the first 'props' 'value' from ``tables_styles`` identified by ``selector``.

    Examples
    --------
    >>> table_styles = [{'selector': 'foo', 'props': [('attr','value')]},
    ...                 {'selector': 'bar', 'props': [('attr', 'overwritten')]},
    ...                 {'selector': 'bar', 'props': [('a1', 'baz'), ('a2', 'ignore')]}]
    >>> _parse_latex_table_styles(table_styles, selector='bar')
    'baz'

    Notes
    -----
    The replacement of "§" with ":" is to avoid the CSS problem where ":" has structural
    significance and cannot be used in LaTeX labels, but is often required by them.
    """
    for style in table_styles[::-1]:  # in reverse for most recently applied style
        if style["selector"] == selector:
            return str(style["props"][0][1]).replace("§", ":")
    return None


def _parse_latex_cell_styles(
    latex_styles: CSSList, display_value: str, convert_css: bool = False
) -> str:
    r"""
    Mutate the ``display_value`` string including LaTeX commands from ``latex_styles``.

    This method builds a recursive latex chain of commands based on the
    CSSList input, nested around ``display_value``.

    If a CSS style is given as ('<command>', '<options>') this is translated to
    '\<command><options>{display_value}', and this value is treated as the
    display value for the next iteration.

    The most recent style forms the inner component, for example for styles:
    `[('c1', 'o1'), ('c2', 'o2')]` this returns: `\c1o1{\c2o2{display_value}}`

    Sometimes latex commands have to be wrapped with curly braces in different ways:
    We create some parsing flags to identify the different behaviours:

     - `--rwrap`        : `\<command><options>{<display_value>}`
     - `--wrap`         : `{\<command><options> <display_value>}`
     - `--nowrap`       : `\<command><options> <display_value>`
     - `--lwrap`        : `{\<command><options>} <display_value>`
     - `--dwrap`        : `{\<command><options>}{<display_value>}`

    For example for styles:
    `[('c1', 'o1--wrap'), ('c2', 'o2')]` this returns: `{\c1o1 \c2o2{display_value}}
    """
    if convert_css:
        latex_styles = _parse_latex_css_conversion(latex_styles)
    for (command, options) in latex_styles[::-1]:  # in reverse for most recent style
        formatter = {
            "--wrap": f"{{\\{command}--to_parse {display_value}}}",
            "--nowrap": f"\\{command}--to_parse {display_value}",
            "--lwrap": f"{{\\{command}--to_parse}} {display_value}",
            "--rwrap": f"\\{command}--to_parse{{{display_value}}}",
            "--dwrap": f"{{\\{command}--to_parse}}{{{display_value}}}",
        }
        display_value = f"\\{command}{options} {display_value}"
        for arg in ["--nowrap", "--wrap", "--lwrap", "--rwrap", "--dwrap"]:
            if arg in str(options):
                display_value = formatter[arg].replace(
                    "--to_parse", _parse_latex_options_strip(value=options, arg=arg)
                )
                break  # only ever one purposeful entry
    return display_value


def _parse_latex_header_span(
    cell: dict[str, Any], multirow_align: str, multicol_align: str, wrap: bool = False
) -> str:
    r"""
    Refactor the cell `display_value` if a 'colspan' or 'rowspan' attribute is present.

    'rowspan' and 'colspan' do not occur simultaneouly. If they are detected then
    the `display_value` is altered to a LaTeX `multirow` or `multicol` command
    respectively, with the appropriate cell-span.

    ``wrap`` is used to enclose the `display_value` in braces which is needed for
    column headers using an siunitx package.

    Requires the package {multirow}, whereas multicol support is usually built in
    to the {tabular} environment.

    Examples
    --------
    >>> cell = {'display_value':'text', 'attributes': 'colspan="3"'}
    >>> _parse_latex_header_span(cell, 't', 'c')
    '\\multicolumn{3}{c}{text}'
    """
    display_val = _parse_latex_cell_styles(cell["cellstyle"], cell["display_value"])
    if "attributes" in cell:
        attrs = cell["attributes"]
        if 'colspan="' in attrs:
            colspan = attrs[attrs.find('colspan="') + 9 :]  # len('colspan="') = 9
            colspan = int(colspan[: colspan.find('"')])
            if "naive-l" == multicol_align:
                out = f"{{{display_val}}}" if wrap else f"{display_val}"
                blanks = " & {}" if wrap else " &"
                return out + blanks * (colspan - 1)
            elif "naive-r" == multicol_align:
                out = f"{{{display_val}}}" if wrap else f"{display_val}"
                blanks = "{} & " if wrap else "& "
                return blanks * (colspan - 1) + out
            return f"\\multicolumn{{{colspan}}}{{{multicol_align}}}{{{display_val}}}"
        elif 'rowspan="' in attrs:
            if multirow_align == "naive":
                return display_val
            rowspan = attrs[attrs.find('rowspan="') + 9 :]
            rowspan = int(rowspan[: rowspan.find('"')])
            return f"\\multirow[{multirow_align}]{{{rowspan}}}{{*}}{{{display_val}}}"
    if wrap:
        return f"{{{display_val}}}"
    else:
        return display_val


def _parse_latex_options_strip(value: str | int | float, arg: str) -> str:
    """
    Strip a css_value which may have latex wrapping arguments, css comment identifiers,
    and whitespaces, to a valid string for latex options parsing.

    For example: 'red /* --wrap */  ' --> 'red'
    """
    return str(value).replace(arg, "").replace("/*", "").replace("*/", "").strip()


def _parse_latex_css_conversion(styles: CSSList) -> CSSList:
    """
    Convert CSS (attribute,value) pairs to equivalent LaTeX (command,options) pairs.

    Ignore conversion if tagged with `--latex` option, skipped if no conversion found.
    """

    def font_weight(value, arg):
        if value == "bold" or value == "bolder":
            return "bfseries", f"{arg}"
        return None

    def font_style(value, arg):
        if value == "italic":
            return "itshape", f"{arg}"
        elif value == "oblique":
            return "slshape", f"{arg}"
        return None

    def color(value, user_arg, command, comm_arg):
        """
        CSS colors have 5 formats to process:

         - 6 digit hex code: "#ff23ee"     --> [HTML]{FF23EE}
         - 3 digit hex code: "#f0e"        --> [HTML]{FF00EE}
         - rgba: rgba(128, 255, 0, 0.5)    --> [rgb]{0.502, 1.000, 0.000}
         - rgb: rgb(128, 255, 0,)          --> [rbg]{0.502, 1.000, 0.000}
         - string: red                     --> {red}

        Additionally rgb or rgba can be expressed in % which is also parsed.
        """
        arg = user_arg if user_arg != "" else comm_arg

        if value[0] == "#" and len(value) == 7:  # color is hex code
            return command, f"[HTML]{{{value[1:].upper()}}}{arg}"
        if value[0] == "#" and len(value) == 4:  # color is short hex code
            val = f"{value[1].upper()*2}{value[2].upper()*2}{value[3].upper()*2}"
            return command, f"[HTML]{{{val}}}{arg}"
        elif value[:3] == "rgb":  # color is rgb or rgba
            r = re.findall("(?<=\\()[0-9\\s%]+(?=,)", value)[0].strip()
            r = float(r[:-1]) / 100 if "%" in r else int(r) / 255
            g = re.findall("(?<=,)[0-9\\s%]+(?=,)", value)[0].strip()
            g = float(g[:-1]) / 100 if "%" in g else int(g) / 255
            if value[3] == "a":  # color is rgba
                b = re.findall("(?<=,)[0-9\\s%]+(?=,)", value)[1].strip()
            else:  # color is rgb
                b = re.findall("(?<=,)[0-9\\s%]+(?=\\))", value)[0].strip()
            b = float(b[:-1]) / 100 if "%" in b else int(b) / 255
            return command, f"[rgb]{{{r:.3f}, {g:.3f}, {b:.3f}}}{arg}"
        else:
            return command, f"{{{value}}}{arg}"  # color is likely string-named

    CONVERTED_ATTRIBUTES: dict[str, Callable] = {
        "font-weight": font_weight,
        "background-color": partial(color, command="cellcolor", comm_arg="--lwrap"),
        "color": partial(color, command="color", comm_arg=""),
        "font-style": font_style,
    }

    latex_styles: CSSList = []
    for (attribute, value) in styles:
        if isinstance(value, str) and "--latex" in value:
            # return the style without conversion but drop '--latex'
            latex_styles.append((attribute, value.replace("--latex", "")))
        if attribute in CONVERTED_ATTRIBUTES.keys():
            arg = ""
            for x in ["--wrap", "--nowrap", "--lwrap", "--dwrap", "--rwrap"]:
                if x in str(value):
                    arg, value = x, _parse_latex_options_strip(value, x)
                    break
            latex_style = CONVERTED_ATTRIBUTES[attribute](value, arg)
            if latex_style is not None:
                latex_styles.extend([latex_style])
    return latex_styles


def _escape_latex(s):
    r"""
    Replace the characters ``&``, ``%``, ``$``, ``#``, ``_``, ``{``, ``}``,
    ``~``, ``^``, and ``\`` in the string with LaTeX-safe sequences.

    Use this if you need to display text that might contain such characters in LaTeX.

    Parameters
    ----------
    s : str
        Input to be escaped

    Return
    ------
    str :
        Escaped string
    """
    return (
        s.replace("\\", "ab2§=§8yz")  # rare string for final conversion: avoid \\ clash
        .replace("ab2§=§8yz ", "ab2§=§8yz\\space ")  # since \backslash gobbles spaces
        .replace("&", "\\&")
        .replace("%", "\\%")
        .replace("$", "\\$")
        .replace("#", "\\#")
        .replace("_", "\\_")
        .replace("{", "\\{")
        .replace("}", "\\}")
        .replace("~ ", "~\\space ")  # since \textasciitilde gobbles spaces
        .replace("~", "\\textasciitilde ")
        .replace("^ ", "^\\space ")  # since \textasciicircum gobbles spaces
        .replace("^", "\\textasciicircum ")
        .replace("ab2§=§8yz", "\\textbackslash ")
    )<|MERGE_RESOLUTION|>--- conflicted
+++ resolved
@@ -358,13 +358,9 @@
                             "th",
                             f"{col_heading_class} level{r} col{c}",
                             value,
-<<<<<<< HEAD
-                            _is_visible(c, r, col_lengths),
-                            display_value=self._display_funcs_columns[(r, c)](value),
-=======
                             _is_visible(c, r, col_lengths)
                             and c not in self.hidden_columns,
->>>>>>> b17379ba
+                            display_value=self._display_funcs_columns[(r, c)](value),
                             attributes=(
                                 f'colspan="{col_lengths.get((r, c), 0)}"'
                                 if col_lengths.get((r, c), 0) > 1
