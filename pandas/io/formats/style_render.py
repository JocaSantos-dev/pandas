from __future__ import annotations

from collections import defaultdict
from functools import partial
import re
from typing import (
    Any,
    Callable,
    DefaultDict,
    Dict,
    List,
    Optional,
    Sequence,
    Tuple,
    TypedDict,
    Union,
)
from uuid import uuid4

import numpy as np

from pandas._config import get_option

from pandas._libs import lib
from pandas._typing import Level
from pandas.compat._optional import import_optional_dependency

from pandas.core.dtypes.common import (
    is_complex,
    is_float,
    is_integer,
)
from pandas.core.dtypes.generic import ABCSeries

from pandas import (
    DataFrame,
    Index,
    IndexSlice,
    MultiIndex,
    Series,
    isna,
)
from pandas.api.types import is_list_like
import pandas.core.common as com

jinja2 = import_optional_dependency("jinja2", extra="DataFrame.style requires jinja2.")
from markupsafe import escape as escape_html  # markupsafe is jinja2 dependency

BaseFormatter = Union[str, Callable]
ExtFormatter = Union[BaseFormatter, Dict[Any, Optional[BaseFormatter]]]
CSSPair = Tuple[str, Union[str, int, float]]
CSSList = List[CSSPair]
CSSProperties = Union[str, CSSList]


class CSSDict(TypedDict):
    selector: str
    props: CSSProperties


CSSStyles = List[CSSDict]
Subset = Union[slice, Sequence, Index]


def _gl01_adjust(obj: Any) -> Any:
    """Adjust docstrings for Numpydoc GLO1."""
    obj.__doc__ = "\n" + obj.__doc__
    return obj


class StylerRenderer:
    """
    Base class to process rendering a Styler with a specified jinja2 template.
    """

    loader = _gl01_adjust(jinja2.PackageLoader("pandas", "io/formats/templates"))
    env = _gl01_adjust(jinja2.Environment(loader=loader, trim_blocks=True))
    template_html = _gl01_adjust(env.get_template("html.tpl"))
    template_html_table = _gl01_adjust(env.get_template("html_table.tpl"))
    template_html_style = _gl01_adjust(env.get_template("html_style.tpl"))
    template_latex = _gl01_adjust(env.get_template("latex.tpl"))
    template_string = _gl01_adjust(env.get_template("string.tpl"))

    def __init__(
        self,
        data: DataFrame | Series,
        uuid: str | None = None,
        uuid_len: int = 5,
        table_styles: CSSStyles | None = None,
        table_attributes: str | None = None,
        caption: str | tuple | None = None,
        cell_ids: bool = True,
        precision: int | None = None,
    ):

        # validate ordered args
        if isinstance(data, Series):
            data = data.to_frame()
        if not isinstance(data, DataFrame):
            raise TypeError("``data`` must be a Series or DataFrame")
        self.data: DataFrame = data
        self.index: Index = data.index
        self.columns: Index = data.columns
        if not isinstance(uuid_len, int) or not uuid_len >= 0:
            raise TypeError("``uuid_len`` must be an integer in range [0, 32].")
        self.uuid = uuid or uuid4().hex[: min(32, uuid_len)]
        self.uuid_len = len(self.uuid)
        self.table_styles = table_styles
        self.table_attributes = table_attributes
        self.caption = caption
        self.cell_ids = cell_ids
        self.css = {
            "row_heading": "row_heading",
            "col_heading": "col_heading",
            "index_name": "index_name",
            "col": "col",
            "row": "row",
            "col_trim": "col_trim",
            "row_trim": "row_trim",
            "level": "level",
            "data": "data",
            "blank": "blank",
            "foot": "foot",
        }
        self.concatenated: StylerRenderer | None = None
        # add rendering variables
        self.hide_index_names: bool = False
        self.hide_column_names: bool = False
        self.hide_index_: list = [False] * self.index.nlevels
        self.hide_columns_: list = [False] * self.columns.nlevels
        self.hidden_rows: Sequence[int] = []  # sequence for specific hidden rows/cols
        self.hidden_columns: Sequence[int] = []
        self.ctx: DefaultDict[tuple[int, int], CSSList] = defaultdict(list)
        self.ctx_index: DefaultDict[tuple[int, int], CSSList] = defaultdict(list)
        self.ctx_columns: DefaultDict[tuple[int, int], CSSList] = defaultdict(list)
        self.cell_context: DefaultDict[tuple[int, int], str] = defaultdict(str)
        self._todo: list[tuple[Callable, tuple, dict]] = []
        self.tooltips: Tooltips | None = None
        precision = (
            get_option("styler.format.precision") if precision is None else precision
        )
        self._display_funcs: DefaultDict[  # maps (row, col) -> format func
            tuple[int, int], Callable[[Any], str]
        ] = defaultdict(lambda: partial(_default_formatter, precision=precision))
        self._display_funcs_index: DefaultDict[  # maps (row, level) -> format func
            tuple[int, int], Callable[[Any], str]
        ] = defaultdict(lambda: partial(_default_formatter, precision=precision))
        self._display_funcs_columns: DefaultDict[  # maps (level, col) -> format func
            tuple[int, int], Callable[[Any], str]
        ] = defaultdict(lambda: partial(_default_formatter, precision=precision))

    def _render(
        self,
        sparse_index: bool,
        sparse_columns: bool,
        max_rows: int | None = None,
        max_cols: int | None = None,
        blank: str = "",
    ):
        """
        Computes and applies styles and then generates the general render dicts.

        Also extends the `ctx` and `ctx_index` attributes with those of concatenated
        stylers for use within `_translate_latex`
        """
        self._compute()
        dx = None
        if self.concatenated is not None:
            self.concatenated.hide_index_ = self.hide_index_
            self.concatenated.hidden_columns = self.hidden_columns
            self.concatenated.css = {
                **self.css,
                "data": f"{self.css['foot']}_{self.css['data']}",
                "row_heading": f"{self.css['foot']}_{self.css['row_heading']}",
                "row": f"{self.css['foot']}_{self.css['row']}",
                "foot": self.css["foot"],
            }
            dx = self.concatenated._render(
                sparse_index, sparse_columns, max_rows, max_cols, blank
            )

            for (r, c), v in self.concatenated.ctx.items():
                self.ctx[(r + len(self.index), c)] = v
            for (r, c), v in self.concatenated.ctx_index.items():
                self.ctx_index[(r + len(self.index), c)] = v

        d = self._translate(sparse_index, sparse_columns, max_rows, max_cols, blank, dx)
        return d

    def _render_html(
        self,
        sparse_index: bool,
        sparse_columns: bool,
        max_rows: int | None = None,
        max_cols: int | None = None,
        **kwargs,
    ) -> str:
        """
        Renders the ``Styler`` including all applied styles to HTML.
        Generates a dict with necessary kwargs passed to jinja2 template.
        """
        d = self._render(sparse_index, sparse_columns, max_rows, max_cols, "&nbsp;")
        d.update(kwargs)
        return self.template_html.render(
            **d,
            html_table_tpl=self.template_html_table,
            html_style_tpl=self.template_html_style,
        )

    def _render_latex(
        self, sparse_index: bool, sparse_columns: bool, clines: str | None, **kwargs
    ) -> str:
        """
        Render a Styler in latex format
        """
        d = self._render(sparse_index, sparse_columns, None, None)
        self._translate_latex(d, clines=clines)
        self.template_latex.globals["parse_wrap"] = _parse_latex_table_wrapping
        self.template_latex.globals["parse_table"] = _parse_latex_table_styles
        self.template_latex.globals["parse_cell"] = _parse_latex_cell_styles
        self.template_latex.globals["parse_header"] = _parse_latex_header_span
        d.update(kwargs)
        return self.template_latex.render(**d)

    def _render_string(
        self,
        sparse_index: bool,
        sparse_columns: bool,
        max_rows: int | None = None,
        max_cols: int | None = None,
        **kwargs,
    ) -> str:
        """
        Render a Styler in string format
        """
        d = self._render(sparse_index, sparse_columns, max_rows, max_cols)
        d.update(kwargs)
        return self.template_string.render(**d)

    def _compute(self):
        """
        Execute the style functions built up in `self._todo`.

        Relies on the conventions that all style functions go through
        .apply or .applymap. The append styles to apply as tuples of

        (application method, *args, **kwargs)
        """
        self.ctx.clear()
        self.ctx_index.clear()
        self.ctx_columns.clear()
        r = self
        for func, args, kwargs in self._todo:
            r = func(self)(*args, **kwargs)
        return r

    def _translate(
        self,
        sparse_index: bool,
        sparse_cols: bool,
        max_rows: int | None = None,
        max_cols: int | None = None,
        blank: str = "&nbsp;",
        dx: dict | None = None,
    ):
        """
        Process Styler data and settings into a dict for template rendering.

        Convert data and settings from ``Styler`` attributes such as ``self.data``,
        ``self.tooltips`` including applying any methods in ``self._todo``.

        Parameters
        ----------
        sparse_index : bool
            Whether to sparsify the index or print all hierarchical index elements.
            Upstream defaults are typically to `pandas.options.styler.sparse.index`.
        sparse_cols : bool
            Whether to sparsify the columns or print all hierarchical column elements.
            Upstream defaults are typically to `pandas.options.styler.sparse.columns`.
        max_rows, max_cols : int, optional
            Specific max rows and cols. max_elements always take precedence in render.
        blank : str
            Entry to top-left blank cells.
        dx : dict
            The render dict of the concatenated Styler.

        Returns
        -------
        d : dict
            The following structure: {uuid, table_styles, caption, head, body,
            cellstyle, table_attributes}
        """
        self.css["blank_value"] = blank

        # construct render dict
        d = {
            "uuid": self.uuid,
            "table_styles": format_table_styles(self.table_styles or []),
            "caption": self.caption,
        }

        max_elements = get_option("styler.render.max_elements")
        max_rows = max_rows if max_rows else get_option("styler.render.max_rows")
        max_cols = max_cols if max_cols else get_option("styler.render.max_columns")
        max_rows, max_cols = _get_trimming_maximums(
            len(self.data.index),
            len(self.data.columns),
            max_elements,
            max_rows,
            max_cols,
        )

        self.cellstyle_map_columns: DefaultDict[
            tuple[CSSPair, ...], list[str]
        ] = defaultdict(list)
        head = self._translate_header(sparse_cols, max_cols)
        d.update({"head": head})

        # for sparsifying a MultiIndex and for use with latex clines
        idx_lengths = _get_level_lengths(
            self.index, sparse_index, max_rows, self.hidden_rows
        )
        d.update({"index_lengths": idx_lengths})

        self.cellstyle_map: DefaultDict[tuple[CSSPair, ...], list[str]] = defaultdict(
            list
        )
        self.cellstyle_map_index: DefaultDict[
            tuple[CSSPair, ...], list[str]
        ] = defaultdict(list)
        body: list = self._translate_body(idx_lengths, max_rows, max_cols)
        d.update({"body": body})

        ctx_maps = {
            "cellstyle": "cellstyle_map",
            "cellstyle_index": "cellstyle_map_index",
            "cellstyle_columns": "cellstyle_map_columns",
        }  # add the cell_ids styles map to the render dictionary in right format
        for k, attr in ctx_maps.items():
            map = [
                {"props": list(props), "selectors": selectors}
                for props, selectors in getattr(self, attr).items()
            ]
            d.update({k: map})

        if dx is not None:  # self.concatenated is not None
            d["body"].extend(dx["body"])  # type: ignore[union-attr]
            d["cellstyle"].extend(dx["cellstyle"])  # type: ignore[union-attr]
            d["cellstyle_index"].extend(dx["cellstyle"])  # type: ignore[union-attr]

        table_attr = self.table_attributes
        if not get_option("styler.html.mathjax"):
            table_attr = table_attr or ""
            if 'class="' in table_attr:
                table_attr = table_attr.replace('class="', 'class="tex2jax_ignore ')
            else:
                table_attr += ' class="tex2jax_ignore"'
        d.update({"table_attributes": table_attr})

        if self.tooltips:
            d = self.tooltips._translate(self, d)

        return d

    def _translate_header(self, sparsify_cols: bool, max_cols: int):
        """
        Build each <tr> within table <head> as a list

        Using the structure:
             +----------------------------+---------------+---------------------------+
             |  index_blanks ...          | column_name_0 |  column_headers (level_0) |
          1) |       ..                   |       ..      |             ..            |
             |  index_blanks ...          | column_name_n |  column_headers (level_n) |
             +----------------------------+---------------+---------------------------+
          2) |  index_names (level_0 to level_n) ...      | column_blanks ...         |
             +----------------------------+---------------+---------------------------+

        Parameters
        ----------
        sparsify_cols : bool
            Whether column_headers section will add colspan attributes (>1) to elements.
        max_cols : int
            Maximum number of columns to render. If exceeded will contain `...` filler.

        Returns
        -------
        head : list
            The associated HTML elements needed for template rendering.
        """
        # for sparsifying a MultiIndex
        col_lengths = _get_level_lengths(
            self.columns, sparsify_cols, max_cols, self.hidden_columns
        )

        clabels = self.data.columns.tolist()
        if self.data.columns.nlevels == 1:
            clabels = [[x] for x in clabels]
        clabels = list(zip(*clabels))

        head = []
        # 1) column headers
        for r, hide in enumerate(self.hide_columns_):
            if hide or not clabels:
                continue
            else:
                header_row = self._generate_col_header_row(
                    (r, clabels), max_cols, col_lengths
                )
                head.append(header_row)

        # 2) index names
        if (
            self.data.index.names
            and com.any_not_none(*self.data.index.names)
            and not all(self.hide_index_)
            and not self.hide_index_names
        ):
            index_names_row = self._generate_index_names_row(
                clabels, max_cols, col_lengths
            )
            head.append(index_names_row)

        return head

    def _generate_col_header_row(self, iter: tuple, max_cols: int, col_lengths: dict):
        """
        Generate the row containing column headers:

         +----------------------------+---------------+---------------------------+
         |  index_blanks ...          | column_name_i |  column_headers (level_i) |
         +----------------------------+---------------+---------------------------+

        Parameters
        ----------
        iter : tuple
            Looping variables from outer scope
        max_cols : int
            Permissible number of columns
        col_lenths :
            c

        Returns
        -------
        list of elements
        """

        r, clabels = iter

        # number of index blanks is governed by number of hidden index levels
        index_blanks = [
            _element("th", self.css["blank"], self.css["blank_value"], True)
        ] * (self.index.nlevels - sum(self.hide_index_) - 1)

        name = self.data.columns.names[r]
        column_name = [
            _element(
                "th",
                (
                    f"{self.css['blank']} {self.css['level']}{r}"
                    if name is None
                    else f"{self.css['index_name']} {self.css['level']}{r}"
                ),
                name
                if (name is not None and not self.hide_column_names)
                else self.css["blank_value"],
                not all(self.hide_index_),
            )
        ]

        column_headers: list = []
        visible_col_count: int = 0
        for c, value in enumerate(clabels[r]):
            header_element_visible = _is_visible(c, r, col_lengths)
            if header_element_visible:
                visible_col_count += col_lengths.get((r, c), 0)
            if self._check_trim(
                visible_col_count,
                max_cols,
                column_headers,
                "th",
                f"{self.css['col_heading']} {self.css['level']}{r} "
                f"{self.css['col_trim']}",
            ):
                break

            header_element = _element(
                "th",
                (
                    f"{self.css['col_heading']} {self.css['level']}{r} "
                    f"{self.css['col']}{c}"
                ),
                value,
                header_element_visible,
                display_value=self._display_funcs_columns[(r, c)](value),
                attributes=(
                    f'colspan="{col_lengths.get((r, c), 0)}"'
                    if col_lengths.get((r, c), 0) > 1
                    else ""
                ),
            )

            if self.cell_ids:
                header_element["id"] = f"{self.css['level']}{r}_{self.css['col']}{c}"
            if (
                header_element_visible
                and (r, c) in self.ctx_columns
                and self.ctx_columns[r, c]
            ):
                header_element["id"] = f"{self.css['level']}{r}_{self.css['col']}{c}"
                self.cellstyle_map_columns[tuple(self.ctx_columns[r, c])].append(
                    f"{self.css['level']}{r}_{self.css['col']}{c}"
                )

            column_headers.append(header_element)

        return index_blanks + column_name + column_headers

    def _generate_index_names_row(self, iter: tuple, max_cols: int, col_lengths: dict):
        """
        Generate the row containing index names

         +----------------------------+---------------+---------------------------+
         |  index_names (level_0 to level_n) ...      | column_blanks ...         |
         +----------------------------+---------------+---------------------------+

        Parameters
        ----------
        iter : tuple
            Looping variables from outer scope
        max_cols : int
            Permissible number of columns

        Returns
        -------
        list of elements
        """

        clabels = iter

        index_names = [
            _element(
                "th",
                f"{self.css['index_name']} {self.css['level']}{c}",
                self.css["blank_value"] if name is None else name,
                not self.hide_index_[c],
            )
            for c, name in enumerate(self.data.index.names)
        ]

        column_blanks: list = []
        visible_col_count: int = 0
        if clabels:
            last_level = self.columns.nlevels - 1  # use last level since never sparsed
            for c, value in enumerate(clabels[last_level]):
                header_element_visible = _is_visible(c, last_level, col_lengths)
                if header_element_visible:
                    visible_col_count += 1
                if self._check_trim(
                    visible_col_count,
                    max_cols,
                    column_blanks,
                    "th",
                    f"{self.css['blank']} {self.css['col']}{c} {self.css['col_trim']}",
                    self.css["blank_value"],
                ):
                    break

                column_blanks.append(
                    _element(
                        "th",
                        f"{self.css['blank']} {self.css['col']}{c}",
                        self.css["blank_value"],
                        c not in self.hidden_columns,
                    )
                )

        return index_names + column_blanks

    def _translate_body(self, idx_lengths: dict, max_rows: int, max_cols: int):
        """
        Build each <tr> within table <body> as a list

        Use the following structure:
          +--------------------------------------------+---------------------------+
          |  index_header_0    ...    index_header_n   |  data_by_column   ...     |
          +--------------------------------------------+---------------------------+

        Also add elements to the cellstyle_map for more efficient grouped elements in
        <style></style> block

        Parameters
        ----------
        sparsify_index : bool
            Whether index_headers section will add rowspan attributes (>1) to elements.

        Returns
        -------
        body : list
            The associated HTML elements needed for template rendering.
        """
        rlabels = self.data.index.tolist()
        if not isinstance(self.data.index, MultiIndex):
            rlabels = [[x] for x in rlabels]

        body: list = []
        visible_row_count: int = 0
        for r, row_tup in [
            z for z in enumerate(self.data.itertuples()) if z[0] not in self.hidden_rows
        ]:
            visible_row_count += 1
            if self._check_trim(
                visible_row_count,
                max_rows,
                body,
                "row",
            ):
                break

            body_row = self._generate_body_row(
                (r, row_tup, rlabels), max_cols, idx_lengths
            )
            body.append(body_row)
        return body

    def _check_trim(
        self,
        count,
        max,
        obj,
        element,
        css=None,
        value="...",
    ):
        """
        Indicates whether to break render loops and append a trimming indicator

        Parameters
        ----------
        count : int
            The loop count of previous visible items.
        max : int
            The allowable rendered items in the loop.
        obj : list
            The current render collection of the rendered items.
        element : str
            The type of element to append in the case a trimming indicator is needed.
        css : str, optional
            The css to add to the trimming indicator element.
        value : str, optional
            The value of the elements display if necessary.

        Returns
        -------
        result : bool
            Whether a trimming element was required and appended.
        """
        if count > max:
            if element == "row":
                obj.append(self._generate_trimmed_row(max))
            else:
                obj.append(_element(element, css, value, True, attributes=""))
            return True
        return False

    def _generate_trimmed_row(self, max_cols: int) -> list:
        """
        When a render has too many rows we generate a trimming row containing "..."

        Parameters
        ----------
        max_cols : int
            Number of permissible columns

        Returns
        -------
        list of elements
        """
        index_headers = [
            _element(
                "th",
                (
                    f"{self.css['row_heading']} {self.css['level']}{c} "
                    f"{self.css['row_trim']}"
                ),
                "...",
                not self.hide_index_[c],
                attributes="",
            )
            for c in range(self.data.index.nlevels)
        ]

        data: list = []
        visible_col_count: int = 0
        for c, _ in enumerate(self.columns):
            data_element_visible = c not in self.hidden_columns
            if data_element_visible:
                visible_col_count += 1
            if self._check_trim(
                visible_col_count,
                max_cols,
                data,
                "td",
                f"{self.css['data']} {self.css['row_trim']} {self.css['col_trim']}",
            ):
                break

            data.append(
                _element(
                    "td",
                    f"{self.css['data']} {self.css['col']}{c} {self.css['row_trim']}",
                    "...",
                    data_element_visible,
                    attributes="",
                )
            )

        return index_headers + data

    def _generate_body_row(
        self,
        iter: tuple,
        max_cols: int,
        idx_lengths: dict,
    ):
        """
        Generate a regular row for the body section of appropriate format.

          +--------------------------------------------+---------------------------+
          |  index_header_0    ...    index_header_n   |  data_by_column   ...     |
          +--------------------------------------------+---------------------------+

        Parameters
        ----------
        iter : tuple
            Iterable from outer scope: row number, row data tuple, row index labels.
        max_cols : int
            Number of permissible columns.
        idx_lengths : dict
            A map of the sparsification structure of the index

        Returns
        -------
            list of elements
        """
        r, row_tup, rlabels = iter

        index_headers = []
        for c, value in enumerate(rlabels[r]):
            header_element_visible = (
                _is_visible(r, c, idx_lengths) and not self.hide_index_[c]
            )
            header_element = _element(
                "th",
                (
                    f"{self.css['row_heading']} {self.css['level']}{c} "
                    f"{self.css['row']}{r}"
                ),
                value,
                header_element_visible,
                display_value=self._display_funcs_index[(r, c)](value),
                attributes=(
                    f'rowspan="{idx_lengths.get((c, r), 0)}"'
                    if idx_lengths.get((c, r), 0) > 1
                    else ""
                ),
            )

            if self.cell_ids:
                header_element[
                    "id"
                ] = f"{self.css['level']}{c}_{self.css['row']}{r}"  # id is given
            if (
                header_element_visible
                and (r, c) in self.ctx_index
                and self.ctx_index[r, c]
            ):
                # always add id if a style is specified
                header_element["id"] = f"{self.css['level']}{c}_{self.css['row']}{r}"
                self.cellstyle_map_index[tuple(self.ctx_index[r, c])].append(
                    f"{self.css['level']}{c}_{self.css['row']}{r}"
                )

            index_headers.append(header_element)

        data: list = []
        visible_col_count: int = 0
        for c, value in enumerate(row_tup[1:]):
            data_element_visible = (
                c not in self.hidden_columns and r not in self.hidden_rows
            )
            if data_element_visible:
                visible_col_count += 1
            if self._check_trim(
                visible_col_count,
                max_cols,
                data,
                "td",
                f"{self.css['data']} {self.css['row']}{r} {self.css['col_trim']}",
            ):
                break

            # add custom classes from cell context
            cls = ""
            if (r, c) in self.cell_context:
                cls = " " + self.cell_context[r, c]

            data_element = _element(
                "td",
                (
                    f"{self.css['data']} {self.css['row']}{r} "
                    f"{self.css['col']}{c}{cls}"
                ),
                value,
                data_element_visible,
                attributes="",
                display_value=self._display_funcs[(r, c)](value),
            )

            if self.cell_ids:
                data_element["id"] = f"{self.css['row']}{r}_{self.css['col']}{c}"
            if data_element_visible and (r, c) in self.ctx and self.ctx[r, c]:
                # always add id if needed due to specified style
                data_element["id"] = f"{self.css['row']}{r}_{self.css['col']}{c}"
                self.cellstyle_map[tuple(self.ctx[r, c])].append(
                    f"{self.css['row']}{r}_{self.css['col']}{c}"
                )

            data.append(data_element)

        return index_headers + data

    def _translate_latex(self, d: dict, clines: str | None) -> None:
        r"""
        Post-process the default render dict for the LaTeX template format.

        Processing items included are:
          - Remove hidden columns from the non-headers part of the body.
          - Place cellstyles directly in td cells rather than use cellstyle_map.
          - Remove hidden indexes or reinsert missing th elements if part of multiindex
            or multirow sparsification (so that \multirow and \multicol work correctly).
        """
        index_levels = self.index.nlevels
        visible_index_level_n = index_levels - sum(self.hide_index_)
        d["head"] = [
            [
                {**col, "cellstyle": self.ctx_columns[r, c - visible_index_level_n]}
                for c, col in enumerate(row)
                if col["is_visible"]
            ]
            for r, row in enumerate(d["head"])
        ]

        def concatenated_visible_rows(obj, n, row_indices):
            """
            Extract all visible row indices recursively from concatenated stylers.
            """
            row_indices.extend(
                [r + n for r in range(len(obj.index)) if r not in obj.hidden_rows]
            )
            return (
                row_indices
                if obj.concatenated is None
                else concatenated_visible_rows(
                    obj.concatenated, n + len(obj.index), row_indices
                )
            )

        body = []
        for r, row in zip(concatenated_visible_rows(self, 0, []), d["body"]):
            # note: cannot enumerate d["body"] because rows were dropped if hidden
            # during _translate_body so must zip to acquire the true r-index associated
            # with the ctx obj which contains the cell styles.
            if all(self.hide_index_):
                row_body_headers = []
            else:
                row_body_headers = [
                    {
                        **col,
                        "display_value": col["display_value"]
                        if col["is_visible"]
                        else "",
                        "cellstyle": self.ctx_index[r, c],
                    }
                    for c, col in enumerate(row[:index_levels])
                    if (col["type"] == "th" and not self.hide_index_[c])
                ]

            row_body_cells = [
                {**col, "cellstyle": self.ctx[r, c]}
                for c, col in enumerate(row[index_levels:])
                if (col["is_visible"] and col["type"] == "td")
            ]

            body.append(row_body_headers + row_body_cells)
        d["body"] = body

        # clines are determined from info on index_lengths and hidden_rows and input
        # to a dict defining which row clines should be added in the template.
        if clines not in [
            None,
            "all;data",
            "all;index",
            "skip-last;data",
            "skip-last;index",
        ]:
            raise ValueError(
                f"`clines` value of {clines} is invalid. Should either be None or one "
                f"of 'all;data', 'all;index', 'skip-last;data', 'skip-last;index'."
            )
        elif clines is not None:
            data_len = len(row_body_cells) if "data" in clines else 0

            d["clines"] = defaultdict(list)
            visible_row_indexes: list[int] = [
                r for r in range(len(self.data.index)) if r not in self.hidden_rows
            ]
            visible_index_levels: list[int] = [
                i for i in range(index_levels) if not self.hide_index_[i]
            ]
            for rn, r in enumerate(visible_row_indexes):
                for lvln, lvl in enumerate(visible_index_levels):
                    if lvl == index_levels - 1 and "skip-last" in clines:
                        continue
                    idx_len = d["index_lengths"].get((lvl, r), None)
                    if idx_len is not None:  # i.e. not a sparsified entry
                        d["clines"][rn + idx_len].append(
                            f"\\cline{{{lvln+1}-{len(visible_index_levels)+data_len}}}"
                        )

    def format(
        self,
        formatter: ExtFormatter | None = None,
        subset: Subset | None = None,
        na_rep: str | None = None,
        precision: int | None = None,
        decimal: str = ".",
        thousands: str | None = None,
        escape: str | None = None,
        hyperlinks: str | None = None,
    ) -> StylerRenderer:
        r"""
        Format the text display value of cells.

        Parameters
        ----------
        formatter : str, callable, dict or None
            Object to define how values are displayed. See notes.
        subset : label, array-like, IndexSlice, optional
            A valid 2d input to `DataFrame.loc[<subset>]`, or, in the case of a 1d input
            or single key, to `DataFrame.loc[:, <subset>]` where the columns are
            prioritised, to limit ``data`` to *before* applying the function.
        na_rep : str, optional
            Representation for missing values.
            If ``na_rep`` is None, no special formatting is applied.

            .. versionadded:: 1.0.0

        precision : int, optional
            Floating point precision to use for display purposes, if not determined by
            the specified ``formatter``.

            .. versionadded:: 1.3.0

        decimal : str, default "."
            Character used as decimal separator for floats, complex and integers.

            .. versionadded:: 1.3.0

        thousands : str, optional, default None
            Character used as thousands separator for floats, complex and integers.

            .. versionadded:: 1.3.0

        escape : str, optional
            Use 'html' to replace the characters ``&``, ``<``, ``>``, ``'``, and ``"``
            in cell display string with HTML-safe sequences.
            Use 'latex' to replace the characters ``&``, ``%``, ``$``, ``#``, ``_``,
            ``{``, ``}``, ``~``, ``^``, and ``\`` in the cell display string with
            LaTeX-safe sequences.
            Escaping is done before ``formatter``.

            .. versionadded:: 1.3.0

        hyperlinks : {"html", "latex"}, optional
            Convert string patterns containing https://, http://, ftp:// or www. to
            HTML <a> tags as clickable URL hyperlinks if "html", or LaTeX \href
            commands if "latex".

            .. versionadded:: 1.4.0

        Returns
        -------
        self : Styler

        See Also
        --------
        Styler.format_index: Format the text display value of index labels.

        Notes
        -----
        This method assigns a formatting function, ``formatter``, to each cell in the
        DataFrame. If ``formatter`` is ``None``, then the default formatter is used.
        If a callable then that function should take a data value as input and return
        a displayable representation, such as a string. If ``formatter`` is
        given as a string this is assumed to be a valid Python format specification
        and is wrapped to a callable as ``string.format(x)``. If a ``dict`` is given,
        keys should correspond to column names, and values should be string or
        callable, as above.

        The default formatter currently expresses floats and complex numbers with the
        pandas display precision unless using the ``precision`` argument here. The
        default formatter does not adjust the representation of missing values unless
        the ``na_rep`` argument is used.

        The ``subset`` argument defines which region to apply the formatting function
        to. If the ``formatter`` argument is given in dict form but does not include
        all columns within the subset then these columns will have the default formatter
        applied. Any columns in the formatter dict excluded from the subset will
        be ignored.

        When using a ``formatter`` string the dtypes must be compatible, otherwise a
        `ValueError` will be raised.

        When instantiating a Styler, default formatting can be applied be setting the
        ``pandas.options``:

          - ``styler.format.formatter``: default None.
          - ``styler.format.na_rep``: default None.
          - ``styler.format.precision``: default 6.
          - ``styler.format.decimal``: default ".".
          - ``styler.format.thousands``: default None.
          - ``styler.format.escape``: default None.

        .. warning::
           `Styler.format` is ignored when using the output format `Styler.to_excel`,
           since Excel and Python have inherrently different formatting structures.
           However, it is possible to use the `number-format` pseudo CSS attribute
           to force Excel permissible formatting. See examples.

        Examples
        --------
        Using ``na_rep`` and ``precision`` with the default ``formatter``

        >>> df = pd.DataFrame([[np.nan, 1.0, 'A'], [2.0, np.nan, 3.0]])
        >>> df.style.format(na_rep='MISS', precision=3)  # doctest: +SKIP
                0       1       2
        0    MISS   1.000       A
        1   2.000    MISS   3.000

        Using a ``formatter`` specification on consistent column dtypes

        >>> df.style.format('{:.2f}', na_rep='MISS', subset=[0,1])  # doctest: +SKIP
                0      1          2
        0    MISS   1.00          A
        1    2.00   MISS   3.000000

        Using the default ``formatter`` for unspecified columns

        >>> df.style.format({0: '{:.2f}', 1: '£ {:.1f}'}, na_rep='MISS', precision=1)
        ...  # doctest: +SKIP
                 0      1     2
        0    MISS   £ 1.0     A
        1    2.00    MISS   3.0

        Multiple ``na_rep`` or ``precision`` specifications under the default
        ``formatter``.

        >>> df.style.format(na_rep='MISS', precision=1, subset=[0])
        ...     .format(na_rep='PASS', precision=2, subset=[1, 2])  # doctest: +SKIP
                0      1      2
        0    MISS   1.00      A
        1     2.0   PASS   3.00

        Using a callable ``formatter`` function.

        >>> func = lambda s: 'STRING' if isinstance(s, str) else 'FLOAT'
        >>> df.style.format({0: '{:.1f}', 2: func}, precision=4, na_rep='MISS')
        ...  # doctest: +SKIP
                0        1        2
        0    MISS   1.0000   STRING
        1     2.0     MISS    FLOAT

        Using a ``formatter`` with HTML ``escape`` and ``na_rep``.

        >>> df = pd.DataFrame([['<div></div>', '"A&B"', None]])
        >>> s = df.style.format(
        ...     '<a href="a.com/{0}">{0}</a>', escape="html", na_rep="NA"
        ...     )
        >>> s.to_html()  # doctest: +SKIP
        ...
        <td .. ><a href="a.com/&lt;div&gt;&lt;/div&gt;">&lt;div&gt;&lt;/div&gt;</a></td>
        <td .. ><a href="a.com/&#34;A&amp;B&#34;">&#34;A&amp;B&#34;</a></td>
        <td .. >NA</td>
        ...

        Using a ``formatter`` with LaTeX ``escape``.

        >>> df = pd.DataFrame([["123"], ["~ ^"], ["$%#"]])
        >>> df.style.format("\\textbf{{{}}}", escape="latex").to_latex()
        ...  # doctest: +SKIP
        \begin{tabular}{ll}
        {} & {0} \\
        0 & \textbf{123} \\
        1 & \textbf{\textasciitilde \space \textasciicircum } \\
        2 & \textbf{\$\%\#} \\
        \end{tabular}

        Pandas defines a `number-format` pseudo CSS attribute instead of the `.format`
        method to create `to_excel` permissible formatting. Note that semi-colons are
        CSS protected characters but used as separators in Excel's format string.
        Replace semi-colons with the section separator character (ASCII-245) when
        defining the formatting here.

        >>> df = pd.DataFrame({"A": [1, 0, -1]})
        >>> pseudo_css = "number-format: 0§[Red](0)§-§@;"
        >>> df.style.applymap(lambda v: css).to_excel("formatted_file.xlsx")
        ...  # doctest: +SKIP

        .. figure:: ../../_static/style/format_excel_css.png
        """
        if all(
            (
                formatter is None,
                subset is None,
                precision is None,
                decimal == ".",
                thousands is None,
                na_rep is None,
                escape is None,
                hyperlinks is None,
            )
        ):
            self._display_funcs.clear()
            return self  # clear the formatter / revert to default and avoid looping

        subset = slice(None) if subset is None else subset
        subset = non_reducing_slice(subset)
        data = self.data.loc[subset]

        if not isinstance(formatter, dict):
            formatter = {col: formatter for col in data.columns}

        cis = self.columns.get_indexer_for(data.columns)
        ris = self.index.get_indexer_for(data.index)
        for ci in cis:
            format_func = _maybe_wrap_formatter(
                formatter.get(self.columns[ci]),
                na_rep=na_rep,
                precision=precision,
                decimal=decimal,
                thousands=thousands,
                escape=escape,
                hyperlinks=hyperlinks,
            )
            for ri in ris:
                self._display_funcs[(ri, ci)] = format_func

        return self

    def format_index(
        self,
        formatter: ExtFormatter | None = None,
        axis: int | str = 0,
        level: Level | list[Level] | None = None,
        na_rep: str | None = None,
        precision: int | None = None,
        decimal: str = ".",
        thousands: str | None = None,
        escape: str | None = None,
        hyperlinks: str | None = None,
        rename: list[str] | list[list[str]] | None = None,
    ) -> StylerRenderer:
        r"""
        Format the text display value of index labels or column headers.

        .. versionadded:: 1.4.0

        Parameters
        ----------
        formatter : str, callable, dict or None
            Object to define how values are displayed. See notes.
        axis : {0, "index", 1, "columns"}
            Whether to apply the ``formatter`` or ``rename`` to the index or column
            headers.
        level : int, str, list
            The level(s) over which to apply the generic ``formatter``, or ``rename``.
            In the case of ``rename`` defaults to the last level of a MultiIndex,
            for the reason that the last level is never sparsified.
        na_rep : str, optional
            Representation for missing values.
            If ``na_rep`` is None, no special formatting is applied.
        precision : int, optional
            Floating point precision to use for display purposes, if not determined by
            the specified ``formatter``.
        decimal : str, default "."
            Character used as decimal separator for floats, complex and integers.
        thousands : str, optional, default None
            Character used as thousands separator for floats, complex and integers.
        escape : str, optional
            Use 'html' to replace the characters ``&``, ``<``, ``>``, ``'``, and ``"``
            in cell display string with HTML-safe sequences.
            Use 'latex' to replace the characters ``&``, ``%``, ``$``, ``#``, ``_``,
            ``{``, ``}``, ``~``, ``^``, and ``\`` in the cell display string with
            LaTeX-safe sequences.
            Escaping is done before ``formatter``.
        hyperlinks : {"html", "latex"}, optional
            Convert string patterns containing https://, http://, ftp:// or www. to
            HTML <a> tags as clickable URL hyperlinks if "html", or LaTeX \href
            commands if "latex".
        rename : list of str, list of list of str
            Values to replace the existing index or column headers. If specifying
            more than one ``level`` then this should be a list containing sub-lists for
            each identified level, in the respective order.
            Cannot be used simultaneously with ``formatter`` and the associated
            arguments; ``thousands``, ``decimal``, ``escape``, ``hyperlinks``,
            ``na_rep`` and ``precision``.
            This list (or each sub-list) must be of length equal to the number of
            visible columns, see examples.

            .. versionadded:: 1.5.0

        Returns
        -------
        self : Styler

        See Also
        --------
        Styler.format: Format the text display value of data cells.

        Notes
        -----
        This method assigns a formatting function, ``formatter``, to each level label
        in the DataFrame's index or column headers. If ``formatter`` is ``None``,
        then the default formatter is used.
        If a callable then that function should take a label value as input and return
        a displayable representation, such as a string. If ``formatter`` is
        given as a string this is assumed to be a valid Python format specification
        and is wrapped to a callable as ``string.format(x)``. If a ``dict`` is given,
        keys should correspond to MultiIndex level numbers or names, and values should
        be string or callable, as above.

        The default formatter currently expresses floats and complex numbers with the
        pandas display precision unless using the ``precision`` argument here. The
        default formatter does not adjust the representation of missing values unless
        the ``na_rep`` argument is used.

        The ``level`` argument defines which levels of a MultiIndex to apply the
        method to. If the ``formatter`` argument is given in dict form but does
        not include all levels within the level argument then these unspecified levels
        will have the default formatter applied. Any levels in the formatter dict
        specifically excluded from the level argument will be ignored.

        When using a ``formatter`` string the dtypes must be compatible, otherwise a
        `ValueError` will be raised.

<<<<<<< HEAD
        Since it is not possible to apply a generic function which will return an
        arbitrary set of column aliases, the argument ``rename`` provides the
        ability to automate this, across individual index levels if necessary.
=======
        .. warning::
           `Styler.format_index` is ignored when using the output format
           `Styler.to_excel`, since Excel and Python have inherrently different
           formatting structures.
           However, it is possible to use the `number-format` pseudo CSS attribute
           to force Excel permissible formatting. See documentation for `Styler.format`.
>>>>>>> e67fdf63

        Examples
        --------
        Using ``na_rep`` and ``precision`` with the default ``formatter``

        >>> df = pd.DataFrame([[1, 2, 3]], columns=[2.0, np.nan, 4.0])
        >>> df.style.format_index(axis=1, na_rep='MISS', precision=3)  # doctest: +SKIP
            2.000    MISS   4.000
        0       1       2       3

        Using a ``formatter`` specification on consistent dtypes in a level

        >>> df.style.format_index('{:.2f}', axis=1, na_rep='MISS')  # doctest: +SKIP
             2.00   MISS    4.00
        0       1      2       3

        Using the default ``formatter`` for unspecified levels

        >>> df = pd.DataFrame([[1, 2, 3]],
        ...     columns=pd.MultiIndex.from_arrays([["a", "a", "b"],[2, np.nan, 4]]))
        >>> df.style.format_index({0: lambda v: upper(v)}, axis=1, precision=1)
        ...  # doctest: +SKIP
                       A       B
              2.0    nan     4.0
        0       1      2       3

        Using a callable ``formatter`` function.

        >>> func = lambda s: 'STRING' if isinstance(s, str) else 'FLOAT'
        >>> df.style.format_index(func, axis=1, na_rep='MISS')
        ...  # doctest: +SKIP
                  STRING  STRING
            FLOAT   MISS   FLOAT
        0       1      2       3

        Using a ``formatter`` with HTML ``escape`` and ``na_rep``.

        >>> df = pd.DataFrame([[1, 2, 3]], columns=['"A"', 'A&B', None])
        >>> s = df.style.format_index('$ {0}', axis=1, escape="html", na_rep="NA")
        ...  # doctest: +SKIP
        <th .. >$ &#34;A&#34;</th>
        <th .. >$ A&amp;B</th>
        <th .. >NA</td>
        ...

        Using a ``formatter`` with LaTeX ``escape``.

        >>> df = pd.DataFrame([[1, 2, 3]], columns=["123", "~", "$%#"])
        >>> df.style.format_index("\\textbf{{{}}}", escape="latex", axis=1).to_latex()
        ...  # doctest: +SKIP
        \begin{tabular}{lrrr}
        {} & {\textbf{123}} & {\textbf{\textasciitilde }} & {\textbf{\$\%\#}} \\
        0 & 1 & 2 & 3 \\
        \end{tabular}

        Using ``rename`` to overwrite column names.

        >>> df = pd.DataFrame([[1, 2, 3]], columns=[1, 2, 3])
        >>> df.style.format_index(axis=1, rename=["A", "B", "C"])  # doctest: +SKIP
                A      B       C
        0       1      2       3

        Using ``rename`` to overwrite column names of remaining **visible** items.

        >>> df = pd.DataFrame([[1, 2, 3]],
        ...                   columns=pd.MultiIndex.from_product([[1, 2, 3], ["X"]]))
        >>> styler = df.style  # doctest: +SKIP
                1      2       3
                X      X       X
        0       1      2       3

        >>> styler.hide([2], axis=1)      # hides a column as a `subset` hide
        ...       .hide(level=1, axis=1)  # hides the entire axis level
        ...       .format_index(axis=1, rename=["A", "C"], level=0)  # doctest: +SKIP
                A      C
        0       1      3
        """
        axis = self.data._get_axis_number(axis)
        if axis == 0:
            display_funcs_, obj = self._display_funcs_index, self.index
            hidden_labels = self.hidden_rows
        else:
            display_funcs_, obj = self._display_funcs_columns, self.columns
            hidden_labels = self.hidden_columns
        levels_ = refactor_levels(level, obj)

        formatting_args_unset = all(
            (
                formatter is None,
                precision is None,
                decimal == ".",
                thousands is None,
                na_rep is None,
                escape is None,
                hyperlinks is None,
            )
        )

        if formatting_args_unset and level is None and rename is None:
            # clear the formatter / revert to default and avoid looping
            display_funcs_.clear()

        elif rename is not None:  # then apply a formatting function from arg: rename
            if not formatting_args_unset:
                raise ValueError(
                    "``rename`` cannot be supplied together with any of "
                    "``formatter``, ``precision``, ``decimal``, ``na_rep``, "
                    "``escape``, or ``hyperlinks``."
                )
            else:
                visible_len = len(obj) - len(set(hidden_labels))
                if level is None:
                    levels_ = [obj.nlevels - 1]  # default to last level
                elif len(levels_) > 1 and len(rename) != len(levels_):
                    raise ValueError(
                        f"``level`` specifies {len(levels_)} levels but the length of "
                        f"``rename``, {len(rename)}, does not match."
                    )

                def alias_(x, value):
                    return value

                for i, lvl in enumerate(levels_):
                    level_alias = rename[i] if len(levels_) > 1 else rename
                    if len(level_alias) != visible_len:
                        raise ValueError(
                            "``rename`` must be of length equal to the number of "
                            "visible labels along ``axis``. If ``level`` is given and "
                            "contains more than one level ``rename`` should be a "
                            "list of lists with each sub-list having length equal to"
                            "the number of visible labels along ``axis``."
                        )
                    for ai, idx in enumerate(
                        [
                            (i, lvl) if axis == 0 else (lvl, i)
                            for i in range(len(obj))
                            if i not in hidden_labels
                        ]
                    ):
                        display_funcs_[idx] = partial(alias_, value=level_alias[ai])

        else:  # then apply a formatting function from arg: formatter
            if not isinstance(formatter, dict):
                formatter = {level: formatter for level in levels_}
            else:
                formatter = {
                    obj._get_level_number(level): formatter_
                    for level, formatter_ in formatter.items()
                }

            for lvl in levels_:
                format_func = _maybe_wrap_formatter(
                    formatter.get(lvl),
                    na_rep=na_rep,
                    precision=precision,
                    decimal=decimal,
                    thousands=thousands,
                    escape=escape,
                    hyperlinks=hyperlinks,
                )

                for idx in [
                    (i, lvl) if axis == 0 else (lvl, i) for i in range(len(obj))
                ]:
                    display_funcs_[idx] = format_func

        return self


def _element(
    html_element: str,
    html_class: str,
    value: Any,
    is_visible: bool,
    **kwargs,
) -> dict:
    """
    Template to return container with information for a <td></td> or <th></th> element.
    """
    if "display_value" not in kwargs:
        kwargs["display_value"] = value
    return {
        "type": html_element,
        "value": value,
        "class": html_class,
        "is_visible": is_visible,
        **kwargs,
    }


def _get_trimming_maximums(
    rn,
    cn,
    max_elements,
    max_rows=None,
    max_cols=None,
    scaling_factor=0.8,
) -> tuple[int, int]:
    """
    Recursively reduce the number of rows and columns to satisfy max elements.

    Parameters
    ----------
    rn, cn : int
        The number of input rows / columns
    max_elements : int
        The number of allowable elements
    max_rows, max_cols : int, optional
        Directly specify an initial maximum rows or columns before compression.
    scaling_factor : float
        Factor at which to reduce the number of rows / columns to fit.

    Returns
    -------
    rn, cn : tuple
        New rn and cn values that satisfy the max_elements constraint
    """

    def scale_down(rn, cn):
        if cn >= rn:
            return rn, int(cn * scaling_factor)
        else:
            return int(rn * scaling_factor), cn

    if max_rows:
        rn = max_rows if rn > max_rows else rn
    if max_cols:
        cn = max_cols if cn > max_cols else cn

    while rn * cn > max_elements:
        rn, cn = scale_down(rn, cn)

    return rn, cn


def _get_level_lengths(
    index: Index,
    sparsify: bool,
    max_index: int,
    hidden_elements: Sequence[int] | None = None,
):
    """
    Given an index, find the level length for each element.

    Parameters
    ----------
    index : Index
        Index or columns to determine lengths of each element
    sparsify : bool
        Whether to hide or show each distinct element in a MultiIndex
    max_index : int
        The maximum number of elements to analyse along the index due to trimming
    hidden_elements : sequence of int
        Index positions of elements hidden from display in the index affecting
        length

    Returns
    -------
    Dict :
        Result is a dictionary of (level, initial_position): span
    """
    if isinstance(index, MultiIndex):
        levels = index.format(sparsify=lib.no_default, adjoin=False)
    else:
        levels = index.format()

    if hidden_elements is None:
        hidden_elements = []

    lengths = {}
    if not isinstance(index, MultiIndex):
        for i, value in enumerate(levels):
            if i not in hidden_elements:
                lengths[(0, i)] = 1
        return lengths

    for i, lvl in enumerate(levels):
        visible_row_count = 0  # used to break loop due to display trimming
        for j, row in enumerate(lvl):
            if visible_row_count > max_index:
                break
            if not sparsify:
                # then lengths will always equal 1 since no aggregation.
                if j not in hidden_elements:
                    lengths[(i, j)] = 1
                    visible_row_count += 1
            elif (row is not lib.no_default) and (j not in hidden_elements):
                # this element has not been sparsified so must be the start of section
                last_label = j
                lengths[(i, last_label)] = 1
                visible_row_count += 1
            elif row is not lib.no_default:
                # even if the above is hidden, keep track of it in case length > 1 and
                # later elements are visible
                last_label = j
                lengths[(i, last_label)] = 0
            elif j not in hidden_elements:
                # then element must be part of sparsified section and is visible
                visible_row_count += 1
                if visible_row_count > max_index:
                    break  # do not add a length since the render trim limit reached
                if lengths[(i, last_label)] == 0:
                    # if previous iteration was first-of-section but hidden then offset
                    last_label = j
                    lengths[(i, last_label)] = 1
                else:
                    # else add to previous iteration
                    lengths[(i, last_label)] += 1

    non_zero_lengths = {
        element: length for element, length in lengths.items() if length >= 1
    }

    return non_zero_lengths


def _is_visible(idx_row, idx_col, lengths) -> bool:
    """
    Index -> {(idx_row, idx_col): bool}).
    """
    return (idx_col, idx_row) in lengths


def format_table_styles(styles: CSSStyles) -> CSSStyles:
    """
    looks for multiple CSS selectors and separates them:
    [{'selector': 'td, th', 'props': 'a:v;'}]
        ---> [{'selector': 'td', 'props': 'a:v;'},
              {'selector': 'th', 'props': 'a:v;'}]
    """
    return [
        {"selector": selector, "props": css_dict["props"]}
        for css_dict in styles
        for selector in css_dict["selector"].split(",")
    ]


def _default_formatter(x: Any, precision: int, thousands: bool = False) -> Any:
    """
    Format the display of a value

    Parameters
    ----------
    x : Any
        Input variable to be formatted
    precision : Int
        Floating point precision used if ``x`` is float or complex.
    thousands : bool, default False
        Whether to group digits with thousands separated with ",".

    Returns
    -------
    value : Any
        Matches input type, or string if input is float or complex or int with sep.
    """
    if is_float(x) or is_complex(x):
        return f"{x:,.{precision}f}" if thousands else f"{x:.{precision}f}"
    elif is_integer(x):
        return f"{x:,.0f}" if thousands else f"{x:.0f}"
    return x


def _wrap_decimal_thousands(
    formatter: Callable, decimal: str, thousands: str | None
) -> Callable:
    """
    Takes a string formatting function and wraps logic to deal with thousands and
    decimal parameters, in the case that they are non-standard and that the input
    is a (float, complex, int).
    """

    def wrapper(x):
        if is_float(x) or is_integer(x) or is_complex(x):
            if decimal != "." and thousands is not None and thousands != ",":
                return (
                    formatter(x)
                    .replace(",", "§_§-")  # rare string to avoid "," <-> "." clash.
                    .replace(".", decimal)
                    .replace("§_§-", thousands)
                )
            elif decimal != "." and (thousands is None or thousands == ","):
                return formatter(x).replace(".", decimal)
            elif decimal == "." and thousands is not None and thousands != ",":
                return formatter(x).replace(",", thousands)
        return formatter(x)

    return wrapper


def _str_escape(x, escape):
    """if escaping: only use on str, else return input"""
    if isinstance(x, str):
        if escape == "html":
            return escape_html(x)
        elif escape == "latex":
            return _escape_latex(x)
        else:
            raise ValueError(
                f"`escape` only permitted in {{'html', 'latex'}}, got {escape}"
            )
    return x


def _render_href(x, format):
    """uses regex to detect a common URL pattern and converts to href tag in format."""
    if isinstance(x, str):
        if format == "html":
            href = '<a href="{0}" target="_blank">{0}</a>'
        elif format == "latex":
            href = r"\href{{{0}}}{{{0}}}"
        else:
            raise ValueError("``hyperlinks`` format can only be 'html' or 'latex'")
        pat = r"(https?:\/\/|ftp:\/\/|www.)[\w/\-?=%.]+\.[\w/\-&?=%.]+"
        return re.sub(pat, lambda m: href.format(m.group(0)), x)
    return x


def _maybe_wrap_formatter(
    formatter: BaseFormatter | None = None,
    na_rep: str | None = None,
    precision: int | None = None,
    decimal: str = ".",
    thousands: str | None = None,
    escape: str | None = None,
    hyperlinks: str | None = None,
) -> Callable:
    """
    Allows formatters to be expressed as str, callable or None, where None returns
    a default formatting function. wraps with na_rep, and precision where they are
    available.
    """
    # Get initial func from input string, input callable, or from default factory
    if isinstance(formatter, str):
        func_0 = lambda x: formatter.format(x)
    elif callable(formatter):
        func_0 = formatter
    elif formatter is None:
        precision = (
            get_option("styler.format.precision") if precision is None else precision
        )
        func_0 = partial(
            _default_formatter, precision=precision, thousands=(thousands is not None)
        )
    else:
        raise TypeError(f"'formatter' expected str or callable, got {type(formatter)}")

    # Replace chars if escaping
    if escape is not None:
        func_1 = lambda x: func_0(_str_escape(x, escape=escape))
    else:
        func_1 = func_0

    # Replace decimals and thousands if non-standard inputs detected
    if decimal != "." or (thousands is not None and thousands != ","):
        func_2 = _wrap_decimal_thousands(func_1, decimal=decimal, thousands=thousands)
    else:
        func_2 = func_1

    # Render links
    if hyperlinks is not None:
        func_3 = lambda x: func_2(_render_href(x, format=hyperlinks))
    else:
        func_3 = func_2

    # Replace missing values if na_rep
    if na_rep is None:
        return func_3
    else:
        return lambda x: na_rep if isna(x) else func_3(x)


def non_reducing_slice(slice_: Subset):
    """
    Ensure that a slice doesn't reduce to a Series or Scalar.

    Any user-passed `subset` should have this called on it
    to make sure we're always working with DataFrames.
    """
    # default to column slice, like DataFrame
    # ['A', 'B'] -> IndexSlices[:, ['A', 'B']]
    kinds = (ABCSeries, np.ndarray, Index, list, str)
    if isinstance(slice_, kinds):
        slice_ = IndexSlice[:, slice_]

    def pred(part) -> bool:
        """
        Returns
        -------
        bool
            True if slice does *not* reduce,
            False if `part` is a tuple.
        """
        # true when slice does *not* reduce, False when part is a tuple,
        # i.e. MultiIndex slice
        if isinstance(part, tuple):
            # GH#39421 check for sub-slice:
            return any((isinstance(s, slice) or is_list_like(s)) for s in part)
        else:
            return isinstance(part, slice) or is_list_like(part)

    if not is_list_like(slice_):
        if not isinstance(slice_, slice):
            # a 1-d slice, like df.loc[1]
            slice_ = [[slice_]]
        else:
            # slice(a, b, c)
            slice_ = [slice_]  # to tuplize later
    else:
        # error: Item "slice" of "Union[slice, Sequence[Any]]" has no attribute
        # "__iter__" (not iterable) -> is specifically list_like in conditional
        slice_ = [p if pred(p) else [p] for p in slice_]  # type: ignore[union-attr]
    return tuple(slice_)


def maybe_convert_css_to_tuples(style: CSSProperties) -> CSSList:
    """
    Convert css-string to sequence of tuples format if needed.
    'color:red; border:1px solid black;' -> [('color', 'red'),
                                             ('border','1px solid red')]
    """
    if isinstance(style, str):
        s = style.split(";")
        try:
            return [
                (x.split(":")[0].strip(), x.split(":")[1].strip())
                for x in s
                if x.strip() != ""
            ]
        except IndexError:
            raise ValueError(
                "Styles supplied as string must follow CSS rule formats, "
                f"for example 'attr: val;'. '{style}' was given."
            )
    return style


def refactor_levels(
    level: Level | list[Level] | None,
    obj: Index,
) -> list[int]:
    """
    Returns a consistent levels arg for use in ``hide_index`` or ``hide_columns``.

    Parameters
    ----------
    level : int, str, list
        Original ``level`` arg supplied to above methods.
    obj:
        Either ``self.index`` or ``self.columns``

    Returns
    -------
    list : refactored arg with a list of levels to hide
    """
    if level is None:
        levels_: list[int] = list(range(obj.nlevels))
    elif isinstance(level, int):
        levels_ = [level]
    elif isinstance(level, str):
        levels_ = [obj._get_level_number(level)]
    elif isinstance(level, list):
        levels_ = [
            obj._get_level_number(lev) if not isinstance(lev, int) else lev
            for lev in level
        ]
    else:
        raise ValueError("`level` must be of type `int`, `str` or list of such")
    return levels_


class Tooltips:
    """
    An extension to ``Styler`` that allows for and manipulates tooltips on hover
    of ``<td>`` cells in the HTML result.

    Parameters
    ----------
    css_name: str, default "pd-t"
        Name of the CSS class that controls visualisation of tooltips.
    css_props: list-like, default; see Notes
        List of (attr, value) tuples defining properties of the CSS class.
    tooltips: DataFrame, default empty
        DataFrame of strings aligned with underlying Styler data for tooltip
        display.

    Notes
    -----
    The default properties for the tooltip CSS class are:

        - visibility: hidden
        - position: absolute
        - z-index: 1
        - background-color: black
        - color: white
        - transform: translate(-20px, -20px)

    Hidden visibility is a key prerequisite to the hover functionality, and should
    always be included in any manual properties specification.
    """

    def __init__(
        self,
        css_props: CSSProperties = [
            ("visibility", "hidden"),
            ("position", "absolute"),
            ("z-index", 1),
            ("background-color", "black"),
            ("color", "white"),
            ("transform", "translate(-20px, -20px)"),
        ],
        css_name: str = "pd-t",
        tooltips: DataFrame = DataFrame(),
    ):
        self.class_name = css_name
        self.class_properties = css_props
        self.tt_data = tooltips
        self.table_styles: CSSStyles = []

    @property
    def _class_styles(self):
        """
        Combine the ``_Tooltips`` CSS class name and CSS properties to the format
        required to extend the underlying ``Styler`` `table_styles` to allow
        tooltips to render in HTML.

        Returns
        -------
        styles : List
        """
        return [
            {
                "selector": f".{self.class_name}",
                "props": maybe_convert_css_to_tuples(self.class_properties),
            }
        ]

    def _pseudo_css(self, uuid: str, name: str, row: int, col: int, text: str):
        """
        For every table data-cell that has a valid tooltip (not None, NaN or
        empty string) must create two pseudo CSS entries for the specific
        <td> element id which are added to overall table styles:
        an on hover visibility change and a content change
        dependent upon the user's chosen display string.

        For example:
            [{"selector": "T__row1_col1:hover .pd-t",
             "props": [("visibility", "visible")]},
            {"selector": "T__row1_col1 .pd-t::after",
             "props": [("content", "Some Valid Text String")]}]

        Parameters
        ----------
        uuid: str
            The uuid of the Styler instance
        name: str
            The css-name of the class used for styling tooltips
        row : int
            The row index of the specified tooltip string data
        col : int
            The col index of the specified tooltip string data
        text : str
            The textual content of the tooltip to be displayed in HTML.

        Returns
        -------
        pseudo_css : List
        """
        selector_id = "#T_" + uuid + "_row" + str(row) + "_col" + str(col)
        return [
            {
                "selector": selector_id + f":hover .{name}",
                "props": [("visibility", "visible")],
            },
            {
                "selector": selector_id + f" .{name}::after",
                "props": [("content", f'"{text}"')],
            },
        ]

    def _translate(self, styler: StylerRenderer, d: dict):
        """
        Mutate the render dictionary to allow for tooltips:

        - Add ``<span>`` HTML element to each data cells ``display_value``. Ignores
          headers.
        - Add table level CSS styles to control pseudo classes.

        Parameters
        ----------
        styler_data : DataFrame
            Underlying ``Styler`` DataFrame used for reindexing.
        uuid : str
            The underlying ``Styler`` uuid for CSS id.
        d : dict
            The dictionary prior to final render

        Returns
        -------
        render_dict : Dict
        """
        self.tt_data = self.tt_data.reindex_like(styler.data)
        if self.tt_data.empty:
            return d

        name = self.class_name
        mask = (self.tt_data.isna()) | (self.tt_data.eq(""))  # empty string = no ttip
        self.table_styles = [
            style
            for sublist in [
                self._pseudo_css(styler.uuid, name, i, j, str(self.tt_data.iloc[i, j]))
                for i in range(len(self.tt_data.index))
                for j in range(len(self.tt_data.columns))
                if not (
                    mask.iloc[i, j]
                    or i in styler.hidden_rows
                    or j in styler.hidden_columns
                )
            ]
            for style in sublist
        ]

        if self.table_styles:
            # add span class to every cell only if at least 1 non-empty tooltip
            for row in d["body"]:
                for item in row:
                    if item["type"] == "td":
                        item["display_value"] = (
                            str(item["display_value"])
                            + f'<span class="{self.class_name}"></span>'
                        )
            d["table_styles"].extend(self._class_styles)
            d["table_styles"].extend(self.table_styles)

        return d


def _parse_latex_table_wrapping(table_styles: CSSStyles, caption: str | None) -> bool:
    """
    Indicate whether LaTeX {tabular} should be wrapped with a {table} environment.

    Parses the `table_styles` and detects any selectors which must be included outside
    of {tabular}, i.e. indicating that wrapping must occur, and therefore return True,
    or if a caption exists and requires similar.
    """
    IGNORED_WRAPPERS = ["toprule", "midrule", "bottomrule", "column_format"]
    # ignored selectors are included with {tabular} so do not need wrapping
    return (
        table_styles is not None
        and any(d["selector"] not in IGNORED_WRAPPERS for d in table_styles)
    ) or caption is not None


def _parse_latex_table_styles(table_styles: CSSStyles, selector: str) -> str | None:
    """
    Return the first 'props' 'value' from ``tables_styles`` identified by ``selector``.

    Examples
    --------
    >>> table_styles = [{'selector': 'foo', 'props': [('attr','value')]},
    ...                 {'selector': 'bar', 'props': [('attr', 'overwritten')]},
    ...                 {'selector': 'bar', 'props': [('a1', 'baz'), ('a2', 'ignore')]}]
    >>> _parse_latex_table_styles(table_styles, selector='bar')
    'baz'

    Notes
    -----
    The replacement of "§" with ":" is to avoid the CSS problem where ":" has structural
    significance and cannot be used in LaTeX labels, but is often required by them.
    """
    for style in table_styles[::-1]:  # in reverse for most recently applied style
        if style["selector"] == selector:
            return str(style["props"][0][1]).replace("§", ":")
    return None


def _parse_latex_cell_styles(
    latex_styles: CSSList, display_value: str, convert_css: bool = False
) -> str:
    r"""
    Mutate the ``display_value`` string including LaTeX commands from ``latex_styles``.

    This method builds a recursive latex chain of commands based on the
    CSSList input, nested around ``display_value``.

    If a CSS style is given as ('<command>', '<options>') this is translated to
    '\<command><options>{display_value}', and this value is treated as the
    display value for the next iteration.

    The most recent style forms the inner component, for example for styles:
    `[('c1', 'o1'), ('c2', 'o2')]` this returns: `\c1o1{\c2o2{display_value}}`

    Sometimes latex commands have to be wrapped with curly braces in different ways:
    We create some parsing flags to identify the different behaviours:

     - `--rwrap`        : `\<command><options>{<display_value>}`
     - `--wrap`         : `{\<command><options> <display_value>}`
     - `--nowrap`       : `\<command><options> <display_value>`
     - `--lwrap`        : `{\<command><options>} <display_value>`
     - `--dwrap`        : `{\<command><options>}{<display_value>}`

    For example for styles:
    `[('c1', 'o1--wrap'), ('c2', 'o2')]` this returns: `{\c1o1 \c2o2{display_value}}
    """
    if convert_css:
        latex_styles = _parse_latex_css_conversion(latex_styles)
    for (command, options) in latex_styles[::-1]:  # in reverse for most recent style
        formatter = {
            "--wrap": f"{{\\{command}--to_parse {display_value}}}",
            "--nowrap": f"\\{command}--to_parse {display_value}",
            "--lwrap": f"{{\\{command}--to_parse}} {display_value}",
            "--rwrap": f"\\{command}--to_parse{{{display_value}}}",
            "--dwrap": f"{{\\{command}--to_parse}}{{{display_value}}}",
        }
        display_value = f"\\{command}{options} {display_value}"
        for arg in ["--nowrap", "--wrap", "--lwrap", "--rwrap", "--dwrap"]:
            if arg in str(options):
                display_value = formatter[arg].replace(
                    "--to_parse", _parse_latex_options_strip(value=options, arg=arg)
                )
                break  # only ever one purposeful entry
    return display_value


def _parse_latex_header_span(
    cell: dict[str, Any],
    multirow_align: str,
    multicol_align: str,
    wrap: bool = False,
    convert_css: bool = False,
) -> str:
    r"""
    Refactor the cell `display_value` if a 'colspan' or 'rowspan' attribute is present.

    'rowspan' and 'colspan' do not occur simultaneouly. If they are detected then
    the `display_value` is altered to a LaTeX `multirow` or `multicol` command
    respectively, with the appropriate cell-span.

    ``wrap`` is used to enclose the `display_value` in braces which is needed for
    column headers using an siunitx package.

    Requires the package {multirow}, whereas multicol support is usually built in
    to the {tabular} environment.

    Examples
    --------
    >>> cell = {'cellstyle': '', 'display_value':'text', 'attributes': 'colspan="3"'}
    >>> _parse_latex_header_span(cell, 't', 'c')
    '\\multicolumn{3}{c}{text}'
    """
    display_val = _parse_latex_cell_styles(
        cell["cellstyle"], cell["display_value"], convert_css
    )
    if "attributes" in cell:
        attrs = cell["attributes"]
        if 'colspan="' in attrs:
            colspan = attrs[attrs.find('colspan="') + 9 :]  # len('colspan="') = 9
            colspan = int(colspan[: colspan.find('"')])
            if "naive-l" == multicol_align:
                out = f"{{{display_val}}}" if wrap else f"{display_val}"
                blanks = " & {}" if wrap else " &"
                return out + blanks * (colspan - 1)
            elif "naive-r" == multicol_align:
                out = f"{{{display_val}}}" if wrap else f"{display_val}"
                blanks = "{} & " if wrap else "& "
                return blanks * (colspan - 1) + out
            return f"\\multicolumn{{{colspan}}}{{{multicol_align}}}{{{display_val}}}"
        elif 'rowspan="' in attrs:
            if multirow_align == "naive":
                return display_val
            rowspan = attrs[attrs.find('rowspan="') + 9 :]
            rowspan = int(rowspan[: rowspan.find('"')])
            return f"\\multirow[{multirow_align}]{{{rowspan}}}{{*}}{{{display_val}}}"
    if wrap:
        return f"{{{display_val}}}"
    else:
        return display_val


def _parse_latex_options_strip(value: str | int | float, arg: str) -> str:
    """
    Strip a css_value which may have latex wrapping arguments, css comment identifiers,
    and whitespaces, to a valid string for latex options parsing.

    For example: 'red /* --wrap */  ' --> 'red'
    """
    return str(value).replace(arg, "").replace("/*", "").replace("*/", "").strip()


def _parse_latex_css_conversion(styles: CSSList) -> CSSList:
    """
    Convert CSS (attribute,value) pairs to equivalent LaTeX (command,options) pairs.

    Ignore conversion if tagged with `--latex` option, skipped if no conversion found.
    """

    def font_weight(value, arg):
        if value == "bold" or value == "bolder":
            return "bfseries", f"{arg}"
        return None

    def font_style(value, arg):
        if value == "italic":
            return "itshape", f"{arg}"
        elif value == "oblique":
            return "slshape", f"{arg}"
        return None

    def color(value, user_arg, command, comm_arg):
        """
        CSS colors have 5 formats to process:

         - 6 digit hex code: "#ff23ee"     --> [HTML]{FF23EE}
         - 3 digit hex code: "#f0e"        --> [HTML]{FF00EE}
         - rgba: rgba(128, 255, 0, 0.5)    --> [rgb]{0.502, 1.000, 0.000}
         - rgb: rgb(128, 255, 0,)          --> [rbg]{0.502, 1.000, 0.000}
         - string: red                     --> {red}

        Additionally rgb or rgba can be expressed in % which is also parsed.
        """
        arg = user_arg if user_arg != "" else comm_arg

        if value[0] == "#" and len(value) == 7:  # color is hex code
            return command, f"[HTML]{{{value[1:].upper()}}}{arg}"
        if value[0] == "#" and len(value) == 4:  # color is short hex code
            val = f"{value[1].upper()*2}{value[2].upper()*2}{value[3].upper()*2}"
            return command, f"[HTML]{{{val}}}{arg}"
        elif value[:3] == "rgb":  # color is rgb or rgba
            r = re.findall("(?<=\\()[0-9\\s%]+(?=,)", value)[0].strip()
            r = float(r[:-1]) / 100 if "%" in r else int(r) / 255
            g = re.findall("(?<=,)[0-9\\s%]+(?=,)", value)[0].strip()
            g = float(g[:-1]) / 100 if "%" in g else int(g) / 255
            if value[3] == "a":  # color is rgba
                b = re.findall("(?<=,)[0-9\\s%]+(?=,)", value)[1].strip()
            else:  # color is rgb
                b = re.findall("(?<=,)[0-9\\s%]+(?=\\))", value)[0].strip()
            b = float(b[:-1]) / 100 if "%" in b else int(b) / 255
            return command, f"[rgb]{{{r:.3f}, {g:.3f}, {b:.3f}}}{arg}"
        else:
            return command, f"{{{value}}}{arg}"  # color is likely string-named

    CONVERTED_ATTRIBUTES: dict[str, Callable] = {
        "font-weight": font_weight,
        "background-color": partial(color, command="cellcolor", comm_arg="--lwrap"),
        "color": partial(color, command="color", comm_arg=""),
        "font-style": font_style,
    }

    latex_styles: CSSList = []
    for (attribute, value) in styles:
        if isinstance(value, str) and "--latex" in value:
            # return the style without conversion but drop '--latex'
            latex_styles.append((attribute, value.replace("--latex", "")))
        if attribute in CONVERTED_ATTRIBUTES.keys():
            arg = ""
            for x in ["--wrap", "--nowrap", "--lwrap", "--dwrap", "--rwrap"]:
                if x in str(value):
                    arg, value = x, _parse_latex_options_strip(value, x)
                    break
            latex_style = CONVERTED_ATTRIBUTES[attribute](value, arg)
            if latex_style is not None:
                latex_styles.extend([latex_style])
    return latex_styles


def _escape_latex(s):
    r"""
    Replace the characters ``&``, ``%``, ``$``, ``#``, ``_``, ``{``, ``}``,
    ``~``, ``^``, and ``\`` in the string with LaTeX-safe sequences.

    Use this if you need to display text that might contain such characters in LaTeX.

    Parameters
    ----------
    s : str
        Input to be escaped

    Return
    ------
    str :
        Escaped string
    """
    return (
        s.replace("\\", "ab2§=§8yz")  # rare string for final conversion: avoid \\ clash
        .replace("ab2§=§8yz ", "ab2§=§8yz\\space ")  # since \backslash gobbles spaces
        .replace("&", "\\&")
        .replace("%", "\\%")
        .replace("$", "\\$")
        .replace("#", "\\#")
        .replace("_", "\\_")
        .replace("{", "\\{")
        .replace("}", "\\}")
        .replace("~ ", "~\\space ")  # since \textasciitilde gobbles spaces
        .replace("~", "\\textasciitilde ")
        .replace("^ ", "^\\space ")  # since \textasciicircum gobbles spaces
        .replace("^", "\\textasciicircum ")
        .replace("ab2§=§8yz", "\\textbackslash ")
    )<|MERGE_RESOLUTION|>--- conflicted
+++ resolved
@@ -1253,18 +1253,16 @@
         When using a ``formatter`` string the dtypes must be compatible, otherwise a
         `ValueError` will be raised.
 
-<<<<<<< HEAD
         Since it is not possible to apply a generic function which will return an
         arbitrary set of column aliases, the argument ``rename`` provides the
         ability to automate this, across individual index levels if necessary.
-=======
+
         .. warning::
            `Styler.format_index` is ignored when using the output format
            `Styler.to_excel`, since Excel and Python have inherrently different
            formatting structures.
            However, it is possible to use the `number-format` pseudo CSS attribute
            to force Excel permissible formatting. See documentation for `Styler.format`.
->>>>>>> e67fdf63
 
         Examples
         --------
