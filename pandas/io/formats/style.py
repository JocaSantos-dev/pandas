"""
Module for applying conditional formatting to DataFrames and Series.
"""
from __future__ import annotations

from contextlib import contextmanager
import copy
from functools import partial
<<<<<<< HEAD
import re
=======
import operator
>>>>>>> 1074b62a
from typing import (
    Any,
    Callable,
    Hashable,
    Sequence,
)
import warnings

import numpy as np

from pandas._typing import (
    Axis,
    FilePathOrBuffer,
    FrameOrSeries,
    FrameOrSeriesUnion,
    IndexLabel,
    Scalar,
)
from pandas.compat._optional import import_optional_dependency
from pandas.util._decorators import doc

import pandas as pd
from pandas.api.types import is_list_like
from pandas.core import generic
import pandas.core.common as com
from pandas.core.frame import (
    DataFrame,
    Series,
)
from pandas.core.generic import NDFrame

from pandas.io.formats.format import save_to_buffer

jinja2 = import_optional_dependency("jinja2", extra="DataFrame.style requires jinja2.")

from pandas.io.formats.style_render import (
    CSSProperties,
    CSSStyles,
    StylerRenderer,
    Tooltips,
    maybe_convert_css_to_tuples,
    non_reducing_slice,
)

try:
    from matplotlib import colors
    import matplotlib.pyplot as plt

    has_mpl = True
except ImportError:
    has_mpl = False
    no_mpl_message = "{0} requires matplotlib."


@contextmanager
def _mpl(func: Callable):
    if has_mpl:
        yield plt, colors
    else:
        raise ImportError(no_mpl_message.format(func.__name__))


class Styler(StylerRenderer):
    """
    Helps style a DataFrame or Series according to the data with HTML and CSS.

    Parameters
    ----------
    data : Series or DataFrame
        Data to be styled - either a Series or DataFrame.
    precision : int
        Precision to round floats to, defaults to pd.options.display.precision.
    table_styles : list-like, default None
        List of {selector: (attr, value)} dicts; see Notes.
    uuid : str, default None
        A unique identifier to avoid CSS collisions; generated automatically.
    caption : str, default None
        Caption to attach to the table.
    table_attributes : str, default None
        Items that show up in the opening ``<table>`` tag
        in addition to automatic (by default) id.
    cell_ids : bool, default True
        If True, each cell will have an ``id`` attribute in their HTML tag.
        The ``id`` takes the form ``T_<uuid>_row<num_row>_col<num_col>``
        where ``<uuid>`` is the unique identifier, ``<num_row>`` is the row
        number and ``<num_col>`` is the column number.
    na_rep : str, optional
        Representation for missing values.
        If ``na_rep`` is None, no special formatting is applied.

        .. versionadded:: 1.0.0

    uuid_len : int, default 5
        If ``uuid`` is not specified, the length of the ``uuid`` to randomly generate
        expressed in hex characters, in range [0, 32].

        .. versionadded:: 1.2.0

    escape : bool, default False
        Replace the characters ``&``, ``<``, ``>``, ``'``, and ``"`` in cell display
        strings with HTML-safe sequences.

        ... versionadded:: 1.3.0

    Attributes
    ----------
    env : Jinja2 jinja2.Environment
    template : Jinja2 Template
    loader : Jinja2 Loader

    See Also
    --------
    DataFrame.style : Return a Styler object containing methods for building
        a styled HTML representation for the DataFrame.

    Notes
    -----
    Most styling will be done by passing style functions into
    ``Styler.apply`` or ``Styler.applymap``. Style functions should
    return values with strings containing CSS ``'attr: value'`` that will
    be applied to the indicated cells.

    If using in the Jupyter notebook, Styler has defined a ``_repr_html_``
    to automatically render itself. Otherwise call Styler.render to get
    the generated HTML.

    CSS classes are attached to the generated HTML

    * Index and Column names include ``index_name`` and ``level<k>``
      where `k` is its level in a MultiIndex
    * Index label cells include

      * ``row_heading``
      * ``row<n>`` where `n` is the numeric position of the row
      * ``level<k>`` where `k` is the level in a MultiIndex

    * Column label cells include
      * ``col_heading``
      * ``col<n>`` where `n` is the numeric position of the column
      * ``level<k>`` where `k` is the level in a MultiIndex

    * Blank cells include ``blank``
    * Data cells include ``data``
    """

    def __init__(
        self,
        data: FrameOrSeriesUnion,
        precision: int | None = None,
        table_styles: CSSStyles | None = None,
        uuid: str | None = None,
        caption: str | None = None,
        table_attributes: str | None = None,
        cell_ids: bool = True,
        na_rep: str | None = None,
        uuid_len: int = 5,
        escape: bool = False,
    ):
        super().__init__(
            data=data,
            uuid=uuid,
            uuid_len=uuid_len,
            table_styles=table_styles,
            table_attributes=table_attributes,
            caption=caption,
            cell_ids=cell_ids,
        )

        # validate ordered args
        self.precision = precision  # can be removed on set_precision depr cycle
        self.na_rep = na_rep  # can be removed on set_na_rep depr cycle
        self.format(formatter=None, precision=precision, na_rep=na_rep, escape=escape)

    def _repr_html_(self) -> str:
        """
        Hooks into Jupyter notebook rich display system.
        """
        return self.render()

    def set_tooltips(
        self,
        ttips: DataFrame,
        props: CSSProperties | None = None,
        css_class: str | None = None,
    ) -> Styler:
        """
        Set the DataFrame of strings on ``Styler`` generating ``:hover`` tooltips.

        These string based tooltips are only applicable to ``<td>`` HTML elements,
        and cannot be used for column or index headers.

        .. versionadded:: 1.3.0

        Parameters
        ----------
        ttips : DataFrame
            DataFrame containing strings that will be translated to tooltips, mapped
            by identical column and index values that must exist on the underlying
            Styler data. None, NaN values, and empty strings will be ignored and
            not affect the rendered HTML.
        props : list-like or str, optional
            List of (attr, value) tuples or a valid CSS string. If ``None`` adopts
            the internal default values described in notes.
        css_class : str, optional
            Name of the tooltip class used in CSS, should conform to HTML standards.
            Only useful if integrating tooltips with external CSS. If ``None`` uses the
            internal default value 'pd-t'.

        Returns
        -------
        self : Styler

        Notes
        -----
        Tooltips are created by adding `<span class="pd-t"></span>` to each data cell
        and then manipulating the table level CSS to attach pseudo hover and pseudo
        after selectors to produce the required the results.

        The default properties for the tooltip CSS class are:

        - visibility: hidden
        - position: absolute
        - z-index: 1
        - background-color: black
        - color: white
        - transform: translate(-20px, -20px)

        The property 'visibility: hidden;' is a key prerequisite to the hover
        functionality, and should always be included in any manual properties
        specification, using the ``props`` argument.

        Tooltips are not designed to be efficient, and can add large amounts of
        additional HTML for larger tables, since they also require that ``cell_ids``
        is forced to `True`.

        Examples
        --------
        Basic application

        >>> df = pd.DataFrame(data=[[0, 1], [2, 3]])
        >>> ttips = pd.DataFrame(
        ...    data=[["Min", ""], [np.nan, "Max"]], columns=df.columns, index=df.index
        ... )
        >>> s = df.style.set_tooltips(ttips).render()

        Optionally controlling the tooltip visual display

        >>> df.style.set_tooltips(ttips, css_class='tt-add', props=[
        ...     ('visibility', 'hidden'),
        ...     ('position', 'absolute'),
        ...     ('z-index', 1)])
        >>> df.style.set_tooltips(ttips, css_class='tt-add',
        ...     props='visibility:hidden; position:absolute; z-index:1;')
        """
        if not self.cell_ids:
            # tooltips not optimised for individual cell check. requires reasonable
            # redesign and more extensive code for a feature that might be rarely used.
            raise NotImplementedError(
                "Tooltips can only render with 'cell_ids' is True."
            )
        if self.tooltips is None:  # create a default instance if necessary
            self.tooltips = Tooltips()
        self.tooltips.tt_data = ttips
        if props:
            self.tooltips.class_properties = props
        if css_class:
            self.tooltips.class_name = css_class

        return self

    @doc(
        NDFrame.to_excel,
        klass="Styler",
        storage_options=generic._shared_docs["storage_options"],
    )
    def to_excel(
        self,
        excel_writer,
        sheet_name: str = "Sheet1",
        na_rep: str = "",
        float_format: str | None = None,
        columns: Sequence[Hashable] | None = None,
        header: Sequence[Hashable] | bool = True,
        index: bool = True,
        index_label: IndexLabel | None = None,
        startrow: int = 0,
        startcol: int = 0,
        engine: str | None = None,
        merge_cells: bool = True,
        encoding: str | None = None,
        inf_rep: str = "inf",
        verbose: bool = True,
        freeze_panes: tuple[int, int] | None = None,
    ) -> None:

        from pandas.io.formats.excel import ExcelFormatter

        formatter = ExcelFormatter(
            self,
            na_rep=na_rep,
            cols=columns,
            header=header,
            float_format=float_format,
            index=index,
            index_label=index_label,
            merge_cells=merge_cells,
            inf_rep=inf_rep,
        )
        formatter.write(
            excel_writer,
            sheet_name=sheet_name,
            startrow=startrow,
            startcol=startcol,
            freeze_panes=freeze_panes,
            engine=engine,
        )

    def to_latex(
        self,
        buf: FilePathOrBuffer[str] | None = None,
        column_format: str | None = None,
        position: str | None = None,
        position_float: str | None = None,
        hrules: bool = False,
        label: str | None = None,
        caption: str | None = None,
        sparsify: bool | None = None,
        multirow_align: str = "c",
        multicol_align: str = "r",
        siunitx: bool = False,
<<<<<<< HEAD
        encoding: Optional[str] = None,
        convert_css: bool = False,
=======
        encoding: str | None = None,
>>>>>>> 1074b62a
    ):
        r"""
        Write Styler to a file, buffer or string in LaTeX format.

        .. versionadded:: TODO

        Parameters
        ----------
        buf : str, Path, or StringIO-like, optional, default None
            Buffer to write to. If ``None``, the output is returned as a string.
        column_format : str, optional
            The LaTeX column specification placed in location:

            \\begin{tabular}{<column_format>}

            Defaults to 'l' for index and
            non-numeric data columns, otherwise 'r' (or 'S' if using the
            {siunitx} package).
        position : str, optional
            The LaTeX positional argument (e.g. 'h!') for tables, placed in location:

            \\begin{table}[<position>]
        position_float : {"centering", "raggedleft", "raggedright"}, optional
            The LaTeX float command placed in location:

            \\begin{table}[<position>]

            \\<position_float>
        hrules : bool, default False
            Set to `True` to add \\toprule, \\midrule and \\bottomrule from the
            {booktabs} LaTeX package.
        label : str, optional
            The LaTeX label included as: \\label{<label>}.
            This is used with \\ref{<label>} in the main .tex file.
        caption : str, optional
            The LaTeX table caption included as: \\caption{<caption>}.
        sparsify : bool, optional
            Set to ``False`` to print every item of a hierarchical MultiIndex. Defaults
            to the pandas ``multi_sparse`` display option.
        multirow_align : {"c", "t", "b"}
            If sparsifying hierarchical MultiIndexes whether to align text centrally,
            at the top or bottom.
        multicol_align : {"r", "c", "l"}
            If sparsifying hierarchical MultiIndex columns whether to align text at
            the left, centrally, or at the right.
        siunitx : bool, default False
            Set to ``True`` to structure LaTeX compatible with the {siunitx} package.
        encoding : str, default "utf-8"
            Character encoding setting.
        convert_css : bool, default False
            Convert simple cell-styles from CSS to LaTeX format. Any CSS not found in
            conversion table is dropped. A style can be forced by adding option
            `--latex`.

        .. versionadded:: TODO

        Returns
        -------
        str or None
            If `buf` is None, returns the result as a string. Otherwise returns `None`.

        See Also
        --------
        Styler.format: Format the text display value of cells.

        Notes
        -----
        **Latex Packages**

        For the following features we recommend the following LaTeX inclusions:

        ===================== ==========================================================
        Feature               Inclusion
        ===================== ==========================================================
        sparse columns        none: included within default {tabular} environment
        sparse rows           \\usepackage{multirow}
        hrules                \\usepackage{booktabs}
        colors                \\usepackage[table]{xcolor}
        siunitx §             \\usepackage{siunitx}
        bold (with siunitx)   | \\usepackage{etoolbox}
                              | \\robustify\\bfseries
                              | \\sisetup{detect-all = true}  *(within {document})*
        italic (with siunitx) | \\usepackage{etoolbox}
                              | \\robustify\\itshape
                              | \\sisetup{detect-all = true}  *(within {document})*
        ===================== ==========================================================

        §: if using the ``siunitx`` argument then numeric columns will be set to a
        ``column_format`` of "S" instead of "r".

        **Cell Styles**

        LaTeX styling can only be rendered if the accompanying styling functions have
        been constructed with appropriate LaTeX commands. All styling
        functionality is built around the concept of a CSS ``(<attribute>, <value>)``
        pair (see `Table Visualization <../../user_guide/style.ipynb>`_), and this
        should be replaced by a LaTeX
        ``(<command>, <options>)`` approach and each cell will be styled individually
        using nested LaTeX commands with their accompanied options.

        For example the following code will highlight and bold a cell in HTML-CSS:

        >>> df = pd.DataFrame([[1,2], [3,4]])
        >>> s = df.style.highlight_max(axis=None,
        ...                            props='background-color:red; font-weight:bold;')
        >>> s.render()

        The equivalent using LaTeX only commands is the following:

        >>> s = df.style.highlight_max(axis=None,
        ...                            props='color:{red}; bfseries: ;')
        >>> s.to_latex()

        Internally these structured LaTeX ``(<command>, <options>)`` pairs
        are translated to the
        ``display_value`` with the default structure:
        ``\<command><options> <display_value>``.
        Where there are multiple commands the latter is nested recursively, so that
        the above example highlighed cell is rendered as ``\color{red} \bfseries 4``.

        Occasionally this format does not suit the applied command, or
        combination of LaTeX packages that is in use, so additional flags can be
        added to the ``<options>``, within the tuple, to result in different
        positions of required braces (the **default** being the same as ``--nowrap``):

        =================================== ============================================
        Tuple Format                           Output Structure
        =================================== ============================================
        (<command>,<options>)               \\<command><options> <display_value>
        (<command>,<options> ``--nowrap``)  \\<command><options> <display_value>
        (<command>,<options> ``--rwrap``)   \\<command><options>{<display_value>}
        (<command>,<options> ``--wrap``)    {\\<command><options> <display_value>}
        (<command>,<options> ``--lwrap``)   {\\<command><options>} <display_value>
        (<command>,<options> ``--dwrap``)   {\\<command><options>}{<display_value>}
        =================================== ============================================

        For example the `textbf` command for font-weight
        should always be used with `--rwrap` so ``('textbf', '--rwrap')`` will render a
        working cell, wrapped with braces, as ``\textbf{<display_value>}``.

        A more comprehensive example is as follows:

        >>> df = pd.DataFrame([[1, 2.2, "dogs"], [3, 4.4, "cats"], [2, 6.6, "cows"]],
        ...                   index=["ix1", "ix2", "ix3"],
        ...                   columns=["Integers", "Floats", "Strings"])
        >>> s = df.style.highlight_max(
        ...     props='cellcolor:[HTML]{FFFF00}; color:{red};'
        ...           'textit:--rwrap; textbf:--rwrap;'
        ... )
        >>> s.to_latex()

        .. figure:: ../../_static/style/latex_1.png

        **Table Styles**

        Internally Styler uses its ``table_styles`` object to parse the following
        input arguments:

          - *column_format*
          - *position*
          - *position_float*
          - *hrules* (including the *toprule*, *midrule* and *bottomrule* sub commands)
          - *label*

        These command arguments (except for ``caption``) are added in the following way:

        >>> s.set_table_styles([{'selector': '<command>', 'props': ':<options>;'}],
        ...                    overwrite=False)

        For example, if setting a ``column_format``, this is internally recorded as:

        >>> s.set_table_styles([{'selector': 'column_format', 'props': ':rcll;'}],
        ...                    overwrite=False])

        Note that since ``labels`` often include ':' but this is used as a
        CSS separator, there is a character replacement,
        substituting ':' for '§', so a label of 'fig:item1' is recorded as:

        >>> s.set_table_styles([{'selector': 'label', 'props': ':{fig§item1};'}],
        ...                    overwrite=False])

        Any custom commands you add to ``table_styles`` are included and positioned
        immediately above the '\\begin{tabular}' command. For example to add odd and
        even row coloring, from the {colortbl} package, use:

        >>> s.set_table_styles([{'selector': 'rowcolors', 'props': ':{1}{pink}{red};'}],
        ...                    overwrite=False])

<<<<<<< HEAD
        **CSS Conversion**

        TODO
=======
        A more comprehensive example using these arguments is as follows:

        >>> df.columns = pd.MultiIndex.from_tuples([
        ...     ("Numeric", "Integers"),
        ...     ("Numeric", "Floats"),
        ...     ("Non-Numeric", "Strings")
        ... ])
        >>> df.index = pd.MultiIndex.from_tuples([
        ...     ("L0", "ix1"), ("L0", "ix2"), ("L1", "ix3")
        ... ])
        >>> s = df.style.highlight_max(
        ...     props='cellcolor:[HTML]{FFFF00}; color:{red}; itshape:; bfseries:;'
        ... )
        >>> s.to_latex(
        ...     column_format="rrrrr", position="h", position_float="centering",
        ...     hrules=True, label="table:5", caption="Styled LaTeX Table",
        ...     multirow_align="t", multicol_align="r"
        ... )

        .. figure:: ../../_static/style/latex_2.png

        **Formatting**

        To format values :meth:`Styler.format` should be used prior to calling
        `Styler.to_latex`, as well as other method such as :meth:`Styler.hide_index`
        or :meth:`Styler.hide_columns`, for example:

        >>> s.clear()
        >>> s.table_styles = []
        >>> s.caption = None
        >>> s.format({
        ...    ("Numeric", "Integers"): '\${}',
        ...    ("Numeric", "Floats"): '{:.3f}',
        ...    ("Non-Numeric", "Strings"): str.upper
        ... })
        >>> s.to_latex()
        \\begin{tabular}{llrrl}
        {} & {} & \\multicolumn{2}{r}{Numeric} & {Non-Numeric} \\\\
        {} & {} & {Integers} & {Floats} & {Strings} \\\\
        \\multirow[c]{2}{*}{L0} & ix1 & \\$1 & 2.200 & DOGS \\
         & ix2 & \\$3 & 4.400 & CATS \\\\
        L1 & ix3 & \\$2 & 6.600 & COWS \\\\
        \\end{tabular}
>>>>>>> 1074b62a
        """
        table_selectors = (
            [style["selector"] for style in self.table_styles]
            if self.table_styles is not None
            else []
        )

        if column_format is not None:
            # add more recent setting to table_styles
            self.set_table_styles(
                [{"selector": "column_format", "props": f":{column_format}"}],
                overwrite=False,
            )
        elif "column_format" in table_selectors:
            pass  # adopt what has been previously set in table_styles
        else:
            # create a default: set float, complex, int cols to 'r' ('S'), index to 'l'
            numeric_cols = list(self.data.select_dtypes(include=[np.number]).columns)
            numeric_cols = list(self.columns.get_indexer_for(numeric_cols))
            column_format = "" if self.hidden_index else "l" * self.data.index.nlevels
            for ci, _ in enumerate(self.data.columns):
                if ci not in self.hidden_columns:
                    column_format += (
                        ("r" if not siunitx else "S") if ci in numeric_cols else "l"
                    )
            self.set_table_styles(
                [{"selector": "column_format", "props": f":{column_format}"}],
                overwrite=False,
            )

        if position:
            self.set_table_styles(
                [{"selector": "position", "props": f":{position}"}],
                overwrite=False,
            )

        if position_float:
            self.set_table_styles(
                [{"selector": "position_float", "props": f":{position_float}"}],
                overwrite=False,
            )

        if hrules:
            self.set_table_styles(
                [
                    {"selector": "toprule", "props": ":toprule"},
                    {"selector": "midrule", "props": ":midrule"},
                    {"selector": "bottomrule", "props": ":bottomrule"},
                ],
                overwrite=False,
            )

        if label:
            self.set_table_styles(
                [{"selector": "label", "props": f":{{{label.replace(':', '§')}}}"}],
                overwrite=False,
            )

        if caption:
            self.set_caption(caption)

        if sparsify is not None:
            with pd.option_context("display.multi_sparse", sparsify):
                latex = self._render_latex(
                    multirow_align=multirow_align,
                    multicol_align=multicol_align,
                    convert_css=convert_css,
                )
        else:
            latex = self._render_latex(
                multirow_align=multirow_align,
                multicol_align=multicol_align,
                convert_css=convert_css,
            )

        return save_to_buffer(latex, buf=buf, encoding=encoding)

    def set_td_classes(self, classes: DataFrame) -> Styler:
        """
        Set the DataFrame of strings added to the ``class`` attribute of ``<td>``
        HTML elements.

        Parameters
        ----------
        classes : DataFrame
            DataFrame containing strings that will be translated to CSS classes,
            mapped by identical column and index key values that must exist on the
            underlying Styler data. None, NaN values, and empty strings will
            be ignored and not affect the rendered HTML.

        Returns
        -------
        self : Styler

        See Also
        --------
        Styler.set_table_styles: Set the table styles included within the ``<style>``
            HTML element.
        Styler.set_table_attributes: Set the table attributes added to the ``<table>``
            HTML element.

        Notes
        -----
        Can be used in combination with ``Styler.set_table_styles`` to define an
        internal CSS solution without reference to external CSS files.

        Examples
        --------
        >>> df = pd.DataFrame(data=[[1, 2, 3], [4, 5, 6]], columns=["A", "B", "C"])
        >>> classes = pd.DataFrame([
        ...     ["min-val red", "", "blue"],
        ...     ["red", None, "blue max-val"]
        ... ], index=df.index, columns=df.columns)
        >>> df.style.set_td_classes(classes)

        Using `MultiIndex` columns and a `classes` `DataFrame` as a subset of the
        underlying,

        >>> df = pd.DataFrame([[1,2],[3,4]], index=["a", "b"],
        ...     columns=[["level0", "level0"], ["level1a", "level1b"]])
        >>> classes = pd.DataFrame(["min-val"], index=["a"],
        ...     columns=[["level0"],["level1a"]])
        >>> df.style.set_td_classes(classes)

        Form of the output with new additional css classes,

        >>> df = pd.DataFrame([[1]])
        >>> css = pd.DataFrame([["other-class"]])
        >>> s = Styler(df, uuid="_", cell_ids=False).set_td_classes(css)
        >>> s.hide_index().render()
        '<style type="text/css"></style>'
        '<table id="T__">'
        '  <thead>'
        '    <tr><th class="col_heading level0 col0" >0</th></tr>'
        '  </thead>'
        '  <tbody>'
        '    <tr><td class="data row0 col0 other-class" >1</td></tr>'
        '  </tbody>'
        '</table>'
        """
        classes = classes.reindex_like(self.data)

        for r, row_tup in enumerate(classes.itertuples()):
            for c, value in enumerate(row_tup[1:]):
                if not (pd.isna(value) or value == ""):
                    self.cell_context[(r, c)] = str(value)

        return self

    def _update_ctx(self, attrs: DataFrame) -> None:
        """
        Update the state of the ``Styler`` for data cells.

        Collects a mapping of {index_label: [('<property>', '<value>'), ..]}.

        Parameters
        ----------
        attrs : DataFrame
            should contain strings of '<property>: <value>;<prop2>: <val2>'
            Whitespace shouldn't matter and the final trailing ';' shouldn't
            matter.
        """
        for cn in attrs.columns:
            for rn, c in attrs[[cn]].itertuples():
                if not c:
                    continue
                css_list = maybe_convert_css_to_tuples(c)
                i, j = self.index.get_loc(rn), self.columns.get_loc(cn)
                self.ctx[(i, j)].extend(css_list)

    def _copy(self, deepcopy: bool = False) -> Styler:
        styler = Styler(
            self.data,
            precision=self.precision,
            caption=self.caption,
            table_attributes=self.table_attributes,
            cell_ids=self.cell_ids,
            na_rep=self.na_rep,
        )

        styler.uuid = self.uuid
        styler.hidden_index = self.hidden_index

        if deepcopy:
            styler.ctx = copy.deepcopy(self.ctx)
            styler._todo = copy.deepcopy(self._todo)
            styler.table_styles = copy.deepcopy(self.table_styles)
            styler.hidden_columns = copy.copy(self.hidden_columns)
            styler.cell_context = copy.deepcopy(self.cell_context)
            styler.tooltips = copy.deepcopy(self.tooltips)
        else:
            styler.ctx = self.ctx
            styler._todo = self._todo
            styler.table_styles = self.table_styles
            styler.hidden_columns = self.hidden_columns
            styler.cell_context = self.cell_context
            styler.tooltips = self.tooltips

        return styler

    def __copy__(self) -> Styler:
        """
        Deep copy by default.
        """
        return self._copy(deepcopy=False)

    def __deepcopy__(self, memo) -> Styler:
        return self._copy(deepcopy=True)

    def clear(self) -> None:
        """
        Reset the ``Styler``, removing any previously applied styles.

        Returns None.
        """
        self.ctx.clear()
        self.tooltips = None
        self.cell_context.clear()
        self._todo.clear()

        self.hidden_index = False
        self.hidden_columns = []
        # self.format and self.table_styles may be dependent on user
        # input in self.__init__()

    def _apply(
        self,
        func: Callable[..., Styler],
        axis: Axis | None = 0,
        subset=None,
        **kwargs,
    ) -> Styler:
        subset = slice(None) if subset is None else subset
        subset = non_reducing_slice(subset)
        data = self.data.loc[subset]
        if axis is not None:
            result = data.apply(func, axis=axis, result_type="expand", **kwargs)
            result.columns = data.columns
        else:
            result = func(data, **kwargs)
            if not isinstance(result, DataFrame):
                if not isinstance(result, np.ndarray):
                    raise TypeError(
                        f"Function {repr(func)} must return a DataFrame or ndarray "
                        f"when passed to `Styler.apply` with axis=None"
                    )
                if not (data.shape == result.shape):
                    raise ValueError(
                        f"Function {repr(func)} returned ndarray with wrong shape.\n"
                        f"Result has shape: {result.shape}\n"
                        f"Expected shape: {data.shape}"
                    )
                result = DataFrame(result, index=data.index, columns=data.columns)
            elif not (
                result.index.equals(data.index) and result.columns.equals(data.columns)
            ):
                raise ValueError(
                    f"Result of {repr(func)} must have identical "
                    f"index and columns as the input"
                )

        if result.shape != data.shape:
            raise ValueError(
                f"Function {repr(func)} returned the wrong shape.\n"
                f"Result has shape: {result.shape}\n"
                f"Expected shape:   {data.shape}"
            )
        self._update_ctx(result)
        return self

    def apply(
        self,
        func: Callable[..., Styler],
        axis: Axis | None = 0,
        subset=None,
        **kwargs,
    ) -> Styler:
        """
        Apply a CSS-styling function column-wise, row-wise, or table-wise.

        Updates the HTML representation with the result.

        Parameters
        ----------
        func : function
            ``func`` should take a Series if ``axis`` in [0,1] and return an object
            of same length, also with identical index if the object is a Series.
            ``func`` should take a DataFrame if ``axis`` is ``None`` and return either
            an ndarray with the same shape or a DataFrame with identical columns and
            index.

            .. versionchanged:: 1.3.0

        axis : {0 or 'index', 1 or 'columns', None}, default 0
            Apply to each column (``axis=0`` or ``'index'``), to each row
            (``axis=1`` or ``'columns'``), or to the entire DataFrame at once
            with ``axis=None``.
        subset : IndexSlice
            A valid indexer to limit ``data`` to *before* applying the
            function. Consider using a pandas.IndexSlice.
        **kwargs : dict
            Pass along to ``func``.

        Returns
        -------
        self : Styler

        See Also
        --------
        Styler.where: Apply CSS-styles based on a conditional function elementwise.
        Styler.applymap: Apply a CSS-styling function elementwise.

        Notes
        -----
        The elements of the output of ``func`` should be CSS styles as strings, in the
        format 'attribute: value; attribute2: value2; ...' or,
        if nothing is to be applied to that element, an empty string or ``None``.

        This is similar to ``DataFrame.apply``, except that ``axis=None``
        applies the function to the entire DataFrame at once,
        rather than column-wise or row-wise.

        Examples
        --------
        >>> def highlight_max(x, color):
        ...     return np.where(x == np.nanmax(x.to_numpy()), f"color: {color};", None)
        >>> df = pd.DataFrame(np.random.randn(5, 2))
        >>> df.style.apply(highlight_max, color='red')
        >>> df.style.apply(highlight_max, color='blue', axis=1)
        >>> df.style.apply(highlight_max, color='green', axis=None)
        """
        self._todo.append(
            (lambda instance: getattr(instance, "_apply"), (func, axis, subset), kwargs)
        )
        return self

    def _applymap(self, func: Callable, subset=None, **kwargs) -> Styler:
        func = partial(func, **kwargs)  # applymap doesn't take kwargs?
        if subset is None:
            subset = pd.IndexSlice[:]
        subset = non_reducing_slice(subset)
        result = self.data.loc[subset].applymap(func)
        self._update_ctx(result)
        return self

    def applymap(self, func: Callable, subset=None, **kwargs) -> Styler:
        """
        Apply a CSS-styling function elementwise.

        Updates the HTML representation with the result.

        Parameters
        ----------
        func : function
            ``func`` should take a scalar and return a scalar.
        subset : IndexSlice
            A valid indexer to limit ``data`` to *before* applying the
            function. Consider using a pandas.IndexSlice.
        **kwargs : dict
            Pass along to ``func``.

        Returns
        -------
        self : Styler

        See Also
        --------
        Styler.where: Apply CSS-styles based on a conditional function elementwise.
        Styler.apply: Apply a CSS-styling function column-wise, row-wise, or table-wise.

        Notes
        -----
        The elements of the output of ``func`` should be CSS styles as strings, in the
        format 'attribute: value; attribute2: value2; ...' or,
        if nothing is to be applied to that element, an empty string or ``None``.

        Examples
        --------
        >>> def color_negative(v, color):
        ...     return f"color: {color};" if v < 0 else None
        >>> df = pd.DataFrame(np.random.randn(5, 2))
        >>> df.style.applymap(color_negative, color='red')
        """
        self._todo.append(
            (lambda instance: getattr(instance, "_applymap"), (func, subset), kwargs)
        )
        return self

    def where(
        self,
        cond: Callable,
        value: str,
        other: str | None = None,
        subset=None,
        **kwargs,
    ) -> Styler:
        """
        Apply CSS-styles based on a conditional function elementwise.

        Updates the HTML representation with a style which is
        selected in accordance with the return value of a function.

        Parameters
        ----------
        cond : callable
            ``cond`` should take a scalar, and optional keyword arguments, and return
            a boolean.
        value : str
            Applied when ``cond`` returns true.
        other : str
            Applied when ``cond`` returns false.
        subset : IndexSlice
            A valid indexer to limit ``data`` to *before* applying the
            function. Consider using a pandas.IndexSlice.
        **kwargs : dict
            Pass along to ``cond``.

        Returns
        -------
        self : Styler

        See Also
        --------
        Styler.applymap: Apply a CSS-styling function elementwise.
        Styler.apply: Apply a CSS-styling function column-wise, row-wise, or table-wise.

        Examples
        --------
        >>> def cond(v):
        ...     return v > 1 and v != 4
        >>> df = pd.DataFrame([[1, 2], [3, 4]])
        >>> df.style.where(cond, value='color:red;', other='font-size:2em;')
        """
        if other is None:
            other = ""

        return self.applymap(
            lambda val: value if cond(val, **kwargs) else other,
            subset=subset,
        )

    def set_precision(self, precision: int) -> StylerRenderer:
        """
        Set the precision used to display values.

        .. deprecated:: 1.3.0

        Parameters
        ----------
        precision : int

        Returns
        -------
        self : Styler

        Notes
        -----
        This method is deprecated see `Styler.format`.
        """
        warnings.warn(
            "this method is deprecated in favour of `Styler.format(precision=..)`",
            FutureWarning,
            stacklevel=2,
        )
        self.precision = precision
        return self.format(precision=precision, na_rep=self.na_rep)

    def set_table_attributes(self, attributes: str) -> Styler:
        """
        Set the table attributes added to the ``<table>`` HTML element.

        These are items in addition to automatic (by default) ``id`` attribute.

        Parameters
        ----------
        attributes : str

        Returns
        -------
        self : Styler

        See Also
        --------
        Styler.set_table_styles: Set the table styles included within the ``<style>``
            HTML element.
        Styler.set_td_classes: Set the DataFrame of strings added to the ``class``
            attribute of ``<td>`` HTML elements.

        Examples
        --------
        >>> df = pd.DataFrame(np.random.randn(10, 4))
        >>> df.style.set_table_attributes('class="pure-table"')
        # ... <table class="pure-table"> ...
        """
        self.table_attributes = attributes
        return self

    def export(self) -> list[tuple[Callable, tuple, dict]]:
        """
        Export the styles applied to the current ``Styler``.

        Can be applied to a second Styler with ``Styler.use``.

        Returns
        -------
        styles : list

        See Also
        --------
        Styler.use: Set the styles on the current ``Styler``.
        """
        return self._todo

    def use(self, styles: list[tuple[Callable, tuple, dict]]) -> Styler:
        """
        Set the styles on the current ``Styler``.

        Possibly uses styles from ``Styler.export``.

        Parameters
        ----------
        styles : list
            List of style functions.

        Returns
        -------
        self : Styler

        See Also
        --------
        Styler.export : Export the styles to applied to the current ``Styler``.
        """
        self._todo.extend(styles)
        return self

    def set_uuid(self, uuid: str) -> Styler:
        """
        Set the uuid applied to ``id`` attributes of HTML elements.

        Parameters
        ----------
        uuid : str

        Returns
        -------
        self : Styler

        Notes
        -----
        Almost all HTML elements within the table, and including the ``<table>`` element
        are assigned ``id`` attributes. The format is ``T_uuid_<extra>`` where
        ``<extra>`` is typically a more specific identifier, such as ``row1_col2``.
        """
        self.uuid = uuid
        return self

    def set_caption(self, caption: str) -> Styler:
        """
        Set the text added to a ``<caption>`` HTML element.

        Parameters
        ----------
        caption : str

        Returns
        -------
        self : Styler
        """
        self.caption = caption
        return self

    def set_table_styles(
        self,
        table_styles: dict[Any, CSSStyles] | CSSStyles,
        axis: int = 0,
        overwrite: bool = True,
    ) -> Styler:
        """
        Set the table styles included within the ``<style>`` HTML element.

        This function can be used to style the entire table, columns, rows or
        specific HTML selectors.

        Parameters
        ----------
        table_styles : list or dict
            If supplying a list, each individual table_style should be a
            dictionary with ``selector`` and ``props`` keys. ``selector``
            should be a CSS selector that the style will be applied to
            (automatically prefixed by the table's UUID) and ``props``
            should be a list of tuples with ``(attribute, value)``.
            If supplying a dict, the dict keys should correspond to
            column names or index values, depending upon the specified
            `axis` argument. These will be mapped to row or col CSS
            selectors. MultiIndex values as dict keys should be
            in their respective tuple form. The dict values should be
            a list as specified in the form with CSS selectors and
            props that will be applied to the specified row or column.

            .. versionchanged:: 1.2.0

        axis : {0 or 'index', 1 or 'columns', None}, default 0
            Apply to each column (``axis=0`` or ``'index'``), to each row
            (``axis=1`` or ``'columns'``). Only used if `table_styles` is
            dict.

            .. versionadded:: 1.2.0

        overwrite : bool, default True
            Styles are replaced if `True`, or extended if `False`. CSS
            rules are preserved so most recent styles set will dominate
            if selectors intersect.

            .. versionadded:: 1.2.0

        Returns
        -------
        self : Styler

        See Also
        --------
        Styler.set_td_classes: Set the DataFrame of strings added to the ``class``
            attribute of ``<td>`` HTML elements.
        Styler.set_table_attributes: Set the table attributes added to the ``<table>``
            HTML element.

        Examples
        --------
        >>> df = pd.DataFrame(np.random.randn(10, 4),
        ...                   columns=['A', 'B', 'C', 'D'])
        >>> df.style.set_table_styles(
        ...     [{'selector': 'tr:hover',
        ...       'props': [('background-color', 'yellow')]}]
        ... )

        Or with CSS strings

        >>> df.style.set_table_styles(
        ...     [{'selector': 'tr:hover',
        ...       'props': 'background-color: yellow; font-size: 1em;']}]
        ... )

        Adding column styling by name

        >>> df.style.set_table_styles({
        ...     'A': [{'selector': '',
        ...            'props': [('color', 'red')]}],
        ...     'B': [{'selector': 'td',
        ...            'props': 'color: blue;']}]
        ... }, overwrite=False)

        Adding row styling

        >>> df.style.set_table_styles({
        ...     0: [{'selector': 'td:hover',
        ...          'props': [('font-size', '25px')]}]
        ... }, axis=1, overwrite=False)
        """
        if isinstance(table_styles, dict):
            if axis in [0, "index"]:
                obj, idf = self.data.columns, ".col"
            else:
                obj, idf = self.data.index, ".row"

            table_styles = [
                {
                    "selector": str(s["selector"]) + idf + str(obj.get_loc(key)),
                    "props": maybe_convert_css_to_tuples(s["props"]),
                }
                for key, styles in table_styles.items()
                for s in styles
            ]
        else:
            table_styles = [
                {
                    "selector": s["selector"],
                    "props": maybe_convert_css_to_tuples(s["props"]),
                }
                for s in table_styles
            ]

        if not overwrite and self.table_styles is not None:
            self.table_styles.extend(table_styles)
        else:
            self.table_styles = table_styles
        return self

    def set_na_rep(self, na_rep: str) -> StylerRenderer:
        """
        Set the missing data representation on a ``Styler``.

        .. versionadded:: 1.0.0

        .. deprecated:: 1.3.0

        Parameters
        ----------
        na_rep : str

        Returns
        -------
        self : Styler

        Notes
        -----
        This method is deprecated. See `Styler.format()`
        """
        warnings.warn(
            "this method is deprecated in favour of `Styler.format(na_rep=..)`",
            FutureWarning,
            stacklevel=2,
        )
        self.na_rep = na_rep
        return self.format(na_rep=na_rep, precision=self.precision)

    def hide_index(self) -> Styler:
        """
        Hide any indices from rendering.

        Returns
        -------
        self : Styler
        """
        self.hidden_index = True
        return self

    def hide_columns(self, subset) -> Styler:
        """
        Hide columns from rendering.

        Parameters
        ----------
        subset : IndexSlice
            An argument to ``DataFrame.loc`` that identifies which columns
            are hidden.

        Returns
        -------
        self : Styler
        """
        subset = non_reducing_slice(subset)
        hidden_df = self.data.loc[subset]
        hcols = self.columns.get_indexer_for(hidden_df.columns)
        # error: Incompatible types in assignment (expression has type
        # "ndarray", variable has type "Sequence[int]")
        self.hidden_columns = hcols  # type: ignore[assignment]
        return self

    # -----------------------------------------------------------------------
    # A collection of "builtin" styles
    # -----------------------------------------------------------------------

    def background_gradient(
        self,
        cmap="PuBu",
        low: float = 0,
        high: float = 0,
        axis: Axis | None = 0,
        subset=None,
        text_color_threshold: float = 0.408,
        vmin: float | None = None,
        vmax: float | None = None,
        gmap: Sequence | None = None,
    ) -> Styler:
        """
        Color the background in a gradient style.

        The background color is determined according
        to the data in each column, row or frame, or by a given
        gradient map. Requires matplotlib.

        Parameters
        ----------
        cmap : str or colormap
            Matplotlib colormap.
        low : float
            Compress the color range at the low end. This is a multiple of the data
            range to extend below the minimum; good values usually in [0, 1],
            defaults to 0.
        high : float
            Compress the color range at the high end. This is a multiple of the data
            range to extend above the maximum; good values usually in [0, 1],
            defaults to 0.
        axis : {0 or 'index', 1 or 'columns', None}, default 0
            Apply to each column (``axis=0`` or ``'index'``), to each row
            (``axis=1`` or ``'columns'``), or to the entire DataFrame at once
            with ``axis=None``.
        subset : IndexSlice
            A valid slice for ``data`` to limit the style application to.
        text_color_threshold : float or int
            Luminance threshold for determining text color in [0, 1]. Facilitates text
            visibility across varying background colors. All text is dark if 0, and
            light if 1, defaults to 0.408.

            .. versionadded:: 0.24.0

        vmin : float, optional
            Minimum data value that corresponds to colormap minimum value.
            If not specified the minimum value of the data (or gmap) will be used.

            .. versionadded:: 1.0.0

        vmax : float, optional
            Maximum data value that corresponds to colormap maximum value.
            If not specified the maximum value of the data (or gmap) will be used.

            .. versionadded:: 1.0.0

        gmap : array-like, optional
            Gradient map for determining the background colors. If not supplied
            will use the underlying data from rows, columns or frame. If given as an
            ndarray or list-like must be an identical shape to the underlying data
            considering ``axis`` and ``subset``. If given as DataFrame or Series must
            have same index and column labels considering ``axis`` and ``subset``.
            If supplied, ``vmin`` and ``vmax`` should be given relative to this
            gradient map.

            .. versionadded:: 1.3.0

        Returns
        -------
        self : Styler

        Notes
        -----
        When using ``low`` and ``high`` the range
        of the gradient, given by the data if ``gmap`` is not given or by ``gmap``,
        is extended at the low end effectively by
        `map.min - low * map.range` and at the high end by
        `map.max + high * map.range` before the colors are normalized and determined.

        If combining with ``vmin`` and ``vmax`` the `map.min`, `map.max` and
        `map.range` are replaced by values according to the values derived from
        ``vmin`` and ``vmax``.

        This method will preselect numeric columns and ignore non-numeric columns
        unless a ``gmap`` is supplied in which case no preselection occurs.

        Examples
        --------
        >>> df = pd.DataFrame({
        ...          'City': ['Stockholm', 'Oslo', 'Copenhagen'],
        ...          'Temp (c)': [21.6, 22.4, 24.5],
        ...          'Rain (mm)': [5.0, 13.3, 0.0],
        ...          'Wind (m/s)': [3.2, 3.1, 6.7]
        ... })

        Shading the values column-wise, with ``axis=0``, preselecting numeric columns

        >>> df.style.background_gradient(axis=0)

        .. figure:: ../../_static/style/bg_ax0.png

        Shading all values collectively using ``axis=None``

        >>> df.style.background_gradient(axis=None)

        .. figure:: ../../_static/style/bg_axNone.png

        Compress the color map from the both ``low`` and ``high`` ends

        >>> df.style.background_gradient(axis=None, low=0.75, high=1.0)

        .. figure:: ../../_static/style/bg_axNone_lowhigh.png

        Manually setting ``vmin`` and ``vmax`` gradient thresholds

        >>> df.style.background_gradient(axis=None, vmin=6.7, vmax=21.6)

        .. figure:: ../../_static/style/bg_axNone_vminvmax.png

        Setting a ``gmap`` and applying to all columns with another ``cmap``

        >>> df.style.background_gradient(axis=0, gmap=df['Temp (c)'], cmap='YlOrRd')

        .. figure:: ../../_static/style/bg_gmap.png

        Setting the gradient map for a dataframe (i.e. ``axis=None``), we need to
        explicitly state ``subset`` to match the ``gmap`` shape

        >>> gmap = np.array([[1,2,3], [2,3,4], [3,4,5]])
        >>> df.style.background_gradient(axis=None, gmap=gmap,
        ...     cmap='YlOrRd', subset=['Temp (c)', 'Rain (mm)', 'Wind (m/s)']
        ... )

        .. figure:: ../../_static/style/bg_axNone_gmap.png
        """
        if subset is None and gmap is None:
            subset = self.data.select_dtypes(include=np.number).columns

        self.apply(
            _background_gradient,
            cmap=cmap,
            subset=subset,
            axis=axis,
            low=low,
            high=high,
            text_color_threshold=text_color_threshold,
            vmin=vmin,
            vmax=vmax,
            gmap=gmap,
        )
        return self

    def set_properties(self, subset=None, **kwargs) -> Styler:
        """
        Set defined CSS-properties to each ``<td>`` HTML element within the given
        subset.

        Parameters
        ----------
        subset : IndexSlice
            A valid slice for ``data`` to limit the style application to.
        **kwargs : dict
            A dictionary of property, value pairs to be set for each cell.

        Returns
        -------
        self : Styler

        Notes
        -----
        This is a convenience methods which wraps the :meth:`Styler.applymap` calling a
        function returning the CSS-properties independently of the data.

        Examples
        --------
        >>> df = pd.DataFrame(np.random.randn(10, 4))
        >>> df.style.set_properties(color="white", align="right")
        >>> df.style.set_properties(**{'background-color': 'yellow'})
        """
        values = "".join(f"{p}: {v};" for p, v in kwargs.items())
        return self.applymap(lambda x: values, subset=subset)

    @staticmethod
    def _bar(
        s,
        align: str,
        colors: list[str],
        width: float = 100,
        vmin: float | None = None,
        vmax: float | None = None,
    ):
        """
        Draw bar chart in dataframe cells.
        """
        # Get input value range.
        smin = np.nanmin(s.to_numpy()) if vmin is None else vmin
        smax = np.nanmax(s.to_numpy()) if vmax is None else vmax
        if align == "mid":
            smin = min(0, smin)
            smax = max(0, smax)
        elif align == "zero":
            # For "zero" mode, we want the range to be symmetrical around zero.
            smax = max(abs(smin), abs(smax))
            smin = -smax
        # Transform to percent-range of linear-gradient
        normed = width * (s.to_numpy(dtype=float) - smin) / (smax - smin + 1e-12)
        zero = -width * smin / (smax - smin + 1e-12)

        def css_bar(start: float, end: float, color: str) -> str:
            """
            Generate CSS code to draw a bar from start to end.
            """
            css = "width: 10em; height: 80%;"
            if end > start:
                css += "background: linear-gradient(90deg,"
                if start > 0:
                    css += f" transparent {start:.1f}%, {color} {start:.1f}%, "
                e = min(end, width)
                css += f"{color} {e:.1f}%, transparent {e:.1f}%)"
            return css

        def css(x):
            if pd.isna(x):
                return ""

            # avoid deprecated indexing `colors[x > zero]`
            color = colors[1] if x > zero else colors[0]

            if align == "left":
                return css_bar(0, x, color)
            else:
                return css_bar(min(x, zero), max(x, zero), color)

        if s.ndim == 1:
            return [css(x) for x in normed]
        else:
            return DataFrame(
                [[css(x) for x in row] for row in normed],
                index=s.index,
                columns=s.columns,
            )

    def bar(
        self,
        subset=None,
        axis: Axis | None = 0,
        color="#d65f5f",
        width: float = 100,
        align: str = "left",
        vmin: float | None = None,
        vmax: float | None = None,
    ) -> Styler:
        """
        Draw bar chart in the cell backgrounds.

        Parameters
        ----------
        subset : IndexSlice, optional
            A valid slice for `data` to limit the style application to.
        axis : {0 or 'index', 1 or 'columns', None}, default 0
            Apply to each column (``axis=0`` or ``'index'``), to each row
            (``axis=1`` or ``'columns'``), or to the entire DataFrame at once
            with ``axis=None``.
        color : str or 2-tuple/list
            If a str is passed, the color is the same for both
            negative and positive numbers. If 2-tuple/list is used, the
            first element is the color_negative and the second is the
            color_positive (eg: ['#d65f5f', '#5fba7d']).
        width : float, default 100
            A number between 0 or 100. The largest value will cover `width`
            percent of the cell's width.
        align : {'left', 'zero',' mid'}, default 'left'
            How to align the bars with the cells.

            - 'left' : the min value starts at the left of the cell.
            - 'zero' : a value of zero is located at the center of the cell.
            - 'mid' : the center of the cell is at (max-min)/2, or
              if values are all negative (positive) the zero is aligned
              at the right (left) of the cell.
        vmin : float, optional
            Minimum bar value, defining the left hand limit
            of the bar drawing range, lower values are clipped to `vmin`.
            When None (default): the minimum value of the data will be used.

            .. versionadded:: 0.24.0

        vmax : float, optional
            Maximum bar value, defining the right hand limit
            of the bar drawing range, higher values are clipped to `vmax`.
            When None (default): the maximum value of the data will be used.

            .. versionadded:: 0.24.0

        Returns
        -------
        self : Styler
        """
        if align not in ("left", "zero", "mid"):
            raise ValueError("`align` must be one of {'left', 'zero',' mid'}")

        if not (is_list_like(color)):
            color = [color, color]
        elif len(color) == 1:
            color = [color[0], color[0]]
        elif len(color) > 2:
            raise ValueError(
                "`color` must be string or a list-like "
                "of length 2: [`color_neg`, `color_pos`] "
                "(eg: color=['#d65f5f', '#5fba7d'])"
            )

        if subset is None:
            subset = self.data.select_dtypes(include=np.number).columns

        self.apply(
            self._bar,
            subset=subset,
            axis=axis,
            align=align,
            colors=color,
            width=width,
            vmin=vmin,
            vmax=vmax,
        )

        return self

    def highlight_null(
        self,
        null_color: str = "red",
        subset: IndexLabel | None = None,
        props: str | None = None,
    ) -> Styler:
        """
        Highlight missing values with a style.

        Parameters
        ----------
        null_color : str, default 'red'
        subset : label or list of labels, default None
            A valid slice for ``data`` to limit the style application to.

            .. versionadded:: 1.1.0

        props : str, default None
            CSS properties to use for highlighting. If ``props`` is given, ``color``
            is not used.

            .. versionadded:: 1.3.0

        Returns
        -------
        self : Styler

        See Also
        --------
        Styler.highlight_max: Highlight the maximum with a style.
        Styler.highlight_min: Highlight the minimum with a style.
        Styler.highlight_between: Highlight a defined range with a style.
        """

        def f(data: DataFrame, props: str) -> np.ndarray:
            return np.where(pd.isna(data).to_numpy(), props, "")

        if props is None:
            props = f"background-color: {null_color};"
        # error: Argument 1 to "apply" of "Styler" has incompatible type
        # "Callable[[DataFrame, str], ndarray]"; expected "Callable[..., Styler]"
        return self.apply(
            f, axis=None, subset=subset, props=props  # type: ignore[arg-type]
        )

    def highlight_max(
        self,
        subset: IndexLabel | None = None,
        color: str = "yellow",
        axis: Axis | None = 0,
        props: str | None = None,
    ) -> Styler:
        """
        Highlight the maximum with a style.

        Parameters
        ----------
        subset : IndexSlice, default None
            A valid slice for ``data`` to limit the style application to.
        color : str, default 'yellow'
            Background color to use for highlighting.
        axis : {0 or 'index', 1 or 'columns', None}, default 0
            Apply to each column (``axis=0`` or ``'index'``), to each row
            (``axis=1`` or ``'columns'``), or to the entire DataFrame at once
            with ``axis=None``.
        props : str, default None
            CSS properties to use for highlighting. If ``props`` is given, ``color``
            is not used.

            .. versionadded:: 1.3.0

        Returns
        -------
        self : Styler

        See Also
        --------
        Styler.highlight_null: Highlight missing values with a style.
        Styler.highlight_min: Highlight the minimum with a style.
        Styler.highlight_between: Highlight a defined range with a style.
        """

        def f(data: FrameOrSeries, props: str) -> np.ndarray:
            return np.where(data == np.nanmax(data.to_numpy()), props, "")

        if props is None:
            props = f"background-color: {color};"
        # error: Argument 1 to "apply" of "Styler" has incompatible type
        # "Callable[[FrameOrSeries, str], ndarray]"; expected "Callable[..., Styler]"
        return self.apply(
            f, axis=axis, subset=subset, props=props  # type: ignore[arg-type]
        )

    def highlight_min(
        self,
        subset: IndexLabel | None = None,
        color: str = "yellow",
        axis: Axis | None = 0,
        props: str | None = None,
    ) -> Styler:
        """
        Highlight the minimum with a style.

        Parameters
        ----------
        subset : IndexSlice, default None
            A valid slice for ``data`` to limit the style application to.
        color : str, default 'yellow'
            Background color to use for highlighting.
        axis : {0 or 'index', 1 or 'columns', None}, default 0
            Apply to each column (``axis=0`` or ``'index'``), to each row
            (``axis=1`` or ``'columns'``), or to the entire DataFrame at once
            with ``axis=None``.
        props : str, default None
            CSS properties to use for highlighting. If ``props`` is given, ``color``
            is not used.

            .. versionadded:: 1.3.0

        Returns
        -------
        self : Styler

        See Also
        --------
        Styler.highlight_null: Highlight missing values with a style.
        Styler.highlight_max: Highlight the maximum with a style.
        Styler.highlight_between: Highlight a defined range with a style.
        """

        def f(data: FrameOrSeries, props: str) -> np.ndarray:
            return np.where(data == np.nanmin(data.to_numpy()), props, "")

        if props is None:
            props = f"background-color: {color};"
        # error: Argument 1 to "apply" of "Styler" has incompatible type
        # "Callable[[FrameOrSeries, str], ndarray]"; expected "Callable[..., Styler]"
        return self.apply(
            f, axis=axis, subset=subset, props=props  # type: ignore[arg-type]
        )

    def highlight_between(
        self,
        subset: IndexLabel | None = None,
        color: str = "yellow",
        axis: Axis | None = 0,
        left: Scalar | Sequence | None = None,
        right: Scalar | Sequence | None = None,
        inclusive: str = "both",
        props: str | None = None,
    ) -> Styler:
        """
        Highlight a defined range with a style.

        .. versionadded:: 1.3.0

        Parameters
        ----------
        subset : IndexSlice, default None
            A valid slice for ``data`` to limit the style application to.
        color : str, default 'yellow'
            Background color to use for highlighting.
        axis : {0 or 'index', 1 or 'columns', None}, default 0
            If ``left`` or ``right`` given as sequence, axis along which to apply those
            boundaries. See examples.
        left : scalar or datetime-like, or sequence or array-like, default None
            Left bound for defining the range.
        right : scalar or datetime-like, or sequence or array-like, default None
            Right bound for defining the range.
        inclusive : {'both', 'neither', 'left', 'right'}
            Identify whether bounds are closed or open.
        props : str, default None
            CSS properties to use for highlighting. If ``props`` is given, ``color``
            is not used.

        Returns
        -------
        self : Styler

        See Also
        --------
        Styler.highlight_null: Highlight missing values with a style.
        Styler.highlight_max: Highlight the maximum with a style.
        Styler.highlight_min: Highlight the minimum with a style.

        Notes
        -----
        If ``left`` is ``None`` only the right bound is applied.
        If ``right`` is ``None`` only the left bound is applied. If both are ``None``
        all values are highlighted.

        ``axis`` is only needed if ``left`` or ``right`` are provided as a sequence or
        an array-like object for aligning the shapes. If ``left`` and ``right`` are
        both scalars then all ``axis`` inputs will give the same result.

        This function only works with compatible ``dtypes``. For example a datetime-like
        region can only use equivalent datetime-like ``left`` and ``right`` arguments.
        Use ``subset`` to control regions which have multiple ``dtypes``.

        Examples
        --------
        Basic usage

        >>> df = pd.DataFrame({
        ...     'One': [1.2, 1.6, 1.5],
        ...     'Two': [2.9, 2.1, 2.5],
        ...     'Three': [3.1, 3.2, 3.8],
        ... })
        >>> df.style.highlight_between(left=2.1, right=2.9)

        .. figure:: ../../_static/style/hbetw_basic.png

        Using a range input sequnce along an ``axis``, in this case setting a ``left``
        and ``right`` for each column individually

        >>> df.style.highlight_between(left=[1.4, 2.4, 3.4], right=[1.6, 2.6, 3.6],
        ...     axis=1, color="#fffd75")

        .. figure:: ../../_static/style/hbetw_seq.png

        Using ``axis=None`` and providing the ``left`` argument as an array that
        matches the input DataFrame, with a constant ``right``

        >>> df.style.highlight_between(left=[[2,2,3],[2,2,3],[3,3,3]], right=3.5,
        ...     axis=None, color="#fffd75")

        .. figure:: ../../_static/style/hbetw_axNone.png

        Using ``props`` instead of default background coloring

        >>> df.style.highlight_between(left=1.5, right=3.5,
        ...     props='font-weight:bold;color:#e83e8c')

        .. figure:: ../../_static/style/hbetw_props.png
        """

        def f(
            data: FrameOrSeries,
            props: str,
            left: Scalar | Sequence | np.ndarray | FrameOrSeries | None = None,
            right: Scalar | Sequence | np.ndarray | FrameOrSeries | None = None,
            inclusive: bool | str = True,
        ) -> np.ndarray:
            if np.iterable(left) and not isinstance(left, str):
                left = _validate_apply_axis_arg(
                    left, "left", None, data  # type: ignore[arg-type]
                )

            if np.iterable(right) and not isinstance(right, str):
                right = _validate_apply_axis_arg(
                    right, "right", None, data  # type: ignore[arg-type]
                )

            # get ops with correct boundary attribution
            if inclusive == "both":
                ops = (operator.ge, operator.le)
            elif inclusive == "neither":
                ops = (operator.gt, operator.lt)
            elif inclusive == "left":
                ops = (operator.ge, operator.lt)
            elif inclusive == "right":
                ops = (operator.gt, operator.le)
            else:
                raise ValueError(
                    f"'inclusive' values can be 'both', 'left', 'right', or 'neither' "
                    f"got {inclusive}"
                )

            g_left = (
                ops[0](data, left)
                if left is not None
                else np.full(data.shape, True, dtype=bool)
            )
            l_right = (
                ops[1](data, right)
                if right is not None
                else np.full(data.shape, True, dtype=bool)
            )
            return np.where(g_left & l_right, props, "")

        if props is None:
            props = f"background-color: {color};"
        return self.apply(
            f,  # type: ignore[arg-type]
            axis=axis,
            subset=subset,
            props=props,
            left=left,
            right=right,
            inclusive=inclusive,
        )

    @classmethod
    def from_custom_template(cls, searchpath, name):
        """
        Factory function for creating a subclass of ``Styler``.

        Uses a custom template and Jinja environment.

        Parameters
        ----------
        searchpath : str or list
            Path or paths of directories containing the templates.
        name : str
            Name of your custom template to use for rendering.

        Returns
        -------
        MyStyler : subclass of Styler
            Has the correct ``env`` and ``template`` class attributes set.
        """
        loader = jinja2.ChoiceLoader([jinja2.FileSystemLoader(searchpath), cls.loader])

        # mypy doesn't like dynamically-defined classes
        # error: Variable "cls" is not valid as a type
        # error: Invalid base class "cls"
        class MyStyler(cls):  # type:ignore[valid-type,misc]
            env = jinja2.Environment(loader=loader)
            template_html = env.get_template(name)

        return MyStyler

    def pipe(self, func: Callable, *args, **kwargs):
        """
        Apply ``func(self, *args, **kwargs)``, and return the result.

        .. versionadded:: 0.24.0

        Parameters
        ----------
        func : function
            Function to apply to the Styler.  Alternatively, a
            ``(callable, keyword)`` tuple where ``keyword`` is a string
            indicating the keyword of ``callable`` that expects the Styler.
        *args : optional
            Arguments passed to `func`.
        **kwargs : optional
            A dictionary of keyword arguments passed into ``func``.

        Returns
        -------
        object :
            The value returned by ``func``.

        See Also
        --------
        DataFrame.pipe : Analogous method for DataFrame.
        Styler.apply : Apply a CSS-styling function column-wise, row-wise, or
            table-wise.

        Notes
        -----
        Like :meth:`DataFrame.pipe`, this method can simplify the
        application of several user-defined functions to a styler.  Instead
        of writing:

        .. code-block:: python

            f(g(df.style.set_precision(3), arg1=a), arg2=b, arg3=c)

        users can write:

        .. code-block:: python

            (df.style.set_precision(3)
               .pipe(g, arg1=a)
               .pipe(f, arg2=b, arg3=c))

        In particular, this allows users to define functions that take a
        styler object, along with other parameters, and return the styler after
        making styling changes (such as calling :meth:`Styler.apply` or
        :meth:`Styler.set_properties`).  Using ``.pipe``, these user-defined
        style "transformations" can be interleaved with calls to the built-in
        Styler interface.

        Examples
        --------
        >>> def format_conversion(styler):
        ...     return (styler.set_properties(**{'text-align': 'right'})
        ...                   .format({'conversion': '{:.1%}'}))

        The user-defined ``format_conversion`` function above can be called
        within a sequence of other style modifications:

        >>> df = pd.DataFrame({'trial': list(range(5)),
        ...                    'conversion': [0.75, 0.85, np.nan, 0.7, 0.72]})
        >>> (df.style
        ...    .highlight_min(subset=['conversion'], color='yellow')
        ...    .pipe(format_conversion)
        ...    .set_caption("Results with minimum conversion highlighted."))
        """
        return com.pipe(self, func, *args, **kwargs)


def _validate_apply_axis_arg(
    arg: FrameOrSeries | Sequence | np.ndarray,
    arg_name: str,
    dtype: Any | None,
    data: FrameOrSeries,
) -> np.ndarray:
    """
    For the apply-type methods, ``axis=None`` creates ``data`` as DataFrame, and for
    ``axis=[1,0]`` it creates a Series. Where ``arg`` is expected as an element
    of some operator with ``data`` we must make sure that the two are compatible shapes,
    or raise.

    Parameters
    ----------
    arg : sequence, Series or DataFrame
        the user input arg
    arg_name : string
        name of the arg for use in error messages
    dtype : numpy dtype, optional
        forced numpy dtype if given
    data : Series or DataFrame
        underling subset of Styler data on which operations are performed

    Returns
    -------
    ndarray
    """
    dtype = {"dtype": dtype} if dtype else {}
    # raise if input is wrong for axis:
    if isinstance(arg, Series) and isinstance(data, DataFrame):
        raise ValueError(
            f"'{arg_name}' is a Series but underlying data for operations "
            f"is a DataFrame since 'axis=None'"
        )
    elif isinstance(arg, DataFrame) and isinstance(data, Series):
        raise ValueError(
            f"'{arg_name}' is a DataFrame but underlying data for "
            f"operations is a Series with 'axis in [0,1]'"
        )
    elif isinstance(arg, (Series, DataFrame)):  # align indx / cols to data
        arg = arg.reindex_like(data, method=None).to_numpy(**dtype)
    else:
        arg = np.asarray(arg, **dtype)
        assert isinstance(arg, np.ndarray)  # mypy requirement
        if arg.shape != data.shape:  # check valid input
            raise ValueError(
                f"supplied '{arg_name}' is not correct shape for data over "
                f"selected 'axis': got {arg.shape}, "
                f"expected {data.shape}"
            )
    return arg


def _background_gradient(
    data,
    cmap="PuBu",
    low: float = 0,
    high: float = 0,
    text_color_threshold: float = 0.408,
    vmin: float | None = None,
    vmax: float | None = None,
    gmap: Sequence | np.ndarray | FrameOrSeries | None = None,
):
    """
    Color background in a range according to the data or a gradient map
    """
<<<<<<< HEAD
    return [
        item
        for sublist in [
            [  # this is a CSSDict when TypedDict is available to avoid cast.
                {"selector": x, "props": style["props"]}
                for x in cast(str, style["selector"]).split(",")
            ]
            for style in styles
        ]
        for item in sublist
    ]


def _non_reducing_slice(slice_):
    """
    Ensure that a slice doesn't reduce to a Series or Scalar.

    Any user-passed `subset` should have this called on it
    to make sure we're always working with DataFrames.
    """
    # default to column slice, like DataFrame
    # ['A', 'B'] -> IndexSlices[:, ['A', 'B']]
    kinds = (ABCSeries, np.ndarray, Index, list, str)
    if isinstance(slice_, kinds):
        slice_ = pd.IndexSlice[:, slice_]

    def pred(part) -> bool:
        """
        Returns
        -------
        bool
            True if slice does *not* reduce,
            False if `part` is a tuple.
        """
        # true when slice does *not* reduce, False when part is a tuple,
        # i.e. MultiIndex slice
        if isinstance(part, tuple):
            # GH#39421 check for sub-slice:
            return any((isinstance(s, slice) or is_list_like(s)) for s in part)
        else:
            return isinstance(part, slice) or is_list_like(part)

    if not is_list_like(slice_):
        if not isinstance(slice_, slice):
            # a 1-d slice, like df.loc[1]
            slice_ = [[slice_]]
        else:
            # slice(a, b, c)
            slice_ = [slice_]  # to tuplize later
    else:
        slice_ = [part if pred(part) else [part] for part in slice_]
    return tuple(slice_)


def _parse_latex_table_wrapping(
    table_styles: CSSStyles, caption: Optional[str]
) -> bool:
    """
    Discovers whether \\begin{tabular}..\\end{tabular} should be wrapped within
    \\begin{table}..\\end{table}

    Parses the `table_styles` and detects any selectors which must be included outside
    of {tabular}, i.e. indicating that wrapping must occur, and therefore return True.
    """
    IGNORED_WRAPPERS = ["toprule", "midrule", "bottomrule", "column_format"]
    # ignored selectors are included with {tabular} so do not need wrapping
    if (
        table_styles is not None
        and any(d["selector"] not in IGNORED_WRAPPERS for d in table_styles)
    ) or caption:
        return True
    return False


def _parse_latex_table_styles(table_styles: CSSStyles, selector: str) -> Optional[str]:
    """
    Find the relevant first `props` `value` from a list of `(attribute,value)` tuples
    within `table_styles` identified by a given selector.

    For example: table_styles =[
        {'selector': 'foo', 'props': [('attr','value')],
        {'selector': 'bar', 'props': [('attr', 'overwritten')]},
        {'selector': 'bar', 'props': [('attr', 'baz'), ('attr2', 'ignored')]}
    ]

    Then for selector='bar', the return value is 'baz'.
    """
    for style in table_styles[::-1]:  # in reverse for most recently applied style
        if style["selector"] == selector:
            return str(style["props"][0][1]).replace("§", ":")
    return None


def _parse_latex_cell_styles(
    latex_styles: CSSList, display_value: str, convert_css: bool = False
) -> str:
    r"""
    Build a recursive latex chain of commands based on CSS list values, nested around
    `display_value`.

    If a CSS style is given as ('<command>', '<options>') this is translated to
    '\<command><options>{display_value}', and this value is treated as the
    display value for the next iteration.

    The most recent style forms the inner component, for example:
    `styles=[('emph', ''), ('cellcolor', '[rgb]{0,1,1}')]` will yield:
    \emph{\cellcolor[rgb]{0,1,1}{display_value}}

    Sometimes latex commands have to be wrapped with curly braces in different ways:
    We create some parsing flags to identify the different behaviours:

     - `--rwrap`        : `\<command><options>{<display_value>}`
     - `--wrap`         : `{\<command><options> <display_value>}`
     - `--nowrap`       : `\<command><options> <display_value>`
     - `--lwrap`        : `{\<command><options>} <display_value>`
     - `--dwrap`        : `{\<command><options>}{<display_value>}`

    For example:
    `styles=[('Huge', '--wrap'), ('cellcolor', '[rgb]{0,1,1}')]` will yield:
    {\Huge \cellcolor[rgb]{0,1,1}{display_value}}
    """
    if convert_css:
        latex_styles = _parse_latex_css_conversion(latex_styles)
    for (command, options) in latex_styles[::-1]:  # in reverse for most recent style
        formatter = {
            "--wrap": f"{{\\{command}--to_parse {display_value}}}",
            "--nowrap": f"\\{command}--to_parse {display_value}",
            "--lwrap": f"{{\\{command}--to_parse}} {display_value}",
            "--rwrap": f"\\{command}--to_parse{{{display_value}}}",
            "--dwrap": f"{{\\{command}--to_parse}}{{{display_value}}}",
        }
        display_value = f"\\{command}{options} {display_value}"
        for arg in ["--nowrap", "--wrap", "--lwrap", "--rwrap", "--dwrap"]:
            if arg in str(options):
                display_value = formatter[arg].replace(
                    "--to_parse", _parse_latex_options_strip(value=options, arg=arg)
                )
    return display_value

=======
    if gmap is None:  # the data is used the gmap
        gmap = data.to_numpy(dtype=float)
    else:  # else validate gmap against the underlying data
        gmap = _validate_apply_axis_arg(gmap, "gmap", float, data)

    with _mpl(Styler.background_gradient) as (plt, colors):
        smin = np.nanmin(gmap) if vmin is None else vmin
        smax = np.nanmax(gmap) if vmax is None else vmax
        rng = smax - smin
        # extend lower / upper bounds, compresses color range
        norm = colors.Normalize(smin - (rng * low), smax + (rng * high))
        rgbas = plt.cm.get_cmap(cmap)(norm(gmap))

        def relative_luminance(rgba) -> float:
            """
            Calculate relative luminance of a color.
>>>>>>> 1074b62a

            The calculation adheres to the W3C standards
            (https://www.w3.org/WAI/GL/wiki/Relative_luminance)

            Parameters
            ----------
            color : rgb or rgba tuple

            Returns
            -------
            float
                The relative luminance as a value from 0 to 1
            """
            r, g, b = (
                x / 12.92 if x <= 0.04045 else ((x + 0.055) / 1.055) ** 2.4
                for x in rgba[:3]
            )
            return 0.2126 * r + 0.7152 * g + 0.0722 * b

        def css(rgba) -> str:
            dark = relative_luminance(rgba) < text_color_threshold
            text_color = "#f1f1f1" if dark else "#000000"
            return f"background-color: {colors.rgb2hex(rgba)};color: {text_color};"

<<<<<<< HEAD
def _parse_latex_css_conversion(styles: CSSList) -> CSSList:
    """
    Accept list of CSS (attribute,value) pairs and convert to equivalent LaTeX
    (command,options) pairs.

    Ignore conversion if tagged with `--latex` option

    Removed if no conversion found.
    """

    def font_weight(value, arg):
        if value == "bold" or value == "bolder":
            return "bfseries", f"{arg}"
        return None

    def font_style(value, arg):
        if value == "italic":
            return "itshape", f"{arg}"
        elif value == "oblique":
            return "slshape", f"{arg}"
        return None

    def color(value, user_arg, command, comm_arg):
        """
        CSS colors have 5 formats to process:

         - 6 digit hex code: "#ff23ee"     --> [HTML]{FF23EE}
         - 3 digit hex code: "#f0e"        --> [HTML]{FF00EE}
         - rgba: rgba(128, 255, 0, 0.5)    --> [rgb]{0.502, 1.000, 0.000}
         - rgb: rgb(128, 255, 0,)          --> [rbg]{0.502, 1.000, 0.000}
         - string: red                     --> {red}

        Additionally rgb or rgba can be expressed in % which is also parsed.
        """
        arg = user_arg if user_arg != "" else comm_arg

        if value[0] == "#" and len(value) == 7:  # color is hex code
            return command, f"[HTML]{{{value[1:].upper()}}}{arg}"
        if value[0] == "#" and len(value) == 4:  # color is short hex code
            val = f"{value[1].upper()*2}{value[2].upper()*2}{value[3].upper()*2}"
            return command, f"[HTML]{{{val}}}{arg}"
        elif value[:3] == "rgb":  # color is rgb or rgba
            r = re.search("(?<=\\()[0-9\\s%]+(?=,)", value)[0].strip()
            r = float(r[:-1]) / 100 if "%" in r else int(r) / 255
            g = re.search("(?<=,)[0-9\\s%]+(?=,)", value)[0].strip()
            g = float(g[:-1]) / 100 if "%" in g else int(g) / 255
            if value[3] == "a":  # color is rgba
                b = re.findall("(?<=,)[0-9\\s%]+(?=,)", value)[1].strip()
            else:  # color is rgb
                b = re.search("(?<=,)[0-9\\s%]+(?=\\))", value)[0].strip()
            b = float(b[:-1]) / 100 if "%" in b else int(b) / 255
            return command, f"[rgb]{{{r:.3f}, {g:.3f}, {b:.3f}}}{arg}"
        else:
            return command, f"{{{value}}}{arg}"  # color is likely string-named

    CONVERTED_ATTRIBUTES = {
        "font-weight": font_weight,
        "background-color": partial(color, command="cellcolor", comm_arg="--lwrap"),
        "color": partial(color, command="color", comm_arg=""),
        "font-style": font_style,
    }

    latex_styles = []
    for (attribute, value) in styles:
        if "--latex" in value:
            # return the style without conversion but lose --latex option
            latex_styles.append((attribute, value.replace("--latex", "")))
        if attribute in CONVERTED_ATTRIBUTES.keys():
            arg = ""
            for x in ["--wrap", "--nowrap", "--lwrap", "--dwrap", "--rwrap"]:
                if x in str(value):
                    arg, value = x, _parse_latex_options_strip(value, x)
                    break
            latex_style = CONVERTED_ATTRIBUTES[attribute](value, arg)
            if latex_style is not None:
                latex_styles.extend([latex_style])
    return latex_styles


def _parse_latex_options_strip(value: Union[str, int, float], arg: str) -> str:
    """
    Strip a css_value which may have latex wrapping arguments, css comment identifiers,
    and whitespaces, to a valid string for latex options parsing.

    For example: 'red /* --wrap */  ' --> 'red'
    """
    return str(value).replace(arg, "").replace("/*", "").replace("*/", "").strip()
=======
        if data.ndim == 1:
            return [css(rgba) for rgba in rgbas]
        else:
            return DataFrame(
                [[css(rgba) for rgba in row] for row in rgbas],
                index=data.index,
                columns=data.columns,
            )
>>>>>>> 1074b62a
<|MERGE_RESOLUTION|>--- conflicted
+++ resolved
@@ -6,11 +6,8 @@
 from contextlib import contextmanager
 import copy
 from functools import partial
-<<<<<<< HEAD
+import operator
 import re
-=======
-import operator
->>>>>>> 1074b62a
 from typing import (
     Any,
     Callable,
@@ -341,12 +338,8 @@
         multirow_align: str = "c",
         multicol_align: str = "r",
         siunitx: bool = False,
-<<<<<<< HEAD
-        encoding: Optional[str] = None,
+        encoding: str | None = None,
         convert_css: bool = False,
-=======
-        encoding: str | None = None,
->>>>>>> 1074b62a
     ):
         r"""
         Write Styler to a file, buffer or string in LaTeX format.
@@ -535,11 +528,6 @@
         >>> s.set_table_styles([{'selector': 'rowcolors', 'props': ':{1}{pink}{red};'}],
         ...                    overwrite=False])
 
-<<<<<<< HEAD
-        **CSS Conversion**
-
-        TODO
-=======
         A more comprehensive example using these arguments is as follows:
 
         >>> df.columns = pd.MultiIndex.from_tuples([
@@ -583,7 +571,10 @@
          & ix2 & \\$3 & 4.400 & CATS \\\\
         L1 & ix3 & \\$2 & 6.600 & COWS \\\\
         \\end{tabular}
->>>>>>> 1074b62a
+
+        **CSS Conversion**
+
+        TODO
         """
         table_selectors = (
             [style["selector"] for style in self.table_styles]
@@ -2123,59 +2114,54 @@
     """
     Color background in a range according to the data or a gradient map
     """
-<<<<<<< HEAD
-    return [
-        item
-        for sublist in [
-            [  # this is a CSSDict when TypedDict is available to avoid cast.
-                {"selector": x, "props": style["props"]}
-                for x in cast(str, style["selector"]).split(",")
-            ]
-            for style in styles
-        ]
-        for item in sublist
-    ]
-
-
-def _non_reducing_slice(slice_):
-    """
-    Ensure that a slice doesn't reduce to a Series or Scalar.
-
-    Any user-passed `subset` should have this called on it
-    to make sure we're always working with DataFrames.
-    """
-    # default to column slice, like DataFrame
-    # ['A', 'B'] -> IndexSlices[:, ['A', 'B']]
-    kinds = (ABCSeries, np.ndarray, Index, list, str)
-    if isinstance(slice_, kinds):
-        slice_ = pd.IndexSlice[:, slice_]
-
-    def pred(part) -> bool:
-        """
-        Returns
-        -------
-        bool
-            True if slice does *not* reduce,
-            False if `part` is a tuple.
-        """
-        # true when slice does *not* reduce, False when part is a tuple,
-        # i.e. MultiIndex slice
-        if isinstance(part, tuple):
-            # GH#39421 check for sub-slice:
-            return any((isinstance(s, slice) or is_list_like(s)) for s in part)
+    if gmap is None:  # the data is used the gmap
+        gmap = data.to_numpy(dtype=float)
+    else:  # else validate gmap against the underlying data
+        gmap = _validate_apply_axis_arg(gmap, "gmap", float, data)
+
+    with _mpl(Styler.background_gradient) as (plt, colors):
+        smin = np.nanmin(gmap) if vmin is None else vmin
+        smax = np.nanmax(gmap) if vmax is None else vmax
+        rng = smax - smin
+        # extend lower / upper bounds, compresses color range
+        norm = colors.Normalize(smin - (rng * low), smax + (rng * high))
+        rgbas = plt.cm.get_cmap(cmap)(norm(gmap))
+
+        def relative_luminance(rgba) -> float:
+            """
+            Calculate relative luminance of a color.
+
+            The calculation adheres to the W3C standards
+            (https://www.w3.org/WAI/GL/wiki/Relative_luminance)
+
+            Parameters
+            ----------
+            color : rgb or rgba tuple
+
+            Returns
+            -------
+            float
+                The relative luminance as a value from 0 to 1
+            """
+            r, g, b = (
+                x / 12.92 if x <= 0.04045 else ((x + 0.055) / 1.055) ** 2.4
+                for x in rgba[:3]
+            )
+            return 0.2126 * r + 0.7152 * g + 0.0722 * b
+
+        def css(rgba) -> str:
+            dark = relative_luminance(rgba) < text_color_threshold
+            text_color = "#f1f1f1" if dark else "#000000"
+            return f"background-color: {colors.rgb2hex(rgba)};color: {text_color};"
+
+        if data.ndim == 1:
+            return [css(rgba) for rgba in rgbas]
         else:
-            return isinstance(part, slice) or is_list_like(part)
-
-    if not is_list_like(slice_):
-        if not isinstance(slice_, slice):
-            # a 1-d slice, like df.loc[1]
-            slice_ = [[slice_]]
-        else:
-            # slice(a, b, c)
-            slice_ = [slice_]  # to tuplize later
-    else:
-        slice_ = [part if pred(part) else [part] for part in slice_]
-    return tuple(slice_)
+            return DataFrame(
+                [[css(rgba) for rgba in row] for row in rgbas],
+                index=data.index,
+                columns=data.columns,
+            )
 
 
 def _parse_latex_table_wrapping(
@@ -2263,49 +2249,42 @@
                 )
     return display_value
 
-=======
-    if gmap is None:  # the data is used the gmap
-        gmap = data.to_numpy(dtype=float)
-    else:  # else validate gmap against the underlying data
-        gmap = _validate_apply_axis_arg(gmap, "gmap", float, data)
-
-    with _mpl(Styler.background_gradient) as (plt, colors):
-        smin = np.nanmin(gmap) if vmin is None else vmin
-        smax = np.nanmax(gmap) if vmax is None else vmax
-        rng = smax - smin
-        # extend lower / upper bounds, compresses color range
-        norm = colors.Normalize(smin - (rng * low), smax + (rng * high))
-        rgbas = plt.cm.get_cmap(cmap)(norm(gmap))
-
-        def relative_luminance(rgba) -> float:
-            """
-            Calculate relative luminance of a color.
->>>>>>> 1074b62a
-
-            The calculation adheres to the W3C standards
-            (https://www.w3.org/WAI/GL/wiki/Relative_luminance)
-
-            Parameters
-            ----------
-            color : rgb or rgba tuple
-
-            Returns
-            -------
-            float
-                The relative luminance as a value from 0 to 1
-            """
-            r, g, b = (
-                x / 12.92 if x <= 0.04045 else ((x + 0.055) / 1.055) ** 2.4
-                for x in rgba[:3]
+
+def _parse_latex_header_span(
+    cell: Dict, multirow_align: str, multicol_align: str, wrap: bool = False
+) -> str:
+    r"""
+    examines a header cell dict and if it detects a 'colspan' attribute or a 'rowspan'
+    attribute (which do not occur simultaneously) will reformat
+    the latex display value
+
+    For example: if cell = {'display_vale':'text', 'attributes': 'colspan="3"'}
+    The latex output will be '\multicol{3}{*}{text}' instead of 'text'
+
+    Notes: needs latex packages {multirow} and {multicol}
+    """
+    if "attributes" in cell:
+        attrs = cell["attributes"]
+        if 'colspan="' in attrs:
+            colspan = attrs[attrs.find('colspan="') + 9 :]
+            colspan = int(colspan[: colspan.find('"')])
+            return (
+                f"\\multicolumn{{{colspan}}}{{{multicol_align}}}"
+                f"{{{cell['display_value']}}}"
             )
-            return 0.2126 * r + 0.7152 * g + 0.0722 * b
-
-        def css(rgba) -> str:
-            dark = relative_luminance(rgba) < text_color_threshold
-            text_color = "#f1f1f1" if dark else "#000000"
-            return f"background-color: {colors.rgb2hex(rgba)};color: {text_color};"
-
-<<<<<<< HEAD
+        elif 'rowspan="' in attrs:
+            rowspan = attrs[attrs.find('rowspan="') + 9 :]
+            rowspan = int(rowspan[: rowspan.find('"')])
+            return (
+                f"\\multirow[{multirow_align}]{{{rowspan}}}{{*}}"
+                f"{{{cell['display_value']}}}"
+            )
+    if wrap:
+        return f"{{{cell['display_value']}}}"
+    else:
+        return cell["display_value"]
+
+
 def _parse_latex_css_conversion(styles: CSSList) -> CSSList:
     """
     Accept list of CSS (attribute,value) pairs and convert to equivalent LaTeX
@@ -2392,14 +2371,4 @@
 
     For example: 'red /* --wrap */  ' --> 'red'
     """
-    return str(value).replace(arg, "").replace("/*", "").replace("*/", "").strip()
-=======
-        if data.ndim == 1:
-            return [css(rgba) for rgba in rgbas]
-        else:
-            return DataFrame(
-                [[css(rgba) for rgba in row] for row in rgbas],
-                index=data.index,
-                columns=data.columns,
-            )
->>>>>>> 1074b62a
+    return str(value).replace(arg, "").replace("/*", "").replace("*/", "").strip()