--- conflicted
+++ resolved
@@ -467,6 +467,10 @@
 
         >>> s.set_table_styles([{'selector': 'rowcolors', 'props': ':{1}{pink}{red};'}],
         ...                    overwrite=False])
+
+        **CSS Conversion**
+
+        TODO
         """
         table_selectors = (
             [style["selector"] for style in self.table_styles]
@@ -528,20 +532,20 @@
         if caption:
             self.set_caption(caption)
 
-<<<<<<< HEAD
-        latex = self.render(latex=True, convert_css=convert_css)
-=======
         if sparsify is not None:
             with pd.option_context("display.multi_sparse", sparsify):
                 latex = self._render_latex(
-                    multirow_align=multirow_align, multicol_align=multicol_align
+                    multirow_align=multirow_align,
+                    multicol_align=multicol_align,
+                    convert_css=convert_css,
                 )
         else:
             latex = self._render_latex(
-                multirow_align=multirow_align, multicol_align=multicol_align
+                multirow_align=multirow_align,
+                multicol_align=multicol_align,
+                convert_css=convert_css,
             )
 
->>>>>>> 74721a8a
         return save_to_buffer(latex, buf=buf, encoding=encoding)
 
     @doc(
@@ -1040,29 +1044,12 @@
 
         return self
 
-<<<<<<< HEAD
-    def render(self, latex: bool = False, convert_css: bool = False, **kwargs) -> str:
-=======
     def render(self, **kwargs) -> str:
->>>>>>> 74721a8a
         """
         Render the ``Styler`` including all applied styles to HTML.
 
         Parameters
         ----------
-<<<<<<< HEAD
-        latex : bool, default False
-            Output in latex format rather than HTML.
-
-        convert_css : bool, default False
-            If ``True`` converts CSS format to other specified output format, such as
-            LaTeX, or if ``False``, interprets Styler in local render format. Only
-            used if specified output format is something other than HTML.
-
-        .. versionadded:: TODO
-
-=======
->>>>>>> 74721a8a
         **kwargs
             Any additional keyword arguments are passed
             through to ``self.template.render``.
@@ -1097,10 +1084,6 @@
         * table_styles
         * caption
         * table_attributes
-
-        **Conversions**
-
-        TODO notes.
         """
         self._compute()
         # TODO: namespace all the pandas keys
@@ -1115,21 +1098,6 @@
         """
         self._compute()
 
-<<<<<<< HEAD
-        if latex:
-            d = self._translate(blank="")
-            d = self._translate_latex(d)
-            template = self.template_latex
-            template.globals["parse_wrap"] = _parse_latex_table_wrapping
-            template.globals["parse_table"] = _parse_latex_table_styles
-            template.globals["parse_cell"] = _parse_latex_cell_styles
-            template.globals["parse_header"] = _parse_latex_header_span
-            if convert_css:
-                d.update({"convert_css": True})
-        else:  # standard CSS-HTML
-            d = self._translate()
-            template = self.template
-=======
         d = self._translate(blank="")
         d = self._translate_latex(d)
 
@@ -1137,7 +1105,6 @@
         self.template_latex.globals["parse_table"] = _parse_latex_table_styles
         self.template_latex.globals["parse_cell"] = _parse_latex_cell_styles
         self.template_latex.globals["parse_header"] = _parse_latex_header_span
->>>>>>> 74721a8a
 
         d.update(kwargs)
         return self.template_latex.render(**d)
@@ -2709,13 +2676,9 @@
     return None
 
 
-<<<<<<< HEAD
 def _parse_latex_cell_styles(
-    styles: CSSList, display_value: str, convert_css: bool = False
+    latex_styles: CSSList, display_value: str, convert_css: bool = False
 ) -> str:
-=======
-def _parse_latex_cell_styles(latex_styles: CSSList, display_value: str) -> str:
->>>>>>> 74721a8a
     r"""
     Build a recursive latex chain of commands based on CSS list values, nested around
     `display_value`.
@@ -2741,19 +2704,13 @@
     `styles=[('Huge', '--wrap'), ('cellcolor', '[rgb]{0,1,1}')]` will yield:
     {\Huge \cellcolor[rgb]{0,1,1}{display_value}}
     """
-<<<<<<< HEAD
-
     if convert_css:
-        styles = _parse_latex_css_conversion(styles)
-    for style in styles[::-1]:  # in reverse for most recently applied style
-=======
+        latex_styles = _parse_latex_css_conversion(latex_styles)
     for style in latex_styles[::-1]:  # in reverse for most recently applied style
->>>>>>> 74721a8a
         command = style[0]
         options = style[1]
 
         if "--wrap" in str(options):
-<<<<<<< HEAD
             display_value = (
                 f"{{\\{command}{_parse_latex_strip_arg(options, '--wrap')} "
                 f"{display_value}}}"
@@ -2765,29 +2722,12 @@
             )
         elif "--leftwrap" in str(options):
             display_value = (
-=======
-            display_value = (
-                f"{{\\{command}{_parse_latex_strip_arg(options, '--wrap')} "
-                f"{display_value}}}"
-            )
-        elif "--nowrap" in str(options):
-            display_value = (
-                f"\\{command}{_parse_latex_strip_arg(options, '--nowrap')} "
-                f"{display_value}"
-            )
-        elif "--leftwrap" in str(options):
-            display_value = (
->>>>>>> 74721a8a
                 f"{{\\{command}{_parse_latex_strip_arg(options, '--leftwrap')}}} "
                 f"{display_value}"
             )
         elif "--dualwrap" in str(options):
             display_value = (
-<<<<<<< HEAD
-                f"{{\\{command}{_parse_latex_strip_arg(options, '--dualwrap')}}} "
-=======
                 f"{{\\{command}{_parse_latex_strip_arg(options, '--dualwrap')}}}"
->>>>>>> 74721a8a
                 f"{{{display_value}}}"
             )
         else:
@@ -2821,9 +2761,14 @@
         elif 'rowspan="' in attrs:
             rowspan = attrs[attrs.find('rowspan="') + 9 :]
             rowspan = int(rowspan[: rowspan.find('"')])
-<<<<<<< HEAD
-            return f"\\multirow{{{rowspan}}}{{*}}{{{cell['display_value']}}}"
-    return cell["display_value"]
+            return (
+                f"\\multirow[{multirow_align}]{{{rowspan}}}{{*}}"
+                f"{{{cell['display_value']}}}"
+            )
+    if wrap:
+        return f"{{{cell['display_value']}}}"
+    else:
+        return cell["display_value"]
 
 
 def _parse_latex_css_conversion(styles: CSSList) -> CSSList:
@@ -2838,17 +2783,30 @@
 
     def font_weight(value, arg):
         if value == "bold" or value == "bolder":
-            return ("textbf", f"{arg}")
+            return "bfseries", f"{arg if arg != '' else '--nowrap'}"
         return None
 
     def font_style(value, arg):
         if value == "italic":
-            return ("textit", f"{arg}")
+            return "itshape", f"{arg if arg != '' else '--nowrap'}"
         elif value == "oblique":
-            return ("textsl", f"{arg}")
+            return "slshape", f"{arg if arg != '' else '--nowrap'}"
         return None
 
-    def color(value, arg, command):
+    def color(value, user_arg, command, comm_arg):
+        """
+        CSS colors have 5 formats to process:
+
+         - 6 digit hex code: "#ff23ee"     --> [HTML]{FF23EE}
+         - 3 digit hex code: "#f0e"        --> [HTML]{FF00EE}
+         - rgba: rgba(128, 255, 0, 0.5)    --> [rgb]{0.502, 1.000, 0.000}
+         - rgb: rgb(128, 255, 0,)          --> [rbg]{0.502, 1.000, 0.000}
+         - string: red                     --> {red}
+
+        Additionally rgb or rgba can be expressed in % which is also parsed.
+        """
+        arg = user_arg if user_arg != "" else comm_arg
+
         if value[0] == "#" and len(value) == 7:  # color is hex code
             return command, f"[HTML]{{{value[1:].upper()}}}{arg}"
         if value[0] == "#" and len(value) == 4:  # color is short hex code
@@ -2870,14 +2828,14 @@
             g = float(g[:-1]) / 100 if "%" in g else int(g) / 255
             b = re.search("(?<=,)[0-9\\s%]+(?=\\))", value)[0].strip()
             b = float(b[:-1]) / 100 if "%" in b else int(b) / 255
-            return command, f"[rgb]{{{r:.3f}, {g:.3f}, {b:.3f}}}"
+            return command, f"[rgb]{{{r:.3f}, {g:.3f}, {b:.3f}}}{arg}"
         else:
             return command, f"{{{value}}}{arg}"  # color is likely string-named
 
     CONVERTED_STYLES = {
         "font-weight": font_weight,
-        "background-color": partial(color, command="cellcolor"),
-        "color": partial(color, command="color"),
+        "background-color": partial(color, command="cellcolor", comm_arg="--leftwrap"),
+        "color": partial(color, command="color", comm_arg="--nowrap"),
         "font-style": font_style,
     }
 
@@ -2899,30 +2857,13 @@
             c_styles.extend([c_style] if c_style is not None else [])
 
     return c_styles
-=======
-            return (
-                f"\\multirow[{multirow_align}]{{{rowspan}}}{{*}}"
-                f"{{{cell['display_value']}}}"
-            )
-    if wrap:
-        return f"{{{cell['display_value']}}}"
-    else:
-        return cell["display_value"]
->>>>>>> 74721a8a
 
 
 def _parse_latex_strip_arg(options: Union[str, int, float], arg: str) -> str:
     """
-<<<<<<< HEAD
-    detect any given latex parsing arguments and css comment tags and remove them,
-    also stripping whitespace
-
-    For example: 'red /* --wrap */' --> 'red'
-=======
     Strip a css_value which may have latex wrapping arguments, css comment identifiers,
     and whitespaces, to a valid string for latex options parsing.
 
     For example: 'red /* --wrap */  ' --> 'red'
->>>>>>> 74721a8a
     """
     return str(options).replace(arg, "").replace("/*", "").replace("*/", "").strip()