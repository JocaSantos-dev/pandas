--- conflicted
+++ resolved
@@ -1511,22 +1511,10 @@
         """
         loader = jinja2.ChoiceLoader([jinja2.FileSystemLoader(searchpath), cls.loader])
 
-<<<<<<< HEAD
-        # pandas\io\formats\style.py:1514: error: Variable "cls" is not valid
-        # as a type  [valid-type]
-
-        # pandas\io\formats\style.py:1514: note: See
-        # https://mypy.readthedocs.io/en/latest/common_issues.html#variables-vs-type-aliases
-
-        # pandas\io\formats\style.py:1514: error: Invalid base class "cls"
-        # [misc]
-        class MyStyler(cls):  # type: ignore[valid-type,misc]
-=======
         # mypy doesnt like dynamically-defined class
         # error: Variable "cls" is not valid as a type  [valid-type]
         # error: Invalid base class "cls"  [misc]
         class MyStyler(cls):  # type:ignore[valid-type,misc]
->>>>>>> a1e53046
             env = jinja2.Environment(loader=loader)
             template = env.get_template(name)
 
