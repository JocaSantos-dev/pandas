"""
Module for applying conditional formatting to
DataFrames and Series.
"""

from collections import defaultdict
from contextlib import contextmanager
import copy
from functools import partial
from itertools import product
<<<<<<< HEAD
from typing import Any, Callable, DefaultDict, Dict, List, Optional, Tuple
=======
from typing import Optional
>>>>>>> d3461c14
from uuid import uuid1

import numpy as np

from pandas._config import get_option

from pandas.compat._optional import import_optional_dependency
from pandas.util._decorators import Appender

from pandas.core.dtypes.common import is_float

import pandas as pd
from pandas._typing import Axis, FrameOrSeries
from pandas.api.types import is_dict_like, is_list_like
import pandas.core.common as com
from pandas.core.generic import _shared_docs
from pandas.core.indexing import _IndexSlice, _maybe_numeric_slice, _non_reducing_slice

jinja2 = import_optional_dependency("jinja2", extra="DataFrame.style requires jinja2.")


try:
    import matplotlib.pyplot as plt
    from matplotlib import colors

    has_mpl = True
except ImportError:
    has_mpl = False
    no_mpl_message = "{0} requires matplotlib."


@contextmanager
def _mpl(func):
    if has_mpl:
        yield plt, colors
    else:
        raise ImportError(no_mpl_message.format(func.__name__))


_ApplyArgs = Tuple[
    Callable[[FrameOrSeries], FrameOrSeries], Axis, Optional[_IndexSlice]
]


class Styler:
    """
    Helps style a DataFrame or Series according to the data with HTML and CSS.

    Parameters
    ----------
    data : Series or DataFrame
        Data to be styled - either a Series or DataFrame.
    precision : int
        Precision to round floats to, defaults to pd.options.display.precision.
    table_styles : list-like, default None
        List of {selector: (attr, value)} dicts; see Notes.
    uuid : str, default None
        A unique identifier to avoid CSS collisions; generated automatically.
    caption : str, default None
        Caption to attach to the table.
    table_attributes : str, default None
        Items that show up in the opening ``<table>`` tag
        in addition to automatic (by default) id.
    cell_ids : bool, default True
        If True, each cell will have an ``id`` attribute in their HTML tag.
        The ``id`` takes the form ``T_<uuid>_row<num_row>_col<num_col>``
        where ``<uuid>`` is the unique identifier, ``<num_row>`` is the row
        number and ``<num_col>`` is the column number.

    Attributes
    ----------
    env : Jinja2 jinja2.Environment
    template : Jinja2 Template
    loader : Jinja2 Loader

    See Also
    --------
    DataFrame.style : Return a Styler object containing methods for building
        a styled HTML representation for the DataFrame.

    Notes
    -----
    Most styling will be done by passing style functions into
    ``Styler.apply`` or ``Styler.applymap``. Style functions should
    return values with strings containing CSS ``'attr: value'`` that will
    be applied to the indicated cells.

    If using in the Jupyter notebook, Styler has defined a ``_repr_html_``
    to automatically render itself. Otherwise call Styler.render to get
    the generated HTML.

    CSS classes are attached to the generated HTML

    * Index and Column names include ``index_name`` and ``level<k>``
      where `k` is its level in a MultiIndex
    * Index label cells include

      * ``row_heading``
      * ``row<n>`` where `n` is the numeric position of the row
      * ``level<k>`` where `k` is the level in a MultiIndex

    * Column label cells include
      * ``col_heading``
      * ``col<n>`` where `n` is the numeric position of the column
      * ``evel<k>`` where `k` is the level in a MultiIndex

    * Blank cells include ``blank``
    * Data cells include ``data``
    """

    loader = jinja2.PackageLoader("pandas", "io/formats/templates")
    env = jinja2.Environment(loader=loader, trim_blocks=True)
    template = env.get_template("html.tpl")

    def __init__(
        self,
        data,
        precision=None,
        table_styles=None,
        uuid=None,
        caption=None,
        table_attributes=None,
        cell_ids=True,
    ):
        self.ctx = defaultdict(list)  # type: DefaultDict[Tuple[int, int], List[str]]
        self._todo = []  # type: List[Tuple[Callable, _ApplyArgs, Dict[str, Any]]]

        if not isinstance(data, (pd.Series, pd.DataFrame)):
            raise TypeError("``data`` must be a Series or DataFrame")
        if data.ndim == 1:
            data = data.to_frame()
        if not data.index.is_unique or not data.columns.is_unique:
            raise ValueError("style is not supported for non-unique indices.")

        self.data = data
        self.index = data.index
        self.columns = data.columns

        self.uuid = uuid
        self.table_styles = table_styles
        self.caption = caption
        if precision is None:
            precision = get_option("display.precision")
        self.precision = precision
        self.table_attributes = table_attributes
        self.hidden_index = False
        self.hidden_columns = []  # type: List[int]
        self.cell_ids = cell_ids

        # display_funcs maps (row, col) -> formatting function

        def default_display_func(x):
            if is_float(x):
                display_format = "{0:.{precision}f}".format(x, precision=self.precision)
                return display_format
            else:
                return x

        self._display_funcs = defaultdict(
            lambda: default_display_func
        )  # type: DefaultDict[Tuple[int, int], Callable]

    def _repr_html_(self):
        """
        Hooks into Jupyter notebook rich display system.
        """
        return self.render()

    @Appender(
        _shared_docs["to_excel"]
        % dict(
            axes="index, columns",
            klass="Styler",
            axes_single_arg="{0 or 'index', 1 or 'columns'}",
            optional_by="""
            by : str or list of str
                Name or list of names which refer to the axis items.""",
            versionadded_to_excel="\n    .. versionadded:: 0.20",
        )
    )
    def to_excel(
        self,
        excel_writer,
        sheet_name="Sheet1",
        na_rep="",
        float_format=None,
        columns=None,
        header=True,
        index=True,
        index_label=None,
        startrow=0,
        startcol=0,
        engine=None,
        merge_cells=True,
        encoding=None,
        inf_rep="inf",
        verbose=True,
        freeze_panes=None,
    ):

        from pandas.io.formats.excel import ExcelFormatter

        formatter = ExcelFormatter(
            self,
            na_rep=na_rep,
            cols=columns,
            header=header,
            float_format=float_format,
            index=index,
            index_label=index_label,
            merge_cells=merge_cells,
            inf_rep=inf_rep,
        )
        formatter.write(
            excel_writer,
            sheet_name=sheet_name,
            startrow=startrow,
            startcol=startcol,
            freeze_panes=freeze_panes,
            engine=engine,
        )

    def _translate(self):
        """
        Convert the DataFrame in `self.data` and the attrs from `_build_styles`
        into a dictionary of {head, body, uuid, cellstyle}.
        """
        table_styles = self.table_styles or []
        caption = self.caption
        ctx = self.ctx
        precision = self.precision
        hidden_index = self.hidden_index
        hidden_columns = self.hidden_columns
        uuid = self.uuid or str(uuid1()).replace("-", "_")
        ROW_HEADING_CLASS = "row_heading"
        COL_HEADING_CLASS = "col_heading"
        INDEX_NAME_CLASS = "index_name"

        DATA_CLASS = "data"
        BLANK_CLASS = "blank"
        BLANK_VALUE = ""

        def format_attr(pair):
            return "{key}={value}".format(**pair)

        # for sparsifying a MultiIndex
        idx_lengths = _get_level_lengths(self.index)
        col_lengths = _get_level_lengths(self.columns, hidden_columns)

        cell_context = dict()  # type: Dict[str, Dict]

        n_rlvls = self.data.index.nlevels
        n_clvls = self.data.columns.nlevels
        rlabels = self.data.index.tolist()
        clabels = self.data.columns.tolist()

        if n_rlvls == 1:
            rlabels = [[x] for x in rlabels]
        if n_clvls == 1:
            clabels = [[x] for x in clabels]
        clabels = list(zip(*clabels))

        cellstyle = []
        head = []

        for r in range(n_clvls):
            # Blank for Index columns...
            row_es = [
                {
                    "type": "th",
                    "value": BLANK_VALUE,
                    "display_value": BLANK_VALUE,
                    "is_visible": not hidden_index,
                    "class": " ".join([BLANK_CLASS]),
                }
            ] * (n_rlvls - 1)

            # ... except maybe the last for columns.names
            name = self.data.columns.names[r]
            cs = [
                BLANK_CLASS if name is None else INDEX_NAME_CLASS,
                "level{lvl}".format(lvl=r),
            ]
            name = BLANK_VALUE if name is None else name
            row_es.append(
                {
                    "type": "th",
                    "value": name,
                    "display_value": name,
                    "class": " ".join(cs),
                    "is_visible": not hidden_index,
                }
            )

            if clabels:
                for c, value in enumerate(clabels[r]):
                    cs = [
                        COL_HEADING_CLASS,
                        "level{lvl}".format(lvl=r),
                        "col{col}".format(col=c),
                    ]
                    cs.extend(
                        cell_context.get("col_headings", {}).get(r, {}).get(c, [])
                    )
                    es = {
                        "type": "th",
                        "value": value,
                        "display_value": value,
                        "class": " ".join(cs),
                        "is_visible": _is_visible(c, r, col_lengths),
                    }
                    colspan = col_lengths.get((r, c), 0)
                    if colspan > 1:
                        es["attributes"] = [
                            format_attr({"key": "colspan", "value": colspan})
                        ]
                    row_es.append(es)
                head.append(row_es)

        if (
            self.data.index.names
            and com.any_not_none(*self.data.index.names)
            and not hidden_index
        ):
            index_header_row = []

            for c, name in enumerate(self.data.index.names):
                cs = [INDEX_NAME_CLASS, "level{lvl}".format(lvl=c)]
                name = "" if name is None else name
                index_header_row.append(
                    {"type": "th", "value": name, "class": " ".join(cs)}
                )

            index_header_row.extend(
                [{"type": "th", "value": BLANK_VALUE, "class": " ".join([BLANK_CLASS])}]
                * (len(clabels[0]) - len(hidden_columns))
            )

            head.append(index_header_row)

        body = []
        for r, idx in enumerate(self.data.index):
            row_es = []
            for c, value in enumerate(rlabels[r]):
                rid = [
                    ROW_HEADING_CLASS,
                    "level{lvl}".format(lvl=c),
                    "row{row}".format(row=r),
                ]
                es = {
                    "type": "th",
                    "is_visible": (_is_visible(r, c, idx_lengths) and not hidden_index),
                    "value": value,
                    "display_value": value,
                    "id": "_".join(rid[1:]),
                    "class": " ".join(rid),
                }
                rowspan = idx_lengths.get((c, r), 0)
                if rowspan > 1:
                    es["attributes"] = [
                        format_attr({"key": "rowspan", "value": rowspan})
                    ]
                row_es.append(es)

            for c, col in enumerate(self.data.columns):
                cs = [DATA_CLASS, "row{row}".format(row=r), "col{col}".format(col=c)]
                cs.extend(cell_context.get("data", {}).get(r, {}).get(c, []))
                formatter = self._display_funcs[(r, c)]
                value = self.data.iloc[r, c]
                row_dict = {
                    "type": "td",
                    "value": value,
                    "class": " ".join(cs),
                    "display_value": formatter(value),
                    "is_visible": (c not in hidden_columns),
                }
                # only add an id if the cell has a style
                if self.cell_ids or not (len(ctx[r, c]) == 1 and ctx[r, c][0] == ""):
                    row_dict["id"] = "_".join(cs[1:])
                row_es.append(row_dict)
                props = []
                for x in ctx[r, c]:
                    # have to handle empty styles like ['']
                    if x.count(":"):
                        props.append(x.split(":"))
                    else:
                        props.append(["", ""])
                cellstyle.append(
                    {
                        "props": props,
                        "selector": "row{row}_col{col}".format(row=r, col=c),
                    }
                )
            body.append(row_es)

        table_attr = self.table_attributes
        use_mathjax = get_option("display.html.use_mathjax")
        if not use_mathjax:
            table_attr = table_attr or ""
            if 'class="' in table_attr:
                table_attr = table_attr.replace('class="', 'class="tex2jax_ignore ')
            else:
                table_attr += ' class="tex2jax_ignore"'

        return dict(
            head=head,
            cellstyle=cellstyle,
            body=body,
            uuid=uuid,
            precision=precision,
            table_styles=table_styles,
            caption=caption,
            table_attributes=table_attr,
        )

    def format(self, formatter, subset=None):
        """
        Format the text display value of cells.

        Parameters
        ----------
        formatter : str, callable, or dict
        subset : IndexSlice
            An argument to ``DataFrame.loc`` that restricts which elements
            ``formatter`` is applied to.

        Returns
        -------
        self : Styler

        Notes
        -----

        ``formatter`` is either an ``a`` or a dict ``{column name: a}`` where
        ``a`` is one of

        - str: this will be wrapped in: ``a.format(x)``
        - callable: called with the value of an individual cell

        The default display value for numeric values is the "general" (``g``)
        format with ``pd.options.display.precision`` precision.

        Examples
        --------

        >>> df = pd.DataFrame(np.random.randn(4, 2), columns=['a', 'b'])
        >>> df.style.format("{:.2%}")
        >>> df['c'] = ['a', 'b', 'c', 'd']
        >>> df.style.format({'c': str.upper})
        """
        if subset is None:
            row_locs = range(len(self.data))
            col_locs = range(len(self.data.columns))
        else:
            subset = _non_reducing_slice(subset)
            if len(subset) == 1:
                subset = subset, self.data.columns

            sub_df = self.data.loc[subset]
            row_locs = self.data.index.get_indexer_for(sub_df.index)
            col_locs = self.data.columns.get_indexer_for(sub_df.columns)

        if is_dict_like(formatter):
            for col, col_formatter in formatter.items():
                # formatter must be callable, so '{}' are converted to lambdas
                col_formatter = _maybe_wrap_formatter(col_formatter)
                col_num = self.data.columns.get_indexer_for([col])[0]

                for row_num in row_locs:
                    self._display_funcs[(row_num, col_num)] = col_formatter
        else:
            # single scalar to format all cells with
            locs = product(*(row_locs, col_locs))
            for i, j in locs:
                formatter = _maybe_wrap_formatter(formatter)
                self._display_funcs[(i, j)] = formatter
        return self

    def render(self, **kwargs):
        """
        Render the built up styles to HTML.

        Parameters
        ----------
        **kwargs
            Any additional keyword arguments are passed
            through to ``self.template.render``.
            This is useful when you need to provide
            additional variables for a custom template.

        Returns
        -------
        rendered : str
            The rendered HTML.

        Notes
        -----
        ``Styler`` objects have defined the ``_repr_html_`` method
        which automatically calls ``self.render()`` when it's the
        last item in a Notebook cell. When calling ``Styler.render()``
        directly, wrap the result in ``IPython.display.HTML`` to view
        the rendered HTML in the notebook.

        Pandas uses the following keys in render. Arguments passed
        in ``**kwargs`` take precedence, so think carefully if you want
        to override them:

        * head
        * cellstyle
        * body
        * uuid
        * precision
        * table_styles
        * caption
        * table_attributes
        """
        self._compute()
        # TODO: namespace all the pandas keys
        d = self._translate()
        # filter out empty styles, every cell will have a class
        # but the list of props may just be [['', '']].
        # so we have the neested anys below
        trimmed = [x for x in d["cellstyle"] if any(any(y) for y in x["props"])]
        d["cellstyle"] = trimmed
        d.update(kwargs)
        return self.template.render(**d)

    def _update_ctx(self, attrs):
        """
        Update the state of the Styler.

        Collects a mapping of {index_label: ['<property>: <value>']}.

        attrs : Series or DataFrame
        should contain strings of '<property>: <value>;<prop2>: <val2>'
        Whitespace shouldn't matter and the final trailing ';' shouldn't
        matter.
        """
        for row_label, v in attrs.iterrows():
            for col_label, col in v.items():
                i = self.index.get_indexer([row_label])[0]
                j = self.columns.get_indexer([col_label])[0]
                for pair in col.rstrip(";").split(";"):
                    self.ctx[(i, j)].append(pair)

    def _copy(self, deepcopy=False):
        styler = Styler(
            self.data,
            precision=self.precision,
            caption=self.caption,
            uuid=self.uuid,
            table_styles=self.table_styles,
        )
        if deepcopy:
            styler.ctx = copy.deepcopy(self.ctx)
            styler._todo = copy.deepcopy(self._todo)
        else:
            styler.ctx = self.ctx
            styler._todo = self._todo
        return styler

    def __copy__(self):
        """
        Deep copy by default.
        """
        return self._copy(deepcopy=False)

    def __deepcopy__(self, memo):
        return self._copy(deepcopy=True)

    def clear(self):
        """
        Reset the styler, removing any previously applied styles.

        Returns None.
        """
        self.ctx.clear()
        self._todo = []

    def _compute(self):
        """
        Execute the style functions built up in `self._todo`.

        Relies on the conventions that all style functions go through
        .apply or .applymap. The append styles to apply as tuples of

        (application method, *args, **kwargs)
        """
        r = self
        for func, args, kwargs in self._todo:
            r = func(self)(*args, **kwargs)
        return r

    def _apply(self, func, axis=0, subset=None, **kwargs):
        subset = slice(None) if subset is None else subset
        subset = _non_reducing_slice(subset)
        data = self.data.loc[subset]
        if axis is not None:
            result = data.apply(func, axis=axis, result_type="expand", **kwargs)
            result.columns = data.columns
        else:
            result = func(data, **kwargs)
            if not isinstance(result, pd.DataFrame):
                raise TypeError(
                    "Function {func!r} must return a DataFrame when "
                    "passed to `Styler.apply` with axis=None".format(func=func)
                )
            if not (
                result.index.equals(data.index) and result.columns.equals(data.columns)
            ):
                msg = (
                    "Result of {func!r} must have identical index and "
                    "columns as the input".format(func=func)
                )
                raise ValueError(msg)

        result_shape = result.shape
        expected_shape = self.data.loc[subset].shape
        if result_shape != expected_shape:
            msg = (
                "Function {func!r} returned the wrong shape.\n"
                "Result has shape: {res}\n"
                "Expected shape:   {expect}".format(
                    func=func, res=result.shape, expect=expected_shape
                )
            )
            raise ValueError(msg)
        self._update_ctx(result)
        return self

    def apply(self, func, axis=0, subset=None, **kwargs):
        """
        Apply a function column-wise, row-wise, or table-wise.

        Updates the HTML representation with the result.

        Parameters
        ----------
        func : function
            ``func`` should take a Series or DataFrame (depending
            on ``axis``), and return an object with the same shape.
            Must return a DataFrame with identical index and
            column labels when ``axis=None``.
        axis : {0 or 'index', 1 or 'columns', None}, default 0
            Apply to each column (``axis=0`` or ``'index'``), to each row
            (``axis=1`` or ``'columns'``), or to the entire DataFrame at once
            with ``axis=None``.
        subset : IndexSlice
            A valid indexer to limit ``data`` to *before* applying the
            function. Consider using a pandas.IndexSlice.
        **kwargs : dict
            Pass along to ``func``.

        Returns
        -------
        self : Styler

        Notes
        -----
        The output shape of ``func`` should match the input, i.e. if
        ``x`` is the input row, column, or table (depending on ``axis``),
        then ``func(x).shape == x.shape`` should be true.

        This is similar to ``DataFrame.apply``, except that ``axis=None``
        applies the function to the entire DataFrame at once,
        rather than column-wise or row-wise.

        Examples
        --------
        >>> def highlight_max(x):
        ...     return ['background-color: yellow' if v == x.max() else ''
                        for v in x]
        ...
        >>> df = pd.DataFrame(np.random.randn(5, 2))
        >>> df.style.apply(highlight_max)
        """
        self._todo.append(
            (lambda instance: getattr(instance, "_apply"), (func, axis, subset), kwargs)
        )
        return self

    def _applymap(self, func, subset=None, **kwargs):
        func = partial(func, **kwargs)  # applymap doesn't take kwargs?
        if subset is None:
            subset = pd.IndexSlice[:]
        subset = _non_reducing_slice(subset)
        result = self.data.loc[subset].applymap(func)
        self._update_ctx(result)
        return self

    def applymap(self, func, subset=None, **kwargs):
        """
        Apply a function elementwise.

        Updates the HTML representation with the result.

        Parameters
        ----------
        func : function
            ``func`` should take a scalar and return a scalar.
        subset : IndexSlice
            A valid indexer to limit ``data`` to *before* applying the
            function. Consider using a pandas.IndexSlice.
        **kwargs : dict
            Pass along to ``func``.

        Returns
        -------
        self : Styler

        See Also
        --------
        Styler.where
        """
        self._todo.append(
            (lambda instance: getattr(instance, "_applymap"), (func, subset), kwargs)
        )
        return self

    def where(self, cond, value, other=None, subset=None, **kwargs):
        """
        Apply a function elementwise.

        Updates the HTML representation with a style which is
        selected in accordance with the return value of a function.

        .. versionadded:: 0.21.0

        Parameters
        ----------
        cond : callable
            ``cond`` should take a scalar and return a boolean.
        value : str
            Applied when ``cond`` returns true.
        other : str
            Applied when ``cond`` returns false.
        subset : IndexSlice
            A valid indexer to limit ``data`` to *before* applying the
            function. Consider using a pandas.IndexSlice.
        **kwargs : dict
            Pass along to ``cond``.

        Returns
        -------
        self : Styler

        See Also
        --------
        Styler.applymap
        """

        if other is None:
            other = ""

        return self.applymap(
            lambda val: value if cond(val) else other, subset=subset, **kwargs
        )

    def set_precision(self, precision):
        """
        Set the precision used to render.

        Parameters
        ----------
        precision : int

        Returns
        -------
        self : Styler
        """
        self.precision = precision
        return self

    def set_table_attributes(self, attributes):
        """
        Set the table attributes.

        These are the items that show up in the opening ``<table>`` tag
        in addition to to automatic (by default) id.

        Parameters
        ----------
        attributes : str

        Returns
        -------
        self : Styler

        Examples
        --------
        >>> df = pd.DataFrame(np.random.randn(10, 4))
        >>> df.style.set_table_attributes('class="pure-table"')
        # ... <table class="pure-table"> ...
        """
        self.table_attributes = attributes
        return self

    def export(self):
        """
        Export the styles to applied to the current Styler.

        Can be applied to a second style with ``Styler.use``.

        Returns
        -------
        styles : list

        See Also
        --------
        Styler.use
        """
        return self._todo

    def use(self, styles):
        """
        Set the styles on the current Styler.

        Possibly uses styles from ``Styler.export``.

        Parameters
        ----------
        styles : list
            List of style functions.

        Returns
        -------
        self : Styler

        See Also
        --------
        Styler.export
        """
        self._todo.extend(styles)
        return self

    def set_uuid(self, uuid):
        """
        Set the uuid for a Styler.

        Parameters
        ----------
        uuid : str

        Returns
        -------
        self : Styler
        """
        self.uuid = uuid
        return self

    def set_caption(self, caption):
        """
        Set the caption on a Styler.

        Parameters
        ----------
        caption : str

        Returns
        -------
        self : Styler
        """
        self.caption = caption
        return self

    def set_table_styles(self, table_styles):
        """
        Set the table styles on a Styler.

        These are placed in a ``<style>`` tag before the generated HTML table.

        Parameters
        ----------
        table_styles : list
            Each individual table_style should be a dictionary with
            ``selector`` and ``props`` keys. ``selector`` should be a CSS
            selector that the style will be applied to (automatically
            prefixed by the table's UUID) and ``props`` should be a list of
            tuples with ``(attribute, value)``.

        Returns
        -------
        self : Styler

        Examples
        --------
        >>> df = pd.DataFrame(np.random.randn(10, 4))
        >>> df.style.set_table_styles(
        ...     [{'selector': 'tr:hover',
        ...       'props': [('background-color', 'yellow')]}]
        ... )
        """
        self.table_styles = table_styles
        return self

    def hide_index(self):
        """
        Hide any indices from rendering.

        .. versionadded:: 0.23.0

        Returns
        -------
        self : Styler
        """
        self.hidden_index = True
        return self

    def hide_columns(self, subset):
        """
        Hide columns from rendering.

        .. versionadded:: 0.23.0

        Parameters
        ----------
        subset : IndexSlice
            An argument to ``DataFrame.loc`` that identifies which columns
            are hidden.

        Returns
        -------
        self : Styler
        """
        subset = _non_reducing_slice(subset)
        hidden_df = self.data.loc[subset]
        self.hidden_columns = self.columns.get_indexer_for(hidden_df.columns)
        return self

    # -----------------------------------------------------------------------
    # A collection of "builtin" styles
    # -----------------------------------------------------------------------

    @staticmethod
    def _highlight_null(v, null_color):
        return (
            "background-color: {color}".format(color=null_color) if pd.isna(v) else ""
        )

    def highlight_null(self, null_color="red"):
        """
        Shade the background ``null_color`` for missing values.

        Parameters
        ----------
        null_color : str

        Returns
        -------
        self : Styler
        """
        self.applymap(self._highlight_null, null_color=null_color)
        return self

    def background_gradient(
        self,
        cmap="PuBu",
        low=0,
        high=0,
        axis=0,
        subset=None,
        text_color_threshold=0.408,
        vmin: Optional[float] = None,
        vmax: Optional[float] = None,
    ):
        """
        Color the background in a gradient style.

        The background color is determined according
        to the data in each column (optionally row). Requires matplotlib.

        Parameters
        ----------
        cmap : str or colormap
            Matplotlib colormap.
        low : float
            Compress the range by the low.
        high : float
            Compress the range by the high.
        axis : {0 or 'index', 1 or 'columns', None}, default 0
            Apply to each column (``axis=0`` or ``'index'``), to each row
            (``axis=1`` or ``'columns'``), or to the entire DataFrame at once
            with ``axis=None``.
        subset : IndexSlice
            A valid slice for ``data`` to limit the style application to.
        text_color_threshold : float or int
            Luminance threshold for determining text color. Facilitates text
            visibility across varying background colors. From 0 to 1.
            0 = all text is dark colored, 1 = all text is light colored.

            .. versionadded:: 0.24.0

        vmin : float, optional
            Minimum data value that corresponds to colormap minimum value.
            When None (default): the minimum value of the data will be used.

            .. versionadded:: 1.0.0

        vmax : float, optional
            Maximum data value that corresponds to colormap maximum value.
            When None (default): the maximum value of the data will be used.

            .. versionadded:: 1.0.0

        Returns
        -------
        self : Styler

        Raises
        ------
        ValueError
            If ``text_color_threshold`` is not a value from 0 to 1.

        Notes
        -----
        Set ``text_color_threshold`` or tune ``low`` and ``high`` to keep the
        text legible by not using the entire range of the color map. The range
        of the data is extended by ``low * (x.max() - x.min())`` and ``high *
        (x.max() - x.min())`` before normalizing.
        """
        subset = _maybe_numeric_slice(self.data, subset)
        subset = _non_reducing_slice(subset)
        self.apply(
            self._background_gradient,
            cmap=cmap,
            subset=subset,
            axis=axis,
            low=low,
            high=high,
            text_color_threshold=text_color_threshold,
            vmin=vmin,
            vmax=vmax,
        )
        return self

    @staticmethod
    def _background_gradient(
        s,
        cmap="PuBu",
        low=0,
        high=0,
        text_color_threshold=0.408,
        vmin: Optional[float] = None,
        vmax: Optional[float] = None,
    ):
        """
        Color background in a range according to the data.
        """
        if (
            not isinstance(text_color_threshold, (float, int))
            or not 0 <= text_color_threshold <= 1
        ):
            msg = "`text_color_threshold` must be a value from 0 to 1."
            raise ValueError(msg)

        with _mpl(Styler.background_gradient) as (plt, colors):
            smin = np.nanmin(s.to_numpy()) if vmin is None else vmin
            smax = np.nanmax(s.to_numpy()) if vmax is None else vmax
            rng = smax - smin
            # extend lower / upper bounds, compresses color range
            norm = colors.Normalize(smin - (rng * low), smax + (rng * high))
            # matplotlib colors.Normalize modifies inplace?
            # https://github.com/matplotlib/matplotlib/issues/5427
            rgbas = plt.cm.get_cmap(cmap)(norm(s.to_numpy(dtype=float)))

            def relative_luminance(rgba):
                """
                Calculate relative luminance of a color.

                The calculation adheres to the W3C standards
                (https://www.w3.org/WAI/GL/wiki/Relative_luminance)

                Parameters
                ----------
                color : rgb or rgba tuple

                Returns
                -------
                float
                    The relative luminance as a value from 0 to 1
                """
                r, g, b = (
                    x / 12.92 if x <= 0.03928 else ((x + 0.055) / 1.055 ** 2.4)
                    for x in rgba[:3]
                )
                return 0.2126 * r + 0.7152 * g + 0.0722 * b

            def css(rgba):
                dark = relative_luminance(rgba) < text_color_threshold
                text_color = "#f1f1f1" if dark else "#000000"
                return "background-color: {b};color: {c};".format(
                    b=colors.rgb2hex(rgba), c=text_color
                )

            if s.ndim == 1:
                return [css(rgba) for rgba in rgbas]
            else:
                return pd.DataFrame(
                    [[css(rgba) for rgba in row] for row in rgbas],
                    index=s.index,
                    columns=s.columns,
                )

    def set_properties(self, subset=None, **kwargs):
        """
        Method to set one or more non-data dependent properties or each cell.

        Parameters
        ----------
        subset : IndexSlice
            A valid slice for ``data`` to limit the style application to.
        **kwargs : dict
            A dictionary of property, value pairs to be set for each cell.

        Returns
        -------
        self : Styler

        Examples
        --------
        >>> df = pd.DataFrame(np.random.randn(10, 4))
        >>> df.style.set_properties(color="white", align="right")
        >>> df.style.set_properties(**{'background-color': 'yellow'})
        """
        values = ";".join("{p}: {v}".format(p=p, v=v) for p, v in kwargs.items())
        f = lambda x: values
        return self.applymap(f, subset=subset)

    @staticmethod
    def _bar(s, align, colors, width=100, vmin=None, vmax=None):
        """
        Draw bar chart in dataframe cells.
        """
        # Get input value range.
        smin = np.nanmin(s.to_numpy()) if vmin is None else vmin
        smax = np.nanmax(s.to_numpy()) if vmax is None else vmax
        if align == "mid":
            smin = min(0, smin)
            smax = max(0, smax)
        elif align == "zero":
            # For "zero" mode, we want the range to be symmetrical around zero.
            smax = max(abs(smin), abs(smax))
            smin = -smax
        # Transform to percent-range of linear-gradient
        normed = width * (s.to_numpy(dtype=float) - smin) / (smax - smin + 1e-12)
        zero = -width * smin / (smax - smin + 1e-12)

        def css_bar(start, end, color):
            """
            Generate CSS code to draw a bar from start to end.
            """
            css = "width: 10em; height: 80%;"
            if end > start:
                css += "background: linear-gradient(90deg,"
                if start > 0:
                    css += " transparent {s:.1f}%, {c} {s:.1f}%, ".format(
                        s=start, c=color
                    )
                css += "{c} {e:.1f}%, transparent {e:.1f}%)".format(
                    e=min(end, width), c=color
                )
            return css

        def css(x):
            if pd.isna(x):
                return ""

            # avoid deprecated indexing `colors[x > zero]`
            color = colors[1] if x > zero else colors[0]

            if align == "left":
                return css_bar(0, x, color)
            else:
                return css_bar(min(x, zero), max(x, zero), color)

        if s.ndim == 1:
            return [css(x) for x in normed]
        else:
            return pd.DataFrame(
                [[css(x) for x in row] for row in normed],
                index=s.index,
                columns=s.columns,
            )

    def bar(
        self,
        subset=None,
        axis=0,
        color="#d65f5f",
        width=100,
        align="left",
        vmin=None,
        vmax=None,
    ):
        """
        Draw bar chart in the cell backgrounds.

        Parameters
        ----------
        subset : IndexSlice, optional
            A valid slice for `data` to limit the style application to.
        axis : {0 or 'index', 1 or 'columns', None}, default 0
            Apply to each column (``axis=0`` or ``'index'``), to each row
            (``axis=1`` or ``'columns'``), or to the entire DataFrame at once
            with ``axis=None``.
        color : str or 2-tuple/list
            If a str is passed, the color is the same for both
            negative and positive numbers. If 2-tuple/list is used, the
            first element is the color_negative and the second is the
            color_positive (eg: ['#d65f5f', '#5fba7d']).
        width : float, default 100
            A number between 0 or 100. The largest value will cover `width`
            percent of the cell's width.
        align : {'left', 'zero',' mid'}, default 'left'
            How to align the bars with the cells.

            - 'left' : the min value starts at the left of the cell.
            - 'zero' : a value of zero is located at the center of the cell.
            - 'mid' : the center of the cell is at (max-min)/2, or
              if values are all negative (positive) the zero is aligned
              at the right (left) of the cell.
        vmin : float, optional
            Minimum bar value, defining the left hand limit
            of the bar drawing range, lower values are clipped to `vmin`.
            When None (default): the minimum value of the data will be used.

            .. versionadded:: 0.24.0

        vmax : float, optional
            Maximum bar value, defining the right hand limit
            of the bar drawing range, higher values are clipped to `vmax`.
            When None (default): the maximum value of the data will be used.

            .. versionadded:: 0.24.0

        Returns
        -------
        self : Styler
        """
        if align not in ("left", "zero", "mid"):
            raise ValueError("`align` must be one of {'left', 'zero',' mid'}")

        if not (is_list_like(color)):
            color = [color, color]
        elif len(color) == 1:
            color = [color[0], color[0]]
        elif len(color) > 2:
            raise ValueError(
                "`color` must be string or a list-like"
                " of length 2: [`color_neg`, `color_pos`]"
                " (eg: color=['#d65f5f', '#5fba7d'])"
            )

        subset = _maybe_numeric_slice(self.data, subset)
        subset = _non_reducing_slice(subset)
        self.apply(
            self._bar,
            subset=subset,
            axis=axis,
            align=align,
            colors=color,
            width=width,
            vmin=vmin,
            vmax=vmax,
        )

        return self

    def highlight_max(self, subset=None, color="yellow", axis=0):
        """
        Highlight the maximum by shading the background.

        Parameters
        ----------
        subset : IndexSlice, default None
            A valid slice for ``data`` to limit the style application to.
        color : str, default 'yellow'
        axis : {0 or 'index', 1 or 'columns', None}, default 0
            Apply to each column (``axis=0`` or ``'index'``), to each row
            (``axis=1`` or ``'columns'``), or to the entire DataFrame at once
            with ``axis=None``.

        Returns
        -------
        self : Styler
        """
        return self._highlight_handler(subset=subset, color=color, axis=axis, max_=True)

    def highlight_min(self, subset=None, color="yellow", axis=0):
        """
        Highlight the minimum by shading the background.

        Parameters
        ----------
        subset : IndexSlice, default None
            A valid slice for ``data`` to limit the style application to.
        color : str, default 'yellow'
        axis : {0 or 'index', 1 or 'columns', None}, default 0
            Apply to each column (``axis=0`` or ``'index'``), to each row
            (``axis=1`` or ``'columns'``), or to the entire DataFrame at once
            with ``axis=None``.

        Returns
        -------
        self : Styler
        """
        return self._highlight_handler(
            subset=subset, color=color, axis=axis, max_=False
        )

    def _highlight_handler(self, subset=None, color="yellow", axis=None, max_=True):
        subset = _non_reducing_slice(_maybe_numeric_slice(self.data, subset))
        self.apply(
            self._highlight_extrema, color=color, axis=axis, subset=subset, max_=max_
        )
        return self

    @staticmethod
    def _highlight_extrema(data, color="yellow", max_=True):
        """
        Highlight the min or max in a Series or DataFrame.
        """
        attr = "background-color: {0}".format(color)

        if max_:
            extrema = data == np.nanmax(data.to_numpy())
        else:
            extrema = data == np.nanmin(data.to_numpy())

        if data.ndim == 1:  # Series from .apply
            return [attr if v else "" for v in extrema]
        else:  # DataFrame from .tee
            return pd.DataFrame(
                np.where(extrema, attr, ""), index=data.index, columns=data.columns
            )

    @classmethod
    def from_custom_template(cls, searchpath, name):
        """
        Factory function for creating a subclass of ``Styler``.

        Uses a custom template and Jinja environment.

        Parameters
        ----------
        searchpath : str or list
            Path or paths of directories containing the templates.
        name : str
            Name of your custom template to use for rendering.

        Returns
        -------
        MyStyler : subclass of Styler
            Has the correct ``env`` and ``template`` class attributes set.
        """
        loader = jinja2.ChoiceLoader([jinja2.FileSystemLoader(searchpath), cls.loader])

        # https://github.com/python/mypy/issues/2477
        # error: Variable "cls" is not valid as a type  [valid-type]
        # error: Invalid base class "cls"
        class MyStyler(cls):  # type: ignore
            env = jinja2.Environment(loader=loader)
            template = env.get_template(name)

        return MyStyler

    def pipe(self, func, *args, **kwargs):
        """
        Apply ``func(self, *args, **kwargs)``, and return the result.

        .. versionadded:: 0.24.0

        Parameters
        ----------
        func : function
            Function to apply to the Styler.  Alternatively, a
            ``(callable, keyword)`` tuple where ``keyword`` is a string
            indicating the keyword of ``callable`` that expects the Styler.
        *args : optional
            Arguments passed to `func`.
        **kwargs : optional
            A dictionary of keyword arguments passed into ``func``.

        Returns
        -------
        object :
            The value returned by ``func``.

        See Also
        --------
        DataFrame.pipe : Analogous method for DataFrame.
        Styler.apply : Apply a function row-wise, column-wise, or table-wise to
            modify the dataframe's styling.

        Notes
        -----
        Like :meth:`DataFrame.pipe`, this method can simplify the
        application of several user-defined functions to a styler.  Instead
        of writing:

        .. code-block:: python

            f(g(df.style.set_precision(3), arg1=a), arg2=b, arg3=c)

        users can write:

        .. code-block:: python

            (df.style.set_precision(3)
               .pipe(g, arg1=a)
               .pipe(f, arg2=b, arg3=c))

        In particular, this allows users to define functions that take a
        styler object, along with other parameters, and return the styler after
        making styling changes (such as calling :meth:`Styler.apply` or
        :meth:`Styler.set_properties`).  Using ``.pipe``, these user-defined
        style "transformations" can be interleaved with calls to the built-in
        Styler interface.

        Examples
        --------
        >>> def format_conversion(styler):
        ...     return (styler.set_properties(**{'text-align': 'right'})
        ...                   .format({'conversion': '{:.1%}'}))

        The user-defined ``format_conversion`` function above can be called
        within a sequence of other style modifications:

        >>> df = pd.DataFrame({'trial': list(range(5)),
        ...                    'conversion': [0.75, 0.85, np.nan, 0.7, 0.72]})
        >>> (df.style
        ...    .highlight_min(subset=['conversion'], color='yellow')
        ...    .pipe(format_conversion)
        ...    .set_caption("Results with minimum conversion highlighted."))
        """
        return com.pipe(self, func, *args, **kwargs)


def _is_visible(idx_row, idx_col, lengths):
    """
    Index -> {(idx_row, idx_col): bool}).
    """
    return (idx_col, idx_row) in lengths


def _get_level_lengths(index, hidden_elements=None):
    """
    Given an index, find the level length for each element.

    Optional argument is a list of index positions which
    should not be visible.

    Result is a dictionary of (level, inital_position): span
    """
    sentinel = object()
    levels = index.format(sparsify=sentinel, adjoin=False, names=False)

    if hidden_elements is None:
        hidden_elements = []

    lengths = {}
    if index.nlevels == 1:
        for i, value in enumerate(levels):
            if i not in hidden_elements:
                lengths[(0, i)] = 1
        return lengths

    for i, lvl in enumerate(levels):
        for j, row in enumerate(lvl):
            if not get_option("display.multi_sparse"):
                lengths[(i, j)] = 1
            elif (row != sentinel) and (j not in hidden_elements):
                last_label = j
                lengths[(i, last_label)] = 1
            elif row != sentinel:
                # even if its hidden, keep track of it in case
                # length >1 and later elements are visible
                last_label = j
                lengths[(i, last_label)] = 0
            elif j not in hidden_elements:
                lengths[(i, last_label)] += 1

    non_zero_lengths = {
        element: length for element, length in lengths.items() if length >= 1
    }

    return non_zero_lengths


def _maybe_wrap_formatter(formatter):
    if isinstance(formatter, str):
        return lambda x: formatter.format(x)
    elif callable(formatter):
        return formatter
    else:
        msg = (
            "Expected a template string or callable, got {formatter} "
            "instead".format(formatter=formatter)
        )
        raise TypeError(msg)<|MERGE_RESOLUTION|>--- conflicted
+++ resolved
@@ -8,11 +8,7 @@
 import copy
 from functools import partial
 from itertools import product
-<<<<<<< HEAD
 from typing import Any, Callable, DefaultDict, Dict, List, Optional, Tuple
-=======
-from typing import Optional
->>>>>>> d3461c14
 from uuid import uuid1
 
 import numpy as np
