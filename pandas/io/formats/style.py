--- conflicted
+++ resolved
@@ -1903,13 +1903,13 @@
 
     def highlight_between(
         self,
-        subset: Optional[IndexLabel] = None,
+        subset: IndexLabel | None = None,
         color: str = "yellow",
-        axis: Optional[Axis] = 0,
-        left: Optional[Union[Scalar, Sequence]] = None,
-        right: Optional[Union[Scalar, Sequence]] = None,
-        inclusive: Union[bool, str] = "both",
-        props: Optional[str] = None,
+        axis: Axis | None = 0,
+        left: Scalar | Sequence | None = None,
+        right: Scalar | Sequence | None = None,
+        inclusive: bool | str = "both",
+        props: str | None = None,
     ) -> Styler:
         """
         Highlight a defined range with a style.
@@ -1999,9 +1999,9 @@
         def f(
             data: FrameOrSeries,
             props: str,
-            left: Optional[Union[Scalar, Sequence, np.ndarray, FrameOrSeries]] = None,
-            right: Optional[Union[Scalar, Sequence, np.ndarray, FrameOrSeries]] = None,
-            inclusive: Union[bool, str] = True,
+            left: Scalar | Sequence | np.ndarray | FrameOrSeries | None = None,
+            right: Scalar | Sequence | np.ndarray | FrameOrSeries | None = None,
+            inclusive: bool | str = True,
         ) -> np.ndarray:
             if np.iterable(left) and not isinstance(left, str):
                 left = _validate_apply_axis_arg(
@@ -2512,15 +2512,9 @@
 
 
 def _validate_apply_axis_arg(
-<<<<<<< HEAD
-    arg: Union[FrameOrSeries, Sequence, np.ndarray],
-    arg_name: str,
-    dtype: Optional[Any],
-=======
     arg: FrameOrSeries | Sequence | np.ndarray,
     arg_name: str,
     dtype: Any | None,
->>>>>>> 95e0069a
     data: FrameOrSeries,
 ) -> np.ndarray:
     """
@@ -2546,11 +2540,7 @@
     """
     dtype = {"dtype": dtype} if dtype else {}
     # raise if input is wrong for axis:
-<<<<<<< HEAD
-    if isinstance(arg, Series) and isinstance(data, DataFrame) is None:
-=======
     if isinstance(arg, Series) and isinstance(data, DataFrame):
->>>>>>> 95e0069a
         raise ValueError(
             f"'{arg_name}' is a Series but underlying data for operations "
             f"is a DataFrame since 'axis=None'"
@@ -2571,9 +2561,6 @@
                 f"selected 'axis': got {arg.shape}, "
                 f"expected {data.shape}"
             )
-<<<<<<< HEAD
-    return arg
-=======
     return arg
 
 
@@ -2637,5 +2624,4 @@
                 [[css(rgba) for rgba in row] for row in rgbas],
                 index=data.index,
                 columns=data.columns,
-            )
->>>>>>> 95e0069a
+            )