"""
Module for applying conditional formatting to DataFrames and Series.
"""
from __future__ import annotations

from collections import defaultdict
from contextlib import contextmanager
import copy
from functools import partial
from itertools import product
from typing import (
    Any,
    Callable,
    DefaultDict,
    Dict,
    Hashable,
    List,
    Optional,
    Sequence,
    Tuple,
    Union,
)
from uuid import uuid4

import numpy as np

from pandas._config import get_option

from pandas._libs import lib
from pandas._typing import Axis, FrameOrSeries, FrameOrSeriesUnion, IndexLabel
from pandas.compat._optional import import_optional_dependency
from pandas.util._decorators import doc

from pandas.core.dtypes.common import is_float

import pandas as pd
from pandas.api.types import is_dict_like, is_list_like
from pandas.core import generic
import pandas.core.common as com
from pandas.core.frame import DataFrame
from pandas.core.generic import NDFrame
from pandas.core.indexing import maybe_numeric_slice, non_reducing_slice

jinja2 = import_optional_dependency("jinja2", extra="DataFrame.style requires jinja2.")
CSSList = List[Tuple[str, Union[str, int, float]]]
CSSProperties = Union[str, CSSList]
CSSStyles = List[Dict[str, CSSProperties]]

try:
    from matplotlib import colors
    import matplotlib.pyplot as plt

    has_mpl = True
except ImportError:
    has_mpl = False
    no_mpl_message = "{0} requires matplotlib."


@contextmanager
def _mpl(func: Callable):
    if has_mpl:
        yield plt, colors
    else:
        raise ImportError(no_mpl_message.format(func.__name__))


class Styler:
    """
    Helps style a DataFrame or Series according to the data with HTML and CSS.

    Parameters
    ----------
    data : Series or DataFrame
        Data to be styled - either a Series or DataFrame.
    precision : int
        Precision to round floats to, defaults to pd.options.display.precision.
    table_styles : list-like, default None
        List of {selector: (attr, value)} dicts; see Notes.
    uuid : str, default None
        A unique identifier to avoid CSS collisions; generated automatically.
    caption : str, default None
        Caption to attach to the table.
    table_attributes : str, default None
        Items that show up in the opening ``<table>`` tag
        in addition to automatic (by default) id.
    cell_ids : bool, default True
        If True, each cell will have an ``id`` attribute in their HTML tag.
        The ``id`` takes the form ``T_<uuid>_row<num_row>_col<num_col>``
        where ``<uuid>`` is the unique identifier, ``<num_row>`` is the row
        number and ``<num_col>`` is the column number.
    na_rep : str, optional
        Representation for missing values.
        If ``na_rep`` is None, no special formatting is applied.

        .. versionadded:: 1.0.0

    uuid_len : int, default 5
        If ``uuid`` is not specified, the length of the ``uuid`` to randomly generate
        expressed in hex characters, in range [0, 32].

        .. versionadded:: 1.2.0

    Attributes
    ----------
    env : Jinja2 jinja2.Environment
    template : Jinja2 Template
    loader : Jinja2 Loader

    See Also
    --------
    DataFrame.style : Return a Styler object containing methods for building
        a styled HTML representation for the DataFrame.

    Notes
    -----
    Most styling will be done by passing style functions into
    ``Styler.apply`` or ``Styler.applymap``. Style functions should
    return values with strings containing CSS ``'attr: value'`` that will
    be applied to the indicated cells.

    If using in the Jupyter notebook, Styler has defined a ``_repr_html_``
    to automatically render itself. Otherwise call Styler.render to get
    the generated HTML.

    CSS classes are attached to the generated HTML

    * Index and Column names include ``index_name`` and ``level<k>``
      where `k` is its level in a MultiIndex
    * Index label cells include

      * ``row_heading``
      * ``row<n>`` where `n` is the numeric position of the row
      * ``level<k>`` where `k` is the level in a MultiIndex

    * Column label cells include
      * ``col_heading``
      * ``col<n>`` where `n` is the numeric position of the column
      * ``level<k>`` where `k` is the level in a MultiIndex

    * Blank cells include ``blank``
    * Data cells include ``data``
    """

    loader = jinja2.PackageLoader("pandas", "io/formats/templates")
    env = jinja2.Environment(loader=loader, trim_blocks=True)
    template = env.get_template("html.tpl")

    def __init__(
        self,
        data: FrameOrSeriesUnion,
        precision: Optional[int] = None,
        table_styles: Optional[CSSStyles] = None,
        uuid: Optional[str] = None,
        caption: Optional[str] = None,
        table_attributes: Optional[str] = None,
        cell_ids: bool = True,
        na_rep: Optional[str] = None,
        uuid_len: int = 5,
    ):
<<<<<<< HEAD
        self.ctx: DefaultDict[Tuple[int, int], CSSList] = defaultdict(list)
        self._todo: List[Tuple[Callable, Tuple, Dict]] = []

=======
        # validate ordered args
>>>>>>> 0c18cc6b
        if not isinstance(data, (pd.Series, pd.DataFrame)):
            raise TypeError("``data`` must be a Series or DataFrame")
        if data.ndim == 1:
            data = data.to_frame()
        if not data.index.is_unique or not data.columns.is_unique:
            raise ValueError("style is not supported for non-unique indices.")
        assert isinstance(data, DataFrame)
        self.data: DataFrame = data
        self.index: pd.Index = data.index
        self.columns: pd.Index = data.columns
        if precision is None:
            precision = get_option("display.precision")
        self.precision = precision
        self.table_styles = table_styles
        if not isinstance(uuid_len, int) or not uuid_len >= 0:
            raise TypeError("``uuid_len`` must be an integer in range [0, 32].")
        self.uuid_len = min(32, uuid_len)
        self.uuid = (uuid or uuid4().hex[: self.uuid_len]) + "_"
        self.caption = caption
        self.table_attributes = table_attributes
        self.cell_ids = cell_ids
        self.na_rep = na_rep

        # assign additional default vars
        self.hidden_index: bool = False
        self.hidden_columns: Sequence[int] = []
        self.ctx: DefaultDict[Tuple[int, int], List[str]] = defaultdict(list)
        self.cell_context: Dict[str, Any] = {}
        self._todo: List[Tuple[Callable, Tuple, Dict]] = []
        self.tooltips: Optional[_Tooltips] = None
        self._display_funcs: DefaultDict[  # maps (row, col) -> formatting function
            Tuple[int, int], Callable[[Any], str]
        ] = defaultdict(lambda: self._default_display_func)

    def _repr_html_(self) -> str:
        """
        Hooks into Jupyter notebook rich display system.
        """
        return self.render()

    def _init_tooltips(self):
        """
        Checks parameters compatible with tooltips and creates instance if necessary
        """
        if not self.cell_ids:
            # tooltips not optimised for individual cell check. requires reasonable
            # redesign and more extensive code for a feature that might be rarely used.
            raise NotImplementedError(
                "Tooltips can only render with 'cell_ids' is True."
            )
        if self.tooltips is None:
            self.tooltips = _Tooltips()

    def _default_display_func(self, x):
        if self.na_rep is not None and pd.isna(x):
            return self.na_rep
        elif is_float(x):
            display_format = f"{x:.{self.precision}f}"
            return display_format
        else:
            return x

    def set_tooltips(self, ttips: DataFrame) -> Styler:
        """
        Add string based tooltips that will appear in the `Styler` HTML result. These
        tooltips are applicable only to`<td>` elements.

        .. versionadded:: 1.3.0

        Parameters
        ----------
        ttips : DataFrame
            DataFrame containing strings that will be translated to tooltips, mapped
            by identical column and index values that must exist on the underlying
            `Styler` data. None, NaN values, and empty strings will be ignored and
            not affect the rendered HTML.

        Returns
        -------
        self : Styler

        Notes
        -----
        Tooltips are created by adding `<span class="pd-t"></span>` to each data cell
        and then manipulating the table level CSS to attach pseudo hover and pseudo
        after selectors to produce the required the results. For styling control
        see `:meth:Styler.set_tooltips_class`.
        Tooltips are not designed to be efficient, and can add large amounts of
        additional HTML for larger tables, since they also require that `cell_ids`
        is forced to `True`.

        Examples
        --------
        >>> df = pd.DataFrame(data=[[0, 1], [2, 3]])
        >>> ttips = pd.DataFrame(
        ...    data=[["Min", ""], [np.nan, "Max"]], columns=df.columns, index=df.index
        ... )
        >>> s = df.style.set_tooltips(ttips).render()
        """
        self._init_tooltips()
        assert self.tooltips is not None  # mypy requiremen
        self.tooltips.tt_data = ttips
        return self

    def set_tooltips_class(
        self,
        name: Optional[str] = None,
        properties: Optional[CSSProperties] = None,
    ) -> Styler:
        """
        Manually configure the name and/or properties of the class for
        creating tooltips on hover.

        .. versionadded:: 1.3.0

        Parameters
        ----------
        name : str, default None
            Name of the tooltip class used in CSS, should conform to HTML standards.
        properties : list-like or str, default None
            List of (attr, value) tuples or a valid CSS string; see example.

        Returns
        -------
        self : Styler

        Notes
        -----
        If arguments are `None` will not make any changes to the underlying ``Tooltips``
        existing values.

        The default properties for the tooltip CSS class are:

        - visibility: hidden
        - position: absolute
        - z-index: 1
        - background-color: black
        - color: white
        - transform: translate(-20px, -20px)

        The property ('visibility', 'hidden') is a key prerequisite to the hover
        functionality, and should always be included in any manual properties
        specification.

        Examples
        --------
        >>> df = pd.DataFrame(np.random.randn(10, 4))
        >>> df.style.set_tooltips_class(name='tt-add', properties=[
        ...     ('visibility', 'hidden'),
        ...     ('position', 'absolute'),
        ...     ('z-index', 1)])
        >>> df.style.set_tooltips_class(name='tt-add',
        ...     properties='visibility:hidden; position:absolute; z-index:1;')
        """
        self._init_tooltips()
        assert self.tooltips is not None  # mypy requirement
        if properties:
            self.tooltips.class_properties = properties
        if name:
            self.tooltips.class_name = name
        return self

    @doc(
        NDFrame.to_excel,
        klass="Styler",
        storage_options=generic._shared_docs["storage_options"],
    )
    def to_excel(
        self,
        excel_writer,
        sheet_name: str = "Sheet1",
        na_rep: str = "",
        float_format: Optional[str] = None,
        columns: Optional[Sequence[Hashable]] = None,
        header: Union[Sequence[Hashable], bool] = True,
        index: bool = True,
        index_label: Optional[IndexLabel] = None,
        startrow: int = 0,
        startcol: int = 0,
        engine: Optional[str] = None,
        merge_cells: bool = True,
        encoding: Optional[str] = None,
        inf_rep: str = "inf",
        verbose: bool = True,
        freeze_panes: Optional[Tuple[int, int]] = None,
    ) -> None:

        from pandas.io.formats.excel import ExcelFormatter

        formatter = ExcelFormatter(
            self,
            na_rep=na_rep,
            cols=columns,
            header=header,
            float_format=float_format,
            index=index,
            index_label=index_label,
            merge_cells=merge_cells,
            inf_rep=inf_rep,
        )
        formatter.write(
            excel_writer,
            sheet_name=sheet_name,
            startrow=startrow,
            startcol=startcol,
            freeze_panes=freeze_panes,
            engine=engine,
        )

    def _translate(self):
        """
        Convert the DataFrame in `self.data` and the attrs from `_build_styles`
        into a dictionary of {head, body, uuid, cellstyle}.
        """
        table_styles = self.table_styles or []
        caption = self.caption
        ctx = self.ctx
        precision = self.precision
        hidden_index = self.hidden_index
        hidden_columns = self.hidden_columns
        uuid = self.uuid
        ROW_HEADING_CLASS = "row_heading"
        COL_HEADING_CLASS = "col_heading"
        INDEX_NAME_CLASS = "index_name"

        DATA_CLASS = "data"
        BLANK_CLASS = "blank"
        BLANK_VALUE = ""

        # for sparsifying a MultiIndex
        idx_lengths = _get_level_lengths(self.index)
        col_lengths = _get_level_lengths(self.columns, hidden_columns)

        cell_context = self.cell_context

        n_rlvls = self.data.index.nlevels
        n_clvls = self.data.columns.nlevels
        rlabels = self.data.index.tolist()
        clabels = self.data.columns.tolist()

        if n_rlvls == 1:
            rlabels = [[x] for x in rlabels]
        if n_clvls == 1:
            clabels = [[x] for x in clabels]
        clabels = list(zip(*clabels))

        cellstyle_map = defaultdict(list)
        head = []

        for r in range(n_clvls):
            # Blank for Index columns...
            row_es = [
                {
                    "type": "th",
                    "value": BLANK_VALUE,
                    "display_value": BLANK_VALUE,
                    "is_visible": not hidden_index,
                    "class": " ".join([BLANK_CLASS]),
                }
            ] * (n_rlvls - 1)

            # ... except maybe the last for columns.names
            name = self.data.columns.names[r]
            cs = [
                BLANK_CLASS if name is None else INDEX_NAME_CLASS,
                f"level{r}",
            ]
            name = BLANK_VALUE if name is None else name
            row_es.append(
                {
                    "type": "th",
                    "value": name,
                    "display_value": name,
                    "class": " ".join(cs),
                    "is_visible": not hidden_index,
                }
            )

            if clabels:
                for c, value in enumerate(clabels[r]):
                    cs = [
                        COL_HEADING_CLASS,
                        f"level{r}",
                        f"col{c}",
                    ]
                    cs.extend(
                        cell_context.get("col_headings", {}).get(r, {}).get(c, [])
                    )
                    es = {
                        "type": "th",
                        "value": value,
                        "display_value": value,
                        "class": " ".join(cs),
                        "is_visible": _is_visible(c, r, col_lengths),
                    }
                    colspan = col_lengths.get((r, c), 0)
                    if colspan > 1:
                        es["attributes"] = [f'colspan="{colspan}"']
                    row_es.append(es)
                head.append(row_es)

        if (
            self.data.index.names
            and com.any_not_none(*self.data.index.names)
            and not hidden_index
        ):
            index_header_row = []

            for c, name in enumerate(self.data.index.names):
                cs = [INDEX_NAME_CLASS, f"level{c}"]
                name = "" if name is None else name
                index_header_row.append(
                    {"type": "th", "value": name, "class": " ".join(cs)}
                )

            index_header_row.extend(
                [{"type": "th", "value": BLANK_VALUE, "class": " ".join([BLANK_CLASS])}]
                * (len(clabels[0]) - len(hidden_columns))
            )

            head.append(index_header_row)

        body = []
        for r, idx in enumerate(self.data.index):
            row_es = []
            for c, value in enumerate(rlabels[r]):
                rid = [
                    ROW_HEADING_CLASS,
                    f"level{c}",
                    f"row{r}",
                ]
                es = {
                    "type": "th",
                    "is_visible": (_is_visible(r, c, idx_lengths) and not hidden_index),
                    "value": value,
                    "display_value": value,
                    "id": "_".join(rid[1:]),
                    "class": " ".join(rid),
                }
                rowspan = idx_lengths.get((c, r), 0)
                if rowspan > 1:
                    es["attributes"] = [f'rowspan="{rowspan}"']
                row_es.append(es)

            for c, col in enumerate(self.data.columns):
                cs = [DATA_CLASS, f"row{r}", f"col{c}"]
                formatter = self._display_funcs[(r, c)]
                value = self.data.iloc[r, c]
                row_dict = {
                    "type": "td",
                    "value": value,
                    "display_value": formatter(value),
                    "is_visible": (c not in hidden_columns),
                }

                # only add an id if the cell has a style
                props = []
                if self.cell_ids or (r, c) in ctx:
                    row_dict["id"] = "_".join(cs[1:])
                    props.extend(ctx[r, c])

                # add custom classes from cell context
                cs.extend(cell_context.get("data", {}).get(r, {}).get(c, []))
                row_dict["class"] = " ".join(cs)

                row_es.append(row_dict)
                cellstyle_map[tuple(props)].append(f"row{r}_col{c}")
            body.append(row_es)

        cellstyle = [
            {"props": list(props), "selectors": selectors}
            for props, selectors in cellstyle_map.items()
        ]

        table_attr = self.table_attributes
        use_mathjax = get_option("display.html.use_mathjax")
        if not use_mathjax:
            table_attr = table_attr or ""
            if 'class="' in table_attr:
                table_attr = table_attr.replace('class="', 'class="tex2jax_ignore ')
            else:
                table_attr += ' class="tex2jax_ignore"'

        d = {
            "head": head,
            "cellstyle": cellstyle,
            "body": body,
            "uuid": uuid,
            "precision": precision,
            "table_styles": table_styles,
            "caption": caption,
            "table_attributes": table_attr,
        }
        if self.tooltips:
            d = self.tooltips._translate(self.data, self.uuid, d)

        return d

    def format(self, formatter, subset=None, na_rep: Optional[str] = None) -> Styler:
        """
        Format the text display value of cells.

        Parameters
        ----------
        formatter : str, callable, dict or None
            If ``formatter`` is None, the default formatter is used.
        subset : IndexSlice
            An argument to ``DataFrame.loc`` that restricts which elements
            ``formatter`` is applied to.
        na_rep : str, optional
            Representation for missing values.
            If ``na_rep`` is None, no special formatting is applied.

            .. versionadded:: 1.0.0

        Returns
        -------
        self : Styler

        Notes
        -----
        ``formatter`` is either an ``a`` or a dict ``{column name: a}`` where
        ``a`` is one of

        - str: this will be wrapped in: ``a.format(x)``
        - callable: called with the value of an individual cell

        The default display value for numeric values is the "general" (``g``)
        format with ``pd.options.display.precision`` precision.

        Examples
        --------
        >>> df = pd.DataFrame(np.random.randn(4, 2), columns=['a', 'b'])
        >>> df.style.format("{:.2%}")
        >>> df['c'] = ['a', 'b', 'c', 'd']
        >>> df.style.format({'c': str.upper})
        """
        if formatter is None:
            assert self._display_funcs.default_factory is not None
            formatter = self._display_funcs.default_factory()

        if subset is None:
            row_locs = range(len(self.data))
            col_locs = range(len(self.data.columns))
        else:
            subset = non_reducing_slice(subset)
            if len(subset) == 1:
                subset = subset, self.data.columns

            sub_df = self.data.loc[subset]
            row_locs = self.data.index.get_indexer_for(sub_df.index)
            col_locs = self.data.columns.get_indexer_for(sub_df.columns)

        if is_dict_like(formatter):
            for col, col_formatter in formatter.items():
                # formatter must be callable, so '{}' are converted to lambdas
                col_formatter = _maybe_wrap_formatter(col_formatter, na_rep)
                col_num = self.data.columns.get_indexer_for([col])[0]

                for row_num in row_locs:
                    self._display_funcs[(row_num, col_num)] = col_formatter
        else:
            # single scalar to format all cells with
            formatter = _maybe_wrap_formatter(formatter, na_rep)
            locs = product(*(row_locs, col_locs))
            for i, j in locs:
                self._display_funcs[(i, j)] = formatter
        return self

    def set_td_classes(self, classes: DataFrame) -> Styler:
        """
        Add string based CSS class names to data cells that will appear within the
        `Styler` HTML result. These classes are added within specified `<td>` elements.

        Parameters
        ----------
        classes : DataFrame
            DataFrame containing strings that will be translated to CSS classes,
            mapped by identical column and index values that must exist on the
            underlying `Styler` data. None, NaN values, and empty strings will
            be ignored and not affect the rendered HTML.

        Returns
        -------
        self : Styler

        Examples
        --------
        >>> df = pd.DataFrame(data=[[1, 2, 3], [4, 5, 6]], columns=["A", "B", "C"])
        >>> classes = pd.DataFrame([
        ...     ["min-val red", "", "blue"],
        ...     ["red", None, "blue max-val"]
        ... ], index=df.index, columns=df.columns)
        >>> df.style.set_td_classes(classes)

        Using `MultiIndex` columns and a `classes` `DataFrame` as a subset of the
        underlying,

        >>> df = pd.DataFrame([[1,2],[3,4]], index=["a", "b"],
        ...     columns=[["level0", "level0"], ["level1a", "level1b"]])
        >>> classes = pd.DataFrame(["min-val"], index=["a"],
        ...     columns=[["level0"],["level1a"]])
        >>> df.style.set_td_classes(classes)

        Form of the output with new additional css classes,

        >>> df = pd.DataFrame([[1]])
        >>> css = pd.DataFrame(["other-class"])
        >>> s = Styler(df, uuid="_", cell_ids=False).set_td_classes(css)
        >>> s.hide_index().render()
        '<style  type="text/css" ></style>'
        '<table id="T__" >'
        '  <thead>'
        '    <tr><th class="col_heading level0 col0" >0</th></tr>'
        '  </thead>'
        '  <tbody>'
        '    <tr><td  class="data row0 col0 other-class" >1</td></tr>'
        '  </tbody>'
        '</table>'
        """
        classes = classes.reindex_like(self.data)

        mask = (classes.isna()) | (classes.eq(""))
        self.cell_context["data"] = {
            r: {
                c: [str(classes.iloc[r, c])]
                for c, cn in enumerate(classes.columns)
                if not mask.iloc[r, c]
            }
            for r, rn in enumerate(classes.index)
        }

        return self

    def render(self, **kwargs) -> str:
        """
        Render the built up styles to HTML.

        Parameters
        ----------
        **kwargs
            Any additional keyword arguments are passed
            through to ``self.template.render``.
            This is useful when you need to provide
            additional variables for a custom template.

        Returns
        -------
        rendered : str
            The rendered HTML.

        Notes
        -----
        ``Styler`` objects have defined the ``_repr_html_`` method
        which automatically calls ``self.render()`` when it's the
        last item in a Notebook cell. When calling ``Styler.render()``
        directly, wrap the result in ``IPython.display.HTML`` to view
        the rendered HTML in the notebook.

        Pandas uses the following keys in render. Arguments passed
        in ``**kwargs`` take precedence, so think carefully if you want
        to override them:

        * head
        * cellstyle
        * body
        * uuid
        * precision
        * table_styles
        * caption
        * table_attributes
        """
        self._compute()
        # TODO: namespace all the pandas keys
        d = self._translate()
        # filter out empty styles, every cell will have a class
        # but the list of props may just be [['', '']].
        # so we have the nested anys below
        trimmed = [x for x in d["cellstyle"] if any(any(y) for y in x["props"])]
        d["cellstyle"] = trimmed
        d.update(kwargs)
        return self.template.render(**d)

    def _update_ctx(self, attrs: DataFrame) -> None:
        """
        Update the state of the Styler for data cells.

        Collects a mapping of {index_label: [('<property>', '<value>'), ..]}.

        Parameters
        ----------
        attrs : DataFrame
            should contain strings of '<property>: <value>;<prop2>: <val2>'
            Whitespace shouldn't matter and the final trailing ';' shouldn't
            matter.
        """
        for cn in attrs.columns:
            for rn, c in attrs[[cn]].itertuples():
                if not c:
                    continue
                css_seq = _maybe_convert_css_to_tuples(c)
                i, j = self.index.get_loc(rn), self.columns.get_loc(cn)
                self.ctx[(i, j)].extend(css_seq)

    def _copy(self, deepcopy: bool = False) -> Styler:
        styler = Styler(
            self.data,
            precision=self.precision,
            caption=self.caption,
            uuid=self.uuid,
            table_styles=self.table_styles,
            na_rep=self.na_rep,
        )
        if deepcopy:
            styler.ctx = copy.deepcopy(self.ctx)
            styler._todo = copy.deepcopy(self._todo)
        else:
            styler.ctx = self.ctx
            styler._todo = self._todo
        return styler

    def __copy__(self) -> Styler:
        """
        Deep copy by default.
        """
        return self._copy(deepcopy=False)

    def __deepcopy__(self, memo) -> Styler:
        return self._copy(deepcopy=True)

    def clear(self) -> None:
        """
        Reset the styler, removing any previously applied styles.

        Returns None.
        """
        self.ctx.clear()
        self.tooltips = None
        self.cell_context = {}
        self._todo = []

    def _compute(self):
        """
        Execute the style functions built up in `self._todo`.

        Relies on the conventions that all style functions go through
        .apply or .applymap. The append styles to apply as tuples of

        (application method, *args, **kwargs)
        """
        r = self
        for func, args, kwargs in self._todo:
            r = func(self)(*args, **kwargs)
        self._todo = []
        return r

    def _apply(
        self,
        func: Callable[..., Styler],
        axis: Optional[Axis] = 0,
        subset=None,
        **kwargs,
    ) -> Styler:
        subset = slice(None) if subset is None else subset
        subset = non_reducing_slice(subset)
        data = self.data.loc[subset]
        if axis is not None:
            result = data.apply(func, axis=axis, result_type="expand", **kwargs)
            result.columns = data.columns
        else:
            result = func(data, **kwargs)
            if not isinstance(result, pd.DataFrame):
                if not isinstance(result, np.ndarray):
                    raise TypeError(
                        f"Function {repr(func)} must return a DataFrame or ndarray "
                        f"when passed to `Styler.apply` with axis=None"
                    )
                if not (data.shape == result.shape):
                    raise ValueError(
                        f"Function {repr(func)} returned ndarray with wrong shape.\n"
                        f"Result has shape: {result.shape}\n"
                        f"Expected shape: {data.shape}"
                    )
                result = DataFrame(result, index=data.index, columns=data.columns)
            elif not (
                result.index.equals(data.index) and result.columns.equals(data.columns)
            ):
                raise ValueError(
                    f"Result of {repr(func)} must have identical "
                    f"index and columns as the input"
                )

        if result.shape != data.shape:
            raise ValueError(
                f"Function {repr(func)} returned the wrong shape.\n"
                f"Result has shape: {result.shape}\n"
                f"Expected shape:   {data.shape}"
            )
        self._update_ctx(result)
        return self

    def apply(
        self,
        func: Callable[..., Styler],
        axis: Optional[Axis] = 0,
        subset=None,
        **kwargs,
    ) -> Styler:
        """
        Apply a CSS-styling function column-wise, row-wise, or table-wise.

        Updates the HTML representation with the result.

        Parameters
        ----------
        func : function
            ``func`` should take a Series or DataFrame (depending
            on ``axis``), and return an object with the same shape.
            Must return a DataFrame with identical index and
            column labels or an ndarray with same shape as input when ``axis=None``.

            .. versionchanged:: 1.3.0

        axis : {0 or 'index', 1 or 'columns', None}, default 0
            Apply to each column (``axis=0`` or ``'index'``), to each row
            (``axis=1`` or ``'columns'``), or to the entire DataFrame at once
            with ``axis=None``.
        subset : IndexSlice
            A valid indexer to limit ``data`` to *before* applying the
            function. Consider using a pandas.IndexSlice.
        **kwargs : dict
            Pass along to ``func``.

        Returns
        -------
        self : Styler

        Notes
        -----
        The output of ``func`` should be elements having CSS style as string or,
        if nothing is to be applied to that element, an empty string or ``None``.
        The output shape must match the input, i.e. if
        ``x`` is the input row, column, or table (depending on ``axis``),
        then ``func(x).shape == x.shape`` should be ``True``.

        This is similar to ``DataFrame.apply``, except that ``axis=None``
        applies the function to the entire DataFrame at once,
        rather than column-wise or row-wise.

        Examples
        --------
        >>> def highlight_max(x, color):
        ...     return np.where(x == np.nanmax(x.values), f"color: {color};", None)
        >>> df = pd.DataFrame(np.random.randn(5, 2))
        >>> df.style.apply(highlight_max, color='red')
        >>> df.style.apply(highlight_max, color='blue', axis=1)
        >>> df.style.apply(highlight_max, color='green', axis=None)
        """
        self._todo.append(
            (lambda instance: getattr(instance, "_apply"), (func, axis, subset), kwargs)
        )
        return self

    def _applymap(self, func: Callable, subset=None, **kwargs) -> Styler:
        func = partial(func, **kwargs)  # applymap doesn't take kwargs?
        if subset is None:
            subset = pd.IndexSlice[:]
        subset = non_reducing_slice(subset)
        result = self.data.loc[subset].applymap(func)
        self._update_ctx(result)
        return self

    def applymap(self, func: Callable, subset=None, **kwargs) -> Styler:
        """
        Apply a CSS-styling function elementwise.

        Updates the HTML representation with the result.

        Parameters
        ----------
        func : function
            ``func`` should take a scalar and return a scalar.
        subset : IndexSlice
            A valid indexer to limit ``data`` to *before* applying the
            function. Consider using a pandas.IndexSlice.
        **kwargs : dict
            Pass along to ``func``.

        Returns
        -------
        self : Styler

        See Also
        --------
        Styler.where: Updates the HTML representation with a style which is
            selected in accordance with the return value of a function.

        Notes
        -----
        The output of ``func`` should be a CSS style as string or, if nothing is to be
        applied, an empty string or ``None``.

        Examples
        --------
        >>> def color_negative(v, color):
        ...     return f"color: {color};" if v < 0 else None
        >>> df = pd.DataFrame(np.random.randn(5, 2))
        >>> df.style.applymap(color_negative, color='red')
        """
        self._todo.append(
            (lambda instance: getattr(instance, "_applymap"), (func, subset), kwargs)
        )
        return self

    def where(
        self,
        cond: Callable,
        value: str,
        other: Optional[str] = None,
        subset=None,
        **kwargs,
    ) -> Styler:
        """
        Apply a function elementwise.

        Updates the HTML representation with a style which is
        selected in accordance with the return value of a function.

        Parameters
        ----------
        cond : callable
            ``cond`` should take a scalar and return a boolean.
        value : str
            Applied when ``cond`` returns true.
        other : str
            Applied when ``cond`` returns false.
        subset : IndexSlice
            A valid indexer to limit ``data`` to *before* applying the
            function. Consider using a pandas.IndexSlice.
        **kwargs : dict
            Pass along to ``cond``.

        Returns
        -------
        self : Styler

        See Also
        --------
        Styler.applymap: Updates the HTML representation with the result.
        """
        if other is None:
            other = ""

        return self.applymap(
            lambda val: value if cond(val) else other, subset=subset, **kwargs
        )

    def set_precision(self, precision: int) -> Styler:
        """
        Set the precision used to render.

        Parameters
        ----------
        precision : int

        Returns
        -------
        self : Styler
        """
        self.precision = precision
        return self

    def set_table_attributes(self, attributes: str) -> Styler:
        """
        Set the table attributes.

        These are the items that show up in the opening ``<table>`` tag
        in addition to automatic (by default) id.

        Parameters
        ----------
        attributes : str

        Returns
        -------
        self : Styler

        Examples
        --------
        >>> df = pd.DataFrame(np.random.randn(10, 4))
        >>> df.style.set_table_attributes('class="pure-table"')
        # ... <table class="pure-table"> ...
        """
        self.table_attributes = attributes
        return self

    def export(self) -> List[Tuple[Callable, Tuple, Dict]]:
        """
        Export the styles to applied to the current Styler.

        Can be applied to a second style with ``Styler.use``.

        Returns
        -------
        styles : list

        See Also
        --------
        Styler.use: Set the styles on the current Styler.
        """
        return self._todo

    def use(self, styles: List[Tuple[Callable, Tuple, Dict]]) -> Styler:
        """
        Set the styles on the current Styler.

        Possibly uses styles from ``Styler.export``.

        Parameters
        ----------
        styles : list
            List of style functions.

        Returns
        -------
        self : Styler

        See Also
        --------
        Styler.export : Export the styles to applied to the current Styler.
        """
        self._todo.extend(styles)
        return self

    def set_uuid(self, uuid: str) -> Styler:
        """
        Set the uuid for a Styler.

        Parameters
        ----------
        uuid : str

        Returns
        -------
        self : Styler
        """
        self.uuid = uuid
        return self

    def set_caption(self, caption: str) -> Styler:
        """
        Set the caption on a Styler.

        Parameters
        ----------
        caption : str

        Returns
        -------
        self : Styler
        """
        self.caption = caption
        return self

    def set_table_styles(
        self,
        table_styles: Union[Dict[Any, CSSStyles], CSSStyles],
        axis: int = 0,
        overwrite: bool = True,
    ) -> Styler:
        """
        Set the table styles on a Styler.

        These are placed in a ``<style>`` tag before the generated HTML table.

        This function can be used to style the entire table, columns, rows or
        specific HTML selectors.

        Parameters
        ----------
        table_styles : list or dict
            If supplying a list, each individual table_style should be a
            dictionary with ``selector`` and ``props`` keys. ``selector``
            should be a CSS selector that the style will be applied to
            (automatically prefixed by the table's UUID) and ``props``
            should be a list of tuples with ``(attribute, value)``.
            If supplying a dict, the dict keys should correspond to
            column names or index values, depending upon the specified
            `axis` argument. These will be mapped to row or col CSS
            selectors. MultiIndex values as dict keys should be
            in their respective tuple form. The dict values should be
            a list as specified in the form with CSS selectors and
            props that will be applied to the specified row or column.

            .. versionchanged:: 1.2.0

        axis : {0 or 'index', 1 or 'columns', None}, default 0
            Apply to each column (``axis=0`` or ``'index'``), to each row
            (``axis=1`` or ``'columns'``). Only used if `table_styles` is
            dict.

            .. versionadded:: 1.2.0

        overwrite : boolean, default True
            Styles are replaced if `True`, or extended if `False`. CSS
            rules are preserved so most recent styles set will dominate
            if selectors intersect.

            .. versionadded:: 1.2.0

        Returns
        -------
        self : Styler

        Examples
        --------
        >>> df = pd.DataFrame(np.random.randn(10, 4),
        ...                   columns=['A', 'B', 'C', 'D'])
        >>> df.style.set_table_styles(
        ...     [{'selector': 'tr:hover',
        ...       'props': [('background-color', 'yellow')]}]
        ... )

        Or with CSS strings

        >>> df.style.set_table_styles(
        ...     [{'selector': 'tr:hover',
        ...       'props': 'background-color: yellow; font-size: 1em;']}]
        ... )

        Adding column styling by name

        >>> df.style.set_table_styles({
        ...     'A': [{'selector': '',
        ...            'props': [('color', 'red')]}],
        ...     'B': [{'selector': 'td',
        ...            'props': 'color: blue;']}]
        ... }, overwrite=False)

        Adding row styling

        >>> df.style.set_table_styles({
        ...     0: [{'selector': 'td:hover',
        ...          'props': [('font-size', '25px')]}]
        ... }, axis=1, overwrite=False)
        """
        if isinstance(table_styles, dict):
            if axis in [0, "index"]:
                obj, idf = self.data.columns, ".col"
            else:
                obj, idf = self.data.index, ".row"

            table_styles = [
                {
                    "selector": str(s["selector"]) + idf + str(obj.get_loc(key)),
                    "props": _maybe_convert_css_to_tuples(s["props"]),
                }
                for key, styles in table_styles.items()
                for s in styles
            ]
        else:
            table_styles = [
                {
                    "selector": s["selector"],
                    "props": _maybe_convert_css_to_tuples(s["props"]),
                }
                for s in table_styles
            ]

        if not overwrite and self.table_styles is not None:
            self.table_styles.extend(table_styles)
        else:
            self.table_styles = table_styles
        return self

    def set_na_rep(self, na_rep: str) -> Styler:
        """
        Set the missing data representation on a Styler.

        .. versionadded:: 1.0.0

        Parameters
        ----------
        na_rep : str

        Returns
        -------
        self : Styler
        """
        self.na_rep = na_rep
        return self

    def hide_index(self) -> Styler:
        """
        Hide any indices from rendering.

        Returns
        -------
        self : Styler
        """
        self.hidden_index = True
        return self

    def hide_columns(self, subset) -> Styler:
        """
        Hide columns from rendering.

        Parameters
        ----------
        subset : IndexSlice
            An argument to ``DataFrame.loc`` that identifies which columns
            are hidden.

        Returns
        -------
        self : Styler
        """
        subset = non_reducing_slice(subset)
        hidden_df = self.data.loc[subset]
        self.hidden_columns = self.columns.get_indexer_for(hidden_df.columns)
        return self

    # -----------------------------------------------------------------------
    # A collection of "builtin" styles
    # -----------------------------------------------------------------------

    @staticmethod
    def _highlight_null(v, null_color: str) -> str:
        return f"background-color: {null_color}" if pd.isna(v) else ""

    def highlight_null(
        self,
        null_color: str = "red",
        subset: Optional[IndexLabel] = None,
    ) -> Styler:
        """
        Shade the background ``null_color`` for missing values.

        Parameters
        ----------
        null_color : str, default 'red'
        subset : label or list of labels, default None
            A valid slice for ``data`` to limit the style application to.

            .. versionadded:: 1.1.0

        Returns
        -------
        self : Styler
        """
        self.applymap(self._highlight_null, null_color=null_color, subset=subset)
        return self

    def background_gradient(
        self,
        cmap="PuBu",
        low: float = 0,
        high: float = 0,
        axis: Optional[Axis] = 0,
        subset=None,
        text_color_threshold: float = 0.408,
        vmin: Optional[float] = None,
        vmax: Optional[float] = None,
    ) -> Styler:
        """
        Color the background in a gradient style.

        The background color is determined according
        to the data in each column (optionally row). Requires matplotlib.

        Parameters
        ----------
        cmap : str or colormap
            Matplotlib colormap.
        low : float
            Compress the range by the low.
        high : float
            Compress the range by the high.
        axis : {0 or 'index', 1 or 'columns', None}, default 0
            Apply to each column (``axis=0`` or ``'index'``), to each row
            (``axis=1`` or ``'columns'``), or to the entire DataFrame at once
            with ``axis=None``.
        subset : IndexSlice
            A valid slice for ``data`` to limit the style application to.
        text_color_threshold : float or int
            Luminance threshold for determining text color. Facilitates text
            visibility across varying background colors. From 0 to 1.
            0 = all text is dark colored, 1 = all text is light colored.

            .. versionadded:: 0.24.0

        vmin : float, optional
            Minimum data value that corresponds to colormap minimum value.
            When None (default): the minimum value of the data will be used.

            .. versionadded:: 1.0.0

        vmax : float, optional
            Maximum data value that corresponds to colormap maximum value.
            When None (default): the maximum value of the data will be used.

            .. versionadded:: 1.0.0

        Returns
        -------
        self : Styler

        Raises
        ------
        ValueError
            If ``text_color_threshold`` is not a value from 0 to 1.

        Notes
        -----
        Set ``text_color_threshold`` or tune ``low`` and ``high`` to keep the
        text legible by not using the entire range of the color map. The range
        of the data is extended by ``low * (x.max() - x.min())`` and ``high *
        (x.max() - x.min())`` before normalizing.
        """
        subset = maybe_numeric_slice(self.data, subset)
        subset = non_reducing_slice(subset)
        self.apply(
            self._background_gradient,
            cmap=cmap,
            subset=subset,
            axis=axis,
            low=low,
            high=high,
            text_color_threshold=text_color_threshold,
            vmin=vmin,
            vmax=vmax,
        )
        return self

    @staticmethod
    def _background_gradient(
        s,
        cmap="PuBu",
        low: float = 0,
        high: float = 0,
        text_color_threshold: float = 0.408,
        vmin: Optional[float] = None,
        vmax: Optional[float] = None,
    ):
        """
        Color background in a range according to the data.
        """
        if (
            not isinstance(text_color_threshold, (float, int))
            or not 0 <= text_color_threshold <= 1
        ):
            msg = "`text_color_threshold` must be a value from 0 to 1."
            raise ValueError(msg)

        with _mpl(Styler.background_gradient) as (plt, colors):
            smin = np.nanmin(s.to_numpy()) if vmin is None else vmin
            smax = np.nanmax(s.to_numpy()) if vmax is None else vmax
            rng = smax - smin
            # extend lower / upper bounds, compresses color range
            norm = colors.Normalize(smin - (rng * low), smax + (rng * high))
            # matplotlib colors.Normalize modifies inplace?
            # https://github.com/matplotlib/matplotlib/issues/5427
            rgbas = plt.cm.get_cmap(cmap)(norm(s.to_numpy(dtype=float)))

            def relative_luminance(rgba) -> float:
                """
                Calculate relative luminance of a color.

                The calculation adheres to the W3C standards
                (https://www.w3.org/WAI/GL/wiki/Relative_luminance)

                Parameters
                ----------
                color : rgb or rgba tuple

                Returns
                -------
                float
                    The relative luminance as a value from 0 to 1
                """
                r, g, b = (
                    x / 12.92 if x <= 0.03928 else ((x + 0.055) / 1.055 ** 2.4)
                    for x in rgba[:3]
                )
                return 0.2126 * r + 0.7152 * g + 0.0722 * b

            def css(rgba) -> str:
                dark = relative_luminance(rgba) < text_color_threshold
                text_color = "#f1f1f1" if dark else "#000000"
                return f"background-color: {colors.rgb2hex(rgba)};color: {text_color};"

            if s.ndim == 1:
                return [css(rgba) for rgba in rgbas]
            else:
                return pd.DataFrame(
                    [[css(rgba) for rgba in row] for row in rgbas],
                    index=s.index,
                    columns=s.columns,
                )

    def set_properties(self, subset=None, **kwargs) -> Styler:
        """
        Method to set one or more non-data dependent properties or each cell.

        Parameters
        ----------
        subset : IndexSlice
            A valid slice for ``data`` to limit the style application to.
        **kwargs : dict
            A dictionary of property, value pairs to be set for each cell.

        Returns
        -------
        self : Styler

        Examples
        --------
        >>> df = pd.DataFrame(np.random.randn(10, 4))
        >>> df.style.set_properties(color="white", align="right")
        >>> df.style.set_properties(**{'background-color': 'yellow'})
        """
        values = "".join(f"{p}: {v};" for p, v in kwargs.items())
        return self.applymap(lambda x: values, subset=subset)

    @staticmethod
    def _bar(
        s,
        align: str,
        colors: List[str],
        width: float = 100,
        vmin: Optional[float] = None,
        vmax: Optional[float] = None,
    ):
        """
        Draw bar chart in dataframe cells.
        """
        # Get input value range.
        smin = np.nanmin(s.to_numpy()) if vmin is None else vmin
        smax = np.nanmax(s.to_numpy()) if vmax is None else vmax
        if align == "mid":
            smin = min(0, smin)
            smax = max(0, smax)
        elif align == "zero":
            # For "zero" mode, we want the range to be symmetrical around zero.
            smax = max(abs(smin), abs(smax))
            smin = -smax
        # Transform to percent-range of linear-gradient
        normed = width * (s.to_numpy(dtype=float) - smin) / (smax - smin + 1e-12)
        zero = -width * smin / (smax - smin + 1e-12)

        def css_bar(start: float, end: float, color: str) -> str:
            """
            Generate CSS code to draw a bar from start to end.
            """
            css = "width: 10em; height: 80%;"
            if end > start:
                css += "background: linear-gradient(90deg,"
                if start > 0:
                    css += f" transparent {start:.1f}%, {color} {start:.1f}%, "
                e = min(end, width)
                css += f"{color} {e:.1f}%, transparent {e:.1f}%)"
            return css

        def css(x):
            if pd.isna(x):
                return ""

            # avoid deprecated indexing `colors[x > zero]`
            color = colors[1] if x > zero else colors[0]

            if align == "left":
                return css_bar(0, x, color)
            else:
                return css_bar(min(x, zero), max(x, zero), color)

        if s.ndim == 1:
            return [css(x) for x in normed]
        else:
            return pd.DataFrame(
                [[css(x) for x in row] for row in normed],
                index=s.index,
                columns=s.columns,
            )

    def bar(
        self,
        subset=None,
        axis: Optional[Axis] = 0,
        color="#d65f5f",
        width: float = 100,
        align: str = "left",
        vmin: Optional[float] = None,
        vmax: Optional[float] = None,
    ) -> Styler:
        """
        Draw bar chart in the cell backgrounds.

        Parameters
        ----------
        subset : IndexSlice, optional
            A valid slice for `data` to limit the style application to.
        axis : {0 or 'index', 1 or 'columns', None}, default 0
            Apply to each column (``axis=0`` or ``'index'``), to each row
            (``axis=1`` or ``'columns'``), or to the entire DataFrame at once
            with ``axis=None``.
        color : str or 2-tuple/list
            If a str is passed, the color is the same for both
            negative and positive numbers. If 2-tuple/list is used, the
            first element is the color_negative and the second is the
            color_positive (eg: ['#d65f5f', '#5fba7d']).
        width : float, default 100
            A number between 0 or 100. The largest value will cover `width`
            percent of the cell's width.
        align : {'left', 'zero',' mid'}, default 'left'
            How to align the bars with the cells.

            - 'left' : the min value starts at the left of the cell.
            - 'zero' : a value of zero is located at the center of the cell.
            - 'mid' : the center of the cell is at (max-min)/2, or
              if values are all negative (positive) the zero is aligned
              at the right (left) of the cell.
        vmin : float, optional
            Minimum bar value, defining the left hand limit
            of the bar drawing range, lower values are clipped to `vmin`.
            When None (default): the minimum value of the data will be used.

            .. versionadded:: 0.24.0

        vmax : float, optional
            Maximum bar value, defining the right hand limit
            of the bar drawing range, higher values are clipped to `vmax`.
            When None (default): the maximum value of the data will be used.

            .. versionadded:: 0.24.0

        Returns
        -------
        self : Styler
        """
        if align not in ("left", "zero", "mid"):
            raise ValueError("`align` must be one of {'left', 'zero',' mid'}")

        if not (is_list_like(color)):
            color = [color, color]
        elif len(color) == 1:
            color = [color[0], color[0]]
        elif len(color) > 2:
            raise ValueError(
                "`color` must be string or a list-like "
                "of length 2: [`color_neg`, `color_pos`] "
                "(eg: color=['#d65f5f', '#5fba7d'])"
            )

        subset = maybe_numeric_slice(self.data, subset)
        subset = non_reducing_slice(subset)
        self.apply(
            self._bar,
            subset=subset,
            axis=axis,
            align=align,
            colors=color,
            width=width,
            vmin=vmin,
            vmax=vmax,
        )

        return self

    def highlight_max(
        self, subset=None, color: str = "yellow", axis: Optional[Axis] = 0
    ) -> Styler:
        """
        Highlight the maximum by shading the background.

        Parameters
        ----------
        subset : IndexSlice, default None
            A valid slice for ``data`` to limit the style application to.
        color : str, default 'yellow'
        axis : {0 or 'index', 1 or 'columns', None}, default 0
            Apply to each column (``axis=0`` or ``'index'``), to each row
            (``axis=1`` or ``'columns'``), or to the entire DataFrame at once
            with ``axis=None``.

        Returns
        -------
        self : Styler
        """
        return self._highlight_handler(subset=subset, color=color, axis=axis, max_=True)

    def highlight_min(
        self, subset=None, color: str = "yellow", axis: Optional[Axis] = 0
    ) -> Styler:
        """
        Highlight the minimum by shading the background.

        Parameters
        ----------
        subset : IndexSlice, default None
            A valid slice for ``data`` to limit the style application to.
        color : str, default 'yellow'
        axis : {0 or 'index', 1 or 'columns', None}, default 0
            Apply to each column (``axis=0`` or ``'index'``), to each row
            (``axis=1`` or ``'columns'``), or to the entire DataFrame at once
            with ``axis=None``.

        Returns
        -------
        self : Styler
        """
        return self._highlight_handler(
            subset=subset, color=color, axis=axis, max_=False
        )

    def _highlight_handler(
        self,
        subset=None,
        color: str = "yellow",
        axis: Optional[Axis] = None,
        max_: bool = True,
    ) -> Styler:
        subset = non_reducing_slice(maybe_numeric_slice(self.data, subset))
        self.apply(
            self._highlight_extrema, color=color, axis=axis, subset=subset, max_=max_
        )
        return self

    @staticmethod
    def _highlight_extrema(
        data: FrameOrSeries, color: str = "yellow", max_: bool = True
    ):
        """
        Highlight the min or max in a Series or DataFrame.
        """
        attr = f"background-color: {color}"

        if max_:
            extrema = data == np.nanmax(data.to_numpy())
        else:
            extrema = data == np.nanmin(data.to_numpy())

        if data.ndim == 1:  # Series from .apply
            return [attr if v else "" for v in extrema]
        else:  # DataFrame from .tee
            return pd.DataFrame(
                np.where(extrema, attr, ""), index=data.index, columns=data.columns
            )

    @classmethod
    def from_custom_template(cls, searchpath, name):
        """
        Factory function for creating a subclass of ``Styler``.

        Uses a custom template and Jinja environment.

        Parameters
        ----------
        searchpath : str or list
            Path or paths of directories containing the templates.
        name : str
            Name of your custom template to use for rendering.

        Returns
        -------
        MyStyler : subclass of Styler
            Has the correct ``env`` and ``template`` class attributes set.
        """
        loader = jinja2.ChoiceLoader([jinja2.FileSystemLoader(searchpath), cls.loader])

        # mypy doesn't like dynamically-defined classes
        # error: Variable "cls" is not valid as a type  [valid-type]
        # error: Invalid base class "cls"  [misc]
        class MyStyler(cls):  # type:ignore[valid-type,misc]
            env = jinja2.Environment(loader=loader)
            template = env.get_template(name)

        return MyStyler

    def pipe(self, func: Callable, *args, **kwargs):
        """
        Apply ``func(self, *args, **kwargs)``, and return the result.

        .. versionadded:: 0.24.0

        Parameters
        ----------
        func : function
            Function to apply to the Styler.  Alternatively, a
            ``(callable, keyword)`` tuple where ``keyword`` is a string
            indicating the keyword of ``callable`` that expects the Styler.
        *args : optional
            Arguments passed to `func`.
        **kwargs : optional
            A dictionary of keyword arguments passed into ``func``.

        Returns
        -------
        object :
            The value returned by ``func``.

        See Also
        --------
        DataFrame.pipe : Analogous method for DataFrame.
        Styler.apply : Apply a function row-wise, column-wise, or table-wise to
            modify the dataframe's styling.

        Notes
        -----
        Like :meth:`DataFrame.pipe`, this method can simplify the
        application of several user-defined functions to a styler.  Instead
        of writing:

        .. code-block:: python

            f(g(df.style.set_precision(3), arg1=a), arg2=b, arg3=c)

        users can write:

        .. code-block:: python

            (df.style.set_precision(3)
               .pipe(g, arg1=a)
               .pipe(f, arg2=b, arg3=c))

        In particular, this allows users to define functions that take a
        styler object, along with other parameters, and return the styler after
        making styling changes (such as calling :meth:`Styler.apply` or
        :meth:`Styler.set_properties`).  Using ``.pipe``, these user-defined
        style "transformations" can be interleaved with calls to the built-in
        Styler interface.

        Examples
        --------
        >>> def format_conversion(styler):
        ...     return (styler.set_properties(**{'text-align': 'right'})
        ...                   .format({'conversion': '{:.1%}'}))

        The user-defined ``format_conversion`` function above can be called
        within a sequence of other style modifications:

        >>> df = pd.DataFrame({'trial': list(range(5)),
        ...                    'conversion': [0.75, 0.85, np.nan, 0.7, 0.72]})
        >>> (df.style
        ...    .highlight_min(subset=['conversion'], color='yellow')
        ...    .pipe(format_conversion)
        ...    .set_caption("Results with minimum conversion highlighted."))
        """
        return com.pipe(self, func, *args, **kwargs)


class _Tooltips:
    """
    An extension to ``Styler`` that allows for and manipulates tooltips on hover
    of table data-cells in the HTML result.

    Parameters
    ----------
    css_name: str, default "pd-t"
        Name of the CSS class that controls visualisation of tooltips.
    css_props: list-like, default; see Notes
        List of (attr, value) tuples defining properties of the CSS class.
    tooltips: DataFrame, default empty
        DataFrame of strings aligned with underlying ``Styler`` data for tooltip
        display.

    Notes
    -----
    The default properties for the tooltip CSS class are:

        - visibility: hidden
        - position: absolute
        - z-index: 1
        - background-color: black
        - color: white
        - transform: translate(-20px, -20px)

    Hidden visibility is a key prerequisite to the hover functionality, and should
    always be included in any manual properties specification.
    """

    def __init__(
        self,
        css_props: CSSProperties = [
            ("visibility", "hidden"),
            ("position", "absolute"),
            ("z-index", 1),
            ("background-color", "black"),
            ("color", "white"),
            ("transform", "translate(-20px, -20px)"),
        ],
        css_name: str = "pd-t",
        tooltips: DataFrame = DataFrame(),
    ):
        self.class_name = css_name
        self.class_properties = css_props
        self.tt_data = tooltips
        self.table_styles: CSSStyles = []

    @property
    def _class_styles(self):
        """
        Combine the ``_Tooltips`` CSS class name and CSS properties to the format
        required to extend the underlying ``Styler`` `table_styles` to allow
        tooltips to render in HTML.

        Returns
        -------
        styles : List
        """
        return [
            {
                "selector": f".{self.class_name}",
                "props": _maybe_convert_css_to_tuples(self.class_properties),
            }
        ]

    def _pseudo_css(self, uuid: str, name: str, row: int, col: int, text: str):
        """
        For every table data-cell that has a valid tooltip (not None, NaN or
        empty string) must create two pseudo CSS entries for the specific
        <td> element id which are added to overall table styles:
        an on hover visibility change and a content change
        dependent upon the user's chosen display string.

        For example:
            [{"selector": "T__row1_col1:hover .pd-t",
             "props": [("visibility", "visible")]},
            {"selector": "T__row1_col1 .pd-t::after",
             "props": [("content", "Some Valid Text String")]}]

        Parameters
        ----------
        uuid: str
            The uuid of the Styler instance
        name: str
            The css-name of the class used for styling tooltips
        row : int
            The row index of the specified tooltip string data
        col : int
            The col index of the specified tooltip string data
        text : str
            The textual content of the tooltip to be displayed in HTML.

        Returns
        -------
        pseudo_css : List
        """
        return [
            {
                "selector": "#T_"
                + uuid
                + "row"
                + str(row)
                + "_col"
                + str(col)
                + f":hover .{name}",
                "props": [("visibility", "visible")],
            },
            {
                "selector": "#T_"
                + uuid
                + "row"
                + str(row)
                + "_col"
                + str(col)
                + f" .{name}::after",
                "props": [("content", f'"{text}"')],
            },
        ]

    def _translate(self, styler_data: FrameOrSeriesUnion, uuid: str, d: Dict):
        """
        Mutate the render dictionary to allow for tooltips:

        - Add `<span>` HTML element to each data cells `display_value`. Ignores
          headers.
        - Add table level CSS styles to control pseudo classes.

        Parameters
        ----------
        styler_data : DataFrame
            Underlying ``Styler`` DataFrame used for reindexing.
        uuid : str
            The underlying ``Styler`` uuid for CSS id.
        d : dict
            The dictionary prior to final render

        Returns
        -------
        render_dict : Dict
        """
        self.tt_data = self.tt_data.reindex_like(styler_data)

        if self.tt_data.empty:
            return d

        name = self.class_name

        mask = (self.tt_data.isna()) | (self.tt_data.eq(""))  # empty string = no ttip
        self.table_styles = [
            style
            for sublist in [
                self._pseudo_css(uuid, name, i, j, str(self.tt_data.iloc[i, j]))
                for i in range(len(self.tt_data.index))
                for j in range(len(self.tt_data.columns))
                if not mask.iloc[i, j]
            ]
            for style in sublist
        ]

        if self.table_styles:
            # add span class to every cell only if at least 1 non-empty tooltip
            for row in d["body"]:
                for item in row:
                    if item["type"] == "td":
                        item["display_value"] = (
                            str(item["display_value"])
                            + f'<span class="{self.class_name}"></span>'
                        )
            d["table_styles"].extend(self._class_styles)
            d["table_styles"].extend(self.table_styles)

        return d


def _is_visible(idx_row, idx_col, lengths) -> bool:
    """
    Index -> {(idx_row, idx_col): bool}).
    """
    return (idx_col, idx_row) in lengths


def _get_level_lengths(index, hidden_elements=None):
    """
    Given an index, find the level length for each element.

    Optional argument is a list of index positions which
    should not be visible.

    Result is a dictionary of (level, initial_position): span
    """
    if isinstance(index, pd.MultiIndex):
        levels = index.format(sparsify=lib.no_default, adjoin=False)
    else:
        levels = index.format()

    if hidden_elements is None:
        hidden_elements = []

    lengths = {}
    if index.nlevels == 1:
        for i, value in enumerate(levels):
            if i not in hidden_elements:
                lengths[(0, i)] = 1
        return lengths

    for i, lvl in enumerate(levels):
        for j, row in enumerate(lvl):
            if not get_option("display.multi_sparse"):
                lengths[(i, j)] = 1
            elif (row is not lib.no_default) and (j not in hidden_elements):
                last_label = j
                lengths[(i, last_label)] = 1
            elif row is not lib.no_default:
                # even if its hidden, keep track of it in case
                # length >1 and later elements are visible
                last_label = j
                lengths[(i, last_label)] = 0
            elif j not in hidden_elements:
                lengths[(i, last_label)] += 1

    non_zero_lengths = {
        element: length for element, length in lengths.items() if length >= 1
    }

    return non_zero_lengths


def _maybe_wrap_formatter(
    formatter: Union[Callable, str], na_rep: Optional[str]
) -> Callable:
    if isinstance(formatter, str):
        formatter_func = lambda x: formatter.format(x)
    elif callable(formatter):
        formatter_func = formatter
    else:
        msg = f"Expected a template string or callable, got {formatter} instead"
        raise TypeError(msg)

    if na_rep is None:
        return formatter_func
    elif isinstance(na_rep, str):
        return lambda x: na_rep if pd.isna(x) else formatter_func(x)
    else:
        msg = f"Expected a string, got {na_rep} instead"
        raise TypeError(msg)


def _maybe_convert_css_to_tuples(style: CSSProperties) -> CSSList:
    """
    Convert css-string to sequence of tuples format if needed.
    'color:red; border:1px solid black;' -> [('color', 'red'),
                                             ('border','1px solid red')]
    """
    if isinstance(style, str):
        s = style.split(";")
        try:
            return [
                (x.split(":")[0].strip(), x.split(":")[1].strip())
                for x in s
                if x.strip() != ""
            ]
        except IndexError:
            raise ValueError(
                "Styles supplied as string must follow CSS rule formats, "
                f"for example 'attr: val;'. {style} was given."
            )
    return style<|MERGE_RESOLUTION|>--- conflicted
+++ resolved
@@ -157,13 +157,7 @@
         na_rep: Optional[str] = None,
         uuid_len: int = 5,
     ):
-<<<<<<< HEAD
-        self.ctx: DefaultDict[Tuple[int, int], CSSList] = defaultdict(list)
-        self._todo: List[Tuple[Callable, Tuple, Dict]] = []
-
-=======
         # validate ordered args
->>>>>>> 0c18cc6b
         if not isinstance(data, (pd.Series, pd.DataFrame)):
             raise TypeError("``data`` must be a Series or DataFrame")
         if data.ndim == 1:
@@ -190,7 +184,7 @@
         # assign additional default vars
         self.hidden_index: bool = False
         self.hidden_columns: Sequence[int] = []
-        self.ctx: DefaultDict[Tuple[int, int], List[str]] = defaultdict(list)
+        self.ctx: DefaultDict[Tuple[int, int], CSSList] = defaultdict(list)
         self.cell_context: Dict[str, Any] = {}
         self._todo: List[Tuple[Callable, Tuple, Dict]] = []
         self.tooltips: Optional[_Tooltips] = None
@@ -764,9 +758,9 @@
             for rn, c in attrs[[cn]].itertuples():
                 if not c:
                     continue
-                css_seq = _maybe_convert_css_to_tuples(c)
+                css_list = _maybe_convert_css_to_tuples(c)
                 i, j = self.index.get_loc(rn), self.columns.get_loc(cn)
-                self.ctx[(i, j)].extend(css_seq)
+                self.ctx[(i, j)].extend(css_list)
 
     def _copy(self, deepcopy: bool = False) -> Styler:
         styler = Styler(
