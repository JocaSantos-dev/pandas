"""
Module contains tools for processing files into DataFrames or other objects
"""

from collections import abc, defaultdict
import csv
import datetime
<<<<<<< HEAD
from io import BufferedIOBase, RawIOBase, StringIO, TextIOWrapper
from itertools import chain
=======
from io import StringIO, TextIOWrapper
>>>>>>> 7fa8ee72
import re
import sys
from textwrap import fill
from typing import Any, Dict, List, Set
import warnings

import numpy as np

import pandas._libs.lib as lib
import pandas._libs.ops as libops
import pandas._libs.parsers as parsers
from pandas._libs.parsers import STR_NA_VALUES
from pandas._libs.tslibs import parsing
from pandas._typing import FilePathOrBuffer
from pandas.errors import (
    AbstractMethodError,
    EmptyDataError,
    ParserError,
    ParserWarning,
)
from pandas.util._decorators import Appender

from pandas.core.dtypes.cast import astype_nansafe
from pandas.core.dtypes.common import (
    ensure_object,
    ensure_str,
    is_bool_dtype,
    is_categorical_dtype,
    is_dtype_equal,
    is_extension_array_dtype,
    is_file_like,
    is_float,
    is_integer,
    is_integer_dtype,
    is_list_like,
    is_object_dtype,
    is_scalar,
    is_string_dtype,
    pandas_dtype,
)
from pandas.core.dtypes.dtypes import CategoricalDtype
from pandas.core.dtypes.missing import isna

from pandas.core import algorithms
from pandas.core.arrays import Categorical
from pandas.core.frame import DataFrame
from pandas.core.indexes.api import (
    Index,
    MultiIndex,
    RangeIndex,
    ensure_index_from_sequences,
)
from pandas.core.series import Series
from pandas.core.tools import datetimes as tools

from pandas.io.common import (
    get_filepath_or_buffer,
    get_handle,
    infer_compression,
    validate_header_arg,
)
from pandas.io.date_converters import generic_parser

# BOM character (byte order mark)
# This exists at the beginning of a file to indicate endianness
# of a file (stream). Unfortunately, this marker screws up parsing,
# so we need to remove it if we see it.
_BOM = "\ufeff"

_doc_read_csv_and_table = (
    r"""
{summary}

Also supports optionally iterating or breaking of the file
into chunks.

Additional help can be found in the online docs for
`IO Tools <https://pandas.pydata.org/pandas-docs/stable/user_guide/io.html>`_.

Parameters
----------
filepath_or_buffer : str, path object or file-like object
    Any valid string path is acceptable. The string could be a URL. Valid
    URL schemes include http, ftp, s3, gs, and file. For file URLs, a host is
    expected. A local file could be: file://localhost/path/to/table.csv.

    If you want to pass in a path object, pandas accepts any ``os.PathLike``.

    By file-like object, we refer to objects with a ``read()`` method, such as
    a file handler (e.g. via builtin ``open`` function) or ``StringIO``.
sep : str, default {_default_sep}
    Delimiter to use. If sep is None, the C engine cannot automatically detect
    the separator, but the Python parsing engine can, meaning the latter will
    be used and automatically detect the separator by Python's builtin sniffer
    tool, ``csv.Sniffer``. In addition, separators longer than 1 character and
    different from ``'\s+'`` will be interpreted as regular expressions and
    will also force the use of the Python parsing engine. Note that regex
    delimiters are prone to ignoring quoted data. Regex example: ``'\r\t'``.
delimiter : str, default ``None``
    Alias for sep.
header : int, list of int, default 'infer'
    Row number(s) to use as the column names, and the start of the
    data.  Default behavior is to infer the column names: if no names
    are passed the behavior is identical to ``header=0`` and column
    names are inferred from the first line of the file, if column
    names are passed explicitly then the behavior is identical to
    ``header=None``. Explicitly pass ``header=0`` to be able to
    replace existing names. The header can be a list of integers that
    specify row locations for a multi-index on the columns
    e.g. [0,1,3]. Intervening rows that are not specified will be
    skipped (e.g. 2 in this example is skipped). Note that this
    parameter ignores commented lines and empty lines if
    ``skip_blank_lines=True``, so ``header=0`` denotes the first line of
    data rather than the first line of the file.
names : array-like, optional
    List of column names to use. If the file contains a header row,
    then you should explicitly pass ``header=0`` to override the column names.
    Duplicates in this list are not allowed.
index_col : int, str, sequence of int / str, or False, default ``None``
  Column(s) to use as the row labels of the ``DataFrame``, either given as
  string name or column index. If a sequence of int / str is given, a
  MultiIndex is used.

  Note: ``index_col=False`` can be used to force pandas to *not* use the first
  column as the index, e.g. when you have a malformed file with delimiters at
  the end of each line.
usecols : list-like or callable, optional
    Return a subset of the columns. If list-like, all elements must either
    be positional (i.e. integer indices into the document columns) or strings
    that correspond to column names provided either by the user in `names` or
    inferred from the document header row(s). For example, a valid list-like
    `usecols` parameter would be ``[0, 1, 2]`` or ``['foo', 'bar', 'baz']``.
    Element order is ignored, so ``usecols=[0, 1]`` is the same as ``[1, 0]``.
    To instantiate a DataFrame from ``data`` with element order preserved use
    ``pd.read_csv(data, usecols=['foo', 'bar'])[['foo', 'bar']]`` for columns
    in ``['foo', 'bar']`` order or
    ``pd.read_csv(data, usecols=['foo', 'bar'])[['bar', 'foo']]``
    for ``['bar', 'foo']`` order.

    If callable, the callable function will be evaluated against the column
    names, returning names where the callable function evaluates to True. An
    example of a valid callable argument would be ``lambda x: x.upper() in
    ['AAA', 'BBB', 'DDD']``. Using this parameter results in much faster
    parsing time and lower memory usage.
squeeze : bool, default False
    If the parsed data only contains one column then return a Series.
prefix : str, optional
    Prefix to add to column numbers when no header, e.g. 'X' for X0, X1, ...
mangle_dupe_cols : bool, default True
    Duplicate columns will be specified as 'X', 'X.1', ...'X.N', rather than
    'X'...'X'. Passing in False will cause data to be overwritten if there
    are duplicate names in the columns.
dtype : Type name or dict of column -> type, optional
    Data type for data or columns. E.g. {{'a': np.float64, 'b': np.int32,
    'c': 'Int64'}}
    Use `str` or `object` together with suitable `na_values` settings
    to preserve and not interpret dtype.
    If converters are specified, they will be applied INSTEAD
    of dtype conversion.
engine : {{'c', 'python'}}, optional
    Parser engine to use. The C engine is faster while the python engine is
    currently more feature-complete.
converters : dict, optional
    Dict of functions for converting values in certain columns. Keys can either
    be integers or column labels.
true_values : list, optional
    Values to consider as True.
false_values : list, optional
    Values to consider as False.
skipinitialspace : bool, default False
    Skip spaces after delimiter.
skiprows : list-like, int or callable, optional
    Line numbers to skip (0-indexed) or number of lines to skip (int)
    at the start of the file.

    If callable, the callable function will be evaluated against the row
    indices, returning True if the row should be skipped and False otherwise.
    An example of a valid callable argument would be ``lambda x: x in [0, 2]``.
skipfooter : int, default 0
    Number of lines at bottom of file to skip (Unsupported with engine='c').
nrows : int, optional
    Number of rows of file to read. Useful for reading pieces of large files.
na_values : scalar, str, list-like, or dict, optional
    Additional strings to recognize as NA/NaN. If dict passed, specific
    per-column NA values.  By default the following values are interpreted as
    NaN: '"""
    + fill("', '".join(sorted(STR_NA_VALUES)), 70, subsequent_indent="    ")
    + """'.
keep_default_na : bool, default True
    Whether or not to include the default NaN values when parsing the data.
    Depending on whether `na_values` is passed in, the behavior is as follows:

    * If `keep_default_na` is True, and `na_values` are specified, `na_values`
      is appended to the default NaN values used for parsing.
    * If `keep_default_na` is True, and `na_values` are not specified, only
      the default NaN values are used for parsing.
    * If `keep_default_na` is False, and `na_values` are specified, only
      the NaN values specified `na_values` are used for parsing.
    * If `keep_default_na` is False, and `na_values` are not specified, no
      strings will be parsed as NaN.

    Note that if `na_filter` is passed in as False, the `keep_default_na` and
    `na_values` parameters will be ignored.
na_filter : bool, default True
    Detect missing value markers (empty strings and the value of na_values). In
    data without any NAs, passing na_filter=False can improve the performance
    of reading a large file.
verbose : bool, default False
    Indicate number of NA values placed in non-numeric columns.
skip_blank_lines : bool, default True
    If True, skip over blank lines rather than interpreting as NaN values.
parse_dates : bool or list of int or names or list of lists or dict, \
default False
    The behavior is as follows:

    * boolean. If True -> try parsing the index.
    * list of int or names. e.g. If [1, 2, 3] -> try parsing columns 1, 2, 3
      each as a separate date column.
    * list of lists. e.g.  If [[1, 3]] -> combine columns 1 and 3 and parse as
      a single date column.
    * dict, e.g. {{'foo' : [1, 3]}} -> parse columns 1, 3 as date and call
      result 'foo'

    If a column or index cannot be represented as an array of datetimes,
    say because of an unparseable value or a mixture of timezones, the column
    or index will be returned unaltered as an object data type. For
    non-standard datetime parsing, use ``pd.to_datetime`` after
    ``pd.read_csv``. To parse an index or column with a mixture of timezones,
    specify ``date_parser`` to be a partially-applied
    :func:`pandas.to_datetime` with ``utc=True``. See
    :ref:`io.csv.mixed_timezones` for more.

    Note: A fast-path exists for iso8601-formatted dates.
infer_datetime_format : bool, default False
    If True and `parse_dates` is enabled, pandas will attempt to infer the
    format of the datetime strings in the columns, and if it can be inferred,
    switch to a faster method of parsing them. In some cases this can increase
    the parsing speed by 5-10x.
keep_date_col : bool, default False
    If True and `parse_dates` specifies combining multiple columns then
    keep the original columns.
date_parser : function, optional
    Function to use for converting a sequence of string columns to an array of
    datetime instances. The default uses ``dateutil.parser.parser`` to do the
    conversion. Pandas will try to call `date_parser` in three different ways,
    advancing to the next if an exception occurs: 1) Pass one or more arrays
    (as defined by `parse_dates`) as arguments; 2) concatenate (row-wise) the
    string values from the columns defined by `parse_dates` into a single array
    and pass that; and 3) call `date_parser` once for each row using one or
    more strings (corresponding to the columns defined by `parse_dates`) as
    arguments.
dayfirst : bool, default False
    DD/MM format dates, international and European format.
cache_dates : bool, default True
    If True, use a cache of unique, converted dates to apply the datetime
    conversion. May produce significant speed-up when parsing duplicate
    date strings, especially ones with timezone offsets.

    .. versionadded:: 0.25.0
iterator : bool, default False
    Return TextFileReader object for iteration or getting chunks with
    ``get_chunk()``.
chunksize : int, optional
    Return TextFileReader object for iteration.
    See the `IO Tools docs
    <https://pandas.pydata.org/pandas-docs/stable/io.html#io-chunking>`_
    for more information on ``iterator`` and ``chunksize``.
compression : {{'infer', 'gzip', 'bz2', 'zip', 'xz', None}}, default 'infer'
    For on-the-fly decompression of on-disk data. If 'infer' and
    `filepath_or_buffer` is path-like, then detect compression from the
    following extensions: '.gz', '.bz2', '.zip', or '.xz' (otherwise no
    decompression). If using 'zip', the ZIP file must contain only one data
    file to be read in. Set to None for no decompression.
thousands : str, optional
    Thousands separator.
decimal : str, default '.'
    Character to recognize as decimal point (e.g. use ',' for European data).
lineterminator : str (length 1), optional
    Character to break file into lines. Only valid with C parser.
quotechar : str (length 1), optional
    The character used to denote the start and end of a quoted item. Quoted
    items can include the delimiter and it will be ignored.
quoting : int or csv.QUOTE_* instance, default 0
    Control field quoting behavior per ``csv.QUOTE_*`` constants. Use one of
    QUOTE_MINIMAL (0), QUOTE_ALL (1), QUOTE_NONNUMERIC (2) or QUOTE_NONE (3).
doublequote : bool, default ``True``
   When quotechar is specified and quoting is not ``QUOTE_NONE``, indicate
   whether or not to interpret two consecutive quotechar elements INSIDE a
   field as a single ``quotechar`` element.
escapechar : str (length 1), optional
    One-character string used to escape other characters.
comment : str, optional
    Indicates remainder of line should not be parsed. If found at the beginning
    of a line, the line will be ignored altogether. This parameter must be a
    single character. Like empty lines (as long as ``skip_blank_lines=True``),
    fully commented lines are ignored by the parameter `header` but not by
    `skiprows`. For example, if ``comment='#'``, parsing
    ``#empty\\na,b,c\\n1,2,3`` with ``header=0`` will result in 'a,b,c' being
    treated as the header.
encoding : str, optional
    Encoding to use for UTF when reading/writing (ex. 'utf-8'). `List of Python
    standard encodings
    <https://docs.python.org/3/library/codecs.html#standard-encodings>`_ .
dialect : str or csv.Dialect, optional
    If provided, this parameter will override values (default or not) for the
    following parameters: `delimiter`, `doublequote`, `escapechar`,
    `skipinitialspace`, `quotechar`, and `quoting`. If it is necessary to
    override values, a ParserWarning will be issued. See csv.Dialect
    documentation for more details.
error_bad_lines : bool, default True
    Lines with too many fields (e.g. a csv line with too many commas) will by
    default cause an exception to be raised, and no DataFrame will be returned.
    If False, then these "bad lines" will dropped from the DataFrame that is
    returned.
warn_bad_lines : bool, default True
    If error_bad_lines is False, and warn_bad_lines is True, a warning for each
    "bad line" will be output.
delim_whitespace : bool, default False
    Specifies whether or not whitespace (e.g. ``' '`` or ``'\t'``) will be
    used as the sep. Equivalent to setting ``sep='\\s+'``. If this option
    is set to True, nothing should be passed in for the ``delimiter``
    parameter.
low_memory : bool, default True
    Internally process the file in chunks, resulting in lower memory use
    while parsing, but possibly mixed type inference.  To ensure no mixed
    types either set False, or specify the type with the `dtype` parameter.
    Note that the entire file is read into a single DataFrame regardless,
    use the `chunksize` or `iterator` parameter to return the data in chunks.
    (Only valid with C parser).
memory_map : bool, default False
    If a filepath is provided for `filepath_or_buffer`, map the file object
    directly onto memory and access the data directly from there. Using this
    option can improve performance because there is no longer any I/O overhead.
float_precision : str, optional
    Specifies which converter the C engine should use for floating-point
    values. The options are `None` for the ordinary converter,
    `high` for the high-precision converter, and `round_trip` for the
    round-trip converter.

Returns
-------
DataFrame or TextParser
    A comma-separated values (csv) file is returned as two-dimensional
    data structure with labeled axes.

See Also
--------
DataFrame.to_csv : Write DataFrame to a comma-separated values (csv) file.
read_csv : Read a comma-separated values (csv) file into DataFrame.
read_fwf : Read a table of fixed-width formatted lines into DataFrame.

Examples
--------
>>> pd.{func_name}('data.csv')  # doctest: +SKIP
"""
)


def _validate_integer(name, val, min_val=0):
    """
    Checks whether the 'name' parameter for parsing is either
    an integer OR float that can SAFELY be cast to an integer
    without losing accuracy. Raises a ValueError if that is
    not the case.

    Parameters
    ----------
    name : string
        Parameter name (used for error reporting)
    val : int or float
        The value to check
    min_val : int
        Minimum allowed value (val < min_val will result in a ValueError)
    """
    msg = f"'{name:s}' must be an integer >={min_val:d}"

    if val is not None:
        if is_float(val):
            if int(val) != val:
                raise ValueError(msg)
            val = int(val)
        elif not (is_integer(val) and val >= min_val):
            raise ValueError(msg)

    return val


def _validate_names(names):
    """
    Raise ValueError if the `names` parameter contains duplicates.

    Parameters
    ----------
    names : array-like or None
        An array containing a list of the names used for the output DataFrame.

    Raises
    ------
    ValueError
        If names are not unique.
    """
    if names is not None:
        if len(names) != len(set(names)):
            raise ValueError("Duplicate names are not allowed.")


def _read(filepath_or_buffer: FilePathOrBuffer, kwds):
    """Generic reader of line files."""
    encoding = kwds.get("encoding", None)
    if encoding is not None:
        encoding = re.sub("_", "-", encoding).lower()
        kwds["encoding"] = encoding

    compression = kwds.get("compression", "infer")
    compression = infer_compression(filepath_or_buffer, compression)

    # TODO: get_filepath_or_buffer could return
    # Union[FilePathOrBuffer, s3fs.S3File, gcsfs.GCSFile]
    # though mypy handling of conditional imports is difficult.
    # See https://github.com/python/mypy/issues/1297
    fp_or_buf, _, compression, should_close = get_filepath_or_buffer(
        filepath_or_buffer, encoding, compression
    )
    kwds["compression"] = compression

    if kwds.get("date_parser", None) is not None:
        if isinstance(kwds["parse_dates"], bool):
            kwds["parse_dates"] = True

    # Extract some of the arguments (pass chunksize on).
    iterator = kwds.get("iterator", False)
    chunksize = _validate_integer("chunksize", kwds.get("chunksize", None), 1)
    nrows = kwds.get("nrows", None)

    # Check for duplicates in names.
    _validate_names(kwds.get("names", None))

    # Create the parser.
    parser = TextFileReader(fp_or_buf, **kwds)

    if chunksize or iterator:
        return parser

    try:
        data = parser.read(nrows)
    finally:
        parser.close()

    if should_close:
        try:
            fp_or_buf.close()
        except ValueError:
            pass

    return data


_parser_defaults = {
    "delimiter": None,
    "escapechar": None,
    "quotechar": '"',
    "quoting": csv.QUOTE_MINIMAL,
    "doublequote": True,
    "skipinitialspace": False,
    "lineterminator": None,
    "header": "infer",
    "index_col": None,
    "names": None,
    "prefix": None,
    "skiprows": None,
    "skipfooter": 0,
    "nrows": None,
    "na_values": None,
    "keep_default_na": True,
    "true_values": None,
    "false_values": None,
    "converters": None,
    "dtype": None,
    "cache_dates": True,
    "thousands": None,
    "comment": None,
    "decimal": ".",
    # 'engine': 'c',
    "parse_dates": False,
    "keep_date_col": False,
    "dayfirst": False,
    "date_parser": None,
    "usecols": None,
    # 'iterator': False,
    "chunksize": None,
    "verbose": False,
    "encoding": None,
    "squeeze": False,
    "compression": None,
    "mangle_dupe_cols": True,
    "infer_datetime_format": False,
    "skip_blank_lines": True,
}


_c_parser_defaults = {
    "delim_whitespace": False,
    "na_filter": True,
    "low_memory": True,
    "memory_map": False,
    "error_bad_lines": True,
    "warn_bad_lines": True,
    "float_precision": None,
}

_fwf_defaults = {"colspecs": "infer", "infer_nrows": 100, "widths": None}

_c_unsupported = {"skipfooter"}
_python_unsupported = {"low_memory", "float_precision"}

_deprecated_defaults: Dict[str, Any] = {}
_deprecated_args: Set[str] = set()


def _make_parser_function(name, default_sep=","):
    def parser_f(
        filepath_or_buffer: FilePathOrBuffer,
        sep=default_sep,
        delimiter=None,
        # Column and Index Locations and Names
        header="infer",
        names=None,
        index_col=None,
        usecols=None,
        squeeze=False,
        prefix=None,
        mangle_dupe_cols=True,
        # General Parsing Configuration
        dtype=None,
        engine=None,
        converters=None,
        true_values=None,
        false_values=None,
        skipinitialspace=False,
        skiprows=None,
        skipfooter=0,
        nrows=None,
        # NA and Missing Data Handling
        na_values=None,
        keep_default_na=True,
        na_filter=True,
        verbose=False,
        skip_blank_lines=True,
        # Datetime Handling
        parse_dates=False,
        infer_datetime_format=False,
        keep_date_col=False,
        date_parser=None,
        dayfirst=False,
        cache_dates=True,
        # Iteration
        iterator=False,
        chunksize=None,
        # Quoting, Compression, and File Format
        compression="infer",
        thousands=None,
        decimal: str = ".",
        lineterminator=None,
        quotechar='"',
        quoting=csv.QUOTE_MINIMAL,
        doublequote=True,
        escapechar=None,
        comment=None,
        encoding=None,
        dialect=None,
        # Error Handling
        error_bad_lines=True,
        warn_bad_lines=True,
        # Internal
        delim_whitespace=False,
        low_memory=_c_parser_defaults["low_memory"],
        memory_map=False,
        float_precision=None,
    ):

        # gh-23761
        #
        # When a dialect is passed, it overrides any of the overlapping
        # parameters passed in directly. We don't want to warn if the
        # default parameters were passed in (since it probably means
        # that the user didn't pass them in explicitly in the first place).
        #
        # "delimiter" is the annoying corner case because we alias it to
        # "sep" before doing comparison to the dialect values later on.
        # Thus, we need a flag to indicate that we need to "override"
        # the comparison to dialect values by checking if default values
        # for BOTH "delimiter" and "sep" were provided.
        if dialect is not None:
            sep_override = delimiter is None and sep == default_sep
            kwds = dict(sep_override=sep_override)
        else:
            kwds = dict()

        # Alias sep -> delimiter.
        if delimiter is None:
            delimiter = sep

        if delim_whitespace and delimiter != default_sep:
            raise ValueError(
                "Specified a delimiter with both sep and "
                "delim_whitespace=True; you can only specify one."
            )

        if engine is not None:
            engine_specified = True
        else:
            engine = "c"
            engine_specified = False

        kwds.update(
            delimiter=delimiter,
            engine=engine,
            dialect=dialect,
            compression=compression,
            engine_specified=engine_specified,
            doublequote=doublequote,
            escapechar=escapechar,
            quotechar=quotechar,
            quoting=quoting,
            skipinitialspace=skipinitialspace,
            lineterminator=lineterminator,
            header=header,
            index_col=index_col,
            names=names,
            prefix=prefix,
            skiprows=skiprows,
            skipfooter=skipfooter,
            na_values=na_values,
            true_values=true_values,
            false_values=false_values,
            keep_default_na=keep_default_na,
            thousands=thousands,
            comment=comment,
            decimal=decimal,
            parse_dates=parse_dates,
            keep_date_col=keep_date_col,
            dayfirst=dayfirst,
            date_parser=date_parser,
            cache_dates=cache_dates,
            nrows=nrows,
            iterator=iterator,
            chunksize=chunksize,
            converters=converters,
            dtype=dtype,
            usecols=usecols,
            verbose=verbose,
            encoding=encoding,
            squeeze=squeeze,
            memory_map=memory_map,
            float_precision=float_precision,
            na_filter=na_filter,
            delim_whitespace=delim_whitespace,
            warn_bad_lines=warn_bad_lines,
            error_bad_lines=error_bad_lines,
            low_memory=low_memory,
            mangle_dupe_cols=mangle_dupe_cols,
            infer_datetime_format=infer_datetime_format,
            skip_blank_lines=skip_blank_lines,
        )

        return _read(filepath_or_buffer, kwds)

    parser_f.__name__ = name

    return parser_f


read_csv = _make_parser_function("read_csv", default_sep=",")
read_csv = Appender(
    _doc_read_csv_and_table.format(
        func_name="read_csv",
        summary="Read a comma-separated values (csv) file into DataFrame.",
        _default_sep="','",
    )
)(read_csv)

read_table = _make_parser_function("read_table", default_sep="\t")
read_table = Appender(
    _doc_read_csv_and_table.format(
        func_name="read_table",
        summary="Read general delimited file into DataFrame.",
        _default_sep=r"'\\t' (tab-stop)",
    )
)(read_table)


def read_fwf(
    filepath_or_buffer: FilePathOrBuffer,
    colspecs="infer",
    widths=None,
    infer_nrows=100,
    **kwds,
):
    r"""
    Read a table of fixed-width formatted lines into DataFrame.

    Also supports optionally iterating or breaking of the file
    into chunks.

    Additional help can be found in the `online docs for IO Tools
    <https://pandas.pydata.org/pandas-docs/stable/user_guide/io.html>`_.

    Parameters
    ----------
    filepath_or_buffer : str, path object or file-like object
        Any valid string path is acceptable. The string could be a URL. Valid
        URL schemes include http, ftp, s3, and file. For file URLs, a host is
        expected. A local file could be:
        ``file://localhost/path/to/table.csv``.

        If you want to pass in a path object, pandas accepts any
        ``os.PathLike``.

        By file-like object, we refer to objects with a ``read()`` method,
        such as a file handler (e.g. via builtin ``open`` function)
        or ``StringIO``.
    colspecs : list of tuple (int, int) or 'infer'. optional
        A list of tuples giving the extents of the fixed-width
        fields of each line as half-open intervals (i.e.,  [from, to[ ).
        String value 'infer' can be used to instruct the parser to try
        detecting the column specifications from the first 100 rows of
        the data which are not being skipped via skiprows (default='infer').
    widths : list of int, optional
        A list of field widths which can be used instead of 'colspecs' if
        the intervals are contiguous.
    infer_nrows : int, default 100
        The number of rows to consider when letting the parser determine the
        `colspecs`.

        .. versionadded:: 0.24.0
    **kwds : optional
        Optional keyword arguments can be passed to ``TextFileReader``.

    Returns
    -------
    DataFrame or TextParser
        A comma-separated values (csv) file is returned as two-dimensional
        data structure with labeled axes.

    See Also
    --------
    DataFrame.to_csv : Write DataFrame to a comma-separated values (csv) file.
    read_csv : Read a comma-separated values (csv) file into DataFrame.

    Examples
    --------
    >>> pd.read_fwf('data.csv')  # doctest: +SKIP
    """
    # Check input arguments.
    if colspecs is None and widths is None:
        raise ValueError("Must specify either colspecs or widths")
    elif colspecs not in (None, "infer") and widths is not None:
        raise ValueError("You must specify only one of 'widths' and 'colspecs'")

    # Compute 'colspecs' from 'widths', if specified.
    if widths is not None:
        colspecs, col = [], 0
        for w in widths:
            colspecs.append((col, col + w))
            col += w

    kwds["colspecs"] = colspecs
    kwds["infer_nrows"] = infer_nrows
    kwds["engine"] = "python-fwf"
    return _read(filepath_or_buffer, kwds)


class TextFileReader(abc.Iterator):
    """

    Passed dialect overrides any of the related parser options

    """

    def __init__(self, f, engine=None, **kwds):

        self.f = f

        if engine is not None:
            engine_specified = True
        else:
            engine = "python"
            engine_specified = False

        self._engine_specified = kwds.get("engine_specified", engine_specified)

        if kwds.get("dialect") is not None:
            dialect = kwds["dialect"]
            if dialect in csv.list_dialects():
                dialect = csv.get_dialect(dialect)

            # Any valid dialect should have these attributes.
            # If any are missing, we will raise automatically.
            for param in (
                "delimiter",
                "doublequote",
                "escapechar",
                "skipinitialspace",
                "quotechar",
                "quoting",
            ):
                try:
                    dialect_val = getattr(dialect, param)
                except AttributeError as err:
                    raise ValueError(
                        f"Invalid dialect {kwds['dialect']} provided"
                    ) from err
                parser_default = _parser_defaults[param]
                provided = kwds.get(param, parser_default)

                # Messages for conflicting values between the dialect
                # instance and the actual parameters provided.
                conflict_msgs = []

                # Don't warn if the default parameter was passed in,
                # even if it conflicts with the dialect (gh-23761).
                if provided != parser_default and provided != dialect_val:
                    msg = (
                        f"Conflicting values for '{param}': '{provided}' was "
                        f"provided, but the dialect specifies '{dialect_val}'. "
                        "Using the dialect-specified value."
                    )

                    # Annoying corner case for not warning about
                    # conflicts between dialect and delimiter parameter.
                    # Refer to the outer "_read_" function for more info.
                    if not (param == "delimiter" and kwds.pop("sep_override", False)):
                        conflict_msgs.append(msg)

                if conflict_msgs:
                    warnings.warn(
                        "\n\n".join(conflict_msgs), ParserWarning, stacklevel=2
                    )
                kwds[param] = dialect_val

        if kwds.get("skipfooter"):
            if kwds.get("iterator") or kwds.get("chunksize"):
                raise ValueError("'skipfooter' not supported for 'iteration'")
            if kwds.get("nrows"):
                raise ValueError("'skipfooter' not supported with 'nrows'")

        if kwds.get("header", "infer") == "infer":
            kwds["header"] = 0 if kwds.get("names") is None else None

        self.orig_options = kwds

        # miscellanea
        self.engine = engine
        self._engine = None
        self._currow = 0

        options = self._get_options_with_defaults(engine)

        self.chunksize = options.pop("chunksize", None)
        self.nrows = options.pop("nrows", None)
        self.squeeze = options.pop("squeeze", False)

        # might mutate self.engine
        self.engine = self._check_file_or_buffer(f, engine)
        self.options, self.engine = self._clean_options(options, engine)

        if "has_index_names" in kwds:
            self.options["has_index_names"] = kwds["has_index_names"]

        self._make_engine(self.engine)

    def close(self):
        self._engine.close()

    def _get_options_with_defaults(self, engine):
        kwds = self.orig_options

        options = {}

        for argname, default in _parser_defaults.items():
            value = kwds.get(argname, default)

            # see gh-12935
            if argname == "mangle_dupe_cols" and not value:
                raise ValueError("Setting mangle_dupe_cols=False is not supported yet")
            else:
                options[argname] = value

        for argname, default in _c_parser_defaults.items():
            if argname in kwds:
                value = kwds[argname]

                if engine != "c" and value != default:
                    if "python" in engine and argname not in _python_unsupported:
                        pass
                    elif value == _deprecated_defaults.get(argname, default):
                        pass
                    else:
                        raise ValueError(
                            f"The {repr(argname)} option is not supported with the "
                            f"{repr(engine)} engine"
                        )
            else:
                value = _deprecated_defaults.get(argname, default)
            options[argname] = value

        if engine == "python-fwf":
            for argname, default in _fwf_defaults.items():
                options[argname] = kwds.get(argname, default)

        return options

    def _check_file_or_buffer(self, f, engine):
        # see gh-16530
        if is_file_like(f):
            next_attr = "__next__"

            # The C engine doesn't need the file-like to have the "next" or
            # "__next__" attribute. However, the Python engine explicitly calls
            # "next(...)" when iterating through such an object, meaning it
            # needs to have that attribute ("next" for Python 2.x, "__next__"
            # for Python 3.x)
            if engine != "c" and not hasattr(f, next_attr):
                msg = "The 'python' engine cannot iterate through this file buffer."
                raise ValueError(msg)

        return engine

    def _clean_options(self, options, engine):
        result = options.copy()

        engine_specified = self._engine_specified
        fallback_reason = None

        sep = options["delimiter"]
        delim_whitespace = options["delim_whitespace"]

        # C engine not supported yet
        if engine == "c":
            if options["skipfooter"] > 0:
                fallback_reason = "the 'c' engine does not support skipfooter"
                engine = "python"

        encoding = sys.getfilesystemencoding() or "utf-8"
        if sep is None and not delim_whitespace:
            if engine == "c":
                fallback_reason = (
                    "the 'c' engine does not support "
                    "sep=None with delim_whitespace=False"
                )
                engine = "python"
        elif sep is not None and len(sep) > 1:
            if engine == "c" and sep == r"\s+":
                result["delim_whitespace"] = True
                del result["delimiter"]
            elif engine not in ("python", "python-fwf"):
                # wait until regex engine integrated
                fallback_reason = (
                    "the 'c' engine does not support "
                    "regex separators (separators > 1 char and "
                    r"different from '\s+' are interpreted as regex)"
                )
                engine = "python"
        elif delim_whitespace:
            if "python" in engine:
                result["delimiter"] = r"\s+"
        elif sep is not None:
            encodeable = True
            try:
                if len(sep.encode(encoding)) > 1:
                    encodeable = False
            except UnicodeDecodeError:
                encodeable = False
            if not encodeable and engine not in ("python", "python-fwf"):
                fallback_reason = (
                    f"the separator encoded in {encoding} "
                    "is > 1 char long, and the 'c' engine "
                    "does not support such separators"
                )
                engine = "python"

        quotechar = options["quotechar"]
        if quotechar is not None and isinstance(quotechar, (str, bytes)):
            if (
                len(quotechar) == 1
                and ord(quotechar) > 127
                and engine not in ("python", "python-fwf")
            ):
                fallback_reason = (
                    "ord(quotechar) > 127, meaning the "
                    "quotechar is larger than one byte, "
                    "and the 'c' engine does not support such quotechars"
                )
                engine = "python"

        if fallback_reason and engine_specified:
            raise ValueError(fallback_reason)

        if engine == "c":
            for arg in _c_unsupported:
                del result[arg]

        if "python" in engine:
            for arg in _python_unsupported:
                if fallback_reason and result[arg] != _c_parser_defaults[arg]:
                    raise ValueError(
                        "Falling back to the 'python' engine because "
                        f"{fallback_reason}, but this causes {repr(arg)} to be "
                        "ignored as it is not supported by the 'python' engine."
                    )
                del result[arg]

        if fallback_reason:
            warnings.warn(
                (
                    "Falling back to the 'python' engine because "
                    f"{fallback_reason}; you can avoid this warning by specifying "
                    "engine='python'."
                ),
                ParserWarning,
                stacklevel=5,
            )

        index_col = options["index_col"]
        names = options["names"]
        converters = options["converters"]
        na_values = options["na_values"]
        skiprows = options["skiprows"]

        validate_header_arg(options["header"])

        depr_warning = ""

        for arg in _deprecated_args:
            parser_default = _c_parser_defaults[arg]
            depr_default = _deprecated_defaults[arg]

            msg = (
                f"The {repr(arg)} argument has been deprecated and will be "
                "removed in a future version."
            )

            if result.get(arg, depr_default) != depr_default:
                depr_warning += msg + "\n\n"
            else:
                result[arg] = parser_default

        if depr_warning != "":
            warnings.warn(depr_warning, FutureWarning, stacklevel=2)

        if index_col is True:
            raise ValueError("The value of index_col couldn't be 'True'")
        if _is_index_col(index_col):
            if not isinstance(index_col, (list, tuple, np.ndarray)):
                index_col = [index_col]
        result["index_col"] = index_col

        names = list(names) if names is not None else names

        # type conversion-related
        if converters is not None:
            if not isinstance(converters, dict):
                raise TypeError(
                    "Type converters must be a dict or subclass, "
                    f"input was a {type(converters).__name__}"
                )
        else:
            converters = {}

        # Converting values to NA
        keep_default_na = options["keep_default_na"]
        na_values, na_fvalues = _clean_na_values(na_values, keep_default_na)

        # handle skiprows; this is internally handled by the
        # c-engine, so only need for python parsers
        if engine != "c":
            if is_integer(skiprows):
                skiprows = list(range(skiprows))
            if skiprows is None:
                skiprows = set()
            elif not callable(skiprows):
                skiprows = set(skiprows)

        # put stuff back
        result["names"] = names
        result["converters"] = converters
        result["na_values"] = na_values
        result["na_fvalues"] = na_fvalues
        result["skiprows"] = skiprows

        return result, engine

    def __next__(self):
        try:
            return self.get_chunk()
        except StopIteration:
            self.close()
            raise

    def _make_engine(self, engine="c"):
        if engine == "c":
            self._engine = CParserWrapper(self.f, **self.options)
        else:
            if engine == "python":
                klass = PythonParser
            elif engine == "python-fwf":
                klass = FixedWidthFieldParser
            else:
                raise ValueError(
                    f"Unknown engine: {engine} (valid options "
                    'are "c", "python", or "python-fwf")'
                )
            self._engine = klass(self.f, **self.options)

    def _failover_to_python(self):
        raise AbstractMethodError(self)

    def read(self, nrows=None):
        nrows = _validate_integer("nrows", nrows)
        ret = self._engine.read(nrows)

        # May alter columns / col_dict
        index, columns, col_dict = self._create_index(ret)

        if index is None:
            if col_dict:
                # Any column is actually fine:
                new_rows = len(next(iter(col_dict.values())))
                index = RangeIndex(self._currow, self._currow + new_rows)
            else:
                new_rows = 0
        else:
            new_rows = len(index)

        df = DataFrame(col_dict, columns=columns, index=index)

        self._currow += new_rows

        if self.squeeze and len(df.columns) == 1:
            return df[df.columns[0]].copy()
        return df

    def _create_index(self, ret):
        index, columns, col_dict = ret
        return index, columns, col_dict

    def get_chunk(self, size=None):
        if size is None:
            size = self.chunksize
        if self.nrows is not None:
            if self._currow >= self.nrows:
                raise StopIteration
            size = min(size, self.nrows - self._currow)
        return self.read(nrows=size)


def _is_index_col(col):
    return col is not None and col is not False


def _is_potential_multi_index(columns):
    """
    Check whether or not the `columns` parameter
    could be converted into a MultiIndex.

    Parameters
    ----------
    columns : array-like
        Object which may or may not be convertible into a MultiIndex

    Returns
    -------
    boolean : Whether or not columns could become a MultiIndex
    """
    return (
        len(columns)
        and not isinstance(columns, MultiIndex)
        and all(isinstance(c, tuple) for c in columns)
    )


def _evaluate_usecols(usecols, names):
    """
    Check whether or not the 'usecols' parameter
    is a callable.  If so, enumerates the 'names'
    parameter and returns a set of indices for
    each entry in 'names' that evaluates to True.
    If not a callable, returns 'usecols'.
    """
    if callable(usecols):
        return {i for i, name in enumerate(names) if usecols(name)}
    return usecols


def _validate_usecols_names(usecols, names):
    """
    Validates that all usecols are present in a given
    list of names. If not, raise a ValueError that
    shows what usecols are missing.

    Parameters
    ----------
    usecols : iterable of usecols
        The columns to validate are present in names.
    names : iterable of names
        The column names to check against.

    Returns
    -------
    usecols : iterable of usecols
        The `usecols` parameter if the validation succeeds.

    Raises
    ------
    ValueError : Columns were missing. Error message will list them.
    """
    missing = [c for c in usecols if c not in names]
    if len(missing) > 0:
        raise ValueError(
            f"Usecols do not match columns, columns expected but not found: {missing}"
        )

    return usecols


def _validate_skipfooter_arg(skipfooter):
    """
    Validate the 'skipfooter' parameter.

    Checks whether 'skipfooter' is a non-negative integer.
    Raises a ValueError if that is not the case.

    Parameters
    ----------
    skipfooter : non-negative integer
        The number of rows to skip at the end of the file.

    Returns
    -------
    validated_skipfooter : non-negative integer
        The original input if the validation succeeds.

    Raises
    ------
    ValueError : 'skipfooter' was not a non-negative integer.
    """
    if not is_integer(skipfooter):
        raise ValueError("skipfooter must be an integer")

    if skipfooter < 0:
        raise ValueError("skipfooter cannot be negative")

    return skipfooter


def _validate_usecols_arg(usecols):
    """
    Validate the 'usecols' parameter.

    Checks whether or not the 'usecols' parameter contains all integers
    (column selection by index), strings (column by name) or is a callable.
    Raises a ValueError if that is not the case.

    Parameters
    ----------
    usecols : list-like, callable, or None
        List of columns to use when parsing or a callable that can be used
        to filter a list of table columns.

    Returns
    -------
    usecols_tuple : tuple
        A tuple of (verified_usecols, usecols_dtype).

        'verified_usecols' is either a set if an array-like is passed in or
        'usecols' if a callable or None is passed in.

        'usecols_dtype` is the inferred dtype of 'usecols' if an array-like
        is passed in or None if a callable or None is passed in.
    """
    msg = (
        "'usecols' must either be list-like of all strings, all unicode, "
        "all integers or a callable."
    )
    if usecols is not None:
        if callable(usecols):
            return usecols, None

        if not is_list_like(usecols):
            # see gh-20529
            #
            # Ensure it is iterable container but not string.
            raise ValueError(msg)

        usecols_dtype = lib.infer_dtype(usecols, skipna=False)

        if usecols_dtype not in ("empty", "integer", "string"):
            raise ValueError(msg)

        usecols = set(usecols)

        return usecols, usecols_dtype
    return usecols, None


def _validate_parse_dates_arg(parse_dates):
    """
    Check whether or not the 'parse_dates' parameter
    is a non-boolean scalar. Raises a ValueError if
    that is the case.
    """
    msg = (
        "Only booleans, lists, and dictionaries are accepted "
        "for the 'parse_dates' parameter"
    )

    if parse_dates is not None:
        if is_scalar(parse_dates):
            if not lib.is_bool(parse_dates):
                raise TypeError(msg)

        elif not isinstance(parse_dates, (list, dict)):
            raise TypeError(msg)

    return parse_dates


class ParserBase:
    def __init__(self, kwds):
        self.names = kwds.get("names")
        self.orig_names = None
        self.prefix = kwds.pop("prefix", None)

        self.index_col = kwds.get("index_col", None)
        self.unnamed_cols = set()
        self.index_names = None
        self.col_names = None

        self.parse_dates = _validate_parse_dates_arg(kwds.pop("parse_dates", False))
        self.date_parser = kwds.pop("date_parser", None)
        self.dayfirst = kwds.pop("dayfirst", False)
        self.keep_date_col = kwds.pop("keep_date_col", False)

        self.na_values = kwds.get("na_values")
        self.na_fvalues = kwds.get("na_fvalues")
        self.na_filter = kwds.get("na_filter", False)
        self.keep_default_na = kwds.get("keep_default_na", True)

        self.true_values = kwds.get("true_values")
        self.false_values = kwds.get("false_values")
        self.mangle_dupe_cols = kwds.get("mangle_dupe_cols", True)
        self.infer_datetime_format = kwds.pop("infer_datetime_format", False)
        self.cache_dates = kwds.pop("cache_dates", True)

        self._date_conv = _make_date_converter(
            date_parser=self.date_parser,
            dayfirst=self.dayfirst,
            infer_datetime_format=self.infer_datetime_format,
            cache_dates=self.cache_dates,
        )

        # validate header options for mi
        self.header = kwds.get("header")
        if isinstance(self.header, (list, tuple, np.ndarray)):
            if not all(map(is_integer, self.header)):
                raise ValueError("header must be integer or list of integers")
            if any(i < 0 for i in self.header):
                raise ValueError(
                    "cannot specify multi-index header with negative integers"
                )
            if kwds.get("usecols"):
                raise ValueError(
                    "cannot specify usecols when specifying a multi-index header"
                )
            if kwds.get("names"):
                raise ValueError(
                    "cannot specify names when specifying a multi-index header"
                )

            # validate index_col that only contains integers
            if self.index_col is not None:
                is_sequence = isinstance(self.index_col, (list, tuple, np.ndarray))
                if not (
                    is_sequence
                    and all(map(is_integer, self.index_col))
                    or is_integer(self.index_col)
                ):
                    raise ValueError(
                        "index_col must only contain row numbers "
                        "when specifying a multi-index header"
                    )
        elif self.header is not None:
            # GH 27394
            if self.prefix is not None:
                raise ValueError(
                    "Argument prefix must be None if argument header is not None"
                )
            # GH 16338
            elif not is_integer(self.header):
                raise ValueError("header must be integer or list of integers")
            # GH 27779
            elif self.header < 0:
                raise ValueError(
                    "Passing negative integer to header is invalid. "
                    "For no header, use header=None instead"
                )

        self._name_processed = False

        self._first_chunk = True

        # GH 13932
        # keep references to file handles opened by the parser itself
        self.handles = []

    def _validate_parse_dates_presence(self, columns: List[str]) -> None:
        """
        Check if parse_dates are in columns.

        If user has provided names for parse_dates, check if those columns
        are available.

        Parameters
        ----------
        columns : list
            list of names of the dataframe.

        Raises
        ------
        ValueError
            If column to parse_date is not in dataframe.

        """
        if isinstance(self.parse_dates, list):
            # a column in parse_dates could be represented
            # ColReference = Union[int, str]
            # DateGroups = List[ColReference]
            # ParseDates = Union[ DateGroups, List[DateGroups],
            #     Dict[ColReference, DateGroups]]
            cols_needed = chain.from_iterable(
                [col if isinstance(col, list) else [col] for col in self.parse_dates]
            )
        elif isinstance(self.parse_dates, dict):
            cols_needed = chain(*self.parse_dates.values())
        else:
            cols_needed = chain()

        # get only columns that are references using names (str), not by index
        missing_cols = ", ".join(
            sorted(
                {
                    col
                    for col in cols_needed
                    if isinstance(col, str) and col not in columns
                }
            )
        )
        if missing_cols:
            raise ValueError(
                f"Missing column provided to 'parse_dates': '{missing_cols}'"
            )

    def close(self):
        for f in self.handles:
            f.close()

    @property
    def _has_complex_date_col(self):
        return isinstance(self.parse_dates, dict) or (
            isinstance(self.parse_dates, list)
            and len(self.parse_dates) > 0
            and isinstance(self.parse_dates[0], list)
        )

    def _should_parse_dates(self, i):
        if isinstance(self.parse_dates, bool):
            return self.parse_dates
        else:
            if self.index_names is not None:
                name = self.index_names[i]
            else:
                name = None
            j = self.index_col[i]

            if is_scalar(self.parse_dates):
                return (j == self.parse_dates) or (
                    name is not None and name == self.parse_dates
                )
            else:
                return (j in self.parse_dates) or (
                    name is not None and name in self.parse_dates
                )

    def _extract_multi_indexer_columns(
        self, header, index_names, col_names, passed_names=False
    ):
        """
        extract and return the names, index_names, col_names
        header is a list-of-lists returned from the parsers
        """
        if len(header) < 2:
            return header[0], index_names, col_names, passed_names

        # the names are the tuples of the header that are not the index cols
        # 0 is the name of the index, assuming index_col is a list of column
        # numbers
        ic = self.index_col
        if ic is None:
            ic = []

        if not isinstance(ic, (list, tuple, np.ndarray)):
            ic = [ic]
        sic = set(ic)

        # clean the index_names
        index_names = header.pop(-1)
        index_names, names, index_col = _clean_index_names(
            index_names, self.index_col, self.unnamed_cols
        )

        # extract the columns
        field_count = len(header[0])

        def extract(r):
            return tuple(r[i] for i in range(field_count) if i not in sic)

        columns = list(zip(*(extract(r) for r in header)))
        names = ic + columns

        # If we find unnamed columns all in a single
        # level, then our header was too long.
        for n in range(len(columns[0])):
            if all(ensure_str(col[n]) in self.unnamed_cols for col in columns):
                header = ",".join(str(x) for x in self.header)
                raise ParserError(
                    f"Passed header=[{header}] are too many rows "
                    "for this multi_index of columns"
                )

        # Clean the column names (if we have an index_col).
        if len(ic):
            col_names = [
                r[0] if (len(r[0]) and r[0] not in self.unnamed_cols) else None
                for r in header
            ]
        else:
            col_names = [None] * len(header)

        passed_names = True

        return names, index_names, col_names, passed_names

    def _maybe_dedup_names(self, names):
        # see gh-7160 and gh-9424: this helps to provide
        # immediate alleviation of the duplicate names
        # issue and appears to be satisfactory to users,
        # but ultimately, not needing to butcher the names
        # would be nice!
        if self.mangle_dupe_cols:
            names = list(names)  # so we can index
            counts = defaultdict(int)
            is_potential_mi = _is_potential_multi_index(names)

            for i, col in enumerate(names):
                cur_count = counts[col]

                while cur_count > 0:
                    counts[col] = cur_count + 1

                    if is_potential_mi:
                        col = col[:-1] + (f"{col[-1]}.{cur_count}",)
                    else:
                        col = f"{col}.{cur_count}"
                    cur_count = counts[col]

                names[i] = col
                counts[col] = cur_count + 1

        return names

    def _maybe_make_multi_index_columns(self, columns, col_names=None):
        # possibly create a column mi here
        if _is_potential_multi_index(columns):
            columns = MultiIndex.from_tuples(columns, names=col_names)
        return columns

    def _make_index(self, data, alldata, columns, indexnamerow=False):
        if not _is_index_col(self.index_col) or not self.index_col:
            index = None

        elif not self._has_complex_date_col:
            index = self._get_simple_index(alldata, columns)
            index = self._agg_index(index)
        elif self._has_complex_date_col:
            if not self._name_processed:
                (self.index_names, _, self.index_col) = _clean_index_names(
                    list(columns), self.index_col, self.unnamed_cols
                )
                self._name_processed = True
            index = self._get_complex_date_index(data, columns)
            index = self._agg_index(index, try_parse_dates=False)

        # add names for the index
        if indexnamerow:
            coffset = len(indexnamerow) - len(columns)
            index = index.set_names(indexnamerow[:coffset])

        # maybe create a mi on the columns
        columns = self._maybe_make_multi_index_columns(columns, self.col_names)

        return index, columns

    _implicit_index = False

    def _get_simple_index(self, data, columns):
        def ix(col):
            if not isinstance(col, str):
                return col
            raise ValueError(f"Index {col} invalid")

        to_remove = []
        index = []
        for idx in self.index_col:
            i = ix(idx)
            to_remove.append(i)
            index.append(data[i])

        # remove index items from content and columns, don't pop in
        # loop
        for i in sorted(to_remove, reverse=True):
            data.pop(i)
            if not self._implicit_index:
                columns.pop(i)

        return index

    def _get_complex_date_index(self, data, col_names):
        def _get_name(icol):
            if isinstance(icol, str):
                return icol

            if col_names is None:
                raise ValueError(f"Must supply column order to use {icol!s} as index")

            for i, c in enumerate(col_names):
                if i == icol:
                    return c

        to_remove = []
        index = []
        for idx in self.index_col:
            name = _get_name(idx)
            to_remove.append(name)
            index.append(data[name])

        # remove index items from content and columns, don't pop in
        # loop
        for c in sorted(to_remove, reverse=True):
            data.pop(c)
            col_names.remove(c)

        return index

    def _agg_index(self, index, try_parse_dates=True):
        arrays = []

        for i, arr in enumerate(index):

            if try_parse_dates and self._should_parse_dates(i):
                arr = self._date_conv(arr)

            if self.na_filter:
                col_na_values = self.na_values
                col_na_fvalues = self.na_fvalues
            else:
                col_na_values = set()
                col_na_fvalues = set()

            if isinstance(self.na_values, dict):
                col_name = self.index_names[i]
                if col_name is not None:
                    col_na_values, col_na_fvalues = _get_na_values(
                        col_name, self.na_values, self.na_fvalues, self.keep_default_na
                    )

            arr, _ = self._infer_types(arr, col_na_values | col_na_fvalues)
            arrays.append(arr)

        names = self.index_names
        index = ensure_index_from_sequences(arrays, names)

        return index

    def _convert_to_ndarrays(
        self, dct, na_values, na_fvalues, verbose=False, converters=None, dtypes=None
    ):
        result = {}
        for c, values in dct.items():
            conv_f = None if converters is None else converters.get(c, None)
            if isinstance(dtypes, dict):
                cast_type = dtypes.get(c, None)
            else:
                # single dtype or None
                cast_type = dtypes

            if self.na_filter:
                col_na_values, col_na_fvalues = _get_na_values(
                    c, na_values, na_fvalues, self.keep_default_na
                )
            else:
                col_na_values, col_na_fvalues = set(), set()

            if conv_f is not None:
                # conv_f applied to data before inference
                if cast_type is not None:
                    warnings.warn(
                        (
                            "Both a converter and dtype were specified "
                            f"for column {c} - only the converter will be used"
                        ),
                        ParserWarning,
                        stacklevel=7,
                    )

                try:
                    values = lib.map_infer(values, conv_f)
                except ValueError:
                    mask = algorithms.isin(values, list(na_values)).view(np.uint8)
                    values = lib.map_infer_mask(values, conv_f, mask)

                cvals, na_count = self._infer_types(
                    values, set(col_na_values) | col_na_fvalues, try_num_bool=False
                )
            else:
                is_str_or_ea_dtype = is_string_dtype(
                    cast_type
                ) or is_extension_array_dtype(cast_type)
                # skip inference if specified dtype is object
                # or casting to an EA
                try_num_bool = not (cast_type and is_str_or_ea_dtype)

                # general type inference and conversion
                cvals, na_count = self._infer_types(
                    values, set(col_na_values) | col_na_fvalues, try_num_bool
                )

                # type specified in dtype param or cast_type is an EA
                if cast_type and (
                    not is_dtype_equal(cvals, cast_type)
                    or is_extension_array_dtype(cast_type)
                ):
                    try:
                        if (
                            is_bool_dtype(cast_type)
                            and not is_categorical_dtype(cast_type)
                            and na_count > 0
                        ):
                            raise ValueError(f"Bool column has NA values in column {c}")
                    except (AttributeError, TypeError):
                        # invalid input to is_bool_dtype
                        pass
                    cvals = self._cast_types(cvals, cast_type, c)

            result[c] = cvals
            if verbose and na_count:
                print(f"Filled {na_count} NA values in column {c!s}")
        return result

    def _infer_types(self, values, na_values, try_num_bool=True):
        """
        Infer types of values, possibly casting

        Parameters
        ----------
        values : ndarray
        na_values : set
        try_num_bool : bool, default try
           try to cast values to numeric (first preference) or boolean

        Returns
        -------
        converted : ndarray
        na_count : int
        """
        na_count = 0
        if issubclass(values.dtype.type, (np.number, np.bool_)):
            mask = algorithms.isin(values, list(na_values))
            na_count = mask.sum()
            if na_count > 0:
                if is_integer_dtype(values):
                    values = values.astype(np.float64)
                np.putmask(values, mask, np.nan)
            return values, na_count

        if try_num_bool and is_object_dtype(values.dtype):
            # exclude e.g DatetimeIndex here
            try:
                result = lib.maybe_convert_numeric(values, na_values, False)
            except (ValueError, TypeError):
                # e.g. encountering datetime string gets ValueError
                #  TypeError can be raised in floatify
                result = values
                na_count = parsers.sanitize_objects(result, na_values, False)
            else:
                na_count = isna(result).sum()
        else:
            result = values
            if values.dtype == np.object_:
                na_count = parsers.sanitize_objects(values, na_values, False)

        if result.dtype == np.object_ and try_num_bool:
            result = libops.maybe_convert_bool(
                np.asarray(values),
                true_values=self.true_values,
                false_values=self.false_values,
            )

        return result, na_count

    def _cast_types(self, values, cast_type, column):
        """
        Cast values to specified type

        Parameters
        ----------
        values : ndarray
        cast_type : string or np.dtype
           dtype to cast values to
        column : string
            column name - used only for error reporting

        Returns
        -------
        converted : ndarray
        """
        if is_categorical_dtype(cast_type):
            known_cats = (
                isinstance(cast_type, CategoricalDtype)
                and cast_type.categories is not None
            )

            if not is_object_dtype(values) and not known_cats:
                # XXX this is for consistency with
                # c-parser which parses all categories
                # as strings
                values = astype_nansafe(values, str)

            cats = Index(values).unique().dropna()
            values = Categorical._from_inferred_categories(
                cats, cats.get_indexer(values), cast_type, true_values=self.true_values
            )

        # use the EA's implementation of casting
        elif is_extension_array_dtype(cast_type):
            # ensure cast_type is an actual dtype and not a string
            cast_type = pandas_dtype(cast_type)
            array_type = cast_type.construct_array_type()
            try:
                return array_type._from_sequence_of_strings(values, dtype=cast_type)
            except NotImplementedError as err:
                raise NotImplementedError(
                    f"Extension Array: {array_type} must implement "
                    "_from_sequence_of_strings in order to be used in parser methods"
                ) from err

        else:
            try:
                values = astype_nansafe(values, cast_type, copy=True, skipna=True)
            except ValueError as err:
                raise ValueError(
                    f"Unable to convert column {column} to type {cast_type}"
                ) from err
        return values

    def _do_date_conversions(self, names, data):
        # returns data, columns

        if self.parse_dates is not None:
            data, names = _process_date_conversion(
                data,
                self._date_conv,
                self.parse_dates,
                self.index_col,
                self.index_names,
                names,
                keep_date_col=self.keep_date_col,
            )

        return names, data


class CParserWrapper(ParserBase):
    """

    """

    def __init__(self, src, **kwds):
        self.kwds = kwds
        kwds = kwds.copy()

        ParserBase.__init__(self, kwds)

        encoding = kwds.get("encoding")

        if kwds.get("compression") is None and encoding:
            if isinstance(src, str):
                src = open(src, "rb")
                self.handles.append(src)

            # Handle the file object with universal line mode enabled.
            # We will handle the newline character ourselves later on.
            if hasattr(src, "read") and not hasattr(src, "encoding"):
                src = TextIOWrapper(src, encoding=encoding, newline="")

            kwds["encoding"] = "utf-8"

        # #2442
        kwds["allow_leading_cols"] = self.index_col is not False

        # GH20529, validate usecol arg before TextReader
        self.usecols, self.usecols_dtype = _validate_usecols_arg(kwds["usecols"])
        kwds["usecols"] = self.usecols

        self._reader = parsers.TextReader(src, **kwds)
        self.unnamed_cols = self._reader.unnamed_cols

        passed_names = self.names is None

        if self._reader.header is None:
            self.names = None
        else:
            if len(self._reader.header) > 1:
                # we have a multi index in the columns
                (
                    self.names,
                    self.index_names,
                    self.col_names,
                    passed_names,
                ) = self._extract_multi_indexer_columns(
                    self._reader.header, self.index_names, self.col_names, passed_names
                )
            else:
                self.names = list(self._reader.header[0])

        if self.names is None:
            if self.prefix:
                self.names = [
                    f"{self.prefix}{i}" for i in range(self._reader.table_width)
                ]
            else:
                self.names = list(range(self._reader.table_width))

        # gh-9755
        #
        # need to set orig_names here first
        # so that proper indexing can be done
        # with _set_noconvert_columns
        #
        # once names has been filtered, we will
        # then set orig_names again to names
        self.orig_names = self.names[:]

        if self.usecols:
            usecols = _evaluate_usecols(self.usecols, self.orig_names)

            # GH 14671
            if self.usecols_dtype == "string" and not set(usecols).issubset(
                self.orig_names
            ):
                _validate_usecols_names(usecols, self.orig_names)

            if len(self.names) > len(usecols):
                self.names = [
                    n
                    for i, n in enumerate(self.names)
                    if (i in usecols or n in usecols)
                ]

            if len(self.names) < len(usecols):
                _validate_usecols_names(usecols, self.names)

        self._validate_parse_dates_presence(self.names)
        self._set_noconvert_columns()

        self.orig_names = self.names

        if not self._has_complex_date_col:
            if self._reader.leading_cols == 0 and _is_index_col(self.index_col):

                self._name_processed = True
                (index_names, self.names, self.index_col) = _clean_index_names(
                    self.names, self.index_col, self.unnamed_cols
                )

                if self.index_names is None:
                    self.index_names = index_names

            if self._reader.header is None and not passed_names:
                self.index_names = [None] * len(self.index_names)

        self._implicit_index = self._reader.leading_cols > 0

    def close(self):
        for f in self.handles:
            f.close()

        # close additional handles opened by C parser (for compression)
        try:
            self._reader.close()
        except ValueError:
            pass

    def _set_noconvert_columns(self):
        """
        Set the columns that should not undergo dtype conversions.

        Currently, any column that is involved with date parsing will not
        undergo such conversions.
        """
        names = self.orig_names
        if self.usecols_dtype == "integer":
            # A set of integers will be converted to a list in
            # the correct order every single time.
            usecols = list(self.usecols)
            usecols.sort()
        elif callable(self.usecols) or self.usecols_dtype not in ("empty", None):
            # The names attribute should have the correct columns
            # in the proper order for indexing with parse_dates.
            usecols = self.names[:]
        else:
            # Usecols is empty.
            usecols = None

        def _set(x):
            if usecols is not None and is_integer(x):
                x = usecols[x]

            if not is_integer(x):
                x = names.index(x)

            self._reader.set_noconvert(x)

        if isinstance(self.parse_dates, list):
            for val in self.parse_dates:
                if isinstance(val, list):
                    for k in val:
                        _set(k)
                else:
                    _set(val)

        elif isinstance(self.parse_dates, dict):
            for val in self.parse_dates.values():
                if isinstance(val, list):
                    for k in val:
                        _set(k)
                else:
                    _set(val)

        elif self.parse_dates:
            if isinstance(self.index_col, list):
                for k in self.index_col:
                    _set(k)
            elif self.index_col is not None:
                _set(self.index_col)

    def set_error_bad_lines(self, status):
        self._reader.set_error_bad_lines(int(status))

    def read(self, nrows=None):
        try:
            data = self._reader.read(nrows)
        except StopIteration:
            if self._first_chunk:
                self._first_chunk = False
                names = self._maybe_dedup_names(self.orig_names)
                index, columns, col_dict = _get_empty_meta(
                    names,
                    self.index_col,
                    self.index_names,
                    dtype=self.kwds.get("dtype"),
                )
                columns = self._maybe_make_multi_index_columns(columns, self.col_names)

                if self.usecols is not None:
                    columns = self._filter_usecols(columns)

                col_dict = dict(
                    filter(lambda item: item[0] in columns, col_dict.items())
                )

                return index, columns, col_dict

            else:
                raise

        # Done with first read, next time raise StopIteration
        self._first_chunk = False

        names = self.names

        if self._reader.leading_cols:
            if self._has_complex_date_col:
                raise NotImplementedError("file structure not yet supported")

            # implicit index, no index names
            arrays = []

            for i in range(self._reader.leading_cols):
                if self.index_col is None:
                    values = data.pop(i)
                else:
                    values = data.pop(self.index_col[i])

                values = self._maybe_parse_dates(values, i, try_parse_dates=True)
                arrays.append(values)

            index = ensure_index_from_sequences(arrays)

            if self.usecols is not None:
                names = self._filter_usecols(names)

            names = self._maybe_dedup_names(names)

            # rename dict keys
            data = sorted(data.items())
            data = {k: v for k, (i, v) in zip(names, data)}

            names, data = self._do_date_conversions(names, data)

        else:
            # rename dict keys
            data = sorted(data.items())

            # ugh, mutation
            names = list(self.orig_names)
            names = self._maybe_dedup_names(names)

            if self.usecols is not None:
                names = self._filter_usecols(names)

            # columns as list
            alldata = [x[1] for x in data]

            data = {k: v for k, (i, v) in zip(names, data)}

            names, data = self._do_date_conversions(names, data)
            index, names = self._make_index(data, alldata, names)

        # maybe create a mi on the columns
        names = self._maybe_make_multi_index_columns(names, self.col_names)

        return index, names, data

    def _filter_usecols(self, names):
        # hackish
        usecols = _evaluate_usecols(self.usecols, names)
        if usecols is not None and len(names) != len(usecols):
            names = [
                name for i, name in enumerate(names) if i in usecols or name in usecols
            ]
        return names

    def _get_index_names(self):
        names = list(self._reader.header[0])
        idx_names = None

        if self._reader.leading_cols == 0 and self.index_col is not None:
            (idx_names, names, self.index_col) = _clean_index_names(
                names, self.index_col, self.unnamed_cols
            )

        return names, idx_names

    def _maybe_parse_dates(self, values, index, try_parse_dates=True):
        if try_parse_dates and self._should_parse_dates(index):
            values = self._date_conv(values)
        return values


def TextParser(*args, **kwds):
    """
    Converts lists of lists/tuples into DataFrames with proper type inference
    and optional (e.g. string to datetime) conversion. Also enables iterating
    lazily over chunks of large files

    Parameters
    ----------
    data : file-like object or list
    delimiter : separator character to use
    dialect : str or csv.Dialect instance, optional
        Ignored if delimiter is longer than 1 character
    names : sequence, default
    header : int, default 0
        Row to use to parse column labels. Defaults to the first row. Prior
        rows will be discarded
    index_col : int or list, optional
        Column or columns to use as the (possibly hierarchical) index
    has_index_names: bool, default False
        True if the cols defined in index_col have an index name and are
        not in the header.
    na_values : scalar, str, list-like, or dict, optional
        Additional strings to recognize as NA/NaN.
    keep_default_na : bool, default True
    thousands : str, optional
        Thousands separator
    comment : str, optional
        Comment out remainder of line
    parse_dates : bool, default False
    keep_date_col : bool, default False
    date_parser : function, optional
    skiprows : list of integers
        Row numbers to skip
    skipfooter : int
        Number of line at bottom of file to skip
    converters : dict, optional
        Dict of functions for converting values in certain columns. Keys can
        either be integers or column labels, values are functions that take one
        input argument, the cell (not column) content, and return the
        transformed content.
    encoding : str, optional
        Encoding to use for UTF when reading/writing (ex. 'utf-8')
    squeeze : bool, default False
        returns Series if only one column.
    infer_datetime_format: bool, default False
        If True and `parse_dates` is True for a column, try to infer the
        datetime format based on the first datetime string. If the format
        can be inferred, there often will be a large parsing speed-up.
    float_precision : str, optional
        Specifies which converter the C engine should use for floating-point
        values. The options are None for the ordinary converter,
        'high' for the high-precision converter, and 'round_trip' for the
        round-trip converter.
    """
    kwds["engine"] = "python"
    return TextFileReader(*args, **kwds)


def count_empty_vals(vals):
    return sum(1 for v in vals if v == "" or v is None)


class PythonParser(ParserBase):
    def __init__(self, f, **kwds):
        """
        Workhorse function for processing nested list into DataFrame
        """
        ParserBase.__init__(self, kwds)

        self.data = None
        self.buf = []
        self.pos = 0
        self.line_pos = 0

        self.encoding = kwds["encoding"]
        self.compression = kwds["compression"]
        self.memory_map = kwds["memory_map"]
        self.skiprows = kwds["skiprows"]

        if callable(self.skiprows):
            self.skipfunc = self.skiprows
        else:
            self.skipfunc = lambda x: x in self.skiprows

        self.skipfooter = _validate_skipfooter_arg(kwds["skipfooter"])
        self.delimiter = kwds["delimiter"]

        self.quotechar = kwds["quotechar"]
        if isinstance(self.quotechar, str):
            self.quotechar = str(self.quotechar)

        self.escapechar = kwds["escapechar"]
        self.doublequote = kwds["doublequote"]
        self.skipinitialspace = kwds["skipinitialspace"]
        self.lineterminator = kwds["lineterminator"]
        self.quoting = kwds["quoting"]
        self.usecols, _ = _validate_usecols_arg(kwds["usecols"])
        self.skip_blank_lines = kwds["skip_blank_lines"]

        self.warn_bad_lines = kwds["warn_bad_lines"]
        self.error_bad_lines = kwds["error_bad_lines"]

        self.names_passed = kwds["names"] or None

        self.has_index_names = False
        if "has_index_names" in kwds:
            self.has_index_names = kwds["has_index_names"]

        self.verbose = kwds["verbose"]
        self.converters = kwds["converters"]

        self.dtype = kwds["dtype"]
        self.thousands = kwds["thousands"]
        self.decimal = kwds["decimal"]

        self.comment = kwds["comment"]
        self._comment_lines = []

        f, handles = get_handle(
            f,
            "r",
            encoding=self.encoding,
            compression=self.compression,
            memory_map=self.memory_map,
        )
        self.handles.extend(handles)

        # Set self.data to something that can read lines.
        if hasattr(f, "readline"):
            self._make_reader(f)
        else:
            self.data = f

        # Get columns in two steps: infer from data, then
        # infer column indices from self.usecols if it is specified.
        self._col_indices = None
        (
            self.columns,
            self.num_original_columns,
            self.unnamed_cols,
        ) = self._infer_columns()

        # Now self.columns has the set of columns that we will process.
        # The original set is stored in self.original_columns.
        if len(self.columns) > 1:
            # we are processing a multi index column
            (
                self.columns,
                self.index_names,
                self.col_names,
                _,
            ) = self._extract_multi_indexer_columns(
                self.columns, self.index_names, self.col_names
            )
            # Update list of original names to include all indices.
            self.num_original_columns = len(self.columns)
        else:
            self.columns = self.columns[0]

        # get popped off for index
        self.orig_names = list(self.columns)

        # needs to be cleaned/refactored
        # multiple date column thing turning into a real spaghetti factory

        if not self._has_complex_date_col:
            (index_names, self.orig_names, self.columns) = self._get_index_name(
                self.columns
            )
            self._name_processed = True
            if self.index_names is None:
                self.index_names = index_names

        self._validate_parse_dates_presence(self.columns)
        if self.parse_dates:
            self._no_thousands_columns = self._set_no_thousands_columns()
        else:
            self._no_thousands_columns = None

        if len(self.decimal) != 1:
            raise ValueError("Only length-1 decimal markers supported")

        if self.thousands is None:
            self.nonnum = re.compile(fr"[^-^0-9^{self.decimal}]+")
        else:
            self.nonnum = re.compile(fr"[^-^0-9^{self.thousands}^{self.decimal}]+")

    def _set_no_thousands_columns(self):
        # Create a set of column ids that are not to be stripped of thousands
        # operators.
        noconvert_columns = set()

        def _set(x):
            if is_integer(x):
                noconvert_columns.add(x)
            else:
                noconvert_columns.add(self.columns.index(x))

        if isinstance(self.parse_dates, list):
            for val in self.parse_dates:
                if isinstance(val, list):
                    for k in val:
                        _set(k)
                else:
                    _set(val)

        elif isinstance(self.parse_dates, dict):
            for val in self.parse_dates.values():
                if isinstance(val, list):
                    for k in val:
                        _set(k)
                else:
                    _set(val)

        elif self.parse_dates:
            if isinstance(self.index_col, list):
                for k in self.index_col:
                    _set(k)
            elif self.index_col is not None:
                _set(self.index_col)

        return noconvert_columns

    def _make_reader(self, f):
        sep = self.delimiter

        if sep is None or len(sep) == 1:
            if self.lineterminator:
                raise ValueError(
                    "Custom line terminators not supported in python parser (yet)"
                )

            class MyDialect(csv.Dialect):
                delimiter = self.delimiter
                quotechar = self.quotechar
                escapechar = self.escapechar
                doublequote = self.doublequote
                skipinitialspace = self.skipinitialspace
                quoting = self.quoting
                lineterminator = "\n"

            dia = MyDialect

            if sep is not None:
                dia.delimiter = sep
            else:
                # attempt to sniff the delimiter from the first valid line,
                # i.e. no comment line and not in skiprows
                line = f.readline()
                lines = self._check_comments([[line]])[0]
                while self.skipfunc(self.pos) or not lines:
                    self.pos += 1
                    line = f.readline()
                    lines = self._check_comments([[line]])[0]

                # since `line` was a string, lines will be a list containing
                # only a single string
                line = lines[0]

                self.pos += 1
                self.line_pos += 1
                sniffed = csv.Sniffer().sniff(line)
                dia.delimiter = sniffed.delimiter

                # Note: self.encoding is irrelevant here
                line_rdr = csv.reader(StringIO(line), dialect=dia)
                self.buf.extend(list(line_rdr))

            # Note: self.encoding is irrelevant here
            reader = csv.reader(f, dialect=dia, strict=True)

        else:

            def _read():
                line = f.readline()
                pat = re.compile(sep)

                yield pat.split(line.strip())

                for line in f:
                    yield pat.split(line.strip())

            reader = _read()

        self.data = reader

    def read(self, rows=None):
        try:
            content = self._get_lines(rows)
        except StopIteration:
            if self._first_chunk:
                content = []
            else:
                raise

        # done with first read, next time raise StopIteration
        self._first_chunk = False

        columns = list(self.orig_names)
        if not len(content):  # pragma: no cover
            # DataFrame with the right metadata, even though it's length 0
            names = self._maybe_dedup_names(self.orig_names)
            index, columns, col_dict = _get_empty_meta(
                names, self.index_col, self.index_names, self.dtype
            )
            columns = self._maybe_make_multi_index_columns(columns, self.col_names)
            return index, columns, col_dict

        # handle new style for names in index
        count_empty_content_vals = count_empty_vals(content[0])
        indexnamerow = None
        if self.has_index_names and count_empty_content_vals == len(columns):
            indexnamerow = content[0]
            content = content[1:]

        alldata = self._rows_to_cols(content)
        data = self._exclude_implicit_index(alldata)

        columns = self._maybe_dedup_names(self.columns)
        columns, data = self._do_date_conversions(columns, data)

        data = self._convert_data(data)
        index, columns = self._make_index(data, alldata, columns, indexnamerow)

        return index, columns, data

    def _exclude_implicit_index(self, alldata):
        names = self._maybe_dedup_names(self.orig_names)

        if self._implicit_index:
            excl_indices = self.index_col

            data = {}
            offset = 0
            for i, col in enumerate(names):
                while i + offset in excl_indices:
                    offset += 1
                data[col] = alldata[i + offset]
        else:
            data = {k: v for k, v in zip(names, alldata)}

        return data

    # legacy
    def get_chunk(self, size=None):
        if size is None:
            size = self.chunksize
        return self.read(rows=size)

    def _convert_data(self, data):
        # apply converters
        def _clean_mapping(mapping):
            """converts col numbers to names"""
            clean = {}
            for col, v in mapping.items():
                if isinstance(col, int) and col not in self.orig_names:
                    col = self.orig_names[col]
                clean[col] = v
            return clean

        clean_conv = _clean_mapping(self.converters)
        if not isinstance(self.dtype, dict):
            # handles single dtype applied to all columns
            clean_dtypes = self.dtype
        else:
            clean_dtypes = _clean_mapping(self.dtype)

        # Apply NA values.
        clean_na_values = {}
        clean_na_fvalues = {}

        if isinstance(self.na_values, dict):
            for col in self.na_values:
                na_value = self.na_values[col]
                na_fvalue = self.na_fvalues[col]

                if isinstance(col, int) and col not in self.orig_names:
                    col = self.orig_names[col]

                clean_na_values[col] = na_value
                clean_na_fvalues[col] = na_fvalue
        else:
            clean_na_values = self.na_values
            clean_na_fvalues = self.na_fvalues

        return self._convert_to_ndarrays(
            data,
            clean_na_values,
            clean_na_fvalues,
            self.verbose,
            clean_conv,
            clean_dtypes,
        )

    def _infer_columns(self):
        names = self.names
        num_original_columns = 0
        clear_buffer = True
        unnamed_cols = set()

        if self.header is not None:
            header = self.header

            if isinstance(header, (list, tuple, np.ndarray)):
                have_mi_columns = len(header) > 1
                # we have a mi columns, so read an extra line
                if have_mi_columns:
                    header = list(header) + [header[-1] + 1]
            else:
                have_mi_columns = False
                header = [header]

            columns = []
            for level, hr in enumerate(header):
                try:
                    line = self._buffered_line()

                    while self.line_pos <= hr:
                        line = self._next_line()

                except StopIteration as err:
                    if self.line_pos < hr:
                        raise ValueError(
                            f"Passed header={hr} but only {self.line_pos + 1} lines in "
                            "file"
                        ) from err

                    # We have an empty file, so check
                    # if columns are provided. That will
                    # serve as the 'line' for parsing
                    if have_mi_columns and hr > 0:
                        if clear_buffer:
                            self._clear_buffer()
                        columns.append([None] * len(columns[-1]))
                        return columns, num_original_columns, unnamed_cols

                    if not self.names:
                        raise EmptyDataError("No columns to parse from file") from err

                    line = self.names[:]

                this_columns = []
                this_unnamed_cols = []

                for i, c in enumerate(line):
                    if c == "":
                        if have_mi_columns:
                            col_name = f"Unnamed: {i}_level_{level}"
                        else:
                            col_name = f"Unnamed: {i}"

                        this_unnamed_cols.append(i)
                        this_columns.append(col_name)
                    else:
                        this_columns.append(c)

                if not have_mi_columns and self.mangle_dupe_cols:
                    counts = defaultdict(int)

                    for i, col in enumerate(this_columns):
                        cur_count = counts[col]

                        while cur_count > 0:
                            counts[col] = cur_count + 1
                            col = f"{col}.{cur_count}"
                            cur_count = counts[col]

                        this_columns[i] = col
                        counts[col] = cur_count + 1
                elif have_mi_columns:

                    # if we have grabbed an extra line, but its not in our
                    # format so save in the buffer, and create an blank extra
                    # line for the rest of the parsing code
                    if hr == header[-1]:
                        lc = len(this_columns)
                        ic = len(self.index_col) if self.index_col is not None else 0
                        unnamed_count = len(this_unnamed_cols)

                        if lc != unnamed_count and lc - ic > unnamed_count:
                            clear_buffer = False
                            this_columns = [None] * lc
                            self.buf = [self.buf[-1]]

                columns.append(this_columns)
                unnamed_cols.update({this_columns[i] for i in this_unnamed_cols})

                if len(columns) == 1:
                    num_original_columns = len(this_columns)

            if clear_buffer:
                self._clear_buffer()

            if names is not None:
                if (self.usecols is not None and len(names) != len(self.usecols)) or (
                    self.usecols is None and len(names) != len(columns[0])
                ):
                    raise ValueError(
                        "Number of passed names did not match "
                        "number of header fields in the file"
                    )
                if len(columns) > 1:
                    raise TypeError("Cannot pass names with multi-index columns")

                if self.usecols is not None:
                    # Set _use_cols. We don't store columns because they are
                    # overwritten.
                    self._handle_usecols(columns, names)
                else:
                    self._col_indices = None
                    num_original_columns = len(names)
                columns = [names]
            else:
                columns = self._handle_usecols(columns, columns[0])
        else:
            try:
                line = self._buffered_line()

            except StopIteration as err:
                if not names:
                    raise EmptyDataError("No columns to parse from file") from err

                line = names[:]

            ncols = len(line)
            num_original_columns = ncols

            if not names:
                if self.prefix:
                    columns = [[f"{self.prefix}{i}" for i in range(ncols)]]
                else:
                    columns = [list(range(ncols))]
                columns = self._handle_usecols(columns, columns[0])
            else:
                if self.usecols is None or len(names) >= num_original_columns:
                    columns = self._handle_usecols([names], names)
                    num_original_columns = len(names)
                else:
                    if not callable(self.usecols) and len(names) != len(self.usecols):
                        raise ValueError(
                            "Number of passed names did not match number of "
                            "header fields in the file"
                        )
                    # Ignore output but set used columns.
                    self._handle_usecols([names], names)
                    columns = [names]
                    num_original_columns = ncols

        return columns, num_original_columns, unnamed_cols

    def _handle_usecols(self, columns, usecols_key):
        """
        Sets self._col_indices

        usecols_key is used if there are string usecols.
        """
        if self.usecols is not None:
            if callable(self.usecols):
                col_indices = _evaluate_usecols(self.usecols, usecols_key)
            elif any(isinstance(u, str) for u in self.usecols):
                if len(columns) > 1:
                    raise ValueError(
                        "If using multiple headers, usecols must be integers."
                    )
                col_indices = []

                for col in self.usecols:
                    if isinstance(col, str):
                        try:
                            col_indices.append(usecols_key.index(col))
                        except ValueError:
                            _validate_usecols_names(self.usecols, usecols_key)
                    else:
                        col_indices.append(col)
            else:
                col_indices = self.usecols

            columns = [
                [n for i, n in enumerate(column) if i in col_indices]
                for column in columns
            ]
            self._col_indices = col_indices
        return columns

    def _buffered_line(self):
        """
        Return a line from buffer, filling buffer if required.
        """
        if len(self.buf) > 0:
            return self.buf[0]
        else:
            return self._next_line()

    def _check_for_bom(self, first_row):
        """
        Checks whether the file begins with the BOM character.
        If it does, remove it. In addition, if there is quoting
        in the field subsequent to the BOM, remove it as well
        because it technically takes place at the beginning of
        the name, not the middle of it.
        """
        # first_row will be a list, so we need to check
        # that that list is not empty before proceeding.
        if not first_row:
            return first_row

        # The first element of this row is the one that could have the
        # BOM that we want to remove. Check that the first element is a
        # string before proceeding.
        if not isinstance(first_row[0], str):
            return first_row

        # Check that the string is not empty, as that would
        # obviously not have a BOM at the start of it.
        if not first_row[0]:
            return first_row

        # Since the string is non-empty, check that it does
        # in fact begin with a BOM.
        first_elt = first_row[0][0]
        if first_elt != _BOM:
            return first_row

        first_row_bom = first_row[0]

        if len(first_row_bom) > 1 and first_row_bom[1] == self.quotechar:
            start = 2
            quote = first_row_bom[1]
            end = first_row_bom[2:].index(quote) + 2

            # Extract the data between the quotation marks
            new_row = first_row_bom[start:end]

            # Extract any remaining data after the second
            # quotation mark.
            if len(first_row_bom) > end + 1:
                new_row += first_row_bom[end + 1 :]
            return [new_row] + first_row[1:]

        elif len(first_row_bom) > 1:
            return [first_row_bom[1:]]
        else:
            # First row is just the BOM, so we
            # return an empty string.
            return [""]

    def _is_line_empty(self, line):
        """
        Check if a line is empty or not.

        Parameters
        ----------
        line : str, array-like
            The line of data to check.

        Returns
        -------
        boolean : Whether or not the line is empty.
        """
        return not line or all(not x for x in line)

    def _next_line(self):
        if isinstance(self.data, list):
            while self.skipfunc(self.pos):
                self.pos += 1

            while True:
                try:
                    line = self._check_comments([self.data[self.pos]])[0]
                    self.pos += 1
                    # either uncommented or blank to begin with
                    if not self.skip_blank_lines and (
                        self._is_line_empty(self.data[self.pos - 1]) or line
                    ):
                        break
                    elif self.skip_blank_lines:
                        ret = self._remove_empty_lines([line])
                        if ret:
                            line = ret[0]
                            break
                except IndexError:
                    raise StopIteration
        else:
            while self.skipfunc(self.pos):
                self.pos += 1
                next(self.data)

            while True:
                orig_line = self._next_iter_line(row_num=self.pos + 1)
                self.pos += 1

                if orig_line is not None:
                    line = self._check_comments([orig_line])[0]

                    if self.skip_blank_lines:
                        ret = self._remove_empty_lines([line])

                        if ret:
                            line = ret[0]
                            break
                    elif self._is_line_empty(orig_line) or line:
                        break

        # This was the first line of the file,
        # which could contain the BOM at the
        # beginning of it.
        if self.pos == 1:
            line = self._check_for_bom(line)

        self.line_pos += 1
        self.buf.append(line)
        return line

    def _alert_malformed(self, msg, row_num):
        """
        Alert a user about a malformed row.

        If `self.error_bad_lines` is True, the alert will be `ParserError`.
        If `self.warn_bad_lines` is True, the alert will be printed out.

        Parameters
        ----------
        msg : The error message to display.
        row_num : The row number where the parsing error occurred.
                  Because this row number is displayed, we 1-index,
                  even though we 0-index internally.
        """
        if self.error_bad_lines:
            raise ParserError(msg)
        elif self.warn_bad_lines:
            base = f"Skipping line {row_num}: "
            sys.stderr.write(base + msg + "\n")

    def _next_iter_line(self, row_num):
        """
        Wrapper around iterating through `self.data` (CSV source).

        When a CSV error is raised, we check for specific
        error messages that allow us to customize the
        error message displayed to the user.

        Parameters
        ----------
        row_num : The row number of the line being parsed.
        """
        try:
            return next(self.data)
        except csv.Error as e:
            if self.warn_bad_lines or self.error_bad_lines:
                msg = str(e)

                if "NULL byte" in msg or "line contains NUL" in msg:
                    msg = (
                        "NULL byte detected. This byte "
                        "cannot be processed in Python's "
                        "native csv library at the moment, "
                        "so please pass in engine='c' instead"
                    )

                if self.skipfooter > 0:
                    reason = (
                        "Error could possibly be due to "
                        "parsing errors in the skipped footer rows "
                        "(the skipfooter keyword is only applied "
                        "after Python's csv library has parsed "
                        "all rows)."
                    )
                    msg += ". " + reason

                self._alert_malformed(msg, row_num)
            return None

    def _check_comments(self, lines):
        if self.comment is None:
            return lines
        ret = []
        for l in lines:
            rl = []
            for x in l:
                if not isinstance(x, str) or self.comment not in x:
                    rl.append(x)
                else:
                    x = x[: x.find(self.comment)]
                    if len(x) > 0:
                        rl.append(x)
                    break
            ret.append(rl)
        return ret

    def _remove_empty_lines(self, lines):
        """
        Iterate through the lines and remove any that are
        either empty or contain only one whitespace value

        Parameters
        ----------
        lines : array-like
            The array of lines that we are to filter.

        Returns
        -------
        filtered_lines : array-like
            The same array of lines with the "empty" ones removed.
        """
        ret = []
        for l in lines:
            # Remove empty lines and lines with only one whitespace value
            if (
                len(l) > 1
                or len(l) == 1
                and (not isinstance(l[0], str) or l[0].strip())
            ):
                ret.append(l)
        return ret

    def _check_thousands(self, lines):
        if self.thousands is None:
            return lines

        return self._search_replace_num_columns(
            lines=lines, search=self.thousands, replace=""
        )

    def _search_replace_num_columns(self, lines, search, replace):
        ret = []
        for l in lines:
            rl = []
            for i, x in enumerate(l):
                if (
                    not isinstance(x, str)
                    or search not in x
                    or (self._no_thousands_columns and i in self._no_thousands_columns)
                    or self.nonnum.search(x.strip())
                ):
                    rl.append(x)
                else:
                    rl.append(x.replace(search, replace))
            ret.append(rl)
        return ret

    def _check_decimal(self, lines):
        if self.decimal == _parser_defaults["decimal"]:
            return lines

        return self._search_replace_num_columns(
            lines=lines, search=self.decimal, replace="."
        )

    def _clear_buffer(self):
        self.buf = []

    _implicit_index = False

    def _get_index_name(self, columns):
        """
        Try several cases to get lines:

        0) There are headers on row 0 and row 1 and their
        total summed lengths equals the length of the next line.
        Treat row 0 as columns and row 1 as indices
        1) Look for implicit index: there are more columns
        on row 1 than row 0. If this is true, assume that row
        1 lists index columns and row 0 lists normal columns.
        2) Get index from the columns if it was listed.
        """
        orig_names = list(columns)
        columns = list(columns)

        try:
            line = self._next_line()
        except StopIteration:
            line = None

        try:
            next_line = self._next_line()
        except StopIteration:
            next_line = None

        # implicitly index_col=0 b/c 1 fewer column names
        implicit_first_cols = 0
        if line is not None:
            # leave it 0, #2442
            # Case 1
            if self.index_col is not False:
                implicit_first_cols = len(line) - self.num_original_columns

            # Case 0
            if next_line is not None:
                if len(next_line) == len(line) + self.num_original_columns:
                    # column and index names on diff rows
                    self.index_col = list(range(len(line)))
                    self.buf = self.buf[1:]

                    for c in reversed(line):
                        columns.insert(0, c)

                    # Update list of original names to include all indices.
                    orig_names = list(columns)
                    self.num_original_columns = len(columns)
                    return line, orig_names, columns

        if implicit_first_cols > 0:
            # Case 1
            self._implicit_index = True
            if self.index_col is None:
                self.index_col = list(range(implicit_first_cols))

            index_name = None

        else:
            # Case 2
            (index_name, columns_, self.index_col) = _clean_index_names(
                columns, self.index_col, self.unnamed_cols
            )

        return index_name, orig_names, columns

    def _rows_to_cols(self, content):
        col_len = self.num_original_columns

        if self._implicit_index:
            col_len += len(self.index_col)

        max_len = max(len(row) for row in content)

        # Check that there are no rows with too many
        # elements in their row (rows with too few
        # elements are padded with NaN).
        if max_len > col_len and self.index_col is not False and self.usecols is None:

            footers = self.skipfooter if self.skipfooter else 0
            bad_lines = []

            iter_content = enumerate(content)
            content_len = len(content)
            content = []

            for (i, l) in iter_content:
                actual_len = len(l)

                if actual_len > col_len:
                    if self.error_bad_lines or self.warn_bad_lines:
                        row_num = self.pos - (content_len - i + footers)
                        bad_lines.append((row_num, actual_len))

                        if self.error_bad_lines:
                            break
                else:
                    content.append(l)

            for row_num, actual_len in bad_lines:
                msg = (
                    f"Expected {col_len} fields in line {row_num + 1}, saw "
                    f"{actual_len}"
                )
                if (
                    self.delimiter
                    and len(self.delimiter) > 1
                    and self.quoting != csv.QUOTE_NONE
                ):
                    # see gh-13374
                    reason = (
                        "Error could possibly be due to quotes being "
                        "ignored when a multi-char delimiter is used."
                    )
                    msg += ". " + reason

                self._alert_malformed(msg, row_num + 1)

        # see gh-13320
        zipped_content = list(lib.to_object_array(content, min_width=col_len).T)

        if self.usecols:
            if self._implicit_index:
                zipped_content = [
                    a
                    for i, a in enumerate(zipped_content)
                    if (
                        i < len(self.index_col)
                        or i - len(self.index_col) in self._col_indices
                    )
                ]
            else:
                zipped_content = [
                    a for i, a in enumerate(zipped_content) if i in self._col_indices
                ]
        return zipped_content

    def _get_lines(self, rows=None):
        lines = self.buf
        new_rows = None

        # already fetched some number
        if rows is not None:
            # we already have the lines in the buffer
            if len(self.buf) >= rows:
                new_rows, self.buf = self.buf[:rows], self.buf[rows:]

            # need some lines
            else:
                rows -= len(self.buf)

        if new_rows is None:
            if isinstance(self.data, list):
                if self.pos > len(self.data):
                    raise StopIteration
                if rows is None:
                    new_rows = self.data[self.pos :]
                    new_pos = len(self.data)
                else:
                    new_rows = self.data[self.pos : self.pos + rows]
                    new_pos = self.pos + rows

                # Check for stop rows. n.b.: self.skiprows is a set.
                if self.skiprows:
                    new_rows = [
                        row
                        for i, row in enumerate(new_rows)
                        if not self.skipfunc(i + self.pos)
                    ]

                lines.extend(new_rows)
                self.pos = new_pos

            else:
                new_rows = []
                try:
                    if rows is not None:
                        for _ in range(rows):
                            new_rows.append(next(self.data))
                        lines.extend(new_rows)
                    else:
                        rows = 0

                        while True:
                            new_row = self._next_iter_line(row_num=self.pos + rows + 1)
                            rows += 1

                            if new_row is not None:
                                new_rows.append(new_row)

                except StopIteration:
                    if self.skiprows:
                        new_rows = [
                            row
                            for i, row in enumerate(new_rows)
                            if not self.skipfunc(i + self.pos)
                        ]
                    lines.extend(new_rows)
                    if len(lines) == 0:
                        raise
                self.pos += len(new_rows)

            self.buf = []
        else:
            lines = new_rows

        if self.skipfooter:
            lines = lines[: -self.skipfooter]

        lines = self._check_comments(lines)
        if self.skip_blank_lines:
            lines = self._remove_empty_lines(lines)
        lines = self._check_thousands(lines)
        return self._check_decimal(lines)


def _make_date_converter(
    date_parser=None, dayfirst=False, infer_datetime_format=False, cache_dates=True
):
    def converter(*date_cols):
        if date_parser is None:
            strs = parsing._concat_date_cols(date_cols)

            try:
                return tools.to_datetime(
                    ensure_object(strs),
                    utc=None,
                    dayfirst=dayfirst,
                    errors="ignore",
                    infer_datetime_format=infer_datetime_format,
                    cache=cache_dates,
                ).to_numpy()

            except ValueError:
                return tools.to_datetime(
                    parsing.try_parse_dates(strs, dayfirst=dayfirst), cache=cache_dates
                )
        else:
            try:
                result = tools.to_datetime(
                    date_parser(*date_cols), errors="ignore", cache=cache_dates
                )
                if isinstance(result, datetime.datetime):
                    raise Exception("scalar parser")
                return result
            except Exception:
                try:
                    return tools.to_datetime(
                        parsing.try_parse_dates(
                            parsing._concat_date_cols(date_cols),
                            parser=date_parser,
                            dayfirst=dayfirst,
                        ),
                        errors="ignore",
                    )
                except Exception:
                    return generic_parser(date_parser, *date_cols)

    return converter


def _process_date_conversion(
    data_dict,
    converter,
    parse_spec,
    index_col,
    index_names,
    columns,
    keep_date_col=False,
):
    def _isindex(colspec):
        return (isinstance(index_col, list) and colspec in index_col) or (
            isinstance(index_names, list) and colspec in index_names
        )

    new_cols = []
    new_data = {}

    orig_names = columns
    columns = list(columns)

    date_cols = set()

    if parse_spec is None or isinstance(parse_spec, bool):
        return data_dict, columns

    if isinstance(parse_spec, list):
        # list of column lists
        for colspec in parse_spec:
            if is_scalar(colspec):
                if isinstance(colspec, int) and colspec not in data_dict:
                    colspec = orig_names[colspec]
                if _isindex(colspec):
                    continue
                data_dict[colspec] = converter(data_dict[colspec])
            else:
                new_name, col, old_names = _try_convert_dates(
                    converter, colspec, data_dict, orig_names
                )
                if new_name in data_dict:
                    raise ValueError(f"New date column already in dict {new_name}")
                new_data[new_name] = col
                new_cols.append(new_name)
                date_cols.update(old_names)

    elif isinstance(parse_spec, dict):
        # dict of new name to column list
        for new_name, colspec in parse_spec.items():
            if new_name in data_dict:
                raise ValueError(f"Date column {new_name} already in dict")

            _, col, old_names = _try_convert_dates(
                converter, colspec, data_dict, orig_names
            )

            new_data[new_name] = col
            new_cols.append(new_name)
            date_cols.update(old_names)

    data_dict.update(new_data)
    new_cols.extend(columns)

    if not keep_date_col:
        for c in list(date_cols):
            data_dict.pop(c)
            new_cols.remove(c)

    return data_dict, new_cols


def _try_convert_dates(parser, colspec, data_dict, columns):
    colset = set(columns)
    colnames = []

    for c in colspec:
        if c in colset:
            colnames.append(c)
        elif isinstance(c, int) and c not in columns:
            colnames.append(columns[c])
        else:
            colnames.append(c)

    new_name = "_".join(str(x) for x in colnames)
    to_parse = [data_dict[c] for c in colnames if c in data_dict]

    new_col = parser(*to_parse)
    return new_name, new_col, colnames


def _clean_na_values(na_values, keep_default_na=True):

    if na_values is None:
        if keep_default_na:
            na_values = STR_NA_VALUES
        else:
            na_values = set()
        na_fvalues = set()
    elif isinstance(na_values, dict):
        old_na_values = na_values.copy()
        na_values = {}  # Prevent aliasing.

        # Convert the values in the na_values dictionary
        # into array-likes for further use. This is also
        # where we append the default NaN values, provided
        # that `keep_default_na=True`.
        for k, v in old_na_values.items():
            if not is_list_like(v):
                v = [v]

            if keep_default_na:
                v = set(v) | STR_NA_VALUES

            na_values[k] = v
        na_fvalues = {k: _floatify_na_values(v) for k, v in na_values.items()}
    else:
        if not is_list_like(na_values):
            na_values = [na_values]
        na_values = _stringify_na_values(na_values)
        if keep_default_na:
            na_values = na_values | STR_NA_VALUES

        na_fvalues = _floatify_na_values(na_values)

    return na_values, na_fvalues


def _clean_index_names(columns, index_col, unnamed_cols):
    if not _is_index_col(index_col):
        return None, columns, index_col

    columns = list(columns)

    cp_cols = list(columns)
    index_names = []

    # don't mutate
    index_col = list(index_col)

    for i, c in enumerate(index_col):
        if isinstance(c, str):
            index_names.append(c)
            for j, name in enumerate(cp_cols):
                if name == c:
                    index_col[i] = j
                    columns.remove(name)
                    break
        else:
            name = cp_cols[c]
            columns.remove(name)
            index_names.append(name)

    # Only clean index names that were placeholders.
    for i, name in enumerate(index_names):
        if isinstance(name, str) and name in unnamed_cols:
            index_names[i] = None

    return index_names, columns, index_col


def _get_empty_meta(columns, index_col, index_names, dtype=None):
    columns = list(columns)

    # Convert `dtype` to a defaultdict of some kind.
    # This will enable us to write `dtype[col_name]`
    # without worrying about KeyError issues later on.
    if not isinstance(dtype, dict):
        # if dtype == None, default will be np.object.
        default_dtype = dtype or np.object
        dtype = defaultdict(lambda: default_dtype)
    else:
        # Save a copy of the dictionary.
        _dtype = dtype.copy()
        dtype = defaultdict(lambda: np.object)

        # Convert column indexes to column names.
        for k, v in _dtype.items():
            col = columns[k] if is_integer(k) else k
            dtype[col] = v

    # Even though we have no data, the "index" of the empty DataFrame
    # could for example still be an empty MultiIndex. Thus, we need to
    # check whether we have any index columns specified, via either:
    #
    # 1) index_col (column indices)
    # 2) index_names (column names)
    #
    # Both must be non-null to ensure a successful construction. Otherwise,
    # we have to create a generic empty Index.
    if (index_col is None or index_col is False) or index_names is None:
        index = Index([])
    else:
        data = [Series([], dtype=dtype[name]) for name in index_names]
        index = ensure_index_from_sequences(data, names=index_names)
        index_col.sort()

        for i, n in enumerate(index_col):
            columns.pop(n - i)

    col_dict = {col_name: Series([], dtype=dtype[col_name]) for col_name in columns}

    return index, columns, col_dict


def _floatify_na_values(na_values):
    # create float versions of the na_values
    result = set()
    for v in na_values:
        try:
            v = float(v)
            if not np.isnan(v):
                result.add(v)
        except (TypeError, ValueError, OverflowError):
            pass
    return result


def _stringify_na_values(na_values):
    """ return a stringified and numeric for these values """
    result = []
    for x in na_values:
        result.append(str(x))
        result.append(x)
        try:
            v = float(x)

            # we are like 999 here
            if v == int(v):
                v = int(v)
                result.append(f"{v}.0")
                result.append(str(v))

            result.append(v)
        except (TypeError, ValueError, OverflowError):
            pass
        try:
            result.append(int(x))
        except (TypeError, ValueError, OverflowError):
            pass
    return set(result)


def _get_na_values(col, na_values, na_fvalues, keep_default_na):
    """
    Get the NaN values for a given column.

    Parameters
    ----------
    col : str
        The name of the column.
    na_values : array-like, dict
        The object listing the NaN values as strings.
    na_fvalues : array-like, dict
        The object listing the NaN values as floats.
    keep_default_na : bool
        If `na_values` is a dict, and the column is not mapped in the
        dictionary, whether to return the default NaN values or the empty set.

    Returns
    -------
    nan_tuple : A length-two tuple composed of

        1) na_values : the string NaN values for that column.
        2) na_fvalues : the float NaN values for that column.
    """
    if isinstance(na_values, dict):
        if col in na_values:
            return na_values[col], na_fvalues[col]
        else:
            if keep_default_na:
                return STR_NA_VALUES, set()

            return set(), set()
    else:
        return na_values, na_fvalues


def _get_col_names(colspec, columns):
    colset = set(columns)
    colnames = []
    for c in colspec:
        if c in colset:
            colnames.append(c)
        elif isinstance(c, int):
            colnames.append(columns[c])
    return colnames


class FixedWidthReader(abc.Iterator):
    """
    A reader of fixed-width lines.
    """

    def __init__(self, f, colspecs, delimiter, comment, skiprows=None, infer_nrows=100):
        self.f = f
        self.buffer = None
        self.delimiter = "\r\n" + delimiter if delimiter else "\n\r\t "
        self.comment = comment
        if colspecs == "infer":
            self.colspecs = self.detect_colspecs(
                infer_nrows=infer_nrows, skiprows=skiprows
            )
        else:
            self.colspecs = colspecs

        if not isinstance(self.colspecs, (tuple, list)):
            raise TypeError(
                "column specifications must be a list or tuple, "
                f"input was a {type(colspecs).__name__}"
            )

        for colspec in self.colspecs:
            if not (
                isinstance(colspec, (tuple, list))
                and len(colspec) == 2
                and isinstance(colspec[0], (int, np.integer, type(None)))
                and isinstance(colspec[1], (int, np.integer, type(None)))
            ):
                raise TypeError(
                    "Each column specification must be "
                    "2 element tuple or list of integers"
                )

    def get_rows(self, infer_nrows, skiprows=None):
        """
        Read rows from self.f, skipping as specified.

        We distinguish buffer_rows (the first <= infer_nrows
        lines) from the rows returned to detect_colspecs
        because it's simpler to leave the other locations
        with skiprows logic alone than to modify them to
        deal with the fact we skipped some rows here as
        well.

        Parameters
        ----------
        infer_nrows : int
            Number of rows to read from self.f, not counting
            rows that are skipped.
        skiprows: set, optional
            Indices of rows to skip.

        Returns
        -------
        detect_rows : list of str
            A list containing the rows to read.

        """
        if skiprows is None:
            skiprows = set()
        buffer_rows = []
        detect_rows = []
        for i, row in enumerate(self.f):
            if i not in skiprows:
                detect_rows.append(row)
            buffer_rows.append(row)
            if len(detect_rows) >= infer_nrows:
                break
        self.buffer = iter(buffer_rows)
        return detect_rows

    def detect_colspecs(self, infer_nrows=100, skiprows=None):
        # Regex escape the delimiters
        delimiters = "".join(fr"\{x}" for x in self.delimiter)
        pattern = re.compile(f"([^{delimiters}]+)")
        rows = self.get_rows(infer_nrows, skiprows)
        if not rows:
            raise EmptyDataError("No rows from which to infer column width")
        max_len = max(map(len, rows))
        mask = np.zeros(max_len + 1, dtype=int)
        if self.comment is not None:
            rows = [row.partition(self.comment)[0] for row in rows]
        for row in rows:
            for m in pattern.finditer(row):
                mask[m.start() : m.end()] = 1
        shifted = np.roll(mask, 1)
        shifted[0] = 0
        edges = np.where((mask ^ shifted) == 1)[0]
        edge_pairs = list(zip(edges[::2], edges[1::2]))
        return edge_pairs

    def __next__(self):
        if self.buffer is not None:
            try:
                line = next(self.buffer)
            except StopIteration:
                self.buffer = None
                line = next(self.f)
        else:
            line = next(self.f)
        # Note: 'colspecs' is a sequence of half-open intervals.
        return [line[fromm:to].strip(self.delimiter) for (fromm, to) in self.colspecs]


class FixedWidthFieldParser(PythonParser):
    """
    Specialization that Converts fixed-width fields into DataFrames.
    See PythonParser for details.
    """

    def __init__(self, f, **kwds):
        # Support iterators, convert to a list.
        self.colspecs = kwds.pop("colspecs")
        self.infer_nrows = kwds.pop("infer_nrows")
        PythonParser.__init__(self, f, **kwds)

    def _make_reader(self, f):
        self.data = FixedWidthReader(
            f,
            self.colspecs,
            self.delimiter,
            self.comment,
            self.skiprows,
            self.infer_nrows,
        )<|MERGE_RESOLUTION|>--- conflicted
+++ resolved
@@ -5,12 +5,8 @@
 from collections import abc, defaultdict
 import csv
 import datetime
-<<<<<<< HEAD
-from io import BufferedIOBase, RawIOBase, StringIO, TextIOWrapper
 from itertools import chain
-=======
 from io import StringIO, TextIOWrapper
->>>>>>> 7fa8ee72
 import re
 import sys
 from textwrap import fill
