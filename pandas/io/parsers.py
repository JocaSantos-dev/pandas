--- conflicted
+++ resolved
@@ -20,12 +20,8 @@
 import pandas._libs.parsers as parsers
 from pandas._libs.parsers import STR_NA_VALUES
 from pandas._libs.tslibs import parsing
-<<<<<<< HEAD
-from pandas._typing import FilePathOrBuffer, Union
+from pandas._typing import FilePathOrBuffer, StorageOptions, Union
 from pandas.compat._optional import import_optional_dependency
-=======
-from pandas._typing import FilePathOrBuffer, StorageOptions, Union
->>>>>>> f162aacc
 from pandas.errors import (
     AbstractMethodError,
     EmptyDataError,
@@ -455,7 +451,6 @@
 
     # Extract some of the arguments (pass chunksize on).
     iterator = kwds.get("iterator", False)
-<<<<<<< HEAD
     chunksize = kwds.get("chunksize", None)
     # chunksize and iterator not supported for pyarrow
     if kwds.get("engine") == "pyarrow":
@@ -468,10 +463,7 @@
                 "The 'chunksize' option is not supported with the 'pyarrow' engine"
             )
     else:
-        chunksize = _validate_integer("chunksize", kwds.get("chunksize", None), 1)
-=======
-    chunksize = validate_integer("chunksize", kwds.get("chunksize", None), 1)
->>>>>>> f162aacc
+        chunksize = validate_integer("chunksize", kwds.get("chunksize", None), 1)
     nrows = kwds.get("nrows", None)
 
     # Check for duplicates in names.
@@ -1107,26 +1099,10 @@
             raise
 
     def _make_engine(self, engine="c"):
-<<<<<<< HEAD
-        if engine == "c":
-            self._engine = CParserWrapper(self.f, **self.options)
-        elif engine == "pyarrow":
-            self._engine = ArrowParserWrapper(self.f, **self.options)
-        else:
-            if engine == "python":
-                klass = PythonParser
-            elif engine == "python-fwf":
-                klass = FixedWidthFieldParser
-            else:
-                raise ValueError(
-                    f"Unknown engine: {engine} (valid options "
-                    'are "c", "python", "pyarrow", or "python-fwf")'
-                )
-            self._engine = klass(self.f, **self.options)
-=======
         mapping = {
             "c": CParserWrapper,
             "python": PythonParser,
+            "pyarrow": ArrowParserWrapper,
             "python-fwf": FixedWidthFieldParser,
         }
         try:
@@ -1137,25 +1113,16 @@
             )
         else:
             return klass(self.f, **self.options)
->>>>>>> f162aacc
 
     def _failover_to_python(self):
         raise AbstractMethodError(self)
 
     def read(self, nrows=None):
-<<<<<<< HEAD
         if self.engine == "pyarrow":
             df = self._engine.read()
         else:
-            nrows = _validate_integer("nrows", nrows)
-            ret = self._engine.read(nrows)
-
-            # May alter columns / col_dict
-            index, columns, col_dict = self._create_index(ret)
-=======
-        nrows = validate_integer("nrows", nrows)
-        index, columns, col_dict = self._engine.read(nrows)
->>>>>>> f162aacc
+            nrows = validate_integer("nrows", nrows)
+            index, columns, col_dict = self._engine.read(nrows)
 
             if index is None:
                 if col_dict:
