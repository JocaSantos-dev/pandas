--- conflicted
+++ resolved
@@ -1458,12 +1458,8 @@
     ):
         """
         extract and return the names, index_names, col_names
-<<<<<<< HEAD
-            header is a list-of-lists returned from the parsers """
-=======
         header is a list-of-lists returned from the parsers
         """
->>>>>>> 1117328d
         if len(header) < 2:
             return header[0], index_names, col_names, passed_names
 
