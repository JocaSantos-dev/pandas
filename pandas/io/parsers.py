--- conflicted
+++ resolved
@@ -5,11 +5,7 @@
 from collections import abc, defaultdict
 import csv
 import datetime
-<<<<<<< HEAD
 from io import BufferedIOBase, RawIOBase, StringIO, TextIOWrapper
-=======
-from io import BufferedIOBase, StringIO, TextIOWrapper
->>>>>>> 9cd1a307
 from itertools import chain
 import re
 import sys
