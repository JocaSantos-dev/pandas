--- conflicted
+++ resolved
@@ -401,11 +401,7 @@
         handles.append(f)
 
     # in Python 3, convert BytesIO or fileobjects passed with an encoding
-<<<<<<< HEAD
-    if compat.PY3 and is_text and (compression or isinstance(f, compat.BytesIO)):
-=======
-    if compat.PY3 and (compression or isinstance(f, need_text_wrapping)):
->>>>>>> 7f0eefc2
+    if compat.PY3 and is_text and (compression or isinstance(f, need_text_wrapping)):
         from io import TextIOWrapper
         f = TextIOWrapper(f, encoding=encoding)
         handles.append(f)
