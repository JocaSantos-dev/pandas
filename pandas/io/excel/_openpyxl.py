from typing import List, Optional, Sequence

import numpy as np

<<<<<<< HEAD
from pandas._typing import FilePathOrBuffer, Scalar, StorageOptions
=======
from pandas._typing import FilePathOrBuffer, Scalar, Union
>>>>>>> c9a2c75c
from pandas.compat._optional import import_optional_dependency

from pandas.io.excel._base import ExcelWriter, _BaseExcelReader
from pandas.io.excel._util import _validate_freeze_panes


class _OpenpyxlWriter(ExcelWriter):
    engine = "openpyxl"
    supported_extensions = (".xlsx", ".xlsm")

    def __init__(self, path, engine=None, mode="w", **engine_kwargs):
        # Use the openpyxl module as the Excel writer.
        from openpyxl.workbook import Workbook

        super().__init__(path, mode=mode, **engine_kwargs)

        if self.mode == "a":  # Load from existing workbook
            from openpyxl import load_workbook

            book = load_workbook(self.path)
            self.book = book
        else:
            # Create workbook object with default optimized_write=True.
            self.book = Workbook()

            if self.book.worksheets:
                try:
                    self.book.remove(self.book.worksheets[0])
                except AttributeError:

                    # compat - for openpyxl <= 2.4
                    self.book.remove_sheet(self.book.worksheets[0])

    def save(self):
        """
        Save workbook to disk.
        """
        return self.book.save(self.path)

    @classmethod
    def _convert_to_style(cls, style_dict):
        """
        Converts a style_dict to an openpyxl style object.

        Parameters
        ----------
        style_dict : style dictionary to convert
        """
        from openpyxl.style import Style

        xls_style = Style()
        for key, value in style_dict.items():
            for nk, nv in value.items():
                if key == "borders":
                    (
                        xls_style.borders.__getattribute__(nk).__setattr__(
                            "border_style", nv
                        )
                    )
                else:
                    xls_style.__getattribute__(key).__setattr__(nk, nv)

        return xls_style

    @classmethod
    def _convert_to_style_kwargs(cls, style_dict):
        """
        Convert a style_dict to a set of kwargs suitable for initializing
        or updating-on-copy an openpyxl v2 style object.

        Parameters
        ----------
        style_dict : dict
            A dict with zero or more of the following keys (or their synonyms).
                'font'
                'fill'
                'border' ('borders')
                'alignment'
                'number_format'
                'protection'

        Returns
        -------
        style_kwargs : dict
            A dict with the same, normalized keys as ``style_dict`` but each
            value has been replaced with a native openpyxl style object of the
            appropriate class.
        """
        _style_key_map = {"borders": "border"}

        style_kwargs = {}
        for k, v in style_dict.items():
            if k in _style_key_map:
                k = _style_key_map[k]
            _conv_to_x = getattr(cls, f"_convert_to_{k}", lambda x: None)
            new_v = _conv_to_x(v)
            if new_v:
                style_kwargs[k] = new_v

        return style_kwargs

    @classmethod
    def _convert_to_color(cls, color_spec):
        """
        Convert ``color_spec`` to an openpyxl v2 Color object.

        Parameters
        ----------
        color_spec : str, dict
            A 32-bit ARGB hex string, or a dict with zero or more of the
            following keys.
                'rgb'
                'indexed'
                'auto'
                'theme'
                'tint'
                'index'
                'type'

        Returns
        -------
        color : openpyxl.styles.Color
        """
        from openpyxl.styles import Color

        if isinstance(color_spec, str):
            return Color(color_spec)
        else:
            return Color(**color_spec)

    @classmethod
    def _convert_to_font(cls, font_dict):
        """
        Convert ``font_dict`` to an openpyxl v2 Font object.

        Parameters
        ----------
        font_dict : dict
            A dict with zero or more of the following keys (or their synonyms).
                'name'
                'size' ('sz')
                'bold' ('b')
                'italic' ('i')
                'underline' ('u')
                'strikethrough' ('strike')
                'color'
                'vertAlign' ('vertalign')
                'charset'
                'scheme'
                'family'
                'outline'
                'shadow'
                'condense'

        Returns
        -------
        font : openpyxl.styles.Font
        """
        from openpyxl.styles import Font

        _font_key_map = {
            "sz": "size",
            "b": "bold",
            "i": "italic",
            "u": "underline",
            "strike": "strikethrough",
            "vertalign": "vertAlign",
        }

        font_kwargs = {}
        for k, v in font_dict.items():
            if k in _font_key_map:
                k = _font_key_map[k]
            if k == "color":
                v = cls._convert_to_color(v)
            font_kwargs[k] = v

        return Font(**font_kwargs)

    @classmethod
    def _convert_to_stop(cls, stop_seq):
        """
        Convert ``stop_seq`` to a list of openpyxl v2 Color objects,
        suitable for initializing the ``GradientFill`` ``stop`` parameter.

        Parameters
        ----------
        stop_seq : iterable
            An iterable that yields objects suitable for consumption by
            ``_convert_to_color``.

        Returns
        -------
        stop : list of openpyxl.styles.Color
        """
        return map(cls._convert_to_color, stop_seq)

    @classmethod
    def _convert_to_fill(cls, fill_dict):
        """
        Convert ``fill_dict`` to an openpyxl v2 Fill object.

        Parameters
        ----------
        fill_dict : dict
            A dict with one or more of the following keys (or their synonyms),
                'fill_type' ('patternType', 'patterntype')
                'start_color' ('fgColor', 'fgcolor')
                'end_color' ('bgColor', 'bgcolor')
            or one or more of the following keys (or their synonyms).
                'type' ('fill_type')
                'degree'
                'left'
                'right'
                'top'
                'bottom'
                'stop'

        Returns
        -------
        fill : openpyxl.styles.Fill
        """
        from openpyxl.styles import GradientFill, PatternFill

        _pattern_fill_key_map = {
            "patternType": "fill_type",
            "patterntype": "fill_type",
            "fgColor": "start_color",
            "fgcolor": "start_color",
            "bgColor": "end_color",
            "bgcolor": "end_color",
        }

        _gradient_fill_key_map = {"fill_type": "type"}

        pfill_kwargs = {}
        gfill_kwargs = {}
        for k, v in fill_dict.items():
            pk = gk = None
            if k in _pattern_fill_key_map:
                pk = _pattern_fill_key_map[k]
            if k in _gradient_fill_key_map:
                gk = _gradient_fill_key_map[k]
            if pk in ["start_color", "end_color"]:
                v = cls._convert_to_color(v)
            if gk == "stop":
                v = cls._convert_to_stop(v)
            if pk:
                pfill_kwargs[pk] = v
            elif gk:
                gfill_kwargs[gk] = v
            else:
                pfill_kwargs[k] = v
                gfill_kwargs[k] = v

        try:
            return PatternFill(**pfill_kwargs)
        except TypeError:
            return GradientFill(**gfill_kwargs)

    @classmethod
    def _convert_to_side(cls, side_spec):
        """
        Convert ``side_spec`` to an openpyxl v2 Side object.

        Parameters
        ----------
        side_spec : str, dict
            A string specifying the border style, or a dict with zero or more
            of the following keys (or their synonyms).
                'style' ('border_style')
                'color'

        Returns
        -------
        side : openpyxl.styles.Side
        """
        from openpyxl.styles import Side

        _side_key_map = {"border_style": "style"}

        if isinstance(side_spec, str):
            return Side(style=side_spec)

        side_kwargs = {}
        for k, v in side_spec.items():
            if k in _side_key_map:
                k = _side_key_map[k]
            if k == "color":
                v = cls._convert_to_color(v)
            side_kwargs[k] = v

        return Side(**side_kwargs)

    @classmethod
    def _convert_to_border(cls, border_dict):
        """
        Convert ``border_dict`` to an openpyxl v2 Border object.

        Parameters
        ----------
        border_dict : dict
            A dict with zero or more of the following keys (or their synonyms).
                'left'
                'right'
                'top'
                'bottom'
                'diagonal'
                'diagonal_direction'
                'vertical'
                'horizontal'
                'diagonalUp' ('diagonalup')
                'diagonalDown' ('diagonaldown')
                'outline'

        Returns
        -------
        border : openpyxl.styles.Border
        """
        from openpyxl.styles import Border

        _border_key_map = {"diagonalup": "diagonalUp", "diagonaldown": "diagonalDown"}

        border_kwargs = {}
        for k, v in border_dict.items():
            if k in _border_key_map:
                k = _border_key_map[k]
            if k == "color":
                v = cls._convert_to_color(v)
            if k in ["left", "right", "top", "bottom", "diagonal"]:
                v = cls._convert_to_side(v)
            border_kwargs[k] = v

        return Border(**border_kwargs)

    @classmethod
    def _convert_to_alignment(cls, alignment_dict):
        """
        Convert ``alignment_dict`` to an openpyxl v2 Alignment object.

        Parameters
        ----------
        alignment_dict : dict
            A dict with zero or more of the following keys (or their synonyms).
                'horizontal'
                'vertical'
                'text_rotation'
                'wrap_text'
                'shrink_to_fit'
                'indent'
        Returns
        -------
        alignment : openpyxl.styles.Alignment
        """
        from openpyxl.styles import Alignment

        return Alignment(**alignment_dict)

    @classmethod
    def _convert_to_number_format(cls, number_format_dict):
        """
        Convert ``number_format_dict`` to an openpyxl v2.1.0 number format
        initializer.

        Parameters
        ----------
        number_format_dict : dict
            A dict with zero or more of the following keys.
                'format_code' : str

        Returns
        -------
        number_format : str
        """
        return number_format_dict["format_code"]

    @classmethod
    def _convert_to_protection(cls, protection_dict):
        """
        Convert ``protection_dict`` to an openpyxl v2 Protection object.

        Parameters
        ----------
        protection_dict : dict
            A dict with zero or more of the following keys.
                'locked'
                'hidden'

        Returns
        -------
        """
        from openpyxl.styles import Protection

        return Protection(**protection_dict)

    def write_cells(
        self, cells, sheet_name=None, startrow=0, startcol=0, freeze_panes=None
    ):
        # Write the frame cells using openpyxl.
        sheet_name = self._get_sheet_name(sheet_name)

        _style_cache = {}

        if sheet_name in self.sheets:
            wks = self.sheets[sheet_name]
        else:
            wks = self.book.create_sheet()
            wks.title = sheet_name
            self.sheets[sheet_name] = wks

        if _validate_freeze_panes(freeze_panes):
            wks.freeze_panes = wks.cell(
                row=freeze_panes[0] + 1, column=freeze_panes[1] + 1
            )

        for cell in cells:
            xcell = wks.cell(
                row=startrow + cell.row + 1, column=startcol + cell.col + 1
            )
            xcell.value, fmt = self._value_with_fmt(cell.val)
            if fmt:
                xcell.number_format = fmt

            style_kwargs = {}
            if cell.style:
                key = str(cell.style)
                style_kwargs = _style_cache.get(key)
                if style_kwargs is None:
                    style_kwargs = self._convert_to_style_kwargs(cell.style)
                    _style_cache[key] = style_kwargs

            if style_kwargs:
                for k, v in style_kwargs.items():
                    setattr(xcell, k, v)

            if cell.mergestart is not None and cell.mergeend is not None:

                wks.merge_cells(
                    start_row=startrow + cell.row + 1,
                    start_column=startcol + cell.col + 1,
                    end_column=startcol + cell.mergeend + 1,
                    end_row=startrow + cell.mergestart + 1,
                )

                # When cells are merged only the top-left cell is preserved
                # The behaviour of the other cells in a merged range is
                # undefined
                if style_kwargs:
                    first_row = startrow + cell.row + 1
                    last_row = startrow + cell.mergestart + 1
                    first_col = startcol + cell.col + 1
                    last_col = startcol + cell.mergeend + 1

                    for row in range(first_row, last_row + 1):
                        for col in range(first_col, last_col + 1):
                            if row == first_row and col == first_col:
                                # Ignore first cell. It is already handled.
                                continue
                            xcell = wks.cell(column=col, row=row)
                            for k, v in style_kwargs.items():
                                setattr(xcell, k, v)


class _OpenpyxlReader(_BaseExcelReader):
    def __init__(
        self,
        filepath_or_buffer: FilePathOrBuffer,
        storage_options: StorageOptions = None,
    ) -> None:
        """
        Reader using openpyxl engine.

        Parameters
        ----------
        filepath_or_buffer : string, path object or Workbook
            Object to be parsed.
        storage_options : dict, optional
            passed to fsspec for appropriate URLs (see ``get_filepath_or_buffer``)
        """
        import_optional_dependency("openpyxl")
        super().__init__(filepath_or_buffer, storage_options=storage_options)

    @property
    def _workbook_class(self):
        from openpyxl import Workbook

        return Workbook

    def load_workbook(self, filepath_or_buffer: FilePathOrBuffer):
        from openpyxl import load_workbook

        return load_workbook(
            filepath_or_buffer, read_only=True, data_only=True, keep_links=False
        )

    def close(self):
        # https://stackoverflow.com/questions/31416842/
        #  openpyxl-does-not-close-excel-workbook-in-read-only-mode
        self.book.close()

    @property
    def sheet_names(self) -> List[str]:
        return self.book.sheetnames

    def get_sheet_by_name(self, name: str):
        return self.book[name]

    def get_sheet_by_index(self, index: int):
        return self.book.worksheets[index]

    def _convert_cell(self, cell, convert_float: bool) -> Scalar:

        # TODO: replace with openpyxl constants
        if cell.is_date:
            return cell.value
        elif cell.data_type == "e":
            return np.nan
        elif cell.data_type == "b":
            return bool(cell.value)
        elif cell.value is None:
            return ""  # compat with xlrd
        elif cell.data_type == "n":
            # GH5394
            if convert_float:
                val = int(cell.value)
                if val == cell.value:
                    return val
            else:
                return float(cell.value)

        return cell.value

    def get_sheet_data(
        self,
        sheet,
        convert_float: bool,
        header: Optional[Union[int, Sequence[int]]],
        skiprows: Optional[Union[int, Sequence[int]]],
        nrows: Optional[int],
    ) -> List[List[Scalar]]:
        data: List[List[Scalar]] = []

        for row in sheet.rows:

            data.append([self._convert_cell(cell, convert_float) for cell in row])

        return data<|MERGE_RESOLUTION|>--- conflicted
+++ resolved
@@ -2,11 +2,7 @@
 
 import numpy as np
 
-<<<<<<< HEAD
-from pandas._typing import FilePathOrBuffer, Scalar, StorageOptions
-=======
-from pandas._typing import FilePathOrBuffer, Scalar, Union
->>>>>>> c9a2c75c
+from pandas._typing import FilePathOrBuffer, Scalar, StorageOptions, Union
 from pandas.compat._optional import import_optional_dependency
 
 from pandas.io.excel._base import ExcelWriter, _BaseExcelReader
