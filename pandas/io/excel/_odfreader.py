--- conflicted
+++ resolved
@@ -63,12 +63,7 @@
             if table.getAttribute("name") == name:
                 return table
 
-<<<<<<< HEAD
-        # https://github.com/pandas-dev/pandas/issues/27676
-        raise ValueError("sheet {name} not found".format(name))  # type: ignore
-=======
         raise ValueError("sheet {} not found".format(name))
->>>>>>> 953757a3
 
     def get_sheet_data(self, sheet, convert_float: bool) -> List[List[Scalar]]:
         """Parse an ODF Table into a list of lists
