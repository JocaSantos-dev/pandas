"""
Module contains tools for processing files into DataFrames or other objects

GH#48849 provides a convenient way of deprecating keyword arguments
"""
from __future__ import annotations

from collections import abc
import csv
import sys
from textwrap import fill
from types import TracebackType
from typing import (
    IO,
    Any,
    Callable,
    Hashable,
    Literal,
    NamedTuple,
    Sequence,
    overload,
)
import warnings

import numpy as np

from pandas._config import get_option

from pandas._libs import lib
from pandas._libs.parsers import STR_NA_VALUES
from pandas._typing import (
    CompressionOptions,
    CSVEngine,
    DtypeArg,
    FilePath,
    IndexLabel,
    ReadCsvBuffer,
    StorageOptions,
)
from pandas.errors import (
    AbstractMethodError,
    ParserWarning,
)
from pandas.util._decorators import Appender
from pandas.util._exceptions import find_stack_level

from pandas.core.dtypes.common import (
    is_file_like,
    is_float,
    is_integer,
    is_list_like,
)

from pandas.core.frame import DataFrame
from pandas.core.indexes.api import RangeIndex
from pandas.core.shared_docs import _shared_docs

from pandas.io.common import (
    IOHandles,
    get_handle,
    stringify_path,
    validate_header_arg,
)
from pandas.io.parsers.arrow_parser_wrapper import ArrowParserWrapper
from pandas.io.parsers.base_parser import (
    ParserBase,
    is_index_col,
    parser_defaults,
)
from pandas.io.parsers.c_parser_wrapper import CParserWrapper
from pandas.io.parsers.python_parser import (
    FixedWidthFieldParser,
    PythonParser,
)

_doc_read_csv_and_table = (
    r"""
{summary}

Also supports optionally iterating or breaking of the file
into chunks.

Additional help can be found in the online docs for
`IO Tools <https://pandas.pydata.org/pandas-docs/stable/user_guide/io.html>`_.

Parameters
----------
filepath_or_buffer : str, path object or file-like object
    Any valid string path is acceptable. The string could be a URL. Valid
    URL schemes include http, ftp, s3, gs, and file. For file URLs, a host is
    expected. A local file could be: file://localhost/path/to/table.csv.

    If you want to pass in a path object, pandas accepts any ``os.PathLike``.

    By file-like object, we refer to objects with a ``read()`` method, such as
    a file handle (e.g. via builtin ``open`` function) or ``StringIO``.
sep : str, default {_default_sep}
    Delimiter to use. If sep is None, the C engine cannot automatically detect
    the separator, but the Python parsing engine can, meaning the latter will
    be used and automatically detect the separator by Python's builtin sniffer
    tool, ``csv.Sniffer``. In addition, separators longer than 1 character and
    different from ``'\s+'`` will be interpreted as regular expressions and
    will also force the use of the Python parsing engine. Note that regex
    delimiters are prone to ignoring quoted data. Regex example: ``'\r\t'``.
delimiter : str, default ``None``
    Alias for sep.
header : int, list of int, None, default 'infer'
    Row number(s) to use as the column names, and the start of the
    data.  Default behavior is to infer the column names: if no names
    are passed the behavior is identical to ``header=0`` and column
    names are inferred from the first line of the file, if column
    names are passed explicitly then the behavior is identical to
    ``header=None``. Explicitly pass ``header=0`` to be able to
    replace existing names. The header can be a list of integers that
    specify row locations for a multi-index on the columns
    e.g. [0,1,3]. Intervening rows that are not specified will be
    skipped (e.g. 2 in this example is skipped). Note that this
    parameter ignores commented lines and empty lines if
    ``skip_blank_lines=True``, so ``header=0`` denotes the first line of
    data rather than the first line of the file.
names : array-like, optional
    List of column names to use. If the file contains a header row,
    then you should explicitly pass ``header=0`` to override the column names.
    Duplicates in this list are not allowed.
index_col : int, str, sequence of int / str, or False, optional, default ``None``
  Column(s) to use as the row labels of the ``DataFrame``, either given as
  string name or column index. If a sequence of int / str is given, a
  MultiIndex is used.

  Note: ``index_col=False`` can be used to force pandas to *not* use the first
  column as the index, e.g. when you have a malformed file with delimiters at
  the end of each line.
usecols : list-like or callable, optional
    Return a subset of the columns. If list-like, all elements must either
    be positional (i.e. integer indices into the document columns) or strings
    that correspond to column names provided either by the user in `names` or
    inferred from the document header row(s). If ``names`` are given, the document
    header row(s) are not taken into account. For example, a valid list-like
    `usecols` parameter would be ``[0, 1, 2]`` or ``['foo', 'bar', 'baz']``.
    Element order is ignored, so ``usecols=[0, 1]`` is the same as ``[1, 0]``.
    To instantiate a DataFrame from ``data`` with element order preserved use
    ``pd.read_csv(data, usecols=['foo', 'bar'])[['foo', 'bar']]`` for columns
    in ``['foo', 'bar']`` order or
    ``pd.read_csv(data, usecols=['foo', 'bar'])[['bar', 'foo']]``
    for ``['bar', 'foo']`` order.

    If callable, the callable function will be evaluated against the column
    names, returning names where the callable function evaluates to True. An
    example of a valid callable argument would be ``lambda x: x.upper() in
    ['AAA', 'BBB', 'DDD']``. Using this parameter results in much faster
    parsing time and lower memory usage.
dtype : Type name or dict of column -> type, optional
    Data type for data or columns. E.g. {{'a': np.float64, 'b': np.int32,
    'c': 'Int64'}}
    Use `str` or `object` together with suitable `na_values` settings
    to preserve and not interpret dtype.
    If converters are specified, they will be applied INSTEAD
    of dtype conversion.

    .. versionadded:: 1.5.0

        Support for defaultdict was added. Specify a defaultdict as input where
        the default determines the dtype of the columns which are not explicitly
        listed.
engine : {{'c', 'python', 'pyarrow'}}, optional
    Parser engine to use. The C and pyarrow engines are faster, while the python engine
    is currently more feature-complete. Multithreading is currently only supported by
    the pyarrow engine.

    .. versionadded:: 1.4.0

        The "pyarrow" engine was added as an *experimental* engine, and some features
        are unsupported, or may not work correctly, with this engine.
converters : dict, optional
    Dict of functions for converting values in certain columns. Keys can either
    be integers or column labels.
true_values : list, optional
    Values to consider as True in addition to case-insensitive variants of "True".
false_values : list, optional
    Values to consider as False in addition to case-insensitive variants of "False".
skipinitialspace : bool, default False
    Skip spaces after delimiter.
skiprows : list-like, int or callable, optional
    Line numbers to skip (0-indexed) or number of lines to skip (int)
    at the start of the file.

    If callable, the callable function will be evaluated against the row
    indices, returning True if the row should be skipped and False otherwise.
    An example of a valid callable argument would be ``lambda x: x in [0, 2]``.
skipfooter : int, default 0
    Number of lines at bottom of file to skip (Unsupported with engine='c').
nrows : int, optional
    Number of rows of file to read. Useful for reading pieces of large files.
na_values : scalar, str, list-like, or dict, optional
    Additional strings to recognize as NA/NaN. If dict passed, specific
    per-column NA values.  By default the following values are interpreted as
    NaN: '"""
    + fill("', '".join(sorted(STR_NA_VALUES)), 70, subsequent_indent="    ")
    + """'.
keep_default_na : bool, default True
    Whether or not to include the default NaN values when parsing the data.
    Depending on whether `na_values` is passed in, the behavior is as follows:

    * If `keep_default_na` is True, and `na_values` are specified, `na_values`
      is appended to the default NaN values used for parsing.
    * If `keep_default_na` is True, and `na_values` are not specified, only
      the default NaN values are used for parsing.
    * If `keep_default_na` is False, and `na_values` are specified, only
      the NaN values specified `na_values` are used for parsing.
    * If `keep_default_na` is False, and `na_values` are not specified, no
      strings will be parsed as NaN.

    Note that if `na_filter` is passed in as False, the `keep_default_na` and
    `na_values` parameters will be ignored.
na_filter : bool, default True
    Detect missing value markers (empty strings and the value of na_values). In
    data without any NAs, passing na_filter=False can improve the performance
    of reading a large file.
verbose : bool, default False
    Indicate number of NA values placed in non-numeric columns.
skip_blank_lines : bool, default True
    If True, skip over blank lines rather than interpreting as NaN values.
parse_dates : bool or list of int or names or list of lists or dict, \
default False
    The behavior is as follows:

    * boolean. If True -> try parsing the index.
    * list of int or names. e.g. If [1, 2, 3] -> try parsing columns 1, 2, 3
      each as a separate date column.
    * list of lists. e.g.  If [[1, 3]] -> combine columns 1 and 3 and parse as
      a single date column.
    * dict, e.g. {{'foo' : [1, 3]}} -> parse columns 1, 3 as date and call
      result 'foo'

    If a column or index cannot be represented as an array of datetimes,
    say because of an unparsable value or a mixture of timezones, the column
    or index will be returned unaltered as an object data type. For
    non-standard datetime parsing, use ``pd.to_datetime`` after
    ``pd.read_csv``. To parse an index or column with a mixture of timezones,
    specify ``date_parser`` to be a partially-applied
    :func:`pandas.to_datetime` with ``utc=True``. See
    :ref:`io.csv.mixed_timezones` for more.

    Note: A fast-path exists for iso8601-formatted dates.
infer_datetime_format : bool, default False
    If True and `parse_dates` is enabled, pandas will attempt to infer the
    format of the datetime strings in the columns, and if it can be inferred,
    switch to a faster method of parsing them. In some cases this can increase
    the parsing speed by 5-10x.

    .. deprecated:: 2.0.0
        A strict version of this argument is now the default, passing it has no effect.

keep_date_col : bool, default False
    If True and `parse_dates` specifies combining multiple columns then
    keep the original columns.
date_parser : function, optional
    Function to use for converting a sequence of string columns to an array of
    datetime instances. The default uses ``dateutil.parser.parser`` to do the
    conversion. Pandas will try to call `date_parser` in three different ways,
    advancing to the next if an exception occurs: 1) Pass one or more arrays
    (as defined by `parse_dates`) as arguments; 2) concatenate (row-wise) the
    string values from the columns defined by `parse_dates` into a single array
    and pass that; and 3) call `date_parser` once for each row using one or
    more strings (corresponding to the columns defined by `parse_dates`) as
    arguments.
dayfirst : bool, default False
    DD/MM format dates, international and European format.
cache_dates : bool, default True
    If True, use a cache of unique, converted dates to apply the datetime
    conversion. May produce significant speed-up when parsing duplicate
    date strings, especially ones with timezone offsets.

iterator : bool, default False
    Return TextFileReader object for iteration or getting chunks with
    ``get_chunk()``.

    .. versionchanged:: 1.2

       ``TextFileReader`` is a context manager.
chunksize : int, optional
    Return TextFileReader object for iteration.
    See the `IO Tools docs
    <https://pandas.pydata.org/pandas-docs/stable/io.html#io-chunking>`_
    for more information on ``iterator`` and ``chunksize``.

    .. versionchanged:: 1.2

       ``TextFileReader`` is a context manager.
{decompression_options}

    .. versionchanged:: 1.4.0 Zstandard support.

thousands : str, optional
    Thousands separator.
decimal : str, default '.'
    Character to recognize as decimal point (e.g. use ',' for European data).
lineterminator : str (length 1), optional
    Character to break file into lines. Only valid with C parser.
quotechar : str (length 1), optional
    The character used to denote the start and end of a quoted item. Quoted
    items can include the delimiter and it will be ignored.
quoting : int or csv.QUOTE_* instance, default 0
    Control field quoting behavior per ``csv.QUOTE_*`` constants. Use one of
    QUOTE_MINIMAL (0), QUOTE_ALL (1), QUOTE_NONNUMERIC (2) or QUOTE_NONE (3).
doublequote : bool, default ``True``
   When quotechar is specified and quoting is not ``QUOTE_NONE``, indicate
   whether or not to interpret two consecutive quotechar elements INSIDE a
   field as a single ``quotechar`` element.
escapechar : str (length 1), optional
    One-character string used to escape other characters.
comment : str, optional
    Indicates remainder of line should not be parsed. If found at the beginning
    of a line, the line will be ignored altogether. This parameter must be a
    single character. Like empty lines (as long as ``skip_blank_lines=True``),
    fully commented lines are ignored by the parameter `header` but not by
    `skiprows`. For example, if ``comment='#'``, parsing
    ``#empty\\na,b,c\\n1,2,3`` with ``header=0`` will result in 'a,b,c' being
    treated as the header.
encoding : str, optional
    Encoding to use for UTF when reading/writing (ex. 'utf-8'). `List of Python
    standard encodings
    <https://docs.python.org/3/library/codecs.html#standard-encodings>`_ .

    .. versionchanged:: 1.2

       When ``encoding`` is ``None``, ``errors="replace"`` is passed to
       ``open()``. Otherwise, ``errors="strict"`` is passed to ``open()``.
       This behavior was previously only the case for ``engine="python"``.

    .. versionchanged:: 1.3.0

       ``encoding_errors`` is a new argument. ``encoding`` has no longer an
       influence on how encoding errors are handled.

encoding_errors : str, optional, default "strict"
    How encoding errors are treated. `List of possible values
    <https://docs.python.org/3/library/codecs.html#error-handlers>`_ .

    .. versionadded:: 1.3.0

dialect : str or csv.Dialect, optional
    If provided, this parameter will override values (default or not) for the
    following parameters: `delimiter`, `doublequote`, `escapechar`,
    `skipinitialspace`, `quotechar`, and `quoting`. If it is necessary to
    override values, a ParserWarning will be issued. See csv.Dialect
    documentation for more details.
on_bad_lines : {{'error', 'warn', 'skip'}} or callable, default 'error'
    Specifies what to do upon encountering a bad line (a line with too many fields).
    Allowed values are :

        - 'error', raise an Exception when a bad line is encountered.
        - 'warn', raise a warning when a bad line is encountered and skip that line.
        - 'skip', skip bad lines without raising or warning when they are encountered.

    .. versionadded:: 1.3.0

    .. versionadded:: 1.4.0

        - callable, function with signature
          ``(bad_line: list[str]) -> list[str] | None`` that will process a single
          bad line. ``bad_line`` is a list of strings split by the ``sep``.
          If the function returns ``None``, the bad line will be ignored.
          If the function returns a new list of strings with more elements than
          expected, a ``ParserWarning`` will be emitted while dropping extra elements.
          Only supported when ``engine="python"``

delim_whitespace : bool, default False
    Specifies whether or not whitespace (e.g. ``' '`` or ``'\t'``) will be
    used as the sep. Equivalent to setting ``sep='\\s+'``. If this option
    is set to True, nothing should be passed in for the ``delimiter``
    parameter.
low_memory : bool, default True
    Internally process the file in chunks, resulting in lower memory use
    while parsing, but possibly mixed type inference.  To ensure no mixed
    types either set False, or specify the type with the `dtype` parameter.
    Note that the entire file is read into a single DataFrame regardless,
    use the `chunksize` or `iterator` parameter to return the data in chunks.
    (Only valid with C parser).
memory_map : bool, default False
    If a filepath is provided for `filepath_or_buffer`, map the file object
    directly onto memory and access the data directly from there. Using this
    option can improve performance because there is no longer any I/O overhead.
float_precision : str, optional
    Specifies which converter the C engine should use for floating-point
    values. The options are ``None`` or 'high' for the ordinary converter,
    'legacy' for the original lower precision pandas converter, and
    'round_trip' for the round-trip converter.

    .. versionchanged:: 1.2

{storage_options}

    .. versionadded:: 1.2

use_nullable_dtypes : bool = False
    Whether or not to use nullable dtypes as default when reading data. If
    set to True, nullable dtypes are used for all dtypes that have a nullable
    implementation, even if no nulls are present.

    The nullable dtype implementation can be configured by calling
    ``pd.set_option("mode.dtype_backend", "pandas")`` to use
    numpy-backed nullable dtypes or
    ``pd.set_option("mode.dtype_backend", "pyarrow")`` to use
    pyarrow-backed nullable dtypes (using ``pd.ArrowDtype``).

    .. versionadded:: 2.0

Returns
-------
DataFrame or TextFileReader
    A comma-separated values (csv) file is returned as two-dimensional
    data structure with labeled axes.

See Also
--------
DataFrame.to_csv : Write DataFrame to a comma-separated values (csv) file.
read_csv : Read a comma-separated values (csv) file into DataFrame.
read_fwf : Read a table of fixed-width formatted lines into DataFrame.

Examples
--------
>>> pd.{func_name}('data.csv')  # doctest: +SKIP
"""
)


_c_parser_defaults = {
    "delim_whitespace": False,
    "na_filter": True,
    "low_memory": True,
    "memory_map": False,
    "float_precision": None,
}

_fwf_defaults = {"colspecs": "infer", "infer_nrows": 100, "widths": None}

_c_unsupported = {"skipfooter"}
_python_unsupported = {"low_memory", "float_precision"}
_pyarrow_unsupported = {
    "skipfooter",
    "float_precision",
    "chunksize",
    "comment",
    "nrows",
    "thousands",
    "memory_map",
    "dialect",
    "on_bad_lines",
    "delim_whitespace",
    "quoting",
    "lineterminator",
    "converters",
    "decimal",
    "iterator",
    "dayfirst",
    "verbose",
    "skipinitialspace",
    "low_memory",
}


class _DeprecationConfig(NamedTuple):
    default_value: Any
    msg: str | None


@overload
def validate_integer(name, val: None, min_val: int = ...) -> None:
    ...


@overload
def validate_integer(name, val: float, min_val: int = ...) -> int:
    ...


@overload
def validate_integer(name, val: int | None, min_val: int = ...) -> int | None:
    ...


def validate_integer(name, val: int | float | None, min_val: int = 0) -> int | None:
    """
    Checks whether the 'name' parameter for parsing is either
    an integer OR float that can SAFELY be cast to an integer
    without losing accuracy. Raises a ValueError if that is
    not the case.

    Parameters
    ----------
    name : str
        Parameter name (used for error reporting)
    val : int or float
        The value to check
    min_val : int
        Minimum allowed value (val < min_val will result in a ValueError)
    """
    if val is None:
        return val

    msg = f"'{name:s}' must be an integer >={min_val:d}"
    if is_float(val):
        if int(val) != val:
            raise ValueError(msg)
        val = int(val)
    elif not (is_integer(val) and val >= min_val):
        raise ValueError(msg)

    return int(val)


def _validate_names(names: Sequence[Hashable] | None) -> None:
    """
    Raise ValueError if the `names` parameter contains duplicates or has an
    invalid data type.

    Parameters
    ----------
    names : array-like or None
        An array containing a list of the names used for the output DataFrame.

    Raises
    ------
    ValueError
        If names are not unique or are not ordered (e.g. set).
    """
    if names is not None:
        if len(names) != len(set(names)):
            raise ValueError("Duplicate names are not allowed.")
        if not (
            is_list_like(names, allow_sets=False) or isinstance(names, abc.KeysView)
        ):
            raise ValueError("Names should be an ordered collection.")


def _read(
    filepath_or_buffer: FilePath | ReadCsvBuffer[bytes] | ReadCsvBuffer[str], kwds
) -> DataFrame | TextFileReader:
    """Generic reader of line files."""
    # if we pass a date_parser and parse_dates=False, we should not parse the
    # dates GH#44366
    if kwds.get("parse_dates", None) is None:
        if kwds.get("date_parser", None) is None:
            kwds["parse_dates"] = False
        else:
            kwds["parse_dates"] = True

    # Extract some of the arguments (pass chunksize on).
    iterator = kwds.get("iterator", False)
    chunksize = kwds.get("chunksize", None)
    if kwds.get("engine") == "pyarrow":
        if iterator:
            raise ValueError(
                "The 'iterator' option is not supported with the 'pyarrow' engine"
            )

        if chunksize is not None:
            raise ValueError(
                "The 'chunksize' option is not supported with the 'pyarrow' engine"
            )
    elif (
        kwds.get("use_nullable_dtypes", False)
<<<<<<< HEAD
        and get_option("mode.dtype_backend") == "pyarrow"
=======
        and get_option("mode.nullable_backend") == "pyarrow"
        and kwds.get("engine") == "c"
>>>>>>> 280fbf6d
    ):
        raise NotImplementedError(
            f"use_nullable_dtypes=True and engine={kwds['engine']} with "
            "mode.dtype_backend set to 'pyarrow' is not implemented."
        )
    else:
        chunksize = validate_integer("chunksize", chunksize, 1)

    nrows = kwds.get("nrows", None)

    # Check for duplicates in names.
    _validate_names(kwds.get("names", None))

    # Create the parser.
    parser = TextFileReader(filepath_or_buffer, **kwds)

    if chunksize or iterator:
        return parser

    with parser:
        return parser.read(nrows)


# iterator=True -> TextFileReader
@overload
def read_csv(
    filepath_or_buffer: FilePath | ReadCsvBuffer[bytes] | ReadCsvBuffer[str],
    *,
    sep: str | None | lib.NoDefault = ...,
    delimiter: str | None | lib.NoDefault = ...,
    header: int | Sequence[int] | None | Literal["infer"] = ...,
    names: Sequence[Hashable] | None | lib.NoDefault = ...,
    index_col: IndexLabel | Literal[False] | None = ...,
    usecols=...,
    dtype: DtypeArg | None = ...,
    engine: CSVEngine | None = ...,
    converters=...,
    true_values=...,
    false_values=...,
    skipinitialspace: bool = ...,
    skiprows=...,
    skipfooter: int = ...,
    nrows: int | None = ...,
    na_values=...,
    keep_default_na: bool = ...,
    na_filter: bool = ...,
    verbose: bool = ...,
    skip_blank_lines: bool = ...,
    parse_dates: bool | Sequence[Hashable] | None = ...,
    infer_datetime_format: bool | lib.NoDefault = ...,
    keep_date_col: bool = ...,
    date_parser=...,
    dayfirst: bool = ...,
    cache_dates: bool = ...,
    iterator: Literal[True],
    chunksize: int | None = ...,
    compression: CompressionOptions = ...,
    thousands: str | None = ...,
    decimal: str = ...,
    lineterminator: str | None = ...,
    quotechar: str = ...,
    quoting: int = ...,
    doublequote: bool = ...,
    escapechar: str | None = ...,
    comment: str | None = ...,
    encoding: str | None = ...,
    encoding_errors: str | None = ...,
    dialect: str | csv.Dialect | None = ...,
    on_bad_lines=...,
    delim_whitespace: bool = ...,
    low_memory=...,
    memory_map: bool = ...,
    float_precision: Literal["high", "legacy"] | None = ...,
    storage_options: StorageOptions = ...,
    use_nullable_dtypes: bool = ...,
) -> TextFileReader:
    ...


# chunksize=int -> TextFileReader
@overload
def read_csv(
    filepath_or_buffer: FilePath | ReadCsvBuffer[bytes] | ReadCsvBuffer[str],
    *,
    sep: str | None | lib.NoDefault = ...,
    delimiter: str | None | lib.NoDefault = ...,
    header: int | Sequence[int] | None | Literal["infer"] = ...,
    names: Sequence[Hashable] | None | lib.NoDefault = ...,
    index_col: IndexLabel | Literal[False] | None = ...,
    usecols=...,
    dtype: DtypeArg | None = ...,
    engine: CSVEngine | None = ...,
    converters=...,
    true_values=...,
    false_values=...,
    skipinitialspace: bool = ...,
    skiprows=...,
    skipfooter: int = ...,
    nrows: int | None = ...,
    na_values=...,
    keep_default_na: bool = ...,
    na_filter: bool = ...,
    verbose: bool = ...,
    skip_blank_lines: bool = ...,
    parse_dates: bool | Sequence[Hashable] | None = ...,
    infer_datetime_format: bool | lib.NoDefault = ...,
    keep_date_col: bool = ...,
    date_parser=...,
    dayfirst: bool = ...,
    cache_dates: bool = ...,
    iterator: bool = ...,
    chunksize: int,
    compression: CompressionOptions = ...,
    thousands: str | None = ...,
    decimal: str = ...,
    lineterminator: str | None = ...,
    quotechar: str = ...,
    quoting: int = ...,
    doublequote: bool = ...,
    escapechar: str | None = ...,
    comment: str | None = ...,
    encoding: str | None = ...,
    encoding_errors: str | None = ...,
    dialect: str | csv.Dialect | None = ...,
    on_bad_lines=...,
    delim_whitespace: bool = ...,
    low_memory=...,
    memory_map: bool = ...,
    float_precision: Literal["high", "legacy"] | None = ...,
    storage_options: StorageOptions = ...,
    use_nullable_dtypes: bool = ...,
) -> TextFileReader:
    ...


# default case -> DataFrame
@overload
def read_csv(
    filepath_or_buffer: FilePath | ReadCsvBuffer[bytes] | ReadCsvBuffer[str],
    *,
    sep: str | None | lib.NoDefault = ...,
    delimiter: str | None | lib.NoDefault = ...,
    header: int | Sequence[int] | None | Literal["infer"] = ...,
    names: Sequence[Hashable] | None | lib.NoDefault = ...,
    index_col: IndexLabel | Literal[False] | None = ...,
    usecols=...,
    dtype: DtypeArg | None = ...,
    engine: CSVEngine | None = ...,
    converters=...,
    true_values=...,
    false_values=...,
    skipinitialspace: bool = ...,
    skiprows=...,
    skipfooter: int = ...,
    nrows: int | None = ...,
    na_values=...,
    keep_default_na: bool = ...,
    na_filter: bool = ...,
    verbose: bool = ...,
    skip_blank_lines: bool = ...,
    parse_dates: bool | Sequence[Hashable] | None = ...,
    infer_datetime_format: bool | lib.NoDefault = ...,
    keep_date_col: bool = ...,
    date_parser=...,
    dayfirst: bool = ...,
    cache_dates: bool = ...,
    iterator: Literal[False] = ...,
    chunksize: None = ...,
    compression: CompressionOptions = ...,
    thousands: str | None = ...,
    decimal: str = ...,
    lineterminator: str | None = ...,
    quotechar: str = ...,
    quoting: int = ...,
    doublequote: bool = ...,
    escapechar: str | None = ...,
    comment: str | None = ...,
    encoding: str | None = ...,
    encoding_errors: str | None = ...,
    dialect: str | csv.Dialect | None = ...,
    on_bad_lines=...,
    delim_whitespace: bool = ...,
    low_memory=...,
    memory_map: bool = ...,
    float_precision: Literal["high", "legacy"] | None = ...,
    storage_options: StorageOptions = ...,
    use_nullable_dtypes: bool = ...,
) -> DataFrame:
    ...


# Unions -> DataFrame | TextFileReader
@overload
def read_csv(
    filepath_or_buffer: FilePath | ReadCsvBuffer[bytes] | ReadCsvBuffer[str],
    *,
    sep: str | None | lib.NoDefault = ...,
    delimiter: str | None | lib.NoDefault = ...,
    header: int | Sequence[int] | None | Literal["infer"] = ...,
    names: Sequence[Hashable] | None | lib.NoDefault = ...,
    index_col: IndexLabel | Literal[False] | None = ...,
    usecols=...,
    dtype: DtypeArg | None = ...,
    engine: CSVEngine | None = ...,
    converters=...,
    true_values=...,
    false_values=...,
    skipinitialspace: bool = ...,
    skiprows=...,
    skipfooter: int = ...,
    nrows: int | None = ...,
    na_values=...,
    keep_default_na: bool = ...,
    na_filter: bool = ...,
    verbose: bool = ...,
    skip_blank_lines: bool = ...,
    parse_dates: bool | Sequence[Hashable] | None = ...,
    infer_datetime_format: bool | lib.NoDefault = ...,
    keep_date_col: bool = ...,
    date_parser=...,
    dayfirst: bool = ...,
    cache_dates: bool = ...,
    iterator: bool = ...,
    chunksize: int | None = ...,
    compression: CompressionOptions = ...,
    thousands: str | None = ...,
    decimal: str = ...,
    lineterminator: str | None = ...,
    quotechar: str = ...,
    quoting: int = ...,
    doublequote: bool = ...,
    escapechar: str | None = ...,
    comment: str | None = ...,
    encoding: str | None = ...,
    encoding_errors: str | None = ...,
    dialect: str | csv.Dialect | None = ...,
    on_bad_lines=...,
    delim_whitespace: bool = ...,
    low_memory=...,
    memory_map: bool = ...,
    float_precision: Literal["high", "legacy"] | None = ...,
    storage_options: StorageOptions = ...,
    use_nullable_dtypes: bool = ...,
) -> DataFrame | TextFileReader:
    ...


@Appender(
    _doc_read_csv_and_table.format(
        func_name="read_csv",
        summary="Read a comma-separated values (csv) file into DataFrame.",
        _default_sep="','",
        storage_options=_shared_docs["storage_options"],
        decompression_options=_shared_docs["decompression_options"]
        % "filepath_or_buffer",
    )
)
def read_csv(
    filepath_or_buffer: FilePath | ReadCsvBuffer[bytes] | ReadCsvBuffer[str],
    *,
    sep: str | None | lib.NoDefault = lib.no_default,
    delimiter: str | None | lib.NoDefault = None,
    # Column and Index Locations and Names
    header: int | Sequence[int] | None | Literal["infer"] = "infer",
    names: Sequence[Hashable] | None | lib.NoDefault = lib.no_default,
    index_col: IndexLabel | Literal[False] | None = None,
    usecols=None,
    # General Parsing Configuration
    dtype: DtypeArg | None = None,
    engine: CSVEngine | None = None,
    converters=None,
    true_values=None,
    false_values=None,
    skipinitialspace: bool = False,
    skiprows=None,
    skipfooter: int = 0,
    nrows: int | None = None,
    # NA and Missing Data Handling
    na_values=None,
    keep_default_na: bool = True,
    na_filter: bool = True,
    verbose: bool = False,
    skip_blank_lines: bool = True,
    # Datetime Handling
    parse_dates: bool | Sequence[Hashable] | None = None,
    infer_datetime_format: bool | lib.NoDefault = lib.no_default,
    keep_date_col: bool = False,
    date_parser=None,
    dayfirst: bool = False,
    cache_dates: bool = True,
    # Iteration
    iterator: bool = False,
    chunksize: int | None = None,
    # Quoting, Compression, and File Format
    compression: CompressionOptions = "infer",
    thousands: str | None = None,
    decimal: str = ".",
    lineterminator: str | None = None,
    quotechar: str = '"',
    quoting: int = csv.QUOTE_MINIMAL,
    doublequote: bool = True,
    escapechar: str | None = None,
    comment: str | None = None,
    encoding: str | None = None,
    encoding_errors: str | None = "strict",
    dialect: str | csv.Dialect | None = None,
    # Error Handling
    on_bad_lines: str = "error",
    # Internal
    delim_whitespace: bool = False,
    low_memory=_c_parser_defaults["low_memory"],
    memory_map: bool = False,
    float_precision: Literal["high", "legacy"] | None = None,
    storage_options: StorageOptions = None,
    use_nullable_dtypes: bool = False,
) -> DataFrame | TextFileReader:
    if infer_datetime_format is not lib.no_default:
        warnings.warn(
            "The argument 'infer_datetime_format' is deprecated and will "
            "be removed in a future version. "
            "A strict version of it is now the default, see "
            "https://pandas.pydata.org/pdeps/0004-consistent-to-datetime-parsing.html. "
            "You can safely remove this argument.",
            stacklevel=find_stack_level(),
        )
    # locals() should never be modified
    kwds = locals().copy()
    del kwds["filepath_or_buffer"]
    del kwds["sep"]

    kwds_defaults = _refine_defaults_read(
        dialect,
        delimiter,
        delim_whitespace,
        engine,
        sep,
        on_bad_lines,
        names,
        defaults={"delimiter": ","},
    )
    kwds.update(kwds_defaults)

    return _read(filepath_or_buffer, kwds)


# iterator=True -> TextFileReader
@overload
def read_table(
    filepath_or_buffer: FilePath | ReadCsvBuffer[bytes] | ReadCsvBuffer[str],
    *,
    sep: str | None | lib.NoDefault = ...,
    delimiter: str | None | lib.NoDefault = ...,
    header: int | Sequence[int] | None | Literal["infer"] = ...,
    names: Sequence[Hashable] | None | lib.NoDefault = ...,
    index_col: IndexLabel | Literal[False] | None = ...,
    usecols=...,
    dtype: DtypeArg | None = ...,
    engine: CSVEngine | None = ...,
    converters=...,
    true_values=...,
    false_values=...,
    skipinitialspace: bool = ...,
    skiprows=...,
    skipfooter: int = ...,
    nrows: int | None = ...,
    na_values=...,
    keep_default_na: bool = ...,
    na_filter: bool = ...,
    verbose: bool = ...,
    skip_blank_lines: bool = ...,
    parse_dates: bool | Sequence[Hashable] = ...,
    infer_datetime_format: bool | lib.NoDefault = ...,
    keep_date_col: bool = ...,
    date_parser=...,
    dayfirst: bool = ...,
    cache_dates: bool = ...,
    iterator: Literal[True],
    chunksize: int | None = ...,
    compression: CompressionOptions = ...,
    thousands: str | None = ...,
    decimal: str = ...,
    lineterminator: str | None = ...,
    quotechar: str = ...,
    quoting: int = ...,
    doublequote: bool = ...,
    escapechar: str | None = ...,
    comment: str | None = ...,
    encoding: str | None = ...,
    encoding_errors: str | None = ...,
    dialect: str | csv.Dialect | None = ...,
    on_bad_lines=...,
    delim_whitespace: bool = ...,
    low_memory=...,
    memory_map: bool = ...,
    float_precision: str | None = ...,
    storage_options: StorageOptions = ...,
    use_nullable_dtypes: bool = ...,
) -> TextFileReader:
    ...


# chunksize=int -> TextFileReader
@overload
def read_table(
    filepath_or_buffer: FilePath | ReadCsvBuffer[bytes] | ReadCsvBuffer[str],
    *,
    sep: str | None | lib.NoDefault = ...,
    delimiter: str | None | lib.NoDefault = ...,
    header: int | Sequence[int] | None | Literal["infer"] = ...,
    names: Sequence[Hashable] | None | lib.NoDefault = ...,
    index_col: IndexLabel | Literal[False] | None = ...,
    usecols=...,
    dtype: DtypeArg | None = ...,
    engine: CSVEngine | None = ...,
    converters=...,
    true_values=...,
    false_values=...,
    skipinitialspace: bool = ...,
    skiprows=...,
    skipfooter: int = ...,
    nrows: int | None = ...,
    na_values=...,
    keep_default_na: bool = ...,
    na_filter: bool = ...,
    verbose: bool = ...,
    skip_blank_lines: bool = ...,
    parse_dates: bool | Sequence[Hashable] = ...,
    infer_datetime_format: bool | lib.NoDefault = ...,
    keep_date_col: bool = ...,
    date_parser=...,
    dayfirst: bool = ...,
    cache_dates: bool = ...,
    iterator: bool = ...,
    chunksize: int,
    compression: CompressionOptions = ...,
    thousands: str | None = ...,
    decimal: str = ...,
    lineterminator: str | None = ...,
    quotechar: str = ...,
    quoting: int = ...,
    doublequote: bool = ...,
    escapechar: str | None = ...,
    comment: str | None = ...,
    encoding: str | None = ...,
    encoding_errors: str | None = ...,
    dialect: str | csv.Dialect | None = ...,
    on_bad_lines=...,
    delim_whitespace: bool = ...,
    low_memory=...,
    memory_map: bool = ...,
    float_precision: str | None = ...,
    storage_options: StorageOptions = ...,
    use_nullable_dtypes: bool = ...,
) -> TextFileReader:
    ...


# default -> DataFrame
@overload
def read_table(
    filepath_or_buffer: FilePath | ReadCsvBuffer[bytes] | ReadCsvBuffer[str],
    *,
    sep: str | None | lib.NoDefault = ...,
    delimiter: str | None | lib.NoDefault = ...,
    header: int | Sequence[int] | None | Literal["infer"] = ...,
    names: Sequence[Hashable] | None | lib.NoDefault = ...,
    index_col: IndexLabel | Literal[False] | None = ...,
    usecols=...,
    dtype: DtypeArg | None = ...,
    engine: CSVEngine | None = ...,
    converters=...,
    true_values=...,
    false_values=...,
    skipinitialspace: bool = ...,
    skiprows=...,
    skipfooter: int = ...,
    nrows: int | None = ...,
    na_values=...,
    keep_default_na: bool = ...,
    na_filter: bool = ...,
    verbose: bool = ...,
    skip_blank_lines: bool = ...,
    parse_dates: bool | Sequence[Hashable] = ...,
    infer_datetime_format: bool | lib.NoDefault = ...,
    keep_date_col: bool = ...,
    date_parser=...,
    dayfirst: bool = ...,
    cache_dates: bool = ...,
    iterator: Literal[False] = ...,
    chunksize: None = ...,
    compression: CompressionOptions = ...,
    thousands: str | None = ...,
    decimal: str = ...,
    lineterminator: str | None = ...,
    quotechar: str = ...,
    quoting: int = ...,
    doublequote: bool = ...,
    escapechar: str | None = ...,
    comment: str | None = ...,
    encoding: str | None = ...,
    encoding_errors: str | None = ...,
    dialect: str | csv.Dialect | None = ...,
    on_bad_lines=...,
    delim_whitespace: bool = ...,
    low_memory=...,
    memory_map: bool = ...,
    float_precision: str | None = ...,
    storage_options: StorageOptions = ...,
    use_nullable_dtypes: bool = ...,
) -> DataFrame:
    ...


# Unions -> DataFrame | TextFileReader
@overload
def read_table(
    filepath_or_buffer: FilePath | ReadCsvBuffer[bytes] | ReadCsvBuffer[str],
    *,
    sep: str | None | lib.NoDefault = ...,
    delimiter: str | None | lib.NoDefault = ...,
    header: int | Sequence[int] | None | Literal["infer"] = ...,
    names: Sequence[Hashable] | None | lib.NoDefault = ...,
    index_col: IndexLabel | Literal[False] | None = ...,
    usecols=...,
    dtype: DtypeArg | None = ...,
    engine: CSVEngine | None = ...,
    converters=...,
    true_values=...,
    false_values=...,
    skipinitialspace: bool = ...,
    skiprows=...,
    skipfooter: int = ...,
    nrows: int | None = ...,
    na_values=...,
    keep_default_na: bool = ...,
    na_filter: bool = ...,
    verbose: bool = ...,
    skip_blank_lines: bool = ...,
    parse_dates: bool | Sequence[Hashable] = ...,
    infer_datetime_format: bool | lib.NoDefault = ...,
    keep_date_col: bool = ...,
    date_parser=...,
    dayfirst: bool = ...,
    cache_dates: bool = ...,
    iterator: bool = ...,
    chunksize: int | None = ...,
    compression: CompressionOptions = ...,
    thousands: str | None = ...,
    decimal: str = ...,
    lineterminator: str | None = ...,
    quotechar: str = ...,
    quoting: int = ...,
    doublequote: bool = ...,
    escapechar: str | None = ...,
    comment: str | None = ...,
    encoding: str | None = ...,
    encoding_errors: str | None = ...,
    dialect: str | csv.Dialect | None = ...,
    on_bad_lines=...,
    delim_whitespace: bool = ...,
    low_memory=...,
    memory_map: bool = ...,
    float_precision: str | None = ...,
    storage_options: StorageOptions = ...,
    use_nullable_dtypes: bool = ...,
) -> DataFrame | TextFileReader:
    ...


@Appender(
    _doc_read_csv_and_table.format(
        func_name="read_table",
        summary="Read general delimited file into DataFrame.",
        _default_sep=r"'\\t' (tab-stop)",
        storage_options=_shared_docs["storage_options"],
        decompression_options=_shared_docs["decompression_options"]
        % "filepath_or_buffer",
    )
)
def read_table(
    filepath_or_buffer: FilePath | ReadCsvBuffer[bytes] | ReadCsvBuffer[str],
    *,
    sep: str | None | lib.NoDefault = lib.no_default,
    delimiter: str | None | lib.NoDefault = None,
    # Column and Index Locations and Names
    header: int | Sequence[int] | None | Literal["infer"] = "infer",
    names: Sequence[Hashable] | None | lib.NoDefault = lib.no_default,
    index_col: IndexLabel | Literal[False] | None = None,
    usecols=None,
    # General Parsing Configuration
    dtype: DtypeArg | None = None,
    engine: CSVEngine | None = None,
    converters=None,
    true_values=None,
    false_values=None,
    skipinitialspace: bool = False,
    skiprows=None,
    skipfooter: int = 0,
    nrows: int | None = None,
    # NA and Missing Data Handling
    na_values=None,
    keep_default_na: bool = True,
    na_filter: bool = True,
    verbose: bool = False,
    skip_blank_lines: bool = True,
    # Datetime Handling
    parse_dates: bool | Sequence[Hashable] = False,
    infer_datetime_format: bool | lib.NoDefault = lib.no_default,
    keep_date_col: bool = False,
    date_parser=None,
    dayfirst: bool = False,
    cache_dates: bool = True,
    # Iteration
    iterator: bool = False,
    chunksize: int | None = None,
    # Quoting, Compression, and File Format
    compression: CompressionOptions = "infer",
    thousands: str | None = None,
    decimal: str = ".",
    lineterminator: str | None = None,
    quotechar: str = '"',
    quoting: int = csv.QUOTE_MINIMAL,
    doublequote: bool = True,
    escapechar: str | None = None,
    comment: str | None = None,
    encoding: str | None = None,
    encoding_errors: str | None = "strict",
    dialect: str | csv.Dialect | None = None,
    # Error Handling
    on_bad_lines: str = "error",
    # Internal
    delim_whitespace: bool = False,
    low_memory=_c_parser_defaults["low_memory"],
    memory_map: bool = False,
    float_precision: str | None = None,
    storage_options: StorageOptions = None,
    use_nullable_dtypes: bool = False,
) -> DataFrame | TextFileReader:
    # locals() should never be modified
    kwds = locals().copy()
    del kwds["filepath_or_buffer"]
    del kwds["sep"]

    kwds_defaults = _refine_defaults_read(
        dialect,
        delimiter,
        delim_whitespace,
        engine,
        sep,
        on_bad_lines,
        names,
        defaults={"delimiter": "\t"},
    )
    kwds.update(kwds_defaults)

    return _read(filepath_or_buffer, kwds)


def read_fwf(
    filepath_or_buffer: FilePath | ReadCsvBuffer[bytes] | ReadCsvBuffer[str],
    *,
    colspecs: Sequence[tuple[int, int]] | str | None = "infer",
    widths: Sequence[int] | None = None,
    infer_nrows: int = 100,
    **kwds,
) -> DataFrame | TextFileReader:
    r"""
    Read a table of fixed-width formatted lines into DataFrame.

    Also supports optionally iterating or breaking of the file
    into chunks.

    Additional help can be found in the `online docs for IO Tools
    <https://pandas.pydata.org/pandas-docs/stable/user_guide/io.html>`_.

    Parameters
    ----------
    filepath_or_buffer : str, path object, or file-like object
        String, path object (implementing ``os.PathLike[str]``), or file-like
        object implementing a text ``read()`` function.The string could be a URL.
        Valid URL schemes include http, ftp, s3, and file. For file URLs, a host is
        expected. A local file could be:
        ``file://localhost/path/to/table.csv``.
    colspecs : list of tuple (int, int) or 'infer'. optional
        A list of tuples giving the extents of the fixed-width
        fields of each line as half-open intervals (i.e.,  [from, to[ ).
        String value 'infer' can be used to instruct the parser to try
        detecting the column specifications from the first 100 rows of
        the data which are not being skipped via skiprows (default='infer').
    widths : list of int, optional
        A list of field widths which can be used instead of 'colspecs' if
        the intervals are contiguous.
    infer_nrows : int, default 100
        The number of rows to consider when letting the parser determine the
        `colspecs`.
    **kwds : optional
        Optional keyword arguments can be passed to ``TextFileReader``.

    Returns
    -------
    DataFrame or TextFileReader
        A comma-separated values (csv) file is returned as two-dimensional
        data structure with labeled axes.

    See Also
    --------
    DataFrame.to_csv : Write DataFrame to a comma-separated values (csv) file.
    read_csv : Read a comma-separated values (csv) file into DataFrame.

    Examples
    --------
    >>> pd.read_fwf('data.csv')  # doctest: +SKIP
    """
    # Check input arguments.
    if colspecs is None and widths is None:
        raise ValueError("Must specify either colspecs or widths")
    if colspecs not in (None, "infer") and widths is not None:
        raise ValueError("You must specify only one of 'widths' and 'colspecs'")

    # Compute 'colspecs' from 'widths', if specified.
    if widths is not None:
        colspecs, col = [], 0
        for w in widths:
            colspecs.append((col, col + w))
            col += w

    # for mypy
    assert colspecs is not None

    # GH#40830
    # Ensure length of `colspecs` matches length of `names`
    names = kwds.get("names")
    if names is not None:
        if len(names) != len(colspecs) and colspecs != "infer":
            # need to check len(index_col) as it might contain
            # unnamed indices, in which case it's name is not required
            len_index = 0
            if kwds.get("index_col") is not None:
                index_col: Any = kwds.get("index_col")
                if index_col is not False:
                    if not is_list_like(index_col):
                        len_index = 1
                    else:
                        len_index = len(index_col)
            if kwds.get("usecols") is None and len(names) + len_index != len(colspecs):
                # If usecols is used colspec may be longer than names
                raise ValueError("Length of colspecs must match length of names")

    kwds["colspecs"] = colspecs
    kwds["infer_nrows"] = infer_nrows
    kwds["engine"] = "python-fwf"
    return _read(filepath_or_buffer, kwds)


class TextFileReader(abc.Iterator):
    """

    Passed dialect overrides any of the related parser options

    """

    def __init__(
        self,
        f: FilePath | ReadCsvBuffer[bytes] | ReadCsvBuffer[str] | list,
        engine: CSVEngine | None = None,
        **kwds,
    ) -> None:
        if engine is not None:
            engine_specified = True
        else:
            engine = "python"
            engine_specified = False
        self.engine = engine
        self._engine_specified = kwds.get("engine_specified", engine_specified)

        _validate_skipfooter(kwds)

        dialect = _extract_dialect(kwds)
        if dialect is not None:
            if engine == "pyarrow":
                raise ValueError(
                    "The 'dialect' option is not supported with the 'pyarrow' engine"
                )
            kwds = _merge_with_dialect_properties(dialect, kwds)

        if kwds.get("header", "infer") == "infer":
            kwds["header"] = 0 if kwds.get("names") is None else None

        self.orig_options = kwds

        # miscellanea
        self._currow = 0

        options = self._get_options_with_defaults(engine)
        options["storage_options"] = kwds.get("storage_options", None)

        self.chunksize = options.pop("chunksize", None)
        self.nrows = options.pop("nrows", None)

        self._check_file_or_buffer(f, engine)
        self.options, self.engine = self._clean_options(options, engine)

        if "has_index_names" in kwds:
            self.options["has_index_names"] = kwds["has_index_names"]

        self.handles: IOHandles | None = None
        self._engine = self._make_engine(f, self.engine)

    def close(self) -> None:
        if self.handles is not None:
            self.handles.close()
        self._engine.close()

    def _get_options_with_defaults(self, engine: CSVEngine) -> dict[str, Any]:
        kwds = self.orig_options

        options = {}
        default: object | None

        for argname, default in parser_defaults.items():
            value = kwds.get(argname, default)

            # see gh-12935
            if (
                engine == "pyarrow"
                and argname in _pyarrow_unsupported
                and value != default
                and value != getattr(value, "value", default)
            ):
                raise ValueError(
                    f"The {repr(argname)} option is not supported with the "
                    f"'pyarrow' engine"
                )
            options[argname] = value

        for argname, default in _c_parser_defaults.items():
            if argname in kwds:
                value = kwds[argname]

                if engine != "c" and value != default:
                    if "python" in engine and argname not in _python_unsupported:
                        pass
                    else:
                        raise ValueError(
                            f"The {repr(argname)} option is not supported with the "
                            f"{repr(engine)} engine"
                        )
            else:
                value = default
            options[argname] = value

        if engine == "python-fwf":
            for argname, default in _fwf_defaults.items():
                options[argname] = kwds.get(argname, default)

        return options

    def _check_file_or_buffer(self, f, engine: CSVEngine) -> None:
        # see gh-16530
        if is_file_like(f) and engine != "c" and not hasattr(f, "__iter__"):
            # The C engine doesn't need the file-like to have the "__iter__"
            # attribute. However, the Python engine needs "__iter__(...)"
            # when iterating through such an object, meaning it
            # needs to have that attribute
            raise ValueError(
                "The 'python' engine cannot iterate through this file buffer."
            )

    def _clean_options(
        self, options: dict[str, Any], engine: CSVEngine
    ) -> tuple[dict[str, Any], CSVEngine]:
        result = options.copy()

        fallback_reason = None

        # C engine not supported yet
        if engine == "c":
            if options["skipfooter"] > 0:
                fallback_reason = "the 'c' engine does not support skipfooter"
                engine = "python"

        sep = options["delimiter"]
        delim_whitespace = options["delim_whitespace"]

        if sep is None and not delim_whitespace:
            if engine in ("c", "pyarrow"):
                fallback_reason = (
                    f"the '{engine}' engine does not support "
                    "sep=None with delim_whitespace=False"
                )
                engine = "python"
        elif sep is not None and len(sep) > 1:
            if engine == "c" and sep == r"\s+":
                result["delim_whitespace"] = True
                del result["delimiter"]
            elif engine not in ("python", "python-fwf"):
                # wait until regex engine integrated
                fallback_reason = (
                    f"the '{engine}' engine does not support "
                    "regex separators (separators > 1 char and "
                    r"different from '\s+' are interpreted as regex)"
                )
                engine = "python"
        elif delim_whitespace:
            if "python" in engine:
                result["delimiter"] = r"\s+"
        elif sep is not None:
            encodeable = True
            encoding = sys.getfilesystemencoding() or "utf-8"
            try:
                if len(sep.encode(encoding)) > 1:
                    encodeable = False
            except UnicodeDecodeError:
                encodeable = False
            if not encodeable and engine not in ("python", "python-fwf"):
                fallback_reason = (
                    f"the separator encoded in {encoding} "
                    f"is > 1 char long, and the '{engine}' engine "
                    "does not support such separators"
                )
                engine = "python"

        quotechar = options["quotechar"]
        if quotechar is not None and isinstance(quotechar, (str, bytes)):
            if (
                len(quotechar) == 1
                and ord(quotechar) > 127
                and engine not in ("python", "python-fwf")
            ):
                fallback_reason = (
                    "ord(quotechar) > 127, meaning the "
                    "quotechar is larger than one byte, "
                    f"and the '{engine}' engine does not support such quotechars"
                )
                engine = "python"

        if fallback_reason and self._engine_specified:
            raise ValueError(fallback_reason)

        if engine == "c":
            for arg in _c_unsupported:
                del result[arg]

        if "python" in engine:
            for arg in _python_unsupported:
                if fallback_reason and result[arg] != _c_parser_defaults[arg]:
                    raise ValueError(
                        "Falling back to the 'python' engine because "
                        f"{fallback_reason}, but this causes {repr(arg)} to be "
                        "ignored as it is not supported by the 'python' engine."
                    )
                del result[arg]

        if fallback_reason:
            warnings.warn(
                (
                    "Falling back to the 'python' engine because "
                    f"{fallback_reason}; you can avoid this warning by specifying "
                    "engine='python'."
                ),
                ParserWarning,
                stacklevel=find_stack_level(),
            )

        index_col = options["index_col"]
        names = options["names"]
        converters = options["converters"]
        na_values = options["na_values"]
        skiprows = options["skiprows"]

        validate_header_arg(options["header"])

        if index_col is True:
            raise ValueError("The value of index_col couldn't be 'True'")
        if is_index_col(index_col):
            if not isinstance(index_col, (list, tuple, np.ndarray)):
                index_col = [index_col]
        result["index_col"] = index_col

        names = list(names) if names is not None else names

        # type conversion-related
        if converters is not None:
            if not isinstance(converters, dict):
                raise TypeError(
                    "Type converters must be a dict or subclass, "
                    f"input was a {type(converters).__name__}"
                )
        else:
            converters = {}

        # Converting values to NA
        keep_default_na = options["keep_default_na"]
        na_values, na_fvalues = _clean_na_values(na_values, keep_default_na)

        # handle skiprows; this is internally handled by the
        # c-engine, so only need for python and pyarrow parsers
        if engine == "pyarrow":
            if not is_integer(skiprows) and skiprows is not None:
                # pyarrow expects skiprows to be passed as an integer
                raise ValueError(
                    "skiprows argument must be an integer when using "
                    "engine='pyarrow'"
                )
        else:
            if is_integer(skiprows):
                skiprows = list(range(skiprows))
            if skiprows is None:
                skiprows = set()
            elif not callable(skiprows):
                skiprows = set(skiprows)

        # put stuff back
        result["names"] = names
        result["converters"] = converters
        result["na_values"] = na_values
        result["na_fvalues"] = na_fvalues
        result["skiprows"] = skiprows

        return result, engine

    def __next__(self) -> DataFrame:
        try:
            return self.get_chunk()
        except StopIteration:
            self.close()
            raise

    def _make_engine(
        self,
        f: FilePath | ReadCsvBuffer[bytes] | ReadCsvBuffer[str] | list | IO,
        engine: CSVEngine = "c",
    ) -> ParserBase:
        mapping: dict[str, type[ParserBase]] = {
            "c": CParserWrapper,
            "python": PythonParser,
            "pyarrow": ArrowParserWrapper,
            "python-fwf": FixedWidthFieldParser,
        }
        if engine not in mapping:
            raise ValueError(
                f"Unknown engine: {engine} (valid options are {mapping.keys()})"
            )
        if not isinstance(f, list):
            # open file here
            is_text = True
            mode = "r"
            if engine == "pyarrow":
                is_text = False
                mode = "rb"
            elif (
                engine == "c"
                and self.options.get("encoding", "utf-8") == "utf-8"
                and isinstance(stringify_path(f), str)
            ):
                # c engine can decode utf-8 bytes, adding TextIOWrapper makes
                # the c-engine especially for memory_map=True far slower
                is_text = False
                if "b" not in mode:
                    mode += "b"
            self.handles = get_handle(
                f,
                mode,
                encoding=self.options.get("encoding", None),
                compression=self.options.get("compression", None),
                memory_map=self.options.get("memory_map", False),
                is_text=is_text,
                errors=self.options.get("encoding_errors", "strict"),
                storage_options=self.options.get("storage_options", None),
            )
            assert self.handles is not None
            f = self.handles.handle

        elif engine != "python":
            msg = f"Invalid file path or buffer object type: {type(f)}"
            raise ValueError(msg)

        try:
            return mapping[engine](f, **self.options)
        except Exception:
            if self.handles is not None:
                self.handles.close()
            raise

    def _failover_to_python(self) -> None:
        raise AbstractMethodError(self)

    def read(self, nrows: int | None = None) -> DataFrame:
        if self.engine == "pyarrow":
            try:
                # error: "ParserBase" has no attribute "read"
                df = self._engine.read()  # type: ignore[attr-defined]
            except Exception:
                self.close()
                raise
        else:
            nrows = validate_integer("nrows", nrows)
            try:
                # error: "ParserBase" has no attribute "read"
                (
                    index,
                    columns,
                    col_dict,
                ) = self._engine.read(  # type: ignore[attr-defined]
                    nrows
                )
            except Exception:
                self.close()
                raise

            if index is None:
                if col_dict:
                    # Any column is actually fine:
                    new_rows = len(next(iter(col_dict.values())))
                    index = RangeIndex(self._currow, self._currow + new_rows)
                else:
                    new_rows = 0
            else:
                new_rows = len(index)

            df = DataFrame(col_dict, columns=columns, index=index)

            self._currow += new_rows
        return df

    def get_chunk(self, size: int | None = None) -> DataFrame:
        if size is None:
            size = self.chunksize
        if self.nrows is not None:
            if self._currow >= self.nrows:
                raise StopIteration
            size = min(size, self.nrows - self._currow)
        return self.read(nrows=size)

    def __enter__(self) -> TextFileReader:
        return self

    def __exit__(
        self,
        exc_type: type[BaseException] | None,
        exc_value: BaseException | None,
        traceback: TracebackType | None,
    ) -> None:
        self.close()


def TextParser(*args, **kwds) -> TextFileReader:
    """
    Converts lists of lists/tuples into DataFrames with proper type inference
    and optional (e.g. string to datetime) conversion. Also enables iterating
    lazily over chunks of large files

    Parameters
    ----------
    data : file-like object or list
    delimiter : separator character to use
    dialect : str or csv.Dialect instance, optional
        Ignored if delimiter is longer than 1 character
    names : sequence, default
    header : int, default 0
        Row to use to parse column labels. Defaults to the first row. Prior
        rows will be discarded
    index_col : int or list, optional
        Column or columns to use as the (possibly hierarchical) index
    has_index_names: bool, default False
        True if the cols defined in index_col have an index name and are
        not in the header.
    na_values : scalar, str, list-like, or dict, optional
        Additional strings to recognize as NA/NaN.
    keep_default_na : bool, default True
    thousands : str, optional
        Thousands separator
    comment : str, optional
        Comment out remainder of line
    parse_dates : bool, default False
    keep_date_col : bool, default False
    date_parser : function, optional
    skiprows : list of integers
        Row numbers to skip
    skipfooter : int
        Number of line at bottom of file to skip
    converters : dict, optional
        Dict of functions for converting values in certain columns. Keys can
        either be integers or column labels, values are functions that take one
        input argument, the cell (not column) content, and return the
        transformed content.
    encoding : str, optional
        Encoding to use for UTF when reading/writing (ex. 'utf-8')
    float_precision : str, optional
        Specifies which converter the C engine should use for floating-point
        values. The options are `None` or `high` for the ordinary converter,
        `legacy` for the original lower precision pandas converter, and
        `round_trip` for the round-trip converter.

        .. versionchanged:: 1.2
    """
    kwds["engine"] = "python"
    return TextFileReader(*args, **kwds)


def _clean_na_values(na_values, keep_default_na: bool = True):
    na_fvalues: set | dict
    if na_values is None:
        if keep_default_na:
            na_values = STR_NA_VALUES
        else:
            na_values = set()
        na_fvalues = set()
    elif isinstance(na_values, dict):
        old_na_values = na_values.copy()
        na_values = {}  # Prevent aliasing.

        # Convert the values in the na_values dictionary
        # into array-likes for further use. This is also
        # where we append the default NaN values, provided
        # that `keep_default_na=True`.
        for k, v in old_na_values.items():
            if not is_list_like(v):
                v = [v]

            if keep_default_na:
                v = set(v) | STR_NA_VALUES

            na_values[k] = v
        na_fvalues = {k: _floatify_na_values(v) for k, v in na_values.items()}
    else:
        if not is_list_like(na_values):
            na_values = [na_values]
        na_values = _stringify_na_values(na_values)
        if keep_default_na:
            na_values = na_values | STR_NA_VALUES

        na_fvalues = _floatify_na_values(na_values)

    return na_values, na_fvalues


def _floatify_na_values(na_values):
    # create float versions of the na_values
    result = set()
    for v in na_values:
        try:
            v = float(v)
            if not np.isnan(v):
                result.add(v)
        except (TypeError, ValueError, OverflowError):
            pass
    return result


def _stringify_na_values(na_values):
    """return a stringified and numeric for these values"""
    result: list[str | float] = []
    for x in na_values:
        result.append(str(x))
        result.append(x)
        try:
            v = float(x)

            # we are like 999 here
            if v == int(v):
                v = int(v)
                result.append(f"{v}.0")
                result.append(str(v))

            result.append(v)
        except (TypeError, ValueError, OverflowError):
            pass
        try:
            result.append(int(x))
        except (TypeError, ValueError, OverflowError):
            pass
    return set(result)


def _refine_defaults_read(
    dialect: str | csv.Dialect | None,
    delimiter: str | None | lib.NoDefault,
    delim_whitespace: bool,
    engine: CSVEngine | None,
    sep: str | None | lib.NoDefault,
    on_bad_lines: str | Callable,
    names: Sequence[Hashable] | None | lib.NoDefault,
    defaults: dict[str, Any],
):
    """Validate/refine default values of input parameters of read_csv, read_table.

    Parameters
    ----------
    dialect : str or csv.Dialect
        If provided, this parameter will override values (default or not) for the
        following parameters: `delimiter`, `doublequote`, `escapechar`,
        `skipinitialspace`, `quotechar`, and `quoting`. If it is necessary to
        override values, a ParserWarning will be issued. See csv.Dialect
        documentation for more details.
    delimiter : str or object
        Alias for sep.
    delim_whitespace : bool
        Specifies whether or not whitespace (e.g. ``' '`` or ``'\t'``) will be
        used as the sep. Equivalent to setting ``sep='\\s+'``. If this option
        is set to True, nothing should be passed in for the ``delimiter``
        parameter.
    engine : {{'c', 'python'}}
        Parser engine to use. The C engine is faster while the python engine is
        currently more feature-complete.
    sep : str or object
        A delimiter provided by the user (str) or a sentinel value, i.e.
        pandas._libs.lib.no_default.
    on_bad_lines : str, callable
        An option for handling bad lines or a sentinel value(None).
    names : array-like, optional
        List of column names to use. If the file contains a header row,
        then you should explicitly pass ``header=0`` to override the column names.
        Duplicates in this list are not allowed.
    defaults: dict
        Default values of input parameters.

    Returns
    -------
    kwds : dict
        Input parameters with correct values.

    Raises
    ------
    ValueError :
        If a delimiter was specified with ``sep`` (or ``delimiter``) and
        ``delim_whitespace=True``.
    """
    # fix types for sep, delimiter to Union(str, Any)
    delim_default = defaults["delimiter"]
    kwds: dict[str, Any] = {}
    # gh-23761
    #
    # When a dialect is passed, it overrides any of the overlapping
    # parameters passed in directly. We don't want to warn if the
    # default parameters were passed in (since it probably means
    # that the user didn't pass them in explicitly in the first place).
    #
    # "delimiter" is the annoying corner case because we alias it to
    # "sep" before doing comparison to the dialect values later on.
    # Thus, we need a flag to indicate that we need to "override"
    # the comparison to dialect values by checking if default values
    # for BOTH "delimiter" and "sep" were provided.
    if dialect is not None:
        kwds["sep_override"] = delimiter is None and (
            sep is lib.no_default or sep == delim_default
        )

    if delimiter and (sep is not lib.no_default):
        raise ValueError("Specified a sep and a delimiter; you can only specify one.")

    kwds["names"] = None if names is lib.no_default else names

    # Alias sep -> delimiter.
    if delimiter is None:
        delimiter = sep

    if delim_whitespace and (delimiter is not lib.no_default):
        raise ValueError(
            "Specified a delimiter with both sep and "
            "delim_whitespace=True; you can only specify one."
        )

    if delimiter == "\n":
        raise ValueError(
            r"Specified \n as separator or delimiter. This forces the python engine "
            "which does not accept a line terminator. Hence it is not allowed to use "
            "the line terminator as separator.",
        )

    if delimiter is lib.no_default:
        # assign default separator value
        kwds["delimiter"] = delim_default
    else:
        kwds["delimiter"] = delimiter

    if engine is not None:
        kwds["engine_specified"] = True
    else:
        kwds["engine"] = "c"
        kwds["engine_specified"] = False

    if on_bad_lines == "error":
        kwds["on_bad_lines"] = ParserBase.BadLineHandleMethod.ERROR
    elif on_bad_lines == "warn":
        kwds["on_bad_lines"] = ParserBase.BadLineHandleMethod.WARN
    elif on_bad_lines == "skip":
        kwds["on_bad_lines"] = ParserBase.BadLineHandleMethod.SKIP
    elif callable(on_bad_lines):
        if engine != "python":
            raise ValueError(
                "on_bad_line can only be a callable function if engine='python'"
            )
        kwds["on_bad_lines"] = on_bad_lines
    else:
        raise ValueError(f"Argument {on_bad_lines} is invalid for on_bad_lines")

    return kwds


def _extract_dialect(kwds: dict[str, Any]) -> csv.Dialect | None:
    """
    Extract concrete csv dialect instance.

    Returns
    -------
    csv.Dialect or None
    """
    if kwds.get("dialect") is None:
        return None

    dialect = kwds["dialect"]
    if dialect in csv.list_dialects():
        dialect = csv.get_dialect(dialect)

    _validate_dialect(dialect)

    return dialect


MANDATORY_DIALECT_ATTRS = (
    "delimiter",
    "doublequote",
    "escapechar",
    "skipinitialspace",
    "quotechar",
    "quoting",
)


def _validate_dialect(dialect: csv.Dialect) -> None:
    """
    Validate csv dialect instance.

    Raises
    ------
    ValueError
        If incorrect dialect is provided.
    """
    for param in MANDATORY_DIALECT_ATTRS:
        if not hasattr(dialect, param):
            raise ValueError(f"Invalid dialect {dialect} provided")


def _merge_with_dialect_properties(
    dialect: csv.Dialect,
    defaults: dict[str, Any],
) -> dict[str, Any]:
    """
    Merge default kwargs in TextFileReader with dialect parameters.

    Parameters
    ----------
    dialect : csv.Dialect
        Concrete csv dialect. See csv.Dialect documentation for more details.
    defaults : dict
        Keyword arguments passed to TextFileReader.

    Returns
    -------
    kwds : dict
        Updated keyword arguments, merged with dialect parameters.
    """
    kwds = defaults.copy()

    for param in MANDATORY_DIALECT_ATTRS:
        dialect_val = getattr(dialect, param)

        parser_default = parser_defaults[param]
        provided = kwds.get(param, parser_default)

        # Messages for conflicting values between the dialect
        # instance and the actual parameters provided.
        conflict_msgs = []

        # Don't warn if the default parameter was passed in,
        # even if it conflicts with the dialect (gh-23761).
        if provided not in (parser_default, dialect_val):
            msg = (
                f"Conflicting values for '{param}': '{provided}' was "
                f"provided, but the dialect specifies '{dialect_val}'. "
                "Using the dialect-specified value."
            )

            # Annoying corner case for not warning about
            # conflicts between dialect and delimiter parameter.
            # Refer to the outer "_read_" function for more info.
            if not (param == "delimiter" and kwds.pop("sep_override", False)):
                conflict_msgs.append(msg)

        if conflict_msgs:
            warnings.warn(
                "\n\n".join(conflict_msgs), ParserWarning, stacklevel=find_stack_level()
            )
        kwds[param] = dialect_val
    return kwds


def _validate_skipfooter(kwds: dict[str, Any]) -> None:
    """
    Check whether skipfooter is compatible with other kwargs in TextFileReader.

    Parameters
    ----------
    kwds : dict
        Keyword arguments passed to TextFileReader.

    Raises
    ------
    ValueError
        If skipfooter is not compatible with other parameters.
    """
    if kwds.get("skipfooter"):
        if kwds.get("iterator") or kwds.get("chunksize"):
            raise ValueError("'skipfooter' not supported for iteration")
        if kwds.get("nrows"):
            raise ValueError("'skipfooter' not supported with 'nrows'")<|MERGE_RESOLUTION|>--- conflicted
+++ resolved
@@ -561,12 +561,8 @@
             )
     elif (
         kwds.get("use_nullable_dtypes", False)
-<<<<<<< HEAD
         and get_option("mode.dtype_backend") == "pyarrow"
-=======
-        and get_option("mode.nullable_backend") == "pyarrow"
         and kwds.get("engine") == "c"
->>>>>>> 280fbf6d
     ):
         raise NotImplementedError(
             f"use_nullable_dtypes=True and engine={kwds['engine']} with "
