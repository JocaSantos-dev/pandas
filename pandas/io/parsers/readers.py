"""
Module contains tools for processing files into DataFrames or other objects

GH#48849 provides a convenient way of deprecating keyword arguments
"""
from __future__ import annotations

from collections import abc
import csv
import sys
from textwrap import fill
from typing import (
    IO,
    TYPE_CHECKING,
    Any,
    Callable,
    Hashable,
    Literal,
    Mapping,
    NamedTuple,
    Sequence,
    TypedDict,
    overload,
)
import warnings

import numpy as np

from pandas._config import using_nullable_dtypes

from pandas._libs import lib
from pandas._libs.parsers import STR_NA_VALUES
<<<<<<< HEAD
from pandas._typing import (
    CompressionOptions,
    CSVEngine,
    DtypeArg,
    FilePath,
    HashableT,
    IndexLabel,
    ReadCsvBuffer,
    StorageOptions,
)
=======
>>>>>>> 6d6dc1a8
from pandas.errors import (
    AbstractMethodError,
    ParserWarning,
)
from pandas.util._decorators import Appender
from pandas.util._exceptions import find_stack_level

from pandas.core.dtypes.common import (
    is_file_like,
    is_float,
    is_integer,
    is_list_like,
)

from pandas.core.frame import DataFrame
from pandas.core.indexes.api import RangeIndex
from pandas.core.shared_docs import _shared_docs

from pandas.io.common import (
    IOHandles,
    get_handle,
    stringify_path,
    validate_header_arg,
)
from pandas.io.parsers.arrow_parser_wrapper import ArrowParserWrapper
from pandas.io.parsers.base_parser import (
    ParserBase,
    is_index_col,
    parser_defaults,
)
from pandas.io.parsers.c_parser_wrapper import CParserWrapper
from pandas.io.parsers.python_parser import (
    FixedWidthFieldParser,
    PythonParser,
)

if TYPE_CHECKING:
    from types import TracebackType

    from pandas._typing import (
        CompressionOptions,
        CSVEngine,
        DtypeArg,
        FilePath,
        IndexLabel,
        ReadCsvBuffer,
        StorageOptions,
    )
_doc_read_csv_and_table = (
    r"""
{summary}

Also supports optionally iterating or breaking of the file
into chunks.

Additional help can be found in the online docs for
`IO Tools <https://pandas.pydata.org/pandas-docs/stable/user_guide/io.html>`_.

Parameters
----------
filepath_or_buffer : str, path object or file-like object
    Any valid string path is acceptable. The string could be a URL. Valid
    URL schemes include http, ftp, s3, gs, and file. For file URLs, a host is
    expected. A local file could be: file://localhost/path/to/table.csv.

    If you want to pass in a path object, pandas accepts any ``os.PathLike``.

    By file-like object, we refer to objects with a ``read()`` method, such as
    a file handle (e.g. via builtin ``open`` function) or ``StringIO``.
sep : str, default {_default_sep}
    Delimiter to use. If sep is None, the C engine cannot automatically detect
    the separator, but the Python parsing engine can, meaning the latter will
    be used and automatically detect the separator by Python's builtin sniffer
    tool, ``csv.Sniffer``. In addition, separators longer than 1 character and
    different from ``'\s+'`` will be interpreted as regular expressions and
    will also force the use of the Python parsing engine. Note that regex
    delimiters are prone to ignoring quoted data. Regex example: ``'\r\t'``.
delimiter : str, default ``None``
    Alias for sep.
header : int, list of int, None, default 'infer'
    Row number(s) to use as the column names, and the start of the
    data.  Default behavior is to infer the column names: if no names
    are passed the behavior is identical to ``header=0`` and column
    names are inferred from the first line of the file, if column
    names are passed explicitly then the behavior is identical to
    ``header=None``. Explicitly pass ``header=0`` to be able to
    replace existing names. The header can be a list of integers that
    specify row locations for a multi-index on the columns
    e.g. [0,1,3]. Intervening rows that are not specified will be
    skipped (e.g. 2 in this example is skipped). Note that this
    parameter ignores commented lines and empty lines if
    ``skip_blank_lines=True``, so ``header=0`` denotes the first line of
    data rather than the first line of the file.
names : array-like, optional
    List of column names to use. If the file contains a header row,
    then you should explicitly pass ``header=0`` to override the column names.
    Duplicates in this list are not allowed.
index_col : int, str, sequence of int / str, or False, optional, default ``None``
  Column(s) to use as the row labels of the ``DataFrame``, either given as
  string name or column index. If a sequence of int / str is given, a
  MultiIndex is used.

  Note: ``index_col=False`` can be used to force pandas to *not* use the first
  column as the index, e.g. when you have a malformed file with delimiters at
  the end of each line.
usecols : list-like or callable, optional
    Return a subset of the columns. If list-like, all elements must either
    be positional (i.e. integer indices into the document columns) or strings
    that correspond to column names provided either by the user in `names` or
    inferred from the document header row(s). If ``names`` are given, the document
    header row(s) are not taken into account. For example, a valid list-like
    `usecols` parameter would be ``[0, 1, 2]`` or ``['foo', 'bar', 'baz']``.
    Element order is ignored, so ``usecols=[0, 1]`` is the same as ``[1, 0]``.
    To instantiate a DataFrame from ``data`` with element order preserved use
    ``pd.read_csv(data, usecols=['foo', 'bar'])[['foo', 'bar']]`` for columns
    in ``['foo', 'bar']`` order or
    ``pd.read_csv(data, usecols=['foo', 'bar'])[['bar', 'foo']]``
    for ``['bar', 'foo']`` order.

    If callable, the callable function will be evaluated against the column
    names, returning names where the callable function evaluates to True. An
    example of a valid callable argument would be ``lambda x: x.upper() in
    ['AAA', 'BBB', 'DDD']``. Using this parameter results in much faster
    parsing time and lower memory usage.
dtype : Type name or dict of column -> type, optional
    Data type for data or columns. E.g. {{'a': np.float64, 'b': np.int32,
    'c': 'Int64'}}
    Use `str` or `object` together with suitable `na_values` settings
    to preserve and not interpret dtype.
    If converters are specified, they will be applied INSTEAD
    of dtype conversion.

    .. versionadded:: 1.5.0

        Support for defaultdict was added. Specify a defaultdict as input where
        the default determines the dtype of the columns which are not explicitly
        listed.
engine : {{'c', 'python', 'pyarrow'}}, optional
    Parser engine to use. The C and pyarrow engines are faster, while the python engine
    is currently more feature-complete. Multithreading is currently only supported by
    the pyarrow engine.

    .. versionadded:: 1.4.0

        The "pyarrow" engine was added as an *experimental* engine, and some features
        are unsupported, or may not work correctly, with this engine.
converters : dict, optional
    Dict of functions for converting values in certain columns. Keys can either
    be integers or column labels.
true_values : list, optional
    Values to consider as True in addition to case-insensitive variants of "True".
false_values : list, optional
    Values to consider as False in addition to case-insensitive variants of "False".
skipinitialspace : bool, default False
    Skip spaces after delimiter.
skiprows : list-like, int or callable, optional
    Line numbers to skip (0-indexed) or number of lines to skip (int)
    at the start of the file.

    If callable, the callable function will be evaluated against the row
    indices, returning True if the row should be skipped and False otherwise.
    An example of a valid callable argument would be ``lambda x: x in [0, 2]``.
skipfooter : int, default 0
    Number of lines at bottom of file to skip (Unsupported with engine='c').
nrows : int, optional
    Number of rows of file to read. Useful for reading pieces of large files.
na_values : scalar, str, list-like, or dict, optional
    Additional strings to recognize as NA/NaN. If dict passed, specific
    per-column NA values.  By default the following values are interpreted as
    NaN: '"""
    + fill("', '".join(sorted(STR_NA_VALUES)), 70, subsequent_indent="    ")
    + """'.
keep_default_na : bool, default True
    Whether or not to include the default NaN values when parsing the data.
    Depending on whether `na_values` is passed in, the behavior is as follows:

    * If `keep_default_na` is True, and `na_values` are specified, `na_values`
      is appended to the default NaN values used for parsing.
    * If `keep_default_na` is True, and `na_values` are not specified, only
      the default NaN values are used for parsing.
    * If `keep_default_na` is False, and `na_values` are specified, only
      the NaN values specified `na_values` are used for parsing.
    * If `keep_default_na` is False, and `na_values` are not specified, no
      strings will be parsed as NaN.

    Note that if `na_filter` is passed in as False, the `keep_default_na` and
    `na_values` parameters will be ignored.
na_filter : bool, default True
    Detect missing value markers (empty strings and the value of na_values). In
    data without any NAs, passing na_filter=False can improve the performance
    of reading a large file.
verbose : bool, default False
    Indicate number of NA values placed in non-numeric columns.
skip_blank_lines : bool, default True
    If True, skip over blank lines rather than interpreting as NaN values.
parse_dates : bool or list of int or names or list of lists or dict, \
default False
    The behavior is as follows:

    * boolean. If True -> try parsing the index.
    * list of int or names. e.g. If [1, 2, 3] -> try parsing columns 1, 2, 3
      each as a separate date column.
    * list of lists. e.g.  If [[1, 3]] -> combine columns 1 and 3 and parse as
      a single date column.
    * dict, e.g. {{'foo' : [1, 3]}} -> parse columns 1, 3 as date and call
      result 'foo'

    If a column or index cannot be represented as an array of datetimes,
    say because of an unparsable value or a mixture of timezones, the column
    or index will be returned unaltered as an object data type. For
    non-standard datetime parsing, use ``pd.to_datetime`` after
    ``pd.read_csv``.

    Note: A fast-path exists for iso8601-formatted dates.
infer_datetime_format : bool, default False
    If True and `parse_dates` is enabled, pandas will attempt to infer the
    format of the datetime strings in the columns, and if it can be inferred,
    switch to a faster method of parsing them. In some cases this can increase
    the parsing speed by 5-10x.

    .. deprecated:: 2.0.0
        A strict version of this argument is now the default, passing it has no effect.

keep_date_col : bool, default False
    If True and `parse_dates` specifies combining multiple columns then
    keep the original columns.
date_parser : function, optional
    Function to use for converting a sequence of string columns to an array of
    datetime instances. The default uses ``dateutil.parser.parser`` to do the
    conversion. Pandas will try to call `date_parser` in three different ways,
    advancing to the next if an exception occurs: 1) Pass one or more arrays
    (as defined by `parse_dates`) as arguments; 2) concatenate (row-wise) the
    string values from the columns defined by `parse_dates` into a single array
    and pass that; and 3) call `date_parser` once for each row using one or
    more strings (corresponding to the columns defined by `parse_dates`) as
    arguments.

    .. deprecated:: 2.0.0
       Use ``date_format`` instead, or read in as ``object`` and then apply
       :func:`to_datetime` as-needed.
date_format : str or dict of column -> format, default ``None``
   If used in conjunction with ``parse_dates``, will parse dates according to this
   format. For anything more complex,
   please read in as ``object`` and then apply :func:`to_datetime` as-needed.

   .. versionadded:: 2.0.0
dayfirst : bool, default False
    DD/MM format dates, international and European format.
cache_dates : bool, default True
    If True, use a cache of unique, converted dates to apply the datetime
    conversion. May produce significant speed-up when parsing duplicate
    date strings, especially ones with timezone offsets.

iterator : bool, default False
    Return TextFileReader object for iteration or getting chunks with
    ``get_chunk()``.

    .. versionchanged:: 1.2

       ``TextFileReader`` is a context manager.
chunksize : int, optional
    Return TextFileReader object for iteration.
    See the `IO Tools docs
    <https://pandas.pydata.org/pandas-docs/stable/io.html#io-chunking>`_
    for more information on ``iterator`` and ``chunksize``.

    .. versionchanged:: 1.2

       ``TextFileReader`` is a context manager.
{decompression_options}

    .. versionchanged:: 1.4.0 Zstandard support.

thousands : str, optional
    Thousands separator.
decimal : str, default '.'
    Character to recognize as decimal point (e.g. use ',' for European data).
lineterminator : str (length 1), optional
    Character to break file into lines. Only valid with C parser.
quotechar : str (length 1), optional
    The character used to denote the start and end of a quoted item. Quoted
    items can include the delimiter and it will be ignored.
quoting : int or csv.QUOTE_* instance, default 0
    Control field quoting behavior per ``csv.QUOTE_*`` constants. Use one of
    QUOTE_MINIMAL (0), QUOTE_ALL (1), QUOTE_NONNUMERIC (2) or QUOTE_NONE (3).
doublequote : bool, default ``True``
   When quotechar is specified and quoting is not ``QUOTE_NONE``, indicate
   whether or not to interpret two consecutive quotechar elements INSIDE a
   field as a single ``quotechar`` element.
escapechar : str (length 1), optional
    One-character string used to escape other characters.
comment : str, optional
    Indicates remainder of line should not be parsed. If found at the beginning
    of a line, the line will be ignored altogether. This parameter must be a
    single character. Like empty lines (as long as ``skip_blank_lines=True``),
    fully commented lines are ignored by the parameter `header` but not by
    `skiprows`. For example, if ``comment='#'``, parsing
    ``#empty\\na,b,c\\n1,2,3`` with ``header=0`` will result in 'a,b,c' being
    treated as the header.
encoding : str, optional, default "utf-8"
    Encoding to use for UTF when reading/writing (ex. 'utf-8'). `List of Python
    standard encodings
    <https://docs.python.org/3/library/codecs.html#standard-encodings>`_ .

    .. versionchanged:: 1.2

       When ``encoding`` is ``None``, ``errors="replace"`` is passed to
       ``open()``. Otherwise, ``errors="strict"`` is passed to ``open()``.
       This behavior was previously only the case for ``engine="python"``.

    .. versionchanged:: 1.3.0

       ``encoding_errors`` is a new argument. ``encoding`` has no longer an
       influence on how encoding errors are handled.

encoding_errors : str, optional, default "strict"
    How encoding errors are treated. `List of possible values
    <https://docs.python.org/3/library/codecs.html#error-handlers>`_ .

    .. versionadded:: 1.3.0

dialect : str or csv.Dialect, optional
    If provided, this parameter will override values (default or not) for the
    following parameters: `delimiter`, `doublequote`, `escapechar`,
    `skipinitialspace`, `quotechar`, and `quoting`. If it is necessary to
    override values, a ParserWarning will be issued. See csv.Dialect
    documentation for more details.
on_bad_lines : {{'error', 'warn', 'skip'}} or callable, default 'error'
    Specifies what to do upon encountering a bad line (a line with too many fields).
    Allowed values are :

        - 'error', raise an Exception when a bad line is encountered.
        - 'warn', raise a warning when a bad line is encountered and skip that line.
        - 'skip', skip bad lines without raising or warning when they are encountered.

    .. versionadded:: 1.3.0

    .. versionadded:: 1.4.0

        - callable, function with signature
          ``(bad_line: list[str]) -> list[str] | None`` that will process a single
          bad line. ``bad_line`` is a list of strings split by the ``sep``.
          If the function returns ``None``, the bad line will be ignored.
          If the function returns a new list of strings with more elements than
          expected, a ``ParserWarning`` will be emitted while dropping extra elements.
          Only supported when ``engine="python"``

delim_whitespace : bool, default False
    Specifies whether or not whitespace (e.g. ``' '`` or ``'\t'``) will be
    used as the sep. Equivalent to setting ``sep='\\s+'``. If this option
    is set to True, nothing should be passed in for the ``delimiter``
    parameter.
low_memory : bool, default True
    Internally process the file in chunks, resulting in lower memory use
    while parsing, but possibly mixed type inference.  To ensure no mixed
    types either set False, or specify the type with the `dtype` parameter.
    Note that the entire file is read into a single DataFrame regardless,
    use the `chunksize` or `iterator` parameter to return the data in chunks.
    (Only valid with C parser).
memory_map : bool, default False
    If a filepath is provided for `filepath_or_buffer`, map the file object
    directly onto memory and access the data directly from there. Using this
    option can improve performance because there is no longer any I/O overhead.
float_precision : str, optional
    Specifies which converter the C engine should use for floating-point
    values. The options are ``None`` or 'high' for the ordinary converter,
    'legacy' for the original lower precision pandas converter, and
    'round_trip' for the round-trip converter.

    .. versionchanged:: 1.2

{storage_options}

    .. versionadded:: 1.2

use_nullable_dtypes : bool = False
    Whether or not to use nullable dtypes as default when reading data. If
    set to True, nullable dtypes are used for all dtypes that have a nullable
    implementation, even if no nulls are present.

    .. note::

        The nullable dtype implementation can be configured by calling
        ``pd.set_option("mode.dtype_backend", "pandas")`` to use
        numpy-backed nullable dtypes or
        ``pd.set_option("mode.dtype_backend", "pyarrow")`` to use
        pyarrow-backed nullable dtypes (using ``pd.ArrowDtype``).

    .. versionadded:: 2.0

Returns
-------
DataFrame or TextFileReader
    A comma-separated values (csv) file is returned as two-dimensional
    data structure with labeled axes.

See Also
--------
DataFrame.to_csv : Write DataFrame to a comma-separated values (csv) file.
read_csv : Read a comma-separated values (csv) file into DataFrame.
read_fwf : Read a table of fixed-width formatted lines into DataFrame.

Examples
--------
>>> pd.{func_name}('data.csv')  # doctest: +SKIP
"""
)


class _C_Parser_Defaults(TypedDict):
    delim_whitespace: Literal[False]
    na_filter: Literal[True]
    low_memory: Literal[True]
    memory_map: Literal[False]
    float_precision: None


_c_parser_defaults: _C_Parser_Defaults = {
    "delim_whitespace": False,
    "na_filter": True,
    "low_memory": True,
    "memory_map": False,
    "float_precision": None,
}


class _Fwf_Defaults(TypedDict):
    colspecs: Literal["infer"]
    infer_nrows: Literal[100]
    widths: None


_fwf_defaults: _Fwf_Defaults = {"colspecs": "infer", "infer_nrows": 100, "widths": None}
_c_unsupported = {"skipfooter"}
_python_unsupported = {"low_memory", "float_precision"}
_pyarrow_unsupported = {
    "skipfooter",
    "float_precision",
    "chunksize",
    "comment",
    "nrows",
    "thousands",
    "memory_map",
    "dialect",
    "on_bad_lines",
    "delim_whitespace",
    "quoting",
    "lineterminator",
    "converters",
    "decimal",
    "iterator",
    "dayfirst",
    "verbose",
    "skipinitialspace",
    "low_memory",
}


class _DeprecationConfig(NamedTuple):
    default_value: Any
    msg: str | None


@overload
def validate_integer(name, val: None, min_val: int = ...) -> None:
    ...


@overload
def validate_integer(name, val: float, min_val: int = ...) -> int:
    ...


@overload
def validate_integer(name, val: int | None, min_val: int = ...) -> int | None:
    ...


def validate_integer(name, val: int | float | None, min_val: int = 0) -> int | None:
    """
    Checks whether the 'name' parameter for parsing is either
    an integer OR float that can SAFELY be cast to an integer
    without losing accuracy. Raises a ValueError if that is
    not the case.

    Parameters
    ----------
    name : str
        Parameter name (used for error reporting)
    val : int or float
        The value to check
    min_val : int
        Minimum allowed value (val < min_val will result in a ValueError)
    """
    if val is None:
        return val

    msg = f"'{name:s}' must be an integer >={min_val:d}"
    if is_float(val):
        if int(val) != val:
            raise ValueError(msg)
        val = int(val)
    elif not (is_integer(val) and val >= min_val):
        raise ValueError(msg)

    return int(val)


def _validate_names(names: Sequence[Hashable] | None) -> None:
    """
    Raise ValueError if the `names` parameter contains duplicates or has an
    invalid data type.

    Parameters
    ----------
    names : array-like or None
        An array containing a list of the names used for the output DataFrame.

    Raises
    ------
    ValueError
        If names are not unique or are not ordered (e.g. set).
    """
    if names is not None:
        if len(names) != len(set(names)):
            raise ValueError("Duplicate names are not allowed.")
        if not (
            is_list_like(names, allow_sets=False) or isinstance(names, abc.KeysView)
        ):
            raise ValueError("Names should be an ordered collection.")


def _read(
    filepath_or_buffer: FilePath | ReadCsvBuffer[bytes] | ReadCsvBuffer[str], kwds
) -> DataFrame | TextFileReader:
    """Generic reader of line files."""
    # if we pass a date_parser and parse_dates=False, we should not parse the
    # dates GH#44366
    if kwds.get("parse_dates", None) is None:
        if (
            kwds.get("date_parser", lib.no_default) is lib.no_default
            and kwds.get("date_format", None) is None
        ):
            kwds["parse_dates"] = False
        else:
            kwds["parse_dates"] = True

    # Extract some of the arguments (pass chunksize on).
    iterator = kwds.get("iterator", False)
    chunksize = kwds.get("chunksize", None)
    if kwds.get("engine") == "pyarrow":
        if iterator:
            raise ValueError(
                "The 'iterator' option is not supported with the 'pyarrow' engine"
            )

        if chunksize is not None:
            raise ValueError(
                "The 'chunksize' option is not supported with the 'pyarrow' engine"
            )
    else:
        chunksize = validate_integer("chunksize", chunksize, 1)

    nrows = kwds.get("nrows", None)

    # Check for duplicates in names.
    _validate_names(kwds.get("names", None))

    # Create the parser.
    parser = TextFileReader(filepath_or_buffer, **kwds)

    if chunksize or iterator:
        return parser

    with parser:
        return parser.read(nrows)


# iterator=True -> TextFileReader
@overload
def read_csv(
    filepath_or_buffer: FilePath | ReadCsvBuffer[bytes] | ReadCsvBuffer[str],
    *,
    sep: str | None | lib.NoDefault = ...,
    delimiter: str | None | lib.NoDefault = ...,
    header: int | Sequence[int] | None | Literal["infer"] = ...,
    names: Sequence[Hashable] | None | lib.NoDefault = ...,
    index_col: IndexLabel | Literal[False] | None = ...,
    usecols: list[HashableT] | Callable[[Hashable], bool] | None = ...,
    dtype: DtypeArg | None = ...,
    engine: CSVEngine | None = ...,
    converters: Mapping[Hashable, Callable] | None = ...,
    true_values: list | None = ...,
    false_values: list | None = ...,
    skipinitialspace: bool = ...,
    skiprows: list[int] | int | Callable[[Hashable], bool] | None = ...,
    skipfooter: int = ...,
    nrows: int | None = ...,
    na_values: Sequence[str] | Mapping[str, Sequence[str]] | None = ...,
    keep_default_na: bool = ...,
    na_filter: bool = ...,
    verbose: bool = ...,
    skip_blank_lines: bool = ...,
    parse_dates: bool | Sequence[Hashable] | None = ...,
    infer_datetime_format: bool | lib.NoDefault = ...,
    keep_date_col: bool = ...,
    date_parser: Callable | lib.NoDefault = ...,
    date_format: str | None = ...,
    dayfirst: bool = ...,
    cache_dates: bool = ...,
    iterator: Literal[True],
    chunksize: int | None = ...,
    compression: CompressionOptions = ...,
    thousands: str | None = ...,
    decimal: str = ...,
    lineterminator: str | None = ...,
    quotechar: str = ...,
    quoting: int = ...,
    doublequote: bool = ...,
    escapechar: str | None = ...,
    comment: str | None = ...,
    encoding: str | None = ...,
    encoding_errors: str | None = ...,
    dialect: str | csv.Dialect | None = ...,
    on_bad_lines=...,
    delim_whitespace: bool = ...,
    low_memory: bool = ...,
    memory_map: bool = ...,
    float_precision: Literal["high", "legacy"] | None = ...,
    storage_options: StorageOptions = ...,
    use_nullable_dtypes: bool | lib.NoDefault = ...,
) -> TextFileReader:
    ...


# chunksize=int -> TextFileReader
@overload
def read_csv(
    filepath_or_buffer: FilePath | ReadCsvBuffer[bytes] | ReadCsvBuffer[str],
    *,
    sep: str | None | lib.NoDefault = ...,
    delimiter: str | None | lib.NoDefault = ...,
    header: int | Sequence[int] | None | Literal["infer"] = ...,
    names: Sequence[Hashable] | None | lib.NoDefault = ...,
    index_col: IndexLabel | Literal[False] | None = ...,
    usecols: list[HashableT] | Callable[[Hashable], bool] | None = ...,
    dtype: DtypeArg | None = ...,
    engine: CSVEngine | None = ...,
    converters: Mapping[Hashable, Callable] | None = ...,
    true_values: list | None = ...,
    false_values: list | None = ...,
    skipinitialspace: bool = ...,
    skiprows: list[int] | int | Callable[[Hashable], bool] | None = ...,
    skipfooter: int = ...,
    nrows: int | None = ...,
    na_values: Sequence[str] | Mapping[str, Sequence[str]] | None = ...,
    keep_default_na: bool = ...,
    na_filter: bool = ...,
    verbose: bool = ...,
    skip_blank_lines: bool = ...,
    parse_dates: bool | Sequence[Hashable] | None = ...,
    infer_datetime_format: bool | lib.NoDefault = ...,
    keep_date_col: bool = ...,
    date_parser: Callable | lib.NoDefault = ...,
    date_format: str | None = ...,
    dayfirst: bool = ...,
    cache_dates: bool = ...,
    iterator: bool = ...,
    chunksize: int,
    compression: CompressionOptions = ...,
    thousands: str | None = ...,
    decimal: str = ...,
    lineterminator: str | None = ...,
    quotechar: str = ...,
    quoting: int = ...,
    doublequote: bool = ...,
    escapechar: str | None = ...,
    comment: str | None = ...,
    encoding: str | None = ...,
    encoding_errors: str | None = ...,
    dialect: str | csv.Dialect | None = ...,
    on_bad_lines=...,
    delim_whitespace: bool = ...,
    low_memory: bool = ...,
    memory_map: bool = ...,
    float_precision: Literal["high", "legacy"] | None = ...,
    storage_options: StorageOptions = ...,
    use_nullable_dtypes: bool | lib.NoDefault = ...,
) -> TextFileReader:
    ...


# default case -> DataFrame
@overload
def read_csv(
    filepath_or_buffer: FilePath | ReadCsvBuffer[bytes] | ReadCsvBuffer[str],
    *,
    sep: str | None | lib.NoDefault = ...,
    delimiter: str | None | lib.NoDefault = ...,
    header: int | Sequence[int] | None | Literal["infer"] = ...,
    names: Sequence[Hashable] | None | lib.NoDefault = ...,
    index_col: IndexLabel | Literal[False] | None = ...,
    usecols: list[HashableT] | Callable[[Hashable], bool] | None = ...,
    dtype: DtypeArg | None = ...,
    engine: CSVEngine | None = ...,
    converters: Mapping[Hashable, Callable] | None = ...,
    true_values: list | None = ...,
    false_values: list | None = ...,
    skipinitialspace: bool = ...,
    skiprows: list[int] | int | Callable[[Hashable], bool] | None = ...,
    skipfooter: int = ...,
    nrows: int | None = ...,
    na_values: Sequence[str] | Mapping[str, Sequence[str]] | None = ...,
    keep_default_na: bool = ...,
    na_filter: bool = ...,
    verbose: bool = ...,
    skip_blank_lines: bool = ...,
    parse_dates: bool | Sequence[Hashable] | None = ...,
    infer_datetime_format: bool | lib.NoDefault = ...,
    keep_date_col: bool = ...,
    date_parser: Callable | lib.NoDefault = ...,
    date_format: str | None = ...,
    dayfirst: bool = ...,
    cache_dates: bool = ...,
    iterator: Literal[False] = ...,
    chunksize: None = ...,
    compression: CompressionOptions = ...,
    thousands: str | None = ...,
    decimal: str = ...,
    lineterminator: str | None = ...,
    quotechar: str = ...,
    quoting: int = ...,
    doublequote: bool = ...,
    escapechar: str | None = ...,
    comment: str | None = ...,
    encoding: str | None = ...,
    encoding_errors: str | None = ...,
    dialect: str | csv.Dialect | None = ...,
    on_bad_lines=...,
    delim_whitespace: bool = ...,
    low_memory: bool = ...,
    memory_map: bool = ...,
    float_precision: Literal["high", "legacy"] | None = ...,
    storage_options: StorageOptions = ...,
    use_nullable_dtypes: bool | lib.NoDefault = ...,
) -> DataFrame:
    ...


# Unions -> DataFrame | TextFileReader
@overload
def read_csv(
    filepath_or_buffer: FilePath | ReadCsvBuffer[bytes] | ReadCsvBuffer[str],
    *,
    sep: str | None | lib.NoDefault = ...,
    delimiter: str | None | lib.NoDefault = ...,
    header: int | Sequence[int] | None | Literal["infer"] = ...,
    names: Sequence[Hashable] | None | lib.NoDefault = ...,
    index_col: IndexLabel | Literal[False] | None = ...,
    usecols: list[HashableT] | Callable[[Hashable], bool] | None = ...,
    dtype: DtypeArg | None = ...,
    engine: CSVEngine | None = ...,
    converters: Mapping[Hashable, Callable] | None = ...,
    true_values: list | None = ...,
    false_values: list | None = ...,
    skipinitialspace: bool = ...,
    skiprows: list[int] | int | Callable[[Hashable], bool] | None = ...,
    skipfooter: int = ...,
    nrows: int | None = ...,
    na_values: Sequence[str] | Mapping[str, Sequence[str]] | None = ...,
    keep_default_na: bool = ...,
    na_filter: bool = ...,
    verbose: bool = ...,
    skip_blank_lines: bool = ...,
    parse_dates: bool | Sequence[Hashable] | None = ...,
    infer_datetime_format: bool | lib.NoDefault = ...,
    keep_date_col: bool = ...,
    date_parser: Callable | lib.NoDefault = ...,
    date_format: str | None = ...,
    dayfirst: bool = ...,
    cache_dates: bool = ...,
    iterator: bool = ...,
    chunksize: int | None = ...,
    compression: CompressionOptions = ...,
    thousands: str | None = ...,
    decimal: str = ...,
    lineterminator: str | None = ...,
    quotechar: str = ...,
    quoting: int = ...,
    doublequote: bool = ...,
    escapechar: str | None = ...,
    comment: str | None = ...,
    encoding: str | None = ...,
    encoding_errors: str | None = ...,
    dialect: str | csv.Dialect | None = ...,
    on_bad_lines=...,
    delim_whitespace: bool = ...,
    low_memory: bool = ...,
    memory_map: bool = ...,
    float_precision: Literal["high", "legacy"] | None = ...,
    storage_options: StorageOptions = ...,
    use_nullable_dtypes: bool | lib.NoDefault = ...,
) -> DataFrame | TextFileReader:
    ...


@Appender(
    _doc_read_csv_and_table.format(
        func_name="read_csv",
        summary="Read a comma-separated values (csv) file into DataFrame.",
        _default_sep="','",
        storage_options=_shared_docs["storage_options"],
        decompression_options=_shared_docs["decompression_options"]
        % "filepath_or_buffer",
    )
)
def read_csv(
    filepath_or_buffer: FilePath | ReadCsvBuffer[bytes] | ReadCsvBuffer[str],
    *,
    sep: str | None | lib.NoDefault = lib.no_default,
    delimiter: str | None | lib.NoDefault = None,
    # Column and Index Locations and Names
    header: int | Sequence[int] | None | Literal["infer"] = "infer",
    names: Sequence[Hashable] | None | lib.NoDefault = lib.no_default,
    index_col: IndexLabel | Literal[False] | None = None,
    usecols: list[HashableT] | Callable[[Hashable], bool] | None = None,
    # General Parsing Configuration
    dtype: DtypeArg | None = None,
    engine: CSVEngine | None = None,
    converters: Mapping[Hashable, Callable] | None = None,
    true_values: list | None = None,
    false_values: list | None = None,
    skipinitialspace: bool = False,
    skiprows: list[int] | int | Callable[[Hashable], bool] | None = None,
    skipfooter: int = 0,
    nrows: int | None = None,
    # NA and Missing Data Handling
    na_values: Sequence[str] | Mapping[str, Sequence[str]] | None = None,
    keep_default_na: bool = True,
    na_filter: bool = True,
    verbose: bool = False,
    skip_blank_lines: bool = True,
    # Datetime Handling
    parse_dates: bool | Sequence[Hashable] | None = None,
    infer_datetime_format: bool | lib.NoDefault = lib.no_default,
    keep_date_col: bool = False,
    date_parser: Callable | lib.NoDefault = lib.no_default,
    date_format: str | None = None,
    dayfirst: bool = False,
    cache_dates: bool = True,
    # Iteration
    iterator: bool = False,
    chunksize: int | None = None,
    # Quoting, Compression, and File Format
    compression: CompressionOptions = "infer",
    thousands: str | None = None,
    decimal: str = ".",
    lineterminator: str | None = None,
    quotechar: str = '"',
    quoting: int = csv.QUOTE_MINIMAL,
    doublequote: bool = True,
    escapechar: str | None = None,
    comment: str | None = None,
    encoding: str | None = None,
    encoding_errors: str | None = "strict",
    dialect: str | csv.Dialect | None = None,
    # Error Handling
    on_bad_lines: str = "error",
    # Internal
    delim_whitespace: bool = False,
    low_memory: bool = _c_parser_defaults["low_memory"],
    memory_map: bool = False,
    float_precision: Literal["high", "legacy"] | None = None,
    storage_options: StorageOptions = None,
    use_nullable_dtypes: bool | lib.NoDefault = lib.no_default,
) -> DataFrame | TextFileReader:
    if infer_datetime_format is not lib.no_default:
        warnings.warn(
            "The argument 'infer_datetime_format' is deprecated and will "
            "be removed in a future version. "
            "A strict version of it is now the default, see "
            "https://pandas.pydata.org/pdeps/0004-consistent-to-datetime-parsing.html. "
            "You can safely remove this argument.",
            FutureWarning,
            stacklevel=find_stack_level(),
        )
    # locals() should never be modified
    kwds = locals().copy()
    del kwds["filepath_or_buffer"]
    del kwds["sep"]

    kwds_defaults = _refine_defaults_read(
        dialect,
        delimiter,
        delim_whitespace,
        engine,
        sep,
        on_bad_lines,
        names,
        defaults={"delimiter": ","},
        use_nullable_dtypes=use_nullable_dtypes,
    )
    kwds.update(kwds_defaults)

    return _read(filepath_or_buffer, kwds)


# iterator=True -> TextFileReader
@overload
def read_table(
    filepath_or_buffer: FilePath | ReadCsvBuffer[bytes] | ReadCsvBuffer[str],
    *,
    sep: str | None | lib.NoDefault = ...,
    delimiter: str | None | lib.NoDefault = ...,
    header: int | Sequence[int] | None | Literal["infer"] = ...,
    names: Sequence[Hashable] | None | lib.NoDefault = ...,
    index_col: IndexLabel | Literal[False] | None = ...,
    usecols: list[HashableT] | Callable[[Hashable], bool] | None = ...,
    dtype: DtypeArg | None = ...,
    engine: CSVEngine | None = ...,
    converters: Mapping[Hashable, Callable] | None = ...,
    true_values: list | None = ...,
    false_values: list | None = ...,
    skipinitialspace: bool = ...,
    skiprows: list[int] | int | Callable[[Hashable], bool] | None = ...,
    skipfooter: int = ...,
    nrows: int | None = ...,
    na_values: Sequence[str] | Mapping[str, Sequence[str]] | None = ...,
    keep_default_na: bool = ...,
    na_filter: bool = ...,
    verbose: bool = ...,
    skip_blank_lines: bool = ...,
    parse_dates: bool | Sequence[Hashable] = ...,
    infer_datetime_format: bool | lib.NoDefault = ...,
    keep_date_col: bool = ...,
    date_parser: Callable | lib.NoDefault = ...,
    date_format: str | None = ...,
    dayfirst: bool = ...,
    cache_dates: bool = ...,
    iterator: Literal[True],
    chunksize: int | None = ...,
    compression: CompressionOptions = ...,
    thousands: str | None = ...,
    decimal: str = ...,
    lineterminator: str | None = ...,
    quotechar: str = ...,
    quoting: int = ...,
    doublequote: bool = ...,
    escapechar: str | None = ...,
    comment: str | None = ...,
    encoding: str | None = ...,
    encoding_errors: str | None = ...,
    dialect: str | csv.Dialect | None = ...,
    on_bad_lines=...,
    delim_whitespace: bool = ...,
    low_memory: bool = ...,
    memory_map: bool = ...,
    float_precision: str | None = ...,
    storage_options: StorageOptions = ...,
    use_nullable_dtypes: bool | lib.NoDefault = ...,
) -> TextFileReader:
    ...


# chunksize=int -> TextFileReader
@overload
def read_table(
    filepath_or_buffer: FilePath | ReadCsvBuffer[bytes] | ReadCsvBuffer[str],
    *,
    sep: str | None | lib.NoDefault = ...,
    delimiter: str | None | lib.NoDefault = ...,
    header: int | Sequence[int] | None | Literal["infer"] = ...,
    names: Sequence[Hashable] | None | lib.NoDefault = ...,
    index_col: IndexLabel | Literal[False] | None = ...,
    usecols: list[HashableT] | Callable[[Hashable], bool] | None = ...,
    dtype: DtypeArg | None = ...,
    engine: CSVEngine | None = ...,
    converters: Mapping[Hashable, Callable] | None = ...,
    true_values: list | None = ...,
    false_values: list | None = ...,
    skipinitialspace: bool = ...,
    skiprows: list[int] | int | Callable[[Hashable], bool] | None = ...,
    skipfooter: int = ...,
    nrows: int | None = ...,
    na_values: Sequence[str] | Mapping[str, Sequence[str]] | None = ...,
    keep_default_na: bool = ...,
    na_filter: bool = ...,
    verbose: bool = ...,
    skip_blank_lines: bool = ...,
    parse_dates: bool | Sequence[Hashable] = ...,
    infer_datetime_format: bool | lib.NoDefault = ...,
    keep_date_col: bool = ...,
    date_parser: Callable | lib.NoDefault = ...,
    date_format: str | None = ...,
    dayfirst: bool = ...,
    cache_dates: bool = ...,
    iterator: bool = ...,
    chunksize: int,
    compression: CompressionOptions = ...,
    thousands: str | None = ...,
    decimal: str = ...,
    lineterminator: str | None = ...,
    quotechar: str = ...,
    quoting: int = ...,
    doublequote: bool = ...,
    escapechar: str | None = ...,
    comment: str | None = ...,
    encoding: str | None = ...,
    encoding_errors: str | None = ...,
    dialect: str | csv.Dialect | None = ...,
    on_bad_lines=...,
    delim_whitespace: bool = ...,
    low_memory: bool = ...,
    memory_map: bool = ...,
    float_precision: str | None = ...,
    storage_options: StorageOptions = ...,
    use_nullable_dtypes: bool | lib.NoDefault = ...,
) -> TextFileReader:
    ...


# default -> DataFrame
@overload
def read_table(
    filepath_or_buffer: FilePath | ReadCsvBuffer[bytes] | ReadCsvBuffer[str],
    *,
    sep: str | None | lib.NoDefault = ...,
    delimiter: str | None | lib.NoDefault = ...,
    header: int | Sequence[int] | None | Literal["infer"] = ...,
    names: Sequence[Hashable] | None | lib.NoDefault = ...,
    index_col: IndexLabel | Literal[False] | None = ...,
    usecols: list[HashableT] | Callable[[Hashable], bool] | None = ...,
    dtype: DtypeArg | None = ...,
    engine: CSVEngine | None = ...,
    converters: Mapping[Hashable, Callable] | None = ...,
    true_values: list | None = ...,
    false_values: list | None = ...,
    skipinitialspace: bool = ...,
    skiprows: list[int] | int | Callable[[Hashable], bool] | None = ...,
    skipfooter: int = ...,
    nrows: int | None = ...,
    na_values: Sequence[str] | Mapping[str, Sequence[str]] | None = ...,
    keep_default_na: bool = ...,
    na_filter: bool = ...,
    verbose: bool = ...,
    skip_blank_lines: bool = ...,
    parse_dates: bool | Sequence[Hashable] = ...,
    infer_datetime_format: bool | lib.NoDefault = ...,
    keep_date_col: bool = ...,
    date_parser: Callable | lib.NoDefault = ...,
    date_format: str | None = ...,
    dayfirst: bool = ...,
    cache_dates: bool = ...,
    iterator: Literal[False] = ...,
    chunksize: None = ...,
    compression: CompressionOptions = ...,
    thousands: str | None = ...,
    decimal: str = ...,
    lineterminator: str | None = ...,
    quotechar: str = ...,
    quoting: int = ...,
    doublequote: bool = ...,
    escapechar: str | None = ...,
    comment: str | None = ...,
    encoding: str | None = ...,
    encoding_errors: str | None = ...,
    dialect: str | csv.Dialect | None = ...,
    on_bad_lines=...,
    delim_whitespace: bool = ...,
    low_memory: bool = ...,
    memory_map: bool = ...,
    float_precision: str | None = ...,
    storage_options: StorageOptions = ...,
    use_nullable_dtypes: bool | lib.NoDefault = ...,
) -> DataFrame:
    ...


# Unions -> DataFrame | TextFileReader
@overload
def read_table(
    filepath_or_buffer: FilePath | ReadCsvBuffer[bytes] | ReadCsvBuffer[str],
    *,
    sep: str | None | lib.NoDefault = ...,
    delimiter: str | None | lib.NoDefault = ...,
    header: int | Sequence[int] | None | Literal["infer"] = ...,
    names: Sequence[Hashable] | None | lib.NoDefault = ...,
    index_col: IndexLabel | Literal[False] | None = ...,
    usecols: list[HashableT] | Callable[[Hashable], bool] | None = ...,
    dtype: DtypeArg | None = ...,
    engine: CSVEngine | None = ...,
    converters: Mapping[Hashable, Callable] | None = ...,
    true_values: list | None = ...,
    false_values: list | None = ...,
    skipinitialspace: bool = ...,
    skiprows: list[int] | int | Callable[[Hashable], bool] | None = ...,
    skipfooter: int = ...,
    nrows: int | None = ...,
    na_values: Sequence[str] | Mapping[str, Sequence[str]] | None = ...,
    keep_default_na: bool = ...,
    na_filter: bool = ...,
    verbose: bool = ...,
    skip_blank_lines: bool = ...,
    parse_dates: bool | Sequence[Hashable] = ...,
    infer_datetime_format: bool | lib.NoDefault = ...,
    keep_date_col: bool = ...,
    date_parser: Callable | lib.NoDefault = ...,
    date_format: str | None = ...,
    dayfirst: bool = ...,
    cache_dates: bool = ...,
    iterator: bool = ...,
    chunksize: int | None = ...,
    compression: CompressionOptions = ...,
    thousands: str | None = ...,
    decimal: str = ...,
    lineterminator: str | None = ...,
    quotechar: str = ...,
    quoting: int = ...,
    doublequote: bool = ...,
    escapechar: str | None = ...,
    comment: str | None = ...,
    encoding: str | None = ...,
    encoding_errors: str | None = ...,
    dialect: str | csv.Dialect | None = ...,
    on_bad_lines=...,
    delim_whitespace: bool = ...,
    low_memory: bool = ...,
    memory_map: bool = ...,
    float_precision: str | None = ...,
    storage_options: StorageOptions = ...,
    use_nullable_dtypes: bool | lib.NoDefault = ...,
) -> DataFrame | TextFileReader:
    ...


@Appender(
    _doc_read_csv_and_table.format(
        func_name="read_table",
        summary="Read general delimited file into DataFrame.",
        _default_sep=r"'\\t' (tab-stop)",
        storage_options=_shared_docs["storage_options"],
        decompression_options=_shared_docs["decompression_options"]
        % "filepath_or_buffer",
    )
)
def read_table(
    filepath_or_buffer: FilePath | ReadCsvBuffer[bytes] | ReadCsvBuffer[str],
    *,
    sep: str | None | lib.NoDefault = lib.no_default,
    delimiter: str | None | lib.NoDefault = None,
    # Column and Index Locations and Names
    header: int | Sequence[int] | None | Literal["infer"] = "infer",
    names: Sequence[Hashable] | None | lib.NoDefault = lib.no_default,
    index_col: IndexLabel | Literal[False] | None = None,
    usecols: list[HashableT] | Callable[[Hashable], bool] | None = None,
    # General Parsing Configuration
    dtype: DtypeArg | None = None,
    engine: CSVEngine | None = None,
    converters: Mapping[Hashable, Callable] | None = None,
    true_values: list | None = None,
    false_values: list | None = None,
    skipinitialspace: bool = False,
    skiprows: list[int] | int | Callable[[Hashable], bool] | None = None,
    skipfooter: int = 0,
    nrows: int | None = None,
    # NA and Missing Data Handling
    na_values: Sequence[str] | Mapping[str, Sequence[str]] | None = None,
    keep_default_na: bool = True,
    na_filter: bool = True,
    verbose: bool = False,
    skip_blank_lines: bool = True,
    # Datetime Handling
    parse_dates: bool | Sequence[Hashable] = False,
    infer_datetime_format: bool | lib.NoDefault = lib.no_default,
    keep_date_col: bool = False,
    date_parser: Callable | lib.NoDefault = lib.no_default,
    date_format: str | None = None,
    dayfirst: bool = False,
    cache_dates: bool = True,
    # Iteration
    iterator: bool = False,
    chunksize: int | None = None,
    # Quoting, Compression, and File Format
    compression: CompressionOptions = "infer",
    thousands: str | None = None,
    decimal: str = ".",
    lineterminator: str | None = None,
    quotechar: str = '"',
    quoting: int = csv.QUOTE_MINIMAL,
    doublequote: bool = True,
    escapechar: str | None = None,
    comment: str | None = None,
    encoding: str | None = None,
    encoding_errors: str | None = "strict",
    dialect: str | csv.Dialect | None = None,
    # Error Handling
    on_bad_lines: str = "error",
    # Internal
    delim_whitespace: bool = False,
    low_memory: bool = _c_parser_defaults["low_memory"],
    memory_map: bool = False,
    float_precision: str | None = None,
    storage_options: StorageOptions = None,
    use_nullable_dtypes: bool | lib.NoDefault = lib.no_default,
) -> DataFrame | TextFileReader:
    if infer_datetime_format is not lib.no_default:
        warnings.warn(
            "The argument 'infer_datetime_format' is deprecated and will "
            "be removed in a future version. "
            "A strict version of it is now the default, see "
            "https://pandas.pydata.org/pdeps/0004-consistent-to-datetime-parsing.html. "
            "You can safely remove this argument.",
            FutureWarning,
            stacklevel=find_stack_level(),
        )

    # locals() should never be modified
    kwds = locals().copy()
    del kwds["filepath_or_buffer"]
    del kwds["sep"]

    kwds_defaults = _refine_defaults_read(
        dialect,
        delimiter,
        delim_whitespace,
        engine,
        sep,
        on_bad_lines,
        names,
        defaults={"delimiter": "\t"},
        use_nullable_dtypes=use_nullable_dtypes,
    )
    kwds.update(kwds_defaults)

    return _read(filepath_or_buffer, kwds)


def read_fwf(
    filepath_or_buffer: FilePath | ReadCsvBuffer[bytes] | ReadCsvBuffer[str],
    *,
    colspecs: Sequence[tuple[int, int]] | str | None = "infer",
    widths: Sequence[int] | None = None,
    infer_nrows: int = 100,
    use_nullable_dtypes: bool | lib.NoDefault = lib.no_default,
    **kwds,
) -> DataFrame | TextFileReader:
    r"""
    Read a table of fixed-width formatted lines into DataFrame.

    Also supports optionally iterating or breaking of the file
    into chunks.

    Additional help can be found in the `online docs for IO Tools
    <https://pandas.pydata.org/pandas-docs/stable/user_guide/io.html>`_.

    Parameters
    ----------
    filepath_or_buffer : str, path object, or file-like object
        String, path object (implementing ``os.PathLike[str]``), or file-like
        object implementing a text ``read()`` function.The string could be a URL.
        Valid URL schemes include http, ftp, s3, and file. For file URLs, a host is
        expected. A local file could be:
        ``file://localhost/path/to/table.csv``.
    colspecs : list of tuple (int, int) or 'infer'. optional
        A list of tuples giving the extents of the fixed-width
        fields of each line as half-open intervals (i.e.,  [from, to[ ).
        String value 'infer' can be used to instruct the parser to try
        detecting the column specifications from the first 100 rows of
        the data which are not being skipped via skiprows (default='infer').
    widths : list of int, optional
        A list of field widths which can be used instead of 'colspecs' if
        the intervals are contiguous.
    infer_nrows : int, default 100
        The number of rows to consider when letting the parser determine the
        `colspecs`.
    use_nullable_dtypes : bool = False
        Whether or not to use nullable dtypes as default when reading data. If
        set to True, nullable dtypes are used for all dtypes that have a nullable
        implementation, even if no nulls are present.

        .. note::

            The nullable dtype implementation can be configured by calling
            ``pd.set_option("mode.dtype_backend", "pandas")`` to use
            numpy-backed nullable dtypes or
            ``pd.set_option("mode.dtype_backend", "pyarrow")`` to use
            pyarrow-backed nullable dtypes (using ``pd.ArrowDtype``).
            This is only implemented for the ``pyarrow`` or ``python``
            engines.

        .. versionadded:: 2.0

    **kwds : optional
        Optional keyword arguments can be passed to ``TextFileReader``.

    Returns
    -------
    DataFrame or TextFileReader
        A comma-separated values (csv) file is returned as two-dimensional
        data structure with labeled axes.

    See Also
    --------
    DataFrame.to_csv : Write DataFrame to a comma-separated values (csv) file.
    read_csv : Read a comma-separated values (csv) file into DataFrame.

    Examples
    --------
    >>> pd.read_fwf('data.csv')  # doctest: +SKIP
    """
    # Check input arguments.
    if colspecs is None and widths is None:
        raise ValueError("Must specify either colspecs or widths")
    if colspecs not in (None, "infer") and widths is not None:
        raise ValueError("You must specify only one of 'widths' and 'colspecs'")

    use_nullable_dtypes = (
        use_nullable_dtypes
        if use_nullable_dtypes is not lib.no_default
        else using_nullable_dtypes()
    )

    # Compute 'colspecs' from 'widths', if specified.
    if widths is not None:
        colspecs, col = [], 0
        for w in widths:
            colspecs.append((col, col + w))
            col += w

    # for mypy
    assert colspecs is not None

    # GH#40830
    # Ensure length of `colspecs` matches length of `names`
    names = kwds.get("names")
    if names is not None:
        if len(names) != len(colspecs) and colspecs != "infer":
            # need to check len(index_col) as it might contain
            # unnamed indices, in which case it's name is not required
            len_index = 0
            if kwds.get("index_col") is not None:
                index_col: Any = kwds.get("index_col")
                if index_col is not False:
                    if not is_list_like(index_col):
                        len_index = 1
                    else:
                        len_index = len(index_col)
            if kwds.get("usecols") is None and len(names) + len_index != len(colspecs):
                # If usecols is used colspec may be longer than names
                raise ValueError("Length of colspecs must match length of names")

    kwds["colspecs"] = colspecs
    kwds["infer_nrows"] = infer_nrows
    kwds["engine"] = "python-fwf"
    kwds["use_nullable_dtypes"] = use_nullable_dtypes
    return _read(filepath_or_buffer, kwds)


class TextFileReader(abc.Iterator):
    """

    Passed dialect overrides any of the related parser options

    """

    def __init__(
        self,
        f: FilePath | ReadCsvBuffer[bytes] | ReadCsvBuffer[str] | list,
        engine: CSVEngine | None = None,
        **kwds,
    ) -> None:
        if engine is not None:
            engine_specified = True
        else:
            engine = "python"
            engine_specified = False
        self.engine = engine
        self._engine_specified = kwds.get("engine_specified", engine_specified)

        _validate_skipfooter(kwds)

        dialect = _extract_dialect(kwds)
        if dialect is not None:
            if engine == "pyarrow":
                raise ValueError(
                    "The 'dialect' option is not supported with the 'pyarrow' engine"
                )
            kwds = _merge_with_dialect_properties(dialect, kwds)

        if kwds.get("header", "infer") == "infer":
            kwds["header"] = 0 if kwds.get("names") is None else None

        self.orig_options = kwds

        # miscellanea
        self._currow = 0

        options = self._get_options_with_defaults(engine)
        options["storage_options"] = kwds.get("storage_options", None)

        self.chunksize = options.pop("chunksize", None)
        self.nrows = options.pop("nrows", None)

        self._check_file_or_buffer(f, engine)
        self.options, self.engine = self._clean_options(options, engine)

        if "has_index_names" in kwds:
            self.options["has_index_names"] = kwds["has_index_names"]

        self.handles: IOHandles | None = None
        self._engine = self._make_engine(f, self.engine)

    def close(self) -> None:
        if self.handles is not None:
            self.handles.close()
        self._engine.close()

    def _get_options_with_defaults(self, engine: CSVEngine) -> dict[str, Any]:
        kwds = self.orig_options

        options = {}
        default: object | None

        for argname, default in parser_defaults.items():
            value = kwds.get(argname, default)

            # see gh-12935
            if (
                engine == "pyarrow"
                and argname in _pyarrow_unsupported
                and value != default
                and value != getattr(value, "value", default)
            ):
                raise ValueError(
                    f"The {repr(argname)} option is not supported with the "
                    f"'pyarrow' engine"
                )
            options[argname] = value

        for argname, default in _c_parser_defaults.items():
            if argname in kwds:
                value = kwds[argname]

                if engine != "c" and value != default:
                    if "python" in engine and argname not in _python_unsupported:
                        pass
                    else:
                        raise ValueError(
                            f"The {repr(argname)} option is not supported with the "
                            f"{repr(engine)} engine"
                        )
            else:
                value = default
            options[argname] = value

        if engine == "python-fwf":
            for argname, default in _fwf_defaults.items():
                options[argname] = kwds.get(argname, default)

        return options

    def _check_file_or_buffer(self, f, engine: CSVEngine) -> None:
        # see gh-16530
        if is_file_like(f) and engine != "c" and not hasattr(f, "__iter__"):
            # The C engine doesn't need the file-like to have the "__iter__"
            # attribute. However, the Python engine needs "__iter__(...)"
            # when iterating through such an object, meaning it
            # needs to have that attribute
            raise ValueError(
                "The 'python' engine cannot iterate through this file buffer."
            )

    def _clean_options(
        self, options: dict[str, Any], engine: CSVEngine
    ) -> tuple[dict[str, Any], CSVEngine]:
        result = options.copy()

        fallback_reason = None

        # C engine not supported yet
        if engine == "c":
            if options["skipfooter"] > 0:
                fallback_reason = "the 'c' engine does not support skipfooter"
                engine = "python"

        sep = options["delimiter"]
        delim_whitespace = options["delim_whitespace"]

        if sep is None and not delim_whitespace:
            if engine in ("c", "pyarrow"):
                fallback_reason = (
                    f"the '{engine}' engine does not support "
                    "sep=None with delim_whitespace=False"
                )
                engine = "python"
        elif sep is not None and len(sep) > 1:
            if engine == "c" and sep == r"\s+":
                result["delim_whitespace"] = True
                del result["delimiter"]
            elif engine not in ("python", "python-fwf"):
                # wait until regex engine integrated
                fallback_reason = (
                    f"the '{engine}' engine does not support "
                    "regex separators (separators > 1 char and "
                    r"different from '\s+' are interpreted as regex)"
                )
                engine = "python"
        elif delim_whitespace:
            if "python" in engine:
                result["delimiter"] = r"\s+"
        elif sep is not None:
            encodeable = True
            encoding = sys.getfilesystemencoding() or "utf-8"
            try:
                if len(sep.encode(encoding)) > 1:
                    encodeable = False
            except UnicodeDecodeError:
                encodeable = False
            if not encodeable and engine not in ("python", "python-fwf"):
                fallback_reason = (
                    f"the separator encoded in {encoding} "
                    f"is > 1 char long, and the '{engine}' engine "
                    "does not support such separators"
                )
                engine = "python"

        quotechar = options["quotechar"]
        if quotechar is not None and isinstance(quotechar, (str, bytes)):
            if (
                len(quotechar) == 1
                and ord(quotechar) > 127
                and engine not in ("python", "python-fwf")
            ):
                fallback_reason = (
                    "ord(quotechar) > 127, meaning the "
                    "quotechar is larger than one byte, "
                    f"and the '{engine}' engine does not support such quotechars"
                )
                engine = "python"

        if fallback_reason and self._engine_specified:
            raise ValueError(fallback_reason)

        if engine == "c":
            for arg in _c_unsupported:
                del result[arg]

        if "python" in engine:
            for arg in _python_unsupported:
                if fallback_reason and result[arg] != _c_parser_defaults.get(arg):
                    raise ValueError(
                        "Falling back to the 'python' engine because "
                        f"{fallback_reason}, but this causes {repr(arg)} to be "
                        "ignored as it is not supported by the 'python' engine."
                    )
                del result[arg]

        if fallback_reason:
            warnings.warn(
                (
                    "Falling back to the 'python' engine because "
                    f"{fallback_reason}; you can avoid this warning by specifying "
                    "engine='python'."
                ),
                ParserWarning,
                stacklevel=find_stack_level(),
            )

        index_col = options["index_col"]
        names = options["names"]
        converters = options["converters"]
        na_values = options["na_values"]
        skiprows = options["skiprows"]

        validate_header_arg(options["header"])

        if index_col is True:
            raise ValueError("The value of index_col couldn't be 'True'")
        if is_index_col(index_col):
            if not isinstance(index_col, (list, tuple, np.ndarray)):
                index_col = [index_col]
        result["index_col"] = index_col

        names = list(names) if names is not None else names

        # type conversion-related
        if converters is not None:
            if not isinstance(converters, dict):
                raise TypeError(
                    "Type converters must be a dict or subclass, "
                    f"input was a {type(converters).__name__}"
                )
        else:
            converters = {}

        # Converting values to NA
        keep_default_na = options["keep_default_na"]
        na_values, na_fvalues = _clean_na_values(na_values, keep_default_na)

        # handle skiprows; this is internally handled by the
        # c-engine, so only need for python and pyarrow parsers
        if engine == "pyarrow":
            if not is_integer(skiprows) and skiprows is not None:
                # pyarrow expects skiprows to be passed as an integer
                raise ValueError(
                    "skiprows argument must be an integer when using "
                    "engine='pyarrow'"
                )
        else:
            if is_integer(skiprows):
                skiprows = list(range(skiprows))
            if skiprows is None:
                skiprows = set()
            elif not callable(skiprows):
                skiprows = set(skiprows)

        # put stuff back
        result["names"] = names
        result["converters"] = converters
        result["na_values"] = na_values
        result["na_fvalues"] = na_fvalues
        result["skiprows"] = skiprows

        return result, engine

    def __next__(self) -> DataFrame:
        try:
            return self.get_chunk()
        except StopIteration:
            self.close()
            raise

    def _make_engine(
        self,
        f: FilePath | ReadCsvBuffer[bytes] | ReadCsvBuffer[str] | list | IO,
        engine: CSVEngine = "c",
    ) -> ParserBase:
        mapping: dict[str, type[ParserBase]] = {
            "c": CParserWrapper,
            "python": PythonParser,
            "pyarrow": ArrowParserWrapper,
            "python-fwf": FixedWidthFieldParser,
        }
        if engine not in mapping:
            raise ValueError(
                f"Unknown engine: {engine} (valid options are {mapping.keys()})"
            )
        if not isinstance(f, list):
            # open file here
            is_text = True
            mode = "r"
            if engine == "pyarrow":
                is_text = False
                mode = "rb"
            elif (
                engine == "c"
                and self.options.get("encoding", "utf-8") == "utf-8"
                and isinstance(stringify_path(f), str)
            ):
                # c engine can decode utf-8 bytes, adding TextIOWrapper makes
                # the c-engine especially for memory_map=True far slower
                is_text = False
                if "b" not in mode:
                    mode += "b"
            self.handles = get_handle(
                f,
                mode,
                encoding=self.options.get("encoding", None),
                compression=self.options.get("compression", None),
                memory_map=self.options.get("memory_map", False),
                is_text=is_text,
                errors=self.options.get("encoding_errors", "strict"),
                storage_options=self.options.get("storage_options", None),
            )
            assert self.handles is not None
            f = self.handles.handle

        elif engine != "python":
            msg = f"Invalid file path or buffer object type: {type(f)}"
            raise ValueError(msg)

        try:
            return mapping[engine](f, **self.options)
        except Exception:
            if self.handles is not None:
                self.handles.close()
            raise

    def _failover_to_python(self) -> None:
        raise AbstractMethodError(self)

    def read(self, nrows: int | None = None) -> DataFrame:
        if self.engine == "pyarrow":
            try:
                # error: "ParserBase" has no attribute "read"
                df = self._engine.read()  # type: ignore[attr-defined]
            except Exception:
                self.close()
                raise
        else:
            nrows = validate_integer("nrows", nrows)
            try:
                # error: "ParserBase" has no attribute "read"
                (
                    index,
                    columns,
                    col_dict,
                ) = self._engine.read(  # type: ignore[attr-defined]
                    nrows
                )
            except Exception:
                self.close()
                raise

            if index is None:
                if col_dict:
                    # Any column is actually fine:
                    new_rows = len(next(iter(col_dict.values())))
                    index = RangeIndex(self._currow, self._currow + new_rows)
                else:
                    new_rows = 0
            else:
                new_rows = len(index)

            df = DataFrame(col_dict, columns=columns, index=index)

            self._currow += new_rows
        return df

    def get_chunk(self, size: int | None = None) -> DataFrame:
        if size is None:
            size = self.chunksize
        if self.nrows is not None:
            if self._currow >= self.nrows:
                raise StopIteration
            size = min(size, self.nrows - self._currow)
        return self.read(nrows=size)

    def __enter__(self) -> TextFileReader:
        return self

    def __exit__(
        self,
        exc_type: type[BaseException] | None,
        exc_value: BaseException | None,
        traceback: TracebackType | None,
    ) -> None:
        self.close()


def TextParser(*args, **kwds) -> TextFileReader:
    """
    Converts lists of lists/tuples into DataFrames with proper type inference
    and optional (e.g. string to datetime) conversion. Also enables iterating
    lazily over chunks of large files

    Parameters
    ----------
    data : file-like object or list
    delimiter : separator character to use
    dialect : str or csv.Dialect instance, optional
        Ignored if delimiter is longer than 1 character
    names : sequence, default
    header : int, default 0
        Row to use to parse column labels. Defaults to the first row. Prior
        rows will be discarded
    index_col : int or list, optional
        Column or columns to use as the (possibly hierarchical) index
    has_index_names: bool, default False
        True if the cols defined in index_col have an index name and are
        not in the header.
    na_values : scalar, str, list-like, or dict, optional
        Additional strings to recognize as NA/NaN.
    keep_default_na : bool, default True
    thousands : str, optional
        Thousands separator
    comment : str, optional
        Comment out remainder of line
    parse_dates : bool, default False
    keep_date_col : bool, default False
    date_parser : function, optional

        .. deprecated:: 2.0.0
    date_format : str or dict of column -> format, default ``None``

        .. versionadded:: 2.0.0
    skiprows : list of integers
        Row numbers to skip
    skipfooter : int
        Number of line at bottom of file to skip
    converters : dict, optional
        Dict of functions for converting values in certain columns. Keys can
        either be integers or column labels, values are functions that take one
        input argument, the cell (not column) content, and return the
        transformed content.
    encoding : str, optional
        Encoding to use for UTF when reading/writing (ex. 'utf-8')
    float_precision : str, optional
        Specifies which converter the C engine should use for floating-point
        values. The options are `None` or `high` for the ordinary converter,
        `legacy` for the original lower precision pandas converter, and
        `round_trip` for the round-trip converter.

        .. versionchanged:: 1.2
    """
    kwds["engine"] = "python"
    return TextFileReader(*args, **kwds)


def _clean_na_values(na_values, keep_default_na: bool = True):
    na_fvalues: set | dict
    if na_values is None:
        if keep_default_na:
            na_values = STR_NA_VALUES
        else:
            na_values = set()
        na_fvalues = set()
    elif isinstance(na_values, dict):
        old_na_values = na_values.copy()
        na_values = {}  # Prevent aliasing.

        # Convert the values in the na_values dictionary
        # into array-likes for further use. This is also
        # where we append the default NaN values, provided
        # that `keep_default_na=True`.
        for k, v in old_na_values.items():
            if not is_list_like(v):
                v = [v]

            if keep_default_na:
                v = set(v) | STR_NA_VALUES

            na_values[k] = v
        na_fvalues = {k: _floatify_na_values(v) for k, v in na_values.items()}
    else:
        if not is_list_like(na_values):
            na_values = [na_values]
        na_values = _stringify_na_values(na_values)
        if keep_default_na:
            na_values = na_values | STR_NA_VALUES

        na_fvalues = _floatify_na_values(na_values)

    return na_values, na_fvalues


def _floatify_na_values(na_values):
    # create float versions of the na_values
    result = set()
    for v in na_values:
        try:
            v = float(v)
            if not np.isnan(v):
                result.add(v)
        except (TypeError, ValueError, OverflowError):
            pass
    return result


def _stringify_na_values(na_values):
    """return a stringified and numeric for these values"""
    result: list[str | float] = []
    for x in na_values:
        result.append(str(x))
        result.append(x)
        try:
            v = float(x)

            # we are like 999 here
            if v == int(v):
                v = int(v)
                result.append(f"{v}.0")
                result.append(str(v))

            result.append(v)
        except (TypeError, ValueError, OverflowError):
            pass
        try:
            result.append(int(x))
        except (TypeError, ValueError, OverflowError):
            pass
    return set(result)


def _refine_defaults_read(
    dialect: str | csv.Dialect | None,
    delimiter: str | None | lib.NoDefault,
    delim_whitespace: bool,
    engine: CSVEngine | None,
    sep: str | None | lib.NoDefault,
    on_bad_lines: str | Callable,
    names: Sequence[Hashable] | None | lib.NoDefault,
    defaults: dict[str, Any],
    use_nullable_dtypes: bool | lib.NoDefault,
):
    """Validate/refine default values of input parameters of read_csv, read_table.

    Parameters
    ----------
    dialect : str or csv.Dialect
        If provided, this parameter will override values (default or not) for the
        following parameters: `delimiter`, `doublequote`, `escapechar`,
        `skipinitialspace`, `quotechar`, and `quoting`. If it is necessary to
        override values, a ParserWarning will be issued. See csv.Dialect
        documentation for more details.
    delimiter : str or object
        Alias for sep.
    delim_whitespace : bool
        Specifies whether or not whitespace (e.g. ``' '`` or ``'\t'``) will be
        used as the sep. Equivalent to setting ``sep='\\s+'``. If this option
        is set to True, nothing should be passed in for the ``delimiter``
        parameter.
    engine : {{'c', 'python'}}
        Parser engine to use. The C engine is faster while the python engine is
        currently more feature-complete.
    sep : str or object
        A delimiter provided by the user (str) or a sentinel value, i.e.
        pandas._libs.lib.no_default.
    on_bad_lines : str, callable
        An option for handling bad lines or a sentinel value(None).
    names : array-like, optional
        List of column names to use. If the file contains a header row,
        then you should explicitly pass ``header=0`` to override the column names.
        Duplicates in this list are not allowed.
    defaults: dict
        Default values of input parameters.

    Returns
    -------
    kwds : dict
        Input parameters with correct values.

    Raises
    ------
    ValueError :
        If a delimiter was specified with ``sep`` (or ``delimiter``) and
        ``delim_whitespace=True``.
    """
    # fix types for sep, delimiter to Union(str, Any)
    delim_default = defaults["delimiter"]
    kwds: dict[str, Any] = {}
    # gh-23761
    #
    # When a dialect is passed, it overrides any of the overlapping
    # parameters passed in directly. We don't want to warn if the
    # default parameters were passed in (since it probably means
    # that the user didn't pass them in explicitly in the first place).
    #
    # "delimiter" is the annoying corner case because we alias it to
    # "sep" before doing comparison to the dialect values later on.
    # Thus, we need a flag to indicate that we need to "override"
    # the comparison to dialect values by checking if default values
    # for BOTH "delimiter" and "sep" were provided.
    if dialect is not None:
        kwds["sep_override"] = delimiter is None and (
            sep is lib.no_default or sep == delim_default
        )

    if delimiter and (sep is not lib.no_default):
        raise ValueError("Specified a sep and a delimiter; you can only specify one.")

    kwds["names"] = None if names is lib.no_default else names

    # Alias sep -> delimiter.
    if delimiter is None:
        delimiter = sep

    if delim_whitespace and (delimiter is not lib.no_default):
        raise ValueError(
            "Specified a delimiter with both sep and "
            "delim_whitespace=True; you can only specify one."
        )

    if delimiter == "\n":
        raise ValueError(
            r"Specified \n as separator or delimiter. This forces the python engine "
            "which does not accept a line terminator. Hence it is not allowed to use "
            "the line terminator as separator.",
        )

    if delimiter is lib.no_default:
        # assign default separator value
        kwds["delimiter"] = delim_default
    else:
        kwds["delimiter"] = delimiter

    if engine is not None:
        kwds["engine_specified"] = True
    else:
        kwds["engine"] = "c"
        kwds["engine_specified"] = False

    if on_bad_lines == "error":
        kwds["on_bad_lines"] = ParserBase.BadLineHandleMethod.ERROR
    elif on_bad_lines == "warn":
        kwds["on_bad_lines"] = ParserBase.BadLineHandleMethod.WARN
    elif on_bad_lines == "skip":
        kwds["on_bad_lines"] = ParserBase.BadLineHandleMethod.SKIP
    elif callable(on_bad_lines):
        if engine != "python":
            raise ValueError(
                "on_bad_line can only be a callable function if engine='python'"
            )
        kwds["on_bad_lines"] = on_bad_lines
    else:
        raise ValueError(f"Argument {on_bad_lines} is invalid for on_bad_lines")

    use_nullable_dtypes = (
        use_nullable_dtypes
        if use_nullable_dtypes is not lib.no_default
        else using_nullable_dtypes()
    )
    kwds["use_nullable_dtypes"] = use_nullable_dtypes

    return kwds


def _extract_dialect(kwds: dict[str, Any]) -> csv.Dialect | None:
    """
    Extract concrete csv dialect instance.

    Returns
    -------
    csv.Dialect or None
    """
    if kwds.get("dialect") is None:
        return None

    dialect = kwds["dialect"]
    if dialect in csv.list_dialects():
        dialect = csv.get_dialect(dialect)

    _validate_dialect(dialect)

    return dialect


MANDATORY_DIALECT_ATTRS = (
    "delimiter",
    "doublequote",
    "escapechar",
    "skipinitialspace",
    "quotechar",
    "quoting",
)


def _validate_dialect(dialect: csv.Dialect) -> None:
    """
    Validate csv dialect instance.

    Raises
    ------
    ValueError
        If incorrect dialect is provided.
    """
    for param in MANDATORY_DIALECT_ATTRS:
        if not hasattr(dialect, param):
            raise ValueError(f"Invalid dialect {dialect} provided")


def _merge_with_dialect_properties(
    dialect: csv.Dialect,
    defaults: dict[str, Any],
) -> dict[str, Any]:
    """
    Merge default kwargs in TextFileReader with dialect parameters.

    Parameters
    ----------
    dialect : csv.Dialect
        Concrete csv dialect. See csv.Dialect documentation for more details.
    defaults : dict
        Keyword arguments passed to TextFileReader.

    Returns
    -------
    kwds : dict
        Updated keyword arguments, merged with dialect parameters.
    """
    kwds = defaults.copy()

    for param in MANDATORY_DIALECT_ATTRS:
        dialect_val = getattr(dialect, param)

        parser_default = parser_defaults[param]
        provided = kwds.get(param, parser_default)

        # Messages for conflicting values between the dialect
        # instance and the actual parameters provided.
        conflict_msgs = []

        # Don't warn if the default parameter was passed in,
        # even if it conflicts with the dialect (gh-23761).
        if provided not in (parser_default, dialect_val):
            msg = (
                f"Conflicting values for '{param}': '{provided}' was "
                f"provided, but the dialect specifies '{dialect_val}'. "
                "Using the dialect-specified value."
            )

            # Annoying corner case for not warning about
            # conflicts between dialect and delimiter parameter.
            # Refer to the outer "_read_" function for more info.
            if not (param == "delimiter" and kwds.pop("sep_override", False)):
                conflict_msgs.append(msg)

        if conflict_msgs:
            warnings.warn(
                "\n\n".join(conflict_msgs), ParserWarning, stacklevel=find_stack_level()
            )
        kwds[param] = dialect_val
    return kwds


def _validate_skipfooter(kwds: dict[str, Any]) -> None:
    """
    Check whether skipfooter is compatible with other kwargs in TextFileReader.

    Parameters
    ----------
    kwds : dict
        Keyword arguments passed to TextFileReader.

    Raises
    ------
    ValueError
        If skipfooter is not compatible with other parameters.
    """
    if kwds.get("skipfooter"):
        if kwds.get("iterator") or kwds.get("chunksize"):
            raise ValueError("'skipfooter' not supported for iteration")
        if kwds.get("nrows"):
            raise ValueError("'skipfooter' not supported with 'nrows'")<|MERGE_RESOLUTION|>--- conflicted
+++ resolved
@@ -30,19 +30,6 @@
 
 from pandas._libs import lib
 from pandas._libs.parsers import STR_NA_VALUES
-<<<<<<< HEAD
-from pandas._typing import (
-    CompressionOptions,
-    CSVEngine,
-    DtypeArg,
-    FilePath,
-    HashableT,
-    IndexLabel,
-    ReadCsvBuffer,
-    StorageOptions,
-)
-=======
->>>>>>> 6d6dc1a8
 from pandas.errors import (
     AbstractMethodError,
     ParserWarning,
@@ -87,6 +74,7 @@
         CSVEngine,
         DtypeArg,
         FilePath,
+        HashableT,
         IndexLabel,
         ReadCsvBuffer,
         StorageOptions,
