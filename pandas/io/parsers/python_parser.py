from __future__ import annotations

from collections import (
    abc,
    defaultdict,
)
from collections.abc import (
    Hashable,
    Iterator,
    Mapping,
    Sequence,
)
import csv
from io import StringIO
import re
import sys
from typing import (
    IO,
    TYPE_CHECKING,
<<<<<<< HEAD
    Hashable,
    Iterator,
    List,
=======
    DefaultDict,
>>>>>>> 2b0ea603
    Literal,
    cast,
)

import numpy as np

from pandas._libs import lib
from pandas.errors import (
    EmptyDataError,
    ParserError,
)
from pandas.util._decorators import cache_readonly

from pandas.core.dtypes.common import (
    is_bool_dtype,
    is_integer,
    is_numeric_dtype,
)

from pandas.io.common import (
    dedup_names,
    is_potential_multi_index,
)
from pandas.io.parsers.base_parser import (
    ParserBase,
    parser_defaults,
)

if TYPE_CHECKING:
    from pandas._typing import (
        ArrayLike,
        ReadCsvBuffer,
        Scalar,
    )

    from pandas import (
        Index,
        MultiIndex,
    )

# BOM character (byte order mark)
# This exists at the beginning of a file to indicate endianness
# of a file (stream). Unfortunately, this marker screws up parsing,
# so we need to remove it if we see it.
_BOM = "\ufeff"


class PythonParser(ParserBase):
    _no_thousands_columns: set[int]

    def __init__(self, f: ReadCsvBuffer[str] | list, **kwds) -> None:
        """
        Workhorse function for processing nested list into DataFrame
        """
        super().__init__(kwds)

        self.data: Iterator[str] | None = None
        self.buf: list = []
        self.pos = 0
        self.line_pos = 0

        self.skiprows = kwds["skiprows"]

        if callable(self.skiprows):
            self.skipfunc = self.skiprows
        else:
            self.skipfunc = lambda x: x in self.skiprows

        self.skipfooter = _validate_skipfooter_arg(kwds["skipfooter"])
        self.delimiter = kwds["delimiter"]

        self.quotechar = kwds["quotechar"]
        if isinstance(self.quotechar, str):
            self.quotechar = str(self.quotechar)

        self.escapechar = kwds["escapechar"]
        self.doublequote = kwds["doublequote"]
        self.skipinitialspace = kwds["skipinitialspace"]
        self.lineterminator = kwds["lineterminator"]
        self.quoting = kwds["quoting"]
        self.skip_blank_lines = kwds["skip_blank_lines"]

        self.has_index_names = False
        if "has_index_names" in kwds:
            self.has_index_names = kwds["has_index_names"]

        self.verbose = kwds["verbose"]

        self.thousands = kwds["thousands"]
        self.decimal = kwds["decimal"]

        self.comment = kwds["comment"]

        # Set self.data to something that can read lines.
        if isinstance(f, list):
            # read_excel: f is a list
            self.data = cast(Iterator[str], f)
        else:
            assert hasattr(f, "readline")
            self.data = self._make_reader(f)

        # Get columns in two steps: infer from data, then
        # infer column indices from self.usecols if it is specified.
        self._col_indices: list[int] | None = None
        columns: list[list[Scalar | None]]
        (
            columns,
            self.num_original_columns,
            self.unnamed_cols,
        ) = self._infer_columns()

        # Now self.columns has the set of columns that we will process.
        # The original set is stored in self.original_columns.
        # error: Cannot determine type of 'index_names'
        (
            self.columns,
            self.index_names,
            self.col_names,
            _,
        ) = self._extract_multi_indexer_columns(
            columns,
            self.index_names,  # type: ignore[has-type]
        )

        # get popped off for index
        self.orig_names: list[Hashable] = list(self.columns)

        # needs to be cleaned/refactored
        # multiple date column thing turning into a real spaghetti factory

        if not self._has_complex_date_col:
            (index_names, self.orig_names, self.columns) = self._get_index_name()
            self._name_processed = True
            if self.index_names is None:
                self.index_names = index_names

        if self._col_indices is None:
            self._col_indices = list(range(len(self.columns)))

        self._parse_date_cols = self._validate_parse_dates_presence(self.columns)
        self._no_thousands_columns = self._set_no_thousand_columns()

        if len(self.decimal) != 1:
            raise ValueError("Only length-1 decimal markers supported")

    @cache_readonly
    def num(self) -> re.Pattern:
        decimal = re.escape(self.decimal)
        if self.thousands is None:
            regex = rf"^[\-\+]?[0-9]*({decimal}[0-9]*)?([0-9]?(E|e)\-?[0-9]+)?$"
        else:
            thousands = re.escape(self.thousands)
            regex = (
                rf"^[\-\+]?([0-9]+{thousands}|[0-9])*({decimal}[0-9]*)?"
                rf"([0-9]?(E|e)\-?[0-9]+)?$"
            )
        return re.compile(regex)

    def _make_reader(self, f: IO[str] | ReadCsvBuffer[str]):
        sep = self.delimiter

        if sep is None or len(sep) == 1:
            if self.lineterminator:
                raise ValueError(
                    "Custom line terminators not supported in python parser (yet)"
                )

            class MyDialect(csv.Dialect):
                delimiter = self.delimiter
                quotechar = self.quotechar
                escapechar = self.escapechar
                doublequote = self.doublequote
                skipinitialspace = self.skipinitialspace
                quoting = self.quoting
                lineterminator = "\n"

            dia = MyDialect

            if sep is not None:
                dia.delimiter = sep
            else:
                # attempt to sniff the delimiter from the first valid line,
                # i.e. no comment line and not in skiprows
                line = f.readline()
                lines = self._check_comments([[line]])[0]
                while self.skipfunc(self.pos) or not lines:
                    self.pos += 1
                    line = f.readline()
                    lines = self._check_comments([[line]])[0]
                lines_str = cast(list[str], lines)

                # since `line` was a string, lines will be a list containing
                # only a single string
                line = lines_str[0]

                self.pos += 1
                self.line_pos += 1
                sniffed = csv.Sniffer().sniff(line)
                dia.delimiter = sniffed.delimiter

                # Note: encoding is irrelevant here
                line_rdr = csv.reader(StringIO(line), dialect=dia)
                self.buf.extend(list(line_rdr))

            # Note: encoding is irrelevant here
            reader = csv.reader(f, dialect=dia, strict=True)

        else:

            def _read():
                line = f.readline()
                pat = re.compile(sep)

                yield pat.split(line.strip())

                for line in f:
                    yield pat.split(line.strip())

            reader = _read()

        return reader

    def read(
        self, rows: int | None = None
    ) -> tuple[
        Index | None, Sequence[Hashable] | MultiIndex, Mapping[Hashable, ArrayLike]
    ]:
        try:
            content = self._get_lines(rows)
        except StopIteration:
            if self._first_chunk:
                content = []
            else:
                self.close()
                raise

        # done with first read, next time raise StopIteration
        self._first_chunk = False

        columns: Sequence[Hashable] = list(self.orig_names)
        if not len(content):  # pragma: no cover
            # DataFrame with the right metadata, even though it's length 0
            # error: Cannot determine type of 'index_col'
            names = dedup_names(
                self.orig_names,
                is_potential_multi_index(
                    self.orig_names,
                    self.index_col,  # type: ignore[has-type]
                ),
            )
            index, columns, col_dict = self._get_empty_meta(
                names,
                self.dtype,
            )
            conv_columns = self._maybe_make_multi_index_columns(columns, self.col_names)
            return index, conv_columns, col_dict

        # handle new style for names in index
        count_empty_content_vals = count_empty_vals(content[0])
        indexnamerow = None
        if self.has_index_names and count_empty_content_vals == len(columns):
            indexnamerow = content[0]
            content = content[1:]

        alldata = self._rows_to_cols(content)
        data, columns = self._exclude_implicit_index(alldata)

        conv_data = self._convert_data(data)
        columns, conv_data = self._do_date_conversions(columns, conv_data)

        index, result_columns = self._make_index(
            conv_data, alldata, columns, indexnamerow
        )

        return index, result_columns, conv_data

    def _exclude_implicit_index(
        self,
        alldata: list[np.ndarray],
    ) -> tuple[Mapping[Hashable, np.ndarray], Sequence[Hashable]]:
        # error: Cannot determine type of 'index_col'
        names = dedup_names(
            self.orig_names,
            is_potential_multi_index(
                self.orig_names,
                self.index_col,  # type: ignore[has-type]
            ),
        )

        offset = 0
        if self._implicit_index:
            # error: Cannot determine type of 'index_col'
            offset = len(self.index_col)  # type: ignore[has-type]

        len_alldata = len(alldata)
        self._check_data_length(names, alldata)

        return {
            name: alldata[i + offset] for i, name in enumerate(names) if i < len_alldata
        }, names

    # legacy
    def get_chunk(
        self, size: int | None = None
    ) -> tuple[
        Index | None, Sequence[Hashable] | MultiIndex, Mapping[Hashable, ArrayLike]
    ]:
        if size is None:
            # error: "PythonParser" has no attribute "chunksize"
            size = self.chunksize  # type: ignore[attr-defined]
        return self.read(rows=size)

    def _convert_data(
        self,
        data: Mapping[Hashable, np.ndarray],
    ) -> Mapping[Hashable, ArrayLike]:
        # apply converters
        clean_conv = self._clean_mapping(self.converters)
        clean_dtypes = self._clean_mapping(self.dtype)

        # Apply NA values.
        clean_na_values = {}
        clean_na_fvalues = {}

        if isinstance(self.na_values, dict):
            for col in self.na_values:
                na_value = self.na_values[col]
                na_fvalue = self.na_fvalues[col]

                if isinstance(col, int) and col not in self.orig_names:
                    col = self.orig_names[col]

                clean_na_values[col] = na_value
                clean_na_fvalues[col] = na_fvalue
        else:
            clean_na_values = self.na_values
            clean_na_fvalues = self.na_fvalues

        return self._convert_to_ndarrays(
            data,
            clean_na_values,
            clean_na_fvalues,
            self.verbose,
            clean_conv,
            clean_dtypes,
        )

    @cache_readonly
    def _have_mi_columns(self) -> bool:
        if self.header is None:
            return False

        header = self.header
        if isinstance(header, (list, tuple, np.ndarray)):
            return len(header) > 1
        else:
            return False

    def _infer_columns(
        self,
    ) -> tuple[list[list[Scalar | None]], int, set[Scalar | None]]:
        names = self.names
        num_original_columns = 0
        clear_buffer = True
        unnamed_cols: set[Scalar | None] = set()

        if self.header is not None:
            header = self.header
            have_mi_columns = self._have_mi_columns

            if isinstance(header, (list, tuple, np.ndarray)):
                # we have a mi columns, so read an extra line
                if have_mi_columns:
                    header = list(header) + [header[-1] + 1]
            else:
                header = [header]

            columns: list[list[Scalar | None]] = []
            for level, hr in enumerate(header):
                try:
                    line = self._buffered_line()

                    while self.line_pos <= hr:
                        line = self._next_line()

                except StopIteration as err:
                    if 0 < self.line_pos <= hr and (
                        not have_mi_columns or hr != header[-1]
                    ):
                        # If no rows we want to raise a different message and if
                        # we have mi columns, the last line is not part of the header
                        joi = list(map(str, header[:-1] if have_mi_columns else header))
                        msg = f"[{','.join(joi)}], len of {len(joi)}, "
                        raise ValueError(
                            f"Passed header={msg}"
                            f"but only {self.line_pos} lines in file"
                        ) from err

                    # We have an empty file, so check
                    # if columns are provided. That will
                    # serve as the 'line' for parsing
                    if have_mi_columns and hr > 0:
                        if clear_buffer:
                            self._clear_buffer()
                        columns.append([None] * len(columns[-1]))
                        return columns, num_original_columns, unnamed_cols

                    if not self.names:
                        raise EmptyDataError("No columns to parse from file") from err

                    line = self.names[:]

                this_columns: list[Scalar | None] = []
                this_unnamed_cols = []

                for i, c in enumerate(line):
                    if c == "":
                        if have_mi_columns:
                            col_name = f"Unnamed: {i}_level_{level}"
                        else:
                            col_name = f"Unnamed: {i}"

                        this_unnamed_cols.append(i)
                        this_columns.append(col_name)
                    else:
                        this_columns.append(c)

                if not have_mi_columns:
                    defaultdict(int)
                    # Ensure that regular columns are used before unnamed ones
                    # to keep given names and mangle unnamed columns
                    [
                        i
                        for i in range(len(this_columns))
                        if i not in this_unnamed_cols
                    ] + this_unnamed_cols

                    # TODO: Use pandas.io.common.dedup_names instead (see #50371)
                    this_columns = list(dedup_names(this_columns, False))

                elif have_mi_columns:
                    # if we have grabbed an extra line, but its not in our
                    # format so save in the buffer, and create an blank extra
                    # line for the rest of the parsing code
                    if hr == header[-1]:
                        lc = len(this_columns)
                        # error: Cannot determine type of 'index_col'
                        sic = self.index_col  # type: ignore[has-type]
                        ic = len(sic) if sic is not None else 0
                        unnamed_count = len(this_unnamed_cols)

                        # if wrong number of blanks or no index, not our format
                        if (lc != unnamed_count and lc - ic > unnamed_count) or ic == 0:
                            clear_buffer = False
                            this_columns = [None] * lc
                            self.buf = [self.buf[-1]]

                columns.append(this_columns)
                unnamed_cols.update({this_columns[i] for i in this_unnamed_cols})

                if len(columns) == 1:
                    num_original_columns = len(this_columns)

            if clear_buffer:
                self._clear_buffer()

            first_line: list[Scalar] | None
            if names is not None:
                # Read first row after header to check if data are longer
                try:
                    first_line = self._next_line()
                except StopIteration:
                    first_line = None

                len_first_data_row = 0 if first_line is None else len(first_line)

                if len(names) > len(columns[0]) and len(names) > len_first_data_row:
                    raise ValueError(
                        "Number of passed names did not match "
                        "number of header fields in the file"
                    )
                if len(columns) > 1:
                    raise TypeError("Cannot pass names with multi-index columns")

                if self.usecols is not None:
                    # Set _use_cols. We don't store columns because they are
                    # overwritten.
                    self._handle_usecols(columns, names, num_original_columns)
                else:
                    num_original_columns = len(names)
                if self._col_indices is not None and len(names) != len(
                    self._col_indices
                ):
                    columns = [[names[i] for i in sorted(self._col_indices)]]
                else:
                    columns = [names]
            else:
                columns = self._handle_usecols(
                    columns, columns[0], num_original_columns
                )
        else:
            ncols = len(self._header_line)
            num_original_columns = ncols

            if not names:
                columns = [list(range(ncols))]
                columns = self._handle_usecols(columns, columns[0], ncols)
            elif self.usecols is None or len(names) >= ncols:
                columns = self._handle_usecols([names], names, ncols)
                num_original_columns = len(names)
            elif not callable(self.usecols) and len(names) != len(self.usecols):
                raise ValueError(
                    "Number of passed names did not match number of "
                    "header fields in the file"
                )
            else:
                # Ignore output but set used columns.
                columns = [names]
                self._handle_usecols(columns, columns[0], ncols)

        return columns, num_original_columns, unnamed_cols

    @cache_readonly
    def _header_line(self):
        # Store line for reuse in _get_index_name
        if self.header is not None:
            return None

        try:
            line = self._buffered_line()
        except StopIteration as err:
            if not self.names:
                raise EmptyDataError("No columns to parse from file") from err

            line = self.names[:]
        return line

    def _handle_usecols(
        self,
        columns: list[list[Scalar | None]],
        usecols_key: list[Scalar | None],
        num_original_columns: int,
    ) -> list[list[Scalar | None]]:
        """
        Sets self._col_indices

        usecols_key is used if there are string usecols.
        """
        col_indices: set[int] | list[int]
        if self.usecols is not None:
            if callable(self.usecols):
                col_indices = self._evaluate_usecols(self.usecols, usecols_key)
            elif any(isinstance(u, str) for u in self.usecols):
                if len(columns) > 1:
                    raise ValueError(
                        "If using multiple headers, usecols must be integers."
                    )
                col_indices = []

                for col in self.usecols:
                    if isinstance(col, str):
                        try:
                            col_indices.append(usecols_key.index(col))
                        except ValueError:
                            self._validate_usecols_names(self.usecols, usecols_key)
                    else:
                        col_indices.append(col)
            else:
                missing_usecols = [
                    col for col in self.usecols if col >= num_original_columns
                ]
                if missing_usecols:
                    raise ParserError(
                        "Defining usecols without of bounds indices is not allowed. "
                        f"{missing_usecols} are out of bounds.",
                    )
                col_indices = self.usecols

            columns = [
                [n for i, n in enumerate(column) if i in col_indices]
                for column in columns
            ]
            self._col_indices = sorted(col_indices)
        return columns

    def _buffered_line(self) -> list[Scalar]:
        """
        Return a line from buffer, filling buffer if required.
        """
        if len(self.buf) > 0:
            return self.buf[0]
        else:
            return self._next_line()

    def _check_for_bom(self, first_row: list[Scalar]) -> list[Scalar]:
        """
        Checks whether the file begins with the BOM character.
        If it does, remove it. In addition, if there is quoting
        in the field subsequent to the BOM, remove it as well
        because it technically takes place at the beginning of
        the name, not the middle of it.
        """
        # first_row will be a list, so we need to check
        # that that list is not empty before proceeding.
        if not first_row:
            return first_row

        # The first element of this row is the one that could have the
        # BOM that we want to remove. Check that the first element is a
        # string before proceeding.
        if not isinstance(first_row[0], str):
            return first_row

        # Check that the string is not empty, as that would
        # obviously not have a BOM at the start of it.
        if not first_row[0]:
            return first_row

        # Since the string is non-empty, check that it does
        # in fact begin with a BOM.
        first_elt = first_row[0][0]
        if first_elt != _BOM:
            return first_row

        first_row_bom = first_row[0]
        new_row: str

        if len(first_row_bom) > 1 and first_row_bom[1] == self.quotechar:
            start = 2
            quote = first_row_bom[1]
            end = first_row_bom[2:].index(quote) + 2

            # Extract the data between the quotation marks
            new_row = first_row_bom[start:end]

            # Extract any remaining data after the second
            # quotation mark.
            if len(first_row_bom) > end + 1:
                new_row += first_row_bom[end + 1 :]

        else:
            # No quotation so just remove BOM from first element
            new_row = first_row_bom[1:]

        new_row_list: list[Scalar] = [new_row]
        return new_row_list + first_row[1:]

    def _is_line_empty(self, line: list[Scalar]) -> bool:
        """
        Check if a line is empty or not.

        Parameters
        ----------
        line : str, array-like
            The line of data to check.

        Returns
        -------
        boolean : Whether or not the line is empty.
        """
        return not line or all(not x for x in line)

    def _next_line(self) -> list[Scalar]:
        if isinstance(self.data, list):
            while self.skipfunc(self.pos):
                if self.pos >= len(self.data):
                    break
                self.pos += 1

            while True:
                try:
                    line = self._check_comments([self.data[self.pos]])[0]
                    self.pos += 1
                    # either uncommented or blank to begin with
                    if not self.skip_blank_lines and (
                        self._is_line_empty(self.data[self.pos - 1]) or line
                    ):
                        break
                    if self.skip_blank_lines:
                        ret = self._remove_empty_lines([line])
                        if ret:
                            line = ret[0]
                            break
                except IndexError:
                    raise StopIteration
        else:
            while self.skipfunc(self.pos):
                self.pos += 1
                # assert for mypy, data is Iterator[str] or None, would error in next
                assert self.data is not None
                next(self.data)

            while True:
                orig_line = self._next_iter_line(row_num=self.pos + 1)
                self.pos += 1

                if orig_line is not None:
                    line = self._check_comments([orig_line])[0]

                    if self.skip_blank_lines:
                        ret = self._remove_empty_lines([line])

                        if ret:
                            line = ret[0]
                            break
                    elif self._is_line_empty(orig_line) or line:
                        break

        # This was the first line of the file,
        # which could contain the BOM at the
        # beginning of it.
        if self.pos == 1:
            line = self._check_for_bom(line)

        self.line_pos += 1
        self.buf.append(line)
        return line

    def _alert_malformed(self, msg: str, row_num: int) -> None:
        """
        Alert a user about a malformed row, depending on value of
        `self.on_bad_lines` enum.

        If `self.on_bad_lines` is ERROR, the alert will be `ParserError`.
        If `self.on_bad_lines` is WARN, the alert will be printed out.

        Parameters
        ----------
        msg: str
            The error message to display.
        row_num: int
            The row number where the parsing error occurred.
            Because this row number is displayed, we 1-index,
            even though we 0-index internally.
        """
        if self.on_bad_lines == self.BadLineHandleMethod.ERROR:
            raise ParserError(msg)
        if self.on_bad_lines == self.BadLineHandleMethod.WARN:
            base = f"Skipping line {row_num}: "
            sys.stderr.write(base + msg + "\n")

    def _next_iter_line(self, row_num: int) -> list[Scalar] | None:
        """
        Wrapper around iterating through `self.data` (CSV source).

        When a CSV error is raised, we check for specific
        error messages that allow us to customize the
        error message displayed to the user.

        Parameters
        ----------
        row_num: int
            The row number of the line being parsed.
        """
        try:
            # assert for mypy, data is Iterator[str] or None, would error in next
            assert self.data is not None
            line = next(self.data)
            # for mypy
            assert isinstance(line, list)
            return line
        except csv.Error as e:
            if self.on_bad_lines in (
                self.BadLineHandleMethod.ERROR,
                self.BadLineHandleMethod.WARN,
            ):
                msg = str(e)

                if "NULL byte" in msg or "line contains NUL" in msg:
                    msg = (
                        "NULL byte detected. This byte "
                        "cannot be processed in Python's "
                        "native csv library at the moment, "
                        "so please pass in engine='c' instead"
                    )

                if self.skipfooter > 0:
                    reason = (
                        "Error could possibly be due to "
                        "parsing errors in the skipped footer rows "
                        "(the skipfooter keyword is only applied "
                        "after Python's csv library has parsed "
                        "all rows)."
                    )
                    msg += ". " + reason

                self._alert_malformed(msg, row_num)
            return None

    def _check_comments(self, lines: list[list[Scalar]]) -> list[list[Scalar]]:
        if self.comment is None:
            return lines
        ret = []
        for line in lines:
            rl = []
            for x in line:
                if (
                    not isinstance(x, str)
                    or self.comment not in x
                    or x in self.na_values
                ):
                    rl.append(x)
                else:
                    x = x[: x.find(self.comment)]
                    if len(x) > 0:
                        rl.append(x)
                    break
            ret.append(rl)
        return ret

    def _remove_empty_lines(self, lines: list[list[Scalar]]) -> list[list[Scalar]]:
        """
        Iterate through the lines and remove any that are
        either empty or contain only one whitespace value

        Parameters
        ----------
        lines : list of list of Scalars
            The array of lines that we are to filter.

        Returns
        -------
        filtered_lines : list of list of Scalars
            The same array of lines with the "empty" ones removed.
        """
        ret = []
        for line in lines:
            # Remove empty lines and lines with only one whitespace value
            if (
                len(line) > 1
                or len(line) == 1
                and (not isinstance(line[0], str) or line[0].strip())
            ):
                ret.append(line)
        return ret

    def _check_thousands(self, lines: list[list[Scalar]]) -> list[list[Scalar]]:
        if self.thousands is None:
            return lines

        return self._search_replace_num_columns(
            lines=lines, search=self.thousands, replace=""
        )

    def _search_replace_num_columns(
        self, lines: list[list[Scalar]], search: str, replace: str
    ) -> list[list[Scalar]]:
        ret = []
        for line in lines:
            rl = []
            for i, x in enumerate(line):
                if (
                    not isinstance(x, str)
                    or search not in x
                    or i in self._no_thousands_columns
                    or not self.num.search(x.strip())
                ):
                    rl.append(x)
                else:
                    rl.append(x.replace(search, replace))
            ret.append(rl)
        return ret

    def _check_decimal(self, lines: list[list[Scalar]]) -> list[list[Scalar]]:
        if self.decimal == parser_defaults["decimal"]:
            return lines

        return self._search_replace_num_columns(
            lines=lines, search=self.decimal, replace="."
        )

    def _clear_buffer(self) -> None:
        self.buf = []

    def _get_index_name(
        self,
    ) -> tuple[Sequence[Hashable] | None, list[Hashable], list[Hashable]]:
        """
        Try several cases to get lines:

        0) There are headers on row 0 and row 1 and their
        total summed lengths equals the length of the next line.
        Treat row 0 as columns and row 1 as indices
        1) Look for implicit index: there are more columns
        on row 1 than row 0. If this is true, assume that row
        1 lists index columns and row 0 lists normal columns.
        2) Get index from the columns if it was listed.
        """
        columns: Sequence[Hashable] = self.orig_names
        orig_names = list(columns)
        columns = list(columns)

        line: list[Scalar] | None
        if self._header_line is not None:
            line = self._header_line
        else:
            try:
                line = self._next_line()
            except StopIteration:
                line = None

        next_line: list[Scalar] | None
        try:
            next_line = self._next_line()
        except StopIteration:
            next_line = None

        # implicitly index_col=0 b/c 1 fewer column names
        implicit_first_cols = 0
        if line is not None:
            # leave it 0, #2442
            # Case 1
            # error: Cannot determine type of 'index_col'
            index_col = self.index_col  # type: ignore[has-type]
            if index_col is not False:
                implicit_first_cols = len(line) - self.num_original_columns

            # Case 0
            if (
                next_line is not None
                and self.header is not None
                and index_col is not False
            ):
                if len(next_line) == len(line) + self.num_original_columns:
                    # column and index names on diff rows
                    self.index_col = list(range(len(line)))
                    self.buf = self.buf[1:]

                    for c in reversed(line):
                        columns.insert(0, c)

                    # Update list of original names to include all indices.
                    orig_names = list(columns)
                    self.num_original_columns = len(columns)
                    return line, orig_names, columns

        if implicit_first_cols > 0:
            # Case 1
            self._implicit_index = True
            if self.index_col is None:
                self.index_col = list(range(implicit_first_cols))

            index_name = None

        else:
            # Case 2
            (index_name, _, self.index_col) = self._clean_index_names(
                columns, self.index_col
            )

        return index_name, orig_names, columns

    def _rows_to_cols(self, content: list[list[Scalar]]) -> list[np.ndarray]:
        col_len = self.num_original_columns

        if self._implicit_index:
            col_len += len(self.index_col)

        max_len = max(len(row) for row in content)

        # Check that there are no rows with too many
        # elements in their row (rows with too few
        # elements are padded with NaN).
        # error: Non-overlapping identity check (left operand type: "List[int]",
        # right operand type: "Literal[False]")
        if (
            max_len > col_len
            and self.index_col is not False  # type: ignore[comparison-overlap]
            and self.usecols is None
        ):
            footers = self.skipfooter if self.skipfooter else 0
            bad_lines = []

            iter_content = enumerate(content)
            content_len = len(content)
            content = []

            for i, _content in iter_content:
                actual_len = len(_content)

                if actual_len > col_len:
                    if callable(self.on_bad_lines):
                        new_l = self.on_bad_lines(_content)
                        if new_l is not None:
                            content.append(new_l)
                    elif self.on_bad_lines in (
                        self.BadLineHandleMethod.ERROR,
                        self.BadLineHandleMethod.WARN,
                    ):
                        row_num = self.pos - (content_len - i + footers)
                        bad_lines.append((row_num, actual_len))

                        if self.on_bad_lines == self.BadLineHandleMethod.ERROR:
                            break
                else:
                    content.append(_content)

            for row_num, actual_len in bad_lines:
                msg = (
                    f"Expected {col_len} fields in line {row_num + 1}, saw "
                    f"{actual_len}"
                )
                if (
                    self.delimiter
                    and len(self.delimiter) > 1
                    and self.quoting != csv.QUOTE_NONE
                ):
                    # see gh-13374
                    reason = (
                        "Error could possibly be due to quotes being "
                        "ignored when a multi-char delimiter is used."
                    )
                    msg += ". " + reason

                self._alert_malformed(msg, row_num + 1)

        # see gh-13320
        zipped_content = list(lib.to_object_array(content, min_width=col_len).T)

        if self.usecols:
            assert self._col_indices is not None
            col_indices = self._col_indices

            if self._implicit_index:
                zipped_content = [
                    a
                    for i, a in enumerate(zipped_content)
                    if (
                        i < len(self.index_col)
                        or i - len(self.index_col) in col_indices
                    )
                ]
            else:
                zipped_content = [
                    a for i, a in enumerate(zipped_content) if i in col_indices
                ]
        return zipped_content

    def _get_lines(self, rows: int | None = None) -> list[list[Scalar]]:
        lines = self.buf
        new_rows = None

        # already fetched some number
        if rows is not None:
            # we already have the lines in the buffer
            if len(self.buf) >= rows:
                new_rows, self.buf = self.buf[:rows], self.buf[rows:]

            # need some lines
            else:
                rows -= len(self.buf)

        if new_rows is None:
            if isinstance(self.data, list):
                if self.pos > len(self.data):
                    raise StopIteration
                if rows is None:
                    new_rows = self.data[self.pos :]
                    new_pos = len(self.data)
                else:
                    new_rows = self.data[self.pos : self.pos + rows]
                    new_pos = self.pos + rows

                new_rows = self._remove_skipped_rows(new_rows)
                lines.extend(new_rows)
                self.pos = new_pos

            else:
                new_rows = []
                try:
                    if rows is not None:
                        rows_to_skip = 0
                        if self.skiprows is not None and self.pos is not None:
                            # Only read additional rows if pos is in skiprows
                            rows_to_skip = len(
                                set(self.skiprows) - set(range(self.pos))
                            )

                        for _ in range(rows + rows_to_skip):
                            # assert for mypy, data is Iterator[str] or None, would
                            # error in next
                            assert self.data is not None
                            new_rows.append(next(self.data))

                        len_new_rows = len(new_rows)
                        new_rows = self._remove_skipped_rows(new_rows)
                        lines.extend(new_rows)
                    else:
                        rows = 0

                        while True:
                            new_row = self._next_iter_line(row_num=self.pos + rows + 1)
                            rows += 1

                            if new_row is not None:
                                new_rows.append(new_row)
                        len_new_rows = len(new_rows)

                except StopIteration:
                    len_new_rows = len(new_rows)
                    new_rows = self._remove_skipped_rows(new_rows)
                    lines.extend(new_rows)
                    if len(lines) == 0:
                        raise
                self.pos += len_new_rows

            self.buf = []
        else:
            lines = new_rows

        if self.skipfooter:
            lines = lines[: -self.skipfooter]

        lines = self._check_comments(lines)
        if self.skip_blank_lines:
            lines = self._remove_empty_lines(lines)
        lines = self._check_thousands(lines)
        return self._check_decimal(lines)

    def _remove_skipped_rows(self, new_rows: list[list[Scalar]]) -> list[list[Scalar]]:
        if self.skiprows:
            return [
                row for i, row in enumerate(new_rows) if not self.skipfunc(i + self.pos)
            ]
        return new_rows

    def _set_no_thousand_columns(self) -> set[int]:
        no_thousands_columns: set[int] = set()
        if self.columns and self.parse_dates:
            assert self._col_indices is not None
            no_thousands_columns = self._set_noconvert_dtype_columns(
                self._col_indices, self.columns
            )
        if self.columns and self.dtype:
            assert self._col_indices is not None
            for i in self._col_indices:
                if not isinstance(self.dtype, dict) and not is_numeric_dtype(
                    self.dtype
                ):
                    no_thousands_columns.add(i)
                if (
                    isinstance(self.dtype, dict)
                    and self.columns[i] in self.dtype
                    and (
                        not is_numeric_dtype(self.dtype[self.columns[i]])
                        or is_bool_dtype(self.dtype[self.columns[i]])
                    )
                ):
                    no_thousands_columns.add(i)
        return no_thousands_columns


class FixedWidthReader(abc.Iterator):
    """
    A reader of fixed-width lines.
    """

    def __init__(
        self,
        f: IO[str] | ReadCsvBuffer[str],
        colspecs: list[tuple[int, int]] | Literal["infer"],
        delimiter: str | None,
        comment: str | None,
        skiprows: set[int] | None = None,
        infer_nrows: int = 100,
    ) -> None:
        self.f = f
        self.buffer: Iterator | None = None
        self.delimiter = "\r\n" + delimiter if delimiter else "\n\r\t "
        self.comment = comment
        if colspecs == "infer":
            self.colspecs = self.detect_colspecs(
                infer_nrows=infer_nrows, skiprows=skiprows
            )
        else:
            self.colspecs = colspecs

        if not isinstance(self.colspecs, (tuple, list)):
            raise TypeError(
                "column specifications must be a list or tuple, "
                f"input was a {type(colspecs).__name__}"
            )

        for colspec in self.colspecs:
            if not (
                isinstance(colspec, (tuple, list))
                and len(colspec) == 2
                and isinstance(colspec[0], (int, np.integer, type(None)))
                and isinstance(colspec[1], (int, np.integer, type(None)))
            ):
                raise TypeError(
                    "Each column specification must be "
                    "2 element tuple or list of integers"
                )

    def get_rows(self, infer_nrows: int, skiprows: set[int] | None = None) -> list[str]:
        """
        Read rows from self.f, skipping as specified.

        We distinguish buffer_rows (the first <= infer_nrows
        lines) from the rows returned to detect_colspecs
        because it's simpler to leave the other locations
        with skiprows logic alone than to modify them to
        deal with the fact we skipped some rows here as
        well.

        Parameters
        ----------
        infer_nrows : int
            Number of rows to read from self.f, not counting
            rows that are skipped.
        skiprows: set, optional
            Indices of rows to skip.

        Returns
        -------
        detect_rows : list of str
            A list containing the rows to read.

        """
        if skiprows is None:
            skiprows = set()
        buffer_rows = []
        detect_rows = []
        for i, row in enumerate(self.f):
            if i not in skiprows:
                detect_rows.append(row)
            buffer_rows.append(row)
            if len(detect_rows) >= infer_nrows:
                break
        self.buffer = iter(buffer_rows)
        return detect_rows

    def detect_colspecs(
        self, infer_nrows: int = 100, skiprows: set[int] | None = None
    ) -> list[tuple[int, int]]:
        # Regex escape the delimiters
        delimiters = "".join([rf"\{x}" for x in self.delimiter])
        pattern = re.compile(f"([^{delimiters}]+)")
        rows = self.get_rows(infer_nrows, skiprows)
        if not rows:
            raise EmptyDataError("No rows from which to infer column width")
        max_len = max(map(len, rows))
        mask = np.zeros(max_len + 1, dtype=int)
        if self.comment is not None:
            rows = [row.partition(self.comment)[0] for row in rows]
        for row in rows:
            for m in pattern.finditer(row):
                mask[m.start() : m.end()] = 1
        shifted = np.roll(mask, 1)
        shifted[0] = 0
        edges = np.where((mask ^ shifted) == 1)[0]
        edge_pairs = list(zip(edges[::2], edges[1::2]))
        return edge_pairs

    def __next__(self) -> list[str]:
        # Argument 1 to "next" has incompatible type "Union[IO[str],
        # ReadCsvBuffer[str]]"; expected "SupportsNext[str]"
        if self.buffer is not None:
            try:
                line = next(self.buffer)
            except StopIteration:
                self.buffer = None
                line = next(self.f)  # type: ignore[arg-type]
        else:
            line = next(self.f)  # type: ignore[arg-type]
        # Note: 'colspecs' is a sequence of half-open intervals.
        return [line[from_:to].strip(self.delimiter) for (from_, to) in self.colspecs]


class FixedWidthFieldParser(PythonParser):
    """
    Specialization that Converts fixed-width fields into DataFrames.
    See PythonParser for details.
    """

    def __init__(self, f: ReadCsvBuffer[str], **kwds) -> None:
        # Support iterators, convert to a list.
        self.colspecs = kwds.pop("colspecs")
        self.infer_nrows = kwds.pop("infer_nrows")
        PythonParser.__init__(self, f, **kwds)

    def _make_reader(self, f: IO[str] | ReadCsvBuffer[str]) -> FixedWidthReader:
        return FixedWidthReader(
            f,
            self.colspecs,
            self.delimiter,
            self.comment,
            self.skiprows,
            self.infer_nrows,
        )

    def _remove_empty_lines(self, lines: list[list[Scalar]]) -> list[list[Scalar]]:
        """
        Returns the list of lines without the empty ones. With fixed-width
        fields, empty lines become arrays of empty strings.

        See PythonParser._remove_empty_lines.
        """
        return [
            line
            for line in lines
            if any(not isinstance(e, str) or e.strip() for e in line)
        ]


def count_empty_vals(vals) -> int:
    return sum(1 for v in vals if v == "" or v is None)


def _validate_skipfooter_arg(skipfooter: int) -> int:
    """
    Validate the 'skipfooter' parameter.

    Checks whether 'skipfooter' is a non-negative integer.
    Raises a ValueError if that is not the case.

    Parameters
    ----------
    skipfooter : non-negative integer
        The number of rows to skip at the end of the file.

    Returns
    -------
    validated_skipfooter : non-negative integer
        The original input if the validation succeeds.

    Raises
    ------
    ValueError : 'skipfooter' was not a non-negative integer.
    """
    if not is_integer(skipfooter):
        raise ValueError("skipfooter must be an integer")

    if skipfooter < 0:
        raise ValueError("skipfooter cannot be negative")

    # Incompatible return value type (got "Union[int, integer[Any]]", expected "int")
    return skipfooter  # type: ignore[return-value]<|MERGE_RESOLUTION|>--- conflicted
+++ resolved
@@ -17,13 +17,10 @@
 from typing import (
     IO,
     TYPE_CHECKING,
-<<<<<<< HEAD
     Hashable,
     Iterator,
     List,
-=======
     DefaultDict,
->>>>>>> 2b0ea603
     Literal,
     cast,
 )
