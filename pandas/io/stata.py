--- conflicted
+++ resolved
@@ -2465,13 +2465,8 @@
     """
     Takes a bytes instance and pads it with null bytes until it's length chars.
     """
-<<<<<<< HEAD
     if isinstance(name, str):
-        name = _bytes(name, 'utf-8')
-=======
-    if isinstance(name, string_types):
         name = bytes(name, 'utf-8')
->>>>>>> 7721f700
     return name + b'\x00' * (length - len(name))
 
 
@@ -2591,16 +2586,7 @@
         """
         Python 3 compatibility shim
         """
-<<<<<<< HEAD
-        if compat.PY3:
-            return s.encode(self._encoding)
-        else:
-            if isinstance(s, str):
-                return s.encode(self._encoding)
-            return s
-=======
         return s.encode(self._encoding)
->>>>>>> 7721f700
 
     def generate_blob(self, gso_table):
         """
