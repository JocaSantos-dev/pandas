--- conflicted
+++ resolved
@@ -93,51 +93,19 @@
         # getting
         for idxr, getitem in [(lambda x: x.iloc, False), (lambda x: x, True)]:
 
-<<<<<<< HEAD
             # gettitem on a DataFrame is a KeyError as it is indexing
             # via labels on the columns
             if getitem and isinstance(s, DataFrame):
-=======
-                # gettitem on a DataFrame is a KeyError as it is indexing
-                # via labels on the columns
-                if getitem and isinstance(s, DataFrame):
-                    error = KeyError
-                    msg = r"^3(\.0)?$"
-                else:
-                    error = TypeError
-                    msg = (
-                        r"cannot do (label|positional) indexing "
-                        fr"on {type(i).__name__} with these indexers \[3\.0\] of "
-                        r"type float|"
-                        "Cannot index by location index with a "
-                        "non-integer key"
-                    )
-                with pytest.raises(error, match=msg):
-                    idxr(s)[3.0]
-
-            # label based can be a TypeError or KeyError
-            if s.index.inferred_type in {
-                "categorical",
-                "string",
-                "unicode",
-                "mixed",
-            }:
->>>>>>> 5dd27ed7
                 error = KeyError
                 msg = r"^3(\.0)?$"
             else:
                 error = TypeError
                 msg = (
                     r"cannot do (label|positional) indexing "
-<<<<<<< HEAD
-                    r"on {klass} with these indexers \[3\.0\] of "
+                    fr"on {type(i).__name__} with these indexers \[3\.0\] of "
                     r"type float|"
                     "Cannot index by location index with a "
-                    "non-integer key".format(klass=type(i).__name__)
-=======
-                    fr"on {type(i).__name__} with these indexers \[3\.0\] of "
-                    "type float"
->>>>>>> 5dd27ed7
+                    "non-integer key"
                 )
             with pytest.raises(error, match=msg):
                 idxr(s)[3.0]
@@ -167,8 +135,8 @@
         # setting with a float fails with iloc
         msg = (
             r"cannot do (label|positional) indexing "
-            r"on {klass} with these indexers \[3\.0\] of "
-            r"type float".format(klass=type(i).__name__)
+            fr"on {type(i).__name__} with these indexers \[3\.0\] of "
+            r"type float"
         )
         with pytest.raises(TypeError, match=msg):
             s.iloc[3.0] = 0
@@ -230,23 +198,11 @@
 
         # lookup in a pure stringstr
         # with an invalid indexer
-<<<<<<< HEAD
         msg = (
             r"cannot do label indexing "
-            r"on {klass} with these indexers \[1\.0\] of "
+            r"on Index with these indexers \[1\.0\] of "
             r"type float|"
-            "Cannot index by location index with a non-integer key".format(
-                klass=Index.__name__
-=======
-        for idxr in [lambda x: x, lambda x: x.iloc]:
-
-            msg = (
-                "cannot do label indexing "
-                fr"on {Index.__name__} with these indexers \[1\.0\] of "
-                r"type float|"
-                "Cannot index by location index with a non-integer key"
->>>>>>> 5dd27ed7
-            )
+            "Cannot index by location index with a non-integer key"
         )
         with pytest.raises(TypeError, match=msg):
             s2[1.0]
@@ -261,25 +217,13 @@
 
         # mixed index so we have label
         # indexing
-<<<<<<< HEAD
         msg = (
             r"cannot do label indexing "
-            r"on {klass} with these indexers \[1\.0\] of "
-            r"type float".format(klass=Index.__name__)
+            r"on Index with these indexers \[1\.0\] of "
+            r"type float"
         )
         with pytest.raises(TypeError, match=msg):
             s3[1.0]
-=======
-        for idxr in [lambda x: x]:
-
-            msg = (
-                "cannot do label indexing "
-                fr"on {Index.__name__} with these indexers \[1\.0\] of "
-                "type float"
-            )
-            with pytest.raises(TypeError, match=msg):
-                idxr(s3)[1.0]
->>>>>>> 5dd27ed7
 
         result = s3[1]
         expected = 2
@@ -388,23 +332,13 @@
         with pytest.raises(TypeError, match=msg):
             s.iloc[3.0]
 
-<<<<<<< HEAD
         msg = (
             r"cannot do positional indexing "
-            r"on {klass} with these indexers \[3\.0\] of "
-            r"type float".format(klass=Float64Index.__name__)
+            r"on Float64Index with these indexers \[3\.0\] of "
+            r"type float"
         )
         with pytest.raises(TypeError, match=msg):
             s2.iloc[3.0] = 0
-=======
-            msg = (
-                "cannot do positional indexing "
-                fr"on {Float64Index.__name__} with these indexers \[3\.0\] of "
-                "type float"
-            )
-            with pytest.raises(TypeError, match=msg):
-                s2.iloc[3.0] = 0
->>>>>>> 5dd27ed7
 
     @pytest.mark.parametrize(
         "index_func",
@@ -425,41 +359,22 @@
         # on appropriate Index types & accessors
 
         index = index_func(5)
-<<<<<<< HEAD
         s = gen_obj(klass, index)
-=======
-        for s in [
-            Series(range(5), index=index),
-            DataFrame(np.random.randn(5, 2), index=index),
-        ]:
-
-            # getitem
-            for l in [slice(3.0, 4), slice(3, 4.0), slice(3.0, 4.0)]:
-
-                msg = (
-                    "cannot do positional indexing "
-                    fr"on {type(index).__name__} with these indexers \[(3|4)\.0\] of "
-                    "type float"
-                )
-                with pytest.raises(TypeError, match=msg):
-                    s.iloc[l]
->>>>>>> 5dd27ed7
 
         # getitem
         msg = (
             "cannot do positional indexing "
-            r"on {klass} with these indexers \[(3|4)\.0\] of "
-            "type float".format(klass=type(index).__name__)
+            fr"on {type(index).__name__} with these indexers \[(3|4)\.0\] of "
+            "type float"
         )
         with pytest.raises(TypeError, match=msg):
             s.iloc[l]
 
-<<<<<<< HEAD
         msg = (
             "cannot do (slice|positional) indexing "
-            r"on {klass} with these indexers "
+            fr"on {type(index).__name__} with these indexers "
             r"\[(3|4)(\.0)?\] "
-            r"of type (float|int)".format(klass=type(index).__name__)
+            r"of type (float|int)"
         )
         with pytest.raises(TypeError, match=msg):
             s.loc[l]
@@ -467,32 +382,21 @@
             s.iloc[l]
         with pytest.raises(TypeError, match=msg):
             s[l]
-=======
-                    msg = (
-                        "cannot do (slice|positional) indexing "
-                        fr"on {type(index).__name__} with these indexers "
-                        r"\[(3|4)(\.0)?\] "
-                        r"of type (float|int)"
-                    )
-                    with pytest.raises(TypeError, match=msg):
-                        idxr(s)[l]
->>>>>>> 5dd27ed7
 
         # setitem
         msg = (
             "cannot do positional indexing "
-            r"on {klass} with these indexers \[(3|4)\.0\] of "
-            "type float".format(klass=type(index).__name__)
+            fr"on {type(index).__name__} with these indexers \[(3|4)\.0\] of "
+            "type float"
         )
         with pytest.raises(TypeError, match=msg):
             s.iloc[l] = 0
 
-<<<<<<< HEAD
         msg = (
             "cannot do (slice|positional) indexing "
-            r"on {klass} with these indexers "
+            fr"on {type(index).__name__} with these indexers "
             r"\[(3|4)(\.0)?\] "
-            r"of type (float|int)".format(klass=type(index).__name__)
+            r"of type (float|int)"
         )
         with pytest.raises(TypeError, match=msg):
             s.loc[l] = 0
@@ -500,25 +404,6 @@
             s.iloc[l] = 0
         with pytest.raises(TypeError, match=msg):
             s[l] = 0
-=======
-                msg = (
-                    "cannot do positional indexing "
-                    fr"on {type(index).__name__} with these indexers \[(3|4)\.0\] of "
-                    "type float"
-                )
-                with pytest.raises(TypeError, match=msg):
-                    s.iloc[l] = 0
-
-                for idxr in [lambda x: x.loc, lambda x: x.iloc, lambda x: x]:
-                    msg = (
-                        "cannot do (slice|positional) indexing "
-                        fr"on {type(index).__name__} with these indexers "
-                        r"\[(3|4)(\.0)?\] "
-                        r"of type (float|int)"
-                    )
-                    with pytest.raises(TypeError, match=msg):
-                        idxr(s)[l] = 0
->>>>>>> 5dd27ed7
 
     def test_slice_integer(self):
 
@@ -633,31 +518,16 @@
         expected = s.iloc[2:4]
         tm.assert_series_equal(result, expected)
 
-<<<<<<< HEAD
         klass = RangeIndex
         msg = (
             "cannot do (slice|positional) indexing "
-            r"on {klass} with these indexers \[(2|4)\.0\] of "
-            "type float".format(klass=klass.__name__)
+            fr"on {klass.__name__} with these indexers \[(2|4)\.0\] of "
+            "type float"
         )
         with pytest.raises(TypeError, match=msg):
             s[l]
         with pytest.raises(TypeError, match=msg):
             s.iloc[l]
-=======
-        for idxr in [lambda x: x, lambda x: x.iloc]:
-
-            for l in [slice(2, 4.0), slice(2.0, 4), slice(2.0, 4.0)]:
-
-                klass = RangeIndex
-                msg = (
-                    "cannot do (slice|positional) indexing "
-                    fr"on {klass.__name__} with these indexers \[(2|4)\.0\] of "
-                    "type float"
-                )
-                with pytest.raises(TypeError, match=msg):
-                    idxr(s)[l]
->>>>>>> 5dd27ed7
 
     @pytest.mark.parametrize(
         "index_func", [tm.makeIntIndex, tm.makeRangeIndex],
@@ -669,31 +539,8 @@
 
         s = DataFrame(np.random.randn(5, 2), index=index)
 
-<<<<<<< HEAD
         # getitem
         for l in [slice(0.0, 1), slice(0, 1.0), slice(0.0, 1.0)]:
-=======
-        def f(idxr):
-
-            # getitem
-            for l in [slice(0.0, 1), slice(0, 1.0), slice(0.0, 1.0)]:
-
-                result = idxr(s)[l]
-                indexer = slice(0, 2)
-                self.check(result, s, indexer, False)
-
-                # positional indexing
-                msg = (
-                    "cannot do slice indexing "
-                    fr"on {type(index).__name__} with these indexers \[(0|1)\.0\] of "
-                    "type float"
-                )
-                with pytest.raises(TypeError, match=msg):
-                    s[l]
-
-            # getitem out-of-bounds
-            for l in [slice(-10, 10), slice(-10.0, 10.0)]:
->>>>>>> 5dd27ed7
 
             result = s.loc[l]
             indexer = slice(0, 2)
@@ -702,13 +549,8 @@
             # positional indexing
             msg = (
                 "cannot do slice indexing "
-<<<<<<< HEAD
-                r"on {klass} with these indexers \[(0|1)\.0\] of "
-                "type float".format(klass=type(index).__name__)
-=======
-                fr"on {type(index).__name__} with these indexers \[-10\.0\] of "
+                fr"on {type(index).__name__} with these indexers \[(0|1)\.0\] of "
                 "type float"
->>>>>>> 5dd27ed7
             )
             with pytest.raises(TypeError, match=msg):
                 s[l]
@@ -719,25 +561,14 @@
             result = s.loc[l]
             self.check(result, s, slice(-10, 10), True)
 
-<<<<<<< HEAD
         # positional indexing
         msg = (
             "cannot do slice indexing "
-            r"on {klass} with these indexers \[-10\.0\] of "
-            "type float".format(klass=type(index).__name__)
+            fr"on {type(index).__name__} with these indexers \[-10\.0\] of "
+            "type float"
         )
         with pytest.raises(TypeError, match=msg):
             s[slice(-10.0, 10.0)]
-=======
-                # positional indexing
-                msg = (
-                    "cannot do slice indexing "
-                    fr"on {type(index).__name__} with these indexers \[0\.5\] of "
-                    "type float"
-                )
-                with pytest.raises(TypeError, match=msg):
-                    s[l]
->>>>>>> 5dd27ed7
 
         # getitem odd floats
         for l, res in [
@@ -749,25 +580,14 @@
             result = s.loc[l]
             self.check(result, s, res, False)
 
-<<<<<<< HEAD
             # positional indexing
             msg = (
                 "cannot do slice indexing "
-                r"on {klass} with these indexers \[0\.5\] of "
-                "type float".format(klass=type(index).__name__)
+                fr"on {type(index).__name__} with these indexers \[0\.5\] of "
+                "type float"
             )
             with pytest.raises(TypeError, match=msg):
                 s[l]
-=======
-                # positional indexing
-                msg = (
-                    "cannot do slice indexing "
-                    fr"on {type(index).__name__} with these indexers \[(3|4)\.0\] of "
-                    "type float"
-                )
-                with pytest.raises(TypeError, match=msg):
-                    s[l] = 0
->>>>>>> 5dd27ed7
 
         # setitem
         for l in [slice(3.0, 4), slice(3, 4.0), slice(3.0, 4.0)]:
@@ -780,8 +600,8 @@
             # positional indexing
             msg = (
                 "cannot do slice indexing "
-                r"on {klass} with these indexers \[(3|4)\.0\] of "
-                "type float".format(klass=type(index).__name__)
+                fr"on {type(index).__name__} with these indexers \[(3|4)\.0\] of "
+                "type float"
             )
             with pytest.raises(TypeError, match=msg):
                 s[l] = 0
