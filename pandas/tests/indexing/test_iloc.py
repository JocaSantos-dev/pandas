""" test positional based indexing with iloc """

from warnings import catch_warnings, simplefilter

import numpy as np
import pytest

import pandas as pd
from pandas import DataFrame, Series, concat, date_range, isna
from pandas.api.types import is_scalar
from pandas.core.indexing import IndexingError
from pandas.tests.indexing.common import Base
import pandas.util.testing as tm


class TestiLoc(Base):
    def test_iloc_exceeds_bounds(self):

        # GH6296
        # iloc should allow indexers that exceed the bounds
        df = DataFrame(np.random.random_sample((20, 5)), columns=list("ABCDE"))

        # lists of positions should raise IndexError!
        msg = "positional indexers are out-of-bounds"
        with pytest.raises(IndexError, match=msg):
            df.iloc[:, [0, 1, 2, 3, 4, 5]]
        with pytest.raises(IndexError, match=msg):
            df.iloc[[1, 30]]
        with pytest.raises(IndexError, match=msg):
            df.iloc[[1, -30]]
        with pytest.raises(IndexError, match=msg):
            df.iloc[[100]]

        s = df["A"]
        with pytest.raises(IndexError, match=msg):
            s.iloc[[100]]
        with pytest.raises(IndexError, match=msg):
            s.iloc[[-100]]

        # still raise on a single indexer
        msg = "single positional indexer is out-of-bounds"
        with pytest.raises(IndexError, match=msg):
            df.iloc[30]
        with pytest.raises(IndexError, match=msg):
            df.iloc[-30]

        # GH10779
        # single positive/negative indexer exceeding Series bounds should raise
        # an IndexError
        with pytest.raises(IndexError, match=msg):
            s.iloc[30]
        with pytest.raises(IndexError, match=msg):
            s.iloc[-30]

        # slices are ok
        result = df.iloc[:, 4:10]  # 0 < start < len < stop
        expected = df.iloc[:, 4:]
        tm.assert_frame_equal(result, expected)

        result = df.iloc[:, -4:-10]  # stop < 0 < start < len
        expected = df.iloc[:, :0]
        tm.assert_frame_equal(result, expected)

        result = df.iloc[:, 10:4:-1]  # 0 < stop < len < start (down)
        expected = df.iloc[:, :4:-1]
        tm.assert_frame_equal(result, expected)

        result = df.iloc[:, 4:-10:-1]  # stop < 0 < start < len (down)
        expected = df.iloc[:, 4::-1]
        tm.assert_frame_equal(result, expected)

        result = df.iloc[:, -10:4]  # start < 0 < stop < len
        expected = df.iloc[:, :4]
        tm.assert_frame_equal(result, expected)

        result = df.iloc[:, 10:4]  # 0 < stop < len < start
        expected = df.iloc[:, :0]
        tm.assert_frame_equal(result, expected)

        result = df.iloc[:, -10:-11:-1]  # stop < start < 0 < len (down)
        expected = df.iloc[:, :0]
        tm.assert_frame_equal(result, expected)

        result = df.iloc[:, 10:11]  # 0 < len < start < stop
        expected = df.iloc[:, :0]
        tm.assert_frame_equal(result, expected)

        # slice bounds exceeding is ok
        result = s.iloc[18:30]
        expected = s.iloc[18:]
        tm.assert_series_equal(result, expected)

        result = s.iloc[30:]
        expected = s.iloc[:0]
        tm.assert_series_equal(result, expected)

        result = s.iloc[30::-1]
        expected = s.iloc[::-1]
        tm.assert_series_equal(result, expected)

        # doc example
        def check(result, expected):
            str(result)
            result.dtypes
            tm.assert_frame_equal(result, expected)

        dfl = DataFrame(np.random.randn(5, 2), columns=list("AB"))
        check(dfl.iloc[:, 2:3], DataFrame(index=dfl.index))
        check(dfl.iloc[:, 1:3], dfl.iloc[:, [1]])
        check(dfl.iloc[4:6], dfl.iloc[[4]])

        msg = "positional indexers are out-of-bounds"
        with pytest.raises(IndexError, match=msg):
            dfl.iloc[[4, 5, 6]]
        msg = "single positional indexer is out-of-bounds"
        with pytest.raises(IndexError, match=msg):
            dfl.iloc[:, 4]

    @pytest.mark.parametrize("index,columns", [(np.arange(20), list("ABCDE"))])
    @pytest.mark.parametrize(
        "index_vals,column_vals",
        [
            ([slice(None), ["A", "D"]]),
            (["1", "2"], slice(None)),
            ([pd.datetime(2019, 1, 1)], slice(None)),
        ],
    )
    def test_iloc_non_integer_raises(self, index, columns, index_vals, column_vals):
        # GH 25753
        df = DataFrame(
            np.random.randn(len(index), len(columns)), index=index, columns=columns
        )
        msg = ".iloc requires numeric indexers, got"
        with pytest.raises(IndexError, match=msg):
            df.iloc[index_vals, column_vals]

    def test_iloc_getitem_int(self):
<<<<<<< HEAD
        self.check_result(
            "integer",
=======

        # integer
        self.check_result("iloc", 2, "ix", {0: 4, 1: 6, 2: 8}, typs=["ints", "uints"])
        self.check_result(
>>>>>>> bc75e190
            "iloc",
            2,
            "iloc",
            2,
            typs=["labels", "mixed", "ts", "floats", "empty"],
            fails=IndexError,
        )

    def test_iloc_getitem_neg_int(self):
<<<<<<< HEAD
        self.check_result(
            "neg int",
=======

        # neg integer
        self.check_result("iloc", -1, "ix", {0: 6, 1: 9, 2: 12}, typs=["ints", "uints"])
        self.check_result(
>>>>>>> bc75e190
            "iloc",
            -1,
            "iloc",
            -1,
            typs=["labels", "mixed", "ts", "floats", "empty"],
            fails=IndexError,
        )

    @pytest.mark.parametrize("dims", [1, 2])
    def test_iloc_getitem_invalid_scalar(self, dims):
        # GH 21982

        if dims == 1:
            s = Series(np.arange(10))
        else:
            s = DataFrame(np.arange(100).reshape(10, 10))

        with pytest.raises(TypeError, match="Cannot index by location index"):
            s.iloc["a"]

    def test_iloc_array_not_mutating_negative_indices(self):

        # GH 21867
        array_with_neg_numbers = np.array([1, 2, -1])
        array_copy = array_with_neg_numbers.copy()
        df = pd.DataFrame(
            {"A": [100, 101, 102], "B": [103, 104, 105], "C": [106, 107, 108]},
            index=[1, 2, 3],
        )
        df.iloc[array_with_neg_numbers]
        tm.assert_numpy_array_equal(array_with_neg_numbers, array_copy)
        df.iloc[:, array_with_neg_numbers]
        tm.assert_numpy_array_equal(array_with_neg_numbers, array_copy)

    def test_iloc_getitem_list_int(self):
        self.check_result(
            "iloc",
            [0, 1, 2],
<<<<<<< HEAD
=======
            "ix",
            {0: [0, 2, 4], 1: [0, 3, 6], 2: [0, 4, 8]},
            typs=["ints", "uints"],
        )
        self.check_result(
            "iloc", [2], "ix", {0: [4], 1: [6], 2: [8]}, typs=["ints", "uints"],
        )
        self.check_result(
>>>>>>> bc75e190
            "iloc",
            [0, 1, 2],
            typs=["labels", "mixed", "ts", "floats", "empty"],
            fails=IndexError,
        )

        # array of ints (GH5006), make sure that a single indexer is returning
        # the correct type
<<<<<<< HEAD
=======
        self.check_result(
            "iloc",
            np.array([0, 1, 2]),
            "ix",
            {0: [0, 2, 4], 1: [0, 3, 6], 2: [0, 4, 8]},
            typs=["ints", "uints"],
        )
        self.check_result(
            "iloc",
            np.array([2]),
            "ix",
            {0: [4], 1: [6], 2: [8]},
            typs=["ints", "uints"],
        )
        self.check_result(
            "iloc",
            np.array([0, 1, 2]),
            "indexer",
            [0, 1, 2],
            typs=["labels", "mixed", "ts", "floats", "empty"],
            fails=IndexError,
        )
>>>>>>> bc75e190

    def test_iloc_getitem_neg_int_can_reach_first_index(self):
        # GH10547 and GH10779
        # negative integers should be able to reach index 0
        df = DataFrame({"A": [2, 3, 5], "B": [7, 11, 13]})
        s = df["A"]

        expected = df.iloc[0]
        result = df.iloc[-3]
        tm.assert_series_equal(result, expected)

        expected = df.iloc[[0]]
        result = df.iloc[[-3]]
        tm.assert_frame_equal(result, expected)

        expected = s.iloc[0]
        result = s.iloc[-3]
        assert result == expected

        expected = s.iloc[[0]]
        result = s.iloc[[-3]]
        tm.assert_series_equal(result, expected)

        # check the length 1 Series case highlighted in GH10547
        expected = Series(["a"], index=["A"])
        result = expected.iloc[[-1]]
        tm.assert_series_equal(result, expected)

    def test_iloc_getitem_dups(self):

<<<<<<< HEAD
=======
        self.check_result(
            "iloc",
            [0, 1, 1, 3],
            "ix",
            {0: [0, 2, 2, 6], 1: [0, 3, 3, 9]},
            typs=["ints", "uints"],
        )

>>>>>>> bc75e190
        # GH 6766
        df1 = DataFrame([{"A": None, "B": 1}, {"A": 2, "B": 2}])
        df2 = DataFrame([{"A": 3, "B": 3}, {"A": 4, "B": 4}])
        df = concat([df1, df2], axis=1)

        # cross-sectional indexing
        result = df.iloc[0, 0]
        assert isna(result)

        result = df.iloc[0, :]
        expected = Series([np.nan, 1, 3, 3], index=["A", "B", "A", "B"], name=0)
        tm.assert_series_equal(result, expected)

    def test_iloc_getitem_array(self):
<<<<<<< HEAD
        pass

    def test_iloc_getitem_bool(self):
        pass
=======

        # array like
        s = Series(index=range(1, 4))
        self.check_result(
            "iloc",
            s.index,
            "ix",
            {0: [2, 4, 6], 1: [3, 6, 9], 2: [4, 8, 12]},
            typs=["ints", "uints"],
        )

    def test_iloc_getitem_bool(self):

        # boolean indexers
        b = [True, False, True, False]
        self.check_result("iloc", b, "ix", b, typs=["ints", "uints"])
        self.check_result(
            "iloc",
            b,
            "ix",
            b,
            typs=["labels", "mixed", "ts", "floats", "empty"],
            fails=IndexError,
        )
>>>>>>> bc75e190

    @pytest.mark.parametrize("index", [[True, False], [True, False, True, False]])
    def test_iloc_getitem_bool_diff_len(self, index):
        # GH26658
        s = Series([1, 2, 3])
        with pytest.raises(
            IndexError,
            match=("Item wrong length {} instead of {}.".format(len(index), len(s))),
        ):
            _ = s.iloc[index]

    def test_iloc_getitem_slice(self):
<<<<<<< HEAD
        pass
=======

        # slices
        self.check_result(
            "iloc",
            slice(1, 3),
            "ix",
            {0: [2, 4], 1: [3, 6], 2: [4, 8]},
            typs=["ints", "uints"],
        )
        self.check_result(
            "iloc",
            slice(1, 3),
            "indexer",
            slice(1, 3),
            typs=["labels", "mixed", "ts", "floats", "empty"],
            fails=IndexError,
        )
>>>>>>> bc75e190

    def test_iloc_getitem_slice_dups(self):

        df1 = DataFrame(np.random.randn(10, 4), columns=["A", "A", "B", "B"])
        df2 = DataFrame(
            np.random.randint(0, 10, size=20).reshape(10, 2), columns=["A", "C"]
        )

        # axis=1
        df = concat([df1, df2], axis=1)
        tm.assert_frame_equal(df.iloc[:, :4], df1)
        tm.assert_frame_equal(df.iloc[:, 4:], df2)

        df = concat([df2, df1], axis=1)
        tm.assert_frame_equal(df.iloc[:, :2], df2)
        tm.assert_frame_equal(df.iloc[:, 2:], df1)

        exp = concat([df2, df1.iloc[:, [0]]], axis=1)
        tm.assert_frame_equal(df.iloc[:, 0:3], exp)

        # axis=0
        df = concat([df, df], axis=0)
        tm.assert_frame_equal(df.iloc[0:10, :2], df2)
        tm.assert_frame_equal(df.iloc[0:10, 2:], df1)
        tm.assert_frame_equal(df.iloc[10:, :2], df2)
        tm.assert_frame_equal(df.iloc[10:, 2:], df1)

    def test_iloc_setitem(self):
        df = self.frame_ints

        df.iloc[1, 1] = 1
        result = df.iloc[1, 1]
        assert result == 1

        df.iloc[:, 2:3] = 0
        expected = df.iloc[:, 2:3]
        result = df.iloc[:, 2:3]
        tm.assert_frame_equal(result, expected)

        # GH5771
        s = Series(0, index=[4, 5, 6])
        s.iloc[1:2] += 1
        expected = Series([0, 1, 0], index=[4, 5, 6])
        tm.assert_series_equal(s, expected)

    def test_iloc_setitem_list(self):

        # setitem with an iloc list
        df = DataFrame(
            np.arange(9).reshape((3, 3)), index=["A", "B", "C"], columns=["A", "B", "C"]
        )
        df.iloc[[0, 1], [1, 2]]
        df.iloc[[0, 1], [1, 2]] += 100

        expected = DataFrame(
            np.array([0, 101, 102, 3, 104, 105, 6, 7, 8]).reshape((3, 3)),
            index=["A", "B", "C"],
            columns=["A", "B", "C"],
        )
        tm.assert_frame_equal(df, expected)

    def test_iloc_setitem_pandas_object(self):
        # GH 17193
        s_orig = Series([0, 1, 2, 3])
        expected = Series([0, -1, -2, 3])

        s = s_orig.copy()
        s.iloc[Series([1, 2])] = [-1, -2]
        tm.assert_series_equal(s, expected)

        s = s_orig.copy()
        s.iloc[pd.Index([1, 2])] = [-1, -2]
        tm.assert_series_equal(s, expected)

    def test_iloc_setitem_dups(self):

        # GH 6766
        # iloc with a mask aligning from another iloc
        df1 = DataFrame([{"A": None, "B": 1}, {"A": 2, "B": 2}])
        df2 = DataFrame([{"A": 3, "B": 3}, {"A": 4, "B": 4}])
        df = concat([df1, df2], axis=1)

        expected = df.fillna(3)
        expected["A"] = expected["A"].astype("float64")
        inds = np.isnan(df.iloc[:, 0])
        mask = inds[inds].index
        df.iloc[mask, 0] = df.iloc[mask, 2]
        tm.assert_frame_equal(df, expected)

        # del a dup column across blocks
        expected = DataFrame({0: [1, 2], 1: [3, 4]})
        expected.columns = ["B", "B"]
        del df["A"]
        tm.assert_frame_equal(df, expected)

        # assign back to self
        df.iloc[[0, 1], [0, 1]] = df.iloc[[0, 1], [0, 1]]
        tm.assert_frame_equal(df, expected)

        # reversed x 2
        df.iloc[[1, 0], [0, 1]] = df.iloc[[1, 0], [0, 1]].reset_index(drop=True)
        df.iloc[[1, 0], [0, 1]] = df.iloc[[1, 0], [0, 1]].reset_index(drop=True)
        tm.assert_frame_equal(df, expected)

    # TODO: GH#27620 this test used to compare iloc against ix; check if this
    #  is redundant with another test comparing iloc against loc
    def test_iloc_getitem_frame(self):
        df = DataFrame(
            np.random.randn(10, 4), index=range(0, 20, 2), columns=range(0, 8, 2)
        )

        result = df.iloc[2]
        exp = df.loc[4]
        tm.assert_series_equal(result, exp)

        result = df.iloc[2, 2]
        exp = df.loc[4, 4]
        assert result == exp

        # slice
        result = df.iloc[4:8]
        expected = df.loc[8:14]
        tm.assert_frame_equal(result, expected)

        result = df.iloc[:, 2:3]
        expected = df.loc[:, 4:5]
        tm.assert_frame_equal(result, expected)

        # list of integers
        result = df.iloc[[0, 1, 3]]
        expected = df.loc[[0, 2, 6]]
        tm.assert_frame_equal(result, expected)

        result = df.iloc[[0, 1, 3], [0, 1]]
        expected = df.loc[[0, 2, 6], [0, 2]]
        tm.assert_frame_equal(result, expected)

        # neg indices
        result = df.iloc[[-1, 1, 3], [-1, 1]]
        expected = df.loc[[18, 2, 6], [6, 2]]
        tm.assert_frame_equal(result, expected)

        # dups indices
        result = df.iloc[[-1, -1, 1, 3], [-1, 1]]
        expected = df.loc[[18, 18, 2, 6], [6, 2]]
        tm.assert_frame_equal(result, expected)

        # with index-like
        s = Series(index=range(1, 5))
        result = df.iloc[s.index]
        expected = df.loc[[2, 4, 6, 8]]
        tm.assert_frame_equal(result, expected)

    def test_iloc_getitem_labelled_frame(self):
        # try with labelled frame
        df = DataFrame(
            np.random.randn(10, 4), index=list("abcdefghij"), columns=list("ABCD")
        )

        result = df.iloc[1, 1]
        exp = df.loc["b", "B"]
        assert result == exp

        result = df.iloc[:, 2:3]
        expected = df.loc[:, ["C"]]
        tm.assert_frame_equal(result, expected)

        # negative indexing
        result = df.iloc[-1, -1]
        exp = df.loc["j", "D"]
        assert result == exp

        # out-of-bounds exception
        msg = "single positional indexer is out-of-bounds"
        with pytest.raises(IndexError, match=msg):
            df.iloc[10, 5]

        # trying to use a label
        msg = (
            r"Location based indexing can only have \[integer, integer"
            r" slice \(START point is INCLUDED, END point is EXCLUDED\),"
            r" listlike of integers, boolean array\] types"
        )
        with pytest.raises(ValueError, match=msg):
            df.iloc["j", "D"]

    def test_iloc_getitem_doc_issue(self):

        # multi axis slicing issue with single block
        # surfaced in GH 6059

        arr = np.random.randn(6, 4)
        index = date_range("20130101", periods=6)
        columns = list("ABCD")
        df = DataFrame(arr, index=index, columns=columns)

        # defines ref_locs
        df.describe()

        result = df.iloc[3:5, 0:2]
        str(result)
        result.dtypes

        expected = DataFrame(arr[3:5, 0:2], index=index[3:5], columns=columns[0:2])
        tm.assert_frame_equal(result, expected)

        # for dups
        df.columns = list("aaaa")
        result = df.iloc[3:5, 0:2]
        str(result)
        result.dtypes

        expected = DataFrame(arr[3:5, 0:2], index=index[3:5], columns=list("aa"))
        tm.assert_frame_equal(result, expected)

        # related
        arr = np.random.randn(6, 4)
        index = list(range(0, 12, 2))
        columns = list(range(0, 8, 2))
        df = DataFrame(arr, index=index, columns=columns)

        df._data.blocks[0].mgr_locs
        result = df.iloc[1:5, 2:4]
        str(result)
        result.dtypes
        expected = DataFrame(arr[1:5, 2:4], index=index[1:5], columns=columns[2:4])
        tm.assert_frame_equal(result, expected)

    def test_iloc_setitem_series(self):
        df = DataFrame(
            np.random.randn(10, 4), index=list("abcdefghij"), columns=list("ABCD")
        )

        df.iloc[1, 1] = 1
        result = df.iloc[1, 1]
        assert result == 1

        df.iloc[:, 2:3] = 0
        expected = df.iloc[:, 2:3]
        result = df.iloc[:, 2:3]
        tm.assert_frame_equal(result, expected)

        s = Series(np.random.randn(10), index=range(0, 20, 2))

        s.iloc[1] = 1
        result = s.iloc[1]
        assert result == 1

        s.iloc[:4] = 0
        expected = s.iloc[:4]
        result = s.iloc[:4]
        tm.assert_series_equal(result, expected)

        s = Series([-1] * 6)
        s.iloc[0::2] = [0, 2, 4]
        s.iloc[1::2] = [1, 3, 5]
        result = s
        expected = Series([0, 1, 2, 3, 4, 5])
        tm.assert_series_equal(result, expected)

    def test_iloc_setitem_list_of_lists(self):

        # GH 7551
        # list-of-list is set incorrectly in mixed vs. single dtyped frames
        df = DataFrame(
            dict(A=np.arange(5, dtype="int64"), B=np.arange(5, 10, dtype="int64"))
        )
        df.iloc[2:4] = [[10, 11], [12, 13]]
        expected = DataFrame(dict(A=[0, 1, 10, 12, 4], B=[5, 6, 11, 13, 9]))
        tm.assert_frame_equal(df, expected)

        df = DataFrame(dict(A=list("abcde"), B=np.arange(5, 10, dtype="int64")))
        df.iloc[2:4] = [["x", 11], ["y", 13]]
        expected = DataFrame(dict(A=["a", "b", "x", "y", "e"], B=[5, 6, 11, 13, 9]))
        tm.assert_frame_equal(df, expected)

    @pytest.mark.parametrize("indexer", [[0], slice(None, 1, None), np.array([0])])
    @pytest.mark.parametrize("value", [["Z"], np.array(["Z"])])
    def test_iloc_setitem_with_scalar_index(self, indexer, value):
        # GH #19474
        # assigning like "df.iloc[0, [0]] = ['Z']" should be evaluated
        # elementwisely, not using "setter('A', ['Z'])".

        df = pd.DataFrame([[1, 2], [3, 4]], columns=["A", "B"])
        df.iloc[0, indexer] = value
        result = df.iloc[0, 0]

        assert is_scalar(result) and result == "Z"

    def test_iloc_mask(self):

        # GH 3631, iloc with a mask (of a series) should raise
        df = DataFrame(list(range(5)), index=list("ABCDE"), columns=["a"])
        mask = df.a % 2 == 0
        msg = "iLocation based boolean indexing cannot use an indexable as a mask"
        with pytest.raises(ValueError, match=msg):
            df.iloc[mask]
        mask.index = range(len(mask))
        msg = "iLocation based boolean indexing on an integer type is not available"
        with pytest.raises(NotImplementedError, match=msg):
            df.iloc[mask]

        # ndarray ok
        result = df.iloc[np.array([True] * len(mask), dtype=bool)]
        tm.assert_frame_equal(result, df)

        # the possibilities
        locs = np.arange(4)
        nums = 2 ** locs
        reps = [bin(num) for num in nums]
        df = DataFrame({"locs": locs, "nums": nums}, reps)

        expected = {
            (None, ""): "0b1100",
            (None, ".loc"): "0b1100",
            (None, ".iloc"): "0b1100",
            ("index", ""): "0b11",
            ("index", ".loc"): "0b11",
            ("index", ".iloc"): (
                "iLocation based boolean indexing cannot use an indexable as a mask"
            ),
            ("locs", ""): "Unalignable boolean Series provided as indexer "
            "(index of the boolean Series and of the indexed "
            "object do not match).",
            ("locs", ".loc"): "Unalignable boolean Series provided as indexer "
            "(index of the boolean Series and of the "
            "indexed object do not match).",
            ("locs", ".iloc"): (
                "iLocation based boolean indexing on an "
                "integer type is not available"
            ),
        }

        # UserWarnings from reindex of a boolean mask
        with catch_warnings(record=True):
            simplefilter("ignore", UserWarning)
            result = dict()
            for idx in [None, "index", "locs"]:
                mask = (df.nums > 2).values
                if idx:
                    mask = Series(mask, list(reversed(getattr(df, idx))))
                for method in ["", ".loc", ".iloc"]:
                    try:
                        if method:
                            accessor = getattr(df, method[1:])
                        else:
                            accessor = df
                        ans = str(bin(accessor[mask]["nums"].sum()))
                    except (ValueError, IndexingError, NotImplementedError) as e:
                        ans = str(e)

                    key = tuple([idx, method])
                    r = expected.get(key)
                    if r != ans:
                        raise AssertionError(
                            "[{key}] does not match [{ans}], received [{r}]".format(
                                key=key, ans=ans, r=r
                            )
                        )

    def test_iloc_non_unique_indexing(self):

        # GH 4017, non-unique indexing (on the axis)
        df = DataFrame({"A": [0.1] * 3000, "B": [1] * 3000})
        idx = np.arange(30) * 99
        expected = df.iloc[idx]

        df3 = concat([df, 2 * df, 3 * df])
        result = df3.iloc[idx]

        tm.assert_frame_equal(result, expected)

        df2 = DataFrame({"A": [0.1] * 1000, "B": [1] * 1000})
        df2 = concat([df2, 2 * df2, 3 * df2])

        sidx = df2.index.to_series()
        expected = df2.iloc[idx[idx <= sidx.max()]]

        new_list = []
        for r, s in expected.iterrows():
            new_list.append(s)
            new_list.append(s * 2)
            new_list.append(s * 3)

        expected = DataFrame(new_list)
        expected = concat([expected, DataFrame(index=idx[idx > sidx.max()])], sort=True)
        with tm.assert_produces_warning(FutureWarning, check_stacklevel=False):
            result = df2.loc[idx]
        tm.assert_frame_equal(result, expected, check_index_type=False)

    def test_iloc_empty_list_indexer_is_ok(self):

        df = tm.makeCustomDataframe(5, 2)
        # vertical empty
        tm.assert_frame_equal(
            df.iloc[:, []],
            df.iloc[:, :0],
            check_index_type=True,
            check_column_type=True,
        )
        # horizontal empty
        tm.assert_frame_equal(
            df.iloc[[], :],
            df.iloc[:0, :],
            check_index_type=True,
            check_column_type=True,
        )
        # horizontal empty
        tm.assert_frame_equal(
            df.iloc[[]], df.iloc[:0, :], check_index_type=True, check_column_type=True
        )

    def test_identity_slice_returns_new_object(self):
        # GH13873
        original_df = DataFrame({"a": [1, 2, 3]})
        sliced_df = original_df.iloc[:]
        assert sliced_df is not original_df

        # should be a shallow copy
        original_df["a"] = [4, 4, 4]
        assert (sliced_df["a"] == 4).all()

        original_series = Series([1, 2, 3, 4, 5, 6])
        sliced_series = original_series.iloc[:]
        assert sliced_series is not original_series

        # should also be a shallow copy
        original_series[:3] = [7, 8, 9]
        assert all(sliced_series[:3] == [7, 8, 9])

    def test_indexing_zerodim_np_array(self):
        # GH24919
        df = DataFrame([[1, 2], [3, 4]])
        result = df.iloc[np.array(0)]
        s = pd.Series([1, 2], name=0)
        tm.assert_series_equal(result, s)

    def test_series_indexing_zerodim_np_array(self):
        # GH24919
        s = Series([1, 2])
        result = s.iloc[np.array(0)]
        assert result == 1<|MERGE_RESOLUTION|>--- conflicted
+++ resolved
@@ -135,15 +135,8 @@
             df.iloc[index_vals, column_vals]
 
     def test_iloc_getitem_int(self):
-<<<<<<< HEAD
+        # integer
         self.check_result(
-            "integer",
-=======
-
-        # integer
-        self.check_result("iloc", 2, "ix", {0: 4, 1: 6, 2: 8}, typs=["ints", "uints"])
-        self.check_result(
->>>>>>> bc75e190
             "iloc",
             2,
             "iloc",
@@ -153,15 +146,8 @@
         )
 
     def test_iloc_getitem_neg_int(self):
-<<<<<<< HEAD
+        # neg integer
         self.check_result(
-            "neg int",
-=======
-
-        # neg integer
-        self.check_result("iloc", -1, "ix", {0: 6, 1: 9, 2: 12}, typs=["ints", "uints"])
-        self.check_result(
->>>>>>> bc75e190
             "iloc",
             -1,
             "iloc",
@@ -200,17 +186,6 @@
         self.check_result(
             "iloc",
             [0, 1, 2],
-<<<<<<< HEAD
-=======
-            "ix",
-            {0: [0, 2, 4], 1: [0, 3, 6], 2: [0, 4, 8]},
-            typs=["ints", "uints"],
-        )
-        self.check_result(
-            "iloc", [2], "ix", {0: [4], 1: [6], 2: [8]}, typs=["ints", "uints"],
-        )
-        self.check_result(
->>>>>>> bc75e190
             "iloc",
             [0, 1, 2],
             typs=["labels", "mixed", "ts", "floats", "empty"],
@@ -219,31 +194,6 @@
 
         # array of ints (GH5006), make sure that a single indexer is returning
         # the correct type
-<<<<<<< HEAD
-=======
-        self.check_result(
-            "iloc",
-            np.array([0, 1, 2]),
-            "ix",
-            {0: [0, 2, 4], 1: [0, 3, 6], 2: [0, 4, 8]},
-            typs=["ints", "uints"],
-        )
-        self.check_result(
-            "iloc",
-            np.array([2]),
-            "ix",
-            {0: [4], 1: [6], 2: [8]},
-            typs=["ints", "uints"],
-        )
-        self.check_result(
-            "iloc",
-            np.array([0, 1, 2]),
-            "indexer",
-            [0, 1, 2],
-            typs=["labels", "mixed", "ts", "floats", "empty"],
-            fails=IndexError,
-        )
->>>>>>> bc75e190
 
     def test_iloc_getitem_neg_int_can_reach_first_index(self):
         # GH10547 and GH10779
@@ -273,18 +223,6 @@
         tm.assert_series_equal(result, expected)
 
     def test_iloc_getitem_dups(self):
-
-<<<<<<< HEAD
-=======
-        self.check_result(
-            "iloc",
-            [0, 1, 1, 3],
-            "ix",
-            {0: [0, 2, 2, 6], 1: [0, 3, 3, 9]},
-            typs=["ints", "uints"],
-        )
-
->>>>>>> bc75e190
         # GH 6766
         df1 = DataFrame([{"A": None, "B": 1}, {"A": 2, "B": 2}])
         df2 = DataFrame([{"A": 3, "B": 3}, {"A": 4, "B": 4}])
@@ -299,37 +237,12 @@
         tm.assert_series_equal(result, expected)
 
     def test_iloc_getitem_array(self):
-<<<<<<< HEAD
+        # TODO: test something here?
         pass
 
     def test_iloc_getitem_bool(self):
+        # TODO: test something here?
         pass
-=======
-
-        # array like
-        s = Series(index=range(1, 4))
-        self.check_result(
-            "iloc",
-            s.index,
-            "ix",
-            {0: [2, 4, 6], 1: [3, 6, 9], 2: [4, 8, 12]},
-            typs=["ints", "uints"],
-        )
-
-    def test_iloc_getitem_bool(self):
-
-        # boolean indexers
-        b = [True, False, True, False]
-        self.check_result("iloc", b, "ix", b, typs=["ints", "uints"])
-        self.check_result(
-            "iloc",
-            b,
-            "ix",
-            b,
-            typs=["labels", "mixed", "ts", "floats", "empty"],
-            fails=IndexError,
-        )
->>>>>>> bc75e190
 
     @pytest.mark.parametrize("index", [[True, False], [True, False, True, False]])
     def test_iloc_getitem_bool_diff_len(self, index):
@@ -342,27 +255,8 @@
             _ = s.iloc[index]
 
     def test_iloc_getitem_slice(self):
-<<<<<<< HEAD
+        # TODO: test something here?
         pass
-=======
-
-        # slices
-        self.check_result(
-            "iloc",
-            slice(1, 3),
-            "ix",
-            {0: [2, 4], 1: [3, 6], 2: [4, 8]},
-            typs=["ints", "uints"],
-        )
-        self.check_result(
-            "iloc",
-            slice(1, 3),
-            "indexer",
-            slice(1, 3),
-            typs=["labels", "mixed", "ts", "floats", "empty"],
-            fails=IndexError,
-        )
->>>>>>> bc75e190
 
     def test_iloc_getitem_slice_dups(self):
 
