""" test label based indexing with loc """
from collections import namedtuple
from datetime import (
    date,
    datetime,
    time,
    timedelta,
)
import re

from dateutil.tz import gettz
import numpy as np
import pytest

from pandas.errors import IndexingError
import pandas.util._test_decorators as td

import pandas as pd
from pandas import (
    Categorical,
    CategoricalDtype,
    CategoricalIndex,
    DataFrame,
    DatetimeIndex,
    Index,
    IndexSlice,
    MultiIndex,
    Period,
    PeriodIndex,
    Series,
    SparseDtype,
    Timedelta,
    Timestamp,
    date_range,
    timedelta_range,
    to_datetime,
    to_timedelta,
)
import pandas._testing as tm
from pandas.api.types import is_scalar
from pandas.core.indexing import _one_ellipsis_message
from pandas.tests.indexing.common import check_indexing_smoketest_or_raises


@pytest.mark.parametrize(
    "series, new_series, expected_ser",
    [
        [[np.nan, np.nan, "b"], ["a", np.nan, np.nan], [False, True, True]],
        [[np.nan, "b"], ["a", np.nan], [False, True]],
    ],
)
def test_not_change_nan_loc(series, new_series, expected_ser):
    # GH 28403
    df = DataFrame({"A": series})
    df.loc[:, "A"] = new_series
    expected = DataFrame({"A": expected_ser})
    tm.assert_frame_equal(df.isna(), expected)
    tm.assert_frame_equal(df.notna(), ~expected)


class TestLoc:
    def test_none_values_on_string_columns(self):
        # Issue #32218
        df = DataFrame(["1", "2", None], columns=["a"], dtype="str")

        assert df.loc[2, "a"] is None

    @pytest.mark.parametrize("kind", ["series", "frame"])
    def test_loc_getitem_int(self, kind, request):
        # int label
        obj = request.getfixturevalue(f"{kind}_labels")
        check_indexing_smoketest_or_raises(obj, "loc", 2, fails=KeyError)

    @pytest.mark.parametrize("kind", ["series", "frame"])
    def test_loc_getitem_label(self, kind, request):
        # label
        obj = request.getfixturevalue(f"{kind}_empty")
        check_indexing_smoketest_or_raises(obj, "loc", "c", fails=KeyError)

    @pytest.mark.parametrize(
        "key, typs, axes",
        [
            ["f", ["ints", "uints", "labels", "mixed", "ts"], None],
            ["f", ["floats"], None],
            [20, ["ints", "uints", "mixed"], None],
            [20, ["labels"], None],
            [20, ["ts"], 0],
            [20, ["floats"], 0],
        ],
    )
    @pytest.mark.parametrize("kind", ["series", "frame"])
    def test_loc_getitem_label_out_of_range(self, key, typs, axes, kind, request):
        for typ in typs:
            obj = request.getfixturevalue(f"{kind}_{typ}")
            # out of range label
            check_indexing_smoketest_or_raises(
                obj, "loc", key, axes=axes, fails=KeyError
            )

    @pytest.mark.parametrize(
        "key, typs",
        [
            [[0, 1, 2], ["ints", "uints", "floats"]],
            [[1, 3.0, "A"], ["ints", "uints", "floats"]],
        ],
    )
    @pytest.mark.parametrize("kind", ["series", "frame"])
    def test_loc_getitem_label_list(self, key, typs, kind, request):
        for typ in typs:
            obj = request.getfixturevalue(f"{kind}_{typ}")
            # list of labels
            check_indexing_smoketest_or_raises(obj, "loc", key, fails=KeyError)

    @pytest.mark.parametrize(
        "key, typs, axes",
        [
            [[0, 1, 2], ["empty"], None],
            [[0, 2, 10], ["ints", "uints", "floats"], 0],
            [[3, 6, 7], ["ints", "uints", "floats"], 1],
            # GH 17758 - MultiIndex and missing keys
            [[(1, 3), (1, 4), (2, 5)], ["multi"], 0],
        ],
    )
    @pytest.mark.parametrize("kind", ["series", "frame"])
    def test_loc_getitem_label_list_with_missing(self, key, typs, axes, kind, request):
        for typ in typs:
            obj = request.getfixturevalue(f"{kind}_{typ}")
            check_indexing_smoketest_or_raises(
                obj, "loc", key, axes=axes, fails=KeyError
            )

    @pytest.mark.parametrize("typs", ["ints", "uints"])
    @pytest.mark.parametrize("kind", ["series", "frame"])
    def test_loc_getitem_label_list_fails(self, typs, kind, request):
        # fails
        obj = request.getfixturevalue(f"{kind}_{typs}")
        check_indexing_smoketest_or_raises(
            obj, "loc", [20, 30, 40], axes=1, fails=KeyError
        )

    def test_loc_getitem_label_array_like(self):
        # TODO: test something?
        # array like
        pass

    @pytest.mark.parametrize("kind", ["series", "frame"])
    def test_loc_getitem_bool(self, kind, request):
        obj = request.getfixturevalue(f"{kind}_empty")
        # boolean indexers
        b = [True, False, True, False]

        check_indexing_smoketest_or_raises(obj, "loc", b, fails=IndexError)

    @pytest.mark.parametrize(
        "slc, typs, axes, fails",
        [
            [
                slice(1, 3),
                ["labels", "mixed", "empty", "ts", "floats"],
                None,
                TypeError,
            ],
            [slice("20130102", "20130104"), ["ts"], 1, TypeError],
            [slice(2, 8), ["mixed"], 0, TypeError],
            [slice(2, 8), ["mixed"], 1, KeyError],
            [slice(2, 4, 2), ["mixed"], 0, TypeError],
        ],
    )
    @pytest.mark.parametrize("kind", ["series", "frame"])
    def test_loc_getitem_label_slice(self, slc, typs, axes, fails, kind, request):
        # label slices (with ints)

        # real label slices

        # GH 14316
        for typ in typs:
            obj = request.getfixturevalue(f"{kind}_{typ}")
            check_indexing_smoketest_or_raises(
                obj,
                "loc",
                slc,
                axes=axes,
                fails=fails,
            )

    def test_setitem_from_duplicate_axis(self):
        # GH#34034
        df = DataFrame(
            [[20, "a"], [200, "a"], [200, "a"]],
            columns=["col1", "col2"],
            index=[10, 1, 1],
        )
        df.loc[1, "col1"] = np.arange(2)
        expected = DataFrame(
            [[20, "a"], [0, "a"], [1, "a"]], columns=["col1", "col2"], index=[10, 1, 1]
        )
        tm.assert_frame_equal(df, expected)

    def test_column_types_consistent(self):
        # GH 26779
        df = DataFrame(
            data={
                "channel": [1, 2, 3],
                "A": ["String 1", np.NaN, "String 2"],
                "B": [
                    Timestamp("2019-06-11 11:00:00"),
                    pd.NaT,
                    Timestamp("2019-06-11 12:00:00"),
                ],
            }
        )
        df2 = DataFrame(
            data={"A": ["String 3"], "B": [Timestamp("2019-06-11 12:00:00")]}
        )
        # Change Columns A and B to df2.values wherever Column A is NaN
        df.loc[df["A"].isna(), ["A", "B"]] = df2.values
        expected = DataFrame(
            data={
                "channel": [1, 2, 3],
                "A": ["String 1", "String 3", "String 2"],
                "B": [
                    Timestamp("2019-06-11 11:00:00"),
                    Timestamp("2019-06-11 12:00:00"),
                    Timestamp("2019-06-11 12:00:00"),
                ],
            }
        )
        tm.assert_frame_equal(df, expected)

    @pytest.mark.parametrize(
        "obj, key, exp",
        [
            (
                DataFrame([[1]], columns=Index([False])),
                IndexSlice[:, False],
                Series([1], name=False),
            ),
            (Series([1], index=Index([False])), False, [1]),
            (DataFrame([[1]], index=Index([False])), False, Series([1], name=False)),
        ],
    )
    def test_loc_getitem_single_boolean_arg(self, obj, key, exp):
        # GH 44322
        res = obj.loc[key]
        if isinstance(exp, (DataFrame, Series)):
            tm.assert_equal(res, exp)
        else:
            assert res == exp


class TestLocBaseIndependent:
    # Tests for loc that do not depend on subclassing Base
    def test_loc_npstr(self):
        # GH#45580
        df = DataFrame(index=date_range("2021", "2022"))
        result = df.loc[np.array(["2021/6/1"])[0] :]
        expected = df.iloc[151:]
        tm.assert_frame_equal(result, expected)

    @pytest.mark.parametrize(
        "msg, key",
        [
            (r"Period\('2019', 'A-DEC'\), 'foo', 'bar'", (Period(2019), "foo", "bar")),
            (r"Period\('2019', 'A-DEC'\), 'y1', 'bar'", (Period(2019), "y1", "bar")),
            (r"Period\('2019', 'A-DEC'\), 'foo', 'z1'", (Period(2019), "foo", "z1")),
            (
                r"Period\('2018', 'A-DEC'\), Period\('2016', 'A-DEC'\), 'bar'",
                (Period(2018), Period(2016), "bar"),
            ),
            (r"Period\('2018', 'A-DEC'\), 'foo', 'y1'", (Period(2018), "foo", "y1")),
            (
                r"Period\('2017', 'A-DEC'\), 'foo', Period\('2015', 'A-DEC'\)",
                (Period(2017), "foo", Period(2015)),
            ),
            (r"Period\('2017', 'A-DEC'\), 'z1', 'bar'", (Period(2017), "z1", "bar")),
        ],
    )
    def test_contains_raise_error_if_period_index_is_in_multi_index(self, msg, key):
        # GH#20684
        """
        parse_datetime_string_with_reso return parameter if type not matched.
        PeriodIndex.get_loc takes returned value from parse_datetime_string_with_reso
        as a tuple.
        If first argument is Period and a tuple has 3 items,
        process go on not raise exception
        """
        df = DataFrame(
            {
                "A": [Period(2019), "x1", "x2"],
                "B": [Period(2018), Period(2016), "y1"],
                "C": [Period(2017), "z1", Period(2015)],
                "V1": [1, 2, 3],
                "V2": [10, 20, 30],
            }
        ).set_index(["A", "B", "C"])
        with pytest.raises(KeyError, match=msg):
            df.loc[key]

    def test_loc_getitem_missing_unicode_key(self):
        df = DataFrame({"a": [1]})
        with pytest.raises(KeyError, match="\u05d0"):
            df.loc[:, "\u05d0"]  # should not raise UnicodeEncodeError

    def test_loc_getitem_dups(self):
        # GH 5678
        # repeated getitems on a dup index returning a ndarray
        df = DataFrame(
            np.random.random_sample((20, 5)), index=["ABCDE"[x % 5] for x in range(20)]
        )
        expected = df.loc["A", 0]
        result = df.loc[:, 0].loc["A"]
        tm.assert_series_equal(result, expected)

    def test_loc_getitem_dups2(self):
        # GH4726
        # dup indexing with iloc/loc
        df = DataFrame(
            [[1, 2, "foo", "bar", Timestamp("20130101")]],
            columns=["a", "a", "a", "a", "a"],
            index=[1],
        )
        expected = Series(
            [1, 2, "foo", "bar", Timestamp("20130101")],
            index=["a", "a", "a", "a", "a"],
            name=1,
        )

        result = df.iloc[0]
        tm.assert_series_equal(result, expected)

        result = df.loc[1]
        tm.assert_series_equal(result, expected)

    def test_loc_setitem_dups(self):
        # GH 6541
        df_orig = DataFrame(
            {
                "me": list("rttti"),
                "foo": list("aaade"),
                "bar": np.arange(5, dtype="float64") * 1.34 + 2,
                "bar2": np.arange(5, dtype="float64") * -0.34 + 2,
            }
        ).set_index("me")

        indexer = (
            "r",
            ["bar", "bar2"],
        )
        df = df_orig.copy()
        df.loc[indexer] *= 2.0
        tm.assert_series_equal(df.loc[indexer], 2.0 * df_orig.loc[indexer])

        indexer = (
            "r",
            "bar",
        )
        df = df_orig.copy()
        df.loc[indexer] *= 2.0
        assert df.loc[indexer] == 2.0 * df_orig.loc[indexer]

        indexer = (
            "t",
            ["bar", "bar2"],
        )
        df = df_orig.copy()
        df.loc[indexer] *= 2.0
        tm.assert_frame_equal(df.loc[indexer], 2.0 * df_orig.loc[indexer])

    def test_loc_setitem_slice(self):
        # GH10503

        # assigning the same type should not change the type
        df1 = DataFrame({"a": [0, 1, 1], "b": Series([100, 200, 300], dtype="uint32")})
        ix = df1["a"] == 1
        newb1 = df1.loc[ix, "b"] + 1
        df1.loc[ix, "b"] = newb1
        expected = DataFrame(
            {"a": [0, 1, 1], "b": Series([100, 201, 301], dtype="uint32")}
        )
        tm.assert_frame_equal(df1, expected)

        # assigning a new type should get the inferred type
        df2 = DataFrame({"a": [0, 1, 1], "b": [100, 200, 300]}, dtype="uint64")
        ix = df1["a"] == 1
        newb2 = df2.loc[ix, "b"]
        with tm.assert_produces_warning(
            FutureWarning, match="item of incompatible dtype"
        ):
            df1.loc[ix, "b"] = newb2
        expected = DataFrame({"a": [0, 1, 1], "b": [100, 200, 300]}, dtype="uint64")
        tm.assert_frame_equal(df2, expected)

    def test_loc_setitem_dtype(self):
        # GH31340
        df = DataFrame({"id": ["A"], "a": [1.2], "b": [0.0], "c": [-2.5]})
        cols = ["a", "b", "c"]
        df.loc[:, cols] = df.loc[:, cols].astype("float32")

        # pre-2.0 this setting would swap in new arrays, in 2.0 it is correctly
        #  in-place, consistent with non-split-path
        expected = DataFrame(
            {
                "id": ["A"],
                "a": np.array([1.2], dtype="float64"),
                "b": np.array([0.0], dtype="float64"),
                "c": np.array([-2.5], dtype="float64"),
            }
        )  # id is inferred as object

        tm.assert_frame_equal(df, expected)

    def test_getitem_label_list_with_missing(self):
        s = Series(range(3), index=["a", "b", "c"])

        # consistency
        with pytest.raises(KeyError, match="not in index"):
            s[["a", "d"]]

        s = Series(range(3))
        with pytest.raises(KeyError, match="not in index"):
            s[[0, 3]]

    @pytest.mark.parametrize("index", [[True, False], [True, False, True, False]])
    def test_loc_getitem_bool_diff_len(self, index):
        # GH26658
        s = Series([1, 2, 3])
        msg = f"Boolean index has wrong length: {len(index)} instead of {len(s)}"
        with pytest.raises(IndexError, match=msg):
            s.loc[index]

    def test_loc_getitem_int_slice(self):
        # TODO: test something here?
        pass

    def test_loc_to_fail(self):
        # GH3449
        df = DataFrame(
            np.random.random((3, 3)), index=["a", "b", "c"], columns=["e", "f", "g"]
        )

        msg = (
            rf"\"None of \[Index\(\[1, 2\], dtype='{np.int_().dtype}'\)\] are "
            r"in the \[index\]\""
        )
        with pytest.raises(KeyError, match=msg):
            df.loc[[1, 2], [1, 2]]

    def test_loc_to_fail2(self):
        # GH  7496
        # loc should not fallback

        s = Series(dtype=object)
        s.loc[1] = 1
        s.loc["a"] = 2

        with pytest.raises(KeyError, match=r"^-1$"):
            s.loc[-1]

        msg = (
            rf"\"None of \[Index\(\[-1, -2\], dtype='{np.int_().dtype}'\)\] are "
            r"in the \[index\]\""
        )
        with pytest.raises(KeyError, match=msg):
            s.loc[[-1, -2]]

        msg = r"\"None of \[Index\(\['4'\], dtype='object'\)\] are in the \[index\]\""
        with pytest.raises(KeyError, match=msg):
            s.loc[["4"]]

        s.loc[-1] = 3
        with pytest.raises(KeyError, match="not in index"):
            s.loc[[-1, -2]]

        s["a"] = 2
        msg = (
            rf"\"None of \[Index\(\[-2\], dtype='{np.int_().dtype}'\)\] are "
            r"in the \[index\]\""
        )
        with pytest.raises(KeyError, match=msg):
            s.loc[[-2]]

        del s["a"]

        with pytest.raises(KeyError, match=msg):
            s.loc[[-2]] = 0

    def test_loc_to_fail3(self):
        # inconsistency between .loc[values] and .loc[values,:]
        # GH 7999
        df = DataFrame([["a"], ["b"]], index=[1, 2], columns=["value"])

        msg = (
            rf"\"None of \[Index\(\[3\], dtype='{np.int_().dtype}'\)\] are "
            r"in the \[index\]\""
        )
        with pytest.raises(KeyError, match=msg):
            df.loc[[3], :]

        with pytest.raises(KeyError, match=msg):
            df.loc[[3]]

    def test_loc_getitem_list_with_fail(self):
        # 15747
        # should KeyError if *any* missing labels

        s = Series([1, 2, 3])

        s.loc[[2]]

        msg = f"\"None of [Index([3], dtype='{np.int_().dtype}')] are in the [index]"
        with pytest.raises(KeyError, match=re.escape(msg)):
            s.loc[[3]]

        # a non-match and a match
        with pytest.raises(KeyError, match="not in index"):
            s.loc[[2, 3]]

    def test_loc_index(self):
        # gh-17131
        # a boolean index should index like a boolean numpy array

        df = DataFrame(
            np.random.random(size=(5, 10)),
            index=["alpha_0", "alpha_1", "alpha_2", "beta_0", "beta_1"],
        )

        mask = df.index.map(lambda x: "alpha" in x)
        expected = df.loc[np.array(mask)]

        result = df.loc[mask]
        tm.assert_frame_equal(result, expected)

        result = df.loc[mask.values]
        tm.assert_frame_equal(result, expected)

        result = df.loc[pd.array(mask, dtype="boolean")]
        tm.assert_frame_equal(result, expected)

    def test_loc_general(self):
        df = DataFrame(
            np.random.rand(4, 4),
            columns=["A", "B", "C", "D"],
            index=["A", "B", "C", "D"],
        )

        # want this to work
        result = df.loc[:, "A":"B"].iloc[0:2, :]
        assert (result.columns == ["A", "B"]).all()
        assert (result.index == ["A", "B"]).all()

        # mixed type
        result = DataFrame({"a": [Timestamp("20130101")], "b": [1]}).iloc[0]
        expected = Series([Timestamp("20130101"), 1], index=["a", "b"], name=0)
        tm.assert_series_equal(result, expected)
        assert result.dtype == object

    @pytest.fixture
    def frame_for_consistency(self):
        return DataFrame(
            {
                "date": date_range("2000-01-01", "2000-01-5"),
                "val": Series(range(5), dtype=np.int64),
            }
        )

    @pytest.mark.parametrize(
        "val",
        [0, np.array(0, dtype=np.int64), np.array([0, 0, 0, 0, 0], dtype=np.int64)],
    )
    def test_loc_setitem_consistency(self, frame_for_consistency, val):
        # GH 6149
        # coerce similarly for setitem and loc when rows have a null-slice
        expected = DataFrame(
            {
                "date": Series(0, index=range(5), dtype=np.int64),
                "val": Series(range(5), dtype=np.int64),
            }
        )
        df = frame_for_consistency.copy()
        df.loc[:, "date"] = val
        tm.assert_frame_equal(df, expected)

    def test_loc_setitem_consistency_dt64_to_str(self, frame_for_consistency):
        # GH 6149
        # coerce similarly for setitem and loc when rows have a null-slice

        expected = DataFrame(
            {
                "date": Series("foo", index=range(5)),
                "val": Series(range(5), dtype=np.int64),
            }
        )
        df = frame_for_consistency.copy()
        df.loc[:, "date"] = "foo"
        tm.assert_frame_equal(df, expected)

    def test_loc_setitem_consistency_dt64_to_float(self, frame_for_consistency):
        # GH 6149
        # coerce similarly for setitem and loc when rows have a null-slice
        expected = DataFrame(
            {
                "date": Series(1.0, index=range(5)),
                "val": Series(range(5), dtype=np.int64),
            }
        )
        df = frame_for_consistency.copy()
        df.loc[:, "date"] = 1.0
        tm.assert_frame_equal(df, expected)

    def test_loc_setitem_consistency_single_row(self):
        # GH 15494
        # setting on frame with single row
        df = DataFrame({"date": Series([Timestamp("20180101")])})
        df.loc[:, "date"] = "string"
        expected = DataFrame({"date": Series(["string"])})
        tm.assert_frame_equal(df, expected)

    def test_loc_setitem_consistency_empty(self):
        # empty (essentially noops)
        # before the enforcement of #45333 in 2.0, the loc.setitem here would
        #  change the dtype of df.x to int64
        expected = DataFrame(columns=["x", "y"])
        df = DataFrame(columns=["x", "y"])
        with tm.assert_produces_warning(None):
            df.loc[:, "x"] = 1
        tm.assert_frame_equal(df, expected)

        # setting with setitem swaps in a new array, so changes the dtype
        df = DataFrame(columns=["x", "y"])
        df["x"] = 1
        expected["x"] = expected["x"].astype(np.int64)
        tm.assert_frame_equal(df, expected)

    def test_loc_setitem_consistency_slice_column_len(self):
        # .loc[:,column] setting with slice == len of the column
        # GH10408
        levels = [
            ["Region_1"] * 4,
            ["Site_1", "Site_1", "Site_2", "Site_2"],
            [3987227376, 3980680971, 3977723249, 3977723089],
        ]
        mi = MultiIndex.from_arrays(levels, names=["Region", "Site", "RespondentID"])

        clevels = [
            ["Respondent", "Respondent", "Respondent", "OtherCat", "OtherCat"],
            ["Something", "StartDate", "EndDate", "Yes/No", "SomethingElse"],
        ]
        cols = MultiIndex.from_arrays(clevels, names=["Level_0", "Level_1"])

        values = [
            ["A", "5/25/2015 10:59", "5/25/2015 11:22", "Yes", np.nan],
            ["A", "5/21/2015 9:40", "5/21/2015 9:52", "Yes", "Yes"],
            ["A", "5/20/2015 8:27", "5/20/2015 8:41", "Yes", np.nan],
            ["A", "5/20/2015 8:33", "5/20/2015 9:09", "Yes", "No"],
        ]
        df = DataFrame(values, index=mi, columns=cols)

        df.loc[:, ("Respondent", "StartDate")] = to_datetime(
            df.loc[:, ("Respondent", "StartDate")]
        )
        df.loc[:, ("Respondent", "EndDate")] = to_datetime(
            df.loc[:, ("Respondent", "EndDate")]
        )
        df = df.infer_objects(copy=False)

        # Adding a new key
        df.loc[:, ("Respondent", "Duration")] = (
            df.loc[:, ("Respondent", "EndDate")]
            - df.loc[:, ("Respondent", "StartDate")]
        )

        # timedelta64[m] -> float, so this cannot be done inplace, so
        #  no warning
        df.loc[:, ("Respondent", "Duration")] = df.loc[
            :, ("Respondent", "Duration")
        ] / Timedelta(60_000_000_000)

        expected = Series(
            [23.0, 12.0, 14.0, 36.0], index=df.index, name=("Respondent", "Duration")
        )
        tm.assert_series_equal(df[("Respondent", "Duration")], expected)

    @pytest.mark.parametrize("unit", ["Y", "M", "D", "h", "m", "s", "ms", "us"])
    def test_loc_assign_non_ns_datetime(self, unit):
        # GH 27395, non-ns dtype assignment via .loc should work
        # and return the same result when using simple assignment
        df = DataFrame(
            {
                "timestamp": [
                    np.datetime64("2017-02-11 12:41:29"),
                    np.datetime64("1991-11-07 04:22:37"),
                ]
            }
        )

        df.loc[:, unit] = df.loc[:, "timestamp"].values.astype(f"datetime64[{unit}]")
        df["expected"] = df.loc[:, "timestamp"].values.astype(f"datetime64[{unit}]")
        expected = Series(df.loc[:, "expected"], name=unit)
        tm.assert_series_equal(df.loc[:, unit], expected)

    def test_loc_modify_datetime(self):
        # see gh-28837
        df = DataFrame.from_dict(
            {"date": [1485264372711, 1485265925110, 1540215845888, 1540282121025]}
        )

        df["date_dt"] = to_datetime(df["date"], unit="ms", cache=True)

        df.loc[:, "date_dt_cp"] = df.loc[:, "date_dt"]
        df.loc[[2, 3], "date_dt_cp"] = df.loc[[2, 3], "date_dt"]

        expected = DataFrame(
            [
                [1485264372711, "2017-01-24 13:26:12.711", "2017-01-24 13:26:12.711"],
                [1485265925110, "2017-01-24 13:52:05.110", "2017-01-24 13:52:05.110"],
                [1540215845888, "2018-10-22 13:44:05.888", "2018-10-22 13:44:05.888"],
                [1540282121025, "2018-10-23 08:08:41.025", "2018-10-23 08:08:41.025"],
            ],
            columns=["date", "date_dt", "date_dt_cp"],
        )

        columns = ["date_dt", "date_dt_cp"]
        expected[columns] = expected[columns].apply(to_datetime)

        tm.assert_frame_equal(df, expected)

    def test_loc_setitem_frame_with_reindex(self):
        # GH#6254 setting issue
        df = DataFrame(index=[3, 5, 4], columns=["A"], dtype=float)
        df.loc[[4, 3, 5], "A"] = np.array([1, 2, 3], dtype="int64")

        # setting integer values into a float dataframe with loc is inplace,
        #  so we retain float dtype
        ser = Series([2, 3, 1], index=[3, 5, 4], dtype=float)
        expected = DataFrame({"A": ser})
        tm.assert_frame_equal(df, expected)

    def test_loc_setitem_frame_with_reindex_mixed(self):
        # GH#40480
        df = DataFrame(index=[3, 5, 4], columns=["A", "B"], dtype=float)
        df["B"] = "string"
        df.loc[[4, 3, 5], "A"] = np.array([1, 2, 3], dtype="int64")
        ser = Series([2, 3, 1], index=[3, 5, 4], dtype="int64")
        # pre-2.0 this setting swapped in a new array, now it is inplace
        #  consistent with non-split-path
        expected = DataFrame({"A": ser.astype(float)})
        expected["B"] = "string"
        tm.assert_frame_equal(df, expected)

    def test_loc_setitem_frame_with_inverted_slice(self):
        # GH#40480
        df = DataFrame(index=[1, 2, 3], columns=["A", "B"], dtype=float)
        df["B"] = "string"
        df.loc[slice(3, 0, -1), "A"] = np.array([1, 2, 3], dtype="int64")
        # pre-2.0 this setting swapped in a new array, now it is inplace
        #  consistent with non-split-path
        expected = DataFrame({"A": [3.0, 2.0, 1.0], "B": "string"}, index=[1, 2, 3])
        tm.assert_frame_equal(df, expected)

    def test_loc_setitem_empty_frame(self):
        # GH#6252 setting with an empty frame
        keys1 = ["@" + str(i) for i in range(5)]
        val1 = np.arange(5, dtype="int64")

        keys2 = ["@" + str(i) for i in range(4)]
        val2 = np.arange(4, dtype="int64")

        index = list(set(keys1).union(keys2))
        df = DataFrame(index=index)
        df["A"] = np.nan
        df.loc[keys1, "A"] = val1

        df["B"] = np.nan
        df.loc[keys2, "B"] = val2

        # Because df["A"] was initialized as float64, setting values into it
        #  is inplace, so that dtype is retained
        sera = Series(val1, index=keys1, dtype=np.float64)
        serb = Series(val2, index=keys2)
        expected = DataFrame({"A": sera, "B": serb}).reindex(index=index)
        tm.assert_frame_equal(df, expected)

    def test_loc_setitem_frame(self):
        df = DataFrame(np.random.randn(4, 4), index=list("abcd"), columns=list("ABCD"))

        result = df.iloc[0, 0]

        df.loc["a", "A"] = 1
        result = df.loc["a", "A"]
        assert result == 1

        result = df.iloc[0, 0]
        assert result == 1

        df.loc[:, "B":"D"] = 0
        expected = df.loc[:, "B":"D"]
        result = df.iloc[:, 1:]
        tm.assert_frame_equal(result, expected)

    def test_loc_setitem_frame_nan_int_coercion_invalid(self):
        # GH 8669
        # invalid coercion of nan -> int
        df = DataFrame({"A": [1, 2, 3], "B": np.nan})
        df.loc[df.B > df.A, "B"] = df.A
        expected = DataFrame({"A": [1, 2, 3], "B": np.nan})
        tm.assert_frame_equal(df, expected)

    def test_loc_setitem_frame_mixed_labels(self):
        # GH 6546
        # setting with mixed labels
        df = DataFrame({1: [1, 2], 2: [3, 4], "a": ["a", "b"]})

        result = df.loc[0, [1, 2]]
        expected = Series(
            [1, 3], index=Index([1, 2], dtype=object), dtype=object, name=0
        )
        tm.assert_series_equal(result, expected)

        expected = DataFrame({1: [5, 2], 2: [6, 4], "a": ["a", "b"]})
        df.loc[0, [1, 2]] = [5, 6]
        tm.assert_frame_equal(df, expected)

    def test_loc_setitem_frame_multiples(self):
        # multiple setting
        df = DataFrame(
            {"A": ["foo", "bar", "baz"], "B": Series(range(3), dtype=np.int64)}
        )
        rhs = df.loc[1:2]
        rhs.index = df.index[0:2]
        df.loc[0:1] = rhs
        expected = DataFrame(
            {"A": ["bar", "baz", "baz"], "B": Series([1, 2, 2], dtype=np.int64)}
        )
        tm.assert_frame_equal(df, expected)

        # multiple setting with frame on rhs (with M8)
        df = DataFrame(
            {
                "date": date_range("2000-01-01", "2000-01-5"),
                "val": Series(range(5), dtype=np.int64),
            }
        )
        expected = DataFrame(
            {
                "date": [
                    Timestamp("20000101"),
                    Timestamp("20000102"),
                    Timestamp("20000101"),
                    Timestamp("20000102"),
                    Timestamp("20000103"),
                ],
                "val": Series([0, 1, 0, 1, 2], dtype=np.int64),
            }
        )
        rhs = df.loc[0:2]
        rhs.index = df.index[2:5]
        df.loc[2:4] = rhs
        tm.assert_frame_equal(df, expected)

    @pytest.mark.parametrize(
        "indexer", [["A"], slice(None, "A", None), np.array(["A"])]
    )
    @pytest.mark.parametrize("value", [["Z"], np.array(["Z"])])
    def test_loc_setitem_with_scalar_index(self, indexer, value):
        # GH #19474
        # assigning like "df.loc[0, ['A']] = ['Z']" should be evaluated
        # elementwisely, not using "setter('A', ['Z'])".

<<<<<<< HEAD
=======
        # Set object dtype to avoid upcast when setting 'Z'
>>>>>>> 1c30d7e6
        df = DataFrame([[1, 2], [3, 4]], columns=["A", "B"]).astype({"A": object})
        df.loc[0, indexer] = value
        result = df.loc[0, "A"]

        assert is_scalar(result) and result == "Z"

    @pytest.mark.parametrize(
        "index,box,expected",
        [
            (
                ([0, 2], ["A", "B", "C", "D"]),
                7,
                DataFrame(
                    [[7, 7, 7, 7], [3, 4, np.nan, np.nan], [7, 7, 7, 7]],
                    columns=["A", "B", "C", "D"],
                ),
            ),
            (
                (1, ["C", "D"]),
                [7, 8],
                DataFrame(
                    [[1, 2, np.nan, np.nan], [3, 4, 7, 8], [5, 6, np.nan, np.nan]],
                    columns=["A", "B", "C", "D"],
                ),
            ),
            (
                (1, ["A", "B", "C"]),
                np.array([7, 8, 9], dtype=np.int64),
                DataFrame(
                    [[1, 2, np.nan], [7, 8, 9], [5, 6, np.nan]], columns=["A", "B", "C"]
                ),
            ),
            (
                (slice(1, 3, None), ["B", "C", "D"]),
                [[7, 8, 9], [10, 11, 12]],
                DataFrame(
                    [[1, 2, np.nan, np.nan], [3, 7, 8, 9], [5, 10, 11, 12]],
                    columns=["A", "B", "C", "D"],
                ),
            ),
            (
                (slice(1, 3, None), ["C", "A", "D"]),
                np.array([[7, 8, 9], [10, 11, 12]], dtype=np.int64),
                DataFrame(
                    [[1, 2, np.nan, np.nan], [8, 4, 7, 9], [11, 6, 10, 12]],
                    columns=["A", "B", "C", "D"],
                ),
            ),
            (
                (slice(None, None, None), ["A", "C"]),
                DataFrame([[7, 8], [9, 10], [11, 12]], columns=["A", "C"]),
                DataFrame(
                    [[7, 2, 8], [9, 4, 10], [11, 6, 12]], columns=["A", "B", "C"]
                ),
            ),
        ],
    )
    def test_loc_setitem_missing_columns(self, index, box, expected):
        # GH 29334
        df = DataFrame([[1, 2], [3, 4], [5, 6]], columns=["A", "B"])

        df.loc[index] = box
        tm.assert_frame_equal(df, expected)

    def test_loc_coercion(self):
        # GH#12411
        df = DataFrame({"date": [Timestamp("20130101").tz_localize("UTC"), pd.NaT]})
        expected = df.dtypes

        result = df.iloc[[0]]
        tm.assert_series_equal(result.dtypes, expected)

        result = df.iloc[[1]]
        tm.assert_series_equal(result.dtypes, expected)

    def test_loc_coercion2(self):
        # GH#12045
        df = DataFrame({"date": [datetime(2012, 1, 1), datetime(1012, 1, 2)]})
        expected = df.dtypes

        result = df.iloc[[0]]
        tm.assert_series_equal(result.dtypes, expected)

        result = df.iloc[[1]]
        tm.assert_series_equal(result.dtypes, expected)

    def test_loc_coercion3(self):
        # GH#11594
        df = DataFrame({"text": ["some words"] + [None] * 9})
        expected = df.dtypes

        result = df.iloc[0:2]
        tm.assert_series_equal(result.dtypes, expected)

        result = df.iloc[3:]
        tm.assert_series_equal(result.dtypes, expected)

    def test_setitem_new_key_tz(self, indexer_sl):
        # GH#12862 should not raise on assigning the second value
        vals = [
            to_datetime(42).tz_localize("UTC"),
            to_datetime(666).tz_localize("UTC"),
        ]
        expected = Series(vals, index=["foo", "bar"])

        ser = Series(dtype=object)
        indexer_sl(ser)["foo"] = vals[0]
        indexer_sl(ser)["bar"] = vals[1]

        tm.assert_series_equal(ser, expected)

    def test_loc_non_unique(self):
        # GH3659
        # non-unique indexer with loc slice
        # https://groups.google.com/forum/?fromgroups#!topic/pydata/zTm2No0crYs

        # these are going to raise because the we are non monotonic
        df = DataFrame(
            {"A": [1, 2, 3, 4, 5, 6], "B": [3, 4, 5, 6, 7, 8]}, index=[0, 1, 0, 1, 2, 3]
        )
        msg = "'Cannot get left slice bound for non-unique label: 1'"
        with pytest.raises(KeyError, match=msg):
            df.loc[1:]
        msg = "'Cannot get left slice bound for non-unique label: 0'"
        with pytest.raises(KeyError, match=msg):
            df.loc[0:]
        msg = "'Cannot get left slice bound for non-unique label: 1'"
        with pytest.raises(KeyError, match=msg):
            df.loc[1:2]

        # monotonic are ok
        df = DataFrame(
            {"A": [1, 2, 3, 4, 5, 6], "B": [3, 4, 5, 6, 7, 8]}, index=[0, 1, 0, 1, 2, 3]
        ).sort_index(axis=0)
        result = df.loc[1:]
        expected = DataFrame({"A": [2, 4, 5, 6], "B": [4, 6, 7, 8]}, index=[1, 1, 2, 3])
        tm.assert_frame_equal(result, expected)

        result = df.loc[0:]
        tm.assert_frame_equal(result, df)

        result = df.loc[1:2]
        expected = DataFrame({"A": [2, 4, 5], "B": [4, 6, 7]}, index=[1, 1, 2])
        tm.assert_frame_equal(result, expected)

    @pytest.mark.arm_slow
    @pytest.mark.parametrize("length, l2", [[900, 100], [900000, 100000]])
    def test_loc_non_unique_memory_error(self, length, l2):
        # GH 4280
        # non_unique index with a large selection triggers a memory error

        columns = list("ABCDEFG")

        df = pd.concat(
            [
                DataFrame(
                    np.random.randn(length, len(columns)),
                    index=np.arange(length),
                    columns=columns,
                ),
                DataFrame(np.ones((l2, len(columns))), index=[0] * l2, columns=columns),
            ]
        )

        assert df.index.is_unique is False

        mask = np.arange(l2)
        result = df.loc[mask]
        expected = pd.concat(
            [
                df.take([0]),
                DataFrame(
                    np.ones((len(mask), len(columns))),
                    index=[0] * len(mask),
                    columns=columns,
                ),
                df.take(mask[1:]),
            ]
        )
        tm.assert_frame_equal(result, expected)

    def test_loc_name(self):
        # GH 3880
        df = DataFrame([[1, 1], [1, 1]])
        df.index.name = "index_name"
        result = df.iloc[[0, 1]].index.name
        assert result == "index_name"

        result = df.loc[[0, 1]].index.name
        assert result == "index_name"

    def test_loc_empty_list_indexer_is_ok(self):
        df = tm.makeCustomDataframe(5, 2)
        # vertical empty
        tm.assert_frame_equal(
            df.loc[:, []], df.iloc[:, :0], check_index_type=True, check_column_type=True
        )
        # horizontal empty
        tm.assert_frame_equal(
            df.loc[[], :], df.iloc[:0, :], check_index_type=True, check_column_type=True
        )
        # horizontal empty
        tm.assert_frame_equal(
            df.loc[[]], df.iloc[:0, :], check_index_type=True, check_column_type=True
        )

    def test_identity_slice_returns_new_object(self, using_copy_on_write):
        # GH13873

        original_df = DataFrame({"a": [1, 2, 3]})
        sliced_df = original_df.loc[:]
        assert sliced_df is not original_df
        assert original_df[:] is not original_df
        assert original_df.loc[:, :] is not original_df

        # should be a shallow copy
        assert np.shares_memory(original_df["a"]._values, sliced_df["a"]._values)

        # Setting using .loc[:, "a"] sets inplace so alters both sliced and orig
        # depending on CoW
        original_df.loc[:, "a"] = [4, 4, 4]
        if using_copy_on_write:
            assert (sliced_df["a"] == [1, 2, 3]).all()
        else:
            assert (sliced_df["a"] == 4).all()

        # These should not return copies
        df = DataFrame(np.random.randn(10, 4))
        if using_copy_on_write:
            assert df[0] is not df.loc[:, 0]
        else:
            assert df[0] is df.loc[:, 0]

        # Same tests for Series
        original_series = Series([1, 2, 3, 4, 5, 6])
        sliced_series = original_series.loc[:]
        assert sliced_series is not original_series
        assert original_series[:] is not original_series

        original_series[:3] = [7, 8, 9]
        if using_copy_on_write:
            assert all(sliced_series[:3] == [1, 2, 3])
        else:
            assert all(sliced_series[:3] == [7, 8, 9])

    def test_loc_copy_vs_view(self, request, using_copy_on_write):
        # GH 15631

        if not using_copy_on_write:
            mark = pytest.mark.xfail(reason="accidental fix reverted - GH37497")
            request.node.add_marker(mark)
        x = DataFrame(zip(range(3), range(3)), columns=["a", "b"])

        y = x.copy()
        q = y.loc[:, "a"]
        q += 2

        tm.assert_frame_equal(x, y)

        z = x.copy()
        q = z.loc[x.index, "a"]
        q += 2

        tm.assert_frame_equal(x, z)

    def test_loc_uint64(self):
        # GH20722
        # Test whether loc accept uint64 max value as index.
        umax = np.iinfo("uint64").max
        ser = Series([1, 2], index=[umax - 1, umax])

        result = ser.loc[umax - 1]
        expected = ser.iloc[0]
        assert result == expected

        result = ser.loc[[umax - 1]]
        expected = ser.iloc[[0]]
        tm.assert_series_equal(result, expected)

        result = ser.loc[[umax - 1, umax]]
        tm.assert_series_equal(result, ser)

    def test_loc_uint64_disallow_negative(self):
        # GH#41775
        umax = np.iinfo("uint64").max
        ser = Series([1, 2], index=[umax - 1, umax])

        with pytest.raises(KeyError, match="-1"):
            # don't wrap around
            ser.loc[-1]

        with pytest.raises(KeyError, match="-1"):
            # don't wrap around
            ser.loc[[-1]]

    def test_loc_setitem_empty_append_expands_rows(self):
        # GH6173, various appends to an empty dataframe

        data = [1, 2, 3]
        expected = DataFrame({"x": data, "y": [None] * len(data)})

        # appends to fit length of data
        df = DataFrame(columns=["x", "y"])
        df.loc[:, "x"] = data
        tm.assert_frame_equal(df, expected)

    def test_loc_setitem_empty_append_expands_rows_mixed_dtype(self):
        # GH#37932 same as test_loc_setitem_empty_append_expands_rows
        #  but with mixed dtype so we go through take_split_path
        data = [1, 2, 3]
        expected = DataFrame({"x": data, "y": [None] * len(data)})

        df = DataFrame(columns=["x", "y"])
        df["x"] = df["x"].astype(np.int64)
        df.loc[:, "x"] = data
        tm.assert_frame_equal(df, expected)

    def test_loc_setitem_empty_append_single_value(self):
        # only appends one value
        expected = DataFrame({"x": [1.0], "y": [np.nan]})
        df = DataFrame(columns=["x", "y"], dtype=float)
        df.loc[0, "x"] = expected.loc[0, "x"]
        tm.assert_frame_equal(df, expected)

    def test_loc_setitem_empty_append_raises(self):
        # GH6173, various appends to an empty dataframe

        data = [1, 2]
        df = DataFrame(columns=["x", "y"])
        df.index = df.index.astype(np.int64)
        msg = (
            rf"None of \[Index\(\[0, 1\], dtype='{np.int_().dtype}'\)\] "
            r"are in the \[index\]"
        )
        with pytest.raises(KeyError, match=msg):
            df.loc[[0, 1], "x"] = data

        msg = "|".join(
            [
                "cannot copy sequence with size 2 to array axis with dimension 0",
                r"could not broadcast input array from shape \(2,\) into shape \(0,\)",
                "Must have equal len keys and value when setting with an iterable",
            ]
        )
        with pytest.raises(ValueError, match=msg):
            df.loc[0:2, "x"] = data

    def test_indexing_zerodim_np_array(self):
        # GH24924
        df = DataFrame([[1, 2], [3, 4]])
        result = df.loc[np.array(0)]
        s = Series([1, 2], name=0)
        tm.assert_series_equal(result, s)

    def test_series_indexing_zerodim_np_array(self):
        # GH24924
        s = Series([1, 2])
        result = s.loc[np.array(0)]
        assert result == 1

    def test_loc_reverse_assignment(self):
        # GH26939
        data = [1, 2, 3, 4, 5, 6] + [None] * 4
        expected = Series(data, index=range(2010, 2020))

        result = Series(index=range(2010, 2020), dtype=np.float64)
        result.loc[2015:2010:-1] = [6, 5, 4, 3, 2, 1]

        tm.assert_series_equal(result, expected)

    def test_loc_setitem_str_to_small_float_conversion_type(self):
        # GH#20388
        np.random.seed(13)
        col_data = [str(np.random.random() * 1e-12) for _ in range(5)]
        result = DataFrame(col_data, columns=["A"])
        expected = DataFrame(col_data, columns=["A"], dtype=object)
        tm.assert_frame_equal(result, expected)

        # assigning with loc/iloc attempts to set the values inplace, which
        #  in this case is successful
        result.loc[result.index, "A"] = [float(x) for x in col_data]
        expected = DataFrame(col_data, columns=["A"], dtype=float).astype(object)
        tm.assert_frame_equal(result, expected)

        # assigning the entire column using __setitem__ swaps in the new array
        # GH#???
        result["A"] = [float(x) for x in col_data]
        expected = DataFrame(col_data, columns=["A"], dtype=float)
        tm.assert_frame_equal(result, expected)

    def test_loc_getitem_time_object(self, frame_or_series):
        rng = date_range("1/1/2000", "1/5/2000", freq="5min")
        mask = (rng.hour == 9) & (rng.minute == 30)

        obj = DataFrame(np.random.randn(len(rng), 3), index=rng)
        obj = tm.get_obj(obj, frame_or_series)

        result = obj.loc[time(9, 30)]
        exp = obj.loc[mask]
        tm.assert_equal(result, exp)

        chunk = obj.loc["1/4/2000":]
        result = chunk.loc[time(9, 30)]
        expected = result[-1:]

        # Without resetting the freqs, these are 5 min and 1440 min, respectively
        result.index = result.index._with_freq(None)
        expected.index = expected.index._with_freq(None)
        tm.assert_equal(result, expected)

    @pytest.mark.parametrize("spmatrix_t", ["coo_matrix", "csc_matrix", "csr_matrix"])
    @pytest.mark.parametrize("dtype", [np.int64, np.float64, complex])
    @td.skip_if_no_scipy
    def test_loc_getitem_range_from_spmatrix(self, spmatrix_t, dtype):
        import scipy.sparse

        spmatrix_t = getattr(scipy.sparse, spmatrix_t)

        # The bug is triggered by a sparse matrix with purely sparse columns.  So the
        # recipe below generates a rectangular matrix of dimension (5, 7) where all the
        # diagonal cells are ones, meaning the last two columns are purely sparse.
        rows, cols = 5, 7
        spmatrix = spmatrix_t(np.eye(rows, cols, dtype=dtype), dtype=dtype)
        df = DataFrame.sparse.from_spmatrix(spmatrix)

        # regression test for GH#34526
        itr_idx = range(2, rows)
        result = df.loc[itr_idx].values
        expected = spmatrix.toarray()[itr_idx]
        tm.assert_numpy_array_equal(result, expected)

        # regression test for GH#34540
        result = df.loc[itr_idx].dtypes.values
        expected = np.full(cols, SparseDtype(dtype, fill_value=0))
        tm.assert_numpy_array_equal(result, expected)

    def test_loc_getitem_listlike_all_retains_sparse(self):
        df = DataFrame({"A": pd.array([0, 0], dtype=SparseDtype("int64"))})
        result = df.loc[[0, 1]]
        tm.assert_frame_equal(result, df)

    @td.skip_if_no_scipy
    def test_loc_getitem_sparse_frame(self):
        # GH34687
        from scipy.sparse import eye

        df = DataFrame.sparse.from_spmatrix(eye(5))
        result = df.loc[range(2)]
        expected = DataFrame(
            [[1.0, 0.0, 0.0, 0.0, 0.0], [0.0, 1.0, 0.0, 0.0, 0.0]],
            dtype=SparseDtype("float64", 0.0),
        )
        tm.assert_frame_equal(result, expected)

        result = df.loc[range(2)].loc[range(1)]
        expected = DataFrame(
            [[1.0, 0.0, 0.0, 0.0, 0.0]], dtype=SparseDtype("float64", 0.0)
        )
        tm.assert_frame_equal(result, expected)

    def test_loc_getitem_sparse_series(self):
        # GH34687
        s = Series([1.0, 0.0, 0.0, 0.0, 0.0], dtype=SparseDtype("float64", 0.0))

        result = s.loc[range(2)]
        expected = Series([1.0, 0.0], dtype=SparseDtype("float64", 0.0))
        tm.assert_series_equal(result, expected)

        result = s.loc[range(3)].loc[range(2)]
        expected = Series([1.0, 0.0], dtype=SparseDtype("float64", 0.0))
        tm.assert_series_equal(result, expected)

    @pytest.mark.parametrize("indexer", ["loc", "iloc"])
    def test_getitem_single_row_sparse_df(self, indexer):
        # GH#46406
        df = DataFrame([[1.0, 0.0, 1.5], [0.0, 2.0, 0.0]], dtype=SparseDtype(float))
        result = getattr(df, indexer)[0]
        expected = Series([1.0, 0.0, 1.5], dtype=SparseDtype(float), name=0)
        tm.assert_series_equal(result, expected)

    @pytest.mark.parametrize("key_type", [iter, np.array, Series, Index])
    def test_loc_getitem_iterable(self, float_frame, key_type):
        idx = key_type(["A", "B", "C"])
        result = float_frame.loc[:, idx]
        expected = float_frame.loc[:, ["A", "B", "C"]]
        tm.assert_frame_equal(result, expected)

    def test_loc_getitem_timedelta_0seconds(self):
        # GH#10583
        df = DataFrame(np.random.normal(size=(10, 4)))
        df.index = timedelta_range(start="0s", periods=10, freq="s")
        expected = df.loc[Timedelta("0s") :, :]
        result = df.loc["0s":, :]
        tm.assert_frame_equal(result, expected)

    @pytest.mark.parametrize(
        "val,expected", [(2**63 - 1, Series([1])), (2**63, Series([2]))]
    )
    def test_loc_getitem_uint64_scalar(self, val, expected):
        # see GH#19399
        df = DataFrame([1, 2], index=[2**63 - 1, 2**63])
        result = df.loc[val]

        expected.name = val
        tm.assert_series_equal(result, expected)

    def test_loc_setitem_int_label_with_float_index(self, float_numpy_dtype):
        # note labels are floats
        dtype = float_numpy_dtype
        ser = Series(["a", "b", "c"], index=Index([0, 0.5, 1], dtype=dtype))
        expected = ser.copy()

        ser.loc[1] = "zoo"
        expected.iloc[2] = "zoo"

        tm.assert_series_equal(ser, expected)

    @pytest.mark.parametrize(
        "indexer, expected",
        [
            # The test name is a misnomer in the 0 case as df.index[indexer]
            #  is a scalar.
            (0, [20, 1, 2, 3, 4, 5, 6, 7, 8, 9]),
            (slice(4, 8), [0, 1, 2, 3, 20, 20, 20, 20, 8, 9]),
            ([3, 5], [0, 1, 2, 20, 4, 20, 6, 7, 8, 9]),
        ],
    )
    def test_loc_setitem_listlike_with_timedelta64index(self, indexer, expected):
        # GH#16637
        tdi = to_timedelta(range(10), unit="s")
        df = DataFrame({"x": range(10)}, dtype="int64", index=tdi)

        df.loc[df.index[indexer], "x"] = 20

        expected = DataFrame(
            expected,
            index=tdi,
            columns=["x"],
            dtype="int64",
        )

        tm.assert_frame_equal(expected, df)

    def test_loc_setitem_categorical_values_partial_column_slice(self):
        # Assigning a Category to parts of a int/... column uses the values of
        # the Categorical
        df = DataFrame({"a": [1, 1, 1, 1, 1], "b": list("aaaaa")})
        exp = DataFrame({"a": [1, "b", "b", 1, 1], "b": list("aabba")})
        with tm.assert_produces_warning(
            FutureWarning, match="item of incompatible dtype"
        ):
            df.loc[1:2, "a"] = Categorical(["b", "b"], categories=["a", "b"])
            df.loc[2:3, "b"] = Categorical(["b", "b"], categories=["a", "b"])
        tm.assert_frame_equal(df, exp)

    def test_loc_setitem_single_row_categorical(self):
        # GH#25495
        df = DataFrame({"Alpha": ["a"], "Numeric": [0]})
        categories = Categorical(df["Alpha"], categories=["a", "b", "c"])

        # pre-2.0 this swapped in a new array, in 2.0 it operates inplace,
        #  consistent with non-split-path
        df.loc[:, "Alpha"] = categories

        result = df["Alpha"]
        expected = Series(categories, index=df.index, name="Alpha").astype(object)
        tm.assert_series_equal(result, expected)

        # double-check that the non-loc setting retains categoricalness
        df["Alpha"] = categories
        tm.assert_series_equal(df["Alpha"], Series(categories, name="Alpha"))

    def test_loc_setitem_datetime_coercion(self):
        # GH#1048
        df = DataFrame({"c": [Timestamp("2010-10-01")] * 3})
        df.loc[0:1, "c"] = np.datetime64("2008-08-08")
        assert Timestamp("2008-08-08") == df.loc[0, "c"]
        assert Timestamp("2008-08-08") == df.loc[1, "c"]
        df.loc[2, "c"] = date(2005, 5, 5)
        assert Timestamp("2005-05-05").date() == df.loc[2, "c"]

    @pytest.mark.parametrize("idxer", ["var", ["var"]])
    def test_loc_setitem_datetimeindex_tz(self, idxer, tz_naive_fixture):
        # GH#11365
        tz = tz_naive_fixture
        idx = date_range(start="2015-07-12", periods=3, freq="H", tz=tz)
        expected = DataFrame(1.2, index=idx, columns=["var"])
        # if result started off with object dtype, then the .loc.__setitem__
        #  below would retain object dtype
        result = DataFrame(index=idx, columns=["var"], dtype=np.float64)
        result.loc[:, idxer] = expected
        tm.assert_frame_equal(result, expected)

    def test_loc_setitem_time_key(self, using_array_manager):
        index = date_range("2012-01-01", "2012-01-05", freq="30min")
        df = DataFrame(np.random.randn(len(index), 5), index=index)
        akey = time(12, 0, 0)
        bkey = slice(time(13, 0, 0), time(14, 0, 0))
        ainds = [24, 72, 120, 168]
        binds = [26, 27, 28, 74, 75, 76, 122, 123, 124, 170, 171, 172]

        result = df.copy()
        result.loc[akey] = 0
        result = result.loc[akey]
        expected = df.loc[akey].copy()
        expected.loc[:] = 0
        if using_array_manager:
            # TODO(ArrayManager) we are still overwriting columns
            expected = expected.astype(float)
        tm.assert_frame_equal(result, expected)

        result = df.copy()
        result.loc[akey] = 0
        result.loc[akey] = df.iloc[ainds]
        tm.assert_frame_equal(result, df)

        result = df.copy()
        result.loc[bkey] = 0
        result = result.loc[bkey]
        expected = df.loc[bkey].copy()
        expected.loc[:] = 0
        if using_array_manager:
            # TODO(ArrayManager) we are still overwriting columns
            expected = expected.astype(float)
        tm.assert_frame_equal(result, expected)

        result = df.copy()
        result.loc[bkey] = 0
        result.loc[bkey] = df.iloc[binds]
        tm.assert_frame_equal(result, df)

    @pytest.mark.parametrize("key", ["A", ["A"], ("A", slice(None))])
    def test_loc_setitem_unsorted_multiindex_columns(self, key):
        # GH#38601
        mi = MultiIndex.from_tuples([("A", 4), ("B", "3"), ("A", "2")])
        df = DataFrame([[1, 2, 3], [4, 5, 6]], columns=mi)
        obj = df.copy()
        obj.loc[:, key] = np.zeros((2, 2), dtype="int64")
        expected = DataFrame([[0, 2, 0], [0, 5, 0]], columns=mi)
        tm.assert_frame_equal(obj, expected)

        df = df.sort_index(axis=1)
        df.loc[:, key] = np.zeros((2, 2), dtype="int64")
        expected = expected.sort_index(axis=1)
        tm.assert_frame_equal(df, expected)

    def test_loc_setitem_uint_drop(self, any_int_numpy_dtype):
        # see GH#18311
        # assigning series.loc[0] = 4 changed series.dtype to int
        series = Series([1, 2, 3], dtype=any_int_numpy_dtype)
        series.loc[0] = 4
        expected = Series([4, 2, 3], dtype=any_int_numpy_dtype)
        tm.assert_series_equal(series, expected)

    def test_loc_setitem_td64_non_nano(self):
        # GH#14155
        ser = Series(10 * [np.timedelta64(10, "m")])
        ser.loc[[1, 2, 3]] = np.timedelta64(20, "m")
        expected = Series(10 * [np.timedelta64(10, "m")])
        expected.loc[[1, 2, 3]] = Timedelta(np.timedelta64(20, "m"))
        tm.assert_series_equal(ser, expected)

    def test_loc_setitem_2d_to_1d_raises(self):
        data = np.random.randn(2, 2)
<<<<<<< HEAD
=======
        # float64 dtype to avoid upcast when trying to set float data
>>>>>>> 1c30d7e6
        ser = Series(range(2), dtype="float64")

        msg = "|".join(
            [
                r"shape mismatch: value array of shape \(2,2\)",
                r"cannot reshape array of size 4 into shape \(2,\)",
            ]
        )
        with pytest.raises(ValueError, match=msg):
            ser.loc[range(2)] = data

        msg = r"could not broadcast input array from shape \(2,2\) into shape \(2,?\)"
        with pytest.raises(ValueError, match=msg):
            ser.loc[:] = data

    def test_loc_getitem_interval_index(self):
        # GH#19977
        index = pd.interval_range(start=0, periods=3)
        df = DataFrame(
            [[1, 2, 3], [4, 5, 6], [7, 8, 9]], index=index, columns=["A", "B", "C"]
        )

        expected = 1
        result = df.loc[0.5, "A"]
        tm.assert_almost_equal(result, expected)

    def test_loc_getitem_interval_index2(self):
        # GH#19977
        index = pd.interval_range(start=0, periods=3, closed="both")
        df = DataFrame(
            [[1, 2, 3], [4, 5, 6], [7, 8, 9]], index=index, columns=["A", "B", "C"]
        )

        index_exp = pd.interval_range(start=0, periods=2, freq=1, closed="both")
        expected = Series([1, 4], index=index_exp, name="A")
        result = df.loc[1, "A"]
        tm.assert_series_equal(result, expected)

    @pytest.mark.parametrize("tpl", [(1,), (1, 2)])
    def test_loc_getitem_index_single_double_tuples(self, tpl):
        # GH#20991
        idx = Index(
            [(1,), (1, 2)],
            name="A",
            tupleize_cols=False,
        )
        df = DataFrame(index=idx)

        result = df.loc[[tpl]]
        idx = Index([tpl], name="A", tupleize_cols=False)
        expected = DataFrame(index=idx)
        tm.assert_frame_equal(result, expected)

    def test_loc_getitem_index_namedtuple(self):
        IndexType = namedtuple("IndexType", ["a", "b"])
        idx1 = IndexType("foo", "bar")
        idx2 = IndexType("baz", "bof")
        index = Index([idx1, idx2], name="composite_index", tupleize_cols=False)
        df = DataFrame([(1, 2), (3, 4)], index=index, columns=["A", "B"])

        result = df.loc[IndexType("foo", "bar")]["A"]
        assert result == 1

    def test_loc_setitem_single_column_mixed(self):
        df = DataFrame(
            np.random.randn(5, 3),
            index=["a", "b", "c", "d", "e"],
            columns=["foo", "bar", "baz"],
        )
        df["str"] = "qux"
        df.loc[df.index[::2], "str"] = np.nan
        expected = np.array([np.nan, "qux", np.nan, "qux", np.nan], dtype=object)
        tm.assert_almost_equal(df["str"].values, expected)

    def test_loc_setitem_cast2(self):
        # GH#7704
        # dtype conversion on setting
        df = DataFrame(np.random.rand(30, 3), columns=tuple("ABC"))
        df["event"] = np.nan
        with tm.assert_produces_warning(
            FutureWarning, match="item of incompatible dtype"
        ):
            df.loc[10, "event"] = "foo"
        result = df.dtypes
        expected = Series(
            [np.dtype("float64")] * 3 + [np.dtype("object")],
            index=["A", "B", "C", "event"],
        )
        tm.assert_series_equal(result, expected)

    def test_loc_setitem_cast3(self):
        # Test that data type is preserved . GH#5782
        df = DataFrame({"one": np.arange(6, dtype=np.int8)})
        df.loc[1, "one"] = 6
        assert df.dtypes.one == np.dtype(np.int8)
        df.one = np.int8(7)
        assert df.dtypes.one == np.dtype(np.int8)

    def test_loc_setitem_range_key(self, frame_or_series):
        # GH#45479 don't treat range key as positional
        obj = frame_or_series(range(5), index=[3, 4, 1, 0, 2])

        values = [9, 10, 11]
        if obj.ndim == 2:
            values = [[9], [10], [11]]

        obj.loc[range(3)] = values

        expected = frame_or_series([0, 1, 10, 9, 11], index=obj.index)
        tm.assert_equal(obj, expected)


class TestLocWithEllipsis:
    @pytest.fixture(params=[tm.loc, tm.iloc])
    def indexer(self, request):
        # Test iloc while we're here
        return request.param

    @pytest.fixture
    def obj(self, series_with_simple_index, frame_or_series):
        obj = series_with_simple_index
        if frame_or_series is not Series:
            obj = obj.to_frame()
        return obj

    def test_loc_iloc_getitem_ellipsis(self, obj, indexer):
        result = indexer(obj)[...]
        tm.assert_equal(result, obj)

    def test_loc_iloc_getitem_leading_ellipses(self, series_with_simple_index, indexer):
        obj = series_with_simple_index
        key = 0 if (indexer is tm.iloc or len(obj) == 0) else obj.index[0]

        if indexer is tm.loc and obj.index.inferred_type == "boolean":
            # passing [False] will get interpreted as a boolean mask
            # TODO: should it?  unambiguous when lengths dont match?
            return
        if indexer is tm.loc and isinstance(obj.index, MultiIndex):
            msg = "MultiIndex does not support indexing with Ellipsis"
            with pytest.raises(NotImplementedError, match=msg):
                result = indexer(obj)[..., [key]]

        elif len(obj) != 0:
            result = indexer(obj)[..., [key]]
            expected = indexer(obj)[[key]]
            tm.assert_series_equal(result, expected)

        key2 = 0 if indexer is tm.iloc else obj.name
        df = obj.to_frame()
        result = indexer(df)[..., [key2]]
        expected = indexer(df)[:, [key2]]
        tm.assert_frame_equal(result, expected)

    def test_loc_iloc_getitem_ellipses_only_one_ellipsis(self, obj, indexer):
        # GH37750
        key = 0 if (indexer is tm.iloc or len(obj) == 0) else obj.index[0]

        with pytest.raises(IndexingError, match=_one_ellipsis_message):
            indexer(obj)[..., ...]

        with pytest.raises(IndexingError, match=_one_ellipsis_message):
            indexer(obj)[..., [key], ...]

        with pytest.raises(IndexingError, match=_one_ellipsis_message):
            indexer(obj)[..., ..., key]

        # one_ellipsis_message takes precedence over "Too many indexers"
        #  only when the first key is Ellipsis
        with pytest.raises(IndexingError, match="Too many indexers"):
            indexer(obj)[key, ..., ...]


class TestLocWithMultiIndex:
    @pytest.mark.parametrize(
        "keys, expected",
        [
            (["b", "a"], [["b", "b", "a", "a"], [1, 2, 1, 2]]),
            (["a", "b"], [["a", "a", "b", "b"], [1, 2, 1, 2]]),
            ((["a", "b"], [1, 2]), [["a", "a", "b", "b"], [1, 2, 1, 2]]),
            ((["a", "b"], [2, 1]), [["a", "a", "b", "b"], [2, 1, 2, 1]]),
            ((["b", "a"], [2, 1]), [["b", "b", "a", "a"], [2, 1, 2, 1]]),
            ((["b", "a"], [1, 2]), [["b", "b", "a", "a"], [1, 2, 1, 2]]),
            ((["c", "a"], [2, 1]), [["c", "a", "a"], [1, 2, 1]]),
        ],
    )
    @pytest.mark.parametrize("dim", ["index", "columns"])
    def test_loc_getitem_multilevel_index_order(self, dim, keys, expected):
        # GH#22797
        # Try to respect order of keys given for MultiIndex.loc
        kwargs = {dim: [["c", "a", "a", "b", "b"], [1, 1, 2, 1, 2]]}
        df = DataFrame(np.arange(25).reshape(5, 5), **kwargs)
        exp_index = MultiIndex.from_arrays(expected)
        if dim == "index":
            res = df.loc[keys, :]
            tm.assert_index_equal(res.index, exp_index)
        elif dim == "columns":
            res = df.loc[:, keys]
            tm.assert_index_equal(res.columns, exp_index)

    def test_loc_preserve_names(self, multiindex_year_month_day_dataframe_random_data):
        ymd = multiindex_year_month_day_dataframe_random_data

        result = ymd.loc[2000]
        result2 = ymd["A"].loc[2000]
        assert result.index.names == ymd.index.names[1:]
        assert result2.index.names == ymd.index.names[1:]

        result = ymd.loc[2000, 2]
        result2 = ymd["A"].loc[2000, 2]
        assert result.index.name == ymd.index.names[2]
        assert result2.index.name == ymd.index.names[2]

    def test_loc_getitem_multiindex_nonunique_len_zero(self):
        # GH#13691
        mi = MultiIndex.from_product([[0], [1, 1]])
        ser = Series(0, index=mi)

        res = ser.loc[[]]

        expected = ser[:0]
        tm.assert_series_equal(res, expected)

        res2 = ser.loc[ser.iloc[0:0]]
        tm.assert_series_equal(res2, expected)

    def test_loc_getitem_access_none_value_in_multiindex(self):
        # GH#34318: test that you can access a None value using .loc
        #  through a Multiindex

        ser = Series([None], MultiIndex.from_arrays([["Level1"], ["Level2"]]))
        result = ser.loc[("Level1", "Level2")]
        assert result is None

        midx = MultiIndex.from_product([["Level1"], ["Level2_a", "Level2_b"]])
        ser = Series([None] * len(midx), dtype=object, index=midx)
        result = ser.loc[("Level1", "Level2_a")]
        assert result is None

        ser = Series([1] * len(midx), dtype=object, index=midx)
        result = ser.loc[("Level1", "Level2_a")]
        assert result == 1

    def test_loc_setitem_multiindex_slice(self):
        # GH 34870

        index = MultiIndex.from_tuples(
            zip(
                ["bar", "bar", "baz", "baz", "foo", "foo", "qux", "qux"],
                ["one", "two", "one", "two", "one", "two", "one", "two"],
            ),
            names=["first", "second"],
        )

        result = Series([1, 1, 1, 1, 1, 1, 1, 1], index=index)
        result.loc[("baz", "one"):("foo", "two")] = 100

        expected = Series([1, 1, 100, 100, 100, 100, 1, 1], index=index)

        tm.assert_series_equal(result, expected)

    def test_loc_getitem_slice_datetime_objs_with_datetimeindex(self):
        times = date_range("2000-01-01", freq="10min", periods=100000)
        ser = Series(range(100000), times)
        result = ser.loc[datetime(1900, 1, 1) : datetime(2100, 1, 1)]
        tm.assert_series_equal(result, ser)

    def test_loc_getitem_datetime_string_with_datetimeindex(self):
        # GH 16710
        df = DataFrame(
            {"a": range(10), "b": range(10)},
            index=date_range("2010-01-01", "2010-01-10"),
        )
        result = df.loc[["2010-01-01", "2010-01-05"], ["a", "b"]]
        expected = DataFrame(
            {"a": [0, 4], "b": [0, 4]},
            index=DatetimeIndex(["2010-01-01", "2010-01-05"]),
        )
        tm.assert_frame_equal(result, expected)

    def test_loc_getitem_sorted_index_level_with_duplicates(self):
        # GH#4516 sorting a MultiIndex with duplicates and multiple dtypes
        mi = MultiIndex.from_tuples(
            [
                ("foo", "bar"),
                ("foo", "bar"),
                ("bah", "bam"),
                ("bah", "bam"),
                ("foo", "bar"),
                ("bah", "bam"),
            ],
            names=["A", "B"],
        )
        df = DataFrame(
            [
                [1.0, 1],
                [2.0, 2],
                [3.0, 3],
                [4.0, 4],
                [5.0, 5],
                [6.0, 6],
            ],
            index=mi,
            columns=["C", "D"],
        )
        df = df.sort_index(level=0)

        expected = DataFrame(
            [[1.0, 1], [2.0, 2], [5.0, 5]], columns=["C", "D"], index=mi.take([0, 1, 4])
        )

        result = df.loc[("foo", "bar")]
        tm.assert_frame_equal(result, expected)

    def test_additional_element_to_categorical_series_loc(self):
        # GH#47677
        result = Series(["a", "b", "c"], dtype="category")
        result.loc[3] = 0
        expected = Series(["a", "b", "c", 0], dtype="object")
        tm.assert_series_equal(result, expected)

    def test_additional_categorical_element_loc(self):
        # GH#47677
        result = Series(["a", "b", "c"], dtype="category")
        result.loc[3] = "a"
        expected = Series(["a", "b", "c", "a"], dtype="category")
        tm.assert_series_equal(result, expected)

    def test_loc_set_nan_in_categorical_series(self, any_numeric_ea_dtype):
        # GH#47677
        srs = Series(
            [1, 2, 3],
            dtype=CategoricalDtype(Index([1, 2, 3], dtype=any_numeric_ea_dtype)),
        )
        # enlarge
        srs.loc[3] = np.nan
        expected = Series(
            [1, 2, 3, np.nan],
            dtype=CategoricalDtype(Index([1, 2, 3], dtype=any_numeric_ea_dtype)),
        )
        tm.assert_series_equal(srs, expected)
        # set into
        srs.loc[1] = np.nan
        expected = Series(
            [1, np.nan, 3, np.nan],
            dtype=CategoricalDtype(Index([1, 2, 3], dtype=any_numeric_ea_dtype)),
        )
        tm.assert_series_equal(srs, expected)

    @pytest.mark.parametrize("na", (np.nan, pd.NA, None, pd.NaT))
    def test_loc_consistency_series_enlarge_set_into(self, na):
        # GH#47677
        srs_enlarge = Series(["a", "b", "c"], dtype="category")
        srs_enlarge.loc[3] = na

        srs_setinto = Series(["a", "b", "c", "a"], dtype="category")
        srs_setinto.loc[3] = na

        tm.assert_series_equal(srs_enlarge, srs_setinto)
        expected = Series(["a", "b", "c", na], dtype="category")
        tm.assert_series_equal(srs_enlarge, expected)

    def test_loc_getitem_preserves_index_level_category_dtype(self):
        # GH#15166
        df = DataFrame(
            data=np.arange(2, 22, 2),
            index=MultiIndex(
                levels=[CategoricalIndex(["a", "b"]), range(10)],
                codes=[[0] * 5 + [1] * 5, range(10)],
                names=["Index1", "Index2"],
            ),
        )

        expected = CategoricalIndex(
            ["a", "b"],
            categories=["a", "b"],
            ordered=False,
            name="Index1",
            dtype="category",
        )

        result = df.index.levels[0]
        tm.assert_index_equal(result, expected)

        result = df.loc[["a"]].index.levels[0]
        tm.assert_index_equal(result, expected)

    @pytest.mark.parametrize("lt_value", [30, 10])
    def test_loc_multiindex_levels_contain_values_not_in_index_anymore(self, lt_value):
        # GH#41170
        df = DataFrame({"a": [12, 23, 34, 45]}, index=[list("aabb"), [0, 1, 2, 3]])
        with pytest.raises(KeyError, match=r"\['b'\] not in index"):
            df.loc[df["a"] < lt_value, :].loc[["b"], :]

    def test_loc_multiindex_null_slice_na_level(self):
        # GH#42055
        lev1 = np.array([np.nan, np.nan])
        lev2 = ["bar", "baz"]
        mi = MultiIndex.from_arrays([lev1, lev2])
        ser = Series([0, 1], index=mi)
        result = ser.loc[:, "bar"]

        # TODO: should we have name="bar"?
        expected = Series([0], index=[np.nan])
        tm.assert_series_equal(result, expected)

    def test_loc_drops_level(self):
        # Based on test_series_varied_multiindex_alignment, where
        #  this used to fail to drop the first level
        mi = MultiIndex.from_product(
            [list("ab"), list("xy"), [1, 2]], names=["ab", "xy", "num"]
        )
        ser = Series(range(8), index=mi)

        loc_result = ser.loc["a", :, :]
        expected = ser.index.droplevel(0)[:4]
        tm.assert_index_equal(loc_result.index, expected)


class TestLocSetitemWithExpansion:
    @pytest.mark.slow
    def test_loc_setitem_with_expansion_large_dataframe(self):
        # GH#10692
        result = DataFrame({"x": range(10**6)}, dtype="int64")
        result.loc[len(result)] = len(result) + 1
        expected = DataFrame({"x": range(10**6 + 1)}, dtype="int64")
        tm.assert_frame_equal(result, expected)

    def test_loc_setitem_empty_series(self):
        # GH#5226

        # partially set with an empty object series
        ser = Series(dtype=object)
        ser.loc[1] = 1
        tm.assert_series_equal(ser, Series([1], index=[1]))
        ser.loc[3] = 3
        tm.assert_series_equal(ser, Series([1, 3], index=[1, 3]))

    def test_loc_setitem_empty_series_float(self):
        # GH#5226

        # partially set with an empty object series
        ser = Series(dtype=object)
        ser.loc[1] = 1.0
        tm.assert_series_equal(ser, Series([1.0], index=[1]))
        ser.loc[3] = 3.0
        tm.assert_series_equal(ser, Series([1.0, 3.0], index=[1, 3]))

    def test_loc_setitem_empty_series_str_idx(self):
        # GH#5226

        # partially set with an empty object series
        ser = Series(dtype=object)
        ser.loc["foo"] = 1
        tm.assert_series_equal(ser, Series([1], index=["foo"]))
        ser.loc["bar"] = 3
        tm.assert_series_equal(ser, Series([1, 3], index=["foo", "bar"]))
        ser.loc[3] = 4
        tm.assert_series_equal(ser, Series([1, 3, 4], index=["foo", "bar", 3]))

    def test_loc_setitem_incremental_with_dst(self):
        # GH#20724
        base = datetime(2015, 11, 1, tzinfo=gettz("US/Pacific"))
        idxs = [base + timedelta(seconds=i * 900) for i in range(16)]
        result = Series([0], index=[idxs[0]])
        for ts in idxs:
            result.loc[ts] = 1
        expected = Series(1, index=idxs)
        tm.assert_series_equal(result, expected)

    @pytest.mark.parametrize(
        "conv",
        [
            lambda x: x,
            lambda x: x.to_datetime64(),
            lambda x: x.to_pydatetime(),
            lambda x: np.datetime64(x),
        ],
        ids=["self", "to_datetime64", "to_pydatetime", "np.datetime64"],
    )
    def test_loc_setitem_datetime_keys_cast(self, conv):
        # GH#9516
        dt1 = Timestamp("20130101 09:00:00")
        dt2 = Timestamp("20130101 10:00:00")
        df = DataFrame()
        df.loc[conv(dt1), "one"] = 100
        df.loc[conv(dt2), "one"] = 200

        expected = DataFrame({"one": [100.0, 200.0]}, index=[dt1, dt2])
        tm.assert_frame_equal(df, expected)

    def test_loc_setitem_categorical_column_retains_dtype(self, ordered):
        # GH16360
        result = DataFrame({"A": [1]})
        result.loc[:, "B"] = Categorical(["b"], ordered=ordered)
        expected = DataFrame({"A": [1], "B": Categorical(["b"], ordered=ordered)})
        tm.assert_frame_equal(result, expected)

    def test_loc_setitem_with_expansion_and_existing_dst(self):
        # GH#18308
        start = Timestamp("2017-10-29 00:00:00+0200", tz="Europe/Madrid")
        end = Timestamp("2017-10-29 03:00:00+0100", tz="Europe/Madrid")
        ts = Timestamp("2016-10-10 03:00:00", tz="Europe/Madrid")
        idx = date_range(start, end, inclusive="left", freq="H")
        assert ts not in idx  # i.e. result.loc setitem is with-expansion

        result = DataFrame(index=idx, columns=["value"])
        result.loc[ts, "value"] = 12
        expected = DataFrame(
            [np.nan] * len(idx) + [12],
            index=idx.append(DatetimeIndex([ts])),
            columns=["value"],
            dtype=object,
        )
        tm.assert_frame_equal(result, expected)

    def test_setitem_with_expansion(self):
        # indexing - setting an element
        df = DataFrame(
            data=to_datetime(["2015-03-30 20:12:32", "2015-03-12 00:11:11"]),
            columns=["time"],
        )
        df["new_col"] = ["new", "old"]
        df.time = df.set_index("time").index.tz_localize("UTC")
        v = df[df.new_col == "new"].set_index("time").index.tz_convert("US/Pacific")

        # pre-2.0  trying to set a single element on a part of a different
        #  timezone converted to object; in 2.0 it retains dtype
        df2 = df.copy()
        df2.loc[df2.new_col == "new", "time"] = v

        expected = Series([v[0].tz_convert("UTC"), df.loc[1, "time"]], name="time")
        tm.assert_series_equal(df2.time, expected)

        v = df.loc[df.new_col == "new", "time"] + Timedelta("1s")
        df.loc[df.new_col == "new", "time"] = v
        tm.assert_series_equal(df.loc[df.new_col == "new", "time"], v)

    def test_loc_setitem_with_expansion_inf_upcast_empty(self):
        # Test with np.inf in columns
        df = DataFrame()
        df.loc[0, 0] = 1
        df.loc[1, 1] = 2
        df.loc[0, np.inf] = 3

        result = df.columns
        expected = Index([0, 1, np.inf], dtype=np.float64)
        tm.assert_index_equal(result, expected)

    @pytest.mark.filterwarnings("ignore:indexing past lexsort depth")
    def test_loc_setitem_with_expansion_nonunique_index(self, index):
        # GH#40096
        if not len(index):
            return

        index = index.repeat(2)  # ensure non-unique
        N = len(index)
        arr = np.arange(N).astype(np.int64)

        orig = DataFrame(arr, index=index, columns=[0])

        # key that will requiring object-dtype casting in the index
        key = "kapow"
        assert key not in index  # otherwise test is invalid
        # TODO: using a tuple key breaks here in many cases

        exp_index = index.insert(len(index), key)
        if isinstance(index, MultiIndex):
            assert exp_index[-1][0] == key
        else:
            assert exp_index[-1] == key
        exp_data = np.arange(N + 1).astype(np.float64)
        expected = DataFrame(exp_data, index=exp_index, columns=[0])

        # Add new row, but no new columns
        df = orig.copy()
        df.loc[key, 0] = N
        tm.assert_frame_equal(df, expected)

        # add new row on a Series
        ser = orig.copy()[0]
        ser.loc[key] = N
        # the series machinery lets us preserve int dtype instead of float
        expected = expected[0].astype(np.int64)
        tm.assert_series_equal(ser, expected)

        # add new row and new column
        df = orig.copy()
        df.loc[key, 1] = N
        expected = DataFrame(
            {0: list(arr) + [np.nan], 1: [np.nan] * N + [float(N)]},
            index=exp_index,
        )
        tm.assert_frame_equal(df, expected)

    @pytest.mark.parametrize(
        "dtype", ["Int32", "Int64", "UInt32", "UInt64", "Float32", "Float64"]
    )
    def test_loc_setitem_with_expansion_preserves_nullable_int(self, dtype):
        # GH#42099
        ser = Series([0, 1, 2, 3], dtype=dtype)
        df = DataFrame({"data": ser})

        result = DataFrame(index=df.index)
        result.loc[df.index, "data"] = ser

        tm.assert_frame_equal(result, df)

        result = DataFrame(index=df.index)
        result.loc[df.index, "data"] = ser._values
        tm.assert_frame_equal(result, df)


class TestLocCallable:
    def test_frame_loc_getitem_callable(self):
        # GH#11485
        df = DataFrame({"A": [1, 2, 3, 4], "B": list("aabb"), "C": [1, 2, 3, 4]})
        # iloc cannot use boolean Series (see GH3635)

        # return bool indexer
        res = df.loc[lambda x: x.A > 2]
        tm.assert_frame_equal(res, df.loc[df.A > 2])

        res = df.loc[lambda x: x.B == "b", :]
        tm.assert_frame_equal(res, df.loc[df.B == "b", :])

        res = df.loc[lambda x: x.A > 2, lambda x: x.columns == "B"]
        tm.assert_frame_equal(res, df.loc[df.A > 2, [False, True, False]])

        res = df.loc[lambda x: x.A > 2, lambda x: "B"]
        tm.assert_series_equal(res, df.loc[df.A > 2, "B"])

        res = df.loc[lambda x: x.A > 2, lambda x: ["A", "B"]]
        tm.assert_frame_equal(res, df.loc[df.A > 2, ["A", "B"]])

        res = df.loc[lambda x: x.A == 2, lambda x: ["A", "B"]]
        tm.assert_frame_equal(res, df.loc[df.A == 2, ["A", "B"]])

        # scalar
        res = df.loc[lambda x: 1, lambda x: "A"]
        assert res == df.loc[1, "A"]

    def test_frame_loc_getitem_callable_mixture(self):
        # GH#11485
        df = DataFrame({"A": [1, 2, 3, 4], "B": list("aabb"), "C": [1, 2, 3, 4]})

        res = df.loc[lambda x: x.A > 2, ["A", "B"]]
        tm.assert_frame_equal(res, df.loc[df.A > 2, ["A", "B"]])

        res = df.loc[[2, 3], lambda x: ["A", "B"]]
        tm.assert_frame_equal(res, df.loc[[2, 3], ["A", "B"]])

        res = df.loc[3, lambda x: ["A", "B"]]
        tm.assert_series_equal(res, df.loc[3, ["A", "B"]])

    def test_frame_loc_getitem_callable_labels(self):
        # GH#11485
        df = DataFrame({"X": [1, 2, 3, 4], "Y": list("aabb")}, index=list("ABCD"))

        # return label
        res = df.loc[lambda x: ["A", "C"]]
        tm.assert_frame_equal(res, df.loc[["A", "C"]])

        res = df.loc[lambda x: ["A", "C"], :]
        tm.assert_frame_equal(res, df.loc[["A", "C"], :])

        res = df.loc[lambda x: ["A", "C"], lambda x: "X"]
        tm.assert_series_equal(res, df.loc[["A", "C"], "X"])

        res = df.loc[lambda x: ["A", "C"], lambda x: ["X"]]
        tm.assert_frame_equal(res, df.loc[["A", "C"], ["X"]])

        # mixture
        res = df.loc[["A", "C"], lambda x: "X"]
        tm.assert_series_equal(res, df.loc[["A", "C"], "X"])

        res = df.loc[["A", "C"], lambda x: ["X"]]
        tm.assert_frame_equal(res, df.loc[["A", "C"], ["X"]])

        res = df.loc[lambda x: ["A", "C"], "X"]
        tm.assert_series_equal(res, df.loc[["A", "C"], "X"])

        res = df.loc[lambda x: ["A", "C"], ["X"]]
        tm.assert_frame_equal(res, df.loc[["A", "C"], ["X"]])

    def test_frame_loc_setitem_callable(self):
        # GH#11485
        df = DataFrame({"X": [1, 2, 3, 4], "Y": list("aabb")}, index=list("ABCD"))

        # return label
        res = df.copy()
        res.loc[lambda x: ["A", "C"]] = -20
        exp = df.copy()
        exp.loc[["A", "C"]] = -20
        tm.assert_frame_equal(res, exp)

        res = df.copy()
        res.loc[lambda x: ["A", "C"], :] = 20
        exp = df.copy()
        exp.loc[["A", "C"], :] = 20
        tm.assert_frame_equal(res, exp)

        res = df.copy()
        res.loc[lambda x: ["A", "C"], lambda x: "X"] = -1
        exp = df.copy()
        exp.loc[["A", "C"], "X"] = -1
        tm.assert_frame_equal(res, exp)

        res = df.copy()
        res.loc[lambda x: ["A", "C"], lambda x: ["X"]] = [5, 10]
        exp = df.copy()
        exp.loc[["A", "C"], ["X"]] = [5, 10]
        tm.assert_frame_equal(res, exp)

        # mixture
        res = df.copy()
        res.loc[["A", "C"], lambda x: "X"] = np.array([-1, -2])
        exp = df.copy()
        exp.loc[["A", "C"], "X"] = np.array([-1, -2])
        tm.assert_frame_equal(res, exp)

        res = df.copy()
        res.loc[["A", "C"], lambda x: ["X"]] = 10
        exp = df.copy()
        exp.loc[["A", "C"], ["X"]] = 10
        tm.assert_frame_equal(res, exp)

        res = df.copy()
        res.loc[lambda x: ["A", "C"], "X"] = -2
        exp = df.copy()
        exp.loc[["A", "C"], "X"] = -2
        tm.assert_frame_equal(res, exp)

        res = df.copy()
        res.loc[lambda x: ["A", "C"], ["X"]] = -4
        exp = df.copy()
        exp.loc[["A", "C"], ["X"]] = -4
        tm.assert_frame_equal(res, exp)


class TestPartialStringSlicing:
    def test_loc_getitem_partial_string_slicing_datetimeindex(self):
        # GH#35509
        df = DataFrame(
            {"col1": ["a", "b", "c"], "col2": [1, 2, 3]},
            index=to_datetime(["2020-08-01", "2020-07-02", "2020-08-05"]),
        )
        expected = DataFrame(
            {"col1": ["a", "c"], "col2": [1, 3]},
            index=to_datetime(["2020-08-01", "2020-08-05"]),
        )
        result = df.loc["2020-08"]
        tm.assert_frame_equal(result, expected)

    def test_loc_getitem_partial_string_slicing_with_periodindex(self):
        pi = pd.period_range(start="2017-01-01", end="2018-01-01", freq="M")
        ser = pi.to_series()
        result = ser.loc[:"2017-12"]
        expected = ser.iloc[:-1]

        tm.assert_series_equal(result, expected)

    def test_loc_getitem_partial_string_slicing_with_timedeltaindex(self):
        ix = timedelta_range(start="1 day", end="2 days", freq="1H")
        ser = ix.to_series()
        result = ser.loc[:"1 days"]
        expected = ser.iloc[:-1]

        tm.assert_series_equal(result, expected)

    def test_loc_getitem_str_timedeltaindex(self):
        # GH#16896
        df = DataFrame({"x": range(3)}, index=to_timedelta(range(3), unit="days"))
        expected = df.iloc[0]
        sliced = df.loc["0 days"]
        tm.assert_series_equal(sliced, expected)

    @pytest.mark.parametrize("indexer_end", [None, "2020-01-02 23:59:59.999999999"])
    def test_loc_getitem_partial_slice_non_monotonicity(
        self, tz_aware_fixture, indexer_end, frame_or_series
    ):
        # GH#33146
        obj = frame_or_series(
            [1] * 5,
            index=DatetimeIndex(
                [
                    Timestamp("2019-12-30"),
                    Timestamp("2020-01-01"),
                    Timestamp("2019-12-25"),
                    Timestamp("2020-01-02 23:59:59.999999999"),
                    Timestamp("2019-12-19"),
                ],
                tz=tz_aware_fixture,
            ),
        )
        expected = frame_or_series(
            [1] * 2,
            index=DatetimeIndex(
                [
                    Timestamp("2020-01-01"),
                    Timestamp("2020-01-02 23:59:59.999999999"),
                ],
                tz=tz_aware_fixture,
            ),
        )
        indexer = slice("2020-01-01", indexer_end)

        result = obj[indexer]
        tm.assert_equal(result, expected)

        result = obj.loc[indexer]
        tm.assert_equal(result, expected)


class TestLabelSlicing:
    def test_loc_getitem_slicing_datetimes_frame(self):
        # GH#7523

        # unique
        df_unique = DataFrame(
            np.arange(4.0, dtype="float64"),
            index=[datetime(2001, 1, i, 10, 00) for i in [1, 2, 3, 4]],
        )

        # duplicates
        df_dups = DataFrame(
            np.arange(5.0, dtype="float64"),
            index=[datetime(2001, 1, i, 10, 00) for i in [1, 2, 2, 3, 4]],
        )

        for df in [df_unique, df_dups]:
            result = df.loc[datetime(2001, 1, 1, 10) :]
            tm.assert_frame_equal(result, df)
            result = df.loc[: datetime(2001, 1, 4, 10)]
            tm.assert_frame_equal(result, df)
            result = df.loc[datetime(2001, 1, 1, 10) : datetime(2001, 1, 4, 10)]
            tm.assert_frame_equal(result, df)

            result = df.loc[datetime(2001, 1, 1, 11) :]
            expected = df.iloc[1:]
            tm.assert_frame_equal(result, expected)
            result = df.loc["20010101 11":]
            tm.assert_frame_equal(result, expected)

    def test_loc_getitem_label_slice_across_dst(self):
        # GH#21846
        idx = date_range(
            "2017-10-29 01:30:00", tz="Europe/Berlin", periods=5, freq="30 min"
        )
        series2 = Series([0, 1, 2, 3, 4], index=idx)

        t_1 = Timestamp("2017-10-29 02:30:00+02:00", tz="Europe/Berlin")
        t_2 = Timestamp("2017-10-29 02:00:00+01:00", tz="Europe/Berlin")
        result = series2.loc[t_1:t_2]
        expected = Series([2, 3], index=idx[2:4])
        tm.assert_series_equal(result, expected)

        result = series2[t_1]
        expected = 2
        assert result == expected

    @pytest.mark.parametrize(
        "index",
        [
            pd.period_range(start="2017-01-01", end="2018-01-01", freq="M"),
            timedelta_range(start="1 day", end="2 days", freq="1H"),
        ],
    )
    def test_loc_getitem_label_slice_period_timedelta(self, index):
        ser = index.to_series()
        result = ser.loc[: index[-2]]
        expected = ser.iloc[:-1]

        tm.assert_series_equal(result, expected)

    def test_loc_getitem_slice_floats_inexact(self):
        index = [52195.504153, 52196.303147, 52198.369883]
        df = DataFrame(np.random.rand(3, 2), index=index)

        s1 = df.loc[52195.1:52196.5]
        assert len(s1) == 2

        s1 = df.loc[52195.1:52196.6]
        assert len(s1) == 2

        s1 = df.loc[52195.1:52198.9]
        assert len(s1) == 3

    def test_loc_getitem_float_slice_floatindex(self, float_numpy_dtype):
        dtype = float_numpy_dtype
        ser = Series(np.random.rand(10), index=np.arange(10, 20, dtype=dtype))

        assert len(ser.loc[12.0:]) == 8
        assert len(ser.loc[12.5:]) == 7

        idx = np.arange(10, 20, dtype=dtype)
        idx[2] = 12.2
        ser.index = idx
        assert len(ser.loc[12.0:]) == 8
        assert len(ser.loc[12.5:]) == 7

    @pytest.mark.parametrize(
        "start,stop, expected_slice",
        [
            [np.timedelta64(0, "ns"), None, slice(0, 11)],
            [np.timedelta64(1, "D"), np.timedelta64(6, "D"), slice(1, 7)],
            [None, np.timedelta64(4, "D"), slice(0, 5)],
        ],
    )
    def test_loc_getitem_slice_label_td64obj(self, start, stop, expected_slice):
        # GH#20393
        ser = Series(range(11), timedelta_range("0 days", "10 days"))
        result = ser.loc[slice(start, stop)]
        expected = ser.iloc[expected_slice]
        tm.assert_series_equal(result, expected)

    @pytest.mark.parametrize("start", ["2018", "2020"])
    def test_loc_getitem_slice_unordered_dt_index(self, frame_or_series, start):
        obj = frame_or_series(
            [1, 2, 3],
            index=[Timestamp("2016"), Timestamp("2019"), Timestamp("2017")],
        )
        with pytest.raises(
            KeyError, match="Value based partial slicing on non-monotonic"
        ):
            obj.loc[start:"2022"]

    @pytest.mark.parametrize("value", [1, 1.5])
    def test_loc_getitem_slice_labels_int_in_object_index(self, frame_or_series, value):
        # GH: 26491
        obj = frame_or_series(range(4), index=[value, "first", 2, "third"])
        result = obj.loc[value:"third"]
        expected = frame_or_series(range(4), index=[value, "first", 2, "third"])
        tm.assert_equal(result, expected)

    def test_loc_getitem_slice_columns_mixed_dtype(self):
        # GH: 20975
        df = DataFrame({"test": 1, 1: 2, 2: 3}, index=[0])
        expected = DataFrame(
            data=[[2, 3]], index=[0], columns=Index([1, 2], dtype=object)
        )
        tm.assert_frame_equal(df.loc[:, 1:], expected)


class TestLocBooleanLabelsAndSlices:
    @pytest.mark.parametrize("bool_value", [True, False])
    def test_loc_bool_incompatible_index_raises(
        self, index, frame_or_series, bool_value
    ):
        # GH20432
        message = f"{bool_value}: boolean label can not be used without a boolean index"
        if index.inferred_type != "boolean":
            obj = frame_or_series(index=index, dtype="object")
            with pytest.raises(KeyError, match=message):
                obj.loc[bool_value]

    @pytest.mark.parametrize("bool_value", [True, False])
    def test_loc_bool_should_not_raise(self, frame_or_series, bool_value):
        obj = frame_or_series(
            index=Index([True, False], dtype="boolean"), dtype="object"
        )
        obj.loc[bool_value]

    def test_loc_bool_slice_raises(self, index, frame_or_series):
        # GH20432
        message = (
            r"slice\(True, False, None\): boolean values can not be used in a slice"
        )
        obj = frame_or_series(index=index, dtype="object")
        with pytest.raises(TypeError, match=message):
            obj.loc[True:False]


class TestLocBooleanMask:
    def test_loc_setitem_bool_mask_timedeltaindex(self):
        # GH#14946
        df = DataFrame({"x": range(10)})
        df.index = to_timedelta(range(10), unit="s")
        conditions = [df["x"] > 3, df["x"] == 3, df["x"] < 3]
        expected_data = [
            [0, 1, 2, 3, 10, 10, 10, 10, 10, 10],
            [0, 1, 2, 10, 4, 5, 6, 7, 8, 9],
            [10, 10, 10, 3, 4, 5, 6, 7, 8, 9],
        ]
        for cond, data in zip(conditions, expected_data):
            result = df.copy()
            result.loc[cond, "x"] = 10

            expected = DataFrame(
                data,
                index=to_timedelta(range(10), unit="s"),
                columns=["x"],
                dtype="int64",
            )
            tm.assert_frame_equal(expected, result)

    @pytest.mark.parametrize("tz", [None, "UTC"])
    def test_loc_setitem_mask_with_datetimeindex_tz(self, tz):
        # GH#16889
        # support .loc with alignment and tz-aware DatetimeIndex
        mask = np.array([True, False, True, False])

        idx = date_range("20010101", periods=4, tz=tz)
        df = DataFrame({"a": np.arange(4)}, index=idx).astype("float64")

        result = df.copy()
        result.loc[mask, :] = df.loc[mask, :]
        tm.assert_frame_equal(result, df)

        result = df.copy()
        result.loc[mask] = df.loc[mask]
        tm.assert_frame_equal(result, df)

    def test_loc_setitem_mask_and_label_with_datetimeindex(self):
        # GH#9478
        # a datetimeindex alignment issue with partial setting
        df = DataFrame(
            np.arange(6.0).reshape(3, 2),
            columns=list("AB"),
            index=date_range("1/1/2000", periods=3, freq="1H"),
        )
        expected = df.copy()
        expected["C"] = [expected.index[0]] + [pd.NaT, pd.NaT]

        mask = df.A < 1
        df.loc[mask, "C"] = df.loc[mask].index
        tm.assert_frame_equal(df, expected)

    def test_loc_setitem_mask_td64_series_value(self):
        # GH#23462 key list of bools, value is a Series
        td1 = Timedelta(0)
        td2 = Timedelta(28767471428571405)
        df = DataFrame({"col": Series([td1, td2])})
        df_copy = df.copy()
        ser = Series([td1])

        expected = df["col"].iloc[1]._value
        df.loc[[True, False]] = ser
        result = df["col"].iloc[1]._value

        assert expected == result
        tm.assert_frame_equal(df, df_copy)

    @td.skip_array_manager_invalid_test  # TODO(ArrayManager) rewrite not using .values
    def test_loc_setitem_boolean_and_column(self, float_frame):
        expected = float_frame.copy()
        mask = float_frame["A"] > 0

        float_frame.loc[mask, "B"] = 0

        values = expected.values.copy()
        values[mask.values, 1] = 0
        expected = DataFrame(values, index=expected.index, columns=expected.columns)
        tm.assert_frame_equal(float_frame, expected)

    def test_loc_setitem_ndframe_values_alignment(self, using_copy_on_write):
        # GH#45501
        df = DataFrame({"a": [1, 2, 3], "b": [4, 5, 6]})
        df.loc[[False, False, True], ["a"]] = DataFrame(
            {"a": [10, 20, 30]}, index=[2, 1, 0]
        )

        expected = DataFrame({"a": [1, 2, 10], "b": [4, 5, 6]})
        tm.assert_frame_equal(df, expected)

        # same thing with Series RHS
        df = DataFrame({"a": [1, 2, 3], "b": [4, 5, 6]})
        df.loc[[False, False, True], ["a"]] = Series([10, 11, 12], index=[2, 1, 0])
        tm.assert_frame_equal(df, expected)

        # same thing but setting "a" instead of ["a"]
        df = DataFrame({"a": [1, 2, 3], "b": [4, 5, 6]})
        df.loc[[False, False, True], "a"] = Series([10, 11, 12], index=[2, 1, 0])
        tm.assert_frame_equal(df, expected)

        df = DataFrame({"a": [1, 2, 3], "b": [4, 5, 6]})
        df_orig = df.copy()
        ser = df["a"]
        ser.loc[[False, False, True]] = Series([10, 11, 12], index=[2, 1, 0])
        if using_copy_on_write:
            tm.assert_frame_equal(df, df_orig)
        else:
            tm.assert_frame_equal(df, expected)

    def test_loc_indexer_empty_broadcast(self):
        # GH#51450
        df = DataFrame({"a": [], "b": []}, dtype=object)
        expected = df.copy()
        df.loc[np.array([], dtype=np.bool_), ["a"]] = df["a"]
        tm.assert_frame_equal(df, expected)

    def test_loc_indexer_all_false_broadcast(self):
        # GH#51450
        df = DataFrame({"a": ["x"], "b": ["y"]}, dtype=object)
        expected = df.copy()
        df.loc[np.array([False], dtype=np.bool_), ["a"]] = df["b"]
        tm.assert_frame_equal(df, expected)


class TestLocListlike:
    @pytest.mark.parametrize("box", [lambda x: x, np.asarray, list])
    def test_loc_getitem_list_of_labels_categoricalindex_with_na(self, box):
        # passing a list can include valid categories _or_ NA values
        ci = CategoricalIndex(["A", "B", np.nan])
        ser = Series(range(3), index=ci)

        result = ser.loc[box(ci)]
        tm.assert_series_equal(result, ser)

        result = ser[box(ci)]
        tm.assert_series_equal(result, ser)

        result = ser.to_frame().loc[box(ci)]
        tm.assert_frame_equal(result, ser.to_frame())

        ser2 = ser[:-1]
        ci2 = ci[1:]
        # but if there are no NAs present, this should raise KeyError
        msg = "not in index"
        with pytest.raises(KeyError, match=msg):
            ser2.loc[box(ci2)]

        with pytest.raises(KeyError, match=msg):
            ser2[box(ci2)]

        with pytest.raises(KeyError, match=msg):
            ser2.to_frame().loc[box(ci2)]

    def test_loc_getitem_series_label_list_missing_values(self):
        # gh-11428
        key = np.array(
            ["2001-01-04", "2001-01-02", "2001-01-04", "2001-01-14"], dtype="datetime64"
        )
        ser = Series([2, 5, 8, 11], date_range("2001-01-01", freq="D", periods=4))
        with pytest.raises(KeyError, match="not in index"):
            ser.loc[key]

    def test_loc_getitem_series_label_list_missing_integer_values(self):
        # GH: 25927
        ser = Series(
            index=np.array([9730701000001104, 10049011000001109]),
            data=np.array([999000011000001104, 999000011000001104]),
        )
        with pytest.raises(KeyError, match="not in index"):
            ser.loc[np.array([9730701000001104, 10047311000001102])]

    @pytest.mark.parametrize("to_period", [True, False])
    def test_loc_getitem_listlike_of_datetimelike_keys(self, to_period):
        # GH#11497

        idx = date_range("2011-01-01", "2011-01-02", freq="D", name="idx")
        if to_period:
            idx = idx.to_period("D")
        ser = Series([0.1, 0.2], index=idx, name="s")

        keys = [Timestamp("2011-01-01"), Timestamp("2011-01-02")]
        if to_period:
            keys = [x.to_period("D") for x in keys]
        result = ser.loc[keys]
        exp = Series([0.1, 0.2], index=idx, name="s")
        if not to_period:
            exp.index = exp.index._with_freq(None)
        tm.assert_series_equal(result, exp, check_index_type=True)

        keys = [
            Timestamp("2011-01-02"),
            Timestamp("2011-01-02"),
            Timestamp("2011-01-01"),
        ]
        if to_period:
            keys = [x.to_period("D") for x in keys]
        exp = Series(
            [0.2, 0.2, 0.1], index=Index(keys, name="idx", dtype=idx.dtype), name="s"
        )
        result = ser.loc[keys]
        tm.assert_series_equal(result, exp, check_index_type=True)

        keys = [
            Timestamp("2011-01-03"),
            Timestamp("2011-01-02"),
            Timestamp("2011-01-03"),
        ]
        if to_period:
            keys = [x.to_period("D") for x in keys]

        with pytest.raises(KeyError, match="not in index"):
            ser.loc[keys]

    def test_loc_named_index(self):
        # GH 42790
        df = DataFrame(
            [[1, 2], [4, 5], [7, 8]],
            index=["cobra", "viper", "sidewinder"],
            columns=["max_speed", "shield"],
        )
        expected = df.iloc[:2]
        expected.index.name = "foo"
        result = df.loc[Index(["cobra", "viper"], name="foo")]
        tm.assert_frame_equal(result, expected)


@pytest.mark.parametrize(
    "columns, column_key, expected_columns",
    [
        ([2011, 2012, 2013], [2011, 2012], [0, 1]),
        ([2011, 2012, "All"], [2011, 2012], [0, 1]),
        ([2011, 2012, "All"], [2011, "All"], [0, 2]),
    ],
)
def test_loc_getitem_label_list_integer_labels(columns, column_key, expected_columns):
    # gh-14836
    df = DataFrame(np.random.rand(3, 3), columns=columns, index=list("ABC"))
    expected = df.iloc[:, expected_columns]
    result = df.loc[["A", "B", "C"], column_key]

    tm.assert_frame_equal(result, expected, check_column_type=True)


def test_loc_setitem_float_intindex():
    # GH 8720
    rand_data = np.random.randn(8, 4)
    result = DataFrame(rand_data)
    result.loc[:, 0.5] = np.nan
    expected_data = np.hstack((rand_data, np.array([np.nan] * 8).reshape(8, 1)))
    expected = DataFrame(expected_data, columns=[0.0, 1.0, 2.0, 3.0, 0.5])
    tm.assert_frame_equal(result, expected)

    result = DataFrame(rand_data)
    result.loc[:, 0.5] = np.nan
    tm.assert_frame_equal(result, expected)


def test_loc_axis_1_slice():
    # GH 10586
    cols = [(yr, m) for yr in [2014, 2015] for m in [7, 8, 9, 10]]
    df = DataFrame(
        np.ones((10, 8)),
        index=tuple("ABCDEFGHIJ"),
        columns=MultiIndex.from_tuples(cols),
    )
    result = df.loc(axis=1)[(2014, 9):(2015, 8)]
    expected = DataFrame(
        np.ones((10, 4)),
        index=tuple("ABCDEFGHIJ"),
        columns=MultiIndex.from_tuples([(2014, 9), (2014, 10), (2015, 7), (2015, 8)]),
    )
    tm.assert_frame_equal(result, expected)


def test_loc_set_dataframe_multiindex():
    # GH 14592
    expected = DataFrame(
        "a", index=range(2), columns=MultiIndex.from_product([range(2), range(2)])
    )
    result = expected.copy()
    result.loc[0, [(0, 1)]] = result.loc[0, [(0, 1)]]
    tm.assert_frame_equal(result, expected)


def test_loc_mixed_int_float():
    # GH#19456
    ser = Series(range(2), Index([1, 2.0], dtype=object))

    result = ser.loc[1]
    assert result == 0


def test_loc_with_positional_slice_raises():
    # GH#31840
    ser = Series(range(4), index=["A", "B", "C", "D"])

    with pytest.raises(TypeError, match="Slicing a positional slice with .loc"):
        ser.loc[:3] = 2


def test_loc_slice_disallows_positional():
    # GH#16121, GH#24612, GH#31810
    dti = date_range("2016-01-01", periods=3)
    df = DataFrame(np.random.random((3, 2)), index=dti)

    ser = df[0]

    msg = (
        "cannot do slice indexing on DatetimeIndex with these "
        r"indexers \[1\] of type int"
    )

    for obj in [df, ser]:
        with pytest.raises(TypeError, match=msg):
            obj.loc[1:3]

        with pytest.raises(TypeError, match="Slicing a positional slice with .loc"):
            # GH#31840 enforce incorrect behavior
            obj.loc[1:3] = 1

    with pytest.raises(TypeError, match=msg):
        df.loc[1:3, 1]

    with pytest.raises(TypeError, match="Slicing a positional slice with .loc"):
        # GH#31840 enforce incorrect behavior
        df.loc[1:3, 1] = 2


def test_loc_datetimelike_mismatched_dtypes():
    # GH#32650 dont mix and match datetime/timedelta/period dtypes

    df = DataFrame(
        np.random.randn(5, 3),
        columns=["a", "b", "c"],
        index=date_range("2012", freq="H", periods=5),
    )
    # create dataframe with non-unique DatetimeIndex
    df = df.iloc[[0, 2, 2, 3]].copy()

    dti = df.index
    tdi = pd.TimedeltaIndex(dti.asi8)  # matching i8 values

    msg = r"None of \[TimedeltaIndex.* are in the \[index\]"
    with pytest.raises(KeyError, match=msg):
        df.loc[tdi]

    with pytest.raises(KeyError, match=msg):
        df["a"].loc[tdi]


def test_loc_with_period_index_indexer():
    # GH#4125
    idx = pd.period_range("2002-01", "2003-12", freq="M")
    df = DataFrame(np.random.randn(24, 10), index=idx)
    tm.assert_frame_equal(df, df.loc[idx])
    tm.assert_frame_equal(df, df.loc[list(idx)])
    tm.assert_frame_equal(df, df.loc[list(idx)])
    tm.assert_frame_equal(df.iloc[0:5], df.loc[idx[0:5]])
    tm.assert_frame_equal(df, df.loc[list(idx)])


def test_loc_setitem_multiindex_timestamp():
    # GH#13831
    vals = np.random.randn(8, 6)
    idx = date_range("1/1/2000", periods=8)
    cols = ["A", "B", "C", "D", "E", "F"]
    exp = DataFrame(vals, index=idx, columns=cols)
    exp.loc[exp.index[1], ("A", "B")] = np.nan
    vals[1][0:2] = np.nan
    res = DataFrame(vals, index=idx, columns=cols)
    tm.assert_frame_equal(res, exp)


def test_loc_getitem_multiindex_tuple_level():
    # GH#27591
    lev1 = ["a", "b", "c"]
    lev2 = [(0, 1), (1, 0)]
    lev3 = [0, 1]
    cols = MultiIndex.from_product([lev1, lev2, lev3], names=["x", "y", "z"])
    df = DataFrame(6, index=range(5), columns=cols)

    # the lev2[0] here should be treated as a single label, not as a sequence
    #  of labels
    result = df.loc[:, (lev1[0], lev2[0], lev3[0])]

    # TODO: i think this actually should drop levels
    expected = df.iloc[:, :1]
    tm.assert_frame_equal(result, expected)

    alt = df.xs((lev1[0], lev2[0], lev3[0]), level=[0, 1, 2], axis=1)
    tm.assert_frame_equal(alt, expected)

    # same thing on a Series
    ser = df.iloc[0]
    expected2 = ser.iloc[:1]

    alt2 = ser.xs((lev1[0], lev2[0], lev3[0]), level=[0, 1, 2], axis=0)
    tm.assert_series_equal(alt2, expected2)

    result2 = ser.loc[lev1[0], lev2[0], lev3[0]]
    assert result2 == 6


def test_loc_getitem_nullable_index_with_duplicates():
    # GH#34497
    df = DataFrame(
        data=np.array([[1, 2, 3, 4], [5, 6, 7, 8], [1, 2, np.nan, np.nan]]).T,
        columns=["a", "b", "c"],
        dtype="Int64",
    )
    df2 = df.set_index("c")
    assert df2.index.dtype == "Int64"

    res = df2.loc[1]
    expected = Series([1, 5], index=df2.columns, dtype="Int64", name=1)
    tm.assert_series_equal(res, expected)

    # pd.NA and duplicates in an object-dtype Index
    df2.index = df2.index.astype(object)
    res = df2.loc[1]
    tm.assert_series_equal(res, expected)


@pytest.mark.parametrize("value", [300, np.uint16(300), np.int16(300)])
def test_loc_setitem_uint8_upcast(value):
    # GH#26049

    df = DataFrame([1, 2, 3, 4], columns=["col1"], dtype="uint8")
    with tm.assert_produces_warning(FutureWarning, match="item of incompatible dtype"):
        df.loc[2, "col1"] = value  # value that can't be held in uint8

    expected = DataFrame([1, 2, 300, 4], columns=["col1"], dtype="uint16")
    tm.assert_frame_equal(df, expected)


@pytest.mark.parametrize(
    "fill_val,exp_dtype",
    [
        (Timestamp("2022-01-06"), "datetime64[ns]"),
        (Timestamp("2022-01-07", tz="US/Eastern"), "datetime64[ns, US/Eastern]"),
    ],
)
def test_loc_setitem_using_datetimelike_str_as_index(fill_val, exp_dtype):
    data = ["2022-01-02", "2022-01-03", "2022-01-04", fill_val.date()]
    index = DatetimeIndex(data, tz=fill_val.tz, dtype=exp_dtype)
    df = DataFrame([10, 11, 12, 14], columns=["a"], index=index)
    # adding new row using an unexisting datetime-like str index
    df.loc["2022-01-08", "a"] = 13

    data.append("2022-01-08")
    expected_index = DatetimeIndex(data, dtype=exp_dtype)
    tm.assert_index_equal(df.index, expected_index, exact=True)


def test_loc_set_int_dtype():
    # GH#23326
    df = DataFrame([list("abc")])
    df.loc[:, "col1"] = 5

    expected = DataFrame({0: ["a"], 1: ["b"], 2: ["c"], "col1": [5]})
    tm.assert_frame_equal(df, expected)


def test_loc_periodindex_3_levels():
    # GH#24091
    p_index = PeriodIndex(
        ["20181101 1100", "20181101 1200", "20181102 1300", "20181102 1400"],
        name="datetime",
        freq="B",
    )
    mi_series = DataFrame(
        [["A", "B", 1.0], ["A", "C", 2.0], ["Z", "Q", 3.0], ["W", "F", 4.0]],
        index=p_index,
        columns=["ONE", "TWO", "VALUES"],
    )
    mi_series = mi_series.set_index(["ONE", "TWO"], append=True)["VALUES"]
    assert mi_series.loc[(p_index[0], "A", "B")] == 1.0


def test_loc_setitem_pyarrow_strings():
    # GH#52319
    pytest.importorskip("pyarrow")
    df = DataFrame(
        {
            "strings": Series(["A", "B", "C"], dtype="string[pyarrow]"),
            "ids": Series([True, True, False]),
        }
    )
    new_value = Series(["X", "Y"])
    df.loc[df.ids, "strings"] = new_value

    expected_df = DataFrame(
        {
            "strings": Series(["X", "Y", "C"], dtype="string[pyarrow]"),
            "ids": Series([True, True, False]),
        }
    )

    tm.assert_frame_equal(df, expected_df)


class TestLocSeries:
    @pytest.mark.parametrize("val,expected", [(2**63 - 1, 3), (2**63, 4)])
    def test_loc_uint64(self, val, expected):
        # see GH#19399
        ser = Series({2**63 - 1: 3, 2**63: 4})
        assert ser.loc[val] == expected

    def test_loc_getitem(self, string_series, datetime_series):
        inds = string_series.index[[3, 4, 7]]
        tm.assert_series_equal(string_series.loc[inds], string_series.reindex(inds))
        tm.assert_series_equal(string_series.iloc[5::2], string_series[5::2])

        # slice with indices
        d1, d2 = datetime_series.index[[5, 15]]
        result = datetime_series.loc[d1:d2]
        expected = datetime_series.truncate(d1, d2)
        tm.assert_series_equal(result, expected)

        # boolean
        mask = string_series > string_series.median()
        tm.assert_series_equal(string_series.loc[mask], string_series[mask])

        # ask for index value
        assert datetime_series.loc[d1] == datetime_series[d1]
        assert datetime_series.loc[d2] == datetime_series[d2]

    def test_loc_getitem_not_monotonic(self, datetime_series):
        d1, d2 = datetime_series.index[[5, 15]]

        ts2 = datetime_series[::2][[1, 2, 0]]

        msg = r"Timestamp\('2000-01-10 00:00:00'\)"
        with pytest.raises(KeyError, match=msg):
            ts2.loc[d1:d2]
        with pytest.raises(KeyError, match=msg):
            ts2.loc[d1:d2] = 0

    def test_loc_getitem_setitem_integer_slice_keyerrors(self):
        ser = Series(np.random.randn(10), index=list(range(0, 20, 2)))

        # this is OK
        cp = ser.copy()
        cp.iloc[4:10] = 0
        assert (cp.iloc[4:10] == 0).all()

        # so is this
        cp = ser.copy()
        cp.iloc[3:11] = 0
        assert (cp.iloc[3:11] == 0).values.all()

        result = ser.iloc[2:6]
        result2 = ser.loc[3:11]
        expected = ser.reindex([4, 6, 8, 10])

        tm.assert_series_equal(result, expected)
        tm.assert_series_equal(result2, expected)

        # non-monotonic, raise KeyError
        s2 = ser.iloc[list(range(5)) + list(range(9, 4, -1))]
        with pytest.raises(KeyError, match=r"^3$"):
            s2.loc[3:11]
        with pytest.raises(KeyError, match=r"^3$"):
            s2.loc[3:11] = 0

    def test_loc_getitem_iterator(self, string_series):
        idx = iter(string_series.index[:10])
        result = string_series.loc[idx]
        tm.assert_series_equal(result, string_series[:10])

    def test_loc_setitem_boolean(self, string_series):
        mask = string_series > string_series.median()

        result = string_series.copy()
        result.loc[mask] = 0
        expected = string_series
        expected[mask] = 0
        tm.assert_series_equal(result, expected)

    def test_loc_setitem_corner(self, string_series):
        inds = list(string_series.index[[5, 8, 12]])
        string_series.loc[inds] = 5
        msg = r"\['foo'\] not in index"
        with pytest.raises(KeyError, match=msg):
            string_series.loc[inds + ["foo"]] = 5

    def test_basic_setitem_with_labels(self, datetime_series):
        indices = datetime_series.index[[5, 10, 15]]

        cp = datetime_series.copy()
        exp = datetime_series.copy()
        cp[indices] = 0
        exp.loc[indices] = 0
        tm.assert_series_equal(cp, exp)

        cp = datetime_series.copy()
        exp = datetime_series.copy()
        cp[indices[0] : indices[2]] = 0
        exp.loc[indices[0] : indices[2]] = 0
        tm.assert_series_equal(cp, exp)

    def test_loc_setitem_listlike_of_ints(self):
        # integer indexes, be careful
        ser = Series(np.random.randn(10), index=list(range(0, 20, 2)))
        inds = [0, 4, 6]
        arr_inds = np.array([0, 4, 6])

        cp = ser.copy()
        exp = ser.copy()
        ser[inds] = 0
        ser.loc[inds] = 0
        tm.assert_series_equal(cp, exp)

        cp = ser.copy()
        exp = ser.copy()
        ser[arr_inds] = 0
        ser.loc[arr_inds] = 0
        tm.assert_series_equal(cp, exp)

        inds_notfound = [0, 4, 5, 6]
        arr_inds_notfound = np.array([0, 4, 5, 6])
        msg = r"\[5\] not in index"
        with pytest.raises(KeyError, match=msg):
            ser[inds_notfound] = 0
        with pytest.raises(Exception, match=msg):
            ser[arr_inds_notfound] = 0

    def test_loc_setitem_dt64tz_values(self):
        # GH#12089
        ser = Series(
            date_range("2011-01-01", periods=3, tz="US/Eastern"),
            index=["a", "b", "c"],
        )
        s2 = ser.copy()
        expected = Timestamp("2011-01-03", tz="US/Eastern")
        s2.loc["a"] = expected
        result = s2.loc["a"]
        assert result == expected

        s2 = ser.copy()
        s2.iloc[0] = expected
        result = s2.iloc[0]
        assert result == expected

        s2 = ser.copy()
        s2["a"] = expected
        result = s2["a"]
        assert result == expected

    @pytest.mark.parametrize("array_fn", [np.array, pd.array, list, tuple])
    @pytest.mark.parametrize("size", [0, 4, 5, 6])
    def test_loc_iloc_setitem_with_listlike(self, size, array_fn):
        # GH37748
        # testing insertion, in a Series of size N (here 5), of a listlike object
        # of size  0, N-1, N, N+1

        arr = array_fn([0] * size)
        expected = Series([arr, 0, 0, 0, 0], index=list("abcde"), dtype=object)

        ser = Series(0, index=list("abcde"), dtype=object)
        ser.loc["a"] = arr
        tm.assert_series_equal(ser, expected)

        ser = Series(0, index=list("abcde"), dtype=object)
        ser.iloc[0] = arr
        tm.assert_series_equal(ser, expected)

    @pytest.mark.parametrize("indexer", [IndexSlice["A", :], ("A", slice(None))])
    def test_loc_series_getitem_too_many_dimensions(self, indexer):
        # GH#35349
        ser = Series(
            index=MultiIndex.from_tuples([("A", "0"), ("A", "1"), ("B", "0")]),
            data=[21, 22, 23],
        )
        msg = "Too many indexers"
        with pytest.raises(IndexingError, match=msg):
            ser.loc[indexer, :]

        with pytest.raises(IndexingError, match=msg):
            ser.loc[indexer, :] = 1

    def test_loc_setitem(self, string_series):
        inds = string_series.index[[3, 4, 7]]

        result = string_series.copy()
        result.loc[inds] = 5

        expected = string_series.copy()
        expected[[3, 4, 7]] = 5
        tm.assert_series_equal(result, expected)

        result.iloc[5:10] = 10
        expected[5:10] = 10
        tm.assert_series_equal(result, expected)

        # set slice with indices
        d1, d2 = string_series.index[[5, 15]]
        result.loc[d1:d2] = 6
        expected[5:16] = 6  # because it's inclusive
        tm.assert_series_equal(result, expected)

        # set index value
        string_series.loc[d1] = 4
        string_series.loc[d2] = 6
        assert string_series[d1] == 4
        assert string_series[d2] == 6

    @pytest.mark.parametrize("dtype", ["object", "string"])
    def test_loc_assign_dict_to_row(self, dtype):
        # GH41044
        df = DataFrame({"A": ["abc", "def"], "B": ["ghi", "jkl"]}, dtype=dtype)
        df.loc[0, :] = {"A": "newA", "B": "newB"}

        expected = DataFrame({"A": ["newA", "def"], "B": ["newB", "jkl"]}, dtype=dtype)

        tm.assert_frame_equal(df, expected)

    @td.skip_array_manager_invalid_test
    def test_loc_setitem_dict_timedelta_multiple_set(self):
        # GH 16309
        result = DataFrame(columns=["time", "value"])
        result.loc[1] = {"time": Timedelta(6, unit="s"), "value": "foo"}
        result.loc[1] = {"time": Timedelta(6, unit="s"), "value": "foo"}
        expected = DataFrame(
            [[Timedelta(6, unit="s"), "foo"]], columns=["time", "value"], index=[1]
        )
        tm.assert_frame_equal(result, expected)

    def test_loc_set_multiple_items_in_multiple_new_columns(self):
        # GH 25594
        df = DataFrame(index=[1, 2], columns=["a"])
        df.loc[1, ["b", "c"]] = [6, 7]

        expected = DataFrame(
            {
                "a": Series([np.nan, np.nan], dtype="object"),
                "b": [6, np.nan],
                "c": [7, np.nan],
            },
            index=[1, 2],
        )

        tm.assert_frame_equal(df, expected)

    def test_getitem_loc_str_periodindex(self):
        # GH#33964
        index = pd.period_range(start="2000", periods=20, freq="B")
        series = Series(range(20), index=index)
        assert series.loc["2000-01-14"] == 9<|MERGE_RESOLUTION|>--- conflicted
+++ resolved
@@ -866,10 +866,7 @@
         # assigning like "df.loc[0, ['A']] = ['Z']" should be evaluated
         # elementwisely, not using "setter('A', ['Z'])".
 
-<<<<<<< HEAD
-=======
         # Set object dtype to avoid upcast when setting 'Z'
->>>>>>> 1c30d7e6
         df = DataFrame([[1, 2], [3, 4]], columns=["A", "B"]).astype({"A": object})
         df.loc[0, indexer] = value
         result = df.loc[0, "A"]
@@ -1534,10 +1531,7 @@
 
     def test_loc_setitem_2d_to_1d_raises(self):
         data = np.random.randn(2, 2)
-<<<<<<< HEAD
-=======
         # float64 dtype to avoid upcast when trying to set float data
->>>>>>> 1c30d7e6
         ser = Series(range(2), dtype="float64")
 
         msg = "|".join(
