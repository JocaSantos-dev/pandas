--- conflicted
+++ resolved
@@ -1097,41 +1097,6 @@
         df["a"].loc[tdi]
 
 
-<<<<<<< HEAD
-def test_loc_setitem_df_datetime64tz_column_with_index():
-    df = pd.DataFrame(
-        pd.date_range("2020-01-01", "2020-01-06", 6, tz="UTC"), columns=["data"]
-    )
-    df2 = pd.DataFrame(index=df.index)
-    df2.loc[df.index, "data"] = df["data"]
-
-    tm.assert_frame_equal(df, df2)
-
-
-def test_loc_setitem_df_datetime64tz_column_without_index():
-    df = pd.DataFrame(
-        pd.date_range("2020-01-01", "2020-01-06", 6, tz="UTC"), columns=["data"]
-    )
-    df2 = pd.DataFrame(index=df.index)
-    df2.loc[:, "data"] = df["data"]
-    tm.assert_series_equal(df.data, df2.data)
-
-
-def test_loc_setitem_series_datetime64tz_with_index():
-    s1 = pd.Series(pd.date_range("2020-01-01", "2020-01-06", 6, tz="UTC"), name="data")
-    s2 = pd.Series(index=s1.index, dtype=np.object, name="data")
-    s2.loc[s1.index] = s1
-
-    tm.assert_series_equal(s2, s1)
-
-
-def test_loc_setitem_series_datetime64tz_without_index():
-    s1 = pd.Series(pd.date_range("2020-01-01", "2020-01-06", 6, tz="UTC"), name="data")
-    s2 = pd.Series(index=s1.index, dtype=np.object, name="data")
-    s2.loc[:] = s1
-
-    tm.assert_series_equal(s2, s1)
-=======
 def test_loc_with_period_index_indexer():
     # GH#4125
     idx = pd.period_range("2002-01", "2003-12", freq="M")
@@ -1141,4 +1106,38 @@
     tm.assert_frame_equal(df, df.loc[list(idx)])
     tm.assert_frame_equal(df.iloc[0:5], df.loc[idx[0:5]])
     tm.assert_frame_equal(df, df.loc[list(idx)])
->>>>>>> 25d893bb
+
+
+def test_loc_setitem_df_datetime64tz_column_with_index():
+    df = pd.DataFrame(
+        pd.date_range("2020-01-01", "2020-01-06", 6, tz="UTC"), columns=["data"]
+    )
+    df2 = pd.DataFrame(index=df.index)
+    df2.loc[df.index, "data"] = df["data"]
+
+    tm.assert_frame_equal(df, df2)
+
+
+def test_loc_setitem_df_datetime64tz_column_without_index():
+    df = pd.DataFrame(
+        pd.date_range("2020-01-01", "2020-01-06", 6, tz="UTC"), columns=["data"]
+    )
+    df2 = pd.DataFrame(index=df.index)
+    df2.loc[:, "data"] = df["data"]
+    tm.assert_series_equal(df.data, df2.data)
+
+
+def test_loc_setitem_series_datetime64tz_with_index():
+    s1 = pd.Series(pd.date_range("2020-01-01", "2020-01-06", 6, tz="UTC"), name="data")
+    s2 = pd.Series(index=s1.index, dtype=np.object, name="data")
+    s2.loc[s1.index] = s1
+
+    tm.assert_series_equal(s2, s1)
+
+
+def test_loc_setitem_series_datetime64tz_without_index():
+    s1 = pd.Series(pd.date_range("2020-01-01", "2020-01-06", 6, tz="UTC"), name="data")
+    s2 = pd.Series(index=s1.index, dtype=np.object, name="data")
+    s2.loc[:] = s1
+
+    tm.assert_series_equal(s2, s1)