--- conflicted
+++ resolved
@@ -1564,7 +1564,15 @@
         expected = ser.iloc[expected_slice]
         tm.assert_series_equal(result, expected)
 
-<<<<<<< HEAD
+    @pytest.mark.parametrize("start", ["2018", "2020"])
+    def test_loc_getitem_slice_unordered_dt_index(self, frame_or_series, start):
+        obj = frame_or_series(
+            [1, 2, 3],
+            index=[Timestamp("2016"), Timestamp("2019"), Timestamp("2017")],
+        )
+        with tm.assert_produces_warning(FutureWarning):
+            obj.loc[start:"2022"]
+
     @pytest.mark.parametrize("value", [1, 1.5])
     def test_loc_getitem_slice_labels_int_in_object_index(self, frame_or_series, value):
         # GH: 26491
@@ -1572,16 +1580,6 @@
         result = obj.loc[value:"third"]
         expected = frame_or_series(range(4), index=[value, "first", 2, "third"])
         tm.assert_equal(result, expected)
-=======
-    @pytest.mark.parametrize("start", ["2018", "2020"])
-    def test_loc_getitem_slice_unordered_dt_index(self, frame_or_series, start):
-        obj = frame_or_series(
-            [1, 2, 3],
-            index=[Timestamp("2016"), Timestamp("2019"), Timestamp("2017")],
-        )
-        with tm.assert_produces_warning(FutureWarning):
-            obj.loc[start:"2022"]
->>>>>>> c77fc357
 
 
 class TestLocBooleanMask:
