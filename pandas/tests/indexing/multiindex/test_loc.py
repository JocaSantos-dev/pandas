import numpy as np
import pytest

from pandas.errors import PerformanceWarning

import pandas as pd
from pandas import (
    DataFrame,
    Index,
    MultiIndex,
    Series,
)
import pandas._testing as tm
from pandas.core.indexing import IndexingError


@pytest.fixture
def single_level_multiindex():
    """single level MultiIndex"""
    return MultiIndex(
        levels=[["foo", "bar", "baz", "qux"]], codes=[[0, 1, 2, 3]], names=["first"]
    )


@pytest.fixture
def frame_random_data_integer_multi_index():
    levels = [[0, 1], [0, 1, 2]]
    codes = [[0, 0, 0, 1, 1, 1], [0, 1, 2, 0, 1, 2]]
    index = MultiIndex(levels=levels, codes=codes)
    return DataFrame(np.random.randn(6, 2), index=index)


class TestMultiIndexLoc:
    def test_loc_setitem_frame_with_multiindex(self, multiindex_dataframe_random_data):
        frame = multiindex_dataframe_random_data
        frame.loc[("bar", "two"), "B"] = 5
        assert frame.loc[("bar", "two"), "B"] == 5

        # with integer labels
        df = frame.copy()
        df.columns = list(range(3))
        df.loc[("bar", "two"), 1] = 7
        assert df.loc[("bar", "two"), 1] == 7

    def test_loc_getitem_general(self):

        # GH#2817
        data = {
            "amount": {0: 700, 1: 600, 2: 222, 3: 333, 4: 444},
            "col": {0: 3.5, 1: 3.5, 2: 4.0, 3: 4.0, 4: 4.0},
            "year": {0: 2012, 1: 2011, 2: 2012, 3: 2012, 4: 2012},
        }
        df = DataFrame(data).set_index(keys=["col", "year"])
        key = 4.0, 2012

        # emits a PerformanceWarning, ok
        with tm.assert_produces_warning(PerformanceWarning):
            tm.assert_frame_equal(df.loc[key], df.iloc[2:])

        # this is ok
        return_value = df.sort_index(inplace=True)
        assert return_value is None
        res = df.loc[key]

        # col has float dtype, result should be Float64Index
        index = MultiIndex.from_arrays([[4.0] * 3, [2012] * 3], names=["col", "year"])
        expected = DataFrame({"amount": [222, 333, 444]}, index=index)
        tm.assert_frame_equal(res, expected)

    def test_loc_getitem_multiindex_missing_label_raises(self):
        # GH#21593
        df = DataFrame(
            np.random.randn(3, 3),
            columns=[[2, 2, 4], [6, 8, 10]],
            index=[[4, 4, 8], [8, 10, 12]],
        )

        with pytest.raises(KeyError, match=r"^2$"):
            df.loc[2]

    def test_loc_getitem_list_of_tuples_with_multiindex(
        self, multiindex_year_month_day_dataframe_random_data
    ):
        ser = multiindex_year_month_day_dataframe_random_data["A"]
        expected = ser.reindex(ser.index[49:51])
        result = ser.loc[[(2000, 3, 10), (2000, 3, 13)]]
        tm.assert_series_equal(result, expected)

    def test_loc_getitem_series(self):
        # GH14730
        # passing a series as a key with a MultiIndex
        index = MultiIndex.from_product([[1, 2, 3], ["A", "B", "C"]])
        x = Series(index=index, data=range(9), dtype=np.float64)
        y = Series([1, 3])
        expected = Series(
            data=[0, 1, 2, 6, 7, 8],
            index=MultiIndex.from_product([[1, 3], ["A", "B", "C"]]),
            dtype=np.float64,
        )
        result = x.loc[y]
        tm.assert_series_equal(result, expected)

        result = x.loc[[1, 3]]
        tm.assert_series_equal(result, expected)

        # GH15424
        y1 = Series([1, 3], index=[1, 2])
        result = x.loc[y1]
        tm.assert_series_equal(result, expected)

        empty = Series(data=[], dtype=np.float64)
        expected = Series(
            [],
            index=MultiIndex(levels=index.levels, codes=[[], []], dtype=np.float64),
            dtype=np.float64,
        )
        result = x.loc[empty]
        tm.assert_series_equal(result, expected)

    def test_loc_getitem_array(self):
        # GH15434
        # passing an array as a key with a MultiIndex
        index = MultiIndex.from_product([[1, 2, 3], ["A", "B", "C"]])
        x = Series(index=index, data=range(9), dtype=np.float64)
        y = np.array([1, 3])
        expected = Series(
            data=[0, 1, 2, 6, 7, 8],
            index=MultiIndex.from_product([[1, 3], ["A", "B", "C"]]),
            dtype=np.float64,
        )
        result = x.loc[y]
        tm.assert_series_equal(result, expected)

        # empty array:
        empty = np.array([])
        expected = Series(
            [],
            index=MultiIndex(levels=index.levels, codes=[[], []], dtype=np.float64),
            dtype="float64",
        )
        result = x.loc[empty]
        tm.assert_series_equal(result, expected)

        # 0-dim array (scalar):
        scalar = np.int64(1)
        expected = Series(data=[0, 1, 2], index=["A", "B", "C"], dtype=np.float64)
        result = x.loc[scalar]
        tm.assert_series_equal(result, expected)

    def test_loc_multiindex_labels(self):
        df = DataFrame(
            np.random.randn(3, 3),
            columns=[["i", "i", "j"], ["A", "A", "B"]],
            index=[["i", "i", "j"], ["X", "X", "Y"]],
        )

        # the first 2 rows
        expected = df.iloc[[0, 1]].droplevel(0)
        result = df.loc["i"]
        tm.assert_frame_equal(result, expected)

        # 2nd (last) column
        expected = df.iloc[:, [2]].droplevel(0, axis=1)
        result = df.loc[:, "j"]
        tm.assert_frame_equal(result, expected)

        # bottom right corner
        expected = df.iloc[[2], [2]].droplevel(0).droplevel(0, axis=1)
        result = df.loc["j"].loc[:, "j"]
        tm.assert_frame_equal(result, expected)

        # with a tuple
        expected = df.iloc[[0, 1]]
        result = df.loc[("i", "X")]
        tm.assert_frame_equal(result, expected)

    def test_loc_multiindex_ints(self):
        df = DataFrame(
            np.random.randn(3, 3),
            columns=[[2, 2, 4], [6, 8, 10]],
            index=[[4, 4, 8], [8, 10, 12]],
        )
        expected = df.iloc[[0, 1]].droplevel(0)
        result = df.loc[4]
        tm.assert_frame_equal(result, expected)

    def test_loc_multiindex_missing_label_raises(self):
        df = DataFrame(
            np.random.randn(3, 3),
            columns=[[2, 2, 4], [6, 8, 10]],
            index=[[4, 4, 8], [8, 10, 12]],
        )

        with pytest.raises(KeyError, match=r"^2$"):
            df.loc[2]

    @pytest.mark.parametrize("key, pos", [([2, 4], [0, 1]), ([2], []), ([2, 3], [])])
    def test_loc_multiindex_list_missing_label(self, key, pos):
        # GH 27148 - lists with missing labels _do_ raise
        df = DataFrame(
            np.random.randn(3, 3),
            columns=[[2, 2, 4], [6, 8, 10]],
            index=[[4, 4, 8], [8, 10, 12]],
        )

        with pytest.raises(KeyError, match="not in index"):
            df.loc[key]

    def test_loc_multiindex_too_many_dims_raises(self):
        # GH 14885
        s = Series(
            range(8),
            index=MultiIndex.from_product([["a", "b"], ["c", "d"], ["e", "f"]]),
        )

        with pytest.raises(KeyError, match=r"^\('a', 'b'\)$"):
            s.loc["a", "b"]
        with pytest.raises(KeyError, match=r"^\('a', 'd', 'g'\)$"):
            s.loc["a", "d", "g"]
        with pytest.raises(IndexingError, match="Too many indexers"):
            s.loc["a", "d", "g", "j"]

    def test_loc_multiindex_indexer_none(self):

        # GH6788
        # multi-index indexer is None (meaning take all)
        attributes = ["Attribute" + str(i) for i in range(1)]
        attribute_values = ["Value" + str(i) for i in range(5)]

        index = MultiIndex.from_product([attributes, attribute_values])
        df = 0.1 * np.random.randn(10, 1 * 5) + 0.5
        df = DataFrame(df, columns=index)
        result = df[attributes]
        tm.assert_frame_equal(result, df)

        # GH 7349
        # loc with a multi-index seems to be doing fallback
        df = DataFrame(
            np.arange(12).reshape(-1, 1),
            index=MultiIndex.from_product([[1, 2, 3, 4], [1, 2, 3]]),
        )

        expected = df.loc[([1, 2],), :]
        result = df.loc[[1, 2]]
        tm.assert_frame_equal(result, expected)

    def test_loc_multiindex_incomplete(self):

        # GH 7399
        # incomplete indexers
        s = Series(
            np.arange(15, dtype="int64"),
            MultiIndex.from_product([range(5), ["a", "b", "c"]]),
        )
        expected = s.loc[:, "a":"c"]

        result = s.loc[0:4, "a":"c"]
        tm.assert_series_equal(result, expected)

        result = s.loc[:4, "a":"c"]
        tm.assert_series_equal(result, expected)

        result = s.loc[0:, "a":"c"]
        tm.assert_series_equal(result, expected)

        # GH 7400
        # multiindexer getitem with list of indexers skips wrong element
        s = Series(
            np.arange(15, dtype="int64"),
            MultiIndex.from_product([range(5), ["a", "b", "c"]]),
        )
        expected = s.iloc[[6, 7, 8, 12, 13, 14]]
        result = s.loc[2:4:2, "a":"c"]
        tm.assert_series_equal(result, expected)

    def test_get_loc_single_level(self, single_level_multiindex):
        single_level = single_level_multiindex
        s = Series(np.random.randn(len(single_level)), index=single_level)
        for k in single_level.values:
            s[k]

    def test_loc_getitem_int_slice(self):
        # GH 3053
        # loc should treat integer slices like label slices

        index = MultiIndex.from_product([[6, 7, 8], ["a", "b"]])
        df = DataFrame(np.random.randn(6, 6), index, index)
        result = df.loc[6:8, :]
        expected = df
        tm.assert_frame_equal(result, expected)

        index = MultiIndex.from_product([[10, 20, 30], ["a", "b"]])
        df = DataFrame(np.random.randn(6, 6), index, index)
        result = df.loc[20:30, :]
        expected = df.iloc[2:]
        tm.assert_frame_equal(result, expected)

        # doc examples
        result = df.loc[10, :]
        expected = df.iloc[0:2]
        expected.index = ["a", "b"]
        tm.assert_frame_equal(result, expected)

        result = df.loc[:, 10]
        expected = df[10]
        tm.assert_frame_equal(result, expected)

    @pytest.mark.parametrize(
        "indexer_type_1", (list, tuple, set, slice, np.ndarray, Series, Index)
    )
    @pytest.mark.parametrize(
        "indexer_type_2", (list, tuple, set, slice, np.ndarray, Series, Index)
    )
    def test_loc_getitem_nested_indexer(self, indexer_type_1, indexer_type_2):
        # GH #19686
        # .loc should work with nested indexers which can be
        # any list-like objects (see `is_list_like` (`pandas.api.types`)) or slices

        def convert_nested_indexer(indexer_type, keys):
            if indexer_type == np.ndarray:
                return np.array(keys)
            if indexer_type == slice:
                return slice(*keys)
            return indexer_type(keys)

        a = [10, 20, 30]
        b = [1, 2, 3]
        index = MultiIndex.from_product([a, b])
        df = DataFrame(
            np.arange(len(index), dtype="int64"), index=index, columns=["Data"]
        )

        keys = ([10, 20], [2, 3])
        types = (indexer_type_1, indexer_type_2)

        # check indexers with all the combinations of nested objects
        # of all the valid types
        indexer = tuple(
            convert_nested_indexer(indexer_type, k)
            for indexer_type, k in zip(types, keys)
        )

        result = df.loc[indexer, "Data"]
        expected = Series(
            [1, 2, 4, 5], name="Data", index=MultiIndex.from_product(keys)
        )

        tm.assert_series_equal(result, expected)

    def test_multiindex_loc_one_dimensional_tuple(self, frame_or_series):
        # GH#37711
        mi = MultiIndex.from_tuples([("a", "A"), ("b", "A")])
        obj = frame_or_series([1, 2], index=mi)
        obj.loc[("a",)] = 0
        expected = frame_or_series([0, 2], index=mi)
        tm.assert_equal(obj, expected)

    @pytest.mark.parametrize("indexer", [("a",), ("a")])
    def test_multiindex_one_dimensional_tuple_columns(self, indexer):
        # GH#37711
        mi = MultiIndex.from_tuples([("a", "A"), ("b", "A")])
        obj = DataFrame([1, 2], index=mi)
        obj.loc[indexer, :] = 0
        expected = DataFrame([0, 2], index=mi)
        tm.assert_frame_equal(obj, expected)

    @pytest.mark.parametrize(
        "indexer, exp_value", [(slice(None), 1.0), ((1, 2), np.nan)]
    )
    def test_multiindex_setitem_columns_enlarging(self, indexer, exp_value):
        # GH#39147
        mi = MultiIndex.from_tuples([(1, 2), (3, 4)])
        df = DataFrame([[1, 2], [3, 4]], index=mi, columns=["a", "b"])
        df.loc[indexer, ["c", "d"]] = 1.0
        expected = DataFrame(
            [[1, 2, 1.0, 1.0], [3, 4, exp_value, exp_value]],
            index=mi,
            columns=["a", "b", "c", "d"],
        )
        tm.assert_frame_equal(df, expected)


@pytest.mark.parametrize(
    "indexer, pos",
    [
        ([], []),  # empty ok
        (["A"], slice(3)),
        (["A", "D"], []),  # "D" isn't present -> raise
        (["D", "E"], []),  # no values found -> raise
        (["D"], []),  # same, with single item list: GH 27148
        (pd.IndexSlice[:, ["foo"]], slice(2, None, 3)),
        (pd.IndexSlice[:, ["foo", "bah"]], slice(2, None, 3)),
    ],
)
def test_loc_getitem_duplicates_multiindex_missing_indexers(indexer, pos):
    # GH 7866
    # multi-index slicing with missing indexers
    idx = MultiIndex.from_product(
        [["A", "B", "C"], ["foo", "bar", "baz"]], names=["one", "two"]
    )
    s = Series(np.arange(9, dtype="int64"), index=idx).sort_index()
    expected = s.iloc[pos]

    if expected.size == 0 and indexer != []:
        with pytest.raises(KeyError, match=str(indexer)):
            s.loc[indexer]
    else:
        result = s.loc[indexer]
        tm.assert_series_equal(result, expected)


@pytest.mark.parametrize("columns_indexer", [([], slice(None)), (["foo"], [])])
def test_loc_getitem_duplicates_multiindex_empty_indexer(columns_indexer):
    # GH 8737
    # empty indexer
    multi_index = MultiIndex.from_product((["foo", "bar", "baz"], ["alpha", "beta"]))
    df = DataFrame(np.random.randn(5, 6), index=range(5), columns=multi_index)
    df = df.sort_index(level=0, axis=1)

    expected = DataFrame(index=range(5), columns=multi_index.reindex([])[0])
    result = df.loc[:, columns_indexer]
    tm.assert_frame_equal(result, expected)


def test_loc_getitem_duplicates_multiindex_non_scalar_type_object():
    # regression from < 0.14.0
    # GH 7914
    df = DataFrame(
        [[np.mean, np.median], ["mean", "median"]],
        columns=MultiIndex.from_tuples([("functs", "mean"), ("functs", "median")]),
        index=["function", "name"],
    )
    result = df.loc["function", ("functs", "mean")]
    expected = np.mean
    assert result == expected


def test_loc_getitem_tuple_plus_slice():
    # GH 671
    df = DataFrame(
        {
            "a": np.arange(10),
            "b": np.arange(10),
            "c": np.random.randn(10),
            "d": np.random.randn(10),
        }
    ).set_index(["a", "b"])
    expected = df.loc[0, 0]
    result = df.loc[(0, 0), :]
    tm.assert_series_equal(result, expected)


def test_loc_getitem_int(frame_random_data_integer_multi_index):
    df = frame_random_data_integer_multi_index
    result = df.loc[1]
    expected = df[-3:]
    expected.index = expected.index.droplevel(0)
    tm.assert_frame_equal(result, expected)


def test_loc_getitem_int_raises_exception(frame_random_data_integer_multi_index):
    df = frame_random_data_integer_multi_index
    with pytest.raises(KeyError, match=r"^3$"):
        df.loc[3]


def test_loc_getitem_lowerdim_corner(multiindex_dataframe_random_data):
    df = multiindex_dataframe_random_data

    # test setup - check key not in dataframe
    with pytest.raises(KeyError, match=r"^\('bar', 'three'\)$"):
        df.loc[("bar", "three"), "B"]

    # in theory should be inserting in a sorted space????
    df.loc[("bar", "three"), "B"] = 0
    expected = 0
    result = df.sort_index().loc[("bar", "three"), "B"]
    assert result == expected


def test_loc_setitem_single_column_slice():
    # case from https://github.com/pandas-dev/pandas/issues/27841
    df = DataFrame(
        "string",
        index=list("abcd"),
        columns=MultiIndex.from_product([["Main"], ("another", "one")]),
    )
    df["labels"] = "a"
    df.loc[:, "labels"] = df.index
    tm.assert_numpy_array_equal(np.asarray(df["labels"]), np.asarray(df.index))

    # test with non-object block
    df = DataFrame(
        np.nan,
        index=range(4),
        columns=MultiIndex.from_tuples([("A", "1"), ("A", "2"), ("B", "1")]),
    )
    expected = df.copy()
    df.loc[:, "B"] = np.arange(4)
    expected.iloc[:, 2] = np.arange(4)
    tm.assert_frame_equal(df, expected)


def test_loc_nan_multiindex():
    # GH 5286
    tups = [
        ("Good Things", "C", np.nan),
        ("Good Things", "R", np.nan),
        ("Bad Things", "C", np.nan),
        ("Bad Things", "T", np.nan),
        ("Okay Things", "N", "B"),
        ("Okay Things", "N", "D"),
        ("Okay Things", "B", np.nan),
        ("Okay Things", "D", np.nan),
    ]
    df = DataFrame(
        np.ones((8, 4)),
        columns=Index(["d1", "d2", "d3", "d4"]),
        index=MultiIndex.from_tuples(tups, names=["u1", "u2", "u3"]),
    )
    result = df.loc["Good Things"].loc["C"]
    expected = DataFrame(
        np.ones((1, 4)),
        index=Index([np.nan], dtype="object", name="u3"),
        columns=Index(["d1", "d2", "d3", "d4"], dtype="object"),
    )
    tm.assert_frame_equal(result, expected)


def test_loc_period_string_indexing():
    # GH 9892
    a = pd.period_range("2013Q1", "2013Q4", freq="Q")
    i = (1111, 2222, 3333)
    idx = MultiIndex.from_product((a, i), names=("Period", "CVR"))
    df = DataFrame(
        index=idx,
        columns=(
            "OMS",
            "OMK",
            "RES",
            "DRIFT_IND",
            "OEVRIG_IND",
            "FIN_IND",
            "VARE_UD",
            "LOEN_UD",
            "FIN_UD",
        ),
    )
    result = df.loc[("2013Q1", 1111), "OMS"]
    expected = Series(
        [np.nan],
        dtype=object,
        name="OMS",
        index=MultiIndex.from_tuples(
            [(pd.Period("2013Q1"), 1111)], names=["Period", "CVR"]
        ),
    )
    tm.assert_series_equal(result, expected)


def test_loc_datetime_mask_slicing():
    # GH 16699
    dt_idx = pd.to_datetime(["2017-05-04", "2017-05-05"])
    m_idx = MultiIndex.from_product([dt_idx, dt_idx], names=["Idx1", "Idx2"])
    df = DataFrame(
        data=[[1, 2], [3, 4], [5, 6], [7, 6]], index=m_idx, columns=["C1", "C2"]
    )
    result = df.loc[(dt_idx[0], (df.index.get_level_values(1) > "2017-05-04")), "C1"]
    expected = Series(
        [3],
        name="C1",
        index=MultiIndex.from_tuples(
            [(pd.Timestamp("2017-05-04"), pd.Timestamp("2017-05-05"))],
            names=["Idx1", "Idx2"],
        ),
    )
    tm.assert_series_equal(result, expected)


def test_loc_datetime_series_tuple_slicing():
    # https://github.com/pandas-dev/pandas/issues/35858
    date = pd.Timestamp("2000")
    ser = Series(
        1,
        index=MultiIndex.from_tuples([("a", date)], names=["a", "b"]),
        name="c",
    )
    result = ser.loc[:, [date]]
    tm.assert_series_equal(result, ser)


def test_loc_with_mi_indexer():
    # https://github.com/pandas-dev/pandas/issues/35351
    df = DataFrame(
        data=[["a", 1], ["a", 0], ["b", 1], ["c", 2]],
        index=MultiIndex.from_tuples(
            [(0, 1), (1, 0), (1, 1), (1, 1)], names=["index", "date"]
        ),
        columns=["author", "price"],
    )
    idx = MultiIndex.from_tuples([(0, 1), (1, 1)], names=["index", "date"])
    result = df.loc[idx, :]
    expected = DataFrame(
        [["a", 1], ["b", 1], ["c", 2]],
        index=MultiIndex.from_tuples([(0, 1), (1, 1), (1, 1)], names=["index", "date"]),
        columns=["author", "price"],
    )
    tm.assert_frame_equal(result, expected)


def test_loc_mi_with_level1_named_0():
    # GH#37194
    dti = pd.date_range("2016-01-01", periods=3, tz="US/Pacific")

    ser = Series(range(3), index=dti)
    df = ser.to_frame()
    df[1] = dti

    df2 = df.set_index(0, append=True)
    assert df2.index.names == (None, 0)
    df2.index.get_loc(dti[0])  # smoke test

    result = df2.loc[dti[0]]
    expected = df2.iloc[[0]].droplevel(None)
    tm.assert_frame_equal(result, expected)

    ser2 = df2[1]
    assert ser2.index.names == (None, 0)

    result = ser2.loc[dti[0]]
    expected = ser2.iloc[[0]].droplevel(None)
    tm.assert_series_equal(result, expected)


def test_getitem_str_slice(datapath):
    # GH#15928
    path = datapath("reshape", "merge", "data", "quotes2.csv")
    df = pd.read_csv(path, parse_dates=["time"])
    df2 = df.set_index(["ticker", "time"]).sort_index()

    res = df2.loc[("AAPL", slice("2016-05-25 13:30:00")), :].droplevel(0)
    expected = df2.loc["AAPL"].loc[slice("2016-05-25 13:30:00"), :]
    tm.assert_frame_equal(res, expected)


def test_3levels_leading_period_index():
    # GH#24091
    pi = pd.PeriodIndex(
        ["20181101 1100", "20181101 1200", "20181102 1300", "20181102 1400"],
        name="datetime",
        freq="B",
    )
    lev2 = ["A", "A", "Z", "W"]
    lev3 = ["B", "C", "Q", "F"]
    mi = MultiIndex.from_arrays([pi, lev2, lev3])

    ser = Series(range(4), index=mi, dtype=np.float64)
    result = ser.loc[(pi[0], "A", "B")]
    assert result == 0.0


class TestKeyErrorsWithMultiIndex:
    def test_missing_keys_raises_keyerror(self):
        # GH#27420 KeyError, not TypeError
        df = DataFrame(np.arange(12).reshape(4, 3), columns=["A", "B", "C"])
        df2 = df.set_index(["A", "B"])

        with pytest.raises(KeyError, match="1"):
            df2.loc[(1, 6)]

    def test_missing_key_raises_keyerror2(self):
        # GH#21168 KeyError, not "IndexingError: Too many indexers"
        ser = Series(-1, index=MultiIndex.from_product([[0, 1]] * 2))

        with pytest.raises(KeyError, match=r"\(0, 3\)"):
            ser.loc[0, 3]

    def test_missing_key_combination(self):
        # GH: 19556
        mi = MultiIndex.from_arrays(
            [
                np.array(["a", "a", "b", "b"]),
                np.array(["1", "2", "2", "3"]),
                np.array(["c", "d", "c", "d"]),
            ],
            names=["one", "two", "three"],
        )
        df = DataFrame(np.random.rand(4, 3), index=mi)
        msg = r"\('b', '1', slice\(None, None, None\)\)"
        with pytest.raises(KeyError, match=msg):
            df.loc[("b", "1", slice(None)), :]
        with pytest.raises(KeyError, match=msg):
            df.index.get_locs(("b", "1", slice(None)))
        with pytest.raises(KeyError, match=r"\('b', '1'\)"):
            df.loc[("b", "1"), :]


def test_getitem_loc_commutability(multiindex_year_month_day_dataframe_random_data):
    df = multiindex_year_month_day_dataframe_random_data
    ser = df["A"]
    result = ser[2000, 5]
    expected = df.loc[2000, 5]["A"]
    tm.assert_series_equal(result, expected)


def test_loc_with_nan():
    # GH: 27104
    df = DataFrame(
        {"col": [1, 2, 5], "ind1": ["a", "d", np.nan], "ind2": [1, 4, 5]}
    ).set_index(["ind1", "ind2"])
    result = df.loc[["a"]]
    expected = DataFrame(
        {"col": [1]}, index=MultiIndex.from_tuples([("a", 1)], names=["ind1", "ind2"])
    )
    tm.assert_frame_equal(result, expected)

    result = df.loc["a"]
    expected = DataFrame({"col": [1]}, index=Index([1], name="ind2"))
    tm.assert_frame_equal(result, expected)


def test_getitem_non_found_tuple():
    # GH: 25236
    df = DataFrame([[1, 2, 3, 4]], columns=["a", "b", "c", "d"]).set_index(
        ["a", "b", "c"]
    )
    with pytest.raises(KeyError, match=r"\(2\.0, 2\.0, 3\.0\)"):
        df.loc[(2.0, 2.0, 3.0)]


def test_get_loc_datetime_index():
    # GH#24263
    index = pd.date_range("2001-01-01", periods=100)
    mi = MultiIndex.from_arrays([index])
    # Check if get_loc matches for Index and MultiIndex
    assert mi.get_loc("2001-01") == slice(0, 31, None)
    assert index.get_loc("2001-01") == slice(0, 31, None)


def test_loc_setitem_indexer_differently_ordered():
    # GH#34603
    mi = MultiIndex.from_product([["a", "b"], [0, 1]])
    df = DataFrame([[1, 2], [3, 4], [5, 6], [7, 8]], index=mi)

    indexer = ("a", [1, 0])
    df.loc[indexer, :] = np.array([[9, 10], [11, 12]])
    expected = DataFrame([[11, 12], [9, 10], [5, 6], [7, 8]], index=mi)
    tm.assert_frame_equal(df, expected)


def test_loc_getitem_index_differently_ordered_slice_none():
    # GH#31330
    df = DataFrame(
        [[1, 2], [3, 4], [5, 6], [7, 8]],
        index=[["a", "a", "b", "b"], [1, 2, 1, 2]],
        columns=["a", "b"],
    )
    result = df.loc[(slice(None), [2, 1]), :]
    expected = DataFrame(
        [[3, 4], [7, 8], [1, 2], [5, 6]],
        index=[["a", "b", "a", "b"], [2, 2, 1, 1]],
        columns=["a", "b"],
    )
    tm.assert_frame_equal(result, expected)


def test_loc_getitem_drops_levels_for_one_row_dataframe():
    # GH#10521
    mi = MultiIndex.from_arrays([["x"], ["y"], ["z"]], names=["a", "b", "c"])
    df = DataFrame({"d": [0]}, index=mi)
    expected = df.copy()
    result = df.loc["x", :, "z"]
    tm.assert_frame_equal(result, expected)

    ser = Series([0], index=mi)
    result = ser.loc["x", :, "z"]
    expected = Series([0], index=Index(["y"], name="b"))
    tm.assert_series_equal(result, expected)


def test_mi_columns_loc_list_label_order():
    # GH 10710
    cols = MultiIndex.from_product([["A", "B", "C"], [1, 2]])
    df = DataFrame(np.zeros((5, 6)), columns=cols)
    result = df.loc[:, ["B", "A"]]
    expected = DataFrame(
        np.zeros((5, 4)),
        columns=MultiIndex.from_tuples([("B", 1), ("B", 2), ("A", 1), ("A", 2)]),
    )
    tm.assert_frame_equal(result, expected)


def test_mi_partial_indexing_list_raises():
    # GH 13501
    frame = DataFrame(
        np.arange(12).reshape((4, 3)),
        index=[["a", "a", "b", "b"], [1, 2, 1, 2]],
        columns=[["Ohio", "Ohio", "Colorado"], ["Green", "Red", "Green"]],
    )
    frame.index.names = ["key1", "key2"]
    frame.columns.names = ["state", "color"]
    with pytest.raises(KeyError, match="\\[2\\] not in index"):
        frame.loc[["b", 2], "Colorado"]


<<<<<<< HEAD
def test_loc_get_scalar_casting_to_float():
    # GH#41369
    df = DataFrame(
        {"a": 1.0, "b": 2}, index=MultiIndex.from_arrays([[3], [4]], names=["c", "d"])
    )
    result = df.loc[(3, 4), "b"]
    assert result == 2
    result = df.loc[[(3, 4)], "b"].iloc[0]
    assert result == 2
=======
def test_mi_indexing_list_nonexistent_raises():
    # GH 15452
    s = Series(range(4), index=MultiIndex.from_product([[1, 2], ["a", "b"]]))
    with pytest.raises(KeyError, match="\\['not' 'found'\\] not in index"):
        s.loc[["not", "found"]]


def test_mi_add_cell_missing_row_non_unique():
    # GH 16018
    result = DataFrame(
        [[1, 2, 5, 6], [3, 4, 7, 8]],
        index=["a", "a"],
        columns=MultiIndex.from_product([[1, 2], ["A", "B"]]),
    )
    result.loc["c"] = -1
    result.loc["c", (1, "A")] = 3
    result.loc["d", (1, "A")] = 3
    expected = DataFrame(
        [
            [1.0, 2.0, 5.0, 6.0],
            [3.0, 4.0, 7.0, 8.0],
            [3.0, -1.0, -1, -1],
            [3.0, np.nan, np.nan, np.nan],
        ],
        index=["a", "a", "c", "d"],
        columns=MultiIndex.from_product([[1, 2], ["A", "B"]]),
    )
    tm.assert_frame_equal(result, expected)
>>>>>>> 615eadf0
<|MERGE_RESOLUTION|>--- conflicted
+++ resolved
@@ -803,17 +803,6 @@
         frame.loc[["b", 2], "Colorado"]
 
 
-<<<<<<< HEAD
-def test_loc_get_scalar_casting_to_float():
-    # GH#41369
-    df = DataFrame(
-        {"a": 1.0, "b": 2}, index=MultiIndex.from_arrays([[3], [4]], names=["c", "d"])
-    )
-    result = df.loc[(3, 4), "b"]
-    assert result == 2
-    result = df.loc[[(3, 4)], "b"].iloc[0]
-    assert result == 2
-=======
 def test_mi_indexing_list_nonexistent_raises():
     # GH 15452
     s = Series(range(4), index=MultiIndex.from_product([[1, 2], ["a", "b"]]))
@@ -842,4 +831,14 @@
         columns=MultiIndex.from_product([[1, 2], ["A", "B"]]),
     )
     tm.assert_frame_equal(result, expected)
->>>>>>> 615eadf0
+
+
+def test_loc_get_scalar_casting_to_float():
+    # GH#41369
+    df = DataFrame(
+        {"a": 1.0, "b": 2}, index=MultiIndex.from_arrays([[3], [4]], names=["c", "d"])
+    )
+    result = df.loc[(3, 4), "b"]
+    assert result == 2
+    result = df.loc[[(3, 4)], "b"].iloc[0]
+    assert result == 2