--- conflicted
+++ resolved
@@ -524,7 +524,6 @@
     tm.assert_frame_equal(result, expected)
 
 
-<<<<<<< HEAD
 def test_loc_mi_with_level1_named_0():
     # GH#37194
     dti = pd.date_range("2016-01-01", periods=3, tz="US/Pacific")
@@ -547,7 +546,8 @@
     result = ser2.loc[dti[0]]
     expected = ser2.iloc[[0]].droplevel(None)
     tm.assert_series_equal(result, expected)
-=======
+
+
 def test_getitem_str_slice(datapath):
     # GH#15928
     path = datapath("reshape", "merge", "data", "quotes2.csv")
@@ -589,5 +589,4 @@
         ser = pd.Series(-1, index=pd.MultiIndex.from_product([[0, 1]] * 2))
 
         with pytest.raises(KeyError, match=r"\(0, 3\)"):
-            ser.loc[0, 3]
->>>>>>> 196bdcd8
+            ser.loc[0, 3]