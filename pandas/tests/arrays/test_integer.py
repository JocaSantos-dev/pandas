--- conflicted
+++ resolved
@@ -1,14 +1,10 @@
 import numpy as np
 import pytest
 
-<<<<<<< HEAD
+from pandas.core.dtypes.generic import ABCIndexClass
+
+import pandas as pd
 from pandas import _np_version_under1p13
-from pandas.api.types import is_integer, is_float, is_float_dtype, is_scalar
-=======
->>>>>>> baeb1bf9
-from pandas.core.dtypes.generic import ABCIndexClass
-
-import pandas as pd
 from pandas.api.types import is_float, is_float_dtype, is_integer, is_scalar
 from pandas.core.arrays import IntegerArray, integer_array
 from pandas.core.arrays.integer import (
