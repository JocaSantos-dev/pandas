--- conflicted
+++ resolved
@@ -4,15 +4,11 @@
 import pandas as pd
 import pandas._testing as tm
 
-<<<<<<< HEAD
 pytestmark = pytest.mark.filterwarnings(
     "ignore:Passing a BlockManager to DataFrame:DeprecationWarning"
 )
 
-pa = pytest.importorskip("pyarrow", minversion="1.0.1")
-=======
 pa = pytest.importorskip("pyarrow")
->>>>>>> bf248a10
 
 from pandas.core.arrays.arrow._arrow_utils import pyarrow_array_to_numpy_and_mask
 
