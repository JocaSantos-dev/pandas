--- conflicted
+++ resolved
@@ -50,43 +50,6 @@
 
 
 @pytest.mark.parametrize(
-<<<<<<< HEAD
-    "to_replace,value,input_data,expected_data,inplace",
-    [
-        (r"^\s*$", pd.NA, ["d", "ee", "f", ""], ["d", "ee", "f", pd.NA], False),
-        (r"e{2}", "replace", ["d", "ee", "f", ""], ["d", "replace", "f", ""], False),
-        (r"f", "replace", ["d", "ee", "f", ""], ["d", "ee", "replace", ""], False),
-        (r"^\s*$", pd.NA, ["d", "ee", "f", ""], ["d", "ee", "f", pd.NA], True),
-        (r"e{2}", "replace", ["d", "ee", "f", ""], ["d", "replace", "f", ""], True),
-        (r"f", "replace", ["d", "ee", "f", ""], ["d", "ee", "replace", ""], True),
-    ],
-)
-def test_replace_regex(to_replace, value, input_data, expected_data, inplace):
-    # GH35977
-    input_df = pd.DataFrame({"col1": input_data}, dtype="string")
-    expected_df = pd.DataFrame({"col1": expected_data}, dtype="string")
-    converted = input_df.replace(to_replace, value, inplace=inplace, regex=True)
-    if inplace:
-        tm.assert_frame_equal(expected_df, input_df)
-    else:
-        tm.assert_frame_equal(expected_df, converted)
-
-
-@pytest.mark.parametrize(
-    "to_replace,value,input_data,expected_data",
-    [
-        ("", pd.NA, ["d", "ee", "f", ""], ["d", "ee", "f", pd.NA]),
-        ("ee", "replace", ["d", "ee", "f", ""], ["d", "replace", "f", ""]),
-        ("f", "replace", ["d", "ee", "f", ""], ["d", "ee", "replace", ""]),
-    ],
-)
-def test_replace_string(to_replace, value, input_data, expected_data):
-    # GH35977
-    input_df = pd.DataFrame({"col1": input_data}, dtype="string")
-    expected_df = pd.DataFrame({"col1": expected_data}, dtype="string")
-    input_df = input_df.replace(to_replace, value, inplace=False, regex=False)
-    tm.assert_frame_equal(expected_df, input_df)
-=======
     "to_replace, value, result, expected_error_msg",
     [
         ("b", "c", ["a", "c"], "Categorical.categories are different"),
@@ -109,4 +72,39 @@
             tm.assert_categorical_equal(cat, expected)
     cat.replace(to_replace, value, inplace=True)
     tm.assert_categorical_equal(cat, expected)
->>>>>>> 2eb35306
+
+
+@pytest.mark.parametrize(
+    "to_replace,value,input_data,expected_data,inplace",
+    [
+        (r"^\s*$", pd.NA, ["d", "ee", "f", ""], ["d", "ee", "f", pd.NA], False),
+        (r"e{2}", "replace", ["d", "ee", "f", ""], ["d", "replace", "f", ""], False),
+        (r"f", "replace", ["d", "ee", "f", ""], ["d", "ee", "replace", ""], False),
+        (r"^\s*$", pd.NA, ["d", "ee", "f", ""], ["d", "ee", "f", pd.NA], True),
+        (r"e{2}", "replace", ["d", "ee", "f", ""], ["d", "replace", "f", ""], True),
+        (r"f", "replace", ["d", "ee", "f", ""], ["d", "ee", "replace", ""], True),
+    ],
+)
+def test_replace_regex(to_replace, value, input_data, expected_data, inplace):
+    # GH35977
+    df = pd.DataFrame({"col1": input_data}, dtype="string")
+    expected = pd.DataFrame({"col1": expected_data}, dtype="string")
+    df_replaced = df.replace(to_replace, value, inplace=inplace, regex=True)
+    result = df if inplace else df_replaced
+    tm.assert_frame_equal(result, expected)
+
+
+@pytest.mark.parametrize(
+    "to_replace,value,input_data,expected_data",
+    [
+        ("", pd.NA, ["d", "ee", "f", ""], ["d", "ee", "f", pd.NA]),
+        ("ee", "replace", ["d", "ee", "f", ""], ["d", "replace", "f", ""]),
+        ("f", "replace", ["d", "ee", "f", ""], ["d", "ee", "replace", ""]),
+    ],
+)
+def test_replace_string(to_replace, value, input_data, expected_data):
+    # GH35977
+    df = pd.DataFrame({"col1": input_data}, dtype="string")
+    expected = pd.DataFrame({"col1": expected_data}, dtype="string")
+    result = df.replace(to_replace, value, inplace=False, regex=False)
+    tm.assert_frame_equal(result, expected)