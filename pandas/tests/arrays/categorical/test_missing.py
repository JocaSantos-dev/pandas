import collections

import numpy as np
import pytest

from pandas.core.dtypes.dtypes import CategoricalDtype

import pandas as pd
from pandas import (
    Categorical,
    Index,
    Series,
    isna,
)
import pandas._testing as tm


class TestCategoricalMissing:
    def test_isna(self):
        exp = np.array([False, False, True])
        cat = Categorical(["a", "b", np.nan])
        res = cat.isna()

        tm.assert_numpy_array_equal(res, exp)

    def test_na_flags_int_categories(self):
        # #1457

        categories = list(range(10))
        labels = np.random.default_rng(2).integers(0, 10, 20)
        labels[::5] = -1

        cat = Categorical(labels, categories)
        repr(cat)

        tm.assert_numpy_array_equal(isna(cat), labels == -1)

    def test_nan_handling(self):
        # Nans are represented as -1 in codes
        c = Categorical(["a", "b", np.nan, "a"])
        tm.assert_index_equal(c.categories, Index(["a", "b"]))
        tm.assert_numpy_array_equal(c._codes, np.array([0, 1, -1, 0], dtype=np.int8))
        c[1] = np.nan
        tm.assert_index_equal(c.categories, Index(["a", "b"]))
        tm.assert_numpy_array_equal(c._codes, np.array([0, -1, -1, 0], dtype=np.int8))

        # Adding nan to categories should make assigned nan point to the
        # category!
        c = Categorical(["a", "b", np.nan, "a"])
        tm.assert_index_equal(c.categories, Index(["a", "b"]))
        tm.assert_numpy_array_equal(c._codes, np.array([0, 1, -1, 0], dtype=np.int8))

    def test_set_dtype_nans(self):
        c = Categorical(["a", "b", np.nan])
        result = c._set_dtype(CategoricalDtype(["a", "c"]))
        tm.assert_numpy_array_equal(result.codes, np.array([0, -1, -1], dtype="int8"))

    def test_set_item_nan(self):
        cat = Categorical([1, 2, 3])
        cat[1] = np.nan

        exp = Categorical([1, np.nan, 3], categories=[1, 2, 3])
        tm.assert_categorical_equal(cat, exp)

    @pytest.mark.parametrize("named", [True, False])
    def test_fillna_iterable_category(self, named):
        # https://github.com/pandas-dev/pandas/issues/21097
        if named:
            Point = collections.namedtuple("Point", "x y")
        else:
            Point = lambda *args: args  # tuple
        cat = Categorical(np.array([Point(0, 0), Point(0, 1), None], dtype=object))
        result = cat.fillna(Point(0, 0))
        expected = Categorical([Point(0, 0), Point(0, 1), Point(0, 0)])

        tm.assert_categorical_equal(result, expected)

        # Case where the Point is not among our categories; we want ValueError,
        #  not NotImplementedError GH#41914
        cat = Categorical(np.array([Point(1, 0), Point(0, 1), None], dtype=object))
        msg = "Cannot setitem on a Categorical with a new category"
        with pytest.raises(TypeError, match=msg):
            cat.fillna(Point(0, 0))

    def test_fillna_array(self):
        # accept Categorical or ndarray value if it holds appropriate values
        cat = Categorical(["A", "B", "C", None, None])

        other = cat.fillna("C")
        result = cat.fillna(other)
        tm.assert_categorical_equal(result, other)
        assert isna(cat[-1])  # didn't modify original inplace

        other = np.array(["A", "B", "C", "B", "A"])
        result = cat.fillna(other)
        expected = Categorical(["A", "B", "C", "B", "A"], dtype=cat.dtype)
        tm.assert_categorical_equal(result, expected)
        assert isna(cat[-1])  # didn't modify original inplace

    @pytest.mark.parametrize(
        "a1, a2, categories",
        [
            (["a", "b", "c"], [np.nan, "a", "b"], ["a", "b", "c"]),
            ([1, 2, 3], [np.nan, 1, 2], [1, 2, 3]),
        ],
    )
    def test_compare_categorical_with_missing(self, a1, a2, categories):
        # GH 28384
        cat_type = CategoricalDtype(categories)

        # !=
        result = Series(a1, dtype=cat_type) != Series(a2, dtype=cat_type)
        expected = Series(a1) != Series(a2)
        tm.assert_series_equal(result, expected)

        # ==
        result = Series(a1, dtype=cat_type) == Series(a2, dtype=cat_type)
        expected = Series(a1) == Series(a2)
        tm.assert_series_equal(result, expected)

    @pytest.mark.parametrize(
        "na_value, dtype",
        [
<<<<<<< HEAD
            (pd.NaT, "datetime64[ns]"),
            (None, "object"),
=======
            (pd.NaT, "datetime64[s]"),
            (None, "float64"),
>>>>>>> b0c4194c
            (np.nan, "float64"),
            (pd.NA, "object"),
        ],
    )
    def test_categorical_only_missing_values_no_cast(self, na_value, dtype):
        # GH#44900
        result = Categorical([na_value, na_value])
        tm.assert_index_equal(result.categories, Index([], dtype=dtype))<|MERGE_RESOLUTION|>--- conflicted
+++ resolved
@@ -121,13 +121,8 @@
     @pytest.mark.parametrize(
         "na_value, dtype",
         [
-<<<<<<< HEAD
-            (pd.NaT, "datetime64[ns]"),
+            (pd.NaT, "datetime64[s]"),
             (None, "object"),
-=======
-            (pd.NaT, "datetime64[s]"),
-            (None, "float64"),
->>>>>>> b0c4194c
             (np.nan, "float64"),
             (pd.NA, "object"),
         ],
