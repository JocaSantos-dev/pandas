# -*- coding: utf-8 -*-
import numpy as np
import pytest

import pandas as pd
import pandas.util.testing as tm

from pandas.core.arrays.datetimes import DatetimeArrayMixin
from pandas.core.arrays.timedeltas import TimedeltaArrayMixin
from pandas.core.arrays.period import PeriodArray


# TODO: more freq variants
@pytest.fixture(params=['D', 'B', 'W', 'M', 'Q', 'Y'])
def period_index(request):
    """
    A fixture to provide PeriodIndex objects with different frequencies.

    Most PeriodArray behavior is already tested in PeriodIndex tests,
    so here we just test that the PeriodArray behavior matches
    the PeriodIndex behavior.
    """
    freqstr = request.param
    # TODO: non-monotone indexes; NaTs, different start dates
    pi = pd.period_range(start=pd.Timestamp('2000-01-01'),
                         periods=100,
                         freq=freqstr)
    return pi


@pytest.fixture(params=['D', 'B', 'W', 'M', 'Q', 'Y'])
def datetime_index(request):
    """
    A fixture to provide DatetimeIndex objects with different frequencies.

    Most DatetimeArray behavior is already tested in DatetimeIndex tests,
    so here we just test that the DatetimeIndex behavior matches
    the DatetimeIndex behavior.
    """
    freqstr = request.param
    # TODO: non-monotone indexes; NaTs, different start dates, timezones
    pi = pd.date_range(start=pd.Timestamp('2000-01-01'),
                       periods=100,
                       freq=freqstr)
    return pi


class TestDatetimeArray(object):

    def test_from_dti(self, tz_naive_fixture):
        tz = tz_naive_fixture
        dti = pd.date_range('2016-01-01', periods=3, tz=tz)
        arr = DatetimeArrayMixin(dti)
        assert list(dti) == list(arr)

        # Check that Index.__new__ knows what to do with DatetimeArray
        dti2 = pd.Index(arr)
        assert isinstance(dti2, pd.DatetimeIndex)
        assert list(dti2) == list(arr)

    def test_astype_object(self, tz_naive_fixture):
        tz = tz_naive_fixture
        dti = pd.date_range('2016-01-01', periods=3, tz=tz)
        arr = DatetimeArrayMixin(dti)
        asobj = arr.astype('O')
        assert isinstance(asobj, np.ndarray)
        assert asobj.dtype == 'O'
        assert list(asobj) == list(dti)

    @pytest.mark.parametrize('freqstr', ['D', 'B', 'W', 'M', 'Q', 'Y'])
    def test_to_period(self, datetime_index, freqstr):
        dti = datetime_index
        arr = DatetimeArrayMixin(dti)

        expected = dti.to_period(freq=freqstr)
        result = arr.to_period(freq=freqstr)
        assert isinstance(result, PeriodArrayMixin)

        # placeholder until these become actual EA subclasses and we can use
        #  an EA-specific tm.assert_ function
        tm.assert_index_equal(pd.Index(result), pd.Index(expected))

    @pytest.mark.parametrize('propname', pd.DatetimeIndex._bool_ops)
    def test_bool_properties(self, datetime_index, propname):
        # in this case _bool_ops is just `is_leap_year`
        dti = datetime_index
        arr = DatetimeArrayMixin(dti)
        assert dti.freq == arr.freq

        result = getattr(arr, propname)
        expected = np.array(getattr(dti, propname), dtype=result.dtype)

        tm.assert_numpy_array_equal(result, expected)

    @pytest.mark.parametrize('propname', pd.DatetimeIndex._field_ops)
    def test_int_properties(self, datetime_index, propname):
        dti = datetime_index
        arr = DatetimeArrayMixin(dti)

        result = getattr(arr, propname)
        expected = np.array(getattr(dti, propname), dtype=result.dtype)

        tm.assert_numpy_array_equal(result, expected)


class TestTimedeltaArray(object):
    def test_from_tdi(self):
        tdi = pd.TimedeltaIndex(['1 Day', '3 Hours'])
        arr = TimedeltaArrayMixin(tdi)
        assert list(arr) == list(tdi)

        # Check that Index.__new__ knows what to do with TimedeltaArray
        tdi2 = pd.Index(arr)
        assert isinstance(tdi2, pd.TimedeltaIndex)
        assert list(tdi2) == list(arr)

    def test_astype_object(self):
        tdi = pd.TimedeltaIndex(['1 Day', '3 Hours'])
        arr = TimedeltaArrayMixin(tdi)
        asobj = arr.astype('O')
        assert isinstance(asobj, np.ndarray)
        assert asobj.dtype == 'O'
        assert list(asobj) == list(tdi)


class TestPeriodArray(object):

<<<<<<< HEAD
    def test_from_pi(self):
        pi = pd.period_range('2016', freq='Q', periods=3)
        arr = PeriodArray(pi)
=======
    def test_from_pi(self, period_index):
        pi = period_index
        arr = PeriodArrayMixin(pi)
>>>>>>> a4482db4
        assert list(arr) == list(pi)

        # Check that Index.__new__ knows what to do with PeriodArray
        pi2 = pd.Index(arr)
        assert isinstance(pi2, pd.PeriodIndex)
        assert list(pi2) == list(arr)

<<<<<<< HEAD
    def test_astype_object(self):
        pi = pd.period_range('2016', freq='Q', periods=3)
        arr = PeriodArray(pi)
=======
    def test_astype_object(self, period_index):
        pi = period_index
        arr = PeriodArrayMixin(pi)
>>>>>>> a4482db4
        asobj = arr.astype('O')
        assert isinstance(asobj, np.ndarray)
        assert asobj.dtype == 'O'
        assert list(asobj) == list(pi)

    @pytest.mark.parametrize('how', ['S', 'E'])
    def test_to_timestamp(self, how, period_index):
        pi = period_index
        arr = PeriodArrayMixin(pi)

        expected = DatetimeArrayMixin(pi.to_timestamp(how=how))
        result = arr.to_timestamp(how=how)
        assert isinstance(result, DatetimeArrayMixin)

        # placeholder until these become actual EA subclasses and we can use
        #  an EA-specific tm.assert_ function
        tm.assert_index_equal(pd.Index(result), pd.Index(expected))

    @pytest.mark.parametrize('propname', pd.PeriodIndex._bool_ops)
    def test_bool_properties(self, period_index, propname):
        # in this case _bool_ops is just `is_leap_year`
        pi = period_index
        arr = PeriodArrayMixin(pi)

        result = getattr(arr, propname)
        expected = np.array(getattr(pi, propname))

        tm.assert_numpy_array_equal(result, expected)

    @pytest.mark.parametrize('propname', pd.PeriodIndex._field_ops)
    def test_int_properties(self, period_index, propname):
        pi = period_index
        arr = PeriodArrayMixin(pi)

        result = getattr(arr, propname)
        expected = np.array(getattr(pi, propname))

        tm.assert_numpy_array_equal(result, expected)<|MERGE_RESOLUTION|>--- conflicted
+++ resolved
@@ -74,7 +74,7 @@
 
         expected = dti.to_period(freq=freqstr)
         result = arr.to_period(freq=freqstr)
-        assert isinstance(result, PeriodArrayMixin)
+        assert isinstance(result, PeriodArray)
 
         # placeholder until these become actual EA subclasses and we can use
         #  an EA-specific tm.assert_ function
@@ -125,15 +125,9 @@
 
 class TestPeriodArray(object):
 
-<<<<<<< HEAD
-    def test_from_pi(self):
-        pi = pd.period_range('2016', freq='Q', periods=3)
-        arr = PeriodArray(pi)
-=======
     def test_from_pi(self, period_index):
         pi = period_index
-        arr = PeriodArrayMixin(pi)
->>>>>>> a4482db4
+        arr = PeriodArray(pi.values)
         assert list(arr) == list(pi)
 
         # Check that Index.__new__ knows what to do with PeriodArray
@@ -141,15 +135,9 @@
         assert isinstance(pi2, pd.PeriodIndex)
         assert list(pi2) == list(arr)
 
-<<<<<<< HEAD
-    def test_astype_object(self):
-        pi = pd.period_range('2016', freq='Q', periods=3)
-        arr = PeriodArray(pi)
-=======
     def test_astype_object(self, period_index):
         pi = period_index
-        arr = PeriodArrayMixin(pi)
->>>>>>> a4482db4
+        arr = PeriodArray(pi.values)
         asobj = arr.astype('O')
         assert isinstance(asobj, np.ndarray)
         assert asobj.dtype == 'O'
@@ -158,7 +146,7 @@
     @pytest.mark.parametrize('how', ['S', 'E'])
     def test_to_timestamp(self, how, period_index):
         pi = period_index
-        arr = PeriodArrayMixin(pi)
+        arr = PeriodArray(pi.values)
 
         expected = DatetimeArrayMixin(pi.to_timestamp(how=how))
         result = arr.to_timestamp(how=how)
@@ -172,7 +160,7 @@
     def test_bool_properties(self, period_index, propname):
         # in this case _bool_ops is just `is_leap_year`
         pi = period_index
-        arr = PeriodArrayMixin(pi)
+        arr = PeriodArray(pi.values)
 
         result = getattr(arr, propname)
         expected = np.array(getattr(pi, propname))
@@ -182,7 +170,7 @@
     @pytest.mark.parametrize('propname', pd.PeriodIndex._field_ops)
     def test_int_properties(self, period_index, propname):
         pi = period_index
-        arr = PeriodArrayMixin(pi)
+        arr = PeriodArray(pi.values)
 
         result = getattr(arr, propname)
         expected = np.array(getattr(pi, propname))
