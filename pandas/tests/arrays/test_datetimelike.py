--- conflicted
+++ resolved
@@ -92,14 +92,10 @@
     def arr1d(self):
         """Fixture returning DatetimeArray with daily frequency."""
         data = np.arange(10, dtype="i8") * 24 * 3600 * 10**9
-<<<<<<< HEAD
-        arr = self.array_cls(data, freq="24h")
-=======
         if self.array_cls is PeriodArray:
-            arr = self.array_cls(data, freq="D")
+            arr = self.array_cls(data, freq="24h")
         else:
-            arr = self.index_cls(data, freq="D")._data
->>>>>>> 41383cf1
+            arr = self.index_cls(data, freq="24h")._data
         return arr
 
     def test_compare_len1_raises(self, arr1d):
