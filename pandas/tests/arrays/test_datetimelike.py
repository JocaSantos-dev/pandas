--- conflicted
+++ resolved
@@ -65,13 +65,8 @@
         #  to the case where one has length-1, which numpy would broadcast
         data = np.arange(10, dtype="i8") * 24 * 3600 * 10 ** 9
 
-<<<<<<< HEAD
         arr = self.array_cls._simple_new(data, freq="D")
         idx = self.index_cls(arr)
-=======
-        idx = self.array_cls._simple_new(data, freq="D")
-        arr = self.index_cls(idx)
->>>>>>> 24d7c061
 
         with pytest.raises(ValueError, match="Lengths must match"):
             arr == arr[:1]
@@ -85,11 +80,7 @@
         np.random.shuffle(data)
 
         arr = self.array_cls._simple_new(data, freq="D")
-<<<<<<< HEAD
-        idx = self.index_cls(arr)
-=======
         idx = self.index_cls._simple_new(arr)
->>>>>>> 24d7c061
 
         takers = [1, 4, 94]
         result = arr.take(takers)
@@ -107,10 +98,6 @@
         data = np.arange(10, dtype="i8") * 24 * 3600 * 10 ** 9
 
         arr = self.array_cls._simple_new(data, freq="D")
-<<<<<<< HEAD
-        idx = self.index_cls(arr)
-=======
->>>>>>> 24d7c061
 
         result = arr.take([-1, 1], allow_fill=True, fill_value=None)
         assert result[0] is pd.NaT
