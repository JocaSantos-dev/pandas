--- conflicted
+++ resolved
@@ -4,13 +4,8 @@
 
 import pandas as pd
 from pandas.core.arrays import (
-<<<<<<< HEAD
-    DatetimeArray, PeriodArray, TimedeltaArrayMixin
-)
-=======
-    DatetimeArrayMixin, PeriodArray, TimedeltaArrayMixin)
+    DatetimeArray, PeriodArray, TimedeltaArrayMixin)
 import pandas.util.testing as tm
->>>>>>> ce62a5c1
 
 
 # TODO: more freq variants
