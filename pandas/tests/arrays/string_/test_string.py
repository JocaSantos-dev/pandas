"""
This module tests the functionality of StringArray and ArrowStringArray.
Tests for the str accessors are in pandas/tests/strings/test_string_array.py
"""

import operator

import numpy as np
import pytest

from pandas._config import using_string_dtype

from pandas.compat.pyarrow import pa_version_under12p0

from pandas.core.dtypes.common import is_dtype_equal

import pandas as pd
import pandas._testing as tm
from pandas.core.arrays.string_ import StringArrayNumpySemantics
from pandas.core.arrays.string_arrow import (
    ArrowStringArray,
    ArrowStringArrayNumpySemantics,
)


@pytest.fixture
def dtype(string_dtype_arguments):
    """Fixture giving StringDtype from parametrized storage and na_value arguments"""
    storage, na_value = string_dtype_arguments
    return pd.StringDtype(storage=storage, na_value=na_value)


@pytest.fixture
def cls(dtype):
    """Fixture giving array type from parametrized 'dtype'"""
    return dtype.construct_array_type()


def test_dtype_equality():
    pytest.importorskip("pyarrow")

    dtype1 = pd.StringDtype("python")
    dtype2 = pd.StringDtype("pyarrow")
    dtype3 = pd.StringDtype("pyarrow", na_value=np.nan)

    assert dtype1 == pd.StringDtype("python", na_value=pd.NA)
    assert dtype1 != dtype2
    assert dtype1 != dtype3

    assert dtype2 == pd.StringDtype("pyarrow", na_value=pd.NA)
    assert dtype2 != dtype1
    assert dtype2 != dtype3

    assert dtype3 == pd.StringDtype("pyarrow", na_value=np.nan)
    assert dtype3 == pd.StringDtype("pyarrow", na_value=float("nan"))
    assert dtype3 != dtype1
    assert dtype3 != dtype2


def test_repr(dtype):
    df = pd.DataFrame({"A": pd.array(["a", pd.NA, "b"], dtype=dtype)})
    if dtype.na_value is np.nan:
        expected = "     A\n0    a\n1  NaN\n2    b"
    else:
        expected = "      A\n0     a\n1  <NA>\n2     b"
    assert repr(df) == expected

    if dtype.na_value is np.nan:
        expected = "0      a\n1    NaN\n2      b\nName: A, dtype: string"
    else:
        expected = "0       a\n1    <NA>\n2       b\nName: A, dtype: string"
    assert repr(df.A) == expected

    if dtype.storage == "pyarrow" and dtype.na_value is pd.NA:
        arr_name = "ArrowStringArray"
        expected = f"<{arr_name}>\n['a', <NA>, 'b']\nLength: 3, dtype: string"
    elif dtype.storage == "pyarrow" and dtype.na_value is np.nan:
        arr_name = "ArrowStringArrayNumpySemantics"
        expected = f"<{arr_name}>\n['a', nan, 'b']\nLength: 3, dtype: string"
    elif dtype.storage == "python" and dtype.na_value is np.nan:
        arr_name = "StringArrayNumpySemantics"
        expected = f"<{arr_name}>\n['a', nan, 'b']\nLength: 3, dtype: string"
    else:
        arr_name = "StringArray"
        expected = f"<{arr_name}>\n['a', <NA>, 'b']\nLength: 3, dtype: string"
    assert repr(df.A.array) == expected


def test_none_to_nan(cls, dtype):
    a = cls._from_sequence(["a", None, "b"], dtype=dtype)
    assert a[1] is not None
    assert a[1] is a.dtype.na_value


def test_setitem_validates(cls, dtype):
    arr = cls._from_sequence(["a", "b"], dtype=dtype)

    if dtype.storage == "python":
        msg = "Cannot set non-string value '10' into a StringArray."
    else:
        msg = "Scalar must be NA or str"
    with pytest.raises(TypeError, match=msg):
        arr[0] = 10

    if dtype.storage == "python":
        msg = "Must provide strings."
    else:
        msg = "Scalar must be NA or str"
    with pytest.raises(TypeError, match=msg):
        arr[:] = np.array([1, 2])


def test_setitem_with_scalar_string(dtype):
    # is_float_dtype considers some strings, like 'd', to be floats
    # which can cause issues.
    arr = pd.array(["a", "c"], dtype=dtype)
    arr[0] = "d"
    expected = pd.array(["d", "c"], dtype=dtype)
    tm.assert_extension_array_equal(arr, expected)


def test_setitem_with_array_with_missing(dtype):
    # ensure that when setting with an array of values, we don't mutate the
    # array `value` in __setitem__(self, key, value)
    arr = pd.array(["a", "b", "c"], dtype=dtype)
    value = np.array(["A", None])
    value_orig = value.copy()
    arr[[0, 1]] = value

    expected = pd.array(["A", pd.NA, "c"], dtype=dtype)
    tm.assert_extension_array_equal(arr, expected)
    tm.assert_numpy_array_equal(value, value_orig)


def test_astype_roundtrip(dtype):
    ser = pd.Series(pd.date_range("2000", periods=12))
    ser[0] = None

    casted = ser.astype(dtype)
    assert is_dtype_equal(casted.dtype, dtype)

    result = casted.astype("datetime64[ns]")
    tm.assert_series_equal(result, ser)

    # GH#38509 same thing for timedelta64
    ser2 = ser - ser.iloc[-1]
    casted2 = ser2.astype(dtype)
    assert is_dtype_equal(casted2.dtype, dtype)

    result2 = casted2.astype(ser2.dtype)
    tm.assert_series_equal(result2, ser2)


def test_add(dtype):
    a = pd.Series(["a", "b", "c", None, None], dtype=dtype)
    b = pd.Series(["x", "y", None, "z", None], dtype=dtype)

    result = a + b
    expected = pd.Series(["ax", "by", None, None, None], dtype=dtype)
    tm.assert_series_equal(result, expected)

    result = a.add(b)
    tm.assert_series_equal(result, expected)

    result = a.radd(b)
    expected = pd.Series(["xa", "yb", None, None, None], dtype=dtype)
    tm.assert_series_equal(result, expected)

    result = a.add(b, fill_value="-")
    expected = pd.Series(["ax", "by", "c-", "-z", None], dtype=dtype)
    tm.assert_series_equal(result, expected)


def test_add_2d(dtype, request):
    if dtype.storage == "pyarrow":
        reason = "Failed: DID NOT RAISE <class 'ValueError'>"
        mark = pytest.mark.xfail(raises=None, reason=reason)
        request.applymarker(mark)

    a = pd.array(["a", "b", "c"], dtype=dtype)
    b = np.array([["a", "b", "c"]], dtype=object)
    with pytest.raises(ValueError, match="3 != 1"):
        a + b

    s = pd.Series(a)
    with pytest.raises(ValueError, match="3 != 1"):
        s + b


def test_add_sequence(dtype):
    a = pd.array(["a", "b", None, None], dtype=dtype)
    other = ["x", None, "y", None]

    result = a + other
    expected = pd.array(["ax", None, None, None], dtype=dtype)
    tm.assert_extension_array_equal(result, expected)

    result = other + a
    expected = pd.array(["xa", None, None, None], dtype=dtype)
    tm.assert_extension_array_equal(result, expected)


def test_mul(dtype):
    a = pd.array(["a", "b", None], dtype=dtype)
    result = a * 2
    expected = pd.array(["aa", "bb", None], dtype=dtype)
    tm.assert_extension_array_equal(result, expected)

    result = 2 * a
    tm.assert_extension_array_equal(result, expected)


@pytest.mark.xfail(reason="GH-28527")
def test_add_strings(dtype):
    arr = pd.array(["a", "b", "c", "d"], dtype=dtype)
    df = pd.DataFrame([["t", "y", "v", "w"]], dtype=object)
    assert arr.__add__(df) is NotImplemented

    result = arr + df
    expected = pd.DataFrame([["at", "by", "cv", "dw"]]).astype(dtype)
    tm.assert_frame_equal(result, expected)

    result = df + arr
    expected = pd.DataFrame([["ta", "yb", "vc", "wd"]]).astype(dtype)
    tm.assert_frame_equal(result, expected)


@pytest.mark.xfail(reason="GH-28527")
def test_add_frame(dtype):
    arr = pd.array(["a", "b", np.nan, np.nan], dtype=dtype)
    df = pd.DataFrame([["x", np.nan, "y", np.nan]])

    assert arr.__add__(df) is NotImplemented

    result = arr + df
    expected = pd.DataFrame([["ax", np.nan, np.nan, np.nan]]).astype(dtype)
    tm.assert_frame_equal(result, expected)

    result = df + arr
    expected = pd.DataFrame([["xa", np.nan, np.nan, np.nan]]).astype(dtype)
    tm.assert_frame_equal(result, expected)


def test_comparison_methods_scalar(comparison_op, dtype):
    op_name = f"__{comparison_op.__name__}__"
    a = pd.array(["a", None, "c"], dtype=dtype)
    other = "a"
    result = getattr(a, op_name)(other)
    if dtype.na_value is np.nan:
        expected = np.array([getattr(item, op_name)(other) for item in a])
        if comparison_op == operator.ne:
            expected[1] = True
        else:
            expected[1] = False
        tm.assert_numpy_array_equal(result, expected.astype(np.bool_))
    else:
        expected_dtype = "boolean[pyarrow]" if dtype.storage == "pyarrow" else "boolean"
        expected = np.array([getattr(item, op_name)(other) for item in a], dtype=object)
        expected = pd.array(expected, dtype=expected_dtype)
        tm.assert_extension_array_equal(result, expected)


def test_comparison_methods_scalar_pd_na(comparison_op, dtype):
    op_name = f"__{comparison_op.__name__}__"
    a = pd.array(["a", None, "c"], dtype=dtype)
    result = getattr(a, op_name)(pd.NA)

    if dtype.na_value is np.nan:
        if operator.ne == comparison_op:
            expected = np.array([True, True, True])
        else:
            expected = np.array([False, False, False])
        tm.assert_numpy_array_equal(result, expected)
    else:
        expected_dtype = "boolean[pyarrow]" if dtype.storage == "pyarrow" else "boolean"
        expected = pd.array([None, None, None], dtype=expected_dtype)
        tm.assert_extension_array_equal(result, expected)
        tm.assert_extension_array_equal(result, expected)


def test_comparison_methods_scalar_not_string(comparison_op, dtype):
    op_name = f"__{comparison_op.__name__}__"

    a = pd.array(["a", None, "c"], dtype=dtype)
    other = 42

    if op_name not in ["__eq__", "__ne__"]:
        with pytest.raises(TypeError, match="Invalid comparison|not supported between"):
            getattr(a, op_name)(other)

        return

    result = getattr(a, op_name)(other)

    if dtype.na_value is np.nan:
        expected_data = {
            "__eq__": [False, False, False],
            "__ne__": [True, True, True],
        }[op_name]
        expected = np.array(expected_data)
        tm.assert_numpy_array_equal(result, expected)
    else:
        expected_data = {"__eq__": [False, None, False], "__ne__": [True, None, True]}[
            op_name
        ]
        expected_dtype = "boolean[pyarrow]" if dtype.storage == "pyarrow" else "boolean"
        expected = pd.array(expected_data, dtype=expected_dtype)
        tm.assert_extension_array_equal(result, expected)


def test_comparison_methods_array(comparison_op, dtype):
    op_name = f"__{comparison_op.__name__}__"

    a = pd.array(["a", None, "c"], dtype=dtype)
    other = [None, None, "c"]
    result = getattr(a, op_name)(other)
    if dtype.na_value is np.nan:
        if operator.ne == comparison_op:
            expected = np.array([True, True, False])
        else:
            expected = np.array([False, False, False])
            expected[-1] = getattr(other[-1], op_name)(a[-1])
        tm.assert_numpy_array_equal(result, expected)

        result = getattr(a, op_name)(pd.NA)
        if operator.ne == comparison_op:
            expected = np.array([True, True, True])
        else:
            expected = np.array([False, False, False])
        tm.assert_numpy_array_equal(result, expected)

    else:
        expected_dtype = "boolean[pyarrow]" if dtype.storage == "pyarrow" else "boolean"
        expected = np.full(len(a), fill_value=None, dtype="object")
        expected[-1] = getattr(other[-1], op_name)(a[-1])
        expected = pd.array(expected, dtype=expected_dtype)
        tm.assert_extension_array_equal(result, expected)

        result = getattr(a, op_name)(pd.NA)
        expected = pd.array([None, None, None], dtype=expected_dtype)
        tm.assert_extension_array_equal(result, expected)


def test_constructor_raises(cls):
    if cls is pd.arrays.StringArray:
        msg = "StringArray requires a sequence of strings or pandas.NA"
    elif cls is StringArrayNumpySemantics:
        msg = "StringArrayNumpySemantics requires a sequence of strings or NaN"
    else:
        msg = "Unsupported type '<class 'numpy.ndarray'>' for ArrowExtensionArray"

    with pytest.raises(ValueError, match=msg):
        cls(np.array(["a", "b"], dtype="S1"))

    with pytest.raises(ValueError, match=msg):
        cls(np.array([]))

    if cls is pd.arrays.StringArray or cls is StringArrayNumpySemantics:
        # GH#45057 np.nan and None do NOT raise, as they are considered valid NAs
        #  for string dtype
        cls(np.array(["a", np.nan], dtype=object))
        cls(np.array(["a", None], dtype=object))
    else:
        with pytest.raises(ValueError, match=msg):
            cls(np.array(["a", np.nan], dtype=object))
        with pytest.raises(ValueError, match=msg):
            cls(np.array(["a", None], dtype=object))

    with pytest.raises(ValueError, match=msg):
        cls(np.array(["a", pd.NaT], dtype=object))

    with pytest.raises(ValueError, match=msg):
        cls(np.array(["a", np.datetime64("NaT", "ns")], dtype=object))

    with pytest.raises(ValueError, match=msg):
        cls(np.array(["a", np.timedelta64("NaT", "ns")], dtype=object))


@pytest.mark.parametrize("na", [np.nan, np.float64("nan"), float("nan"), None, pd.NA])
def test_constructor_nan_like(na):
    expected = pd.arrays.StringArray(np.array(["a", pd.NA]))
    tm.assert_extension_array_equal(
        pd.arrays.StringArray(np.array(["a", na], dtype="object")), expected
    )


@pytest.mark.parametrize("copy", [True, False])
def test_from_sequence_no_mutate(copy, cls, dtype):
    nan_arr = np.array(["a", np.nan], dtype=object)
    expected_input = nan_arr.copy()
    na_arr = np.array(["a", pd.NA], dtype=object)

    result = cls._from_sequence(nan_arr, dtype=dtype, copy=copy)

    if cls in (ArrowStringArray, ArrowStringArrayNumpySemantics):
        import pyarrow as pa

        expected = cls(pa.array(na_arr, type=pa.string(), from_pandas=True))
    elif cls is StringArrayNumpySemantics:
        expected = cls(nan_arr)
    else:
        expected = cls(na_arr)

    tm.assert_extension_array_equal(result, expected)
    tm.assert_numpy_array_equal(nan_arr, expected_input)


def test_astype_int(dtype):
    arr = pd.array(["1", "2", "3"], dtype=dtype)
    result = arr.astype("int64")
    expected = np.array([1, 2, 3], dtype="int64")
    tm.assert_numpy_array_equal(result, expected)

    arr = pd.array(["1", pd.NA, "3"], dtype=dtype)
    if dtype.na_value is np.nan:
        err = ValueError
        msg = "cannot convert float NaN to integer"
    else:
        err = TypeError
        msg = (
            r"int\(\) argument must be a string, a bytes-like "
            r"object or a( real)? number"
        )
    with pytest.raises(err, match=msg):
        arr.astype("int64")


def test_astype_nullable_int(dtype):
    arr = pd.array(["1", pd.NA, "3"], dtype=dtype)

    result = arr.astype("Int64")
    expected = pd.array([1, pd.NA, 3], dtype="Int64")
    tm.assert_extension_array_equal(result, expected)


def test_astype_float(dtype, any_float_dtype):
    # Don't compare arrays (37974)
    ser = pd.Series(["1.1", pd.NA, "3.3"], dtype=dtype)
    result = ser.astype(any_float_dtype)
    expected = pd.Series([1.1, np.nan, 3.3], dtype=any_float_dtype)
    tm.assert_series_equal(result, expected)


@pytest.mark.xfail(reason="Not implemented StringArray.sum")
def test_reduce(skipna, dtype):
    arr = pd.Series(["a", "b", "c"], dtype=dtype)
    result = arr.sum(skipna=skipna)
    assert result == "abc"


@pytest.mark.xfail(reason="Not implemented StringArray.sum")
def test_reduce_missing(skipna, dtype):
    arr = pd.Series([None, "a", None, "b", "c", None], dtype=dtype)
    result = arr.sum(skipna=skipna)
    if skipna:
        assert result == "abc"
    else:
        assert pd.isna(result)


@pytest.mark.parametrize("method", ["min", "max"])
def test_min_max(method, skipna, dtype):
    arr = pd.Series(["a", "b", "c", None], dtype=dtype)
    result = getattr(arr, method)(skipna=skipna)
    if skipna:
        expected = "a" if method == "min" else "c"
        assert result == expected
    else:
        assert result is arr.dtype.na_value


@pytest.mark.parametrize("method", ["min", "max"])
@pytest.mark.parametrize("box", [pd.Series, pd.array])
def test_min_max_numpy(method, box, dtype, request):
    if dtype.storage == "pyarrow" and box is pd.array:
        if box is pd.array:
            reason = "'<=' not supported between instances of 'str' and 'NoneType'"
        else:
            reason = "'ArrowStringArray' object has no attribute 'max'"
        mark = pytest.mark.xfail(raises=TypeError, reason=reason)
        request.applymarker(mark)

    arr = box(["a", "b", "c", None], dtype=dtype)
    result = getattr(np, method)(arr)
    expected = "a" if method == "min" else "c"
    assert result == expected


def test_fillna_args(dtype):
    # GH 37987

    arr = pd.array(["a", pd.NA], dtype=dtype)

    res = arr.fillna(value="b")
    expected = pd.array(["a", "b"], dtype=dtype)
    tm.assert_extension_array_equal(res, expected)

    res = arr.fillna(value=np.str_("b"))
    expected = pd.array(["a", "b"], dtype=dtype)
    tm.assert_extension_array_equal(res, expected)

    if dtype.storage == "pyarrow":
        msg = "Invalid value '1' for dtype string"
    else:
        msg = "Cannot set non-string value '1' into a StringArray."
    with pytest.raises(TypeError, match=msg):
        arr.fillna(value=1)


def test_arrow_array(dtype):
    # protocol added in 0.15.0
    pa = pytest.importorskip("pyarrow")
    import pyarrow.compute as pc

    data = pd.array(["a", "b", "c"], dtype=dtype)
    arr = pa.array(data)
    expected = pa.array(list(data), type=pa.large_string(), from_pandas=True)
    if dtype.storage == "pyarrow" and pa_version_under12p0:
        expected = pa.chunked_array(expected)
    if dtype.storage == "python":
        expected = pc.cast(expected, pa.string())
    assert arr.equals(expected)


@pytest.mark.xfail(using_string_dtype(), reason="TODO(infer_string)")
@pytest.mark.filterwarnings("ignore:Passing a BlockManager:DeprecationWarning")
def test_arrow_roundtrip(dtype, string_storage, using_infer_string):
    # roundtrip possible from arrow 1.0.0
    pa = pytest.importorskip("pyarrow")

<<<<<<< HEAD
    if using_infer_string and string_storage2 not in ("python_numpy", "pyarrow_numpy"):
        request.applymarker(
            pytest.mark.xfail(
                reason="infer_string takes precedence over string storage"
            )
        )

=======
>>>>>>> 7ee10913
    data = pd.array(["a", "b", None], dtype=dtype)
    df = pd.DataFrame({"a": data})
    table = pa.table(df)
    if dtype.storage == "python":
        assert table.field("a").type == "string"
    else:
        assert table.field("a").type == "large_string"
    with pd.option_context("string_storage", string_storage):
        result = table.to_pandas()
    assert isinstance(result["a"].dtype, pd.StringDtype)
    expected = df.astype(f"string[{string_storage}]")
    tm.assert_frame_equal(result, expected)
    # ensure the missing value is represented by NA and not np.nan or None
    assert result.loc[2, "a"] is result["a"].dtype.na_value


@pytest.mark.xfail(using_string_dtype(), reason="TODO(infer_string)")
@pytest.mark.filterwarnings("ignore:Passing a BlockManager:DeprecationWarning")
def test_arrow_load_from_zero_chunks(dtype, string_storage, using_infer_string):
    # GH-41040
    pa = pytest.importorskip("pyarrow")

    data = pd.array([], dtype=dtype)
    df = pd.DataFrame({"a": data})
    table = pa.table(df)
    if dtype.storage == "python":
        assert table.field("a").type == "string"
    else:
        assert table.field("a").type == "large_string"
    # Instantiate the same table with no chunks at all
    table = pa.table([pa.chunked_array([], type=pa.string())], schema=table.schema)
    with pd.option_context("string_storage", string_storage):
        result = table.to_pandas()
    assert isinstance(result["a"].dtype, pd.StringDtype)
    expected = df.astype(f"string[{string_storage}]")
    tm.assert_frame_equal(result, expected)


def test_value_counts_na(dtype):
    if dtype.na_value is np.nan:
        exp_dtype = "int64"
    elif dtype.storage == "pyarrow":
        exp_dtype = "int64[pyarrow]"
    else:
        exp_dtype = "Int64"
    arr = pd.array(["a", "b", "a", pd.NA], dtype=dtype)
    result = arr.value_counts(dropna=False)
    expected = pd.Series([2, 1, 1], index=arr[[0, 1, 3]], dtype=exp_dtype, name="count")
    tm.assert_series_equal(result, expected)

    result = arr.value_counts(dropna=True)
    expected = pd.Series([2, 1], index=arr[:2], dtype=exp_dtype, name="count")
    tm.assert_series_equal(result, expected)


def test_value_counts_with_normalize(dtype):
    if dtype.na_value is np.nan:
        exp_dtype = np.float64
    elif dtype.storage == "pyarrow":
        exp_dtype = "double[pyarrow]"
    else:
        exp_dtype = "Float64"
    ser = pd.Series(["a", "b", "a", pd.NA], dtype=dtype)
    result = ser.value_counts(normalize=True)
    expected = pd.Series([2, 1], index=ser[:2], dtype=exp_dtype, name="proportion") / 3
    tm.assert_series_equal(result, expected)


def test_value_counts_sort_false(dtype):
    if dtype.na_value is np.nan:
        exp_dtype = "int64"
    elif dtype.storage == "pyarrow":
        exp_dtype = "int64[pyarrow]"
    else:
        exp_dtype = "Int64"
    ser = pd.Series(["a", "b", "c", "b"], dtype=dtype)
    result = ser.value_counts(sort=False)
    expected = pd.Series([1, 2, 1], index=ser[:3], dtype=exp_dtype, name="count")
    tm.assert_series_equal(result, expected)


def test_memory_usage(dtype):
    # GH 33963

    if dtype.storage == "pyarrow":
        pytest.skip(f"not applicable for {dtype.storage}")

    series = pd.Series(["a", "b", "c"], dtype=dtype)

    assert 0 < series.nbytes <= series.memory_usage() < series.memory_usage(deep=True)


@pytest.mark.parametrize("float_dtype", [np.float16, np.float32, np.float64])
def test_astype_from_float_dtype(float_dtype, dtype):
    # https://github.com/pandas-dev/pandas/issues/36451
    ser = pd.Series([0.1], dtype=float_dtype)
    result = ser.astype(dtype)
    expected = pd.Series(["0.1"], dtype=dtype)
    tm.assert_series_equal(result, expected)


def test_to_numpy_returns_pdna_default(dtype):
    arr = pd.array(["a", pd.NA, "b"], dtype=dtype)
    result = np.array(arr)
    expected = np.array(["a", dtype.na_value, "b"], dtype=object)
    tm.assert_numpy_array_equal(result, expected)


def test_to_numpy_na_value(dtype, nulls_fixture):
    na_value = nulls_fixture
    arr = pd.array(["a", pd.NA, "b"], dtype=dtype)
    result = arr.to_numpy(na_value=na_value)
    expected = np.array(["a", na_value, "b"], dtype=object)
    tm.assert_numpy_array_equal(result, expected)


def test_isin(dtype, fixed_now_ts):
    s = pd.Series(["a", "b", None], dtype=dtype)

    result = s.isin(["a", "c"])
    expected = pd.Series([True, False, False])
    tm.assert_series_equal(result, expected)

    result = s.isin(["a", pd.NA])
    if dtype.storage == "python" and dtype.na_value is np.nan:
        # TODO what do we want here?
        expected = pd.Series([True, False, False])
    else:
        expected = pd.Series([True, False, True])
    tm.assert_series_equal(result, expected)

    result = s.isin([])
    expected = pd.Series([False, False, False])
    tm.assert_series_equal(result, expected)

    result = s.isin(["a", fixed_now_ts])
    expected = pd.Series([True, False, False])
    tm.assert_series_equal(result, expected)


def test_setitem_scalar_with_mask_validation(dtype):
    # https://github.com/pandas-dev/pandas/issues/47628
    # setting None with a boolean mask (through _putmaks) should still result
    # in pd.NA values in the underlying array
    ser = pd.Series(["a", "b", "c"], dtype=dtype)
    mask = np.array([False, True, False])

    ser[mask] = None
    assert ser.array[1] is ser.dtype.na_value

    # for other non-string we should also raise an error
    ser = pd.Series(["a", "b", "c"], dtype=dtype)
    if dtype.storage == "python":
        msg = "Cannot set non-string value"
    else:
        msg = "Scalar must be NA or str"
    with pytest.raises(TypeError, match=msg):
        ser[mask] = 1


def test_from_numpy_str(dtype):
    vals = ["a", "b", "c"]
    arr = np.array(vals, dtype=np.str_)
    result = pd.array(arr, dtype=dtype)
    expected = pd.array(vals, dtype=dtype)
    tm.assert_extension_array_equal(result, expected)


def test_tolist(dtype):
    vals = ["a", "b", "c"]
    arr = pd.array(vals, dtype=dtype)
    result = arr.tolist()
    expected = vals
    tm.assert_equal(result, expected)<|MERGE_RESOLUTION|>--- conflicted
+++ resolved
@@ -528,16 +528,6 @@
     # roundtrip possible from arrow 1.0.0
     pa = pytest.importorskip("pyarrow")
 
-<<<<<<< HEAD
-    if using_infer_string and string_storage2 not in ("python_numpy", "pyarrow_numpy"):
-        request.applymarker(
-            pytest.mark.xfail(
-                reason="infer_string takes precedence over string storage"
-            )
-        )
-
-=======
->>>>>>> 7ee10913
     data = pd.array(["a", "b", None], dtype=dtype)
     df = pd.DataFrame({"a": data})
     table = pa.table(df)
