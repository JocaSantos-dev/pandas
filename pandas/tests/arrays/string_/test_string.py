"""
This module tests the functionality of StringArray and ArrowStringArray.
Tests for the str accessors are in pandas/tests/strings/test_string_array.py
"""
import numpy as np
import pytest

import pandas.util._test_decorators as td

from pandas.core.dtypes.common import is_dtype_equal

import pandas as pd
import pandas._testing as tm
from pandas.core.arrays.string_arrow import ArrowStringArray


@pytest.fixture
def dtype(string_storage):
    return pd.StringDtype(storage=string_storage)


@pytest.fixture
def cls(dtype):
    return dtype.construct_array_type()


def test_repr(dtype):
    df = pd.DataFrame({"A": pd.array(["a", pd.NA, "b"], dtype=dtype)})
    expected = "      A\n0     a\n1  <NA>\n2     b"
    assert repr(df) == expected

    expected = "0       a\n1    <NA>\n2       b\nName: A, dtype: string"
    assert repr(df.A) == expected

    arr_name = "ArrowStringArray" if dtype.storage == "pyarrow" else "StringArray"
    expected = f"<{arr_name}>\n['a', <NA>, 'b']\nLength: 3, dtype: string"
    assert repr(df.A.array) == expected


def test_none_to_nan(cls):
    a = cls._from_sequence(["a", None, "b"])
    assert a[1] is not None
    assert a[1] is pd.NA


def test_setitem_validates(cls):
    arr = cls._from_sequence(["a", "b"])

    if cls is pd.arrays.StringArray:
        msg = "Cannot set non-string value '10' into a StringArray."
    else:
        msg = "Scalar must be NA or str"
    with pytest.raises(ValueError, match=msg):
        arr[0] = 10

    if cls is pd.arrays.StringArray:
        msg = "Must provide strings."
    else:
        msg = "Scalar must be NA or str"
    with pytest.raises(ValueError, match=msg):
        arr[:] = np.array([1, 2])


def test_setitem_with_scalar_string(dtype):
    # is_float_dtype considers some strings, like 'd', to be floats
    # which can cause issues.
    arr = pd.array(["a", "c"], dtype=dtype)
    arr[0] = "d"
    expected = pd.array(["d", "c"], dtype=dtype)
    tm.assert_extension_array_equal(arr, expected)


def test_astype_roundtrip(dtype, request):
    if dtype.storage == "pyarrow":
        reason = "ValueError: Could not convert object to NumPy datetime"
        mark = pytest.mark.xfail(reason=reason, raises=ValueError)
        request.node.add_marker(mark)
    else:
        mark = pytest.mark.xfail(
            reason="GH#36153 casting from StringArray to dt64 fails", raises=ValueError
        )
        request.node.add_marker(mark)

    ser = pd.Series(pd.date_range("2000", periods=12))
    ser[0] = None

    casted = ser.astype(dtype)
    assert is_dtype_equal(casted.dtype, dtype)

    result = casted.astype("datetime64[ns]")
    tm.assert_series_equal(result, ser)


def test_add(dtype, request):
    if dtype.storage == "pyarrow":
        reason = (
            "unsupported operand type(s) for +: 'ArrowStringArray' and "
            "'ArrowStringArray'"
        )
        mark = pytest.mark.xfail(raises=TypeError, reason=reason)
        request.node.add_marker(mark)

    a = pd.Series(["a", "b", "c", None, None], dtype=dtype)
    b = pd.Series(["x", "y", None, "z", None], dtype=dtype)

    result = a + b
    expected = pd.Series(["ax", "by", None, None, None], dtype=dtype)
    tm.assert_series_equal(result, expected)

    result = a.add(b)
    tm.assert_series_equal(result, expected)

    result = a.radd(b)
    expected = pd.Series(["xa", "yb", None, None, None], dtype=dtype)
    tm.assert_series_equal(result, expected)

    result = a.add(b, fill_value="-")
    expected = pd.Series(["ax", "by", "c-", "-z", None], dtype=dtype)
    tm.assert_series_equal(result, expected)


def test_add_2d(dtype, request):
    if dtype.storage == "pyarrow":
        reason = "Failed: DID NOT RAISE <class 'ValueError'>"
        mark = pytest.mark.xfail(raises=None, reason=reason)
        request.node.add_marker(mark)

    a = pd.array(["a", "b", "c"], dtype=dtype)
    b = np.array([["a", "b", "c"]], dtype=object)
    with pytest.raises(ValueError, match="3 != 1"):
        a + b

    s = pd.Series(a)
    with pytest.raises(ValueError, match="3 != 1"):
        s + b


def test_add_sequence(dtype, request):
    if dtype.storage == "pyarrow":
        reason = "unsupported operand type(s) for +: 'ArrowStringArray' and 'list'"
        mark = pytest.mark.xfail(raises=TypeError, reason=reason)
        request.node.add_marker(mark)

    a = pd.array(["a", "b", None, None], dtype=dtype)
    other = ["x", None, "y", None]

    result = a + other
    expected = pd.array(["ax", None, None, None], dtype=dtype)
    tm.assert_extension_array_equal(result, expected)

    result = other + a
    expected = pd.array(["xa", None, None, None], dtype=dtype)
    tm.assert_extension_array_equal(result, expected)


def test_mul(dtype, request):
    if dtype.storage == "pyarrow":
        reason = "unsupported operand type(s) for *: 'ArrowStringArray' and 'int'"
        mark = pytest.mark.xfail(raises=TypeError, reason=reason)
        request.node.add_marker(mark)

    a = pd.array(["a", "b", None], dtype=dtype)
    result = a * 2
    expected = pd.array(["aa", "bb", None], dtype=dtype)
    tm.assert_extension_array_equal(result, expected)

    result = 2 * a
    tm.assert_extension_array_equal(result, expected)


@pytest.mark.xfail(reason="GH-28527")
def test_add_strings(dtype):
    arr = pd.array(["a", "b", "c", "d"], dtype=dtype)
    df = pd.DataFrame([["t", "u", "v", "w"]])
    assert arr.__add__(df) is NotImplemented

    result = arr + df
    expected = pd.DataFrame([["at", "bu", "cv", "dw"]]).astype(dtype)
    tm.assert_frame_equal(result, expected)

    result = df + arr
    expected = pd.DataFrame([["ta", "ub", "vc", "wd"]]).astype(dtype)
    tm.assert_frame_equal(result, expected)


@pytest.mark.xfail(reason="GH-28527")
def test_add_frame(dtype):
    arr = pd.array(["a", "b", np.nan, np.nan], dtype=dtype)
    df = pd.DataFrame([["x", np.nan, "y", np.nan]])

    assert arr.__add__(df) is NotImplemented

    result = arr + df
    expected = pd.DataFrame([["ax", np.nan, np.nan, np.nan]]).astype(dtype)
    tm.assert_frame_equal(result, expected)

    result = df + arr
    expected = pd.DataFrame([["xa", np.nan, np.nan, np.nan]]).astype(dtype)
    tm.assert_frame_equal(result, expected)


def test_comparison_methods_scalar(comparison_op, dtype):
    op_name = f"__{comparison_op.__name__}__"
    a = pd.array(["a", None, "c"], dtype=dtype)
    other = "a"
    result = getattr(a, op_name)(other)
    expected = np.array([getattr(item, op_name)(other) for item in a], dtype=object)
    expected = pd.array(expected, dtype="boolean")
    tm.assert_extension_array_equal(result, expected)


def test_comparison_methods_scalar_pd_na(comparison_op, dtype):
    op_name = f"__{comparison_op.__name__}__"
    a = pd.array(["a", None, "c"], dtype=dtype)
    result = getattr(a, op_name)(pd.NA)
    expected = pd.array([None, None, None], dtype="boolean")
    tm.assert_extension_array_equal(result, expected)


def test_comparison_methods_scalar_not_string(comparison_op, dtype, request):
    op_name = f"__{comparison_op.__name__}__"
    if op_name not in ["__eq__", "__ne__"]:
        reason = "comparison op not supported between instances of 'str' and 'int'"
        mark = pytest.mark.xfail(raises=TypeError, reason=reason)
        request.node.add_marker(mark)

    a = pd.array(["a", None, "c"], dtype=dtype)
    other = 42
    result = getattr(a, op_name)(other)
    expected_data = {"__eq__": [False, None, False], "__ne__": [True, None, True]}[
        op_name
    ]
    expected = pd.array(expected_data, dtype="boolean")
    tm.assert_extension_array_equal(result, expected)


def test_comparison_methods_array(comparison_op, dtype, request):
    if dtype.storage == "pyarrow":
        mark = pytest.mark.xfail(
            raises=AssertionError, reason="left is not an ExtensionArray"
        )
        request.node.add_marker(mark)

    op_name = f"__{comparison_op.__name__}__"

    a = pd.array(["a", None, "c"], dtype=dtype)
    other = [None, None, "c"]
    result = getattr(a, op_name)(other)
    expected = np.empty_like(a, dtype="object")
    expected[-1] = getattr(other[-1], op_name)(a[-1])
    expected = pd.array(expected, dtype="boolean")
    tm.assert_extension_array_equal(result, expected)

    result = getattr(a, op_name)(pd.NA)
    expected = pd.array([None, None, None], dtype="boolean")
    tm.assert_extension_array_equal(result, expected)


def test_constructor_raises(cls):
    if cls is pd.arrays.StringArray:
        msg = "StringArray requires a sequence of strings or pandas.NA"
    else:
        msg = "Unsupported type '<class 'numpy.ndarray'>' for ArrowStringArray"

    with pytest.raises(ValueError, match=msg):
        cls(np.array(["a", "b"], dtype="S1"))

    with pytest.raises(ValueError, match=msg):
        cls(np.array([]))

    with pytest.raises(ValueError, match=msg):
        cls(np.array(["a", np.nan], dtype=object))

    with pytest.raises(ValueError, match=msg):
        cls(np.array(["a", None], dtype=object))

    with pytest.raises(ValueError, match=msg):
        cls(np.array(["a", pd.NaT], dtype=object))


@pytest.mark.parametrize("copy", [True, False])
def test_from_sequence_no_mutate(copy, cls, request):
    if cls is ArrowStringArray and copy is False:
        mark = pytest.mark.xfail(
            raises=AssertionError, reason="numpy array are different"
        )
        request.node.add_marker(mark)

    nan_arr = np.array(["a", np.nan], dtype=object)
    na_arr = np.array(["a", pd.NA], dtype=object)

    result = cls._from_sequence(nan_arr, copy=copy)

    if cls is ArrowStringArray:
        import pyarrow as pa

        expected = cls(pa.array(na_arr, type=pa.string(), from_pandas=True))
    else:
        expected = cls(na_arr)

    tm.assert_extension_array_equal(result, expected)

    expected = nan_arr if copy else na_arr
    tm.assert_numpy_array_equal(nan_arr, expected)


def test_astype_int(dtype):
    arr = pd.array(["1", "2", "3"], dtype=dtype)
    result = arr.astype("int64")
    expected = np.array([1, 2, 3], dtype="int64")
    tm.assert_numpy_array_equal(result, expected)

    arr = pd.array(["1", pd.NA, "3"], dtype=dtype)
    msg = r"int\(\) argument must be a string, a bytes-like object or a( real)? number"
    with pytest.raises(TypeError, match=msg):
        arr.astype("int64")


def test_astype_nullable_int(dtype):
    arr = pd.array(["1", pd.NA, "3"], dtype=dtype)

    result = arr.astype("Int64")
    expected = pd.array([1, pd.NA, 3], dtype="Int64")
    tm.assert_extension_array_equal(result, expected)


def test_astype_float(dtype, any_float_dtype):
    # Don't compare arrays (37974)
    ser = pd.Series(["1.1", pd.NA, "3.3"], dtype=dtype)
    result = ser.astype(any_float_dtype)
    expected = pd.Series([1.1, np.nan, 3.3], dtype=any_float_dtype)
    tm.assert_series_equal(result, expected)


@pytest.mark.parametrize("skipna", [True, False])
@pytest.mark.xfail(reason="Not implemented StringArray.sum")
def test_reduce(skipna, dtype):
    arr = pd.Series(["a", "b", "c"], dtype=dtype)
    result = arr.sum(skipna=skipna)
    assert result == "abc"


@pytest.mark.parametrize("method", ["min", "max"])
@pytest.mark.parametrize("skipna", [True, False])
def test_min_max(method, skipna, dtype, request):
    if dtype.storage == "pyarrow":
        reason = "'ArrowStringArray' object has no attribute 'max'"
        mark = pytest.mark.xfail(raises=AttributeError, reason=reason)
        request.node.add_marker(mark)

    arr = pd.Series(["a", "b", "c", None], dtype=dtype)
    result = getattr(arr, method)(skipna=skipna)
    if skipna:
        expected = "a" if method == "min" else "c"
        assert result == expected
    else:
        assert result is pd.NA


@pytest.mark.parametrize("method", ["min", "max"])
@pytest.mark.parametrize("box", [pd.Series, pd.array])
def test_min_max_numpy(method, box, dtype, request):
    if dtype.storage == "pyarrow":
        if box is pd.array:
            raises = TypeError
            reason = "'<=' not supported between instances of 'str' and 'NoneType'"
        else:
            raises = AttributeError
            reason = "'ArrowStringArray' object has no attribute 'max'"
        mark = pytest.mark.xfail(raises=raises, reason=reason)
        request.node.add_marker(mark)

    arr = box(["a", "b", "c", None], dtype=dtype)
    result = getattr(np, method)(arr)
    expected = "a" if method == "min" else "c"
    assert result == expected


@pytest.mark.parametrize("skipna", [True, False])
@pytest.mark.xfail(reason="Not implemented StringArray.sum")
def test_reduce_missing(skipna, dtype):
    arr = pd.Series([None, "a", None, "b", "c", None], dtype=dtype)
    result = arr.sum(skipna=skipna)
    if skipna:
        assert result == "abc"
    else:
        assert pd.isna(result)


def test_fillna_args(dtype, request):
    # GH 37987

    if dtype.storage == "pyarrow":
        reason = (
            "Regex pattern \"Cannot set non-string value '1' into "
            "a StringArray.\" does not match 'Scalar must be NA or str'"
        )
        mark = pytest.mark.xfail(raises=AssertionError, reason=reason)
        request.node.add_marker(mark)

    arr = pd.array(["a", pd.NA], dtype=dtype)

    res = arr.fillna(value="b")
    expected = pd.array(["a", "b"], dtype=dtype)
    tm.assert_extension_array_equal(res, expected)

    res = arr.fillna(value=np.str_("b"))
    expected = pd.array(["a", "b"], dtype=dtype)
    tm.assert_extension_array_equal(res, expected)

    msg = "Cannot set non-string value '1' into a StringArray."
    with pytest.raises(ValueError, match=msg):
        arr.fillna(value=1)


@td.skip_if_no("pyarrow")
def test_arrow_array(dtype):
    # protocol added in 0.15.0
    import pyarrow as pa

    data = pd.array(["a", "b", "c"], dtype=dtype)
    arr = pa.array(data)
    expected = pa.array(list(data), type=pa.string(), from_pandas=True)
    if dtype.storage == "pyarrow":
        expected = pa.chunked_array(expected)

    assert arr.equals(expected)


@td.skip_if_no("pyarrow")
def test_arrow_roundtrip(dtype, string_storage2):
    # roundtrip possible from arrow 1.0.0
    import pyarrow as pa

    data = pd.array(["a", "b", None], dtype=dtype)
    df = pd.DataFrame({"a": data})
    table = pa.table(df)
    assert table.field("a").type == "string"
    with pd.option_context("string_storage", string_storage2):
        result = table.to_pandas()
    assert isinstance(result["a"].dtype, pd.StringDtype)
    expected = df.astype(f"string[{string_storage2}]")
    tm.assert_frame_equal(result, expected)
    # ensure the missing value is represented by NA and not np.nan or None
    assert result.loc[2, "a"] is pd.NA


@td.skip_if_no("pyarrow")
def test_arrow_load_from_zero_chunks(dtype, string_storage2):
    # GH-41040
    import pyarrow as pa

    data = pd.array([], dtype=dtype)
    df = pd.DataFrame({"a": data})
    table = pa.table(df)
    assert table.field("a").type == "string"
    # Instantiate the same table with no chunks at all
    table = pa.table([pa.chunked_array([], type=pa.string())], schema=table.schema)
    with pd.option_context("string_storage", string_storage2):
        result = table.to_pandas()
    assert isinstance(result["a"].dtype, pd.StringDtype)
    expected = df.astype(f"string[{string_storage2}]")
    tm.assert_frame_equal(result, expected)


def test_value_counts_na(dtype):
    arr = pd.array(["a", "b", "a", pd.NA], dtype=dtype)
    result = arr.value_counts(dropna=False)
    expected = pd.Series([2, 1, 1], index=arr[[0, 1, 3]], dtype="Int64")
    tm.assert_series_equal(result, expected)

    result = arr.value_counts(dropna=True)
    expected = pd.Series([2, 1], index=arr[:2], dtype="Int64")
    tm.assert_series_equal(result, expected)


def test_value_counts_with_normalize(dtype):
    ser = pd.Series(["a", "b", "a", pd.NA], dtype=dtype)
    result = ser.value_counts(normalize=True)
<<<<<<< HEAD
    expected = pd.Series([2, 1], index=ser[:2], dtype="Float64") / 3
=======
    expected = pd.Series([2, 1], index=["a", "b"], dtype="Float64") / 3
>>>>>>> 34565efa
    tm.assert_series_equal(result, expected)


@pytest.mark.parametrize(
    "values, expected",
    [
        (["a", "b", "c"], np.array([False, False, False])),
        (["a", "b", None], np.array([False, False, True])),
    ],
)
def test_use_inf_as_na(values, expected, dtype):
    # https://github.com/pandas-dev/pandas/issues/33655
    values = pd.array(values, dtype=dtype)
    with pd.option_context("mode.use_inf_as_na", True):
        result = values.isna()
        tm.assert_numpy_array_equal(result, expected)

        result = pd.Series(values).isna()
        expected = pd.Series(expected)
        tm.assert_series_equal(result, expected)

        result = pd.DataFrame(values).isna()
        expected = pd.DataFrame(expected)
        tm.assert_frame_equal(result, expected)


def test_memory_usage(dtype):
    # GH 33963

    if dtype.storage == "pyarrow":
        pytest.skip("not applicable")

    series = pd.Series(["a", "b", "c"], dtype=dtype)

    assert 0 < series.nbytes <= series.memory_usage() < series.memory_usage(deep=True)


@pytest.mark.parametrize("float_dtype", [np.float16, np.float32, np.float64])
def test_astype_from_float_dtype(float_dtype, dtype):
    # https://github.com/pandas-dev/pandas/issues/36451
    ser = pd.Series([0.1], dtype=float_dtype)
    result = ser.astype(dtype)
    expected = pd.Series(["0.1"], dtype=dtype)
    tm.assert_series_equal(result, expected)


def test_to_numpy_returns_pdna_default(dtype):
    arr = pd.array(["a", pd.NA, "b"], dtype=dtype)
    result = np.array(arr)
    expected = np.array(["a", pd.NA, "b"], dtype=object)
    tm.assert_numpy_array_equal(result, expected)


def test_to_numpy_na_value(dtype, nulls_fixture):
    na_value = nulls_fixture
    arr = pd.array(["a", pd.NA, "b"], dtype=dtype)
    result = arr.to_numpy(na_value=na_value)
    expected = np.array(["a", na_value, "b"], dtype=object)
    tm.assert_numpy_array_equal(result, expected)


def test_isin(dtype, request):
    s = pd.Series(["a", "b", None], dtype=dtype)

    result = s.isin(["a", "c"])
    expected = pd.Series([True, False, False])
    tm.assert_series_equal(result, expected)

    result = s.isin(["a", pd.NA])
    expected = pd.Series([True, False, True])
    tm.assert_series_equal(result, expected)

    result = s.isin([])
    expected = pd.Series([False, False, False])
    tm.assert_series_equal(result, expected)

    result = s.isin(["a", pd.Timestamp.now()])
    expected = pd.Series([True, False, False])
    tm.assert_series_equal(result, expected)<|MERGE_RESOLUTION|>--- conflicted
+++ resolved
@@ -477,11 +477,7 @@
 def test_value_counts_with_normalize(dtype):
     ser = pd.Series(["a", "b", "a", pd.NA], dtype=dtype)
     result = ser.value_counts(normalize=True)
-<<<<<<< HEAD
     expected = pd.Series([2, 1], index=ser[:2], dtype="Float64") / 3
-=======
-    expected = pd.Series([2, 1], index=["a", "b"], dtype="Float64") / 3
->>>>>>> 34565efa
     tm.assert_series_equal(result, expected)
 
 
