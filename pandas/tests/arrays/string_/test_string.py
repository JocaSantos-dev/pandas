--- conflicted
+++ resolved
@@ -76,14 +76,10 @@
         expected = f"<{arr_name}>\n['a', <NA>, 'b']\nLength: 3, dtype: string"
     elif dtype.storage == "pyarrow" and dtype.na_value is np.nan:
         arr_name = "ArrowStringArrayNumpySemantics"
-<<<<<<< HEAD
         expected = f"<{arr_name}>\n['a', nan, 'b']\nLength: 3, dtype: str"
-=======
-        expected = f"<{arr_name}>\n['a', nan, 'b']\nLength: 3, dtype: string"
     elif dtype.storage == "python" and dtype.na_value is np.nan:
         arr_name = "StringArrayNumpySemantics"
-        expected = f"<{arr_name}>\n['a', nan, 'b']\nLength: 3, dtype: string"
->>>>>>> 1272cb13
+        expected = f"<{arr_name}>\n['a', nan, 'b']\nLength: 3, dtype: str"
     else:
         arr_name = "StringArray"
         expected = f"<{arr_name}>\n['a', <NA>, 'b']\nLength: 3, dtype: string"
