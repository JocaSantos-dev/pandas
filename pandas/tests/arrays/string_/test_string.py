--- conflicted
+++ resolved
@@ -53,21 +53,13 @@
 
     if dtype.storage == "pyarrow":
         arr_name = "ArrowStringArray"
-<<<<<<< HEAD
     elif dtype.storage == "python":
         arr_name = "ObjectStringArray"
     elif dtype.storage == "numpy":
         arr_name = "NumpyStringArray"
-    expected = f"<{arr_name}>\n['a', <NA>, 'b']\nLength: 3, dtype: string"
-=======
-        expected = f"<{arr_name}>\n['a', <NA>, 'b']\nLength: 3, dtype: string"
     elif dtype.storage == "pyarrow_numpy":
         arr_name = "ArrowStringArrayNumpySemantics"
-        expected = f"<{arr_name}>\n['a', nan, 'b']\nLength: 3, dtype: string"
-    else:
-        arr_name = "StringArray"
-        expected = f"<{arr_name}>\n['a', <NA>, 'b']\nLength: 3, dtype: string"
->>>>>>> 3c041bc1
+    expected = f"<{arr_name}>\n['a', <NA>, 'b']\nLength: 3, dtype: string"
     assert repr(df.A.array) == expected
 
 
@@ -610,15 +602,11 @@
 def test_to_numpy_returns_pdna_default(dtype):
     arr = pd.array(["a", pd.NA, "b"], dtype=dtype)
     result = np.array(arr)
-<<<<<<< HEAD
     if dtype.storage == "numpy":
         res_dtype = StringDType(na_object=pd.NA, coerce=False)
     else:
         res_dtype = object
-    expected = np.array(["a", pd.NA, "b"], dtype=res_dtype)
-=======
-    expected = np.array(["a", na_val(dtype), "b"], dtype=object)
->>>>>>> 3c041bc1
+    expected = np.array(["a", na_val(dtype), "b"], dtype=res_dtype)
     tm.assert_numpy_array_equal(result, expected)
 
 
