--- conflicted
+++ resolved
@@ -486,16 +486,7 @@
     assert result.loc[2, "a"] is pd.NA
 
 
-<<<<<<< HEAD
-def test_value_counts_na(dtype, request):
-    if _is_pyarrow_dtype(dtype):
-        reason = "TypeError: boolean value of NA is ambiguous"
-        mark = pytest.mark.xfail(reason=reason)
-        request.node.add_marker(mark)
-
-=======
 def test_value_counts_na(dtype):
->>>>>>> 5525561a
     arr = pd.array(["a", "b", "a", pd.NA], dtype=dtype)
     result = arr.value_counts(dropna=False)
     expected = pd.Series([2, 1, 1], index=["a", "b", pd.NA], dtype="Int64")
@@ -506,16 +497,7 @@
     tm.assert_series_equal(result, expected)
 
 
-<<<<<<< HEAD
-def test_value_counts_with_normalize(dtype, request):
-    if _is_pyarrow_dtype(dtype):
-        reason = "TypeError: boolean value of NA is ambiguous"
-        mark = pytest.mark.xfail(reason=reason)
-        request.node.add_marker(mark)
-
-=======
 def test_value_counts_with_normalize(dtype):
->>>>>>> 5525561a
     s = pd.Series(["a", "b", "a", pd.NA], dtype=dtype)
     result = s.value_counts(normalize=True)
     expected = pd.Series([2, 1], index=["a", "b"], dtype="Float64") / 3
