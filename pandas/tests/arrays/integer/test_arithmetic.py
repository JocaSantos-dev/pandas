import operator

import numpy as np
import pytest

from pandas.compat.numpy import _np_version_under1p20

import pandas as pd
import pandas._testing as tm
from pandas.core.arrays import FloatingArray
import pandas.core.ops as ops

# Basic test for the arithmetic array ops
# -----------------------------------------------------------------------------


@pytest.mark.parametrize(
    "opname, exp",
    [("add", [1, 3, None, None, 9]), ("mul", [0, 2, None, None, 20])],
    ids=["add", "mul"],
)
def test_add_mul(dtype, opname, exp):
    a = pd.array([0, 1, None, 3, 4], dtype=dtype)
    b = pd.array([1, 2, 3, None, 5], dtype=dtype)

    # array / array
    expected = pd.array(exp, dtype=dtype)

    op = getattr(operator, opname)
    result = op(a, b)
    tm.assert_extension_array_equal(result, expected)

    op = getattr(ops, "r" + opname)
    result = op(a, b)
    tm.assert_extension_array_equal(result, expected)


def test_sub(dtype):
    a = pd.array([1, 2, 3, None, 5], dtype=dtype)
    b = pd.array([0, 1, None, 3, 4], dtype=dtype)

    result = a - b
    expected = pd.array([1, 1, None, None, 1], dtype=dtype)
    tm.assert_extension_array_equal(result, expected)


def test_div(dtype):
    a = pd.array([1, 2, 3, None, 5], dtype=dtype)
    b = pd.array([0, 1, None, 3, 4], dtype=dtype)

    result = a / b
    expected = pd.array([np.inf, 2, None, None, 1.25], dtype="Float64")
    tm.assert_extension_array_equal(result, expected)


@pytest.mark.parametrize("zero, negative", [(0, False), (0.0, False), (-0.0, True)])
def test_divide_by_zero(zero, negative):
    # https://github.com/pandas-dev/pandas/issues/27398
    a = pd.array([0, 1, -1, None], dtype="Int64")
    result = a / zero
    expected = FloatingArray(
        np.array([np.nan, np.inf, -np.inf, 1], dtype="float64"),
        np.array([False, False, False, True]),
    )
    if negative:
        expected *= -1
    tm.assert_extension_array_equal(result, expected)


def test_floordiv(dtype):
    a = pd.array([1, 2, 3, None, 5], dtype=dtype)
    b = pd.array([0, 1, None, 3, 4], dtype=dtype)

    result = a // b
    # Series op sets 1//0 to np.inf, which IntegerArray does not do (yet)
    expected = pd.array([0, 2, None, None, 1], dtype=dtype)
    tm.assert_extension_array_equal(result, expected)


def test_mod(dtype):
    a = pd.array([1, 2, 3, None, 5], dtype=dtype)
    b = pd.array([0, 1, None, 3, 4], dtype=dtype)

    result = a % b
    expected = pd.array([0, 0, None, None, 1], dtype=dtype)
    tm.assert_extension_array_equal(result, expected)


def test_pow_scalar():
    a = pd.array([-1, 0, 1, None, 2], dtype="Int64")
    result = a ** 0
    expected = pd.array([1, 1, 1, 1, 1], dtype="Int64")
    tm.assert_extension_array_equal(result, expected)

    result = a ** 1
    expected = pd.array([-1, 0, 1, None, 2], dtype="Int64")
    tm.assert_extension_array_equal(result, expected)

    result = a ** pd.NA
    expected = pd.array([None, None, 1, None, None], dtype="Int64")
    tm.assert_extension_array_equal(result, expected)

    result = a ** np.nan
    expected = FloatingArray(
        np.array([np.nan, np.nan, 1, np.nan, np.nan], dtype="float64"),
        np.array([False, False, False, True, False]),
    )
    tm.assert_extension_array_equal(result, expected)

    # reversed
    a = a[1:]  # Can't raise integers to negative powers.

    result = 0 ** a
    expected = pd.array([1, 0, None, 0], dtype="Int64")
    tm.assert_extension_array_equal(result, expected)

    result = 1 ** a
    expected = pd.array([1, 1, 1, 1], dtype="Int64")
    tm.assert_extension_array_equal(result, expected)

    result = pd.NA ** a
    expected = pd.array([1, None, None, None], dtype="Int64")
    tm.assert_extension_array_equal(result, expected)

    result = np.nan ** a
    expected = FloatingArray(
        np.array([1, np.nan, np.nan, np.nan], dtype="float64"),
        np.array([False, False, True, False]),
    )
    tm.assert_extension_array_equal(result, expected)


def test_pow_array():
    a = pd.array([0, 0, 0, 1, 1, 1, None, None, None])
    b = pd.array([0, 1, None, 0, 1, None, 0, 1, None])
    result = a ** b
    expected = pd.array([1, 0, None, 1, 1, 1, 1, None, None])
    tm.assert_extension_array_equal(result, expected)


def test_rpow_one_to_na():
    # https://github.com/pandas-dev/pandas/issues/22022
    # https://github.com/pandas-dev/pandas/issues/29997
    arr = pd.array([np.nan, np.nan], dtype="Int64")
    result = np.array([1.0, 2.0]) ** arr
    expected = pd.array([1.0, np.nan], dtype="Float64")
    tm.assert_extension_array_equal(result, expected)


@pytest.mark.parametrize("other", [0, 0.5])
def test_numpy_zero_dim_ndarray(other):
    arr = pd.array([1, None, 2])
    result = arr + np.array(other)
    expected = arr + other
    tm.assert_equal(result, expected)


# Test generic characteristics / errors
# -----------------------------------------------------------------------------


def test_error_invalid_values(data, all_arithmetic_operators):

    op = all_arithmetic_operators
    s = pd.Series(data)
    ops = getattr(s, op)

    # invalid scalars
    msg = (
        r"(:?can only perform ops with numeric values)"
        r"|(:?IntegerArray cannot perform the operation mod)"
    )
    with pytest.raises(TypeError, match=msg):
        ops("foo")
    with pytest.raises(TypeError, match=msg):
        ops(pd.Timestamp("20180101"))

    # invalid array-likes
    with pytest.raises(TypeError, match=msg):
        ops(pd.Series("foo", index=s.index))

    if op != "__rpow__":
        # TODO(extension)
        # rpow with a datetimelike coerces the integer array incorrectly
        msg = (
            "can only perform ops with numeric values|"
            "cannot perform .* with this index type: DatetimeArray|"
            "Addition/subtraction of integers and integer-arrays "
            "with DatetimeArray is no longer supported. *"
        )
        with pytest.raises(TypeError, match=msg):
            ops(pd.Series(pd.date_range("20180101", periods=len(s))))


# Various
# -----------------------------------------------------------------------------


# TODO test unsigned overflow


def test_arith_coerce_scalar(data, all_arithmetic_operators):
    op = tm.get_op_from_name(all_arithmetic_operators)
    s = pd.Series(data)
    other = 0.01

    result = op(s, other)
    expected = op(s.astype(float), other)
    expected = expected.astype("Float64")
    # rfloordiv results in nan instead of inf
    if all_arithmetic_operators == "__rfloordiv__" and _np_version_under1p20:
        # for numpy 1.20 https://github.com/numpy/numpy/pull/16161
        #  updated floordiv, now matches our behavior defined in core.ops
        mask = (
            ((expected == np.inf) | (expected == -np.inf)).fillna(False).to_numpy(bool)
        )
        expected.array._data[mask] = np.nan
    # rmod results in NaN that wasn't NA in original nullable Series -> unmask it
    elif all_arithmetic_operators == "__rmod__":
        mask = (s == 0).fillna(False).to_numpy(bool)
        expected.array._mask[mask] = False

    tm.assert_series_equal(result, expected)


@pytest.mark.parametrize("other", [1.0, np.array(1.0)])
def test_arithmetic_conversion(all_arithmetic_operators, other):
    # if we have a float operand we should have a float result
    # if that is equal to an integer
    op = tm.get_op_from_name(all_arithmetic_operators)

    s = pd.Series([1, 2, 3], dtype="Int64")
    result = op(s, other)
    assert result.dtype == "Float64"


def test_cross_type_arithmetic():

    df = pd.DataFrame(
        {
            "A": pd.Series([1, 2, np.nan], dtype="Int64"),
            "B": pd.Series([1, np.nan, 3], dtype="UInt8"),
            "C": [1, 2, 3],
        }
    )

    result = df.A + df.C
    expected = pd.Series([2, 4, np.nan], dtype="Int64")
    tm.assert_series_equal(result, expected)

    result = (df.A + df.C) * 3 == 12
    expected = pd.Series([False, True, None], dtype="boolean")
    tm.assert_series_equal(result, expected)

    result = df.A + df.B
    expected = pd.Series([2, np.nan, np.nan], dtype="Int64")
    tm.assert_series_equal(result, expected)


@pytest.mark.parametrize("op", ["mean"])
def test_reduce_to_float(op):
    # some reduce ops always return float, even if the result
    # is a rounded number
    df = pd.DataFrame(
        {
            "A": ["a", "b", "b"],
            "B": [1, None, 3],
            "C": pd.array([1, None, 3], dtype="Int64"),
        }
    )

    # op
    result = getattr(df.C, op)()
    assert isinstance(result, float)

    # groupby
    result = getattr(df.groupby("A"), op)()

    expected = pd.DataFrame(
<<<<<<< HEAD
        {"B": np.array([1.0, 3.0]), "C": pd.array([1, 3], dtype="Int64")},
=======
        {
            "B": np.array([1.0, 3.0]),
            "C": pd.array([1, 3], dtype="Float64"),
        },
>>>>>>> d0db0098
        index=pd.Index(["a", "b"], name="A"),
    )
    tm.assert_frame_equal(result, expected)


@pytest.mark.parametrize(
    "source, target",
    [
        ([1, 2, 3], [-1, -2, -3]),
        ([1, 2, None], [-1, -2, None]),
        ([-1, 0, 1], [1, 0, -1]),
    ],
)
def test_unary_minus_nullable_int(any_signed_nullable_int_dtype, source, target):
    dtype = any_signed_nullable_int_dtype
    arr = pd.array(source, dtype=dtype)
    result = -arr
    expected = pd.array(target, dtype=dtype)
    tm.assert_extension_array_equal(result, expected)


@pytest.mark.parametrize("source", [[1, 2, 3], [1, 2, None], [-1, 0, 1]])
def test_unary_plus_nullable_int(any_signed_nullable_int_dtype, source):
    dtype = any_signed_nullable_int_dtype
    expected = pd.array(source, dtype=dtype)
    result = +expected
    tm.assert_extension_array_equal(result, expected)


@pytest.mark.parametrize(
    "source, target",
    [([1, 2, 3], [1, 2, 3]), ([1, -2, None], [1, 2, None]), ([-1, 0, 1], [1, 0, 1])],
)
def test_abs_nullable_int(any_signed_nullable_int_dtype, source, target):
    dtype = any_signed_nullable_int_dtype
    s = pd.array(source, dtype=dtype)
    result = abs(s)
    expected = pd.array(target, dtype=dtype)
    tm.assert_extension_array_equal(result, expected)<|MERGE_RESOLUTION|>--- conflicted
+++ resolved
@@ -277,14 +277,7 @@
     result = getattr(df.groupby("A"), op)()
 
     expected = pd.DataFrame(
-<<<<<<< HEAD
-        {"B": np.array([1.0, 3.0]), "C": pd.array([1, 3], dtype="Int64")},
-=======
-        {
-            "B": np.array([1.0, 3.0]),
-            "C": pd.array([1, 3], dtype="Float64"),
-        },
->>>>>>> d0db0098
+        {"B": np.array([1.0, 3.0]), "C": pd.array([1, 3], dtype="Float64")},
         index=pd.Index(["a", "b"], name="A"),
     )
     tm.assert_frame_equal(result, expected)
