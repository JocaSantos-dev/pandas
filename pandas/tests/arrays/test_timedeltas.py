# -*- coding: utf-8 -*-

import numpy as np
import pytest

import pandas as pd
from pandas.core.arrays import TimedeltaArrayMixin as TimedeltaArray
import pandas.util.testing as tm


class TestTimedeltaArrayConstructor(object):
    def test_non_array_raises(self):
        with pytest.raises(ValueError, match='list'):
            TimedeltaArray([1, 2, 3])

    def test_other_type_raises(self):
        with pytest.raises(TypeError,
                           match="dtype bool cannot be converted"):
            TimedeltaArray(np.array([1, 2, 3], dtype='bool'))

    def test_incorrect_dtype_raises(self):
        with pytest.raises(TypeError, match="dtype category"):
            TimedeltaArray(np.array([1, 2, 3], dtype='i8'), dtype='category')

        with pytest.raises(TypeError, match="dtype int"):
            TimedeltaArray(np.array([1, 2, 3], dtype='i8'),
                           dtype=np.dtype(int))

    def test_freq_infer_raises(self):
        with pytest.raises(ValueError, match='Frequency inference'):
            TimedeltaArray(np.array([1, 2, 3], dtype='i8'), freq="infer")

    def test_copy(self):
        data = np.array([1, 2, 3], dtype='m8[ns]')
        arr = TimedeltaArray(data, copy=False)
        assert arr._data is data

        arr = TimedeltaArray(data, copy=True)
        assert arr._data is not data
        assert arr._data.base is not data


class TestTimedeltaArray(object):
    def test_from_sequence_dtype(self):
        msg = r"Only timedelta64\[ns\] dtype is valid"
        with pytest.raises(ValueError, match=msg):
            TimedeltaArray._from_sequence([], dtype=object)

    def test_abs(self):
        vals = np.array([-3600 * 10**9, 'NaT', 7200 * 10**9], dtype='m8[ns]')
        arr = TimedeltaArray(vals)

        evals = np.array([3600 * 10**9, 'NaT', 7200 * 10**9], dtype='m8[ns]')
        expected = TimedeltaArray(evals)

        result = abs(arr)
        tm.assert_timedelta_array_equal(result, expected)

    def test_neg(self):
        vals = np.array([-3600 * 10**9, 'NaT', 7200 * 10**9], dtype='m8[ns]')
        arr = TimedeltaArray(vals)

        evals = np.array([3600 * 10**9, 'NaT', -7200 * 10**9], dtype='m8[ns]')
        expected = TimedeltaArray(evals)

        result = -arr
        tm.assert_timedelta_array_equal(result, expected)

    def test_neg_freq(self):
        tdi = pd.timedelta_range('2 Days', periods=4, freq='H')
        arr = TimedeltaArray(tdi, freq=tdi.freq)

        expected = TimedeltaArray(-tdi._data, freq=-tdi.freq)

        result = -arr
        tm.assert_timedelta_array_equal(result, expected)

    @pytest.mark.parametrize("dtype", [
        int, np.int32, np.int64, 'uint32', 'uint64',
    ])
    def test_astype_int(self, dtype):
        arr = TimedeltaArray._from_sequence([pd.Timedelta('1H'),
                                             pd.Timedelta('2H')])
        result = arr.astype(dtype)

        if np.dtype(dtype).kind == 'u':
            expected_dtype = np.dtype('uint64')
        else:
            expected_dtype = np.dtype('int64')
        expected = arr.astype(expected_dtype)

        assert result.dtype == expected_dtype
        tm.assert_numpy_array_equal(result, expected)

<<<<<<< HEAD

class TestReductions(object):

    def test_min_max(self):
        arr = TimedeltaArray._from_sequence([
            '3H', '3H', 'NaT', '2H', '5H', '4H',
        ])

        result = arr.min()
        expected = pd.Timedelta('2H')
        assert result == expected

        result = arr.max()
        expected = pd.Timedelta('5H')
        assert result == expected

        result = arr.min(skipna=False)
        assert result is pd.NaT

        result = arr.max(skipna=False)
        assert result is pd.NaT

    @pytest.mark.parametrize('skipna', [True, False])
    def test_min_max_empty(self, skipna):
        arr = TimedeltaArray._from_sequence([])
        result = arr.min(skipna=skipna)
        assert result is pd.NaT

        result = arr.max(skipna=skipna)
        assert result is pd.NaT
=======
    def test_setitem_clears_freq(self):
        a = TimedeltaArray(pd.timedelta_range('1H', periods=2, freq='H'))
        a[0] = pd.Timedelta("1H")
        assert a.freq is None
>>>>>>> 8dd9cdd9
<|MERGE_RESOLUTION|>--- conflicted
+++ resolved
@@ -92,7 +92,11 @@
         assert result.dtype == expected_dtype
         tm.assert_numpy_array_equal(result, expected)
 
-<<<<<<< HEAD
+    def test_setitem_clears_freq(self):
+        a = TimedeltaArray(pd.timedelta_range('1H', periods=2, freq='H'))
+        a[0] = pd.Timedelta("1H")
+        assert a.freq is None
+
 
 class TestReductions(object):
 
@@ -122,10 +126,4 @@
         assert result is pd.NaT
 
         result = arr.max(skipna=skipna)
-        assert result is pd.NaT
-=======
-    def test_setitem_clears_freq(self):
-        a = TimedeltaArray(pd.timedelta_range('1H', periods=2, freq='H'))
-        a[0] = pd.Timedelta("1H")
-        assert a.freq is None
->>>>>>> 8dd9cdd9
+        assert result is pd.NaT