--- conflicted
+++ resolved
@@ -106,13 +106,8 @@
 
 
 def test_sub_period():
-<<<<<<< HEAD
-    arr = period_array(["2000", "2001"], freq="D")
+    arr = PeriodArray._from_sequence(["2000", "2001"], dtype="period[D]")
     other = pd.Period("2000", freq="ME")
-=======
-    arr = PeriodArray._from_sequence(["2000", "2001"], dtype="period[D]")
-    other = pd.Period("2000", freq="M")
->>>>>>> ebe484a6
     with pytest.raises(IncompatibleFrequency, match="freq"):
         arr - other
 
