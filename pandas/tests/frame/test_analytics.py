--- conflicted
+++ resolved
@@ -237,47 +237,29 @@
     # Correlation and covariance
 
     @td.skip_if_no_scipy
-<<<<<<< HEAD
     def test_corr_pearson(self):
         float_frame = DataFrame(tm.getSeriesData())
 
-        float_frame['A'][:5] = nan
-        float_frame['B'][5:10] = nan
-=======
-    def test_corr_pearson(self, float_frame):
         float_frame['A'][:5] = np.nan
         float_frame['B'][5:10] = np.nan
->>>>>>> 2d473491
 
         self._check_method(float_frame, 'pearson')
 
     @td.skip_if_no_scipy
-<<<<<<< HEAD
     def test_corr_kendall(self):
         float_frame = DataFrame(tm.getSeriesData())
 
-        float_frame['A'][:5] = nan
-        float_frame['B'][5:10] = nan
-=======
-    def test_corr_kendall(self, float_frame):
         float_frame['A'][:5] = np.nan
         float_frame['B'][5:10] = np.nan
->>>>>>> 2d473491
 
         self._check_method(float_frame, 'kendall')
 
     @td.skip_if_no_scipy
-<<<<<<< HEAD
     def test_corr_spearman(self):
         float_frame = DataFrame(tm.getSeriesData())
 
-        float_frame['A'][:5] = nan
-        float_frame['B'][5:10] = nan
-=======
-    def test_corr_spearman(self, float_frame):
         float_frame['A'][:5] = np.nan
         float_frame['B'][5:10] = np.nan
->>>>>>> 2d473491
 
         self._check_method(float_frame, 'spearman')
 
@@ -287,18 +269,12 @@
         tm.assert_almost_equal(correls['A']['C'], expected)
 
     @td.skip_if_no_scipy
-<<<<<<< HEAD
     def test_corr_non_numeric(self):
         float_string_frame = tm.get_float_string_frame()
         float_frame = DataFrame(tm.getSeriesData())
 
-        float_frame['A'][:5] = nan
-        float_frame['B'][5:10] = nan
-=======
-    def test_corr_non_numeric(self, float_frame, float_string_frame):
         float_frame['A'][:5] = np.nan
         float_frame['B'][5:10] = np.nan
->>>>>>> 2d473491
 
         # exclude non-numeric types
         result = float_string_frame.corr()
@@ -892,19 +868,12 @@
         assert_stat_op_calc('min', np.min, int_frame)
         assert_stat_op_api('min', float_frame, float_string_frame)
 
-<<<<<<< HEAD
     def test_cummin(self):
         datetime_frame = DataFrame(tm.getTimeSeriesData())
 
-        datetime_frame.loc[5:10, 0] = nan
-        datetime_frame.loc[10:15, 1] = nan
-        datetime_frame.loc[15:, 2] = nan
-=======
-    def test_cummin(self, datetime_frame):
         datetime_frame.loc[5:10, 0] = np.nan
         datetime_frame.loc[10:15, 1] = np.nan
         datetime_frame.loc[15:, 2] = np.nan
->>>>>>> 2d473491
 
         # axis = 0
         cummin = datetime_frame.cummin()
@@ -924,19 +893,12 @@
         cummin_xs = datetime_frame.cummin(axis=1)
         assert np.shape(cummin_xs) == np.shape(datetime_frame)
 
-<<<<<<< HEAD
     def test_cummax(self):
         datetime_frame = DataFrame(tm.getTimeSeriesData())
 
-        datetime_frame.loc[5:10, 0] = nan
-        datetime_frame.loc[10:15, 1] = nan
-        datetime_frame.loc[15:, 2] = nan
-=======
-    def test_cummax(self, datetime_frame):
         datetime_frame.loc[5:10, 0] = np.nan
         datetime_frame.loc[10:15, 1] = np.nan
         datetime_frame.loc[15:, 2] = np.nan
->>>>>>> 2d473491
 
         # axis = 0
         cummax = datetime_frame.cummax()
@@ -1050,19 +1012,12 @@
             result = getattr(df, op)()
             assert len(result) == 2
 
-<<<<<<< HEAD
     def test_cumsum(self):
         datetime_frame = DataFrame(tm.getTimeSeriesData())
 
-        datetime_frame.loc[5:10, 0] = nan
-        datetime_frame.loc[10:15, 1] = nan
-        datetime_frame.loc[15:, 2] = nan
-=======
-    def test_cumsum(self, datetime_frame):
         datetime_frame.loc[5:10, 0] = np.nan
         datetime_frame.loc[10:15, 1] = np.nan
         datetime_frame.loc[15:, 2] = np.nan
->>>>>>> 2d473491
 
         # axis = 0
         cumsum = datetime_frame.cumsum()
@@ -1082,19 +1037,12 @@
         cumsum_xs = datetime_frame.cumsum(axis=1)
         assert np.shape(cumsum_xs) == np.shape(datetime_frame)
 
-<<<<<<< HEAD
     def test_cumprod(self):
         datetime_frame = DataFrame(tm.getTimeSeriesData())
 
-        datetime_frame.loc[5:10, 0] = nan
-        datetime_frame.loc[10:15, 1] = nan
-        datetime_frame.loc[15:, 2] = nan
-=======
-    def test_cumprod(self, datetime_frame):
         datetime_frame.loc[5:10, 0] = np.nan
         datetime_frame.loc[10:15, 1] = np.nan
         datetime_frame.loc[15:, 2] = np.nan
->>>>>>> 2d473491
 
         # axis = 0
         cumprod = datetime_frame.cumprod()
