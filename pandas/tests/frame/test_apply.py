from collections import OrderedDict
from datetime import datetime
from itertools import chain
import operator
import warnings

import numpy as np
import pytest

from pandas.core.dtypes.dtypes import CategoricalDtype

import pandas as pd
from pandas import DataFrame, MultiIndex, Series, Timestamp, date_range, notna
import pandas._testing as tm
from pandas.conftest import _get_cython_table_params
from pandas.core.apply import frame_apply
from pandas.core.base import SpecificationError


@pytest.fixture
def int_frame_const_col():
    """
    Fixture for DataFrame of ints which are constant per column

    Columns are ['A', 'B', 'C'], with values (per column): [1, 2, 3]
    """
    df = DataFrame(
        np.tile(np.arange(3, dtype="int64"), 6).reshape(6, -1) + 1,
        columns=["A", "B", "C"],
    )
    return df


class TestDataFrameApply:
    def test_apply(self, float_frame):
        with np.errstate(all="ignore"):
            # ufunc
            applied = float_frame.apply(np.sqrt)
            tm.assert_series_equal(np.sqrt(float_frame["A"]), applied["A"])

            # aggregator
            applied = float_frame.apply(np.mean)
            assert applied["A"] == np.mean(float_frame["A"])

            d = float_frame.index[0]
            applied = float_frame.apply(np.mean, axis=1)
            assert applied[d] == np.mean(float_frame.xs(d))
            assert applied.index is float_frame.index  # want this

        # invalid axis
        df = DataFrame([[1, 2, 3], [4, 5, 6], [7, 8, 9]], index=["a", "a", "c"])
        with pytest.raises(ValueError):
            df.apply(lambda x: x, 2)

        # GH 9573
        df = DataFrame({"c0": ["A", "A", "B", "B"], "c1": ["C", "C", "D", "D"]})
        df = df.apply(lambda ts: ts.astype("category"))

        assert df.shape == (4, 2)
        assert isinstance(df["c0"].dtype, CategoricalDtype)
        assert isinstance(df["c1"].dtype, CategoricalDtype)

    def test_apply_mixed_datetimelike(self):
        # mixed datetimelike
        # GH 7778
        df = DataFrame(
            {
                "A": date_range("20130101", periods=3),
                "B": pd.to_timedelta(np.arange(3), unit="s"),
            }
        )
        result = df.apply(lambda x: x, axis=1)
        tm.assert_frame_equal(result, df)

    def test_apply_empty(self, float_frame):
        # empty
        empty_frame = DataFrame()

        applied = empty_frame.apply(np.sqrt)
        assert applied.empty

        applied = empty_frame.apply(np.mean)
        assert applied.empty

        no_rows = float_frame[:0]
        result = no_rows.apply(lambda x: x.mean())
        expected = Series(np.nan, index=float_frame.columns)
        tm.assert_series_equal(result, expected)

        no_cols = float_frame.loc[:, []]
        result = no_cols.apply(lambda x: x.mean(), axis=1)
        expected = Series(np.nan, index=float_frame.index)
        tm.assert_series_equal(result, expected)

        # GH 2476
        expected = DataFrame(index=["a"])
        result = expected.apply(lambda x: x["a"], axis=1)
        tm.assert_frame_equal(expected, result)

    def test_apply_with_reduce_empty(self):
        # reduce with an empty DataFrame
        empty_frame = DataFrame()

        x = []
        result = empty_frame.apply(x.append, axis=1, result_type="expand")
        tm.assert_frame_equal(result, empty_frame)
        result = empty_frame.apply(x.append, axis=1, result_type="reduce")
        expected = Series([], index=pd.Index([], dtype=object), dtype=np.float64)
        tm.assert_series_equal(result, expected)

        empty_with_cols = DataFrame(columns=["a", "b", "c"])
        result = empty_with_cols.apply(x.append, axis=1, result_type="expand")
        tm.assert_frame_equal(result, empty_with_cols)
        result = empty_with_cols.apply(x.append, axis=1, result_type="reduce")
        expected = Series([], index=pd.Index([], dtype=object), dtype=np.float64)
        tm.assert_series_equal(result, expected)

        # Ensure that x.append hasn't been called
        assert x == []

    @pytest.mark.parametrize("func", ["sum", "prod", "any", "all"])
    def test_apply_funcs_over_empty(self, func):
        # GH 28213
        df = DataFrame(columns=["a", "b", "c"])

        result = df.apply(getattr(np, func))
        expected = getattr(df, func)()
        tm.assert_series_equal(result, expected)

    def test_nunique_empty(self):
        # GH 28213
        df = DataFrame(columns=["a", "b", "c"])

        result = df.nunique()
        expected = Series(0, index=df.columns)
        tm.assert_series_equal(result, expected)

        result = df.T.nunique()
        expected = Series([], index=pd.Index([]), dtype=np.float64)
        tm.assert_series_equal(result, expected)

    def test_apply_standard_nonunique(self):
        df = DataFrame([[1, 2, 3], [4, 5, 6], [7, 8, 9]], index=["a", "a", "c"])

        result = df.apply(lambda s: s[0], axis=1)
        expected = Series([1, 4, 7], ["a", "a", "c"])
        tm.assert_series_equal(result, expected)

        result = df.T.apply(lambda s: s[0], axis=0)
        tm.assert_series_equal(result, expected)

    @pytest.mark.parametrize("func", ["sum", "mean", "min", "max", "std"])
    @pytest.mark.parametrize(
        "args,kwds",
        [
            pytest.param([], {}, id="no_args_or_kwds"),
            pytest.param([1], {}, id="axis_from_args"),
            pytest.param([], {"axis": 1}, id="axis_from_kwds"),
            pytest.param([], {"numeric_only": True}, id="optional_kwds"),
            pytest.param([1, None], {"numeric_only": True}, id="args_and_kwds"),
        ],
    )
    def test_apply_with_string_funcs(self, float_frame, func, args, kwds):
        result = float_frame.apply(func, *args, **kwds)
        expected = getattr(float_frame, func)(*args, **kwds)
        tm.assert_series_equal(result, expected)

    def test_apply_broadcast(self, float_frame, int_frame_const_col):

        # scalars
        result = float_frame.apply(np.mean, result_type="broadcast")
        expected = DataFrame([float_frame.mean()], index=float_frame.index)
        tm.assert_frame_equal(result, expected)

        result = float_frame.apply(np.mean, axis=1, result_type="broadcast")
        m = float_frame.mean(axis=1)
        expected = DataFrame({c: m for c in float_frame.columns})
        tm.assert_frame_equal(result, expected)

        # lists
        result = float_frame.apply(
            lambda x: list(range(len(float_frame.columns))),
            axis=1,
            result_type="broadcast",
        )
        m = list(range(len(float_frame.columns)))
        expected = DataFrame(
            [m] * len(float_frame.index),
            dtype="float64",
            index=float_frame.index,
            columns=float_frame.columns,
        )
        tm.assert_frame_equal(result, expected)

        result = float_frame.apply(
            lambda x: list(range(len(float_frame.index))), result_type="broadcast"
        )
        m = list(range(len(float_frame.index)))
        expected = DataFrame(
            {c: m for c in float_frame.columns},
            dtype="float64",
            index=float_frame.index,
        )
        tm.assert_frame_equal(result, expected)

        # preserve columns
        df = int_frame_const_col
        result = df.apply(lambda x: [1, 2, 3], axis=1, result_type="broadcast")
        tm.assert_frame_equal(result, df)

        df = int_frame_const_col
        result = df.apply(
            lambda x: Series([1, 2, 3], index=list("abc")),
            axis=1,
            result_type="broadcast",
        )
        expected = df.copy()
        tm.assert_frame_equal(result, expected)

    def test_apply_broadcast_error(self, int_frame_const_col):
        df = int_frame_const_col

        # > 1 ndim
        with pytest.raises(ValueError):
            df.apply(
                lambda x: np.array([1, 2]).reshape(-1, 2),
                axis=1,
                result_type="broadcast",
            )

        # cannot broadcast
        with pytest.raises(ValueError):
            df.apply(lambda x: [1, 2], axis=1, result_type="broadcast")

        with pytest.raises(ValueError):
            df.apply(lambda x: Series([1, 2]), axis=1, result_type="broadcast")

    def test_apply_raw(self, float_frame):
        result0 = float_frame.apply(np.mean, raw=True)
        result1 = float_frame.apply(np.mean, axis=1, raw=True)

        expected0 = float_frame.apply(lambda x: x.values.mean())
        expected1 = float_frame.apply(lambda x: x.values.mean(), axis=1)

        tm.assert_series_equal(result0, expected0)
        tm.assert_series_equal(result1, expected1)

        # no reduction
        result = float_frame.apply(lambda x: x * 2, raw=True)
        expected = float_frame * 2
        tm.assert_frame_equal(result, expected)

    def test_apply_axis1(self, float_frame):
        d = float_frame.index[0]
        tapplied = float_frame.apply(np.mean, axis=1)
        assert tapplied[d] == np.mean(float_frame.xs(d))

    def test_apply_ignore_failures(self, float_string_frame):
        result = frame_apply(
            float_string_frame, np.mean, 0, ignore_failures=True
        ).apply_standard()
        expected = float_string_frame._get_numeric_data().apply(np.mean)
        tm.assert_series_equal(result, expected)

    def test_apply_mixed_dtype_corner(self):
        df = DataFrame({"A": ["foo"], "B": [1.0]})
        result = df[:0].apply(np.mean, axis=1)
        # the result here is actually kind of ambiguous, should it be a Series
        # or a DataFrame?
        expected = Series(np.nan, index=pd.Index([], dtype="int64"))
        tm.assert_series_equal(result, expected)

        df = DataFrame({"A": ["foo"], "B": [1.0]})
        result = df.apply(lambda x: x["A"], axis=1)
        expected = Series(["foo"], index=[0])
        tm.assert_series_equal(result, expected)

        result = df.apply(lambda x: x["B"], axis=1)
        expected = Series([1.0], index=[0])
        tm.assert_series_equal(result, expected)

    def test_apply_empty_infer_type(self):
        no_cols = DataFrame(index=["a", "b", "c"])
        no_index = DataFrame(columns=["a", "b", "c"])

        def _check(df, f):
            with warnings.catch_warnings(record=True):
                warnings.simplefilter("ignore", RuntimeWarning)
                test_res = f(np.array([], dtype="f8"))
            is_reduction = not isinstance(test_res, np.ndarray)

            def _checkit(axis=0, raw=False):
                result = df.apply(f, axis=axis, raw=raw)
                if is_reduction:
                    agg_axis = df._get_agg_axis(axis)
                    assert isinstance(result, Series)
                    assert result.index is agg_axis
                else:
                    assert isinstance(result, DataFrame)

            _checkit()
            _checkit(axis=1)
            _checkit(raw=True)
            _checkit(axis=0, raw=True)

        with np.errstate(all="ignore"):
            _check(no_cols, lambda x: x)
            _check(no_cols, lambda x: x.mean())
            _check(no_index, lambda x: x)
            _check(no_index, lambda x: x.mean())

        result = no_cols.apply(lambda x: x.mean(), result_type="broadcast")
        assert isinstance(result, DataFrame)

    def test_apply_with_args_kwds(self, float_frame):
        def add_some(x, howmuch=0):
            return x + howmuch

        def agg_and_add(x, howmuch=0):
            return x.mean() + howmuch

        def subtract_and_divide(x, sub, divide=1):
            return (x - sub) / divide

        result = float_frame.apply(add_some, howmuch=2)
        expected = float_frame.apply(lambda x: x + 2)
        tm.assert_frame_equal(result, expected)

        result = float_frame.apply(agg_and_add, howmuch=2)
        expected = float_frame.apply(lambda x: x.mean() + 2)
        tm.assert_series_equal(result, expected)

        result = float_frame.apply(subtract_and_divide, args=(2,), divide=2)
        expected = float_frame.apply(lambda x: (x - 2.0) / 2.0)
        tm.assert_frame_equal(result, expected)

    def test_apply_yield_list(self, float_frame):
        result = float_frame.apply(list)
        tm.assert_frame_equal(result, float_frame)

    def test_apply_reduce_Series(self, float_frame):
        float_frame.loc[::2, "A"] = np.nan
        expected = float_frame.mean(1)
        result = float_frame.apply(np.mean, axis=1)
        tm.assert_series_equal(result, expected)

    def test_apply_reduce_rows_to_dict(self):
        # GH 25196
        data = pd.DataFrame([[1, 2], [3, 4]])
        expected = pd.Series([{0: 1, 1: 3}, {0: 2, 1: 4}])
        result = data.apply(dict)
        tm.assert_series_equal(result, expected)

    def test_apply_differently_indexed(self):
        df = DataFrame(np.random.randn(20, 10))

        result0 = df.apply(Series.describe, axis=0)
        expected0 = DataFrame(
            {i: v.describe() for i, v in df.items()}, columns=df.columns
        )
        tm.assert_frame_equal(result0, expected0)

        result1 = df.apply(Series.describe, axis=1)
        expected1 = DataFrame(
            {i: v.describe() for i, v in df.T.items()}, columns=df.index
        ).T
        tm.assert_frame_equal(result1, expected1)

    def test_apply_modify_traceback(self):
        data = DataFrame(
            {
                "A": [
                    "foo",
                    "foo",
                    "foo",
                    "foo",
                    "bar",
                    "bar",
                    "bar",
                    "bar",
                    "foo",
                    "foo",
                    "foo",
                ],
                "B": [
                    "one",
                    "one",
                    "one",
                    "two",
                    "one",
                    "one",
                    "one",
                    "two",
                    "two",
                    "two",
                    "one",
                ],
                "C": [
                    "dull",
                    "dull",
                    "shiny",
                    "dull",
                    "dull",
                    "shiny",
                    "shiny",
                    "dull",
                    "shiny",
                    "shiny",
                    "shiny",
                ],
                "D": np.random.randn(11),
                "E": np.random.randn(11),
                "F": np.random.randn(11),
            }
        )

        data.loc[4, "C"] = np.nan

        def transform(row):
            if row["C"].startswith("shin") and row["A"] == "foo":
                row["D"] = 7
            return row

        def transform2(row):
            if notna(row["C"]) and row["C"].startswith("shin") and row["A"] == "foo":
                row["D"] = 7
            return row

        msg = "'float' object has no attribute 'startswith'"
        with pytest.raises(AttributeError, match=msg):
            data.apply(transform, axis=1)

    def test_apply_bug(self):

        # GH 6125
        positions = pd.DataFrame(
            [
                [1, "ABC0", 50],
                [1, "YUM0", 20],
                [1, "DEF0", 20],
                [2, "ABC1", 50],
                [2, "YUM1", 20],
                [2, "DEF1", 20],
            ],
            columns=["a", "market", "position"],
        )

        def f(r):
            return r["market"]

        expected = positions.apply(f, axis=1)

        positions = DataFrame(
            [
                [datetime(2013, 1, 1), "ABC0", 50],
                [datetime(2013, 1, 2), "YUM0", 20],
                [datetime(2013, 1, 3), "DEF0", 20],
                [datetime(2013, 1, 4), "ABC1", 50],
                [datetime(2013, 1, 5), "YUM1", 20],
                [datetime(2013, 1, 6), "DEF1", 20],
            ],
            columns=["a", "market", "position"],
        )
        result = positions.apply(f, axis=1)
        tm.assert_series_equal(result, expected)

    def test_apply_convert_objects(self):
        data = DataFrame(
            {
                "A": [
                    "foo",
                    "foo",
                    "foo",
                    "foo",
                    "bar",
                    "bar",
                    "bar",
                    "bar",
                    "foo",
                    "foo",
                    "foo",
                ],
                "B": [
                    "one",
                    "one",
                    "one",
                    "two",
                    "one",
                    "one",
                    "one",
                    "two",
                    "two",
                    "two",
                    "one",
                ],
                "C": [
                    "dull",
                    "dull",
                    "shiny",
                    "dull",
                    "dull",
                    "shiny",
                    "shiny",
                    "dull",
                    "shiny",
                    "shiny",
                    "shiny",
                ],
                "D": np.random.randn(11),
                "E": np.random.randn(11),
                "F": np.random.randn(11),
            }
        )

        result = data.apply(lambda x: x, axis=1)
        tm.assert_frame_equal(result._convert(datetime=True), data)

    def test_apply_attach_name(self, float_frame):
        result = float_frame.apply(lambda x: x.name)
        expected = Series(float_frame.columns, index=float_frame.columns)
        tm.assert_series_equal(result, expected)

        result = float_frame.apply(lambda x: x.name, axis=1)
        expected = Series(float_frame.index, index=float_frame.index)
        tm.assert_series_equal(result, expected)

        # non-reductions
        result = float_frame.apply(lambda x: np.repeat(x.name, len(x)))
        expected = DataFrame(
            np.tile(float_frame.columns, (len(float_frame.index), 1)),
            index=float_frame.index,
            columns=float_frame.columns,
        )
        tm.assert_frame_equal(result, expected)

        result = float_frame.apply(lambda x: np.repeat(x.name, len(x)), axis=1)
        expected = Series(
            np.repeat(t[0], len(float_frame.columns)) for t in float_frame.itertuples()
        )
        expected.index = float_frame.index
        tm.assert_series_equal(result, expected)

    def test_apply_multi_index(self, float_frame):
        index = MultiIndex.from_arrays([["a", "a", "b"], ["c", "d", "d"]])
        s = DataFrame([[1, 2], [3, 4], [5, 6]], index=index, columns=["col1", "col2"])
        result = s.apply(lambda x: Series({"min": min(x), "max": max(x)}), 1)
        expected = DataFrame(
            [[1, 2], [3, 4], [5, 6]], index=index, columns=["min", "max"]
        )
        tm.assert_frame_equal(result, expected, check_like=True)

    def test_apply_dict(self):

        # GH 8735
        A = DataFrame([["foo", "bar"], ["spam", "eggs"]])
        A_dicts = Series(
            [dict([(0, "foo"), (1, "spam")]), dict([(0, "bar"), (1, "eggs")])]
        )
        B = DataFrame([[0, 1], [2, 3]])
        B_dicts = Series([dict([(0, 0), (1, 2)]), dict([(0, 1), (1, 3)])])
        fn = lambda x: x.to_dict()

        for df, dicts in [(A, A_dicts), (B, B_dicts)]:
            reduce_true = df.apply(fn, result_type="reduce")
            reduce_false = df.apply(fn, result_type="expand")
            reduce_none = df.apply(fn)

            tm.assert_series_equal(reduce_true, dicts)
            tm.assert_frame_equal(reduce_false, df)
            tm.assert_series_equal(reduce_none, dicts)

    def test_applymap(self, float_frame):
        applied = float_frame.applymap(lambda x: x * 2)
        tm.assert_frame_equal(applied, float_frame * 2)
        float_frame.applymap(type)

        # GH 465: function returning tuples
        result = float_frame.applymap(lambda x: (x, x))
        assert isinstance(result["A"][0], tuple)

        # GH 2909: object conversion to float in constructor?
        df = DataFrame(data=[1, "a"])
        result = df.applymap(lambda x: x)
        assert result.dtypes[0] == object

        df = DataFrame(data=[1.0, "a"])
        result = df.applymap(lambda x: x)
        assert result.dtypes[0] == object

        # GH 2786
        df = DataFrame(np.random.random((3, 4)))
        df2 = df.copy()
        cols = ["a", "a", "a", "a"]
        df.columns = cols

        expected = df2.applymap(str)
        expected.columns = cols
        result = df.applymap(str)
        tm.assert_frame_equal(result, expected)

        # datetime/timedelta
        df["datetime"] = Timestamp("20130101")
        df["timedelta"] = pd.Timedelta("1 min")
        result = df.applymap(str)
        for f in ["datetime", "timedelta"]:
            assert result.loc[0, f] == str(df.loc[0, f])

        # GH 8222
        empty_frames = [
            pd.DataFrame(),
            pd.DataFrame(columns=list("ABC")),
            pd.DataFrame(index=list("ABC")),
            pd.DataFrame({"A": [], "B": [], "C": []}),
        ]
        for frame in empty_frames:
            for func in [round, lambda x: x]:
                result = frame.applymap(func)
                tm.assert_frame_equal(result, frame)

    def test_applymap_box_timestamps(self):
        # GH 2689, GH 2627
        ser = pd.Series(date_range("1/1/2000", periods=10))

        def func(x):
            return (x.hour, x.day, x.month)

        # it works!
        pd.DataFrame(ser).applymap(func)

    def test_applymap_box(self):
        # ufunc will not be boxed. Same test cases as the test_map_box
        df = pd.DataFrame(
            {
                "a": [pd.Timestamp("2011-01-01"), pd.Timestamp("2011-01-02")],
                "b": [
                    pd.Timestamp("2011-01-01", tz="US/Eastern"),
                    pd.Timestamp("2011-01-02", tz="US/Eastern"),
                ],
                "c": [pd.Timedelta("1 days"), pd.Timedelta("2 days")],
                "d": [
                    pd.Period("2011-01-01", freq="M"),
                    pd.Period("2011-01-02", freq="M"),
                ],
            }
        )

        result = df.applymap(lambda x: type(x).__name__)
        expected = pd.DataFrame(
            {
                "a": ["Timestamp", "Timestamp"],
                "b": ["Timestamp", "Timestamp"],
                "c": ["Timedelta", "Timedelta"],
                "d": ["Period", "Period"],
            }
        )
        tm.assert_frame_equal(result, expected)

    def test_frame_apply_dont_convert_datetime64(self):
        from pandas.tseries.offsets import BDay

        df = DataFrame({"x1": [datetime(1996, 1, 1)]})

        df = df.applymap(lambda x: x + BDay())
        df = df.applymap(lambda x: x + BDay())

        assert df.x1.dtype == "M8[ns]"

    def test_apply_non_numpy_dtype(self):
        # GH 12244
        df = DataFrame(
            {"dt": pd.date_range("2015-01-01", periods=3, tz="Europe/Brussels")}
        )
        result = df.apply(lambda x: x)
        tm.assert_frame_equal(result, df)

        result = df.apply(lambda x: x + pd.Timedelta("1day"))
        expected = DataFrame(
            {"dt": pd.date_range("2015-01-02", periods=3, tz="Europe/Brussels")}
        )
        tm.assert_frame_equal(result, expected)

        df = DataFrame({"dt": ["a", "b", "c", "a"]}, dtype="category")
        result = df.apply(lambda x: x)
        tm.assert_frame_equal(result, df)

    def test_apply_dup_names_multi_agg(self):
        # GH 21063
        df = pd.DataFrame([[0, 1], [2, 3]], columns=["a", "a"])
        expected = pd.DataFrame([[0, 1]], columns=["a", "a"], index=["min"])
        result = df.agg(["min"])

        tm.assert_frame_equal(result, expected)

<<<<<<< HEAD
    def test_apply_get_dtype(self):
        # GH 28773
        df = DataFrame({"col_1": [1, 2, 3], "col_2": ["hi", "there", "friend"]})
        expected = Series(data=["int64", "object"], index=["col_1", "col_2"])
        tm.assert_series_equal(df.apply(lambda x: x.dtype), expected)
=======
    def test_apply_nested_result_axis_1(self):
        # GH 13820
        def apply_list(row):
            return [2 * row["A"], 2 * row["C"], 2 * row["B"]]

        df = pd.DataFrame(np.zeros((4, 4)), columns=list("ABCD"))
        result = df.apply(apply_list, axis=1)
        expected = Series(
            [[0.0, 0.0, 0.0], [0.0, 0.0, 0.0], [0.0, 0.0, 0.0], [0.0, 0.0, 0.0]]
        )
        tm.assert_series_equal(result, expected)
>>>>>>> 13b22fd9


class TestInferOutputShape:
    # the user has supplied an opaque UDF where
    # they are transforming the input that requires
    # us to infer the output

    def test_infer_row_shape(self):
        # GH 17437
        # if row shape is changing, infer it
        df = pd.DataFrame(np.random.rand(10, 2))
        result = df.apply(np.fft.fft, axis=0)
        assert result.shape == (10, 2)

        result = df.apply(np.fft.rfft, axis=0)
        assert result.shape == (6, 2)

    def test_with_dictlike_columns(self):
        # GH 17602
        df = DataFrame([[1, 2], [1, 2]], columns=["a", "b"])
        result = df.apply(lambda x: {"s": x["a"] + x["b"]}, axis=1)
        expected = Series([{"s": 3} for t in df.itertuples()])
        tm.assert_series_equal(result, expected)

        df["tm"] = [
            pd.Timestamp("2017-05-01 00:00:00"),
            pd.Timestamp("2017-05-02 00:00:00"),
        ]
        result = df.apply(lambda x: {"s": x["a"] + x["b"]}, axis=1)
        tm.assert_series_equal(result, expected)

        # compose a series
        result = (df["a"] + df["b"]).apply(lambda x: {"s": x})
        expected = Series([{"s": 3}, {"s": 3}])
        tm.assert_series_equal(result, expected)

        # GH 18775
        df = DataFrame()
        df["author"] = ["X", "Y", "Z"]
        df["publisher"] = ["BBC", "NBC", "N24"]
        df["date"] = pd.to_datetime(
            ["17-10-2010 07:15:30", "13-05-2011 08:20:35", "15-01-2013 09:09:09"]
        )
        result = df.apply(lambda x: {}, axis=1)
        expected = Series([{}, {}, {}])
        tm.assert_series_equal(result, expected)

    def test_with_dictlike_columns_with_infer(self):
        # GH 17602
        df = DataFrame([[1, 2], [1, 2]], columns=["a", "b"])
        result = df.apply(
            lambda x: {"s": x["a"] + x["b"]}, axis=1, result_type="expand"
        )
        expected = DataFrame({"s": [3, 3]})
        tm.assert_frame_equal(result, expected)

        df["tm"] = [
            pd.Timestamp("2017-05-01 00:00:00"),
            pd.Timestamp("2017-05-02 00:00:00"),
        ]
        result = df.apply(
            lambda x: {"s": x["a"] + x["b"]}, axis=1, result_type="expand"
        )
        tm.assert_frame_equal(result, expected)

    def test_with_listlike_columns(self):
        # GH 17348
        df = DataFrame(
            {
                "a": Series(np.random.randn(4)),
                "b": ["a", "list", "of", "words"],
                "ts": date_range("2016-10-01", periods=4, freq="H"),
            }
        )

        result = df[["a", "b"]].apply(tuple, axis=1)
        expected = Series([t[1:] for t in df[["a", "b"]].itertuples()])
        tm.assert_series_equal(result, expected)

        result = df[["a", "ts"]].apply(tuple, axis=1)
        expected = Series([t[1:] for t in df[["a", "ts"]].itertuples()])
        tm.assert_series_equal(result, expected)

        # GH 18919
        df = DataFrame(
            {"x": Series([["a", "b"], ["q"]]), "y": Series([["z"], ["q", "t"]])}
        )
        df.index = MultiIndex.from_tuples([("i0", "j0"), ("i1", "j1")])

        result = df.apply(lambda row: [el for el in row["x"] if el in row["y"]], axis=1)
        expected = Series([[], ["q"]], index=df.index)
        tm.assert_series_equal(result, expected)

    def test_infer_output_shape_columns(self):
        # GH 18573

        df = DataFrame(
            {
                "number": [1.0, 2.0],
                "string": ["foo", "bar"],
                "datetime": [
                    pd.Timestamp("2017-11-29 03:30:00"),
                    pd.Timestamp("2017-11-29 03:45:00"),
                ],
            }
        )
        result = df.apply(lambda row: (row.number, row.string), axis=1)
        expected = Series([(t.number, t.string) for t in df.itertuples()])
        tm.assert_series_equal(result, expected)

    def test_infer_output_shape_listlike_columns(self):
        # GH 16353

        df = DataFrame(np.random.randn(6, 3), columns=["A", "B", "C"])

        result = df.apply(lambda x: [1, 2, 3], axis=1)
        expected = Series([[1, 2, 3] for t in df.itertuples()])
        tm.assert_series_equal(result, expected)

        result = df.apply(lambda x: [1, 2], axis=1)
        expected = Series([[1, 2] for t in df.itertuples()])
        tm.assert_series_equal(result, expected)

        # GH 17970
        df = DataFrame({"a": [1, 2, 3]}, index=list("abc"))

        result = df.apply(lambda row: np.ones(1), axis=1)
        expected = Series([np.ones(1) for t in df.itertuples()], index=df.index)
        tm.assert_series_equal(result, expected)

        result = df.apply(lambda row: np.ones(2), axis=1)
        expected = Series([np.ones(2) for t in df.itertuples()], index=df.index)
        tm.assert_series_equal(result, expected)

        # GH 17892
        df = pd.DataFrame(
            {
                "a": [
                    pd.Timestamp("2010-02-01"),
                    pd.Timestamp("2010-02-04"),
                    pd.Timestamp("2010-02-05"),
                    pd.Timestamp("2010-02-06"),
                ],
                "b": [9, 5, 4, 3],
                "c": [5, 3, 4, 2],
                "d": [1, 2, 3, 4],
            }
        )

        def fun(x):
            return (1, 2)

        result = df.apply(fun, axis=1)
        expected = Series([(1, 2) for t in df.itertuples()])
        tm.assert_series_equal(result, expected)

    def test_consistent_coerce_for_shapes(self):
        # we want column names to NOT be propagated
        # just because the shape matches the input shape
        df = DataFrame(np.random.randn(4, 3), columns=["A", "B", "C"])

        result = df.apply(lambda x: [1, 2, 3], axis=1)
        expected = Series([[1, 2, 3] for t in df.itertuples()])
        tm.assert_series_equal(result, expected)

        result = df.apply(lambda x: [1, 2], axis=1)
        expected = Series([[1, 2] for t in df.itertuples()])
        tm.assert_series_equal(result, expected)

    def test_consistent_names(self, int_frame_const_col):
        # if a Series is returned, we should use the resulting index names
        df = int_frame_const_col

        result = df.apply(
            lambda x: Series([1, 2, 3], index=["test", "other", "cols"]), axis=1
        )
        expected = int_frame_const_col.rename(
            columns={"A": "test", "B": "other", "C": "cols"}
        )
        tm.assert_frame_equal(result, expected)

        result = df.apply(lambda x: Series([1, 2], index=["test", "other"]), axis=1)
        expected = expected[["test", "other"]]
        tm.assert_frame_equal(result, expected)

    def test_result_type(self, int_frame_const_col):
        # result_type should be consistent no matter which
        # path we take in the code
        df = int_frame_const_col

        result = df.apply(lambda x: [1, 2, 3], axis=1, result_type="expand")
        expected = df.copy()
        expected.columns = [0, 1, 2]
        tm.assert_frame_equal(result, expected)

        result = df.apply(lambda x: [1, 2], axis=1, result_type="expand")
        expected = df[["A", "B"]].copy()
        expected.columns = [0, 1]
        tm.assert_frame_equal(result, expected)

        # broadcast result
        result = df.apply(lambda x: [1, 2, 3], axis=1, result_type="broadcast")
        expected = df.copy()
        tm.assert_frame_equal(result, expected)

        columns = ["other", "col", "names"]
        result = df.apply(
            lambda x: Series([1, 2, 3], index=columns), axis=1, result_type="broadcast"
        )
        expected = df.copy()
        tm.assert_frame_equal(result, expected)

        # series result
        result = df.apply(lambda x: Series([1, 2, 3], index=x.index), axis=1)
        expected = df.copy()
        tm.assert_frame_equal(result, expected)

        # series result with other index
        columns = ["other", "col", "names"]
        result = df.apply(lambda x: Series([1, 2, 3], index=columns), axis=1)
        expected = df.copy()
        expected.columns = columns
        tm.assert_frame_equal(result, expected)

    @pytest.mark.parametrize("result_type", ["foo", 1])
    def test_result_type_error(self, result_type, int_frame_const_col):
        # allowed result_type
        df = int_frame_const_col

        with pytest.raises(ValueError):
            df.apply(lambda x: [1, 2, 3], axis=1, result_type=result_type)

    @pytest.mark.parametrize(
        "box",
        [lambda x: list(x), lambda x: tuple(x), lambda x: np.array(x, dtype="int64")],
        ids=["list", "tuple", "array"],
    )
    def test_consistency_for_boxed(self, box, int_frame_const_col):
        # passing an array or list should not affect the output shape
        df = int_frame_const_col

        result = df.apply(lambda x: box([1, 2]), axis=1)
        expected = Series([box([1, 2]) for t in df.itertuples()])
        tm.assert_series_equal(result, expected)

        result = df.apply(lambda x: box([1, 2]), axis=1, result_type="expand")
        expected = int_frame_const_col[["A", "B"]].rename(columns={"A": 0, "B": 1})
        tm.assert_frame_equal(result, expected)


def zip_frames(frames, axis=1):
    """
    take a list of frames, zip them together under the
    assumption that these all have the first frames' index/columns.

    Returns
    -------
    new_frame : DataFrame
    """
    if axis == 1:
        columns = frames[0].columns
        zipped = [f.loc[:, c] for c in columns for f in frames]
        return pd.concat(zipped, axis=1)
    else:
        index = frames[0].index
        zipped = [f.loc[i, :] for i in index for f in frames]
        return pd.DataFrame(zipped)


class TestDataFrameAggregate:
    def test_agg_transform(self, axis, float_frame):
        other_axis = 1 if axis in {0, "index"} else 0

        with np.errstate(all="ignore"):

            f_abs = np.abs(float_frame)
            f_sqrt = np.sqrt(float_frame)

            # ufunc
            result = float_frame.transform(np.sqrt, axis=axis)
            expected = f_sqrt.copy()
            tm.assert_frame_equal(result, expected)

            result = float_frame.apply(np.sqrt, axis=axis)
            tm.assert_frame_equal(result, expected)

            result = float_frame.transform(np.sqrt, axis=axis)
            tm.assert_frame_equal(result, expected)

            # list-like
            result = float_frame.apply([np.sqrt], axis=axis)
            expected = f_sqrt.copy()
            if axis in {0, "index"}:
                expected.columns = pd.MultiIndex.from_product(
                    [float_frame.columns, ["sqrt"]]
                )
            else:
                expected.index = pd.MultiIndex.from_product(
                    [float_frame.index, ["sqrt"]]
                )
            tm.assert_frame_equal(result, expected)

            result = float_frame.transform([np.sqrt], axis=axis)
            tm.assert_frame_equal(result, expected)

            # multiple items in list
            # these are in the order as if we are applying both
            # functions per series and then concatting
            result = float_frame.apply([np.abs, np.sqrt], axis=axis)
            expected = zip_frames([f_abs, f_sqrt], axis=other_axis)
            if axis in {0, "index"}:
                expected.columns = pd.MultiIndex.from_product(
                    [float_frame.columns, ["absolute", "sqrt"]]
                )
            else:
                expected.index = pd.MultiIndex.from_product(
                    [float_frame.index, ["absolute", "sqrt"]]
                )
            tm.assert_frame_equal(result, expected)

            result = float_frame.transform([np.abs, "sqrt"], axis=axis)
            tm.assert_frame_equal(result, expected)

    def test_transform_and_agg_err(self, axis, float_frame):
        # cannot both transform and agg
        with pytest.raises(ValueError):
            float_frame.transform(["max", "min"], axis=axis)

        with pytest.raises(ValueError):
            with np.errstate(all="ignore"):
                float_frame.agg(["max", "sqrt"], axis=axis)

        with pytest.raises(ValueError):
            with np.errstate(all="ignore"):
                float_frame.transform(["max", "sqrt"], axis=axis)

        df = pd.DataFrame({"A": range(5), "B": 5})

        def f():
            with np.errstate(all="ignore"):
                df.agg({"A": ["abs", "sum"], "B": ["mean", "max"]}, axis=axis)

    @pytest.mark.parametrize("method", ["abs", "shift", "pct_change", "cumsum", "rank"])
    def test_transform_method_name(self, method):
        # GH 19760
        df = pd.DataFrame({"A": [-1, 2]})
        result = df.transform(method)
        expected = operator.methodcaller(method)(df)
        tm.assert_frame_equal(result, expected)

    def test_demo(self):
        # demonstration tests
        df = pd.DataFrame({"A": range(5), "B": 5})

        result = df.agg(["min", "max"])
        expected = DataFrame(
            {"A": [0, 4], "B": [5, 5]}, columns=["A", "B"], index=["min", "max"]
        )
        tm.assert_frame_equal(result, expected)

        result = df.agg({"A": ["min", "max"], "B": ["sum", "max"]})
        expected = DataFrame(
            {"A": [4.0, 0.0, np.nan], "B": [5.0, np.nan, 25.0]},
            columns=["A", "B"],
            index=["max", "min", "sum"],
        )
        tm.assert_frame_equal(result.reindex_like(expected), expected)

    def test_agg_multiple_mixed_no_warning(self):
        # GH 20909
        mdf = pd.DataFrame(
            {
                "A": [1, 2, 3],
                "B": [1.0, 2.0, 3.0],
                "C": ["foo", "bar", "baz"],
                "D": pd.date_range("20130101", periods=3),
            }
        )
        expected = pd.DataFrame(
            {
                "A": [1, 6],
                "B": [1.0, 6.0],
                "C": ["bar", "foobarbaz"],
                "D": [pd.Timestamp("2013-01-01"), pd.NaT],
            },
            index=["min", "sum"],
        )
        # sorted index
        with tm.assert_produces_warning(None):
            result = mdf.agg(["min", "sum"])

        tm.assert_frame_equal(result, expected)

        with tm.assert_produces_warning(None):
            result = mdf[["D", "C", "B", "A"]].agg(["sum", "min"])

        # For backwards compatibility, the result's index is
        # still sorted by function name, so it's ['min', 'sum']
        # not ['sum', 'min'].
        expected = expected[["D", "C", "B", "A"]]
        tm.assert_frame_equal(result, expected)

    def test_agg_dict_nested_renaming_depr(self):

        df = pd.DataFrame({"A": range(5), "B": 5})

        # nested renaming
        msg = r"nested renamer is not supported"
        with pytest.raises(SpecificationError, match=msg):
            df.agg({"A": {"foo": "min"}, "B": {"bar": "max"}})

    def test_agg_reduce(self, axis, float_frame):
        other_axis = 1 if axis in {0, "index"} else 0
        name1, name2 = float_frame.axes[other_axis].unique()[:2].sort_values()

        # all reducers
        expected = pd.concat(
            [
                float_frame.mean(axis=axis),
                float_frame.max(axis=axis),
                float_frame.sum(axis=axis),
            ],
            axis=1,
        )
        expected.columns = ["mean", "max", "sum"]
        expected = expected.T if axis in {0, "index"} else expected

        result = float_frame.agg(["mean", "max", "sum"], axis=axis)
        tm.assert_frame_equal(result, expected)

        # dict input with scalars
        func = OrderedDict([(name1, "mean"), (name2, "sum")])
        result = float_frame.agg(func, axis=axis)
        expected = Series(
            [
                float_frame.loc(other_axis)[name1].mean(),
                float_frame.loc(other_axis)[name2].sum(),
            ],
            index=[name1, name2],
        )
        tm.assert_series_equal(result, expected)

        # dict input with lists
        func = OrderedDict([(name1, ["mean"]), (name2, ["sum"])])
        result = float_frame.agg(func, axis=axis)
        expected = DataFrame(
            {
                name1: Series(
                    [float_frame.loc(other_axis)[name1].mean()], index=["mean"]
                ),
                name2: Series(
                    [float_frame.loc(other_axis)[name2].sum()], index=["sum"]
                ),
            }
        )
        expected = expected.T if axis in {1, "columns"} else expected
        tm.assert_frame_equal(result, expected)

        # dict input with lists with multiple
        func = OrderedDict([(name1, ["mean", "sum"]), (name2, ["sum", "max"])])
        result = float_frame.agg(func, axis=axis)
        expected = DataFrame(
            OrderedDict(
                [
                    (
                        name1,
                        Series(
                            [
                                float_frame.loc(other_axis)[name1].mean(),
                                float_frame.loc(other_axis)[name1].sum(),
                            ],
                            index=["mean", "sum"],
                        ),
                    ),
                    (
                        name2,
                        Series(
                            [
                                float_frame.loc(other_axis)[name2].sum(),
                                float_frame.loc(other_axis)[name2].max(),
                            ],
                            index=["sum", "max"],
                        ),
                    ),
                ]
            )
        )
        expected = expected.T if axis in {1, "columns"} else expected
        tm.assert_frame_equal(result, expected)

    def test_nuiscance_columns(self):

        # GH 15015
        df = DataFrame(
            {
                "A": [1, 2, 3],
                "B": [1.0, 2.0, 3.0],
                "C": ["foo", "bar", "baz"],
                "D": pd.date_range("20130101", periods=3),
            }
        )

        result = df.agg("min")
        expected = Series([1, 1.0, "bar", pd.Timestamp("20130101")], index=df.columns)
        tm.assert_series_equal(result, expected)

        result = df.agg(["min"])
        expected = DataFrame(
            [[1, 1.0, "bar", pd.Timestamp("20130101")]],
            index=["min"],
            columns=df.columns,
        )
        tm.assert_frame_equal(result, expected)

        result = df.agg("sum")
        expected = Series([6, 6.0, "foobarbaz"], index=["A", "B", "C"])
        tm.assert_series_equal(result, expected)

        result = df.agg(["sum"])
        expected = DataFrame(
            [[6, 6.0, "foobarbaz"]], index=["sum"], columns=["A", "B", "C"]
        )
        tm.assert_frame_equal(result, expected)

    def test_non_callable_aggregates(self):

        # GH 16405
        # 'size' is a property of frame/series
        # validate that this is working
        df = DataFrame(
            {"A": [None, 2, 3], "B": [1.0, np.nan, 3.0], "C": ["foo", None, "bar"]}
        )

        # Function aggregate
        result = df.agg({"A": "count"})
        expected = Series({"A": 2})

        tm.assert_series_equal(result, expected)

        # Non-function aggregate
        result = df.agg({"A": "size"})
        expected = Series({"A": 3})

        tm.assert_series_equal(result, expected)

        # Mix function and non-function aggs
        result1 = df.agg(["count", "size"])
        result2 = df.agg(
            {"A": ["count", "size"], "B": ["count", "size"], "C": ["count", "size"]}
        )
        expected = pd.DataFrame(
            {
                "A": {"count": 2, "size": 3},
                "B": {"count": 2, "size": 3},
                "C": {"count": 2, "size": 3},
            }
        )

        tm.assert_frame_equal(result1, result2, check_like=True)
        tm.assert_frame_equal(result2, expected, check_like=True)

        # Just functional string arg is same as calling df.arg()
        result = df.agg("count")
        expected = df.count()

        tm.assert_series_equal(result, expected)

        # Just a string attribute arg same as calling df.arg
        result = df.agg("size")
        expected = df.size

        assert result == expected

    def test_agg_listlike_result(self):
        # GH-29587 user defined function returning list-likes
        df = DataFrame(
            {"A": [2, 2, 3], "B": [1.5, np.nan, 1.5], "C": ["foo", None, "bar"]}
        )

        def func(group_col):
            return list(group_col.dropna().unique())

        result = df.agg(func)
        expected = pd.Series([[2, 3], [1.5], ["foo", "bar"]], index=["A", "B", "C"])
        tm.assert_series_equal(result, expected)

        result = df.agg([func])
        expected = expected.to_frame("func").T
        tm.assert_frame_equal(result, expected)

    @pytest.mark.parametrize(
        "df, func, expected",
        chain(
            _get_cython_table_params(
                DataFrame(),
                [
                    ("sum", Series(dtype="float64")),
                    ("max", Series(dtype="float64")),
                    ("min", Series(dtype="float64")),
                    ("all", Series(dtype=bool)),
                    ("any", Series(dtype=bool)),
                    ("mean", Series(dtype="float64")),
                    ("prod", Series(dtype="float64")),
                    ("std", Series(dtype="float64")),
                    ("var", Series(dtype="float64")),
                    ("median", Series(dtype="float64")),
                ],
            ),
            _get_cython_table_params(
                DataFrame([[np.nan, 1], [1, 2]]),
                [
                    ("sum", Series([1.0, 3])),
                    ("max", Series([1.0, 2])),
                    ("min", Series([1.0, 1])),
                    ("all", Series([True, True])),
                    ("any", Series([True, True])),
                    ("mean", Series([1, 1.5])),
                    ("prod", Series([1.0, 2])),
                    ("std", Series([np.nan, 0.707107])),
                    ("var", Series([np.nan, 0.5])),
                    ("median", Series([1, 1.5])),
                ],
            ),
        ),
    )
    def test_agg_cython_table(self, df, func, expected, axis):
        # GH 21224
        # test reducing functions in
        # pandas.core.base.SelectionMixin._cython_table
        result = df.agg(func, axis=axis)
        tm.assert_series_equal(result, expected)

    @pytest.mark.parametrize(
        "df, func, expected",
        chain(
            _get_cython_table_params(
                DataFrame(), [("cumprod", DataFrame()), ("cumsum", DataFrame())]
            ),
            _get_cython_table_params(
                DataFrame([[np.nan, 1], [1, 2]]),
                [
                    ("cumprod", DataFrame([[np.nan, 1], [1, 2]])),
                    ("cumsum", DataFrame([[np.nan, 1], [1, 3]])),
                ],
            ),
        ),
    )
    def test_agg_cython_table_transform(self, df, func, expected, axis):
        # GH 21224
        # test transforming functions in
        # pandas.core.base.SelectionMixin._cython_table (cumprod, cumsum)
        if axis == "columns" or axis == 1:
            # operating blockwise doesn't let us preserve dtypes
            expected = expected.astype("float64")

        result = df.agg(func, axis=axis)
        tm.assert_frame_equal(result, expected)

    @pytest.mark.parametrize(
        "df, func, expected",
        _get_cython_table_params(
            DataFrame([["a", "b"], ["b", "a"]]), [["cumprod", TypeError]]
        ),
    )
    def test_agg_cython_table_raises(self, df, func, expected, axis):
        # GH 21224
        with pytest.raises(expected):
            df.agg(func, axis=axis)

    @pytest.mark.parametrize("num_cols", [2, 3, 5])
    def test_frequency_is_original(self, num_cols):
        # GH 22150
        index = pd.DatetimeIndex(["1950-06-30", "1952-10-24", "1953-05-29"])
        original = index.copy()
        df = DataFrame(1, index=index, columns=range(num_cols))
        df.apply(lambda x: x)
        assert index.freq == original.freq

    def test_apply_datetime_tz_issue(self):
        # GH 29052

        timestamps = [
            pd.Timestamp("2019-03-15 12:34:31.909000+0000", tz="UTC"),
            pd.Timestamp("2019-03-15 12:34:34.359000+0000", tz="UTC"),
            pd.Timestamp("2019-03-15 12:34:34.660000+0000", tz="UTC"),
        ]
        df = DataFrame(data=[0, 1, 2], index=timestamps)
        result = df.apply(lambda x: x.name, axis=1)
        expected = pd.Series(index=timestamps, data=timestamps)

        tm.assert_series_equal(result, expected)

    @pytest.mark.parametrize("df", [pd.DataFrame({"A": ["a", None], "B": ["c", "d"]})])
    @pytest.mark.parametrize("method", ["min", "max", "sum"])
    def test_consistency_of_aggregates_of_columns_with_missing_values(self, df, method):
        # GH 16832
        none_in_first_column_result = getattr(df[["A", "B"]], method)()
        none_in_second_column_result = getattr(df[["B", "A"]], method)()

        tm.assert_series_equal(
            none_in_first_column_result, none_in_second_column_result
        )<|MERGE_RESOLUTION|>--- conflicted
+++ resolved
@@ -690,14 +690,13 @@
         result = df.agg(["min"])
 
         tm.assert_frame_equal(result, expected)
-
-<<<<<<< HEAD
+        
     def test_apply_get_dtype(self):
         # GH 28773
         df = DataFrame({"col_1": [1, 2, 3], "col_2": ["hi", "there", "friend"]})
         expected = Series(data=["int64", "object"], index=["col_1", "col_2"])
         tm.assert_series_equal(df.apply(lambda x: x.dtype), expected)
-=======
+
     def test_apply_nested_result_axis_1(self):
         # GH 13820
         def apply_list(row):
@@ -709,7 +708,6 @@
             [[0.0, 0.0, 0.0], [0.0, 0.0, 0.0], [0.0, 0.0, 0.0], [0.0, 0.0, 0.0]]
         )
         tm.assert_series_equal(result, expected)
->>>>>>> 13b22fd9
 
 
 class TestInferOutputShape:
