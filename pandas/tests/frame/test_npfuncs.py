--- conflicted
+++ resolved
@@ -27,7 +27,6 @@
 
         tm.assert_frame_equal(result, float_frame.apply(np.sqrt))
 
-<<<<<<< HEAD
     def test_sum_deprecated_axis_behavior(self):
         # GH#52042 deprecated behavior of df.sum(axis=None), which gets
         #  called when we do np.sum(df)
@@ -44,7 +43,7 @@
         with tm.assert_produces_warning(FutureWarning, match=msg):
             expected = df.sum(axis=None)
         tm.assert_series_equal(res, expected)
-=======
+
     def test_np_ravel(self):
         # GH26247
         arr = np.array(
@@ -87,5 +86,4 @@
                 -0.26469934,
             ]
         )
-        tm.assert_numpy_array_equal(result, expected)
->>>>>>> 9f5b44cf
+        tm.assert_numpy_array_equal(result, expected)