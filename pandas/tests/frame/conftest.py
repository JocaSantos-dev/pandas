--- conflicted
+++ resolved
@@ -253,22 +253,6 @@
     return df
 
 
-@pytest.fixture
-<<<<<<< HEAD
-def datetime_series():
-    """
-    Fixture for Series of floats with DatetimeIndex
-    """
-    return tm.makeTimeSeries(nper=30)
-
-
-@pytest.fixture
-def datetime_series_short():
-    """
-    Fixture for Series of floats with DatetimeIndex
-    """
-    return tm.makeTimeSeries(nper=30)[5:]
-=======
 def uint64_frame():
     """
     Fixture for DataFrame with uint64 values
@@ -277,7 +261,6 @@
     """
     return DataFrame({'A': np.arange(3), 'B': [2**63, 2**63 + 5, 2**63 + 10]},
                      dtype=np.uint64)
->>>>>>> e9f9ca1f
 
 
 @pytest.fixture
