--- conflicted
+++ resolved
@@ -35,13 +35,8 @@
             assert len(series.index) == 20
             assert tm.equalContents(series.index, sl.index)
 
-<<<<<<< HEAD
-        for key, _ in compat.iteritems(float_frame._series):
+        for key, _ in float_frame._series.items():
             assert float_frame[key] is not None
-=======
-        for key, _ in self.frame._series.items():
-            assert self.frame[key] is not None
->>>>>>> 437efa6e
 
         assert 'random' not in float_frame
         with pytest.raises(KeyError, match='random'):
@@ -182,15 +177,9 @@
         float_frame[['A', 'B']] = data
         assert_almost_equal(float_frame[['A', 'B']].values, data)
 
-<<<<<<< HEAD
     def test_setitem_list_of_tuples(self, float_frame):
-        tuples = lzip(float_frame['A'], float_frame['B'])
+        tuples = list(zip(float_frame['A'], float_frame['B']))
         float_frame['tuples'] = tuples
-=======
-    def test_setitem_list_of_tuples(self):
-        tuples = list(zip(self.frame['A'], self.frame['B']))
-        self.frame['tuples'] = tuples
->>>>>>> 437efa6e
 
         result = float_frame['tuples']
         expected = Series(tuples, index=float_frame.index, name='tuples')
@@ -276,15 +265,9 @@
             assert_frame_equal(subframe_obj, subframe)
 
         # test df[df > 0]
-<<<<<<< HEAD
         for df in [datetime_frame, float_string_frame,
                    mixed_float_frame, mixed_int_frame]:
-            if compat.PY3 and df is float_string_frame:
-=======
-        for df in [self.tsframe, self.mixed_frame,
-                   self.mixed_float, self.mixed_int]:
-            if df is self.mixed_frame:
->>>>>>> 437efa6e
+            if  df is float_string_frame:
                 continue
 
             data = df._get_numeric_data()
@@ -399,45 +382,24 @@
 
     def test_getitem_setitem_ix_negative_integers(self, float_frame):
         with catch_warnings(record=True):
-<<<<<<< HEAD
-            simplefilter("ignore", DeprecationWarning)
+            simplefilter("ignore", FutureWarning)
             result = float_frame.ix[:, -1]
         assert_series_equal(result, float_frame['D'])
 
         with catch_warnings(record=True):
-            simplefilter("ignore", DeprecationWarning)
+            simplefilter("ignore", FutureWarning)
             result = float_frame.ix[:, [-1]]
         assert_frame_equal(result, float_frame[['D']])
 
         with catch_warnings(record=True):
-            simplefilter("ignore", DeprecationWarning)
+            simplefilter("ignore", FutureWarning)
             result = float_frame.ix[:, [-1, -2]]
         assert_frame_equal(result, float_frame[['D', 'C']])
 
         with catch_warnings(record=True):
-            simplefilter("ignore", DeprecationWarning)
+            simplefilter("ignore", FutureWarning)
             float_frame.ix[:, [-1]] = 0
         assert (float_frame['D'] == 0).all()
-=======
-            simplefilter("ignore", FutureWarning)
-            result = self.frame.ix[:, -1]
-        assert_series_equal(result, self.frame['D'])
-
-        with catch_warnings(record=True):
-            simplefilter("ignore", FutureWarning)
-            result = self.frame.ix[:, [-1]]
-        assert_frame_equal(result, self.frame[['D']])
-
-        with catch_warnings(record=True):
-            simplefilter("ignore", FutureWarning)
-            result = self.frame.ix[:, [-1, -2]]
-        assert_frame_equal(result, self.frame[['D', 'C']])
-
-        with catch_warnings(record=True):
-            simplefilter("ignore", FutureWarning)
-            self.frame.ix[:, [-1]] = 0
-        assert (self.frame['D'] == 0).all()
->>>>>>> 437efa6e
 
         df = DataFrame(np.random.randn(8, 4))
         # ix does label-based indexing when having an integer index
@@ -967,25 +929,15 @@
         frame = float_frame.copy()
 
         with catch_warnings(record=True):
-<<<<<<< HEAD
-            simplefilter("ignore", DeprecationWarning)
+            simplefilter("ignore", FutureWarning)
             expected1 = float_frame.copy()
-=======
-            simplefilter("ignore", FutureWarning)
-            expected1 = self.frame.copy()
->>>>>>> 437efa6e
             frame.ix[5:10] = 1.
             expected1.values[5:10] = 1.
         assert_frame_equal(frame, expected1)
 
         with catch_warnings(record=True):
-<<<<<<< HEAD
-            simplefilter("ignore", DeprecationWarning)
+            simplefilter("ignore", FutureWarning)
             expected2 = float_frame.copy()
-=======
-            simplefilter("ignore", FutureWarning)
-            expected2 = self.frame.copy()
->>>>>>> 437efa6e
             arr = np.random.randn(5, len(frame.columns))
             frame.ix[5:10] = arr
             expected2.values[5:10] = arr
@@ -993,13 +945,8 @@
 
         # case 4
         with catch_warnings(record=True):
-<<<<<<< HEAD
-            simplefilter("ignore", DeprecationWarning)
+            simplefilter("ignore", FutureWarning)
             frame = float_frame.copy()
-=======
-            simplefilter("ignore", FutureWarning)
-            frame = self.frame.copy()
->>>>>>> 437efa6e
             frame.ix[5:10, :] = 1.
             assert_frame_equal(frame, expected1)
             frame.ix[5:10, :] = arr
@@ -1007,15 +954,9 @@
 
         # case 5
         with catch_warnings(record=True):
-<<<<<<< HEAD
-            simplefilter("ignore", DeprecationWarning)
+            simplefilter("ignore", FutureWarning)
             frame = float_frame.copy()
             frame2 = float_frame.copy()
-=======
-            simplefilter("ignore", FutureWarning)
-            frame = self.frame.copy()
-            frame2 = self.frame.copy()
->>>>>>> 437efa6e
 
             expected = float_frame.copy()
             values = np.random.randn(5, 2)
@@ -1032,15 +973,9 @@
 
         # case 6: slice rows with labels, inclusive!
         with catch_warnings(record=True):
-<<<<<<< HEAD
-            simplefilter("ignore", DeprecationWarning)
+            simplefilter("ignore", FutureWarning)
             frame = float_frame.copy()
             expected = float_frame.copy()
-=======
-            simplefilter("ignore", FutureWarning)
-            frame = self.frame.copy()
-            expected = self.frame.copy()
->>>>>>> 437efa6e
 
             frame.ix[frame.index[5]:frame.index[10]] = 5.
             expected.values[5:11] = 5
@@ -1048,17 +983,10 @@
 
         # case 7: slice columns
         with catch_warnings(record=True):
-<<<<<<< HEAD
-            simplefilter("ignore", DeprecationWarning)
+            simplefilter("ignore", FutureWarning)
             frame = float_frame.copy()
             frame2 = float_frame.copy()
             expected = float_frame.copy()
-=======
-            simplefilter("ignore", FutureWarning)
-            frame = self.frame.copy()
-            frame2 = self.frame.copy()
-            expected = self.frame.copy()
->>>>>>> 437efa6e
 
             # slice indices
             frame.ix[:, 1:3] = 4.
@@ -1151,12 +1079,7 @@
             expected = df[3]
         assert_series_equal(result, expected)
 
-<<<<<<< HEAD
-    @pytest.mark.skipif(PY2, reason="pytest.raises match regex fails")
     def test_fancy_index_int_labels_exceptions(self, float_frame):
-=======
-    def test_fancy_index_int_labels_exceptions(self):
->>>>>>> 437efa6e
         df = DataFrame(np.random.randn(10, 5), index=np.arange(0, 20, 2))
 
         with catch_warnings(record=True):
@@ -1183,15 +1106,9 @@
     def test_setitem_fancy_mixed_2d(self, float_string_frame):
 
         with catch_warnings(record=True):
-<<<<<<< HEAD
-            simplefilter("ignore", DeprecationWarning)
-            float_string_frame.ix[:5, ['C', 'B', 'A']] = 5
-            result = float_string_frame.ix[:5, ['C', 'B', 'A']]
-=======
             simplefilter("ignore", FutureWarning)
             self.mixed_frame.ix[:5, ['C', 'B', 'A']] = 5
             result = self.mixed_frame.ix[:5, ['C', 'B', 'A']]
->>>>>>> 437efa6e
             assert (result.values == 5).all()
 
             float_string_frame.ix[5] = np.nan
@@ -1413,15 +1330,9 @@
 
         # slice of mixed-frame
         with catch_warnings(record=True):
-<<<<<<< HEAD
-            simplefilter("ignore", DeprecationWarning)
+            simplefilter("ignore", FutureWarning)
             xs = float_string_frame.ix[5]
         exp = float_string_frame.xs(float_string_frame.index[5])
-=======
-            simplefilter("ignore", FutureWarning)
-            xs = self.mixed_frame.ix[5]
-        exp = self.mixed_frame.xs(self.mixed_frame.index[5])
->>>>>>> 437efa6e
         tm.assert_series_equal(xs, exp)
 
     def test_setitem_fancy_1d(self, float_frame):
@@ -1439,13 +1350,8 @@
         assert_frame_equal(frame, expected)
 
         with catch_warnings(record=True):
-<<<<<<< HEAD
-            simplefilter("ignore", DeprecationWarning)
+            simplefilter("ignore", FutureWarning)
             frame2 = float_frame.copy()
-=======
-            simplefilter("ignore", FutureWarning)
-            frame2 = self.frame.copy()
->>>>>>> 437efa6e
             frame2.ix[2, [3, 2, 1]] = [1., 2., 3.]
         assert_frame_equal(frame, expected)
 
@@ -1461,13 +1367,8 @@
         assert_frame_equal(frame, expected)
 
         with catch_warnings(record=True):
-<<<<<<< HEAD
-            simplefilter("ignore", DeprecationWarning)
+            simplefilter("ignore", FutureWarning)
             frame2 = float_frame.copy()
-=======
-            simplefilter("ignore", FutureWarning)
-            frame2 = self.frame.copy()
->>>>>>> 437efa6e
             frame2.ix[5:10, 'B'] = vals
         assert_frame_equal(frame, expected)
 
@@ -1937,12 +1838,7 @@
                     float_frame.set_value(idx, col, 1)
                 assert float_frame[col][idx] == 1
 
-<<<<<<< HEAD
-    @pytest.mark.skipif(PY2, reason="pytest.raises match regex fails")
     def test_set_value_resize(self, float_frame):
-=======
-    def test_set_value_resize(self):
->>>>>>> 437efa6e
 
         with tm.assert_produces_warning(FutureWarning,
                                         check_stacklevel=False):
@@ -2027,13 +1923,8 @@
         assert issubclass(float_frame['E'].dtype.type, (int, np.integer))
 
         with catch_warnings(record=True):
-<<<<<<< HEAD
-            simplefilter("ignore", DeprecationWarning)
+            simplefilter("ignore", FutureWarning)
             result = float_frame.ix[float_frame.index[5], 'E']
-=======
-            simplefilter("ignore", FutureWarning)
-            result = self.frame.ix[self.frame.index[5], 'E']
->>>>>>> 437efa6e
             assert is_integer(result)
 
         result = float_frame.loc[float_frame.index[5], 'E']
@@ -2553,17 +2444,10 @@
         result.loc[bkey] = df.iloc[binds]
         assert_frame_equal(result, df)
 
-<<<<<<< HEAD
     def test_xs(self, float_frame, datetime_frame):
         idx = float_frame.index[5]
         xs = float_frame.xs(idx)
-        for item, value in compat.iteritems(xs):
-=======
-    def test_xs(self):
-        idx = self.frame.index[5]
-        xs = self.frame.xs(idx)
         for item, value in xs.items():
->>>>>>> 437efa6e
             if np.isnan(value):
                 assert np.isnan(float_frame[item][idx])
             else:
@@ -2738,15 +2622,9 @@
                 assert (rs.dtypes == df.dtypes).all()
 
         # check getting
-<<<<<<< HEAD
         for df in [default_frame, float_string_frame,
                    mixed_float_frame, mixed_int_frame]:
-            if compat.PY3 and df is float_string_frame:
-=======
-        for df in [default_frame, self.mixed_frame,
-                   self.mixed_float, self.mixed_int]:
-            if df is self.mixed_frame:
->>>>>>> 437efa6e
+            if df is float_string_frame:
                 with pytest.raises(TypeError):
                     df > 0
                 continue
@@ -2796,13 +2674,8 @@
             if check_dtypes and not isinstance(other, np.ndarray):
                 assert (rs.dtypes == df.dtypes).all()
 
-<<<<<<< HEAD
         for df in [float_string_frame, mixed_float_frame, mixed_int_frame]:
-            if compat.PY3 and df is float_string_frame:
-=======
-        for df in [self.mixed_frame, self.mixed_float, self.mixed_int]:
-            if df is self.mixed_frame:
->>>>>>> 437efa6e
+            if df is float_string_frame:
                 with pytest.raises(TypeError):
                     df > 0
                 continue
@@ -2855,15 +2728,9 @@
                         v = np.dtype('float64')
                     assert dfi[k].dtype == v
 
-<<<<<<< HEAD
         for df in [default_frame, float_string_frame, mixed_float_frame,
                    mixed_int_frame]:
-            if compat.PY3 and df is float_string_frame:
-=======
-        for df in [default_frame, self.mixed_frame, self.mixed_float,
-                   self.mixed_int]:
-            if df is self.mixed_frame:
->>>>>>> 437efa6e
+            if df is float_string_frame:
                 with pytest.raises(TypeError):
                     df > 0
                 continue
