from datetime import date, datetime, time, timedelta
import re

import numpy as np
import pytest

from pandas._libs.tslib import iNaT

from pandas.core.dtypes.common import is_float_dtype, is_integer, is_scalar
from pandas.core.dtypes.dtypes import CategoricalDtype

import pandas as pd
from pandas import (
    Categorical,
    DataFrame,
    DatetimeIndex,
    Index,
    MultiIndex,
    Series,
    Timestamp,
    date_range,
    isna,
    notna,
)
import pandas.core.common as com
from pandas.core.indexing import IndexingError
import pandas.util.testing as tm

from pandas.tseries.offsets import BDay


class TestDataFrameIndexing:
    def test_getitem(self, float_frame):
        # Slicing
        sl = float_frame[:20]
        assert len(sl.index) == 20

        # Column access
        for _, series in sl.items():
            assert len(series.index) == 20
            assert tm.equalContents(series.index, sl.index)

        for key, _ in float_frame._series.items():
            assert float_frame[key] is not None

        assert "random" not in float_frame
        with pytest.raises(KeyError, match="random"):
            float_frame["random"]

        df = float_frame.copy()
        df["$10"] = np.random.randn(len(df))

        ad = np.random.randn(len(df))
        df["@awesome_domain"] = ad

        with pytest.raises(KeyError, match=re.escape("'df[\"$10\"]'")):
            df.__getitem__('df["$10"]')

        res = df["@awesome_domain"]
        tm.assert_numpy_array_equal(ad, res.values)

    def test_getitem_dupe_cols(self):
        df = DataFrame([[1, 2, 3], [4, 5, 6]], columns=["a", "a", "b"])
        msg = "\"None of [Index(['baf'], dtype='object')] are in the [columns]\""
        with pytest.raises(KeyError, match=re.escape(msg)):
            df[["baf"]]

    def test_get(self, float_frame):
        b = float_frame.get("B")
        tm.assert_series_equal(b, float_frame["B"])

        assert float_frame.get("foo") is None
        tm.assert_series_equal(
            float_frame.get("foo", float_frame["B"]), float_frame["B"]
        )

    @pytest.mark.parametrize(
        "df",
        [
            DataFrame(),
            DataFrame(columns=list("AB")),
            DataFrame(columns=list("AB"), index=range(3)),
        ],
    )
    def test_get_none(self, df):
        # see gh-5652
        assert df.get(None) is None

    @pytest.mark.parametrize("key_type", [iter, np.array, Series, Index])
    def test_loc_iterable(self, float_frame, key_type):
        idx = key_type(["A", "B", "C"])
        result = float_frame.loc[:, idx]
        expected = float_frame.loc[:, ["A", "B", "C"]]
        tm.assert_frame_equal(result, expected)

    @pytest.mark.parametrize(
        "idx_type",
        [
            list,
            iter,
            Index,
            set,
            lambda l: dict(zip(l, range(len(l)))),
            lambda l: dict(zip(l, range(len(l)))).keys(),
        ],
        ids=["list", "iter", "Index", "set", "dict", "dict_keys"],
    )
    @pytest.mark.parametrize("levels", [1, 2])
    def test_getitem_listlike(self, idx_type, levels, float_frame):
        # GH 21294

        if levels == 1:
            frame, missing = float_frame, "food"
        else:
            # MultiIndex columns
            frame = DataFrame(
                np.random.randn(8, 3),
                columns=Index(
                    [("foo", "bar"), ("baz", "qux"), ("peek", "aboo")],
                    name=("sth", "sth2"),
                ),
            )
            missing = ("good", "food")

        keys = [frame.columns[1], frame.columns[0]]
        idx = idx_type(keys)
        idx_check = list(idx_type(keys))

        result = frame[idx]

        expected = frame.loc[:, idx_check]
        expected.columns.names = frame.columns.names

        tm.assert_frame_equal(result, expected)

        idx = idx_type(keys + [missing])
        with pytest.raises(KeyError, match="not in index"):
            frame[idx]

    @pytest.mark.parametrize(
        "val,expected", [(2 ** 63 - 1, Series([1])), (2 ** 63, Series([2]))]
    )
    def test_loc_uint64(self, val, expected):
        # see gh-19399
        df = DataFrame([1, 2], index=[2 ** 63 - 1, 2 ** 63])
        result = df.loc[val]

        expected.name = val
        tm.assert_series_equal(result, expected)

    def test_getitem_callable(self, float_frame):
        # GH 12533
        result = float_frame[lambda x: "A"]
        tm.assert_series_equal(result, float_frame.loc[:, "A"])

        result = float_frame[lambda x: ["A", "B"]]
        tm.assert_frame_equal(result, float_frame.loc[:, ["A", "B"]])

        df = float_frame[:3]
        result = df[lambda x: [True, False, True]]
        tm.assert_frame_equal(result, float_frame.iloc[[0, 2], :])

    def test_setitem_list(self, float_frame):

        float_frame["E"] = "foo"
        data = float_frame[["A", "B"]]
        float_frame[["B", "A"]] = data

        tm.assert_series_equal(float_frame["B"], data["A"], check_names=False)
        tm.assert_series_equal(float_frame["A"], data["B"], check_names=False)

        msg = "Columns must be same length as key"
        with pytest.raises(ValueError, match=msg):
            data[["A"]] = float_frame[["A", "B"]]

        msg = "Length of values does not match length of index"
        with pytest.raises(ValueError, match=msg):
            data["A"] = range(len(data.index) - 1)

        df = DataFrame(0, index=range(3), columns=["tt1", "tt2"], dtype=np.int_)
        df.loc[1, ["tt1", "tt2"]] = [1, 2]

        result = df.loc[df.index[1], ["tt1", "tt2"]]
        expected = Series([1, 2], df.columns, dtype=np.int_, name=1)
        tm.assert_series_equal(result, expected)

        df["tt1"] = df["tt2"] = "0"
        df.loc[df.index[1], ["tt1", "tt2"]] = ["1", "2"]
        result = df.loc[df.index[1], ["tt1", "tt2"]]
        expected = Series(["1", "2"], df.columns, name=1)
        tm.assert_series_equal(result, expected)

    def test_setitem_list_not_dataframe(self, float_frame):
        data = np.random.randn(len(float_frame), 2)
        float_frame[["A", "B"]] = data
        tm.assert_almost_equal(float_frame[["A", "B"]].values, data)

    def test_setitem_list_of_tuples(self, float_frame):
        tuples = list(zip(float_frame["A"], float_frame["B"]))
        float_frame["tuples"] = tuples

        result = float_frame["tuples"]
        expected = Series(tuples, index=float_frame.index, name="tuples")
        tm.assert_series_equal(result, expected)

    def test_setitem_mulit_index(self):
        # GH7655, test that assigning to a sub-frame of a frame
        # with multi-index columns aligns both rows and columns
        it = ["jim", "joe", "jolie"], ["first", "last"], ["left", "center", "right"]

        cols = MultiIndex.from_product(it)
        index = pd.date_range("20141006", periods=20)
        vals = np.random.randint(1, 1000, (len(index), len(cols)))
        df = pd.DataFrame(vals, columns=cols, index=index)

        i, j = df.index.values.copy(), it[-1][:]

        np.random.shuffle(i)
        df["jim"] = df["jolie"].loc[i, ::-1]
        tm.assert_frame_equal(df["jim"], df["jolie"])

        np.random.shuffle(j)
        df[("joe", "first")] = df[("jolie", "last")].loc[i, j]
        tm.assert_frame_equal(df[("joe", "first")], df[("jolie", "last")])

        np.random.shuffle(j)
        df[("joe", "last")] = df[("jolie", "first")].loc[i, j]
        tm.assert_frame_equal(df[("joe", "last")], df[("jolie", "first")])

    def test_setitem_callable(self):
        # GH 12533
        df = pd.DataFrame({"A": [1, 2, 3, 4], "B": [5, 6, 7, 8]})
        df[lambda x: "A"] = [11, 12, 13, 14]

        exp = pd.DataFrame({"A": [11, 12, 13, 14], "B": [5, 6, 7, 8]})
        tm.assert_frame_equal(df, exp)

    def test_setitem_other_callable(self):
        # GH 13299
        def inc(x):
            return x + 1

        df = pd.DataFrame([[-1, 1], [1, -1]])
        df[df > 0] = inc

        expected = pd.DataFrame([[-1, inc], [inc, -1]])
        tm.assert_frame_equal(df, expected)

    def test_getitem_boolean(
        self, float_string_frame, mixed_float_frame, mixed_int_frame, datetime_frame
    ):
        # boolean indexing
        d = datetime_frame.index[10]
        indexer = datetime_frame.index > d
        indexer_obj = indexer.astype(object)

        subindex = datetime_frame.index[indexer]
        subframe = datetime_frame[indexer]

        tm.assert_index_equal(subindex, subframe.index)
        with pytest.raises(ValueError, match="Item wrong length"):
            datetime_frame[indexer[:-1]]

        subframe_obj = datetime_frame[indexer_obj]
        tm.assert_frame_equal(subframe_obj, subframe)

        with pytest.raises(ValueError, match="Boolean array expected"):
            datetime_frame[datetime_frame]

        # test that Series work
        indexer_obj = Series(indexer_obj, datetime_frame.index)

        subframe_obj = datetime_frame[indexer_obj]
        tm.assert_frame_equal(subframe_obj, subframe)

        # test that Series indexers reindex
        # we are producing a warning that since the passed boolean
        # key is not the same as the given index, we will reindex
        # not sure this is really necessary
        with tm.assert_produces_warning(UserWarning, check_stacklevel=False):
            indexer_obj = indexer_obj.reindex(datetime_frame.index[::-1])
            subframe_obj = datetime_frame[indexer_obj]
            tm.assert_frame_equal(subframe_obj, subframe)

        # test df[df > 0]
        for df in [
            datetime_frame,
            float_string_frame,
            mixed_float_frame,
            mixed_int_frame,
        ]:
            if df is float_string_frame:
                continue

            data = df._get_numeric_data()
            bif = df[df > 0]
            bifw = DataFrame(
                {c: np.where(data[c] > 0, data[c], np.nan) for c in data.columns},
                index=data.index,
                columns=data.columns,
            )

            # add back other columns to compare
            for c in df.columns:
                if c not in bifw:
                    bifw[c] = df[c]
            bifw = bifw.reindex(columns=df.columns)

            tm.assert_frame_equal(bif, bifw, check_dtype=False)
            for c in df.columns:
                if bif[c].dtype != bifw[c].dtype:
                    assert bif[c].dtype == df[c].dtype

    def test_getitem_boolean_casting(self, datetime_frame):

        # don't upcast if we don't need to
        df = datetime_frame.copy()
        df["E"] = 1
        df["E"] = df["E"].astype("int32")
        df["E1"] = df["E"].copy()
        df["F"] = 1
        df["F"] = df["F"].astype("int64")
        df["F1"] = df["F"].copy()

        casted = df[df > 0]
        result = casted.dtypes
        expected = Series(
            [np.dtype("float64")] * 4
            + [np.dtype("int32")] * 2
            + [np.dtype("int64")] * 2,
            index=["A", "B", "C", "D", "E", "E1", "F", "F1"],
        )
        tm.assert_series_equal(result, expected)

        # int block splitting
        df.loc[df.index[1:3], ["E1", "F1"]] = 0
        casted = df[df > 0]
        result = casted.dtypes
        expected = Series(
            [np.dtype("float64")] * 4
            + [np.dtype("int32")]
            + [np.dtype("float64")]
            + [np.dtype("int64")]
            + [np.dtype("float64")],
            index=["A", "B", "C", "D", "E", "E1", "F", "F1"],
        )
        tm.assert_series_equal(result, expected)

        # where dtype conversions
        # GH 3733
        df = DataFrame(data=np.random.randn(100, 50))
        df = df.where(df > 0)  # create nans
        bools = df > 0
        mask = isna(df)
        expected = bools.astype(float).mask(mask)
        result = bools.mask(mask)
        tm.assert_frame_equal(result, expected)

    def test_getitem_boolean_list(self):
        df = DataFrame(np.arange(12).reshape(3, 4))

        def _checkit(lst):
            result = df[lst]
            expected = df.loc[df.index[lst]]
            tm.assert_frame_equal(result, expected)

        _checkit([True, False, True])
        _checkit([True, True, True])
        _checkit([False, False, False])

    def test_getitem_boolean_iadd(self):
        arr = np.random.randn(5, 5)

        df = DataFrame(arr.copy(), columns=["A", "B", "C", "D", "E"])

        df[df < 0] += 1
        arr[arr < 0] += 1

        tm.assert_almost_equal(df.values, arr)

    def test_boolean_index_empty_corner(self):
        # #2096
        blah = DataFrame(np.empty([0, 1]), columns=["A"], index=DatetimeIndex([]))

        # both of these should succeed trivially
        k = np.array([], bool)

        blah[k]
        blah[k] = 0

    def test_getitem_ix_mixed_integer(self):
        df = DataFrame(
            np.random.randn(4, 3), index=[1, 10, "C", "E"], columns=[1, 2, 3]
        )

        result = df.iloc[:-1]
        expected = df.loc[df.index[:-1]]
        tm.assert_frame_equal(result, expected)

<<<<<<< HEAD
        result = df.loc[[1, 10]]
        expected = df.loc[Index([1, 10])]
        assert_frame_equal(result, expected)
=======
        with catch_warnings(record=True):
            simplefilter("ignore", FutureWarning)
            result = df.ix[[1, 10]]
            expected = df.ix[Index([1, 10], dtype=object)]
        tm.assert_frame_equal(result, expected)
>>>>>>> 0e991116

        # 11320
        df = pd.DataFrame(
            {
                "rna": (1.5, 2.2, 3.2, 4.5),
                -1000: [11, 21, 36, 40],
                0: [10, 22, 43, 34],
                1000: [0, 10, 20, 30],
            },
            columns=["rna", -1000, 0, 1000],
        )
        result = df[[1000]]
        expected = df.iloc[:, [3]]
        tm.assert_frame_equal(result, expected)
        result = df[[-1000]]
        expected = df.iloc[:, [1]]
        tm.assert_frame_equal(result, expected)

<<<<<<< HEAD
=======
    def test_getitem_setitem_ix_negative_integers(self, float_frame):
        with catch_warnings(record=True):
            simplefilter("ignore", FutureWarning)
            result = float_frame.ix[:, -1]
        tm.assert_series_equal(result, float_frame["D"])

        with catch_warnings(record=True):
            simplefilter("ignore", FutureWarning)
            result = float_frame.ix[:, [-1]]
        tm.assert_frame_equal(result, float_frame[["D"]])

        with catch_warnings(record=True):
            simplefilter("ignore", FutureWarning)
            result = float_frame.ix[:, [-1, -2]]
        tm.assert_frame_equal(result, float_frame[["D", "C"]])

        with catch_warnings(record=True):
            simplefilter("ignore", FutureWarning)
            float_frame.ix[:, [-1]] = 0
        assert (float_frame["D"] == 0).all()

        df = DataFrame(np.random.randn(8, 4))
        # ix does label-based indexing when having an integer index
        msg = "\"None of [Int64Index([-1], dtype='int64')] are in the [index]\""
        with catch_warnings(record=True):
            simplefilter("ignore", FutureWarning)
            with pytest.raises(KeyError, match=re.escape(msg)):
                df.ix[[-1]]

        msg = "\"None of [Int64Index([-1], dtype='int64')] are in the [columns]\""
        with catch_warnings(record=True):
            simplefilter("ignore", FutureWarning)
            with pytest.raises(KeyError, match=re.escape(msg)):
                df.ix[:, [-1]]

        # #1942
        a = DataFrame(np.random.randn(20, 2), index=[chr(x + 65) for x in range(20)])
        with catch_warnings(record=True):
            simplefilter("ignore", FutureWarning)
            a.ix[-1] = a.ix[-2]

        with catch_warnings(record=True):
            simplefilter("ignore", FutureWarning)
            tm.assert_series_equal(a.ix[-1], a.ix[-2], check_names=False)
            assert a.ix[-1].name == "T"
            assert a.ix[-2].name == "S"

>>>>>>> 0e991116
    def test_getattr(self, float_frame):
        tm.assert_series_equal(float_frame.A, float_frame["A"])
        msg = "'DataFrame' object has no attribute 'NONEXISTENT_NAME'"
        with pytest.raises(AttributeError, match=msg):
            float_frame.NONEXISTENT_NAME

    def test_setattr_column(self):
        df = DataFrame({"foobar": 1}, index=range(10))

        df.foobar = 5
        assert (df.foobar == 5).all()

    def test_setitem(self, float_frame):
        # not sure what else to do here
        series = float_frame["A"][::2]
        float_frame["col5"] = series
        assert "col5" in float_frame

        assert len(series) == 15
        assert len(float_frame) == 30

        exp = np.ravel(np.column_stack((series.values, [np.nan] * 15)))
        exp = Series(exp, index=float_frame.index, name="col5")
        tm.assert_series_equal(float_frame["col5"], exp)

        series = float_frame["A"]
        float_frame["col6"] = series
        tm.assert_series_equal(series, float_frame["col6"], check_names=False)

        msg = (
            r"\"None of \[Float64Index\(\[.*dtype='float64'\)\] are in the"
            r" \[columns\]\""
        )
        with pytest.raises(KeyError, match=msg):
            float_frame[np.random.randn(len(float_frame) + 1)] = 1

        # set ndarray
        arr = np.random.randn(len(float_frame))
        float_frame["col9"] = arr
        assert (float_frame["col9"] == arr).all()

        float_frame["col7"] = 5
        assert (float_frame["col7"] == 5).all()

        float_frame["col0"] = 3.14
        assert (float_frame["col0"] == 3.14).all()

        float_frame["col8"] = "foo"
        assert (float_frame["col8"] == "foo").all()

        # this is partially a view (e.g. some blocks are view)
        # so raise/warn
        smaller = float_frame[:2]

        with pytest.raises(com.SettingWithCopyError):
            smaller["col10"] = ["1", "2"]

        assert smaller["col10"].dtype == np.object_
        assert (smaller["col10"] == ["1", "2"]).all()

        # dtype changing GH4204
        df = DataFrame([[0, 0]])
        df.iloc[0] = np.nan
        expected = DataFrame([[np.nan, np.nan]])
        tm.assert_frame_equal(df, expected)

        df = DataFrame([[0, 0]])
        df.loc[0] = np.nan
        tm.assert_frame_equal(df, expected)

    @pytest.mark.parametrize("dtype", ["int32", "int64", "float32", "float64"])
    def test_setitem_dtype(self, dtype, float_frame):
        arr = np.random.randn(len(float_frame))

        float_frame[dtype] = np.array(arr, dtype=dtype)
        assert float_frame[dtype].dtype.name == dtype

    def test_setitem_tuple(self, float_frame):
        float_frame["A", "B"] = float_frame["A"]
        tm.assert_series_equal(
            float_frame["A", "B"], float_frame["A"], check_names=False
        )

    def test_setitem_always_copy(self, float_frame):
        s = float_frame["A"].copy()
        float_frame["E"] = s

        float_frame["E"][5:10] = np.nan
        assert notna(s[5:10]).all()

    def test_setitem_boolean(self, float_frame):
        df = float_frame.copy()
        values = float_frame.values

        df[df["A"] > 0] = 4
        values[values[:, 0] > 0] = 4
        tm.assert_almost_equal(df.values, values)

        # test that column reindexing works
        series = df["A"] == 4
        series = series.reindex(df.index[::-1])
        df[series] = 1
        values[values[:, 0] == 4] = 1
        tm.assert_almost_equal(df.values, values)

        df[df > 0] = 5
        values[values > 0] = 5
        tm.assert_almost_equal(df.values, values)

        df[df == 5] = 0
        values[values == 5] = 0
        tm.assert_almost_equal(df.values, values)

        # a df that needs alignment first
        df[df[:-1] < 0] = 2
        np.putmask(values[:-1], values[:-1] < 0, 2)
        tm.assert_almost_equal(df.values, values)

        # indexed with same shape but rows-reversed df
        df[df[::-1] == 2] = 3
        values[values == 2] = 3
        tm.assert_almost_equal(df.values, values)

        msg = "Must pass DataFrame or 2-d ndarray with boolean values only"
        with pytest.raises(TypeError, match=msg):
            df[df * 0] = 2

        # index with DataFrame
        mask = df > np.abs(df)
        expected = df.copy()
        df[df > np.abs(df)] = np.nan
        expected.values[mask.values] = np.nan
        tm.assert_frame_equal(df, expected)

        # set from DataFrame
        expected = df.copy()
        df[df > np.abs(df)] = df * 2
        np.putmask(expected.values, mask.values, df.values * 2)
        tm.assert_frame_equal(df, expected)

    @pytest.mark.parametrize(
        "mask_type",
        [lambda df: df > np.abs(df) / 2, lambda df: (df > np.abs(df) / 2).values],
        ids=["dataframe", "array"],
    )
    def test_setitem_boolean_mask(self, mask_type, float_frame):

        # Test for issue #18582
        df = float_frame.copy()
        mask = mask_type(df)

        # index with boolean mask
        result = df.copy()
        result[mask] = np.nan

        expected = df.copy()
        expected.values[np.array(mask)] = np.nan
        tm.assert_frame_equal(result, expected)

    def test_setitem_cast(self, float_frame):
        float_frame["D"] = float_frame["D"].astype("i8")
        assert float_frame["D"].dtype == np.int64

        # #669, should not cast?
        # this is now set to int64, which means a replacement of the column to
        # the value dtype (and nothing to do with the existing dtype)
        float_frame["B"] = 0
        assert float_frame["B"].dtype == np.int64

        # cast if pass array of course
        float_frame["B"] = np.arange(len(float_frame))
        assert issubclass(float_frame["B"].dtype.type, np.integer)

        float_frame["foo"] = "bar"
        float_frame["foo"] = 0
        assert float_frame["foo"].dtype == np.int64

        float_frame["foo"] = "bar"
        float_frame["foo"] = 2.5
        assert float_frame["foo"].dtype == np.float64

        float_frame["something"] = 0
        assert float_frame["something"].dtype == np.int64
        float_frame["something"] = 2
        assert float_frame["something"].dtype == np.int64
        float_frame["something"] = 2.5
        assert float_frame["something"].dtype == np.float64

        # GH 7704
        # dtype conversion on setting
        df = DataFrame(np.random.rand(30, 3), columns=tuple("ABC"))
        df["event"] = np.nan
        df.loc[10, "event"] = "foo"
        result = df.dtypes
        expected = Series(
            [np.dtype("float64")] * 3 + [np.dtype("object")],
            index=["A", "B", "C", "event"],
        )
        tm.assert_series_equal(result, expected)

        # Test that data type is preserved . #5782
        df = DataFrame({"one": np.arange(6, dtype=np.int8)})
        df.loc[1, "one"] = 6
        assert df.dtypes.one == np.dtype(np.int8)
        df.one = np.int8(7)
        assert df.dtypes.one == np.dtype(np.int8)

    def test_setitem_boolean_column(self, float_frame):
        expected = float_frame.copy()
        mask = float_frame["A"] > 0

        float_frame.loc[mask, "B"] = 0
        expected.values[mask.values, 1] = 0

        tm.assert_frame_equal(float_frame, expected)

    def test_frame_setitem_timestamp(self):
        # GH#2155
        columns = date_range(start="1/1/2012", end="2/1/2012", freq=BDay())
        data = DataFrame(columns=columns, index=range(10))
        t = datetime(2012, 11, 1)
        ts = Timestamp(t)
        data[ts] = np.nan  # works, mostly a smoke-test
        assert np.isnan(data[ts]).all()

    def test_setitem_corner(self, float_frame):
        # corner case
        df = DataFrame({"B": [1.0, 2.0, 3.0], "C": ["a", "b", "c"]}, index=np.arange(3))
        del df["B"]
        df["B"] = [1.0, 2.0, 3.0]
        assert "B" in df
        assert len(df.columns) == 2

        df["A"] = "beginning"
        df["E"] = "foo"
        df["D"] = "bar"
        df[datetime.now()] = "date"
        df[datetime.now()] = 5.0

        # what to do when empty frame with index
        dm = DataFrame(index=float_frame.index)
        dm["A"] = "foo"
        dm["B"] = "bar"
        assert len(dm.columns) == 2
        assert dm.values.dtype == np.object_

        # upcast
        dm["C"] = 1
        assert dm["C"].dtype == np.int64

        dm["E"] = 1.0
        assert dm["E"].dtype == np.float64

        # set existing column
        dm["A"] = "bar"
        assert "bar" == dm["A"][0]

        dm = DataFrame(index=np.arange(3))
        dm["A"] = 1
        dm["foo"] = "bar"
        del dm["foo"]
        dm["foo"] = "bar"
        assert dm["foo"].dtype == np.object_

        dm["coercable"] = ["1", "2", "3"]
        assert dm["coercable"].dtype == np.object_

    def test_setitem_corner2(self):
        data = {
            "title": ["foobar", "bar", "foobar"] + ["foobar"] * 17,
            "cruft": np.random.random(20),
        }

        df = DataFrame(data)
        ix = df[df["title"] == "bar"].index

        df.loc[ix, ["title"]] = "foobar"
        df.loc[ix, ["cruft"]] = 0

        assert df.loc[1, "title"] == "foobar"
        assert df.loc[1, "cruft"] == 0

    def test_setitem_ambig(self):
        # Difficulties with mixed-type data
        from decimal import Decimal

        # Created as float type
        dm = DataFrame(index=range(3), columns=range(3))

        coercable_series = Series([Decimal(1) for _ in range(3)], index=range(3))
        uncoercable_series = Series(["foo", "bzr", "baz"], index=range(3))

        dm[0] = np.ones(3)
        assert len(dm.columns) == 3

        dm[1] = coercable_series
        assert len(dm.columns) == 3

        dm[2] = uncoercable_series
        assert len(dm.columns) == 3
        assert dm[2].dtype == np.object_

    def test_setitem_clear_caches(self):
        # see gh-304
        df = DataFrame(
            {"x": [1.1, 2.1, 3.1, 4.1], "y": [5.1, 6.1, 7.1, 8.1]}, index=[0, 1, 2, 3]
        )
        df.insert(2, "z", np.nan)

        # cache it
        foo = df["z"]
        df.loc[df.index[2:], "z"] = 42

        expected = Series([np.nan, np.nan, 42, 42], index=df.index, name="z")

        assert df["z"] is not foo
        tm.assert_series_equal(df["z"], expected)

    def test_setitem_None(self, float_frame):
        # GH #766
        float_frame[None] = float_frame["A"]
        tm.assert_series_equal(
            float_frame.iloc[:, -1], float_frame["A"], check_names=False
        )
        tm.assert_series_equal(
            float_frame.loc[:, None], float_frame["A"], check_names=False
        )
        tm.assert_series_equal(float_frame[None], float_frame["A"], check_names=False)
        repr(float_frame)

    def test_setitem_empty(self):
        # GH 9596
        df = pd.DataFrame(
            {"a": ["1", "2", "3"], "b": ["11", "22", "33"], "c": ["111", "222", "333"]}
        )

        result = df.copy()
        result.loc[result.b.isna(), "a"] = result.a
        tm.assert_frame_equal(result, df)

    @pytest.mark.parametrize("dtype", ["float", "int64"])
    @pytest.mark.parametrize("kwargs", [dict(), dict(index=[1]), dict(columns=["A"])])
    def test_setitem_empty_frame_with_boolean(self, dtype, kwargs):
        # see gh-10126
        kwargs["dtype"] = dtype
        df = DataFrame(**kwargs)

        df2 = df.copy()
        df[df > df2] = 47
        tm.assert_frame_equal(df, df2)

    def test_setitem_with_empty_listlike(self):
        # GH #17101
        index = pd.Index([], name="idx")
        result = pd.DataFrame(columns=["A"], index=index)
        result["A"] = []
        expected = pd.DataFrame(columns=["A"], index=index)
        tm.assert_index_equal(result.index, expected.index)

    def test_setitem_scalars_no_index(self):
        # GH16823 / 17894
        df = DataFrame()
        df["foo"] = 1
        expected = DataFrame(columns=["foo"]).astype(np.int64)
        tm.assert_frame_equal(df, expected)

    def test_getitem_empty_frame_with_boolean(self):
        # Test for issue #11859

        df = pd.DataFrame()
        df2 = df[df > 0]
        tm.assert_frame_equal(df, df2)

    def test_delitem_corner(self, float_frame):
        f = float_frame.copy()
        del f["D"]
        assert len(f.columns) == 3
        with pytest.raises(KeyError, match=r"^'D'$"):
            del f["D"]
        del f["B"]
        assert len(f.columns) == 2

<<<<<<< HEAD
=======
    def test_getitem_fancy_2d(self, float_frame):
        f = float_frame

        with catch_warnings(record=True):
            simplefilter("ignore", FutureWarning)
            tm.assert_frame_equal(f.ix[:, ["B", "A"]], f.reindex(columns=["B", "A"]))

        subidx = float_frame.index[[5, 4, 1]]
        with catch_warnings(record=True):
            simplefilter("ignore", FutureWarning)
            tm.assert_frame_equal(
                f.ix[subidx, ["B", "A"]], f.reindex(index=subidx, columns=["B", "A"])
            )

        # slicing rows, etc.
        with catch_warnings(record=True):
            simplefilter("ignore", FutureWarning)
            tm.assert_frame_equal(f.ix[5:10], f[5:10])
            tm.assert_frame_equal(f.ix[5:10, :], f[5:10])
            tm.assert_frame_equal(
                f.ix[:5, ["A", "B"]], f.reindex(index=f.index[:5], columns=["A", "B"])
            )

        # slice rows with labels, inclusive!
        with catch_warnings(record=True):
            simplefilter("ignore", FutureWarning)
            expected = f.ix[5:11]
            result = f.ix[f.index[5] : f.index[10]]
        tm.assert_frame_equal(expected, result)

        # slice columns
        with catch_warnings(record=True):
            simplefilter("ignore", FutureWarning)
            tm.assert_frame_equal(f.ix[:, :2], f.reindex(columns=["A", "B"]))

        # get view
        with catch_warnings(record=True):
            simplefilter("ignore", FutureWarning)
            exp = f.copy()
            f.ix[5:10].values[:] = 5
            exp.values[5:10] = 5
            tm.assert_frame_equal(f, exp)

        with catch_warnings(record=True):
            simplefilter("ignore", FutureWarning)
            msg = "Cannot index with multidimensional key"
            with pytest.raises(ValueError, match=msg):
                f.ix[f > 0.5]

>>>>>>> 0e991116
    def test_slice_floats(self):
        index = [52195.504153, 52196.303147, 52198.369883]
        df = DataFrame(np.random.rand(3, 2), index=index)

        s1 = df.loc[52195.1:52196.5]
        assert len(s1) == 2

        s1 = df.loc[52195.1:52196.6]
        assert len(s1) == 2

        s1 = df.loc[52195.1:52198.9]
        assert len(s1) == 3

    def test_getitem_fancy_slice_integers_step(self):
        df = DataFrame(np.random.randn(10, 5))

        # this is OK
        result = df.iloc[:8:2]  # noqa
        df.iloc[:8:2] = np.nan
        assert isna(df.iloc[:8:2]).values.all()

    def test_getitem_setitem_integer_slice_keyerrors(self):
        df = DataFrame(np.random.randn(10, 5), index=range(0, 20, 2))

        # this is OK
        cp = df.copy()
        cp.iloc[4:10] = 0
        assert (cp.iloc[4:10] == 0).values.all()

        # so is this
        cp = df.copy()
        cp.iloc[3:11] = 0
        assert (cp.iloc[3:11] == 0).values.all()

        result = df.iloc[2:6]
        result2 = df.loc[3:11]
        expected = df.reindex([4, 6, 8, 10])

        tm.assert_frame_equal(result, expected)
        tm.assert_frame_equal(result2, expected)

        # non-monotonic, raise KeyError
        df2 = df.iloc[list(range(5)) + list(range(5, 10))[::-1]]
        with pytest.raises(KeyError, match=r"^3$"):
            df2.loc[3:11]
        with pytest.raises(KeyError, match=r"^3$"):
            df2.loc[3:11] = 0

<<<<<<< HEAD
    def test_setitem_fancy_2d(self):
=======
    def test_setitem_fancy_2d(self, float_frame):

        # case 1
        frame = float_frame.copy()
        expected = frame.copy()

        with catch_warnings(record=True):
            simplefilter("ignore", FutureWarning)
            frame.ix[:, ["B", "A"]] = 1
        expected["B"] = 1.0
        expected["A"] = 1.0
        tm.assert_frame_equal(frame, expected)

        # case 2
        frame = float_frame.copy()
        frame2 = float_frame.copy()

        expected = frame.copy()

        subidx = float_frame.index[[5, 4, 1]]
        values = np.random.randn(3, 2)

        with catch_warnings(record=True):
            simplefilter("ignore", FutureWarning)
            frame.ix[subidx, ["B", "A"]] = values
            frame2.ix[[5, 4, 1], ["B", "A"]] = values

            expected["B"].ix[subidx] = values[:, 0]
            expected["A"].ix[subidx] = values[:, 1]

        tm.assert_frame_equal(frame, expected)
        tm.assert_frame_equal(frame2, expected)

        # case 3: slicing rows, etc.
        frame = float_frame.copy()

        with catch_warnings(record=True):
            simplefilter("ignore", FutureWarning)
            expected1 = float_frame.copy()
            frame.ix[5:10] = 1.0
            expected1.values[5:10] = 1.0
        tm.assert_frame_equal(frame, expected1)

        with catch_warnings(record=True):
            simplefilter("ignore", FutureWarning)
            expected2 = float_frame.copy()
            arr = np.random.randn(5, len(frame.columns))
            frame.ix[5:10] = arr
            expected2.values[5:10] = arr
        tm.assert_frame_equal(frame, expected2)

        # case 4
        with catch_warnings(record=True):
            simplefilter("ignore", FutureWarning)
            frame = float_frame.copy()
            frame.ix[5:10, :] = 1.0
            tm.assert_frame_equal(frame, expected1)
            frame.ix[5:10, :] = arr
        tm.assert_frame_equal(frame, expected2)

        # case 5
        with catch_warnings(record=True):
            simplefilter("ignore", FutureWarning)
            frame = float_frame.copy()
            frame2 = float_frame.copy()

            expected = float_frame.copy()
            values = np.random.randn(5, 2)

            frame.ix[:5, ["A", "B"]] = values
            expected["A"][:5] = values[:, 0]
            expected["B"][:5] = values[:, 1]
        tm.assert_frame_equal(frame, expected)

        with catch_warnings(record=True):
            simplefilter("ignore", FutureWarning)
            frame2.ix[:5, [0, 1]] = values
        tm.assert_frame_equal(frame2, expected)

        # case 6: slice rows with labels, inclusive!
        with catch_warnings(record=True):
            simplefilter("ignore", FutureWarning)
            frame = float_frame.copy()
            expected = float_frame.copy()

            frame.ix[frame.index[5] : frame.index[10]] = 5.0
            expected.values[5:11] = 5
        tm.assert_frame_equal(frame, expected)

        # case 7: slice columns
        with catch_warnings(record=True):
            simplefilter("ignore", FutureWarning)
            frame = float_frame.copy()
            frame2 = float_frame.copy()
            expected = float_frame.copy()

            # slice indices
            frame.ix[:, 1:3] = 4.0
            expected.values[:, 1:3] = 4.0
            tm.assert_frame_equal(frame, expected)

            # slice with labels
            frame.ix[:, "B":"C"] = 4.0
            tm.assert_frame_equal(frame, expected)

>>>>>>> 0e991116
        # new corner case of boolean slicing / setting
        frame = DataFrame(zip([2, 3, 9, 6, 7], [np.nan] * 5), columns=["a", "b"])
        lst = [100]
        lst.extend([np.nan] * 4)
        expected = DataFrame(zip([100, 3, 9, 6, 7], lst), columns=["a", "b"])
        frame[frame["a"] == 2] = 100
        tm.assert_frame_equal(frame, expected)

    def test_fancy_getitem_slice_mixed(self, float_frame, float_string_frame):
        sliced = float_string_frame.iloc[:, -3:]
        assert sliced["D"].dtype == np.float64

        # get view with single block
        # setting it triggers setting with copy
        sliced = float_frame.iloc[:, -3:]

        with pytest.raises(com.SettingWithCopyError):
            sliced["C"] = 4.0

        assert (float_frame["C"] == 4).all()

<<<<<<< HEAD
=======
    def test_fancy_setitem_int_labels(self):
        # integer index defers to label-based indexing

        df = DataFrame(np.random.randn(10, 5), index=np.arange(0, 20, 2))

        with catch_warnings(record=True):
            simplefilter("ignore", FutureWarning)
            tmp = df.copy()
            exp = df.copy()
            tmp.ix[[0, 2, 4]] = 5
            exp.values[:3] = 5
        tm.assert_frame_equal(tmp, exp)

        with catch_warnings(record=True):
            simplefilter("ignore", FutureWarning)
            tmp = df.copy()
            exp = df.copy()
            tmp.ix[6] = 5
            exp.values[3] = 5
        tm.assert_frame_equal(tmp, exp)

        with catch_warnings(record=True):
            simplefilter("ignore", FutureWarning)
            tmp = df.copy()
            exp = df.copy()
            tmp.ix[:, 2] = 5

        # tmp correctly sets the dtype
        # so match the exp way
        exp[2] = 5
        tm.assert_frame_equal(tmp, exp)

    def test_fancy_getitem_int_labels(self):
        df = DataFrame(np.random.randn(10, 5), index=np.arange(0, 20, 2))

        with catch_warnings(record=True):
            simplefilter("ignore", FutureWarning)
            result = df.ix[[4, 2, 0], [2, 0]]
            expected = df.reindex(index=[4, 2, 0], columns=[2, 0])
        tm.assert_frame_equal(result, expected)

        with catch_warnings(record=True):
            simplefilter("ignore", FutureWarning)
            result = df.ix[[4, 2, 0]]
            expected = df.reindex(index=[4, 2, 0])
        tm.assert_frame_equal(result, expected)

        with catch_warnings(record=True):
            simplefilter("ignore", FutureWarning)
            result = df.ix[4]
            expected = df.xs(4)
        tm.assert_series_equal(result, expected)

        with catch_warnings(record=True):
            simplefilter("ignore", FutureWarning)
            result = df.ix[:, 3]
            expected = df[3]
        tm.assert_series_equal(result, expected)

    def test_fancy_index_int_labels_exceptions(self, float_frame):
        df = DataFrame(np.random.randn(10, 5), index=np.arange(0, 20, 2))

        with catch_warnings(record=True):
            simplefilter("ignore", FutureWarning)

            # labels that aren't contained
            with pytest.raises(KeyError, match=r"\[1\] not in index"):
                df.ix[[0, 1, 2], [2, 3, 4]] = 5

            # try to set indices not contained in frame
            msg = (
                r"None of \[Index\(\['foo', 'bar', 'baz'\],"
                r" dtype='object'\)\] are in the \[index\]"
            )
            with pytest.raises(KeyError, match=msg):
                float_frame.ix[["foo", "bar", "baz"]] = 1
            msg = (
                r"None of \[Index\(\['E'\], dtype='object'\)\] are in the"
                r" \[columns\]"
            )
            with pytest.raises(KeyError, match=msg):
                float_frame.ix[:, ["E"]] = 1

            # FIXME: don't leave commented-out
            # partial setting now allows this GH2578
            # pytest.raises(KeyError, float_frame.ix.__setitem__,
            #               (slice(None, None), 'E'), 1)

    def test_setitem_fancy_mixed_2d(self, float_string_frame):

        with catch_warnings(record=True):
            simplefilter("ignore", FutureWarning)
            float_string_frame.ix[:5, ["C", "B", "A"]] = 5
            result = float_string_frame.ix[:5, ["C", "B", "A"]]
            assert (result.values == 5).all()

            float_string_frame.ix[5] = np.nan
            assert isna(float_string_frame.ix[5]).all()

            float_string_frame.ix[5] = float_string_frame.ix[6]
            tm.assert_series_equal(
                float_string_frame.ix[5], float_string_frame.ix[6], check_names=False
            )

        # #1432
        with catch_warnings(record=True):
            simplefilter("ignore", FutureWarning)
            df = DataFrame({1: [1.0, 2.0, 3.0], 2: [3, 4, 5]})
            assert df._is_mixed_type

            df.ix[1] = [5, 10]

            expected = DataFrame({1: [1.0, 5.0, 3.0], 2: [3, 10, 5]})

            tm.assert_frame_equal(df, expected)

    def test_ix_align(self):
        b = Series(np.random.randn(10), name=0).sort_values()
        df_orig = DataFrame(np.random.randn(10, 4))
        df = df_orig.copy()

        with catch_warnings(record=True):
            simplefilter("ignore", FutureWarning)
            df.ix[:, 0] = b
            tm.assert_series_equal(df.ix[:, 0].reindex(b.index), b)

        with catch_warnings(record=True):
            simplefilter("ignore", FutureWarning)
            dft = df_orig.T
            dft.ix[0, :] = b
            tm.assert_series_equal(dft.ix[0, :].reindex(b.index), b)

        with catch_warnings(record=True):
            simplefilter("ignore", FutureWarning)
            df = df_orig.copy()
            df.ix[:5, 0] = b
            s = df.ix[:5, 0]
            tm.assert_series_equal(s, b.reindex(s.index))

        with catch_warnings(record=True):
            simplefilter("ignore", FutureWarning)
            dft = df_orig.T
            dft.ix[0, :5] = b
            s = dft.ix[0, :5]
            tm.assert_series_equal(s, b.reindex(s.index))

        with catch_warnings(record=True):
            simplefilter("ignore", FutureWarning)
            df = df_orig.copy()
            idx = [0, 1, 3, 5]
            df.ix[idx, 0] = b
            s = df.ix[idx, 0]
            tm.assert_series_equal(s, b.reindex(s.index))

        with catch_warnings(record=True):
            simplefilter("ignore", FutureWarning)
            dft = df_orig.T
            dft.ix[0, idx] = b
            s = dft.ix[0, idx]
            tm.assert_series_equal(s, b.reindex(s.index))

    def test_ix_frame_align(self):
        b = DataFrame(np.random.randn(3, 4))
        df_orig = DataFrame(np.random.randn(10, 4))
        df = df_orig.copy()

        with catch_warnings(record=True):
            simplefilter("ignore", FutureWarning)
            df.ix[:3] = b
            out = b.ix[:3]
            tm.assert_frame_equal(out, b)

        b.sort_index(inplace=True)

        with catch_warnings(record=True):
            simplefilter("ignore", FutureWarning)
            df = df_orig.copy()
            df.ix[[0, 1, 2]] = b
            out = df.ix[[0, 1, 2]].reindex(b.index)
            tm.assert_frame_equal(out, b)

        with catch_warnings(record=True):
            simplefilter("ignore", FutureWarning)
            df = df_orig.copy()
            df.ix[:3] = b
            out = df.ix[:3]
            tm.assert_frame_equal(out, b.reindex(out.index))

>>>>>>> 0e991116
    def test_getitem_setitem_non_ix_labels(self):
        df = tm.makeTimeDataFrame()

        start, end = df.index[[5, 10]]

        result = df.loc[start:end]
        result2 = df[start:end]
        expected = df[5:11]
        tm.assert_frame_equal(result, expected)
        tm.assert_frame_equal(result2, expected)

        result = df.copy()
        result.loc[start:end] = 0
        result2 = df.copy()
        result2[start:end] = 0
        expected = df.copy()
        expected[5:11] = 0
        tm.assert_frame_equal(result, expected)
        tm.assert_frame_equal(result2, expected)

    def test_ix_multi_take(self):
        df = DataFrame(np.random.randn(3, 2))
        rs = df.loc[df.index == 0, :]
        xp = df.reindex([0])
        tm.assert_frame_equal(rs, xp)

        # FIXME: dont leave commented-out
        """ #1321
        df = DataFrame(np.random.randn(3, 2))
        rs = df.loc[df.index==0, df.columns==1]
        xp = df.reindex([0], [1])
        tm.assert_frame_equal(rs, xp)
        """

<<<<<<< HEAD
=======
    def test_ix_multi_take_nonint_index(self):
        df = DataFrame(np.random.randn(3, 2), index=["x", "y", "z"], columns=["a", "b"])
        with catch_warnings(record=True):
            simplefilter("ignore", FutureWarning)
            rs = df.ix[[0], [0]]
        xp = df.reindex(["x"], columns=["a"])
        tm.assert_frame_equal(rs, xp)

    def test_ix_multi_take_multiindex(self):
        df = DataFrame(
            np.random.randn(3, 2),
            index=["x", "y", "z"],
            columns=[["a", "b"], ["1", "2"]],
        )
        with catch_warnings(record=True):
            simplefilter("ignore", FutureWarning)
            rs = df.ix[[0], [0]]
        xp = df.reindex(["x"], columns=[("a", "1")])
        tm.assert_frame_equal(rs, xp)

    def test_ix_dup(self):
        idx = Index(["a", "a", "b", "c", "d", "d"])
        df = DataFrame(np.random.randn(len(idx), 3), idx)

        with catch_warnings(record=True):
            simplefilter("ignore", FutureWarning)
            sub = df.ix[:"d"]
            tm.assert_frame_equal(sub, df)

        with catch_warnings(record=True):
            simplefilter("ignore", FutureWarning)
            sub = df.ix["a":"c"]
            tm.assert_frame_equal(sub, df.ix[0:4])

        with catch_warnings(record=True):
            simplefilter("ignore", FutureWarning)
            sub = df.ix["b":"d"]
            tm.assert_frame_equal(sub, df.ix[2:])

    def test_getitem_fancy_1d(self, float_frame, float_string_frame):
        f = float_frame

        # return self if no slicing...for now
        with catch_warnings(record=True):
            simplefilter("ignore", FutureWarning)
            assert f.ix[:, :] is f

        # low dimensional slice
        with catch_warnings(record=True):
            simplefilter("ignore", FutureWarning)
            xs1 = f.ix[2, ["C", "B", "A"]]
        xs2 = f.xs(f.index[2]).reindex(["C", "B", "A"])
        tm.assert_series_equal(xs1, xs2)

        with catch_warnings(record=True):
            simplefilter("ignore", FutureWarning)
            ts1 = f.ix[5:10, 2]
        ts2 = f[f.columns[2]][5:10]
        tm.assert_series_equal(ts1, ts2)

        # positional xs
        with catch_warnings(record=True):
            simplefilter("ignore", FutureWarning)
            xs1 = f.ix[0]
        xs2 = f.xs(f.index[0])
        tm.assert_series_equal(xs1, xs2)

        with catch_warnings(record=True):
            simplefilter("ignore", FutureWarning)
            xs1 = f.ix[f.index[5]]
        xs2 = f.xs(f.index[5])
        tm.assert_series_equal(xs1, xs2)

        # single column
        with catch_warnings(record=True):
            simplefilter("ignore", FutureWarning)
            tm.assert_series_equal(f.ix[:, "A"], f["A"])

        # return view
        with catch_warnings(record=True):
            simplefilter("ignore", FutureWarning)
            exp = f.copy()
            exp.values[5] = 4
            f.ix[5][:] = 4
        tm.assert_frame_equal(exp, f)

        with catch_warnings(record=True):
            simplefilter("ignore", FutureWarning)
            exp.values[:, 1] = 6
            f.ix[:, 1][:] = 6
        tm.assert_frame_equal(exp, f)

        # slice of mixed-frame
        with catch_warnings(record=True):
            simplefilter("ignore", FutureWarning)
            xs = float_string_frame.ix[5]
        exp = float_string_frame.xs(float_string_frame.index[5])
        tm.assert_series_equal(xs, exp)

    def test_setitem_fancy_1d(self, float_frame):

        # case 1: set cross-section for indices
        frame = float_frame.copy()
        expected = float_frame.copy()

        with catch_warnings(record=True):
            simplefilter("ignore", FutureWarning)
            frame.ix[2, ["C", "B", "A"]] = [1.0, 2.0, 3.0]
        expected["C"][2] = 1.0
        expected["B"][2] = 2.0
        expected["A"][2] = 3.0
        tm.assert_frame_equal(frame, expected)

        with catch_warnings(record=True):
            simplefilter("ignore", FutureWarning)
            frame2 = float_frame.copy()
            frame2.ix[2, [3, 2, 1]] = [1.0, 2.0, 3.0]
        tm.assert_frame_equal(frame, expected)

        # case 2, set a section of a column
        frame = float_frame.copy()
        expected = float_frame.copy()

        with catch_warnings(record=True):
            simplefilter("ignore", FutureWarning)
            vals = np.random.randn(5)
            expected.values[5:10, 2] = vals
            frame.ix[5:10, 2] = vals
        tm.assert_frame_equal(frame, expected)

        with catch_warnings(record=True):
            simplefilter("ignore", FutureWarning)
            frame2 = float_frame.copy()
            frame2.ix[5:10, "B"] = vals
        tm.assert_frame_equal(frame, expected)

        # case 3: full xs
        frame = float_frame.copy()
        expected = float_frame.copy()

        with catch_warnings(record=True):
            simplefilter("ignore", FutureWarning)
            frame.ix[4] = 5.0
            expected.values[4] = 5.0
        tm.assert_frame_equal(frame, expected)

        with catch_warnings(record=True):
            simplefilter("ignore", FutureWarning)
            frame.ix[frame.index[4]] = 6.0
            expected.values[4] = 6.0
        tm.assert_frame_equal(frame, expected)

        # single column
        frame = float_frame.copy()
        expected = float_frame.copy()

        with catch_warnings(record=True):
            simplefilter("ignore", FutureWarning)
            frame.ix[:, "A"] = 7.0
            expected["A"] = 7.0
        tm.assert_frame_equal(frame, expected)

>>>>>>> 0e991116
    def test_getitem_fancy_scalar(self, float_frame):
        f = float_frame
        ix = f.loc

        # individual value
        for col in f.columns:
            ts = f[col]
            for idx in f.index[::5]:
                assert ix[idx, col] == ts[idx]

    def test_setitem_fancy_scalar(self, float_frame):
        f = float_frame
        expected = float_frame.copy()
        ix = f.loc

        # individual value
        for j, col in enumerate(f.columns):
            ts = f[col]  # noqa
            for idx in f.index[::5]:
                i = f.index.get_loc(idx)
                val = np.random.randn()
                expected.values[i, j] = val

                ix[idx, col] = val
                tm.assert_frame_equal(f, expected)

    def test_getitem_fancy_boolean(self, float_frame):
        f = float_frame
        ix = f.loc

        expected = f.reindex(columns=["B", "D"])
        result = ix[:, [False, True, False, True]]
        tm.assert_frame_equal(result, expected)

        expected = f.reindex(index=f.index[5:10], columns=["B", "D"])
        result = ix[f.index[5:10], [False, True, False, True]]
        tm.assert_frame_equal(result, expected)

        boolvec = f.index > f.index[7]
        expected = f.reindex(index=f.index[boolvec])
        result = ix[boolvec]
        tm.assert_frame_equal(result, expected)
        result = ix[boolvec, :]
        tm.assert_frame_equal(result, expected)

        result = ix[boolvec, f.columns[2:]]
        expected = f.reindex(index=f.index[boolvec], columns=["C", "D"])
        tm.assert_frame_equal(result, expected)

    def test_setitem_fancy_boolean(self, float_frame):
        # from 2d, set with booleans
        frame = float_frame.copy()
        expected = float_frame.copy()

        mask = frame["A"] > 0
        frame.loc[mask] = 0.0
        expected.values[mask.values] = 0.0
        tm.assert_frame_equal(frame, expected)

        frame = float_frame.copy()
        expected = float_frame.copy()
        frame.loc[mask, ["A", "B"]] = 0.0
        expected.values[mask.values, :2] = 0.0
        tm.assert_frame_equal(frame, expected)

    def test_getitem_fancy_ints(self, float_frame):
        result = float_frame.iloc[[1, 4, 7]]
        expected = float_frame.loc[float_frame.index[[1, 4, 7]]]
        tm.assert_frame_equal(result, expected)

        result = float_frame.iloc[:, [2, 0, 1]]
        expected = float_frame.loc[:, float_frame.columns[[2, 0, 1]]]
        tm.assert_frame_equal(result, expected)

    def test_getitem_setitem_fancy_exceptions(self, float_frame):
        ix = float_frame.iloc
        with pytest.raises(IndexingError, match="Too many indexers"):
            ix[:, :, :]

        with pytest.raises(IndexingError):
            ix[:, :, :] = 1

    def test_getitem_setitem_boolean_misaligned(self, float_frame):
        # boolean index misaligned labels
        mask = float_frame["A"][::-1] > 1

        result = float_frame.loc[mask]
        expected = float_frame.loc[mask[::-1]]
        tm.assert_frame_equal(result, expected)

        cp = float_frame.copy()
        expected = float_frame.copy()
        cp.loc[mask] = 0
        expected.loc[mask] = 0
        tm.assert_frame_equal(cp, expected)

    def test_getitem_setitem_boolean_multi(self):
        df = DataFrame(np.random.randn(3, 2))

        # get
        k1 = np.array([True, False, True])
        k2 = np.array([False, True])
        result = df.loc[k1, k2]
        expected = df.loc[[0, 2], [1]]
        tm.assert_frame_equal(result, expected)

        expected = df.copy()
        df.loc[np.array([True, False, True]), np.array([False, True])] = 5
        expected.loc[[0, 2], [1]] = 5
        tm.assert_frame_equal(df, expected)

    def test_getitem_setitem_float_labels(self):
        index = Index([1.5, 2, 3, 4, 5])
        df = DataFrame(np.random.randn(5, 5), index=index)

        result = df.loc[1.5:4]
        expected = df.reindex([1.5, 2, 3, 4])
        tm.assert_frame_equal(result, expected)
        assert len(result) == 4

        result = df.loc[4:5]
        expected = df.reindex([4, 5])  # reindex with int
        tm.assert_frame_equal(result, expected, check_index_type=False)
        assert len(result) == 2

        result = df.loc[4:5]
        expected = df.reindex([4.0, 5.0])  # reindex with float
        tm.assert_frame_equal(result, expected)
        assert len(result) == 2

        # loc_float changes this to work properly
        result = df.loc[1:2]
        expected = df.iloc[0:2]
        tm.assert_frame_equal(result, expected)

        df.loc[1:2] = 0
        result = df[1:2]
        assert (result == 0).all().all()

        # #2727
        index = Index([1.0, 2.5, 3.5, 4.5, 5.0])
        df = DataFrame(np.random.randn(5, 5), index=index)

        # positional slicing only via iloc!
        msg = (
            "cannot do slice indexing on"
            r" <class 'pandas\.core\.indexes\.numeric\.Float64Index'> with"
            r" these indexers \[1.0\] of <class 'float'>"
        )
        with pytest.raises(TypeError, match=msg):
            df.iloc[1.0:5]

        result = df.iloc[4:5]
        expected = df.reindex([5.0])
        tm.assert_frame_equal(result, expected)
        assert len(result) == 1

        cp = df.copy()

        with pytest.raises(TypeError):
            cp.iloc[1.0:5] = 0

        with pytest.raises(TypeError):
            result = cp.iloc[1.0:5] == 0  # noqa

        assert result.values.all()
        assert (cp.iloc[0:1] == df.iloc[0:1]).values.all()

        cp = df.copy()
        cp.iloc[4:5] = 0
        assert (cp.iloc[4:5] == 0).values.all()
        assert (cp.iloc[0:4] == df.iloc[0:4]).values.all()

        # float slicing
        result = df.loc[1.0:5]
        expected = df
        tm.assert_frame_equal(result, expected)
        assert len(result) == 5

        result = df.loc[1.1:5]
        expected = df.reindex([2.5, 3.5, 4.5, 5.0])
        tm.assert_frame_equal(result, expected)
        assert len(result) == 4

        result = df.loc[4.51:5]
        expected = df.reindex([5.0])
        tm.assert_frame_equal(result, expected)
        assert len(result) == 1

        result = df.loc[1.0:5.0]
        expected = df.reindex([1.0, 2.5, 3.5, 4.5, 5.0])
        tm.assert_frame_equal(result, expected)
        assert len(result) == 5

        cp = df.copy()
        cp.loc[1.0:5.0] = 0
        result = cp.loc[1.0:5.0]
        assert (result == 0).values.all()

    def test_setitem_single_column_mixed(self):
        df = DataFrame(
            np.random.randn(5, 3),
            index=["a", "b", "c", "d", "e"],
            columns=["foo", "bar", "baz"],
        )
        df["str"] = "qux"
        df.loc[df.index[::2], "str"] = np.nan
        expected = np.array([np.nan, "qux", np.nan, "qux", np.nan], dtype=object)
        tm.assert_almost_equal(df["str"].values, expected)

    def test_setitem_single_column_mixed_datetime(self):
        df = DataFrame(
            np.random.randn(5, 3),
            index=["a", "b", "c", "d", "e"],
            columns=["foo", "bar", "baz"],
        )

        df["timestamp"] = Timestamp("20010102")

        # check our dtypes
        result = df.dtypes
        expected = Series(
            [np.dtype("float64")] * 3 + [np.dtype("datetime64[ns]")],
            index=["foo", "bar", "baz", "timestamp"],
        )
        tm.assert_series_equal(result, expected)

        # GH#16674 iNaT is treated as an integer when given by the user
        df.loc["b", "timestamp"] = iNaT
        assert not isna(df.loc["b", "timestamp"])
        assert df["timestamp"].dtype == np.object_
        assert df.loc["b", "timestamp"] == iNaT

        # allow this syntax
        df.loc["c", "timestamp"] = np.nan
        assert isna(df.loc["c", "timestamp"])

        # allow this syntax
        df.loc["d", :] = np.nan
        assert not isna(df.loc["c", :]).all()

        # FIXME: don't leave commented-out
        # as of GH 3216 this will now work!
        # try to set with a list like item
        # pytest.raises(
        #    Exception, df.loc.__setitem__, ('d', 'timestamp'), [np.nan])

    def test_setitem_mixed_datetime(self):
        # GH 9336
        expected = DataFrame(
            {
                "a": [0, 0, 0, 0, 13, 14],
                "b": [
                    pd.datetime(2012, 1, 1),
                    1,
                    "x",
                    "y",
                    pd.datetime(2013, 1, 1),
                    pd.datetime(2014, 1, 1),
                ],
            }
        )
        df = pd.DataFrame(0, columns=list("ab"), index=range(6))
        df["b"] = pd.NaT
        df.loc[0, "b"] = pd.datetime(2012, 1, 1)
        df.loc[1, "b"] = 1
        df.loc[[2, 3], "b"] = "x", "y"
        A = np.array(
            [
                [13, np.datetime64("2013-01-01T00:00:00")],
                [14, np.datetime64("2014-01-01T00:00:00")],
            ]
        )
        df.loc[[4, 5], ["a", "b"]] = A
        tm.assert_frame_equal(df, expected)

    def test_setitem_frame_float(self, float_frame):
        piece = float_frame.loc[float_frame.index[:2], ["A", "B"]]
        float_frame.loc[float_frame.index[-2] :, ["A", "B"]] = piece.values
        result = float_frame.loc[float_frame.index[-2:], ["A", "B"]].values
        expected = piece.values
        tm.assert_almost_equal(result, expected)

    def test_setitem_frame_mixed(self, float_string_frame):
        # GH 3216

        # already aligned
        f = float_string_frame.copy()
        piece = DataFrame(
            [[1.0, 2.0], [3.0, 4.0]], index=f.index[0:2], columns=["A", "B"]
        )
        key = (slice(None, 2), ["A", "B"])
        f.loc[key] = piece
        tm.assert_almost_equal(f.loc[f.index[0:2], ["A", "B"]].values, piece.values)

        # rows unaligned
        f = float_string_frame.copy()
        piece = DataFrame(
            [[1.0, 2.0], [3.0, 4.0], [5.0, 6.0], [7.0, 8.0]],
            index=list(f.index[0:2]) + ["foo", "bar"],
            columns=["A", "B"],
        )
        key = (slice(None, 2), ["A", "B"])
        f.loc[key] = piece
        tm.assert_almost_equal(
            f.loc[f.index[0:2:], ["A", "B"]].values, piece.values[0:2]
        )

        # key is unaligned with values
        f = float_string_frame.copy()
        piece = f.loc[f.index[:2], ["A"]]
        piece.index = f.index[-2:]
        key = (slice(-2, None), ["A", "B"])
        f.loc[key] = piece
        piece["B"] = np.nan
        tm.assert_almost_equal(f.loc[f.index[-2:], ["A", "B"]].values, piece.values)

        # ndarray
        f = float_string_frame.copy()
        piece = float_string_frame.loc[f.index[:2], ["A", "B"]]
        key = (slice(-2, None), ["A", "B"])
        f.loc[key] = piece.values
        tm.assert_almost_equal(f.loc[f.index[-2:], ["A", "B"]].values, piece.values)

    def test_setitem_frame_upcast(self):
        # needs upcasting
        df = DataFrame([[1, 2, "foo"], [3, 4, "bar"]], columns=["A", "B", "C"])
        df2 = df.copy()
        df2.loc[:, ["A", "B"]] = df.loc[:, ["A", "B"]] + 0.5
        expected = df.reindex(columns=["A", "B"])
        expected += 0.5
        expected["C"] = df["C"]
        tm.assert_frame_equal(df2, expected)

    def test_setitem_frame_align(self, float_frame):
        piece = float_frame.loc[float_frame.index[:2], ["A", "B"]]
        piece.index = float_frame.index[-2:]
        piece.columns = ["A", "B"]
        float_frame.loc[float_frame.index[-2:], ["A", "B"]] = piece
        result = float_frame.loc[float_frame.index[-2:], ["A", "B"]].values
        expected = piece.values
        tm.assert_almost_equal(result, expected)

    def test_getitem_setitem_ix_duplicates(self):
        # #1201
        df = DataFrame(np.random.randn(5, 3), index=["foo", "foo", "bar", "baz", "bar"])

        result = df.loc["foo"]
        expected = df[:2]
        tm.assert_frame_equal(result, expected)

        result = df.loc["bar"]
        expected = df.iloc[[2, 4]]
        tm.assert_frame_equal(result, expected)

        result = df.loc["baz"]
        expected = df.iloc[3]
        tm.assert_series_equal(result, expected)

    def test_getitem_ix_boolean_duplicates_multiple(self):
        # #1201
        df = DataFrame(np.random.randn(5, 3), index=["foo", "foo", "bar", "baz", "bar"])

        result = df.loc[["bar"]]
        exp = df.iloc[[2, 4]]
        tm.assert_frame_equal(result, exp)

        result = df.loc[df[1] > 0]
        exp = df[df[1] > 0]
        tm.assert_frame_equal(result, exp)

        result = df.loc[df[0] > 0]
        exp = df[df[0] > 0]
        tm.assert_frame_equal(result, exp)

    def test_getitem_setitem_ix_bool_keyerror(self):
        # #2199
        df = DataFrame({"a": [1, 2, 3]})

        with pytest.raises(KeyError, match=r"^False$"):
            df.loc[False]
        with pytest.raises(KeyError, match=r"^True$"):
            df.loc[True]

        msg = "cannot use a single bool to index into setitem"
        with pytest.raises(KeyError, match=msg):
            df.loc[False] = 0
        with pytest.raises(KeyError, match=msg):
            df.loc[True] = 0

    def test_getitem_list_duplicates(self):
        # #1943
        df = DataFrame(np.random.randn(4, 4), columns=list("AABC"))
        df.columns.name = "foo"

        result = df[["B", "C"]]
        assert result.columns.name == "foo"

        expected = df.iloc[:, 2:]
        tm.assert_frame_equal(result, expected)

    def test_get_value(self, float_frame):
        for idx in float_frame.index:
            for col in float_frame.columns:
                result = float_frame._get_value(idx, col)
                expected = float_frame[col][idx]
                assert result == expected

    def test_lookup_float(self, float_frame):
        df = float_frame
        rows = list(df.index) * len(df.columns)
        cols = list(df.columns) * len(df.index)
        result = df.lookup(rows, cols)

        expected = np.array([df.loc[r, c] for r, c in zip(rows, cols)])
        tm.assert_numpy_array_equal(result, expected)

    def test_lookup_mixed(self, float_string_frame):
        df = float_string_frame
        rows = list(df.index) * len(df.columns)
        cols = list(df.columns) * len(df.index)
        result = df.lookup(rows, cols)

        expected = np.array(
            [df.loc[r, c] for r, c in zip(rows, cols)], dtype=np.object_
        )
        tm.assert_almost_equal(result, expected)

    def test_lookup_bool(self):
        df = DataFrame(
            {
                "label": ["a", "b", "a", "c"],
                "mask_a": [True, True, False, True],
                "mask_b": [True, False, False, False],
                "mask_c": [False, True, False, True],
            }
        )
        df["mask"] = df.lookup(df.index, "mask_" + df["label"])

        exp_mask = np.array(
            [df.loc[r, c] for r, c in zip(df.index, "mask_" + df["label"])]
        )

        tm.assert_series_equal(df["mask"], pd.Series(exp_mask, name="mask"))
        assert df["mask"].dtype == np.bool_

    def test_lookup_raises(self, float_frame):
        with pytest.raises(KeyError, match="'One or more row labels was not found'"):
            float_frame.lookup(["xyz"], ["A"])

        with pytest.raises(KeyError, match="'One or more column labels was not found'"):
            float_frame.lookup([float_frame.index[0]], ["xyz"])

        with pytest.raises(ValueError, match="same size"):
            float_frame.lookup(["a", "b", "c"], ["a"])

    def test_set_value(self, float_frame):
        for idx in float_frame.index:
            for col in float_frame.columns:
                float_frame._set_value(idx, col, 1)
                assert float_frame[col][idx] == 1

    def test_set_value_resize(self, float_frame):

        res = float_frame._set_value("foobar", "B", 0)
        assert res is float_frame
        assert res.index[-1] == "foobar"
        assert res._get_value("foobar", "B") == 0

        float_frame.loc["foobar", "qux"] = 0
        assert float_frame._get_value("foobar", "qux") == 0

        res = float_frame.copy()
        res3 = res._set_value("foobar", "baz", "sam")
        assert res3["baz"].dtype == np.object_

        res = float_frame.copy()
        res3 = res._set_value("foobar", "baz", True)
        assert res3["baz"].dtype == np.object_

        res = float_frame.copy()
        res3 = res._set_value("foobar", "baz", 5)
        assert is_float_dtype(res3["baz"])
        assert isna(res3["baz"].drop(["foobar"])).all()
        msg = "could not convert string to float: 'sam'"
        with pytest.raises(ValueError, match=msg):
            res3._set_value("foobar", "baz", "sam")

    def test_set_value_with_index_dtype_change(self):
        df_orig = DataFrame(np.random.randn(3, 3), index=range(3), columns=list("ABC"))

        # this is actually ambiguous as the 2 is interpreted as a positional
        # so column is not created
        df = df_orig.copy()
        df._set_value("C", 2, 1.0)
        assert list(df.index) == list(df_orig.index) + ["C"]
        # assert list(df.columns) == list(df_orig.columns) + [2]

        df = df_orig.copy()
        df.loc["C", 2] = 1.0
        assert list(df.index) == list(df_orig.index) + ["C"]
        # assert list(df.columns) == list(df_orig.columns) + [2]

        # create both new
        df = df_orig.copy()
        df._set_value("C", "D", 1.0)
        assert list(df.index) == list(df_orig.index) + ["C"]
        assert list(df.columns) == list(df_orig.columns) + ["D"]

        df = df_orig.copy()
        df.loc["C", "D"] = 1.0
        assert list(df.index) == list(df_orig.index) + ["C"]
        assert list(df.columns) == list(df_orig.columns) + ["D"]

    def test_get_set_value_no_partial_indexing(self):
        # partial w/ MultiIndex raise exception
        index = MultiIndex.from_tuples([(0, 1), (0, 2), (1, 1), (1, 2)])
        df = DataFrame(index=index, columns=range(4))
        with pytest.raises(KeyError, match=r"^0$"):
            df._get_value(0, 1)

    # TODO: rename?  remove?
    def test_single_element_ix_dont_upcast(self, float_frame):
        float_frame["E"] = 1
        assert issubclass(float_frame["E"].dtype.type, (int, np.integer))

        result = float_frame.loc[float_frame.index[5], "E"]
        assert is_integer(result)

        # GH 11617
        df = pd.DataFrame(dict(a=[1.23]))
        df["b"] = 666

        result = df.loc[0, "b"]
        assert is_integer(result)

        expected = Series([666], [0], name="b")
<<<<<<< HEAD
=======
        with catch_warnings(record=True):
            simplefilter("ignore", FutureWarning)
            result = df.ix[[0], "b"]
        tm.assert_series_equal(result, expected)
>>>>>>> 0e991116
        result = df.loc[[0], "b"]
        tm.assert_series_equal(result, expected)

    def test_iloc_row(self):
        df = DataFrame(np.random.randn(10, 4), index=range(0, 20, 2))

        result = df.iloc[1]
        exp = df.loc[2]
        tm.assert_series_equal(result, exp)

        result = df.iloc[2]
        exp = df.loc[4]
        tm.assert_series_equal(result, exp)

        # slice
        result = df.iloc[slice(4, 8)]
        expected = df.loc[8:14]
        tm.assert_frame_equal(result, expected)

        # verify slice is view
        # setting it makes it raise/warn
        with pytest.raises(com.SettingWithCopyError):
            result[2] = 0.0

        exp_col = df[2].copy()
        exp_col[4:8] = 0.0
        tm.assert_series_equal(df[2], exp_col)

        # list of integers
        result = df.iloc[[1, 2, 4, 6]]
        expected = df.reindex(df.index[[1, 2, 4, 6]])
        tm.assert_frame_equal(result, expected)

    def test_iloc_col(self):

        df = DataFrame(np.random.randn(4, 10), columns=range(0, 20, 2))

        result = df.iloc[:, 1]
        exp = df.loc[:, 2]
        tm.assert_series_equal(result, exp)

        result = df.iloc[:, 2]
        exp = df.loc[:, 4]
        tm.assert_series_equal(result, exp)

        # slice
        result = df.iloc[:, slice(4, 8)]
        expected = df.loc[:, 8:14]
        tm.assert_frame_equal(result, expected)

        # verify slice is view
        # and that we are setting a copy
        with pytest.raises(com.SettingWithCopyError):
            result[8] = 0.0

        assert (df[8] == 0).all()

        # list of integers
        result = df.iloc[:, [1, 2, 4, 6]]
        expected = df.reindex(columns=df.columns[[1, 2, 4, 6]])
        tm.assert_frame_equal(result, expected)

    def test_iloc_duplicates(self):

        df = DataFrame(np.random.rand(3, 3), columns=list("ABC"), index=list("aab"))

        result = df.iloc[0]
        assert isinstance(result, Series)
<<<<<<< HEAD
        assert_almost_equal(result.values, df.values[0])
=======
        tm.assert_almost_equal(result.values, df.values[0])
        tm.assert_series_equal(result, result2)
>>>>>>> 0e991116

        result = df.T.iloc[:, 0]
        assert isinstance(result, Series)
<<<<<<< HEAD
        assert_almost_equal(result.values, df.values[0])
=======
        tm.assert_almost_equal(result.values, df.values[0])
        tm.assert_series_equal(result, result2)

        # multiindex
        df = DataFrame(
            np.random.randn(3, 3),
            columns=[["i", "i", "j"], ["A", "A", "B"]],
            index=[["i", "i", "j"], ["X", "X", "Y"]],
        )

        with catch_warnings(record=True):
            simplefilter("ignore", FutureWarning)
            rs = df.iloc[0]
            xp = df.ix[0]
        tm.assert_series_equal(rs, xp)

        with catch_warnings(record=True):
            simplefilter("ignore", FutureWarning)
            rs = df.iloc[:, 0]
            xp = df.T.ix[0]
        tm.assert_series_equal(rs, xp)

        with catch_warnings(record=True):
            simplefilter("ignore", FutureWarning)
            rs = df.iloc[:, [0]]
            xp = df.ix[:, [0]]
        tm.assert_frame_equal(rs, xp)
>>>>>>> 0e991116

        # #2259
        df = DataFrame([[1, 2, 3], [4, 5, 6]], columns=[1, 1, 2])
        result = df.iloc[:, [0]]
        expected = df.take([0], axis=1)
        tm.assert_frame_equal(result, expected)

    def test_loc_duplicates(self):
        # gh-17105

        # insert a duplicate element to the index
        trange = pd.date_range(
            start=pd.Timestamp(year=2017, month=1, day=1),
            end=pd.Timestamp(year=2017, month=1, day=5),
        )

        trange = trange.insert(loc=5, item=pd.Timestamp(year=2017, month=1, day=5))

        df = pd.DataFrame(0, index=trange, columns=["A", "B"])
        bool_idx = np.array([False, False, False, False, False, True])

        # assignment
        df.loc[trange[bool_idx], "A"] = 6

        expected = pd.DataFrame(
            {"A": [0, 0, 0, 0, 6, 6], "B": [0, 0, 0, 0, 0, 0]}, index=trange
        )
        tm.assert_frame_equal(df, expected)

        # in-place
        df = pd.DataFrame(0, index=trange, columns=["A", "B"])
        df.loc[trange[bool_idx], "A"] += 6
        tm.assert_frame_equal(df, expected)

    def test_iat(self, float_frame):

        for i, row in enumerate(float_frame.index):
            for j, col in enumerate(float_frame.columns):
                result = float_frame.iat[i, j]
                expected = float_frame.at[row, col]
                assert result == expected

    @pytest.mark.parametrize(
        "method,expected_values",
        [
            ("nearest", [0, 1, 1, 2]),
            ("pad", [np.nan, 0, 1, 1]),
            ("backfill", [0, 1, 2, 2]),
        ],
    )
    def test_reindex_methods(self, method, expected_values):
        df = pd.DataFrame({"x": list(range(5))})
        target = np.array([-0.1, 0.9, 1.1, 1.5])

        expected = pd.DataFrame({"x": expected_values}, index=target)
        actual = df.reindex(target, method=method)
        tm.assert_frame_equal(expected, actual)

        actual = df.reindex_like(df, method=method, tolerance=0)
        tm.assert_frame_equal(df, actual)
        actual = df.reindex_like(df, method=method, tolerance=[0, 0, 0, 0])
        tm.assert_frame_equal(df, actual)

        actual = df.reindex(target, method=method, tolerance=1)
        tm.assert_frame_equal(expected, actual)
        actual = df.reindex(target, method=method, tolerance=[1, 1, 1, 1])
        tm.assert_frame_equal(expected, actual)

        e2 = expected[::-1]
        actual = df.reindex(target[::-1], method=method)
        tm.assert_frame_equal(e2, actual)

        new_order = [3, 0, 2, 1]
        e2 = expected.iloc[new_order]
        actual = df.reindex(target[new_order], method=method)
        tm.assert_frame_equal(e2, actual)

        switched_method = (
            "pad" if method == "backfill" else "backfill" if method == "pad" else method
        )
        actual = df[::-1].reindex(target, method=switched_method)
        tm.assert_frame_equal(expected, actual)

    def test_reindex_methods_nearest_special(self):
        df = pd.DataFrame({"x": list(range(5))})
        target = np.array([-0.1, 0.9, 1.1, 1.5])

        expected = pd.DataFrame({"x": [0, 1, 1, np.nan]}, index=target)
        actual = df.reindex(target, method="nearest", tolerance=0.2)
        tm.assert_frame_equal(expected, actual)

        expected = pd.DataFrame({"x": [0, np.nan, 1, np.nan]}, index=target)
        actual = df.reindex(target, method="nearest", tolerance=[0.5, 0.01, 0.4, 0.1])
        tm.assert_frame_equal(expected, actual)

    def test_reindex_frame_add_nat(self):
        rng = date_range("1/1/2000 00:00:00", periods=10, freq="10s")
        df = DataFrame({"A": np.random.randn(len(rng)), "B": rng})

        result = df.reindex(range(15))
        assert np.issubdtype(result["B"].dtype, np.dtype("M8[ns]"))

        mask = com.isna(result)["B"]
        assert mask[-5:].all()
        assert not mask[:-5].any()

    def test_reindex_limit(self):
        # GH 28631
        data = [["A", "A", "A"], ["B", "B", "B"], ["C", "C", "C"], ["D", "D", "D"]]
        exp_data = [
            ["A", "A", "A"],
            ["B", "B", "B"],
            ["C", "C", "C"],
            ["D", "D", "D"],
            ["D", "D", "D"],
            [np.nan, np.nan, np.nan],
        ]
        df = DataFrame(data)
        result = df.reindex([0, 1, 2, 3, 4, 5], method="ffill", limit=1)
        expected = DataFrame(exp_data)
        tm.assert_frame_equal(result, expected)

    def test_set_dataframe_column_ns_dtype(self):
        x = DataFrame([datetime.now(), datetime.now()])
        assert x[0].dtype == np.dtype("M8[ns]")

    def test_non_monotonic_reindex_methods(self):
        dr = pd.date_range("2013-08-01", periods=6, freq="B")
        data = np.random.randn(6, 1)
        df = pd.DataFrame(data, index=dr, columns=list("A"))
        df_rev = pd.DataFrame(data, index=dr[[3, 4, 5] + [0, 1, 2]], columns=list("A"))
        # index is not monotonic increasing or decreasing
        msg = "index must be monotonic increasing or decreasing"
        with pytest.raises(ValueError, match=msg):
            df_rev.reindex(df.index, method="pad")
        with pytest.raises(ValueError, match=msg):
            df_rev.reindex(df.index, method="ffill")
        with pytest.raises(ValueError, match=msg):
            df_rev.reindex(df.index, method="bfill")
        with pytest.raises(ValueError, match=msg):
            df_rev.reindex(df.index, method="nearest")

    def test_reindex_level(self):
        from itertools import permutations

        icol = ["jim", "joe", "jolie"]

        def verify_first_level(df, level, idx, check_index_type=True):
            def f(val):
                return np.nonzero((df[level] == val).to_numpy())[0]

            i = np.concatenate(list(map(f, idx)))
            left = df.set_index(icol).reindex(idx, level=level)
            right = df.iloc[i].set_index(icol)
            tm.assert_frame_equal(left, right, check_index_type=check_index_type)

        def verify(df, level, idx, indexer, check_index_type=True):
            left = df.set_index(icol).reindex(idx, level=level)
            right = df.iloc[indexer].set_index(icol)
            tm.assert_frame_equal(left, right, check_index_type=check_index_type)

        df = pd.DataFrame(
            {
                "jim": list("B" * 4 + "A" * 2 + "C" * 3),
                "joe": list("abcdeabcd")[::-1],
                "jolie": [10, 20, 30] * 3,
                "joline": np.random.randint(0, 1000, 9),
            }
        )

        target = [
            ["C", "B", "A"],
            ["F", "C", "A", "D"],
            ["A"],
            ["A", "B", "C"],
            ["C", "A", "B"],
            ["C", "B"],
            ["C", "A"],
            ["A", "B"],
            ["B", "A", "C"],
        ]

        for idx in target:
            verify_first_level(df, "jim", idx)

        # reindex by these causes different MultiIndex levels
        for idx in [["D", "F"], ["A", "C", "B"]]:
            verify_first_level(df, "jim", idx, check_index_type=False)

        verify(df, "joe", list("abcde"), [3, 2, 1, 0, 5, 4, 8, 7, 6])
        verify(df, "joe", list("abcd"), [3, 2, 1, 0, 5, 8, 7, 6])
        verify(df, "joe", list("abc"), [3, 2, 1, 8, 7, 6])
        verify(df, "joe", list("eca"), [1, 3, 4, 6, 8])
        verify(df, "joe", list("edc"), [0, 1, 4, 5, 6])
        verify(df, "joe", list("eadbc"), [3, 0, 2, 1, 4, 5, 8, 7, 6])
        verify(df, "joe", list("edwq"), [0, 4, 5])
        verify(df, "joe", list("wq"), [], check_index_type=False)

        df = DataFrame(
            {
                "jim": ["mid"] * 5 + ["btm"] * 8 + ["top"] * 7,
                "joe": ["3rd"] * 2
                + ["1st"] * 3
                + ["2nd"] * 3
                + ["1st"] * 2
                + ["3rd"] * 3
                + ["1st"] * 2
                + ["3rd"] * 3
                + ["2nd"] * 2,
                # this needs to be jointly unique with jim and joe or
                # reindexing will fail ~1.5% of the time, this works
                # out to needing unique groups of same size as joe
                "jolie": np.concatenate(
                    [
                        np.random.choice(1000, x, replace=False)
                        for x in [2, 3, 3, 2, 3, 2, 3, 2]
                    ]
                ),
                "joline": np.random.randn(20).round(3) * 10,
            }
        )

        for idx in permutations(df["jim"].unique()):
            for i in range(3):
                verify_first_level(df, "jim", idx[: i + 1])

        i = [2, 3, 4, 0, 1, 8, 9, 5, 6, 7, 10, 11, 12, 13, 14, 18, 19, 15, 16, 17]
        verify(df, "joe", ["1st", "2nd", "3rd"], i)

        i = [0, 1, 2, 3, 4, 10, 11, 12, 5, 6, 7, 8, 9, 15, 16, 17, 18, 19, 13, 14]
        verify(df, "joe", ["3rd", "2nd", "1st"], i)

        i = [0, 1, 5, 6, 7, 10, 11, 12, 18, 19, 15, 16, 17]
        verify(df, "joe", ["2nd", "3rd"], i)

        i = [0, 1, 2, 3, 4, 10, 11, 12, 8, 9, 15, 16, 17, 13, 14]
        verify(df, "joe", ["3rd", "1st"], i)

    def test_getitem_ix_float_duplicates(self):
        df = pd.DataFrame(
            np.random.randn(3, 3), index=[0.1, 0.2, 0.2], columns=list("abc")
        )
        expect = df.iloc[1:]
<<<<<<< HEAD
        assert_frame_equal(df.loc[0.2], expect)
=======
        tm.assert_frame_equal(df.loc[0.2], expect)
        with catch_warnings(record=True):
            simplefilter("ignore", FutureWarning)
            tm.assert_frame_equal(df.ix[0.2], expect)
>>>>>>> 0e991116

        expect = df.iloc[1:, 0]
        tm.assert_series_equal(df.loc[0.2, "a"], expect)

        df.index = [1, 0.2, 0.2]
        expect = df.iloc[1:]
<<<<<<< HEAD
        assert_frame_equal(df.loc[0.2], expect)
=======
        tm.assert_frame_equal(df.loc[0.2], expect)
        with catch_warnings(record=True):
            simplefilter("ignore", FutureWarning)
            tm.assert_frame_equal(df.ix[0.2], expect)
>>>>>>> 0e991116

        expect = df.iloc[1:, 0]
        tm.assert_series_equal(df.loc[0.2, "a"], expect)

        df = pd.DataFrame(
            np.random.randn(4, 3), index=[1, 0.2, 0.2, 1], columns=list("abc")
        )
        expect = df.iloc[1:-1]
<<<<<<< HEAD
        assert_frame_equal(df.loc[0.2], expect)
=======
        tm.assert_frame_equal(df.loc[0.2], expect)
        with catch_warnings(record=True):
            simplefilter("ignore", FutureWarning)
            tm.assert_frame_equal(df.ix[0.2], expect)
>>>>>>> 0e991116

        expect = df.iloc[1:-1, 0]
        tm.assert_series_equal(df.loc[0.2, "a"], expect)

        df.index = [0.1, 0.2, 2, 0.2]
        expect = df.iloc[[1, -1]]
<<<<<<< HEAD
        assert_frame_equal(df.loc[0.2], expect)
=======
        tm.assert_frame_equal(df.loc[0.2], expect)
        with catch_warnings(record=True):
            simplefilter("ignore", FutureWarning)
            tm.assert_frame_equal(df.ix[0.2], expect)
>>>>>>> 0e991116

        expect = df.iloc[[1, -1], 0]
        tm.assert_series_equal(df.loc[0.2, "a"], expect)

    def test_getitem_sparse_column(self):
        # https://github.com/pandas-dev/pandas/issues/23559
        data = pd.SparseArray([0, 1])
        df = pd.DataFrame({"A": data})
        expected = pd.Series(data, name="A")
        result = df["A"]
        tm.assert_series_equal(result, expected)

        result = df.iloc[:, 0]
        tm.assert_series_equal(result, expected)

        result = df.loc[:, "A"]
        tm.assert_series_equal(result, expected)

    def test_setitem_with_sparse_value(self):
        # GH8131
        df = pd.DataFrame({"c_1": ["a", "b", "c"], "n_1": [1.0, 2.0, 3.0]})
        sp_array = pd.SparseArray([0, 0, 1])
        df["new_column"] = sp_array
        tm.assert_series_equal(
            df["new_column"], pd.Series(sp_array, name="new_column"), check_names=False
        )

    def test_setitem_with_unaligned_sparse_value(self):
        df = pd.DataFrame({"c_1": ["a", "b", "c"], "n_1": [1.0, 2.0, 3.0]})
        sp_series = pd.Series(pd.SparseArray([0, 0, 1]), index=[2, 1, 0])
        df["new_column"] = sp_series
        exp = pd.Series(pd.SparseArray([1, 0, 0]), name="new_column")
        tm.assert_series_equal(df["new_column"], exp)

    def test_setitem_with_unaligned_tz_aware_datetime_column(self):
        # GH 12981
        # Assignment of unaligned offset-aware datetime series.
        # Make sure timezone isn't lost
        column = pd.Series(
            pd.date_range("2015-01-01", periods=3, tz="utc"), name="dates"
        )
        df = pd.DataFrame({"dates": column})
        df["dates"] = column[[1, 0, 2]]
        tm.assert_series_equal(df["dates"], column)

        df = pd.DataFrame({"dates": column})
        df.loc[[0, 1, 2], "dates"] = column[[1, 0, 2]]
        tm.assert_series_equal(df["dates"], column)

    def test_setitem_datetime_coercion(self):
        # gh-1048
        df = pd.DataFrame({"c": [pd.Timestamp("2010-10-01")] * 3})
        df.loc[0:1, "c"] = np.datetime64("2008-08-08")
        assert pd.Timestamp("2008-08-08") == df.loc[0, "c"]
        assert pd.Timestamp("2008-08-08") == df.loc[1, "c"]
        df.loc[2, "c"] = date(2005, 5, 5)
        assert pd.Timestamp("2005-05-05") == df.loc[2, "c"]

    def test_setitem_datetimelike_with_inference(self):
        # GH 7592
        # assignment of timedeltas with NaT

        one_hour = timedelta(hours=1)
        df = DataFrame(index=date_range("20130101", periods=4))
        df["A"] = np.array([1 * one_hour] * 4, dtype="m8[ns]")
        df.loc[:, "B"] = np.array([2 * one_hour] * 4, dtype="m8[ns]")
        df.loc[:3, "C"] = np.array([3 * one_hour] * 3, dtype="m8[ns]")
        df.loc[:, "D"] = np.array([4 * one_hour] * 4, dtype="m8[ns]")
        df.loc[df.index[:3], "E"] = np.array([5 * one_hour] * 3, dtype="m8[ns]")
        df["F"] = np.timedelta64("NaT")
        df.loc[df.index[:-1], "F"] = np.array([6 * one_hour] * 3, dtype="m8[ns]")
        df.loc[df.index[-3] :, "G"] = date_range("20130101", periods=3)
        df["H"] = np.datetime64("NaT")
        result = df.dtypes
        expected = Series(
            [np.dtype("timedelta64[ns]")] * 6 + [np.dtype("datetime64[ns]")] * 2,
            index=list("ABCDEFGH"),
        )
        tm.assert_series_equal(result, expected)

    @pytest.mark.parametrize("idxer", ["var", ["var"]])
    def test_setitem_datetimeindex_tz(self, idxer, tz_naive_fixture):
        # GH 11365
        tz = tz_naive_fixture
        idx = date_range(start="2015-07-12", periods=3, freq="H", tz=tz)
        expected = DataFrame(1.2, index=idx, columns=["var"])
        result = DataFrame(index=idx, columns=["var"])
        result.loc[:, idxer] = expected
        tm.assert_frame_equal(result, expected)

    def test_at_time_between_time_datetimeindex(self):
        index = date_range("2012-01-01", "2012-01-05", freq="30min")
        df = DataFrame(np.random.randn(len(index), 5), index=index)
        akey = time(12, 0, 0)
        bkey = slice(time(13, 0, 0), time(14, 0, 0))
        ainds = [24, 72, 120, 168]
        binds = [26, 27, 28, 74, 75, 76, 122, 123, 124, 170, 171, 172]

        result = df.at_time(akey)
        expected = df.loc[akey]
        expected2 = df.iloc[ainds]
        tm.assert_frame_equal(result, expected)
        tm.assert_frame_equal(result, expected2)
        assert len(result) == 4

        result = df.between_time(bkey.start, bkey.stop)
        expected = df.loc[bkey]
        expected2 = df.iloc[binds]
        tm.assert_frame_equal(result, expected)
        tm.assert_frame_equal(result, expected2)
        assert len(result) == 12

        result = df.copy()
        result.loc[akey] = 0
        result = result.loc[akey]
        expected = df.loc[akey].copy()
        expected.loc[:] = 0
        tm.assert_frame_equal(result, expected)

        result = df.copy()
        result.loc[akey] = 0
        result.loc[akey] = df.iloc[ainds]
        tm.assert_frame_equal(result, df)

        result = df.copy()
        result.loc[bkey] = 0
        result = result.loc[bkey]
        expected = df.loc[bkey].copy()
        expected.loc[:] = 0
        tm.assert_frame_equal(result, expected)

        result = df.copy()
        result.loc[bkey] = 0
        result.loc[bkey] = df.iloc[binds]
        tm.assert_frame_equal(result, df)

    def test_xs(self, float_frame, datetime_frame):
        idx = float_frame.index[5]
        xs = float_frame.xs(idx)
        for item, value in xs.items():
            if np.isnan(value):
                assert np.isnan(float_frame[item][idx])
            else:
                assert value == float_frame[item][idx]

        # mixed-type xs
        test_data = {"A": {"1": 1, "2": 2}, "B": {"1": "1", "2": "2", "3": "3"}}
        frame = DataFrame(test_data)
        xs = frame.xs("1")
        assert xs.dtype == np.object_
        assert xs["A"] == 1
        assert xs["B"] == "1"

        with pytest.raises(
            KeyError, match=re.escape("Timestamp('1999-12-31 00:00:00', freq='B')")
        ):
            datetime_frame.xs(datetime_frame.index[0] - BDay())

        # xs get column
        series = float_frame.xs("A", axis=1)
        expected = float_frame["A"]
        tm.assert_series_equal(series, expected)

        # view is returned if possible
        series = float_frame.xs("A", axis=1)
        series[:] = 5
        assert (expected == 5).all()

    def test_xs_corner(self):
        # pathological mixed-type reordering case
        df = DataFrame(index=[0])
        df["A"] = 1.0
        df["B"] = "foo"
        df["C"] = 2.0
        df["D"] = "bar"
        df["E"] = 3.0

        xs = df.xs(0)
        exp = pd.Series([1.0, "foo", 2.0, "bar", 3.0], index=list("ABCDE"), name=0)
        tm.assert_series_equal(xs, exp)

        # no columns but Index(dtype=object)
        df = DataFrame(index=["a", "b", "c"])
        result = df.xs("a")
        expected = Series([], name="a", index=pd.Index([], dtype=object))
        tm.assert_series_equal(result, expected)

    def test_xs_duplicates(self):
        df = DataFrame(np.random.randn(5, 2), index=["b", "b", "c", "b", "a"])

        cross = df.xs("c")
        exp = df.iloc[2]
        tm.assert_series_equal(cross, exp)

    def test_xs_keep_level(self):
        df = DataFrame(
            {
                "day": {0: "sat", 1: "sun"},
                "flavour": {0: "strawberry", 1: "strawberry"},
                "sales": {0: 10, 1: 12},
                "year": {0: 2008, 1: 2008},
            }
        ).set_index(["year", "flavour", "day"])
        result = df.xs("sat", level="day", drop_level=False)
        expected = df[:1]
        tm.assert_frame_equal(result, expected)

        result = df.xs([2008, "sat"], level=["year", "day"], drop_level=False)
        tm.assert_frame_equal(result, expected)

    def test_xs_view(self):
        # in 0.14 this will return a view if possible a copy otherwise, but
        # this is numpy dependent

        dm = DataFrame(np.arange(20.0).reshape(4, 5), index=range(4), columns=range(5))

        dm.xs(2)[:] = 10
        assert (dm.xs(2) == 10).all()

    def test_index_namedtuple(self):
        from collections import namedtuple

        IndexType = namedtuple("IndexType", ["a", "b"])
        idx1 = IndexType("foo", "bar")
        idx2 = IndexType("baz", "bof")
        index = Index([idx1, idx2], name="composite_index", tupleize_cols=False)
        df = DataFrame([(1, 2), (3, 4)], index=index, columns=["A", "B"])

        result = df.loc[IndexType("foo", "bar")]["A"]
        assert result == 1

    def test_boolean_indexing(self):
        idx = list(range(3))
        cols = ["A", "B", "C"]
        df1 = DataFrame(
            index=idx,
            columns=cols,
            data=np.array(
                [[0.0, 0.5, 1.0], [1.5, 2.0, 2.5], [3.0, 3.5, 4.0]], dtype=float
            ),
        )
        df2 = DataFrame(index=idx, columns=cols, data=np.ones((len(idx), len(cols))))

        expected = DataFrame(
            index=idx,
            columns=cols,
            data=np.array([[0.0, 0.5, 1.0], [1.5, 2.0, -1], [-1, -1, -1]], dtype=float),
        )

        df1[df1 > 2.0 * df2] = -1
        tm.assert_frame_equal(df1, expected)
        with pytest.raises(ValueError, match="Item wrong length"):
            df1[df1.index[:-1] > 2] = -1

    def test_boolean_indexing_mixed(self):
        df = DataFrame(
            {
                0: {35: np.nan, 40: np.nan, 43: np.nan, 49: np.nan, 50: np.nan},
                1: {
                    35: np.nan,
                    40: 0.32632316859446198,
                    43: np.nan,
                    49: 0.32632316859446198,
                    50: 0.39114724480578139,
                },
                2: {
                    35: np.nan,
                    40: np.nan,
                    43: 0.29012581014105987,
                    49: np.nan,
                    50: np.nan,
                },
                3: {35: np.nan, 40: np.nan, 43: np.nan, 49: np.nan, 50: np.nan},
                4: {
                    35: 0.34215328467153283,
                    40: np.nan,
                    43: np.nan,
                    49: np.nan,
                    50: np.nan,
                },
                "y": {35: 0, 40: 0, 43: 0, 49: 0, 50: 1},
            }
        )

        # mixed int/float ok
        df2 = df.copy()
        df2[df2 > 0.3] = 1
        expected = df.copy()
        expected.loc[40, 1] = 1
        expected.loc[49, 1] = 1
        expected.loc[50, 1] = 1
        expected.loc[35, 4] = 1
        tm.assert_frame_equal(df2, expected)

        df["foo"] = "test"
        msg = "not supported between instances|unorderable types"

        with pytest.raises(TypeError, match=msg):
            df[df > 0.3] = 1

    def test_where(self, float_string_frame, mixed_float_frame, mixed_int_frame):
        default_frame = DataFrame(np.random.randn(5, 3), columns=["A", "B", "C"])

        def _safe_add(df):
            # only add to the numeric items
            def is_ok(s):
                return (
                    issubclass(s.dtype.type, (np.integer, np.floating))
                    and s.dtype != "uint8"
                )

            return DataFrame(
                dict((c, s + 1) if is_ok(s) else (c, s) for c, s in df.items())
            )

        def _check_get(df, cond, check_dtypes=True):
            other1 = _safe_add(df)
            rs = df.where(cond, other1)
            rs2 = df.where(cond.values, other1)
            for k, v in rs.items():
                exp = Series(np.where(cond[k], df[k], other1[k]), index=v.index)
                tm.assert_series_equal(v, exp, check_names=False)
            tm.assert_frame_equal(rs, rs2)

            # dtypes
            if check_dtypes:
                assert (rs.dtypes == df.dtypes).all()

        # check getting
        for df in [
            default_frame,
            float_string_frame,
            mixed_float_frame,
            mixed_int_frame,
        ]:
            if df is float_string_frame:
                with pytest.raises(TypeError):
                    df > 0
                continue
            cond = df > 0
            _check_get(df, cond)

        # upcasting case (GH # 2794)
        df = DataFrame(
            {
                c: Series([1] * 3, dtype=c)
                for c in ["float32", "float64", "int32", "int64"]
            }
        )
        df.iloc[1, :] = 0
        result = df.dtypes
        expected = Series(
            [
                np.dtype("float32"),
                np.dtype("float64"),
                np.dtype("int32"),
                np.dtype("int64"),
            ],
            index=["float32", "float64", "int32", "int64"],
        )

        # when we don't preserve boolean casts
        #
        # expected = Series({ 'float32' : 1, 'float64' : 3 })

        tm.assert_series_equal(result, expected)

        # aligning
        def _check_align(df, cond, other, check_dtypes=True):
            rs = df.where(cond, other)
            for i, k in enumerate(rs.columns):
                result = rs[k]
                d = df[k].values
                c = cond[k].reindex(df[k].index).fillna(False).values

                if is_scalar(other):
                    o = other
                else:
                    if isinstance(other, np.ndarray):
                        o = Series(other[:, i], index=result.index).values
                    else:
                        o = other[k].values

                new_values = d if c.all() else np.where(c, d, o)
                expected = Series(new_values, index=result.index, name=k)

                # since we can't always have the correct numpy dtype
                # as numpy doesn't know how to downcast, don't check
                tm.assert_series_equal(result, expected, check_dtype=False)

            # dtypes
            # can't check dtype when other is an ndarray

            if check_dtypes and not isinstance(other, np.ndarray):
                assert (rs.dtypes == df.dtypes).all()

        for df in [float_string_frame, mixed_float_frame, mixed_int_frame]:
            if df is float_string_frame:
                with pytest.raises(TypeError):
                    df > 0
                continue

            # other is a frame
            cond = (df > 0)[1:]
            _check_align(df, cond, _safe_add(df))

            # check other is ndarray
            cond = df > 0
            _check_align(df, cond, (_safe_add(df).values))

            # integers are upcast, so don't check the dtypes
            cond = df > 0
            check_dtypes = all(not issubclass(s.type, np.integer) for s in df.dtypes)
            _check_align(df, cond, np.nan, check_dtypes=check_dtypes)

        # invalid conditions
        df = default_frame
        err1 = (df + 1).values[0:2, :]
        msg = "other must be the same shape as self when an ndarray"
        with pytest.raises(ValueError, match=msg):
            df.where(cond, err1)

        err2 = cond.iloc[:2, :].values
        other1 = _safe_add(df)
        msg = "Array conditional must be same shape as self"
        with pytest.raises(ValueError, match=msg):
            df.where(err2, other1)

        with pytest.raises(ValueError, match=msg):
            df.mask(True)
        with pytest.raises(ValueError, match=msg):
            df.mask(0)

        # where inplace
        def _check_set(df, cond, check_dtypes=True):
            dfi = df.copy()
            econd = cond.reindex_like(df).fillna(True)
            expected = dfi.mask(~econd)

            dfi.where(cond, np.nan, inplace=True)
            tm.assert_frame_equal(dfi, expected)

            # dtypes (and confirm upcasts)x
            if check_dtypes:
                for k, v in df.dtypes.items():
                    if issubclass(v.type, np.integer) and not cond[k].all():
                        v = np.dtype("float64")
                    assert dfi[k].dtype == v

        for df in [
            default_frame,
            float_string_frame,
            mixed_float_frame,
            mixed_int_frame,
        ]:
            if df is float_string_frame:
                with pytest.raises(TypeError):
                    df > 0
                continue

            cond = df > 0
            _check_set(df, cond)

            cond = df >= 0
            _check_set(df, cond)

            # aligning
            cond = (df >= 0)[1:]
            _check_set(df, cond)

        # GH 10218
        # test DataFrame.where with Series slicing
        df = DataFrame({"a": range(3), "b": range(4, 7)})
        result = df.where(df["a"] == 1)
        expected = df[df["a"] == 1].reindex(df.index)
        tm.assert_frame_equal(result, expected)

    @pytest.mark.parametrize("klass", [list, tuple, np.array])
    def test_where_array_like(self, klass):
        # see gh-15414
        df = DataFrame({"a": [1, 2, 3]})
        cond = [[False], [True], [True]]
        expected = DataFrame({"a": [np.nan, 2, 3]})

        result = df.where(klass(cond))
        tm.assert_frame_equal(result, expected)

        df["b"] = 2
        expected["b"] = [2, np.nan, 2]
        cond = [[False, True], [True, False], [True, True]]

        result = df.where(klass(cond))
        tm.assert_frame_equal(result, expected)

    @pytest.mark.parametrize(
        "cond",
        [
            [[1], [0], [1]],
            Series([[2], [5], [7]]),
            DataFrame({"a": [2, 5, 7]}),
            [["True"], ["False"], ["True"]],
            [[Timestamp("2017-01-01")], [pd.NaT], [Timestamp("2017-01-02")]],
        ],
    )
    def test_where_invalid_input_single(self, cond):
        # see gh-15414: only boolean arrays accepted
        df = DataFrame({"a": [1, 2, 3]})
        msg = "Boolean array expected for the condition"

        with pytest.raises(ValueError, match=msg):
            df.where(cond)

    @pytest.mark.parametrize(
        "cond",
        [
            [[0, 1], [1, 0], [1, 1]],
            Series([[0, 2], [5, 0], [4, 7]]),
            [["False", "True"], ["True", "False"], ["True", "True"]],
            DataFrame({"a": [2, 5, 7], "b": [4, 8, 9]}),
            [
                [pd.NaT, Timestamp("2017-01-01")],
                [Timestamp("2017-01-02"), pd.NaT],
                [Timestamp("2017-01-03"), Timestamp("2017-01-03")],
            ],
        ],
    )
    def test_where_invalid_input_multiple(self, cond):
        # see gh-15414: only boolean arrays accepted
        df = DataFrame({"a": [1, 2, 3], "b": [2, 2, 2]})
        msg = "Boolean array expected for the condition"

        with pytest.raises(ValueError, match=msg):
            df.where(cond)

    def test_where_dataframe_col_match(self):
        df = DataFrame([[1, 2, 3], [4, 5, 6]])
        cond = DataFrame([[True, False, True], [False, False, True]])

        result = df.where(cond)
        expected = DataFrame([[1.0, np.nan, 3], [np.nan, np.nan, 6]])
        tm.assert_frame_equal(result, expected)

        # this *does* align, though has no matching columns
        cond.columns = ["a", "b", "c"]
        result = df.where(cond)
        expected = DataFrame(np.nan, index=df.index, columns=df.columns)
        tm.assert_frame_equal(result, expected)

    def test_where_ndframe_align(self):
        msg = "Array conditional must be same shape as self"
        df = DataFrame([[1, 2, 3], [4, 5, 6]])

        cond = [True]
        with pytest.raises(ValueError, match=msg):
            df.where(cond)

        expected = DataFrame([[1, 2, 3], [np.nan, np.nan, np.nan]])

        out = df.where(Series(cond))
        tm.assert_frame_equal(out, expected)

        cond = np.array([False, True, False, True])
        with pytest.raises(ValueError, match=msg):
            df.where(cond)

        expected = DataFrame([[np.nan, np.nan, np.nan], [4, 5, 6]])

        out = df.where(Series(cond))
        tm.assert_frame_equal(out, expected)

    def test_where_bug(self):
        # see gh-2793
        df = DataFrame(
            {"a": [1.0, 2.0, 3.0, 4.0], "b": [4.0, 3.0, 2.0, 1.0]}, dtype="float64"
        )
        expected = DataFrame(
            {"a": [np.nan, np.nan, 3.0, 4.0], "b": [4.0, 3.0, np.nan, np.nan]},
            dtype="float64",
        )
        result = df.where(df > 2, np.nan)
        tm.assert_frame_equal(result, expected)

        result = df.copy()
        result.where(result > 2, np.nan, inplace=True)
        tm.assert_frame_equal(result, expected)

    def test_where_bug_mixed(self, sint_dtype):
        # see gh-2793
        df = DataFrame(
            {
                "a": np.array([1, 2, 3, 4], dtype=sint_dtype),
                "b": np.array([4.0, 3.0, 2.0, 1.0], dtype="float64"),
            }
        )

        expected = DataFrame(
            {"a": [np.nan, np.nan, 3.0, 4.0], "b": [4.0, 3.0, np.nan, np.nan]},
            dtype="float64",
        )

        result = df.where(df > 2, np.nan)
        tm.assert_frame_equal(result, expected)

        result = df.copy()
        result.where(result > 2, np.nan, inplace=True)
        tm.assert_frame_equal(result, expected)

    def test_where_bug_transposition(self):
        # see gh-7506
        a = DataFrame({0: [1, 2], 1: [3, 4], 2: [5, 6]})
        b = DataFrame({0: [np.nan, 8], 1: [9, np.nan], 2: [np.nan, np.nan]})
        do_not_replace = b.isna() | (a > b)

        expected = a.copy()
        expected[~do_not_replace] = b

        result = a.where(do_not_replace, b)
        tm.assert_frame_equal(result, expected)

        a = DataFrame({0: [4, 6], 1: [1, 0]})
        b = DataFrame({0: [np.nan, 3], 1: [3, np.nan]})
        do_not_replace = b.isna() | (a > b)

        expected = a.copy()
        expected[~do_not_replace] = b

        result = a.where(do_not_replace, b)
        tm.assert_frame_equal(result, expected)

    def test_where_datetime(self):

        # GH 3311
        df = DataFrame(
            dict(
                A=date_range("20130102", periods=5),
                B=date_range("20130104", periods=5),
                C=np.random.randn(5),
            )
        )

        stamp = datetime(2013, 1, 3)
        with pytest.raises(TypeError):
            df > stamp

        result = df[df.iloc[:, :-1] > stamp]

        expected = df.copy()
        expected.loc[[0, 1], "A"] = np.nan
        expected.loc[:, "C"] = np.nan
        tm.assert_frame_equal(result, expected)

    def test_where_none(self):
        # GH 4667
        # setting with None changes dtype
        df = DataFrame({"series": Series(range(10))}).astype(float)
        df[df > 7] = None
        expected = DataFrame(
            {"series": Series([0, 1, 2, 3, 4, 5, 6, 7, np.nan, np.nan])}
        )
        tm.assert_frame_equal(df, expected)

        # GH 7656
        df = DataFrame(
            [
                {"A": 1, "B": np.nan, "C": "Test"},
                {"A": np.nan, "B": "Test", "C": np.nan},
            ]
        )
        msg = "boolean setting on mixed-type"

        with pytest.raises(TypeError, match=msg):
            df.where(~isna(df), None, inplace=True)

    def test_where_empty_df_and_empty_cond_having_non_bool_dtypes(self):
        # see gh-21947
        df = pd.DataFrame(columns=["a"])
        cond = df.applymap(lambda x: x > 0)

        result = df.where(cond)
        tm.assert_frame_equal(result, df)

    def test_where_align(self):
        def create():
            df = DataFrame(np.random.randn(10, 3))
            df.iloc[3:5, 0] = np.nan
            df.iloc[4:6, 1] = np.nan
            df.iloc[5:8, 2] = np.nan
            return df

        # series
        df = create()
        expected = df.fillna(df.mean())
        result = df.where(pd.notna(df), df.mean(), axis="columns")
        tm.assert_frame_equal(result, expected)

        df.where(pd.notna(df), df.mean(), inplace=True, axis="columns")
        tm.assert_frame_equal(df, expected)

        df = create().fillna(0)
        expected = df.apply(lambda x, y: x.where(x > 0, y), y=df[0])
        result = df.where(df > 0, df[0], axis="index")
        tm.assert_frame_equal(result, expected)
        result = df.where(df > 0, df[0], axis="rows")
        tm.assert_frame_equal(result, expected)

        # frame
        df = create()
        expected = df.fillna(1)
        result = df.where(
            pd.notna(df), DataFrame(1, index=df.index, columns=df.columns)
        )
        tm.assert_frame_equal(result, expected)

    def test_where_complex(self):
        # GH 6345
        expected = DataFrame([[1 + 1j, 2], [np.nan, 4 + 1j]], columns=["a", "b"])
        df = DataFrame([[1 + 1j, 2], [5 + 1j, 4 + 1j]], columns=["a", "b"])
        df[df.abs() >= 5] = np.nan
        tm.assert_frame_equal(df, expected)

    def test_where_axis(self):
        # GH 9736
        df = DataFrame(np.random.randn(2, 2))
        mask = DataFrame([[False, False], [False, False]])
        s = Series([0, 1])

        expected = DataFrame([[0, 0], [1, 1]], dtype="float64")
        result = df.where(mask, s, axis="index")
        tm.assert_frame_equal(result, expected)

        result = df.copy()
        result.where(mask, s, axis="index", inplace=True)
        tm.assert_frame_equal(result, expected)

        expected = DataFrame([[0, 1], [0, 1]], dtype="float64")
        result = df.where(mask, s, axis="columns")
        tm.assert_frame_equal(result, expected)

        result = df.copy()
        result.where(mask, s, axis="columns", inplace=True)
        tm.assert_frame_equal(result, expected)

        # Upcast needed
        df = DataFrame([[1, 2], [3, 4]], dtype="int64")
        mask = DataFrame([[False, False], [False, False]])
        s = Series([0, np.nan])

        expected = DataFrame([[0, 0], [np.nan, np.nan]], dtype="float64")
        result = df.where(mask, s, axis="index")
        tm.assert_frame_equal(result, expected)

        result = df.copy()
        result.where(mask, s, axis="index", inplace=True)
        tm.assert_frame_equal(result, expected)

        expected = DataFrame([[0, np.nan], [0, np.nan]])
        result = df.where(mask, s, axis="columns")
        tm.assert_frame_equal(result, expected)

        expected = DataFrame(
            {
                0: np.array([0, 0], dtype="int64"),
                1: np.array([np.nan, np.nan], dtype="float64"),
            }
        )
        result = df.copy()
        result.where(mask, s, axis="columns", inplace=True)
        tm.assert_frame_equal(result, expected)

        # Multiple dtypes (=> multiple Blocks)
        df = pd.concat(
            [
                DataFrame(np.random.randn(10, 2)),
                DataFrame(np.random.randint(0, 10, size=(10, 2)), dtype="int64"),
            ],
            ignore_index=True,
            axis=1,
        )
        mask = DataFrame(False, columns=df.columns, index=df.index)
        s1 = Series(1, index=df.columns)
        s2 = Series(2, index=df.index)

        result = df.where(mask, s1, axis="columns")
        expected = DataFrame(1.0, columns=df.columns, index=df.index)
        expected[2] = expected[2].astype("int64")
        expected[3] = expected[3].astype("int64")
        tm.assert_frame_equal(result, expected)

        result = df.copy()
        result.where(mask, s1, axis="columns", inplace=True)
        tm.assert_frame_equal(result, expected)

        result = df.where(mask, s2, axis="index")
        expected = DataFrame(2.0, columns=df.columns, index=df.index)
        expected[2] = expected[2].astype("int64")
        expected[3] = expected[3].astype("int64")
        tm.assert_frame_equal(result, expected)

        result = df.copy()
        result.where(mask, s2, axis="index", inplace=True)
        tm.assert_frame_equal(result, expected)

        # DataFrame vs DataFrame
        d1 = df.copy().drop(1, axis=0)
        expected = df.copy()
        expected.loc[1, :] = np.nan

        result = df.where(mask, d1)
        tm.assert_frame_equal(result, expected)
        result = df.where(mask, d1, axis="index")
        tm.assert_frame_equal(result, expected)
        result = df.copy()
        result.where(mask, d1, inplace=True)
        tm.assert_frame_equal(result, expected)
        result = df.copy()
        result.where(mask, d1, inplace=True, axis="index")
        tm.assert_frame_equal(result, expected)

        d2 = df.copy().drop(1, axis=1)
        expected = df.copy()
        expected.loc[:, 1] = np.nan

        result = df.where(mask, d2)
        tm.assert_frame_equal(result, expected)
        result = df.where(mask, d2, axis="columns")
        tm.assert_frame_equal(result, expected)
        result = df.copy()
        result.where(mask, d2, inplace=True)
        tm.assert_frame_equal(result, expected)
        result = df.copy()
        result.where(mask, d2, inplace=True, axis="columns")
        tm.assert_frame_equal(result, expected)

    def test_where_callable(self):
        # GH 12533
        df = DataFrame([[1, 2, 3], [4, 5, 6], [7, 8, 9]])
        result = df.where(lambda x: x > 4, lambda x: x + 1)
        exp = DataFrame([[2, 3, 4], [5, 5, 6], [7, 8, 9]])
        tm.assert_frame_equal(result, exp)
        tm.assert_frame_equal(result, df.where(df > 4, df + 1))

        # return ndarray and scalar
        result = df.where(lambda x: (x % 2 == 0).values, lambda x: 99)
        exp = DataFrame([[99, 2, 99], [4, 99, 6], [99, 8, 99]])
        tm.assert_frame_equal(result, exp)
        tm.assert_frame_equal(result, df.where(df % 2 == 0, 99))

        # chain
        result = (df + 2).where(lambda x: x > 8, lambda x: x + 10)
        exp = DataFrame([[13, 14, 15], [16, 17, 18], [9, 10, 11]])
        tm.assert_frame_equal(result, exp)
        tm.assert_frame_equal(result, (df + 2).where((df + 2) > 8, (df + 2) + 10))

    def test_where_tz_values(self, tz_naive_fixture):
        df1 = DataFrame(
            DatetimeIndex(["20150101", "20150102", "20150103"], tz=tz_naive_fixture),
            columns=["date"],
        )
        df2 = DataFrame(
            DatetimeIndex(["20150103", "20150104", "20150105"], tz=tz_naive_fixture),
            columns=["date"],
        )
        mask = DataFrame([True, True, False], columns=["date"])
        exp = DataFrame(
            DatetimeIndex(["20150101", "20150102", "20150105"], tz=tz_naive_fixture),
            columns=["date"],
        )
        result = df1.where(mask, df2)
        tm.assert_frame_equal(exp, result)

    def test_mask(self):
        df = DataFrame(np.random.randn(5, 3))
        cond = df > 0

        rs = df.where(cond, np.nan)
        tm.assert_frame_equal(rs, df.mask(df <= 0))
        tm.assert_frame_equal(rs, df.mask(~cond))

        other = DataFrame(np.random.randn(5, 3))
        rs = df.where(cond, other)
        tm.assert_frame_equal(rs, df.mask(df <= 0, other))
        tm.assert_frame_equal(rs, df.mask(~cond, other))

        # see gh-21891
        df = DataFrame([1, 2])
        res = df.mask([[True], [False]])

        exp = DataFrame([np.nan, 2])
        tm.assert_frame_equal(res, exp)

    def test_mask_inplace(self):
        # GH8801
        df = DataFrame(np.random.randn(5, 3))
        cond = df > 0

        rdf = df.copy()

        rdf.where(cond, inplace=True)
        tm.assert_frame_equal(rdf, df.where(cond))
        tm.assert_frame_equal(rdf, df.mask(~cond))

        rdf = df.copy()
        rdf.where(cond, -df, inplace=True)
        tm.assert_frame_equal(rdf, df.where(cond, -df))
        tm.assert_frame_equal(rdf, df.mask(~cond, -df))

    def test_mask_edge_case_1xN_frame(self):
        # GH4071
        df = DataFrame([[1, 2]])
        res = df.mask(DataFrame([[True, False]]))
        expec = DataFrame([[np.nan, 2]])
        tm.assert_frame_equal(res, expec)

    def test_mask_callable(self):
        # GH 12533
        df = DataFrame([[1, 2, 3], [4, 5, 6], [7, 8, 9]])
        result = df.mask(lambda x: x > 4, lambda x: x + 1)
        exp = DataFrame([[1, 2, 3], [4, 6, 7], [8, 9, 10]])
        tm.assert_frame_equal(result, exp)
        tm.assert_frame_equal(result, df.mask(df > 4, df + 1))

        # return ndarray and scalar
        result = df.mask(lambda x: (x % 2 == 0).values, lambda x: 99)
        exp = DataFrame([[1, 99, 3], [99, 5, 99], [7, 99, 9]])
        tm.assert_frame_equal(result, exp)
        tm.assert_frame_equal(result, df.mask(df % 2 == 0, 99))

        # chain
        result = (df + 2).mask(lambda x: x > 8, lambda x: x + 10)
        exp = DataFrame([[3, 4, 5], [6, 7, 8], [19, 20, 21]])
        tm.assert_frame_equal(result, exp)
        tm.assert_frame_equal(result, (df + 2).mask((df + 2) > 8, (df + 2) + 10))

    def test_head_tail(self, float_frame):
        tm.assert_frame_equal(float_frame.head(), float_frame[:5])
        tm.assert_frame_equal(float_frame.tail(), float_frame[-5:])

        tm.assert_frame_equal(float_frame.head(0), float_frame[0:0])
        tm.assert_frame_equal(float_frame.tail(0), float_frame[0:0])

        tm.assert_frame_equal(float_frame.head(-1), float_frame[:-1])
        tm.assert_frame_equal(float_frame.tail(-1), float_frame[1:])
        tm.assert_frame_equal(float_frame.head(1), float_frame[:1])
        tm.assert_frame_equal(float_frame.tail(1), float_frame[-1:])
        # with a float index
        df = float_frame.copy()
        df.index = np.arange(len(float_frame)) + 0.1
        tm.assert_frame_equal(df.head(), df.iloc[:5])
        tm.assert_frame_equal(df.tail(), df.iloc[-5:])
        tm.assert_frame_equal(df.head(0), df[0:0])
        tm.assert_frame_equal(df.tail(0), df[0:0])
        tm.assert_frame_equal(df.head(-1), df.iloc[:-1])
        tm.assert_frame_equal(df.tail(-1), df.iloc[1:])
        # test empty dataframe
        empty_df = DataFrame()
        tm.assert_frame_equal(empty_df.tail(), empty_df)
        tm.assert_frame_equal(empty_df.head(), empty_df)

    def test_type_error_multiindex(self):
        # See gh-12218
        df = DataFrame(
            columns=["i", "c", "x", "y"],
            data=[[0, 0, 1, 2], [1, 0, 3, 4], [0, 1, 1, 2], [1, 1, 3, 4]],
        )
        dg = df.pivot_table(index="i", columns="c", values=["x", "y"])

        with pytest.raises(TypeError, match="is an invalid key"):
            str(dg[:, 0])

        index = Index(range(2), name="i")
        columns = MultiIndex(
            levels=[["x", "y"], [0, 1]], codes=[[0, 1], [0, 0]], names=[None, "c"]
        )
        expected = DataFrame([[1, 2], [3, 4]], columns=columns, index=index)

        result = dg.loc[:, (slice(None), 0)]
        tm.assert_frame_equal(result, expected)

        name = ("x", 0)
        index = Index(range(2), name="i")
        expected = Series([1, 3], index=index, name=name)

        result = dg["x", 0]
        tm.assert_series_equal(result, expected)

    def test_interval_index(self):
        # GH 19977
        index = pd.interval_range(start=0, periods=3)
        df = pd.DataFrame(
            [[1, 2, 3], [4, 5, 6], [7, 8, 9]], index=index, columns=["A", "B", "C"]
        )

        expected = 1
        result = df.loc[0.5, "A"]
        tm.assert_almost_equal(result, expected)

        index = pd.interval_range(start=0, periods=3, closed="both")
        df = pd.DataFrame(
            [[1, 2, 3], [4, 5, 6], [7, 8, 9]], index=index, columns=["A", "B", "C"]
        )

        index_exp = pd.interval_range(start=0, periods=2, freq=1, closed="both")
        expected = pd.Series([1, 4], index=index_exp, name="A")
        result = df.loc[1, "A"]
        tm.assert_series_equal(result, expected)


class TestDataFrameIndexingDatetimeWithTZ:
    def test_setitem(self, timezone_frame):

        df = timezone_frame
        idx = df["B"].rename("foo")

        # setitem
        df["C"] = idx
        tm.assert_series_equal(df["C"], Series(idx, name="C"))

        df["D"] = "foo"
        df["D"] = idx
        tm.assert_series_equal(df["D"], Series(idx, name="D"))
        del df["D"]

        # assert that A & C are not sharing the same base (e.g. they
        # are copies)
        b1 = df._data.blocks[1]
        b2 = df._data.blocks[2]
        tm.assert_extension_array_equal(b1.values, b2.values)
        assert id(b1.values._data.base) != id(b2.values._data.base)

        # with nan
        df2 = df.copy()
        df2.iloc[1, 1] = pd.NaT
        df2.iloc[1, 2] = pd.NaT
        result = df2["B"]
        tm.assert_series_equal(notna(result), Series([True, False, True], name="B"))
        tm.assert_series_equal(df2.dtypes, df.dtypes)

    def test_set_reset(self):

        idx = Index(date_range("20130101", periods=3, tz="US/Eastern"), name="foo")

        # set/reset
        df = DataFrame({"A": [0, 1, 2]}, index=idx)
        result = df.reset_index()
        assert result["foo"].dtype, "M8[ns, US/Eastern"

        df = result.set_index("foo")
        tm.assert_index_equal(df.index, idx)

    def test_transpose(self, timezone_frame):

        result = timezone_frame.T
        expected = DataFrame(timezone_frame.values.T)
        expected.index = ["A", "B", "C"]
        tm.assert_frame_equal(result, expected)

    def test_scalar_assignment(self):
        # issue #19843
        df = pd.DataFrame(index=(0, 1, 2))
        df["now"] = pd.Timestamp("20130101", tz="UTC")
        expected = pd.DataFrame(
            {"now": pd.Timestamp("20130101", tz="UTC")}, index=[0, 1, 2]
        )
        tm.assert_frame_equal(df, expected)


class TestDataFrameIndexingUInt64:
    def test_setitem(self, uint64_frame):

        df = uint64_frame
        idx = df["A"].rename("foo")

        # setitem
        df["C"] = idx
        tm.assert_series_equal(df["C"], Series(idx, name="C"))

        df["D"] = "foo"
        df["D"] = idx
        tm.assert_series_equal(df["D"], Series(idx, name="D"))
        del df["D"]

        # With NaN: because uint64 has no NaN element,
        # the column should be cast to object.
        df2 = df.copy()
        df2.iloc[1, 1] = pd.NaT
        df2.iloc[1, 2] = pd.NaT
        result = df2["B"]
        tm.assert_series_equal(notna(result), Series([True, False, True], name="B"))
        tm.assert_series_equal(
            df2.dtypes,
            Series(
                [np.dtype("uint64"), np.dtype("O"), np.dtype("O")],
                index=["A", "B", "C"],
            ),
        )

    def test_set_reset(self):

        idx = Index([2 ** 63, 2 ** 63 + 5, 2 ** 63 + 10], name="foo")

        # set/reset
        df = DataFrame({"A": [0, 1, 2]}, index=idx)
        result = df.reset_index()
        assert result["foo"].dtype == np.dtype("uint64")

        df = result.set_index("foo")
        tm.assert_index_equal(df.index, idx)

    def test_transpose(self, uint64_frame):

        result = uint64_frame.T
        expected = DataFrame(uint64_frame.values.T)
        expected.index = ["A", "B"]
        tm.assert_frame_equal(result, expected)


class TestDataFrameIndexingCategorical:
    def test_assignment(self):
        # assignment
        df = DataFrame(
            {"value": np.array(np.random.randint(0, 10000, 100), dtype="int32")}
        )
        labels = Categorical(
            ["{0} - {1}".format(i, i + 499) for i in range(0, 10000, 500)]
        )

        df = df.sort_values(by=["value"], ascending=True)
        s = pd.cut(df.value, range(0, 10500, 500), right=False, labels=labels)
        d = s.values
        df["D"] = d
        str(df)

        result = df.dtypes
        expected = Series(
            [np.dtype("int32"), CategoricalDtype(categories=labels, ordered=False)],
            index=["value", "D"],
        )
        tm.assert_series_equal(result, expected)

        df["E"] = s
        str(df)

        result = df.dtypes
        expected = Series(
            [
                np.dtype("int32"),
                CategoricalDtype(categories=labels, ordered=False),
                CategoricalDtype(categories=labels, ordered=False),
            ],
            index=["value", "D", "E"],
        )
        tm.assert_series_equal(result, expected)

        result1 = df["D"]
        result2 = df["E"]
        tm.assert_categorical_equal(result1._data._block.values, d)

        # sorting
        s.name = "E"
        tm.assert_series_equal(result2.sort_index(), s.sort_index())

        cat = Categorical([1, 2, 3, 10], categories=[1, 2, 3, 4, 10])
        df = DataFrame(Series(cat))

    def test_assigning_ops(self):
        # systematically test the assigning operations:
        # for all slicing ops:
        #  for value in categories and value not in categories:

        #   - assign a single value -> exp_single_cats_value

        #   - assign a complete row (mixed values) -> exp_single_row

        # assign multiple rows (mixed values) (-> array) -> exp_multi_row

        # assign a part of a column with dtype == categorical ->
        # exp_parts_cats_col

        # assign a part of a column with dtype != categorical ->
        # exp_parts_cats_col

        cats = Categorical(["a", "a", "a", "a", "a", "a", "a"], categories=["a", "b"])
        idx = Index(["h", "i", "j", "k", "l", "m", "n"])
        values = [1, 1, 1, 1, 1, 1, 1]
        orig = DataFrame({"cats": cats, "values": values}, index=idx)

        # the expected values
        # changed single row
        cats1 = Categorical(["a", "a", "b", "a", "a", "a", "a"], categories=["a", "b"])
        idx1 = Index(["h", "i", "j", "k", "l", "m", "n"])
        values1 = [1, 1, 2, 1, 1, 1, 1]
        exp_single_row = DataFrame({"cats": cats1, "values": values1}, index=idx1)

        # changed multiple rows
        cats2 = Categorical(["a", "a", "b", "b", "a", "a", "a"], categories=["a", "b"])
        idx2 = Index(["h", "i", "j", "k", "l", "m", "n"])
        values2 = [1, 1, 2, 2, 1, 1, 1]
        exp_multi_row = DataFrame({"cats": cats2, "values": values2}, index=idx2)

        # changed part of the cats column
        cats3 = Categorical(["a", "a", "b", "b", "a", "a", "a"], categories=["a", "b"])
        idx3 = Index(["h", "i", "j", "k", "l", "m", "n"])
        values3 = [1, 1, 1, 1, 1, 1, 1]
        exp_parts_cats_col = DataFrame({"cats": cats3, "values": values3}, index=idx3)

        # changed single value in cats col
        cats4 = Categorical(["a", "a", "b", "a", "a", "a", "a"], categories=["a", "b"])
        idx4 = Index(["h", "i", "j", "k", "l", "m", "n"])
        values4 = [1, 1, 1, 1, 1, 1, 1]
        exp_single_cats_value = DataFrame(
            {"cats": cats4, "values": values4}, index=idx4
        )

        #  iloc
        # ###############
        #   - assign a single value -> exp_single_cats_value
        df = orig.copy()
        df.iloc[2, 0] = "b"
        tm.assert_frame_equal(df, exp_single_cats_value)

        df = orig.copy()
        df.iloc[df.index == "j", 0] = "b"
        tm.assert_frame_equal(df, exp_single_cats_value)

        #   - assign a single value not in the current categories set
        with pytest.raises(ValueError):
            df = orig.copy()
            df.iloc[2, 0] = "c"

        #   - assign a complete row (mixed values) -> exp_single_row
        df = orig.copy()
        df.iloc[2, :] = ["b", 2]
        tm.assert_frame_equal(df, exp_single_row)

        #   - assign a complete row (mixed values) not in categories set
        with pytest.raises(ValueError):
            df = orig.copy()
            df.iloc[2, :] = ["c", 2]

        #   - assign multiple rows (mixed values) -> exp_multi_row
        df = orig.copy()
        df.iloc[2:4, :] = [["b", 2], ["b", 2]]
        tm.assert_frame_equal(df, exp_multi_row)

        with pytest.raises(ValueError):
            df = orig.copy()
            df.iloc[2:4, :] = [["c", 2], ["c", 2]]

        # assign a part of a column with dtype == categorical ->
        # exp_parts_cats_col
        df = orig.copy()
        df.iloc[2:4, 0] = Categorical(["b", "b"], categories=["a", "b"])
        tm.assert_frame_equal(df, exp_parts_cats_col)

        with pytest.raises(ValueError):
            # different categories -> not sure if this should fail or pass
            df = orig.copy()
            df.iloc[2:4, 0] = Categorical(list("bb"), categories=list("abc"))

        with pytest.raises(ValueError):
            # different values
            df = orig.copy()
            df.iloc[2:4, 0] = Categorical(list("cc"), categories=list("abc"))

        # assign a part of a column with dtype != categorical ->
        # exp_parts_cats_col
        df = orig.copy()
        df.iloc[2:4, 0] = ["b", "b"]
        tm.assert_frame_equal(df, exp_parts_cats_col)

        with pytest.raises(ValueError):
            df.iloc[2:4, 0] = ["c", "c"]

        #  loc
        # ##############
        #   - assign a single value -> exp_single_cats_value
        df = orig.copy()
        df.loc["j", "cats"] = "b"
        tm.assert_frame_equal(df, exp_single_cats_value)

        df = orig.copy()
        df.loc[df.index == "j", "cats"] = "b"
        tm.assert_frame_equal(df, exp_single_cats_value)

        #   - assign a single value not in the current categories set
        with pytest.raises(ValueError):
            df = orig.copy()
            df.loc["j", "cats"] = "c"

        #   - assign a complete row (mixed values) -> exp_single_row
        df = orig.copy()
        df.loc["j", :] = ["b", 2]
        tm.assert_frame_equal(df, exp_single_row)

        #   - assign a complete row (mixed values) not in categories set
        with pytest.raises(ValueError):
            df = orig.copy()
            df.loc["j", :] = ["c", 2]

        #   - assign multiple rows (mixed values) -> exp_multi_row
        df = orig.copy()
        df.loc["j":"k", :] = [["b", 2], ["b", 2]]
        tm.assert_frame_equal(df, exp_multi_row)

        with pytest.raises(ValueError):
            df = orig.copy()
            df.loc["j":"k", :] = [["c", 2], ["c", 2]]

        # assign a part of a column with dtype == categorical ->
        # exp_parts_cats_col
        df = orig.copy()
        df.loc["j":"k", "cats"] = Categorical(["b", "b"], categories=["a", "b"])
        tm.assert_frame_equal(df, exp_parts_cats_col)

        with pytest.raises(ValueError):
            # different categories -> not sure if this should fail or pass
            df = orig.copy()
            df.loc["j":"k", "cats"] = Categorical(
                ["b", "b"], categories=["a", "b", "c"]
            )

        with pytest.raises(ValueError):
            # different values
            df = orig.copy()
            df.loc["j":"k", "cats"] = Categorical(
                ["c", "c"], categories=["a", "b", "c"]
            )

        # assign a part of a column with dtype != categorical ->
        # exp_parts_cats_col
        df = orig.copy()
        df.loc["j":"k", "cats"] = ["b", "b"]
        tm.assert_frame_equal(df, exp_parts_cats_col)

        with pytest.raises(ValueError):
            df.loc["j":"k", "cats"] = ["c", "c"]

        #  loc
        # ##############
        #   - assign a single value -> exp_single_cats_value
        df = orig.copy()
        df.loc["j", df.columns[0]] = "b"
        tm.assert_frame_equal(df, exp_single_cats_value)

        df = orig.copy()
        df.loc[df.index == "j", df.columns[0]] = "b"
        tm.assert_frame_equal(df, exp_single_cats_value)

        #   - assign a single value not in the current categories set
        with pytest.raises(ValueError):
            df = orig.copy()
            df.loc["j", df.columns[0]] = "c"

        #   - assign a complete row (mixed values) -> exp_single_row
        df = orig.copy()
        df.loc["j", :] = ["b", 2]
        tm.assert_frame_equal(df, exp_single_row)

        #   - assign a complete row (mixed values) not in categories set
        with pytest.raises(ValueError):
            df = orig.copy()
            df.loc["j", :] = ["c", 2]

        #   - assign multiple rows (mixed values) -> exp_multi_row
        df = orig.copy()
        df.loc["j":"k", :] = [["b", 2], ["b", 2]]
        tm.assert_frame_equal(df, exp_multi_row)

        with pytest.raises(ValueError):
            df = orig.copy()
            df.loc["j":"k", :] = [["c", 2], ["c", 2]]

        # assign a part of a column with dtype == categorical ->
        # exp_parts_cats_col
        df = orig.copy()
        df.loc["j":"k", df.columns[0]] = Categorical(["b", "b"], categories=["a", "b"])
        tm.assert_frame_equal(df, exp_parts_cats_col)

        with pytest.raises(ValueError):
            # different categories -> not sure if this should fail or pass
            df = orig.copy()
            df.loc["j":"k", df.columns[0]] = Categorical(
                ["b", "b"], categories=["a", "b", "c"]
            )

        with pytest.raises(ValueError):
            # different values
            df = orig.copy()
            df.loc["j":"k", df.columns[0]] = Categorical(
                ["c", "c"], categories=["a", "b", "c"]
            )

        # assign a part of a column with dtype != categorical ->
        # exp_parts_cats_col
        df = orig.copy()
        df.loc["j":"k", df.columns[0]] = ["b", "b"]
        tm.assert_frame_equal(df, exp_parts_cats_col)

        with pytest.raises(ValueError):
            df.loc["j":"k", df.columns[0]] = ["c", "c"]

        # iat
        df = orig.copy()
        df.iat[2, 0] = "b"
        tm.assert_frame_equal(df, exp_single_cats_value)

        #   - assign a single value not in the current categories set
        with pytest.raises(ValueError):
            df = orig.copy()
            df.iat[2, 0] = "c"

        # at
        #   - assign a single value -> exp_single_cats_value
        df = orig.copy()
        df.at["j", "cats"] = "b"
        tm.assert_frame_equal(df, exp_single_cats_value)

        #   - assign a single value not in the current categories set
        with pytest.raises(ValueError):
            df = orig.copy()
            df.at["j", "cats"] = "c"

        # fancy indexing
        catsf = Categorical(
            ["a", "a", "c", "c", "a", "a", "a"], categories=["a", "b", "c"]
        )
        idxf = Index(["h", "i", "j", "k", "l", "m", "n"])
        valuesf = [1, 1, 3, 3, 1, 1, 1]
        df = DataFrame({"cats": catsf, "values": valuesf}, index=idxf)

        exp_fancy = exp_multi_row.copy()
        exp_fancy["cats"].cat.set_categories(["a", "b", "c"], inplace=True)

        df[df["cats"] == "c"] = ["b", 2]
        # category c is kept in .categories
        tm.assert_frame_equal(df, exp_fancy)

        # set_value
        df = orig.copy()
        df.at["j", "cats"] = "b"
        tm.assert_frame_equal(df, exp_single_cats_value)

        with pytest.raises(ValueError):
            df = orig.copy()
            df.at["j", "cats"] = "c"

        # Assigning a Category to parts of a int/... column uses the values of
        # the Categorical
        df = DataFrame({"a": [1, 1, 1, 1, 1], "b": list("aaaaa")})
        exp = DataFrame({"a": [1, "b", "b", 1, 1], "b": list("aabba")})
        df.loc[1:2, "a"] = Categorical(["b", "b"], categories=["a", "b"])
        df.loc[2:3, "b"] = Categorical(["b", "b"], categories=["a", "b"])
        tm.assert_frame_equal(df, exp)

    def test_functions_no_warnings(self):
        df = DataFrame({"value": np.random.randint(0, 100, 20)})
        labels = ["{0} - {1}".format(i, i + 9) for i in range(0, 100, 10)]
        with tm.assert_produces_warning(False):
            df["group"] = pd.cut(
                df.value, range(0, 105, 10), right=False, labels=labels
            )

    def test_loc_indexing_preserves_index_category_dtype(self):
        # GH 15166
        df = DataFrame(
            data=np.arange(2, 22, 2),
            index=pd.MultiIndex(
                levels=[pd.CategoricalIndex(["a", "b"]), range(10)],
                codes=[[0] * 5 + [1] * 5, range(10)],
                names=["Index1", "Index2"],
            ),
        )

        expected = pd.CategoricalIndex(
            ["a", "b"],
            categories=["a", "b"],
            ordered=False,
            name="Index1",
            dtype="category",
        )

        result = df.index.levels[0]
        tm.assert_index_equal(result, expected)

        result = df.loc[["a"]].index.levels[0]
        tm.assert_index_equal(result, expected)<|MERGE_RESOLUTION|>--- conflicted
+++ resolved
@@ -397,17 +397,9 @@
         expected = df.loc[df.index[:-1]]
         tm.assert_frame_equal(result, expected)
 
-<<<<<<< HEAD
         result = df.loc[[1, 10]]
         expected = df.loc[Index([1, 10])]
-        assert_frame_equal(result, expected)
-=======
-        with catch_warnings(record=True):
-            simplefilter("ignore", FutureWarning)
-            result = df.ix[[1, 10]]
-            expected = df.ix[Index([1, 10], dtype=object)]
-        tm.assert_frame_equal(result, expected)
->>>>>>> 0e991116
+        tm.assert_frame_equal(result, expected)
 
         # 11320
         df = pd.DataFrame(
@@ -426,56 +418,6 @@
         expected = df.iloc[:, [1]]
         tm.assert_frame_equal(result, expected)
 
-<<<<<<< HEAD
-=======
-    def test_getitem_setitem_ix_negative_integers(self, float_frame):
-        with catch_warnings(record=True):
-            simplefilter("ignore", FutureWarning)
-            result = float_frame.ix[:, -1]
-        tm.assert_series_equal(result, float_frame["D"])
-
-        with catch_warnings(record=True):
-            simplefilter("ignore", FutureWarning)
-            result = float_frame.ix[:, [-1]]
-        tm.assert_frame_equal(result, float_frame[["D"]])
-
-        with catch_warnings(record=True):
-            simplefilter("ignore", FutureWarning)
-            result = float_frame.ix[:, [-1, -2]]
-        tm.assert_frame_equal(result, float_frame[["D", "C"]])
-
-        with catch_warnings(record=True):
-            simplefilter("ignore", FutureWarning)
-            float_frame.ix[:, [-1]] = 0
-        assert (float_frame["D"] == 0).all()
-
-        df = DataFrame(np.random.randn(8, 4))
-        # ix does label-based indexing when having an integer index
-        msg = "\"None of [Int64Index([-1], dtype='int64')] are in the [index]\""
-        with catch_warnings(record=True):
-            simplefilter("ignore", FutureWarning)
-            with pytest.raises(KeyError, match=re.escape(msg)):
-                df.ix[[-1]]
-
-        msg = "\"None of [Int64Index([-1], dtype='int64')] are in the [columns]\""
-        with catch_warnings(record=True):
-            simplefilter("ignore", FutureWarning)
-            with pytest.raises(KeyError, match=re.escape(msg)):
-                df.ix[:, [-1]]
-
-        # #1942
-        a = DataFrame(np.random.randn(20, 2), index=[chr(x + 65) for x in range(20)])
-        with catch_warnings(record=True):
-            simplefilter("ignore", FutureWarning)
-            a.ix[-1] = a.ix[-2]
-
-        with catch_warnings(record=True):
-            simplefilter("ignore", FutureWarning)
-            tm.assert_series_equal(a.ix[-1], a.ix[-2], check_names=False)
-            assert a.ix[-1].name == "T"
-            assert a.ix[-2].name == "S"
-
->>>>>>> 0e991116
     def test_getattr(self, float_frame):
         tm.assert_series_equal(float_frame.A, float_frame["A"])
         msg = "'DataFrame' object has no attribute 'NONEXISTENT_NAME'"
@@ -858,58 +800,6 @@
         del f["B"]
         assert len(f.columns) == 2
 
-<<<<<<< HEAD
-=======
-    def test_getitem_fancy_2d(self, float_frame):
-        f = float_frame
-
-        with catch_warnings(record=True):
-            simplefilter("ignore", FutureWarning)
-            tm.assert_frame_equal(f.ix[:, ["B", "A"]], f.reindex(columns=["B", "A"]))
-
-        subidx = float_frame.index[[5, 4, 1]]
-        with catch_warnings(record=True):
-            simplefilter("ignore", FutureWarning)
-            tm.assert_frame_equal(
-                f.ix[subidx, ["B", "A"]], f.reindex(index=subidx, columns=["B", "A"])
-            )
-
-        # slicing rows, etc.
-        with catch_warnings(record=True):
-            simplefilter("ignore", FutureWarning)
-            tm.assert_frame_equal(f.ix[5:10], f[5:10])
-            tm.assert_frame_equal(f.ix[5:10, :], f[5:10])
-            tm.assert_frame_equal(
-                f.ix[:5, ["A", "B"]], f.reindex(index=f.index[:5], columns=["A", "B"])
-            )
-
-        # slice rows with labels, inclusive!
-        with catch_warnings(record=True):
-            simplefilter("ignore", FutureWarning)
-            expected = f.ix[5:11]
-            result = f.ix[f.index[5] : f.index[10]]
-        tm.assert_frame_equal(expected, result)
-
-        # slice columns
-        with catch_warnings(record=True):
-            simplefilter("ignore", FutureWarning)
-            tm.assert_frame_equal(f.ix[:, :2], f.reindex(columns=["A", "B"]))
-
-        # get view
-        with catch_warnings(record=True):
-            simplefilter("ignore", FutureWarning)
-            exp = f.copy()
-            f.ix[5:10].values[:] = 5
-            exp.values[5:10] = 5
-            tm.assert_frame_equal(f, exp)
-
-        with catch_warnings(record=True):
-            simplefilter("ignore", FutureWarning)
-            msg = "Cannot index with multidimensional key"
-            with pytest.raises(ValueError, match=msg):
-                f.ix[f > 0.5]
-
->>>>>>> 0e991116
     def test_slice_floats(self):
         index = [52195.504153, 52196.303147, 52198.369883]
         df = DataFrame(np.random.rand(3, 2), index=index)
@@ -958,123 +848,6 @@
         with pytest.raises(KeyError, match=r"^3$"):
             df2.loc[3:11] = 0
 
-<<<<<<< HEAD
-    def test_setitem_fancy_2d(self):
-=======
-    def test_setitem_fancy_2d(self, float_frame):
-
-        # case 1
-        frame = float_frame.copy()
-        expected = frame.copy()
-
-        with catch_warnings(record=True):
-            simplefilter("ignore", FutureWarning)
-            frame.ix[:, ["B", "A"]] = 1
-        expected["B"] = 1.0
-        expected["A"] = 1.0
-        tm.assert_frame_equal(frame, expected)
-
-        # case 2
-        frame = float_frame.copy()
-        frame2 = float_frame.copy()
-
-        expected = frame.copy()
-
-        subidx = float_frame.index[[5, 4, 1]]
-        values = np.random.randn(3, 2)
-
-        with catch_warnings(record=True):
-            simplefilter("ignore", FutureWarning)
-            frame.ix[subidx, ["B", "A"]] = values
-            frame2.ix[[5, 4, 1], ["B", "A"]] = values
-
-            expected["B"].ix[subidx] = values[:, 0]
-            expected["A"].ix[subidx] = values[:, 1]
-
-        tm.assert_frame_equal(frame, expected)
-        tm.assert_frame_equal(frame2, expected)
-
-        # case 3: slicing rows, etc.
-        frame = float_frame.copy()
-
-        with catch_warnings(record=True):
-            simplefilter("ignore", FutureWarning)
-            expected1 = float_frame.copy()
-            frame.ix[5:10] = 1.0
-            expected1.values[5:10] = 1.0
-        tm.assert_frame_equal(frame, expected1)
-
-        with catch_warnings(record=True):
-            simplefilter("ignore", FutureWarning)
-            expected2 = float_frame.copy()
-            arr = np.random.randn(5, len(frame.columns))
-            frame.ix[5:10] = arr
-            expected2.values[5:10] = arr
-        tm.assert_frame_equal(frame, expected2)
-
-        # case 4
-        with catch_warnings(record=True):
-            simplefilter("ignore", FutureWarning)
-            frame = float_frame.copy()
-            frame.ix[5:10, :] = 1.0
-            tm.assert_frame_equal(frame, expected1)
-            frame.ix[5:10, :] = arr
-        tm.assert_frame_equal(frame, expected2)
-
-        # case 5
-        with catch_warnings(record=True):
-            simplefilter("ignore", FutureWarning)
-            frame = float_frame.copy()
-            frame2 = float_frame.copy()
-
-            expected = float_frame.copy()
-            values = np.random.randn(5, 2)
-
-            frame.ix[:5, ["A", "B"]] = values
-            expected["A"][:5] = values[:, 0]
-            expected["B"][:5] = values[:, 1]
-        tm.assert_frame_equal(frame, expected)
-
-        with catch_warnings(record=True):
-            simplefilter("ignore", FutureWarning)
-            frame2.ix[:5, [0, 1]] = values
-        tm.assert_frame_equal(frame2, expected)
-
-        # case 6: slice rows with labels, inclusive!
-        with catch_warnings(record=True):
-            simplefilter("ignore", FutureWarning)
-            frame = float_frame.copy()
-            expected = float_frame.copy()
-
-            frame.ix[frame.index[5] : frame.index[10]] = 5.0
-            expected.values[5:11] = 5
-        tm.assert_frame_equal(frame, expected)
-
-        # case 7: slice columns
-        with catch_warnings(record=True):
-            simplefilter("ignore", FutureWarning)
-            frame = float_frame.copy()
-            frame2 = float_frame.copy()
-            expected = float_frame.copy()
-
-            # slice indices
-            frame.ix[:, 1:3] = 4.0
-            expected.values[:, 1:3] = 4.0
-            tm.assert_frame_equal(frame, expected)
-
-            # slice with labels
-            frame.ix[:, "B":"C"] = 4.0
-            tm.assert_frame_equal(frame, expected)
-
->>>>>>> 0e991116
-        # new corner case of boolean slicing / setting
-        frame = DataFrame(zip([2, 3, 9, 6, 7], [np.nan] * 5), columns=["a", "b"])
-        lst = [100]
-        lst.extend([np.nan] * 4)
-        expected = DataFrame(zip([100, 3, 9, 6, 7], lst), columns=["a", "b"])
-        frame[frame["a"] == 2] = 100
-        tm.assert_frame_equal(frame, expected)
-
     def test_fancy_getitem_slice_mixed(self, float_frame, float_string_frame):
         sliced = float_string_frame.iloc[:, -3:]
         assert sliced["D"].dtype == np.float64
@@ -1088,197 +861,6 @@
 
         assert (float_frame["C"] == 4).all()
 
-<<<<<<< HEAD
-=======
-    def test_fancy_setitem_int_labels(self):
-        # integer index defers to label-based indexing
-
-        df = DataFrame(np.random.randn(10, 5), index=np.arange(0, 20, 2))
-
-        with catch_warnings(record=True):
-            simplefilter("ignore", FutureWarning)
-            tmp = df.copy()
-            exp = df.copy()
-            tmp.ix[[0, 2, 4]] = 5
-            exp.values[:3] = 5
-        tm.assert_frame_equal(tmp, exp)
-
-        with catch_warnings(record=True):
-            simplefilter("ignore", FutureWarning)
-            tmp = df.copy()
-            exp = df.copy()
-            tmp.ix[6] = 5
-            exp.values[3] = 5
-        tm.assert_frame_equal(tmp, exp)
-
-        with catch_warnings(record=True):
-            simplefilter("ignore", FutureWarning)
-            tmp = df.copy()
-            exp = df.copy()
-            tmp.ix[:, 2] = 5
-
-        # tmp correctly sets the dtype
-        # so match the exp way
-        exp[2] = 5
-        tm.assert_frame_equal(tmp, exp)
-
-    def test_fancy_getitem_int_labels(self):
-        df = DataFrame(np.random.randn(10, 5), index=np.arange(0, 20, 2))
-
-        with catch_warnings(record=True):
-            simplefilter("ignore", FutureWarning)
-            result = df.ix[[4, 2, 0], [2, 0]]
-            expected = df.reindex(index=[4, 2, 0], columns=[2, 0])
-        tm.assert_frame_equal(result, expected)
-
-        with catch_warnings(record=True):
-            simplefilter("ignore", FutureWarning)
-            result = df.ix[[4, 2, 0]]
-            expected = df.reindex(index=[4, 2, 0])
-        tm.assert_frame_equal(result, expected)
-
-        with catch_warnings(record=True):
-            simplefilter("ignore", FutureWarning)
-            result = df.ix[4]
-            expected = df.xs(4)
-        tm.assert_series_equal(result, expected)
-
-        with catch_warnings(record=True):
-            simplefilter("ignore", FutureWarning)
-            result = df.ix[:, 3]
-            expected = df[3]
-        tm.assert_series_equal(result, expected)
-
-    def test_fancy_index_int_labels_exceptions(self, float_frame):
-        df = DataFrame(np.random.randn(10, 5), index=np.arange(0, 20, 2))
-
-        with catch_warnings(record=True):
-            simplefilter("ignore", FutureWarning)
-
-            # labels that aren't contained
-            with pytest.raises(KeyError, match=r"\[1\] not in index"):
-                df.ix[[0, 1, 2], [2, 3, 4]] = 5
-
-            # try to set indices not contained in frame
-            msg = (
-                r"None of \[Index\(\['foo', 'bar', 'baz'\],"
-                r" dtype='object'\)\] are in the \[index\]"
-            )
-            with pytest.raises(KeyError, match=msg):
-                float_frame.ix[["foo", "bar", "baz"]] = 1
-            msg = (
-                r"None of \[Index\(\['E'\], dtype='object'\)\] are in the"
-                r" \[columns\]"
-            )
-            with pytest.raises(KeyError, match=msg):
-                float_frame.ix[:, ["E"]] = 1
-
-            # FIXME: don't leave commented-out
-            # partial setting now allows this GH2578
-            # pytest.raises(KeyError, float_frame.ix.__setitem__,
-            #               (slice(None, None), 'E'), 1)
-
-    def test_setitem_fancy_mixed_2d(self, float_string_frame):
-
-        with catch_warnings(record=True):
-            simplefilter("ignore", FutureWarning)
-            float_string_frame.ix[:5, ["C", "B", "A"]] = 5
-            result = float_string_frame.ix[:5, ["C", "B", "A"]]
-            assert (result.values == 5).all()
-
-            float_string_frame.ix[5] = np.nan
-            assert isna(float_string_frame.ix[5]).all()
-
-            float_string_frame.ix[5] = float_string_frame.ix[6]
-            tm.assert_series_equal(
-                float_string_frame.ix[5], float_string_frame.ix[6], check_names=False
-            )
-
-        # #1432
-        with catch_warnings(record=True):
-            simplefilter("ignore", FutureWarning)
-            df = DataFrame({1: [1.0, 2.0, 3.0], 2: [3, 4, 5]})
-            assert df._is_mixed_type
-
-            df.ix[1] = [5, 10]
-
-            expected = DataFrame({1: [1.0, 5.0, 3.0], 2: [3, 10, 5]})
-
-            tm.assert_frame_equal(df, expected)
-
-    def test_ix_align(self):
-        b = Series(np.random.randn(10), name=0).sort_values()
-        df_orig = DataFrame(np.random.randn(10, 4))
-        df = df_orig.copy()
-
-        with catch_warnings(record=True):
-            simplefilter("ignore", FutureWarning)
-            df.ix[:, 0] = b
-            tm.assert_series_equal(df.ix[:, 0].reindex(b.index), b)
-
-        with catch_warnings(record=True):
-            simplefilter("ignore", FutureWarning)
-            dft = df_orig.T
-            dft.ix[0, :] = b
-            tm.assert_series_equal(dft.ix[0, :].reindex(b.index), b)
-
-        with catch_warnings(record=True):
-            simplefilter("ignore", FutureWarning)
-            df = df_orig.copy()
-            df.ix[:5, 0] = b
-            s = df.ix[:5, 0]
-            tm.assert_series_equal(s, b.reindex(s.index))
-
-        with catch_warnings(record=True):
-            simplefilter("ignore", FutureWarning)
-            dft = df_orig.T
-            dft.ix[0, :5] = b
-            s = dft.ix[0, :5]
-            tm.assert_series_equal(s, b.reindex(s.index))
-
-        with catch_warnings(record=True):
-            simplefilter("ignore", FutureWarning)
-            df = df_orig.copy()
-            idx = [0, 1, 3, 5]
-            df.ix[idx, 0] = b
-            s = df.ix[idx, 0]
-            tm.assert_series_equal(s, b.reindex(s.index))
-
-        with catch_warnings(record=True):
-            simplefilter("ignore", FutureWarning)
-            dft = df_orig.T
-            dft.ix[0, idx] = b
-            s = dft.ix[0, idx]
-            tm.assert_series_equal(s, b.reindex(s.index))
-
-    def test_ix_frame_align(self):
-        b = DataFrame(np.random.randn(3, 4))
-        df_orig = DataFrame(np.random.randn(10, 4))
-        df = df_orig.copy()
-
-        with catch_warnings(record=True):
-            simplefilter("ignore", FutureWarning)
-            df.ix[:3] = b
-            out = b.ix[:3]
-            tm.assert_frame_equal(out, b)
-
-        b.sort_index(inplace=True)
-
-        with catch_warnings(record=True):
-            simplefilter("ignore", FutureWarning)
-            df = df_orig.copy()
-            df.ix[[0, 1, 2]] = b
-            out = df.ix[[0, 1, 2]].reindex(b.index)
-            tm.assert_frame_equal(out, b)
-
-        with catch_warnings(record=True):
-            simplefilter("ignore", FutureWarning)
-            df = df_orig.copy()
-            df.ix[:3] = b
-            out = df.ix[:3]
-            tm.assert_frame_equal(out, b.reindex(out.index))
-
->>>>>>> 0e991116
     def test_getitem_setitem_non_ix_labels(self):
         df = tm.makeTimeDataFrame()
 
@@ -1313,171 +895,6 @@
         tm.assert_frame_equal(rs, xp)
         """
 
-<<<<<<< HEAD
-=======
-    def test_ix_multi_take_nonint_index(self):
-        df = DataFrame(np.random.randn(3, 2), index=["x", "y", "z"], columns=["a", "b"])
-        with catch_warnings(record=True):
-            simplefilter("ignore", FutureWarning)
-            rs = df.ix[[0], [0]]
-        xp = df.reindex(["x"], columns=["a"])
-        tm.assert_frame_equal(rs, xp)
-
-    def test_ix_multi_take_multiindex(self):
-        df = DataFrame(
-            np.random.randn(3, 2),
-            index=["x", "y", "z"],
-            columns=[["a", "b"], ["1", "2"]],
-        )
-        with catch_warnings(record=True):
-            simplefilter("ignore", FutureWarning)
-            rs = df.ix[[0], [0]]
-        xp = df.reindex(["x"], columns=[("a", "1")])
-        tm.assert_frame_equal(rs, xp)
-
-    def test_ix_dup(self):
-        idx = Index(["a", "a", "b", "c", "d", "d"])
-        df = DataFrame(np.random.randn(len(idx), 3), idx)
-
-        with catch_warnings(record=True):
-            simplefilter("ignore", FutureWarning)
-            sub = df.ix[:"d"]
-            tm.assert_frame_equal(sub, df)
-
-        with catch_warnings(record=True):
-            simplefilter("ignore", FutureWarning)
-            sub = df.ix["a":"c"]
-            tm.assert_frame_equal(sub, df.ix[0:4])
-
-        with catch_warnings(record=True):
-            simplefilter("ignore", FutureWarning)
-            sub = df.ix["b":"d"]
-            tm.assert_frame_equal(sub, df.ix[2:])
-
-    def test_getitem_fancy_1d(self, float_frame, float_string_frame):
-        f = float_frame
-
-        # return self if no slicing...for now
-        with catch_warnings(record=True):
-            simplefilter("ignore", FutureWarning)
-            assert f.ix[:, :] is f
-
-        # low dimensional slice
-        with catch_warnings(record=True):
-            simplefilter("ignore", FutureWarning)
-            xs1 = f.ix[2, ["C", "B", "A"]]
-        xs2 = f.xs(f.index[2]).reindex(["C", "B", "A"])
-        tm.assert_series_equal(xs1, xs2)
-
-        with catch_warnings(record=True):
-            simplefilter("ignore", FutureWarning)
-            ts1 = f.ix[5:10, 2]
-        ts2 = f[f.columns[2]][5:10]
-        tm.assert_series_equal(ts1, ts2)
-
-        # positional xs
-        with catch_warnings(record=True):
-            simplefilter("ignore", FutureWarning)
-            xs1 = f.ix[0]
-        xs2 = f.xs(f.index[0])
-        tm.assert_series_equal(xs1, xs2)
-
-        with catch_warnings(record=True):
-            simplefilter("ignore", FutureWarning)
-            xs1 = f.ix[f.index[5]]
-        xs2 = f.xs(f.index[5])
-        tm.assert_series_equal(xs1, xs2)
-
-        # single column
-        with catch_warnings(record=True):
-            simplefilter("ignore", FutureWarning)
-            tm.assert_series_equal(f.ix[:, "A"], f["A"])
-
-        # return view
-        with catch_warnings(record=True):
-            simplefilter("ignore", FutureWarning)
-            exp = f.copy()
-            exp.values[5] = 4
-            f.ix[5][:] = 4
-        tm.assert_frame_equal(exp, f)
-
-        with catch_warnings(record=True):
-            simplefilter("ignore", FutureWarning)
-            exp.values[:, 1] = 6
-            f.ix[:, 1][:] = 6
-        tm.assert_frame_equal(exp, f)
-
-        # slice of mixed-frame
-        with catch_warnings(record=True):
-            simplefilter("ignore", FutureWarning)
-            xs = float_string_frame.ix[5]
-        exp = float_string_frame.xs(float_string_frame.index[5])
-        tm.assert_series_equal(xs, exp)
-
-    def test_setitem_fancy_1d(self, float_frame):
-
-        # case 1: set cross-section for indices
-        frame = float_frame.copy()
-        expected = float_frame.copy()
-
-        with catch_warnings(record=True):
-            simplefilter("ignore", FutureWarning)
-            frame.ix[2, ["C", "B", "A"]] = [1.0, 2.0, 3.0]
-        expected["C"][2] = 1.0
-        expected["B"][2] = 2.0
-        expected["A"][2] = 3.0
-        tm.assert_frame_equal(frame, expected)
-
-        with catch_warnings(record=True):
-            simplefilter("ignore", FutureWarning)
-            frame2 = float_frame.copy()
-            frame2.ix[2, [3, 2, 1]] = [1.0, 2.0, 3.0]
-        tm.assert_frame_equal(frame, expected)
-
-        # case 2, set a section of a column
-        frame = float_frame.copy()
-        expected = float_frame.copy()
-
-        with catch_warnings(record=True):
-            simplefilter("ignore", FutureWarning)
-            vals = np.random.randn(5)
-            expected.values[5:10, 2] = vals
-            frame.ix[5:10, 2] = vals
-        tm.assert_frame_equal(frame, expected)
-
-        with catch_warnings(record=True):
-            simplefilter("ignore", FutureWarning)
-            frame2 = float_frame.copy()
-            frame2.ix[5:10, "B"] = vals
-        tm.assert_frame_equal(frame, expected)
-
-        # case 3: full xs
-        frame = float_frame.copy()
-        expected = float_frame.copy()
-
-        with catch_warnings(record=True):
-            simplefilter("ignore", FutureWarning)
-            frame.ix[4] = 5.0
-            expected.values[4] = 5.0
-        tm.assert_frame_equal(frame, expected)
-
-        with catch_warnings(record=True):
-            simplefilter("ignore", FutureWarning)
-            frame.ix[frame.index[4]] = 6.0
-            expected.values[4] = 6.0
-        tm.assert_frame_equal(frame, expected)
-
-        # single column
-        frame = float_frame.copy()
-        expected = float_frame.copy()
-
-        with catch_warnings(record=True):
-            simplefilter("ignore", FutureWarning)
-            frame.ix[:, "A"] = 7.0
-            expected["A"] = 7.0
-        tm.assert_frame_equal(frame, expected)
-
->>>>>>> 0e991116
     def test_getitem_fancy_scalar(self, float_frame):
         f = float_frame
         ix = f.loc
@@ -2015,13 +1432,6 @@
         assert is_integer(result)
 
         expected = Series([666], [0], name="b")
-<<<<<<< HEAD
-=======
-        with catch_warnings(record=True):
-            simplefilter("ignore", FutureWarning)
-            result = df.ix[[0], "b"]
-        tm.assert_series_equal(result, expected)
->>>>>>> 0e991116
         result = df.loc[[0], "b"]
         tm.assert_series_equal(result, expected)
 
@@ -2090,46 +1500,11 @@
 
         result = df.iloc[0]
         assert isinstance(result, Series)
-<<<<<<< HEAD
-        assert_almost_equal(result.values, df.values[0])
-=======
         tm.assert_almost_equal(result.values, df.values[0])
-        tm.assert_series_equal(result, result2)
->>>>>>> 0e991116
 
         result = df.T.iloc[:, 0]
         assert isinstance(result, Series)
-<<<<<<< HEAD
-        assert_almost_equal(result.values, df.values[0])
-=======
         tm.assert_almost_equal(result.values, df.values[0])
-        tm.assert_series_equal(result, result2)
-
-        # multiindex
-        df = DataFrame(
-            np.random.randn(3, 3),
-            columns=[["i", "i", "j"], ["A", "A", "B"]],
-            index=[["i", "i", "j"], ["X", "X", "Y"]],
-        )
-
-        with catch_warnings(record=True):
-            simplefilter("ignore", FutureWarning)
-            rs = df.iloc[0]
-            xp = df.ix[0]
-        tm.assert_series_equal(rs, xp)
-
-        with catch_warnings(record=True):
-            simplefilter("ignore", FutureWarning)
-            rs = df.iloc[:, 0]
-            xp = df.T.ix[0]
-        tm.assert_series_equal(rs, xp)
-
-        with catch_warnings(record=True):
-            simplefilter("ignore", FutureWarning)
-            rs = df.iloc[:, [0]]
-            xp = df.ix[:, [0]]
-        tm.assert_frame_equal(rs, xp)
->>>>>>> 0e991116
 
         # #2259
         df = DataFrame([[1, 2, 3], [4, 5, 6]], columns=[1, 1, 2])
@@ -2373,28 +1748,14 @@
             np.random.randn(3, 3), index=[0.1, 0.2, 0.2], columns=list("abc")
         )
         expect = df.iloc[1:]
-<<<<<<< HEAD
-        assert_frame_equal(df.loc[0.2], expect)
-=======
         tm.assert_frame_equal(df.loc[0.2], expect)
-        with catch_warnings(record=True):
-            simplefilter("ignore", FutureWarning)
-            tm.assert_frame_equal(df.ix[0.2], expect)
->>>>>>> 0e991116
 
         expect = df.iloc[1:, 0]
         tm.assert_series_equal(df.loc[0.2, "a"], expect)
 
         df.index = [1, 0.2, 0.2]
         expect = df.iloc[1:]
-<<<<<<< HEAD
-        assert_frame_equal(df.loc[0.2], expect)
-=======
         tm.assert_frame_equal(df.loc[0.2], expect)
-        with catch_warnings(record=True):
-            simplefilter("ignore", FutureWarning)
-            tm.assert_frame_equal(df.ix[0.2], expect)
->>>>>>> 0e991116
 
         expect = df.iloc[1:, 0]
         tm.assert_series_equal(df.loc[0.2, "a"], expect)
@@ -2403,28 +1764,14 @@
             np.random.randn(4, 3), index=[1, 0.2, 0.2, 1], columns=list("abc")
         )
         expect = df.iloc[1:-1]
-<<<<<<< HEAD
-        assert_frame_equal(df.loc[0.2], expect)
-=======
         tm.assert_frame_equal(df.loc[0.2], expect)
-        with catch_warnings(record=True):
-            simplefilter("ignore", FutureWarning)
-            tm.assert_frame_equal(df.ix[0.2], expect)
->>>>>>> 0e991116
 
         expect = df.iloc[1:-1, 0]
         tm.assert_series_equal(df.loc[0.2, "a"], expect)
 
         df.index = [0.1, 0.2, 2, 0.2]
         expect = df.iloc[[1, -1]]
-<<<<<<< HEAD
-        assert_frame_equal(df.loc[0.2], expect)
-=======
         tm.assert_frame_equal(df.loc[0.2], expect)
-        with catch_warnings(record=True):
-            simplefilter("ignore", FutureWarning)
-            tm.assert_frame_equal(df.ix[0.2], expect)
->>>>>>> 0e991116
 
         expect = df.iloc[[1, -1], 0]
         tm.assert_series_equal(df.loc[0.2, "a"], expect)
