--- conflicted
+++ resolved
@@ -2666,6 +2666,12 @@
         )
         tm.assert_frame_equal(df, expected)
 
+    def test_construction_empty_array_multi_column_raises(self):
+        # GH#46822
+        msg = "Empty data passed with indices specified."
+        with pytest.raises(ValueError, match=msg):
+            DataFrame(data=np.array([]), columns=["a", "b"])
+
 
 class TestDataFrameConstructorIndexInference:
     def test_frame_from_dict_of_series_overlapping_monthly_period_indexes(self):
@@ -3087,7 +3093,6 @@
         assert np.all(result.dtypes == "M8[ns]")
         assert np.all(result == ts_naive)
 
-<<<<<<< HEAD
 
 # TODO: better location for this test?
 class TestAllowNonNano:
@@ -3134,11 +3139,4 @@
     )
     def test_frame_from_dict_allow_non_nano(self, arr):
         df = DataFrame({0: arr})
-        assert df.dtypes[0] == arr.dtype
-=======
-    def test_construction_empty_array_multi_column_raises(self):
-        # GH#46822
-        msg = "Empty data passed with indices specified."
-        with pytest.raises(ValueError, match=msg):
-            DataFrame(data=np.array([]), columns=["a", "b"])
->>>>>>> 007bf4ac
+        assert df.dtypes[0] == arr.dtype