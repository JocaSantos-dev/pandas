--- conflicted
+++ resolved
@@ -27,12 +27,7 @@
 from pandas.errors import IntCastingNaNError
 import pandas.util._test_decorators as td
 
-from pandas.core.dtypes.common import (
-    is_complex_dtype,
-    is_float_dtype,
-    is_integer_dtype,
-    is_object_dtype,
-)
+from pandas.core.dtypes.common import is_integer_dtype
 from pandas.core.dtypes.dtypes import (
     DatetimeTZDtype,
     IntervalDtype,
@@ -2554,17 +2549,7 @@
             check_views()
 
         # TODO: most of the rest of this test belongs in indexing tests
-<<<<<<< HEAD
-        if (
-            is_float_dtype(df.dtypes.iloc[0])
-            or is_integer_dtype(df.dtypes.iloc[0])
-            or is_complex_dtype(df.dtypes.iloc[0])
-            or is_object_dtype(df.dtypes.iloc[0])
-        ):
-=======
-        # TODO: 'm' and 'M' should warn
-        if lib.is_np_dtype(df.dtypes.iloc[0], "fciuOmM"):
->>>>>>> 0e8c730f
+        if lib.is_np_dtype(df.dtypes.iloc[0], "fciuO"):
             warn = None
         else:
             warn = FutureWarning
