import array
from collections import (
    OrderedDict,
    abc,
    defaultdict,
    namedtuple,
)
from collections.abc import Iterator
from dataclasses import make_dataclass
from datetime import (
    date,
    datetime,
    timedelta,
)
import functools
import re

import numpy as np
from numpy import ma
from numpy.ma import mrecords
import pytest
import pytz

from pandas._config import using_pyarrow_string_dtype

from pandas._libs import lib
from pandas.errors import IntCastingNaNError
import pandas.util._test_decorators as td

from pandas.core.dtypes.common import is_integer_dtype
from pandas.core.dtypes.dtypes import (
    DatetimeTZDtype,
    IntervalDtype,
    NumpyEADtype,
    PeriodDtype,
)

import pandas as pd
from pandas import (
    Categorical,
    CategoricalIndex,
    DataFrame,
    DatetimeIndex,
    Index,
    Interval,
    MultiIndex,
    Period,
    RangeIndex,
    Series,
    Timedelta,
    Timestamp,
    cut,
    date_range,
    isna,
)
import pandas._testing as tm
from pandas.arrays import (
    DatetimeArray,
    IntervalArray,
    PeriodArray,
    SparseArray,
    TimedeltaArray,
)

MIXED_FLOAT_DTYPES = ["float16", "float32", "float64"]
MIXED_INT_DTYPES = [
    "uint8",
    "uint16",
    "uint32",
    "uint64",
    "int8",
    "int16",
    "int32",
    "int64",
]


class TestDataFrameConstructors:
    def test_constructor_from_ndarray_with_str_dtype(self):
        # If we don't ravel/reshape around ensure_str_array, we end up
        #  with an array of strings each of which is e.g. "[0 1 2]"
        arr = np.arange(12).reshape(4, 3)
        df = DataFrame(arr, dtype=str)
        expected = DataFrame(arr.astype(str), dtype=object)
        tm.assert_frame_equal(df, expected)

    def test_constructor_from_2d_datetimearray(self, using_array_manager):
        dti = date_range("2016-01-01", periods=6, tz="US/Pacific")
        dta = dti._data.reshape(3, 2)

        df = DataFrame(dta)
        expected = DataFrame({0: dta[:, 0], 1: dta[:, 1]})
        tm.assert_frame_equal(df, expected)
        if not using_array_manager:
            # GH#44724 big performance hit if we de-consolidate
            assert len(df._mgr.blocks) == 1

    def test_constructor_dict_with_tzaware_scalar(self):
        # GH#42505
        dt = Timestamp("2019-11-03 01:00:00-0700").tz_convert("America/Los_Angeles")
        dt = dt.as_unit("ns")

        df = DataFrame({"dt": dt}, index=[0])
        expected = DataFrame({"dt": [dt]})
        tm.assert_frame_equal(df, expected)

        # Non-homogeneous
        df = DataFrame({"dt": dt, "value": [1]})
        expected = DataFrame({"dt": [dt], "value": [1]})
        tm.assert_frame_equal(df, expected)

    def test_construct_ndarray_with_nas_and_int_dtype(self):
        # GH#26919 match Series by not casting np.nan to meaningless int
        arr = np.array([[1, np.nan], [2, 3]])
        msg = r"Cannot convert non-finite values \(NA or inf\) to integer"
        with pytest.raises(IntCastingNaNError, match=msg):
            DataFrame(arr, dtype="i8")

        # check this matches Series behavior
        with pytest.raises(IntCastingNaNError, match=msg):
            Series(arr[0], dtype="i8", name=0)

    def test_construct_from_list_of_datetimes(self):
        df = DataFrame([datetime.now(), datetime.now()])
        assert df[0].dtype == np.dtype("M8[ns]")

    def test_constructor_from_tzaware_datetimeindex(self):
        # don't cast a DatetimeIndex WITH a tz, leave as object
        # GH#6032
        naive = DatetimeIndex(["2013-1-1 13:00", "2013-1-2 14:00"], name="B")
        idx = naive.tz_localize("US/Pacific")

        expected = Series(np.array(idx.tolist(), dtype="object"), name="B")
        assert expected.dtype == idx.dtype

        # convert index to series
        result = Series(idx)
        tm.assert_series_equal(result, expected)

    def test_columns_with_leading_underscore_work_with_to_dict(self):
        col_underscore = "_b"
        df = DataFrame({"a": [1, 2], col_underscore: [3, 4]})
        d = df.to_dict(orient="records")

        ref_d = [{"a": 1, col_underscore: 3}, {"a": 2, col_underscore: 4}]

        assert ref_d == d

    def test_columns_with_leading_number_and_underscore_work_with_to_dict(self):
        col_with_num = "1_b"
        df = DataFrame({"a": [1, 2], col_with_num: [3, 4]})
        d = df.to_dict(orient="records")

        ref_d = [{"a": 1, col_with_num: 3}, {"a": 2, col_with_num: 4}]

        assert ref_d == d

    def test_array_of_dt64_nat_with_td64dtype_raises(self, frame_or_series):
        # GH#39462
        nat = np.datetime64("NaT", "ns")
        arr = np.array([nat], dtype=object)
        if frame_or_series is DataFrame:
            arr = arr.reshape(1, 1)

        msg = "Invalid type for timedelta scalar: <class 'numpy.datetime64'>"
        with pytest.raises(TypeError, match=msg):
            frame_or_series(arr, dtype="m8[ns]")

    @pytest.mark.parametrize("kind", ["m", "M"])
    def test_datetimelike_values_with_object_dtype(self, kind, frame_or_series):
        # with dtype=object, we should cast dt64 values to Timestamps, not pydatetimes
        if kind == "M":
            dtype = "M8[ns]"
            scalar_type = Timestamp
        else:
            dtype = "m8[ns]"
            scalar_type = Timedelta

        arr = np.arange(6, dtype="i8").view(dtype).reshape(3, 2)
        if frame_or_series is Series:
            arr = arr[:, 0]

        obj = frame_or_series(arr, dtype=object)
        assert obj._mgr.arrays[0].dtype == object
        assert isinstance(obj._mgr.arrays[0].ravel()[0], scalar_type)

        # go through a different path in internals.construction
        obj = frame_or_series(frame_or_series(arr), dtype=object)
        assert obj._mgr.arrays[0].dtype == object
        assert isinstance(obj._mgr.arrays[0].ravel()[0], scalar_type)

        obj = frame_or_series(frame_or_series(arr), dtype=NumpyEADtype(object))
        assert obj._mgr.arrays[0].dtype == object
        assert isinstance(obj._mgr.arrays[0].ravel()[0], scalar_type)

        if frame_or_series is DataFrame:
            # other paths through internals.construction
            sers = [Series(x) for x in arr]
            obj = frame_or_series(sers, dtype=object)
            assert obj._mgr.arrays[0].dtype == object
            assert isinstance(obj._mgr.arrays[0].ravel()[0], scalar_type)

    def test_series_with_name_not_matching_column(self):
        # GH#9232
        x = Series(range(5), name=1)
        y = Series(range(5), name=0)

        result = DataFrame(x, columns=[0])
        expected = DataFrame([], columns=[0])
        tm.assert_frame_equal(result, expected)

        result = DataFrame(y, columns=[1])
        expected = DataFrame([], columns=[1])
        tm.assert_frame_equal(result, expected)

    @pytest.mark.parametrize(
        "constructor",
        [
            lambda: DataFrame(),
            lambda: DataFrame(None),
            lambda: DataFrame(()),
            lambda: DataFrame([]),
            lambda: DataFrame(_ for _ in []),
            lambda: DataFrame(range(0)),
            lambda: DataFrame(data=None),
            lambda: DataFrame(data=()),
            lambda: DataFrame(data=[]),
            lambda: DataFrame(data=(_ for _ in [])),
            lambda: DataFrame(data=range(0)),
        ],
    )
    def test_empty_constructor(self, constructor):
        expected = DataFrame()
        result = constructor()
        assert len(result.index) == 0
        assert len(result.columns) == 0
        tm.assert_frame_equal(result, expected)

    @pytest.mark.parametrize(
        "constructor",
        [
            lambda: DataFrame({}),
            lambda: DataFrame(data={}),
        ],
    )
    def test_empty_constructor_object_index(self, constructor):
        expected = DataFrame(index=RangeIndex(0), columns=RangeIndex(0))
        result = constructor()
        assert len(result.index) == 0
        assert len(result.columns) == 0
        tm.assert_frame_equal(result, expected, check_index_type=True)

    @pytest.mark.parametrize(
        "emptylike,expected_index,expected_columns",
        [
            ([[]], RangeIndex(1), RangeIndex(0)),
            ([[], []], RangeIndex(2), RangeIndex(0)),
            ([(_ for _ in [])], RangeIndex(1), RangeIndex(0)),
        ],
    )
    def test_emptylike_constructor(self, emptylike, expected_index, expected_columns):
        expected = DataFrame(index=expected_index, columns=expected_columns)
        result = DataFrame(emptylike)
        tm.assert_frame_equal(result, expected)

    def test_constructor_mixed(self, float_string_frame, using_infer_string):
        dtype = "string" if using_infer_string else np.object_
        assert float_string_frame["foo"].dtype == dtype

    def test_constructor_cast_failure(self):
        # as of 2.0, we raise if we can't respect "dtype", previously we
        #  silently ignored
        msg = "could not convert string to float"
        with pytest.raises(ValueError, match=msg):
            DataFrame({"a": ["a", "b", "c"]}, dtype=np.float64)

        # GH 3010, constructing with odd arrays
        df = DataFrame(np.ones((4, 2)))

        # this is ok
        df["foo"] = np.ones((4, 2)).tolist()

        # this is not ok
        msg = "Expected a 1D array, got an array with shape \\(4, 2\\)"
        with pytest.raises(ValueError, match=msg):
            df["test"] = np.ones((4, 2))

        # this is ok
        df["foo2"] = np.ones((4, 2)).tolist()

    def test_constructor_dtype_copy(self):
        orig_df = DataFrame({"col1": [1.0], "col2": [2.0], "col3": [3.0]})

        new_df = DataFrame(orig_df, dtype=float, copy=True)

        new_df["col1"] = 200.0
        assert orig_df["col1"][0] == 1.0

    def test_constructor_dtype_nocast_view_dataframe(self, using_copy_on_write):
        df = DataFrame([[1, 2]])
        should_be_view = DataFrame(df, dtype=df[0].dtype)
        if using_copy_on_write:
            should_be_view.iloc[0, 0] = 99
            assert df.values[0, 0] == 1
        else:
            should_be_view[0][0] = 99
            assert df.values[0, 0] == 99

    def test_constructor_dtype_nocast_view_2d_array(
        self, using_array_manager, using_copy_on_write
    ):
        df = DataFrame([[1, 2], [3, 4]], dtype="int64")
        if not using_array_manager and not using_copy_on_write:
            should_be_view = DataFrame(df.values, dtype=df[0].dtype)
            should_be_view[0][0] = 97
            assert df.values[0, 0] == 97
        else:
            # INFO(ArrayManager) DataFrame(ndarray) doesn't necessarily preserve
            # a view on the array to ensure contiguous 1D arrays
            df2 = DataFrame(df.values, dtype=df[0].dtype)
            assert df2._mgr.arrays[0].flags.c_contiguous

    @td.skip_array_manager_invalid_test
    @pytest.mark.xfail(using_pyarrow_string_dtype(), reason="conversion copies")
    def test_1d_object_array_does_not_copy(self):
        # https://github.com/pandas-dev/pandas/issues/39272
        arr = np.array(["a", "b"], dtype="object")
        df = DataFrame(arr, copy=False)
        assert np.shares_memory(df.values, arr)

    @td.skip_array_manager_invalid_test
    @pytest.mark.xfail(using_pyarrow_string_dtype(), reason="conversion copies")
    def test_2d_object_array_does_not_copy(self):
        # https://github.com/pandas-dev/pandas/issues/39272
        arr = np.array([["a", "b"], ["c", "d"]], dtype="object")
        df = DataFrame(arr, copy=False)
        assert np.shares_memory(df.values, arr)

    def test_constructor_dtype_list_data(self):
        df = DataFrame([[1, "2"], [None, "a"]], dtype=object)
        assert df.loc[1, 0] is None
        assert df.loc[0, 1] == "2"

    def test_constructor_list_of_2d_raises(self):
        # https://github.com/pandas-dev/pandas/issues/32289
        a = DataFrame()
        b = np.empty((0, 0))
        with pytest.raises(ValueError, match=r"shape=\(1, 0, 0\)"):
            DataFrame([a])

        with pytest.raises(ValueError, match=r"shape=\(1, 0, 0\)"):
            DataFrame([b])

        a = DataFrame({"A": [1, 2]})
        with pytest.raises(ValueError, match=r"shape=\(2, 2, 1\)"):
            DataFrame([a, a])

    @pytest.mark.parametrize(
        "typ, ad",
        [
            # mixed floating and integer coexist in the same frame
            ["float", {}],
            # add lots of types
            ["float", {"A": 1, "B": "foo", "C": "bar"}],
            # GH 622
            ["int", {}],
        ],
    )
    def test_constructor_mixed_dtypes(self, typ, ad):
        if typ == "int":
            dtypes = MIXED_INT_DTYPES
            arrays = [
                np.array(np.random.default_rng(2).random(10), dtype=d) for d in dtypes
            ]
        elif typ == "float":
            dtypes = MIXED_FLOAT_DTYPES
            arrays = [
                np.array(np.random.default_rng(2).integers(10, size=10), dtype=d)
                for d in dtypes
            ]

        for d, a in zip(dtypes, arrays):
            assert a.dtype == d
        ad.update(dict(zip(dtypes, arrays)))
        df = DataFrame(ad)

        dtypes = MIXED_FLOAT_DTYPES + MIXED_INT_DTYPES
        for d in dtypes:
            if d in df:
                assert df.dtypes[d] == d

    def test_constructor_complex_dtypes(self):
        # GH10952
        a = np.random.default_rng(2).random(10).astype(np.complex64)
        b = np.random.default_rng(2).random(10).astype(np.complex128)

        df = DataFrame({"a": a, "b": b})
        assert a.dtype == df.a.dtype
        assert b.dtype == df.b.dtype

    def test_constructor_dtype_str_na_values(self, string_dtype):
        # https://github.com/pandas-dev/pandas/issues/21083
        df = DataFrame({"A": ["x", None]}, dtype=string_dtype)
        result = df.isna()
        expected = DataFrame({"A": [False, True]})
        tm.assert_frame_equal(result, expected)
        assert df.iloc[1, 0] is None

        df = DataFrame({"A": ["x", np.nan]}, dtype=string_dtype)
        assert np.isnan(df.iloc[1, 0])

    def test_constructor_rec(self, float_frame):
        rec = float_frame.to_records(index=False)
        rec.dtype.names = list(rec.dtype.names)[::-1]

        index = float_frame.index

        df = DataFrame(rec)
        tm.assert_index_equal(df.columns, Index(rec.dtype.names))

        df2 = DataFrame(rec, index=index)
        tm.assert_index_equal(df2.columns, Index(rec.dtype.names))
        tm.assert_index_equal(df2.index, index)

        # case with columns != the ones we would infer from the data
        rng = np.arange(len(rec))[::-1]
        df3 = DataFrame(rec, index=rng, columns=["C", "B"])
        expected = DataFrame(rec, index=rng).reindex(columns=["C", "B"])
        tm.assert_frame_equal(df3, expected)

    def test_constructor_bool(self):
        df = DataFrame({0: np.ones(10, dtype=bool), 1: np.zeros(10, dtype=bool)})
        assert df.values.dtype == np.bool_

    def test_constructor_overflow_int64(self):
        # see gh-14881
        values = np.array([2**64 - i for i in range(1, 10)], dtype=np.uint64)

        result = DataFrame({"a": values})
        assert result["a"].dtype == np.uint64

        # see gh-2355
        data_scores = [
            (6311132704823138710, 273),
            (2685045978526272070, 23),
            (8921811264899370420, 45),
            (17019687244989530680, 270),
            (9930107427299601010, 273),
        ]
        dtype = [("uid", "u8"), ("score", "u8")]
        data = np.zeros((len(data_scores),), dtype=dtype)
        data[:] = data_scores
        df_crawls = DataFrame(data)
        assert df_crawls["uid"].dtype == np.uint64

    @pytest.mark.parametrize(
        "values",
        [
            np.array([2**64], dtype=object),
            np.array([2**65]),
            [2**64 + 1],
            np.array([-(2**63) - 4], dtype=object),
            np.array([-(2**64) - 1]),
            [-(2**65) - 2],
        ],
    )
    def test_constructor_int_overflow(self, values):
        # see gh-18584
        value = values[0]
        result = DataFrame(values)

        assert result[0].dtype == object
        assert result[0][0] == value

    @pytest.mark.parametrize(
        "values",
        [
            np.array([1], dtype=np.uint16),
            np.array([1], dtype=np.uint32),
            np.array([1], dtype=np.uint64),
            [np.uint16(1)],
            [np.uint32(1)],
            [np.uint64(1)],
        ],
    )
    def test_constructor_numpy_uints(self, values):
        # GH#47294
        value = values[0]
        result = DataFrame(values)

        assert result[0].dtype == value.dtype
        assert result[0][0] == value

    def test_constructor_ordereddict(self):
        nitems = 100
        nums = list(range(nitems))
        np.random.default_rng(2).shuffle(nums)
        expected = [f"A{i:d}" for i in nums]
        df = DataFrame(OrderedDict(zip(expected, [[0]] * nitems)))
        assert expected == list(df.columns)

    def test_constructor_dict(self):
        datetime_series = tm.makeTimeSeries(nper=30)
        # test expects index shifted by 5
        datetime_series_short = tm.makeTimeSeries(nper=30)[5:]

        frame = DataFrame({"col1": datetime_series, "col2": datetime_series_short})

        # col2 is padded with NaN
        assert len(datetime_series) == 30
        assert len(datetime_series_short) == 25

        tm.assert_series_equal(frame["col1"], datetime_series.rename("col1"))

        exp = Series(
            np.concatenate([[np.nan] * 5, datetime_series_short.values]),
            index=datetime_series.index,
            name="col2",
        )
        tm.assert_series_equal(exp, frame["col2"])

        frame = DataFrame(
            {"col1": datetime_series, "col2": datetime_series_short},
            columns=["col2", "col3", "col4"],
        )

        assert len(frame) == len(datetime_series_short)
        assert "col1" not in frame
        assert isna(frame["col3"]).all()

        # Corner cases
        assert len(DataFrame()) == 0

        # mix dict and array, wrong size - no spec for which error should raise
        # first
        msg = "Mixing dicts with non-Series may lead to ambiguous ordering."
        with pytest.raises(ValueError, match=msg):
            DataFrame({"A": {"a": "a", "b": "b"}, "B": ["a", "b", "c"]})

    def test_constructor_dict_length1(self):
        # Length-one dict micro-optimization
        frame = DataFrame({"A": {"1": 1, "2": 2}})
        tm.assert_index_equal(frame.index, Index(["1", "2"]))

    def test_constructor_dict_with_index(self):
        # empty dict plus index
        idx = Index([0, 1, 2])
        frame = DataFrame({}, index=idx)
        assert frame.index is idx

    def test_constructor_dict_with_index_and_columns(self):
        # empty dict with index and columns
        idx = Index([0, 1, 2])
        frame = DataFrame({}, index=idx, columns=idx)
        assert frame.index is idx
        assert frame.columns is idx
        assert len(frame._series) == 3

    def test_constructor_dict_of_empty_lists(self):
        # with dict of empty list and Series
        frame = DataFrame({"A": [], "B": []}, columns=["A", "B"])
        tm.assert_index_equal(frame.index, RangeIndex(0), exact=True)

    def test_constructor_dict_with_none(self):
        # GH 14381
        # Dict with None value
        frame_none = DataFrame({"a": None}, index=[0])
        frame_none_list = DataFrame({"a": [None]}, index=[0])
        assert frame_none._get_value(0, "a") is None
        assert frame_none_list._get_value(0, "a") is None
        tm.assert_frame_equal(frame_none, frame_none_list)

    def test_constructor_dict_errors(self):
        # GH10856
        # dict with scalar values should raise error, even if columns passed
        msg = "If using all scalar values, you must pass an index"
        with pytest.raises(ValueError, match=msg):
            DataFrame({"a": 0.7})

        with pytest.raises(ValueError, match=msg):
            DataFrame({"a": 0.7}, columns=["a"])

    @pytest.mark.parametrize("scalar", [2, np.nan, None, "D"])
    def test_constructor_invalid_items_unused(self, scalar):
        # No error if invalid (scalar) value is in fact not used:
        result = DataFrame({"a": scalar}, columns=["b"])
        expected = DataFrame(columns=["b"])
        tm.assert_frame_equal(result, expected)

    @pytest.mark.parametrize("value", [2, np.nan, None, float("nan")])
    def test_constructor_dict_nan_key(self, value):
        # GH 18455
        cols = [1, value, 3]
        idx = ["a", value]
        values = [[0, 3], [1, 4], [2, 5]]
        data = {cols[c]: Series(values[c], index=idx) for c in range(3)}
        result = DataFrame(data).sort_values(1).sort_values("a", axis=1)
        expected = DataFrame(
            np.arange(6, dtype="int64").reshape(2, 3), index=idx, columns=cols
        )
        tm.assert_frame_equal(result, expected)

        result = DataFrame(data, index=idx).sort_values("a", axis=1)
        tm.assert_frame_equal(result, expected)

        result = DataFrame(data, index=idx, columns=cols)
        tm.assert_frame_equal(result, expected)

    @pytest.mark.parametrize("value", [np.nan, None, float("nan")])
    def test_constructor_dict_nan_tuple_key(self, value):
        # GH 18455
        cols = Index([(11, 21), (value, 22), (13, value)])
        idx = Index([("a", value), (value, 2)])
        values = [[0, 3], [1, 4], [2, 5]]
        data = {cols[c]: Series(values[c], index=idx) for c in range(3)}
        result = DataFrame(data).sort_values((11, 21)).sort_values(("a", value), axis=1)
        expected = DataFrame(
            np.arange(6, dtype="int64").reshape(2, 3), index=idx, columns=cols
        )
        tm.assert_frame_equal(result, expected)

        result = DataFrame(data, index=idx).sort_values(("a", value), axis=1)
        tm.assert_frame_equal(result, expected)

        result = DataFrame(data, index=idx, columns=cols)
        tm.assert_frame_equal(result, expected)

    def test_constructor_dict_order_insertion(self):
        datetime_series = tm.makeTimeSeries(nper=30)
        datetime_series_short = tm.makeTimeSeries(nper=25)

        # GH19018
        # initialization ordering: by insertion order if python>= 3.6
        d = {"b": datetime_series_short, "a": datetime_series}
        frame = DataFrame(data=d)
        expected = DataFrame(data=d, columns=list("ba"))
        tm.assert_frame_equal(frame, expected)

    def test_constructor_dict_nan_key_and_columns(self):
        # GH 16894
        result = DataFrame({np.nan: [1, 2], 2: [2, 3]}, columns=[np.nan, 2])
        expected = DataFrame([[1, 2], [2, 3]], columns=[np.nan, 2])
        tm.assert_frame_equal(result, expected)

    def test_constructor_multi_index(self):
        # GH 4078
        # construction error with mi and all-nan frame
        tuples = [(2, 3), (3, 3), (3, 3)]
        mi = MultiIndex.from_tuples(tuples)
        df = DataFrame(index=mi, columns=mi)
        assert isna(df).values.ravel().all()

        tuples = [(3, 3), (2, 3), (3, 3)]
        mi = MultiIndex.from_tuples(tuples)
        df = DataFrame(index=mi, columns=mi)
        assert isna(df).values.ravel().all()

    def test_constructor_2d_index(self):
        # GH 25416
        # handling of 2d index in construction
        df = DataFrame([[1]], columns=[[1]], index=[1, 2])
        expected = DataFrame(
            [1, 1],
            index=Index([1, 2], dtype="int64"),
            columns=MultiIndex(levels=[[1]], codes=[[0]]),
        )
        tm.assert_frame_equal(df, expected)

        df = DataFrame([[1]], columns=[[1]], index=[[1, 2]])
        expected = DataFrame(
            [1, 1],
            index=MultiIndex(levels=[[1, 2]], codes=[[0, 1]]),
            columns=MultiIndex(levels=[[1]], codes=[[0]]),
        )
        tm.assert_frame_equal(df, expected)

    def test_constructor_error_msgs(self):
        msg = "Empty data passed with indices specified."
        # passing an empty array with columns specified.
        with pytest.raises(ValueError, match=msg):
            DataFrame(np.empty(0), index=[1])

        msg = "Mixing dicts with non-Series may lead to ambiguous ordering."
        # mix dict and array, wrong size
        with pytest.raises(ValueError, match=msg):
            DataFrame({"A": {"a": "a", "b": "b"}, "B": ["a", "b", "c"]})

        # wrong size ndarray, GH 3105
        msg = r"Shape of passed values is \(4, 3\), indices imply \(3, 3\)"
        with pytest.raises(ValueError, match=msg):
            DataFrame(
                np.arange(12).reshape((4, 3)),
                columns=["foo", "bar", "baz"],
                index=date_range("2000-01-01", periods=3),
            )

        arr = np.array([[4, 5, 6]])
        msg = r"Shape of passed values is \(1, 3\), indices imply \(1, 4\)"
        with pytest.raises(ValueError, match=msg):
            DataFrame(index=[0], columns=range(4), data=arr)

        arr = np.array([4, 5, 6])
        msg = r"Shape of passed values is \(3, 1\), indices imply \(1, 4\)"
        with pytest.raises(ValueError, match=msg):
            DataFrame(index=[0], columns=range(4), data=arr)

        # higher dim raise exception
        with pytest.raises(ValueError, match="Must pass 2-d input"):
            DataFrame(np.zeros((3, 3, 3)), columns=["A", "B", "C"], index=[1])

        # wrong size axis labels
        msg = r"Shape of passed values is \(2, 3\), indices imply \(1, 3\)"
        with pytest.raises(ValueError, match=msg):
            DataFrame(
                np.random.default_rng(2).random((2, 3)),
                columns=["A", "B", "C"],
                index=[1],
            )

        msg = r"Shape of passed values is \(2, 3\), indices imply \(2, 2\)"
        with pytest.raises(ValueError, match=msg):
            DataFrame(
                np.random.default_rng(2).random((2, 3)),
                columns=["A", "B"],
                index=[1, 2],
            )

        # gh-26429
        msg = "2 columns passed, passed data had 10 columns"
        with pytest.raises(ValueError, match=msg):
            DataFrame((range(10), range(10, 20)), columns=("ones", "twos"))

        msg = "If using all scalar values, you must pass an index"
        with pytest.raises(ValueError, match=msg):
            DataFrame({"a": False, "b": True})

    def test_constructor_subclass_dict(self, dict_subclass):
        # Test for passing dict subclass to constructor
        data = {
            "col1": dict_subclass((x, 10.0 * x) for x in range(10)),
            "col2": dict_subclass((x, 20.0 * x) for x in range(10)),
        }
        df = DataFrame(data)
        refdf = DataFrame({col: dict(val.items()) for col, val in data.items()})
        tm.assert_frame_equal(refdf, df)

        data = dict_subclass(data.items())
        df = DataFrame(data)
        tm.assert_frame_equal(refdf, df)

    def test_constructor_defaultdict(self, float_frame):
        # try with defaultdict
        data = {}
        float_frame.loc[: float_frame.index[10], "B"] = np.nan

        for k, v in float_frame.items():
            dct = defaultdict(dict)
            dct.update(v.to_dict())
            data[k] = dct
        frame = DataFrame(data)
        expected = frame.reindex(index=float_frame.index)
        tm.assert_frame_equal(float_frame, expected)

    def test_constructor_dict_block(self):
        expected = np.array([[4.0, 3.0, 2.0, 1.0]])
        df = DataFrame(
            {"d": [4.0], "c": [3.0], "b": [2.0], "a": [1.0]},
            columns=["d", "c", "b", "a"],
        )
        tm.assert_numpy_array_equal(df.values, expected)

    def test_constructor_dict_cast(self, using_infer_string):
        # cast float tests
        test_data = {"A": {"1": 1, "2": 2}, "B": {"1": "1", "2": "2", "3": "3"}}
        frame = DataFrame(test_data, dtype=float)
        assert len(frame) == 3
        assert frame["B"].dtype == np.float64
        assert frame["A"].dtype == np.float64

        frame = DataFrame(test_data)
        assert len(frame) == 3
        assert frame["B"].dtype == np.object_ if not using_infer_string else "string"
        assert frame["A"].dtype == np.float64

    def test_constructor_dict_cast2(self):
        # can't cast to float
        test_data = {
            "A": dict(zip(range(20), tm.makeStringIndex(20))),
            "B": dict(zip(range(15), np.random.default_rng(2).standard_normal(15))),
        }
        with pytest.raises(ValueError, match="could not convert string"):
            DataFrame(test_data, dtype=float)

    def test_constructor_dict_dont_upcast(self):
        d = {"Col1": {"Row1": "A String", "Row2": np.nan}}
        df = DataFrame(d)
        assert isinstance(df["Col1"]["Row2"], float)

    def test_constructor_dict_dont_upcast2(self):
        dm = DataFrame([[1, 2], ["a", "b"]], index=[1, 2], columns=[1, 2])
        assert isinstance(dm[1][1], int)

    def test_constructor_dict_of_tuples(self):
        # GH #1491
        data = {"a": (1, 2, 3), "b": (4, 5, 6)}

        result = DataFrame(data)
        expected = DataFrame({k: list(v) for k, v in data.items()})
        tm.assert_frame_equal(result, expected, check_dtype=False)

    def test_constructor_dict_of_ranges(self):
        # GH 26356
        data = {"a": range(3), "b": range(3, 6)}

        result = DataFrame(data)
        expected = DataFrame({"a": [0, 1, 2], "b": [3, 4, 5]})
        tm.assert_frame_equal(result, expected)

    def test_constructor_dict_of_iterators(self):
        # GH 26349
        data = {"a": iter(range(3)), "b": reversed(range(3))}

        result = DataFrame(data)
        expected = DataFrame({"a": [0, 1, 2], "b": [2, 1, 0]})
        tm.assert_frame_equal(result, expected)

    def test_constructor_dict_of_generators(self):
        # GH 26349
        data = {"a": (i for i in (range(3))), "b": (i for i in reversed(range(3)))}
        result = DataFrame(data)
        expected = DataFrame({"a": [0, 1, 2], "b": [2, 1, 0]})
        tm.assert_frame_equal(result, expected)

    def test_constructor_dict_multiindex(self):
        d = {
            ("a", "a"): {("i", "i"): 0, ("i", "j"): 1, ("j", "i"): 2},
            ("b", "a"): {("i", "i"): 6, ("i", "j"): 5, ("j", "i"): 4},
            ("b", "c"): {("i", "i"): 7, ("i", "j"): 8, ("j", "i"): 9},
        }
        _d = sorted(d.items())
        df = DataFrame(d)
        expected = DataFrame(
            [x[1] for x in _d], index=MultiIndex.from_tuples([x[0] for x in _d])
        ).T
        expected.index = MultiIndex.from_tuples(expected.index)
        tm.assert_frame_equal(
            df,
            expected,
        )

        d["z"] = {"y": 123.0, ("i", "i"): 111, ("i", "j"): 111, ("j", "i"): 111}
        _d.insert(0, ("z", d["z"]))
        expected = DataFrame(
            [x[1] for x in _d], index=Index([x[0] for x in _d], tupleize_cols=False)
        ).T
        expected.index = Index(expected.index, tupleize_cols=False)
        df = DataFrame(d)
        df = df.reindex(columns=expected.columns, index=expected.index)
        tm.assert_frame_equal(df, expected)

    def test_constructor_dict_datetime64_index(self):
        # GH 10160
        dates_as_str = ["1984-02-19", "1988-11-06", "1989-12-03", "1990-03-15"]

        def create_data(constructor):
            return {i: {constructor(s): 2 * i} for i, s in enumerate(dates_as_str)}

        data_datetime64 = create_data(np.datetime64)
        data_datetime = create_data(lambda x: datetime.strptime(x, "%Y-%m-%d"))
        data_Timestamp = create_data(Timestamp)

        expected = DataFrame(
            [
                {0: 0, 1: None, 2: None, 3: None},
                {0: None, 1: 2, 2: None, 3: None},
                {0: None, 1: None, 2: 4, 3: None},
                {0: None, 1: None, 2: None, 3: 6},
            ],
            index=[Timestamp(dt) for dt in dates_as_str],
        )

        result_datetime64 = DataFrame(data_datetime64)
        result_datetime = DataFrame(data_datetime)
        result_Timestamp = DataFrame(data_Timestamp)
        tm.assert_frame_equal(result_datetime64, expected)
        tm.assert_frame_equal(result_datetime, expected)
        tm.assert_frame_equal(result_Timestamp, expected)

    @pytest.mark.parametrize(
        "klass,name",
        [
            (lambda x: np.timedelta64(x, "D"), "timedelta64"),
            (lambda x: timedelta(days=x), "pytimedelta"),
            (lambda x: Timedelta(x, "D"), "Timedelta[ns]"),
            (lambda x: Timedelta(x, "D").as_unit("s"), "Timedelta[s]"),
        ],
    )
    def test_constructor_dict_timedelta64_index(self, klass, name):
        # GH 10160
        td_as_int = [1, 2, 3, 4]

        data = {i: {klass(s): 2 * i} for i, s in enumerate(td_as_int)}

        expected = DataFrame(
            [
                {0: 0, 1: None, 2: None, 3: None},
                {0: None, 1: 2, 2: None, 3: None},
                {0: None, 1: None, 2: 4, 3: None},
                {0: None, 1: None, 2: None, 3: 6},
            ],
            index=[Timedelta(td, "D") for td in td_as_int],
        )

        result = DataFrame(data)

        tm.assert_frame_equal(result, expected)

    def test_constructor_period_dict(self):
        # PeriodIndex
        a = pd.PeriodIndex(["2012-01", "NaT", "2012-04"], freq="M")
        b = pd.PeriodIndex(["2012-02-01", "2012-03-01", "NaT"], freq="D")
        df = DataFrame({"a": a, "b": b})
        assert df["a"].dtype == a.dtype
        assert df["b"].dtype == b.dtype

        # list of periods
        df = DataFrame({"a": a.astype(object).tolist(), "b": b.astype(object).tolist()})
        assert df["a"].dtype == a.dtype
        assert df["b"].dtype == b.dtype

    def test_constructor_dict_extension_scalar(self, ea_scalar_and_dtype):
        ea_scalar, ea_dtype = ea_scalar_and_dtype
        df = DataFrame({"a": ea_scalar}, index=[0])
        assert df["a"].dtype == ea_dtype

        expected = DataFrame(index=[0], columns=["a"], data=ea_scalar)

        tm.assert_frame_equal(df, expected)

    @pytest.mark.parametrize(
        "data,dtype",
        [
            (Period("2020-01"), PeriodDtype("M")),
            (Interval(left=0, right=5), IntervalDtype("int64", "right")),
            (
                Timestamp("2011-01-01", tz="US/Eastern"),
                DatetimeTZDtype(unit="s", tz="US/Eastern"),
            ),
        ],
    )
    def test_constructor_extension_scalar_data(self, data, dtype):
        # GH 34832
        df = DataFrame(index=[0, 1], columns=["a", "b"], data=data)

        assert df["a"].dtype == dtype
        assert df["b"].dtype == dtype

        arr = pd.array([data] * 2, dtype=dtype)
        expected = DataFrame({"a": arr, "b": arr})

        tm.assert_frame_equal(df, expected)

    def test_nested_dict_frame_constructor(self):
        rng = pd.period_range("1/1/2000", periods=5)
        df = DataFrame(np.random.default_rng(2).standard_normal((10, 5)), columns=rng)

        data = {}
        for col in df.columns:
            for row in df.index:
                data.setdefault(col, {})[row] = df._get_value(row, col)

        result = DataFrame(data, columns=rng)
        tm.assert_frame_equal(result, df)

        data = {}
        for col in df.columns:
            for row in df.index:
                data.setdefault(row, {})[col] = df._get_value(row, col)

        result = DataFrame(data, index=rng).T
        tm.assert_frame_equal(result, df)

    def _check_basic_constructor(self, empty):
        # mat: 2d matrix with shape (3, 2) to input. empty - makes sized
        # objects
        mat = empty((2, 3), dtype=float)
        # 2-D input
        frame = DataFrame(mat, columns=["A", "B", "C"], index=[1, 2])

        assert len(frame.index) == 2
        assert len(frame.columns) == 3

        # 1-D input
        frame = DataFrame(empty((3,)), columns=["A"], index=[1, 2, 3])
        assert len(frame.index) == 3
        assert len(frame.columns) == 1

        if empty is not np.ones:
            msg = r"Cannot convert non-finite values \(NA or inf\) to integer"
            with pytest.raises(IntCastingNaNError, match=msg):
                DataFrame(mat, columns=["A", "B", "C"], index=[1, 2], dtype=np.int64)
            return
        else:
            frame = DataFrame(
                mat, columns=["A", "B", "C"], index=[1, 2], dtype=np.int64
            )
            assert frame.values.dtype == np.int64

        # wrong size axis labels
        msg = r"Shape of passed values is \(2, 3\), indices imply \(1, 3\)"
        with pytest.raises(ValueError, match=msg):
            DataFrame(mat, columns=["A", "B", "C"], index=[1])
        msg = r"Shape of passed values is \(2, 3\), indices imply \(2, 2\)"
        with pytest.raises(ValueError, match=msg):
            DataFrame(mat, columns=["A", "B"], index=[1, 2])

        # higher dim raise exception
        with pytest.raises(ValueError, match="Must pass 2-d input"):
            DataFrame(empty((3, 3, 3)), columns=["A", "B", "C"], index=[1])

        # automatic labeling
        frame = DataFrame(mat)
        tm.assert_index_equal(frame.index, Index(range(2)), exact=True)
        tm.assert_index_equal(frame.columns, Index(range(3)), exact=True)

        frame = DataFrame(mat, index=[1, 2])
        tm.assert_index_equal(frame.columns, Index(range(3)), exact=True)

        frame = DataFrame(mat, columns=["A", "B", "C"])
        tm.assert_index_equal(frame.index, Index(range(2)), exact=True)

        # 0-length axis
        frame = DataFrame(empty((0, 3)))
        assert len(frame.index) == 0

        frame = DataFrame(empty((3, 0)))
        assert len(frame.columns) == 0

    def test_constructor_ndarray(self):
        self._check_basic_constructor(np.ones)

        frame = DataFrame(["foo", "bar"], index=[0, 1], columns=["A"])
        assert len(frame) == 2

    def test_constructor_maskedarray(self):
        self._check_basic_constructor(ma.masked_all)

        # Check non-masked values
        mat = ma.masked_all((2, 3), dtype=float)
        mat[0, 0] = 1.0
        mat[1, 2] = 2.0
        frame = DataFrame(mat, columns=["A", "B", "C"], index=[1, 2])
        assert 1.0 == frame["A"][1]
        assert 2.0 == frame["C"][2]

        # what is this even checking??
        mat = ma.masked_all((2, 3), dtype=float)
        frame = DataFrame(mat, columns=["A", "B", "C"], index=[1, 2])
        assert np.all(~np.asarray(frame == frame))

    @pytest.mark.filterwarnings(
        "ignore:elementwise comparison failed:DeprecationWarning"
    )
    def test_constructor_maskedarray_nonfloat(self):
        # masked int promoted to float
        mat = ma.masked_all((2, 3), dtype=int)
        # 2-D input
        frame = DataFrame(mat, columns=["A", "B", "C"], index=[1, 2])

        assert len(frame.index) == 2
        assert len(frame.columns) == 3
        assert np.all(~np.asarray(frame == frame))

        # cast type
        frame = DataFrame(mat, columns=["A", "B", "C"], index=[1, 2], dtype=np.float64)
        assert frame.values.dtype == np.float64

        # Check non-masked values
        mat2 = ma.copy(mat)
        mat2[0, 0] = 1
        mat2[1, 2] = 2
        frame = DataFrame(mat2, columns=["A", "B", "C"], index=[1, 2])
        assert 1 == frame["A"][1]
        assert 2 == frame["C"][2]

        # masked np.datetime64 stays (use NaT as null)
        mat = ma.masked_all((2, 3), dtype="M8[ns]")
        # 2-D input
        frame = DataFrame(mat, columns=["A", "B", "C"], index=[1, 2])

        assert len(frame.index) == 2
        assert len(frame.columns) == 3
        assert isna(frame).values.all()

        # cast type
        msg = r"datetime64\[ns\] values and dtype=int64 is not supported"
        with pytest.raises(TypeError, match=msg):
            DataFrame(mat, columns=["A", "B", "C"], index=[1, 2], dtype=np.int64)

        # Check non-masked values
        mat2 = ma.copy(mat)
        mat2[0, 0] = 1
        mat2[1, 2] = 2
        frame = DataFrame(mat2, columns=["A", "B", "C"], index=[1, 2])
        assert 1 == frame["A"].view("i8")[1]
        assert 2 == frame["C"].view("i8")[2]

        # masked bool promoted to object
        mat = ma.masked_all((2, 3), dtype=bool)
        # 2-D input
        frame = DataFrame(mat, columns=["A", "B", "C"], index=[1, 2])

        assert len(frame.index) == 2
        assert len(frame.columns) == 3
        assert np.all(~np.asarray(frame == frame))

        # cast type
        frame = DataFrame(mat, columns=["A", "B", "C"], index=[1, 2], dtype=object)
        assert frame.values.dtype == object

        # Check non-masked values
        mat2 = ma.copy(mat)
        mat2[0, 0] = True
        mat2[1, 2] = False
        frame = DataFrame(mat2, columns=["A", "B", "C"], index=[1, 2])
        assert frame["A"][1] is True
        assert frame["C"][2] is False

    def test_constructor_maskedarray_hardened(self):
        # Check numpy masked arrays with hard masks -- from GH24574
        mat_hard = ma.masked_all((2, 2), dtype=float).harden_mask()
        result = DataFrame(mat_hard, columns=["A", "B"], index=[1, 2])
        expected = DataFrame(
            {"A": [np.nan, np.nan], "B": [np.nan, np.nan]},
            columns=["A", "B"],
            index=[1, 2],
            dtype=float,
        )
        tm.assert_frame_equal(result, expected)
        # Check case where mask is hard but no data are masked
        mat_hard = ma.ones((2, 2), dtype=float).harden_mask()
        result = DataFrame(mat_hard, columns=["A", "B"], index=[1, 2])
        expected = DataFrame(
            {"A": [1.0, 1.0], "B": [1.0, 1.0]},
            columns=["A", "B"],
            index=[1, 2],
            dtype=float,
        )
        tm.assert_frame_equal(result, expected)

    def test_constructor_maskedrecarray_dtype(self):
        # Ensure constructor honors dtype
        data = np.ma.array(
            np.ma.zeros(5, dtype=[("date", "<f8"), ("price", "<f8")]), mask=[False] * 5
        )
        data = data.view(mrecords.mrecarray)
        with pytest.raises(TypeError, match=r"Pass \{name: data\[name\]"):
            # Support for MaskedRecords deprecated GH#40363
            DataFrame(data, dtype=int)

    def test_constructor_corner_shape(self):
        df = DataFrame(index=[])
        assert df.values.shape == (0, 0)

    @pytest.mark.parametrize(
        "data, index, columns, dtype, expected",
        [
            (None, list(range(10)), ["a", "b"], object, np.object_),
            (None, None, ["a", "b"], "int64", np.dtype("int64")),
            (None, list(range(10)), ["a", "b"], int, np.dtype("float64")),
            ({}, None, ["foo", "bar"], None, np.object_),
            ({"b": 1}, list(range(10)), list("abc"), int, np.dtype("float64")),
        ],
    )
    def test_constructor_dtype(self, data, index, columns, dtype, expected):
        df = DataFrame(data, index, columns, dtype)
        assert df.values.dtype == expected

    @pytest.mark.parametrize(
        "data,input_dtype,expected_dtype",
        (
            ([True, False, None], "boolean", pd.BooleanDtype),
            ([1.0, 2.0, None], "Float64", pd.Float64Dtype),
            ([1, 2, None], "Int64", pd.Int64Dtype),
            (["a", "b", "c"], "string", pd.StringDtype),
        ),
    )
    def test_constructor_dtype_nullable_extension_arrays(
        self, data, input_dtype, expected_dtype
    ):
        df = DataFrame({"a": data}, dtype=input_dtype)
        assert df["a"].dtype == expected_dtype()

    def test_constructor_scalar_inference(self, using_infer_string):
        data = {"int": 1, "bool": True, "float": 3.0, "complex": 4j, "object": "foo"}
        df = DataFrame(data, index=np.arange(10))

        assert df["int"].dtype == np.int64
        assert df["bool"].dtype == np.bool_
        assert df["float"].dtype == np.float64
        assert df["complex"].dtype == np.complex128
        assert df["object"].dtype == np.object_ if not using_infer_string else "string"

    def test_constructor_arrays_and_scalars(self):
        df = DataFrame({"a": np.random.default_rng(2).standard_normal(10), "b": True})
        exp = DataFrame({"a": df["a"].values, "b": [True] * 10})

        tm.assert_frame_equal(df, exp)
        with pytest.raises(ValueError, match="must pass an index"):
            DataFrame({"a": False, "b": True})

    def test_constructor_DataFrame(self, float_frame):
        df = DataFrame(float_frame)
        tm.assert_frame_equal(df, float_frame)

        df_casted = DataFrame(float_frame, dtype=np.int64)
        assert df_casted.values.dtype == np.int64

    def test_constructor_empty_dataframe(self):
        # GH 20624
        actual = DataFrame(DataFrame(), dtype="object")
        expected = DataFrame([], dtype="object")
        tm.assert_frame_equal(actual, expected)

    def test_constructor_more(self, float_frame):
        # used to be in test_matrix.py
        arr = np.random.default_rng(2).standard_normal(10)
        dm = DataFrame(arr, columns=["A"], index=np.arange(10))
        assert dm.values.ndim == 2

        arr = np.random.default_rng(2).standard_normal(0)
        dm = DataFrame(arr)
        assert dm.values.ndim == 2
        assert dm.values.ndim == 2

        # no data specified
        dm = DataFrame(columns=["A", "B"], index=np.arange(10))
        assert dm.values.shape == (10, 2)

        dm = DataFrame(columns=["A", "B"])
        assert dm.values.shape == (0, 2)

        dm = DataFrame(index=np.arange(10))
        assert dm.values.shape == (10, 0)

        # can't cast
        mat = np.array(["foo", "bar"], dtype=object).reshape(2, 1)
        msg = "could not convert string to float: 'foo'"
        with pytest.raises(ValueError, match=msg):
            DataFrame(mat, index=[0, 1], columns=[0], dtype=float)

        dm = DataFrame(DataFrame(float_frame._series))
        tm.assert_frame_equal(dm, float_frame)

        # int cast
        dm = DataFrame(
            {"A": np.ones(10, dtype=int), "B": np.ones(10, dtype=np.float64)},
            index=np.arange(10),
        )

        assert len(dm.columns) == 2
        assert dm.values.dtype == np.float64

    def test_constructor_empty_list(self):
        df = DataFrame([], index=[])
        expected = DataFrame(index=[])
        tm.assert_frame_equal(df, expected)

        # GH 9939
        df = DataFrame([], columns=["A", "B"])
        expected = DataFrame({}, columns=["A", "B"])
        tm.assert_frame_equal(df, expected)

        # Empty generator: list(empty_gen()) == []
        def empty_gen():
            yield from ()

        df = DataFrame(empty_gen(), columns=["A", "B"])
        tm.assert_frame_equal(df, expected)

    def test_constructor_list_of_lists(self, using_infer_string):
        # GH #484
        df = DataFrame(data=[[1, "a"], [2, "b"]], columns=["num", "str"])
        assert is_integer_dtype(df["num"])
        assert df["str"].dtype == np.object_ if not using_infer_string else "string"

        # GH 4851
        # list of 0-dim ndarrays
        expected = DataFrame({0: np.arange(10)})
        data = [np.array(x) for x in range(10)]
        result = DataFrame(data)
        tm.assert_frame_equal(result, expected)

    def test_nested_pandasarray_matches_nested_ndarray(self):
        # GH#43986
        ser = Series([1, 2])

        arr = np.array([None, None], dtype=object)
        arr[0] = ser
        arr[1] = ser * 2

        df = DataFrame(arr)
        expected = DataFrame(pd.array(arr))
        tm.assert_frame_equal(df, expected)
        assert df.shape == (2, 1)
        tm.assert_numpy_array_equal(df[0].values, arr)

    def test_constructor_list_like_data_nested_list_column(self):
        # GH 32173
        arrays = [list("abcd"), list("cdef")]
        result = DataFrame([[1, 2, 3, 4], [4, 5, 6, 7]], columns=arrays)

        mi = MultiIndex.from_arrays(arrays)
        expected = DataFrame([[1, 2, 3, 4], [4, 5, 6, 7]], columns=mi)

        tm.assert_frame_equal(result, expected)

    def test_constructor_wrong_length_nested_list_column(self):
        # GH 32173
        arrays = [list("abc"), list("cde")]

        msg = "3 columns passed, passed data had 4"
        with pytest.raises(ValueError, match=msg):
            DataFrame([[1, 2, 3, 4], [4, 5, 6, 7]], columns=arrays)

    def test_constructor_unequal_length_nested_list_column(self):
        # GH 32173
        arrays = [list("abcd"), list("cde")]

        # exception raised inside MultiIndex constructor
        msg = "all arrays must be same length"
        with pytest.raises(ValueError, match=msg):
            DataFrame([[1, 2, 3, 4], [4, 5, 6, 7]], columns=arrays)

    @pytest.mark.parametrize(
        "data",
        [
            [[Timestamp("2021-01-01")]],
            [{"x": Timestamp("2021-01-01")}],
            {"x": [Timestamp("2021-01-01")]},
            {"x": Timestamp("2021-01-01").as_unit("ns")},
        ],
    )
    def test_constructor_one_element_data_list(self, data):
        # GH#42810
        result = DataFrame(data, index=[0, 1, 2], columns=["x"])
        expected = DataFrame({"x": [Timestamp("2021-01-01")] * 3})
        tm.assert_frame_equal(result, expected)

    def test_constructor_sequence_like(self):
        # GH 3783
        # collections.Sequence like

        class DummyContainer(abc.Sequence):
            def __init__(self, lst) -> None:
                self._lst = lst

            def __getitem__(self, n):
                return self._lst.__getitem__(n)

            def __len__(self) -> int:
                return self._lst.__len__()

        lst_containers = [DummyContainer([1, "a"]), DummyContainer([2, "b"])]
        columns = ["num", "str"]
        result = DataFrame(lst_containers, columns=columns)
        expected = DataFrame([[1, "a"], [2, "b"]], columns=columns)
        tm.assert_frame_equal(result, expected, check_dtype=False)

    def test_constructor_stdlib_array(self):
        # GH 4297
        # support Array
        result = DataFrame({"A": array.array("i", range(10))})
        expected = DataFrame({"A": list(range(10))})
        tm.assert_frame_equal(result, expected, check_dtype=False)

        expected = DataFrame([list(range(10)), list(range(10))])
        result = DataFrame([array.array("i", range(10)), array.array("i", range(10))])
        tm.assert_frame_equal(result, expected, check_dtype=False)

    def test_constructor_range(self):
        # GH26342
        result = DataFrame(range(10))
        expected = DataFrame(list(range(10)))
        tm.assert_frame_equal(result, expected)

    def test_constructor_list_of_ranges(self):
        result = DataFrame([range(10), range(10)])
        expected = DataFrame([list(range(10)), list(range(10))])
        tm.assert_frame_equal(result, expected)

    def test_constructor_iterable(self):
        # GH 21987
        class Iter:
            def __iter__(self) -> Iterator:
                for i in range(10):
                    yield [1, 2, 3]

        expected = DataFrame([[1, 2, 3]] * 10)
        result = DataFrame(Iter())
        tm.assert_frame_equal(result, expected)

    def test_constructor_iterator(self):
        result = DataFrame(iter(range(10)))
        expected = DataFrame(list(range(10)))
        tm.assert_frame_equal(result, expected)

    def test_constructor_list_of_iterators(self):
        result = DataFrame([iter(range(10)), iter(range(10))])
        expected = DataFrame([list(range(10)), list(range(10))])
        tm.assert_frame_equal(result, expected)

    def test_constructor_generator(self):
        # related #2305

        gen1 = (i for i in range(10))
        gen2 = (i for i in range(10))

        expected = DataFrame([list(range(10)), list(range(10))])
        result = DataFrame([gen1, gen2])
        tm.assert_frame_equal(result, expected)

        gen = ([i, "a"] for i in range(10))
        result = DataFrame(gen)
        expected = DataFrame({0: range(10), 1: "a"})
        tm.assert_frame_equal(result, expected, check_dtype=False)

    def test_constructor_list_of_dicts(self):
        result = DataFrame([{}])
        expected = DataFrame(index=RangeIndex(1), columns=[])
        tm.assert_frame_equal(result, expected)

    def test_constructor_ordered_dict_nested_preserve_order(self):
        # see gh-18166
        nested1 = OrderedDict([("b", 1), ("a", 2)])
        nested2 = OrderedDict([("b", 2), ("a", 5)])
        data = OrderedDict([("col2", nested1), ("col1", nested2)])
        result = DataFrame(data)
        data = {"col2": [1, 2], "col1": [2, 5]}
        expected = DataFrame(data=data, index=["b", "a"])
        tm.assert_frame_equal(result, expected)

    @pytest.mark.parametrize("dict_type", [dict, OrderedDict])
    def test_constructor_ordered_dict_preserve_order(self, dict_type):
        # see gh-13304
        expected = DataFrame([[2, 1]], columns=["b", "a"])

        data = dict_type()
        data["b"] = [2]
        data["a"] = [1]

        result = DataFrame(data)
        tm.assert_frame_equal(result, expected)

        data = dict_type()
        data["b"] = 2
        data["a"] = 1

        result = DataFrame([data])
        tm.assert_frame_equal(result, expected)

    @pytest.mark.parametrize("dict_type", [dict, OrderedDict])
    def test_constructor_ordered_dict_conflicting_orders(self, dict_type):
        # the first dict element sets the ordering for the DataFrame,
        # even if there are conflicting orders from subsequent ones
        row_one = dict_type()
        row_one["b"] = 2
        row_one["a"] = 1

        row_two = dict_type()
        row_two["a"] = 1
        row_two["b"] = 2

        row_three = {"b": 2, "a": 1}

        expected = DataFrame([[2, 1], [2, 1]], columns=["b", "a"])
        result = DataFrame([row_one, row_two])
        tm.assert_frame_equal(result, expected)

        expected = DataFrame([[2, 1], [2, 1], [2, 1]], columns=["b", "a"])
        result = DataFrame([row_one, row_two, row_three])
        tm.assert_frame_equal(result, expected)

    def test_constructor_list_of_series_aligned_index(self):
        series = [Series(i, index=["b", "a", "c"], name=str(i)) for i in range(3)]
        result = DataFrame(series)
        expected = DataFrame(
            {"b": [0, 1, 2], "a": [0, 1, 2], "c": [0, 1, 2]},
            columns=["b", "a", "c"],
            index=["0", "1", "2"],
        )
        tm.assert_frame_equal(result, expected)

    def test_constructor_list_of_derived_dicts(self):
        class CustomDict(dict):
            pass

        d = {"a": 1.5, "b": 3}

        data_custom = [CustomDict(d)]
        data = [d]

        result_custom = DataFrame(data_custom)
        result = DataFrame(data)
        tm.assert_frame_equal(result, result_custom)

    def test_constructor_ragged(self):
        data = {
            "A": np.random.default_rng(2).standard_normal(10),
            "B": np.random.default_rng(2).standard_normal(8),
        }
        with pytest.raises(ValueError, match="All arrays must be of the same length"):
            DataFrame(data)

    def test_constructor_scalar(self):
        idx = Index(range(3))
        df = DataFrame({"a": 0}, index=idx)
        expected = DataFrame({"a": [0, 0, 0]}, index=idx)
        tm.assert_frame_equal(df, expected, check_dtype=False)

    def test_constructor_Series_copy_bug(self, float_frame):
        df = DataFrame(float_frame["A"], index=float_frame.index, columns=["A"])
        df.copy()

    def test_constructor_mixed_dict_and_Series(self):
        data = {}
        data["A"] = {"foo": 1, "bar": 2, "baz": 3}
        data["B"] = Series([4, 3, 2, 1], index=["bar", "qux", "baz", "foo"])

        result = DataFrame(data)
        assert result.index.is_monotonic_increasing

        # ordering ambiguous, raise exception
        with pytest.raises(ValueError, match="ambiguous ordering"):
            DataFrame({"A": ["a", "b"], "B": {"a": "a", "b": "b"}})

        # this is OK though
        result = DataFrame({"A": ["a", "b"], "B": Series(["a", "b"], index=["a", "b"])})
        expected = DataFrame({"A": ["a", "b"], "B": ["a", "b"]}, index=["a", "b"])
        tm.assert_frame_equal(result, expected)

    def test_constructor_mixed_type_rows(self):
        # Issue 25075
        data = [[1, 2], (3, 4)]
        result = DataFrame(data)
        expected = DataFrame([[1, 2], [3, 4]])
        tm.assert_frame_equal(result, expected)

    @pytest.mark.parametrize(
        "tuples,lists",
        [
            ((), []),
            ((()), []),
            (((), ()), [(), ()]),
            (((), ()), [[], []]),
            (([], []), [[], []]),
            (([1], [2]), [[1], [2]]),  # GH 32776
            (([1, 2, 3], [4, 5, 6]), [[1, 2, 3], [4, 5, 6]]),
        ],
    )
    def test_constructor_tuple(self, tuples, lists):
        # GH 25691
        result = DataFrame(tuples)
        expected = DataFrame(lists)
        tm.assert_frame_equal(result, expected)

    def test_constructor_list_of_tuples(self):
        result = DataFrame({"A": [(1, 2), (3, 4)]})
        expected = DataFrame({"A": Series([(1, 2), (3, 4)])})
        tm.assert_frame_equal(result, expected)

    def test_constructor_list_of_namedtuples(self):
        # GH11181
        named_tuple = namedtuple("Pandas", list("ab"))
        tuples = [named_tuple(1, 3), named_tuple(2, 4)]
        expected = DataFrame({"a": [1, 2], "b": [3, 4]})
        result = DataFrame(tuples)
        tm.assert_frame_equal(result, expected)

        # with columns
        expected = DataFrame({"y": [1, 2], "z": [3, 4]})
        result = DataFrame(tuples, columns=["y", "z"])
        tm.assert_frame_equal(result, expected)

    def test_constructor_list_of_dataclasses(self):
        # GH21910
        Point = make_dataclass("Point", [("x", int), ("y", int)])

        data = [Point(0, 3), Point(1, 3)]
        expected = DataFrame({"x": [0, 1], "y": [3, 3]})
        result = DataFrame(data)
        tm.assert_frame_equal(result, expected)

    def test_constructor_list_of_dataclasses_with_varying_types(self):
        # GH21910
        # varying types
        Point = make_dataclass("Point", [("x", int), ("y", int)])
        HLine = make_dataclass("HLine", [("x0", int), ("x1", int), ("y", int)])

        data = [Point(0, 3), HLine(1, 3, 3)]

        expected = DataFrame(
            {"x": [0, np.nan], "y": [3, 3], "x0": [np.nan, 1], "x1": [np.nan, 3]}
        )
        result = DataFrame(data)
        tm.assert_frame_equal(result, expected)

    def test_constructor_list_of_dataclasses_error_thrown(self):
        # GH21910
        Point = make_dataclass("Point", [("x", int), ("y", int)])

        # expect TypeError
        msg = "asdict() should be called on dataclass instances"
        with pytest.raises(TypeError, match=re.escape(msg)):
            DataFrame([Point(0, 0), {"x": 1, "y": 0}])

    def test_constructor_list_of_dict_order(self):
        # GH10056
        data = [
            {"First": 1, "Second": 4, "Third": 7, "Fourth": 10},
            {"Second": 5, "First": 2, "Fourth": 11, "Third": 8},
            {"Second": 6, "First": 3, "Fourth": 12, "Third": 9, "YYY": 14, "XXX": 13},
        ]
        expected = DataFrame(
            {
                "First": [1, 2, 3],
                "Second": [4, 5, 6],
                "Third": [7, 8, 9],
                "Fourth": [10, 11, 12],
                "YYY": [None, None, 14],
                "XXX": [None, None, 13],
            }
        )
        result = DataFrame(data)
        tm.assert_frame_equal(result, expected)

    def test_constructor_Series_named(self):
        a = Series([1, 2, 3], index=["a", "b", "c"], name="x")
        df = DataFrame(a)
        assert df.columns[0] == "x"
        tm.assert_index_equal(df.index, a.index)

        # ndarray like
        arr = np.random.default_rng(2).standard_normal(10)
        s = Series(arr, name="x")
        df = DataFrame(s)
        expected = DataFrame({"x": s})
        tm.assert_frame_equal(df, expected)

        s = Series(arr, index=range(3, 13))
        df = DataFrame(s)
        expected = DataFrame({0: s})
        tm.assert_frame_equal(df, expected)

        msg = r"Shape of passed values is \(10, 1\), indices imply \(10, 2\)"
        with pytest.raises(ValueError, match=msg):
            DataFrame(s, columns=[1, 2])

        # #2234
        a = Series([], name="x", dtype=object)
        df = DataFrame(a)
        assert df.columns[0] == "x"

        # series with name and w/o
        s1 = Series(arr, name="x")
        df = DataFrame([s1, arr]).T
        expected = DataFrame({"x": s1, "Unnamed 0": arr}, columns=["x", "Unnamed 0"])
        tm.assert_frame_equal(df, expected)

        # this is a bit non-intuitive here; the series collapse down to arrays
        df = DataFrame([arr, s1]).T
        expected = DataFrame({1: s1, 0: arr}, columns=[0, 1])
        tm.assert_frame_equal(df, expected)

    def test_constructor_Series_named_and_columns(self):
        # GH 9232 validation

        s0 = Series(range(5), name=0)
        s1 = Series(range(5), name=1)

        # matching name and column gives standard frame
        tm.assert_frame_equal(DataFrame(s0, columns=[0]), s0.to_frame())
        tm.assert_frame_equal(DataFrame(s1, columns=[1]), s1.to_frame())

        # non-matching produces empty frame
        assert DataFrame(s0, columns=[1]).empty
        assert DataFrame(s1, columns=[0]).empty

    def test_constructor_Series_differently_indexed(self):
        # name
        s1 = Series([1, 2, 3], index=["a", "b", "c"], name="x")

        # no name
        s2 = Series([1, 2, 3], index=["a", "b", "c"])

        other_index = Index(["a", "b"])

        df1 = DataFrame(s1, index=other_index)
        exp1 = DataFrame(s1.reindex(other_index))
        assert df1.columns[0] == "x"
        tm.assert_frame_equal(df1, exp1)

        df2 = DataFrame(s2, index=other_index)
        exp2 = DataFrame(s2.reindex(other_index))
        assert df2.columns[0] == 0
        tm.assert_index_equal(df2.index, other_index)
        tm.assert_frame_equal(df2, exp2)

    @pytest.mark.parametrize(
        "name_in1,name_in2,name_in3,name_out",
        [
            ("idx", "idx", "idx", "idx"),
            ("idx", "idx", None, None),
            ("idx", None, None, None),
            ("idx1", "idx2", None, None),
            ("idx1", "idx1", "idx2", None),
            ("idx1", "idx2", "idx3", None),
            (None, None, None, None),
        ],
    )
    def test_constructor_index_names(self, name_in1, name_in2, name_in3, name_out):
        # GH13475
        indices = [
            Index(["a", "b", "c"], name=name_in1),
            Index(["b", "c", "d"], name=name_in2),
            Index(["c", "d", "e"], name=name_in3),
        ]
        series = {
            c: Series([0, 1, 2], index=i) for i, c in zip(indices, ["x", "y", "z"])
        }
        result = DataFrame(series)

        exp_ind = Index(["a", "b", "c", "d", "e"], name=name_out)
        expected = DataFrame(
            {
                "x": [0, 1, 2, np.nan, np.nan],
                "y": [np.nan, 0, 1, 2, np.nan],
                "z": [np.nan, np.nan, 0, 1, 2],
            },
            index=exp_ind,
        )

        tm.assert_frame_equal(result, expected)

    def test_constructor_manager_resize(self, float_frame):
        index = list(float_frame.index[:5])
        columns = list(float_frame.columns[:3])

        result = DataFrame(float_frame._mgr, index=index, columns=columns)
        tm.assert_index_equal(result.index, Index(index))
        tm.assert_index_equal(result.columns, Index(columns))

    def test_constructor_mix_series_nonseries(self, float_frame):
        df = DataFrame(
            {"A": float_frame["A"], "B": list(float_frame["B"])}, columns=["A", "B"]
        )
        tm.assert_frame_equal(df, float_frame.loc[:, ["A", "B"]])

        msg = "does not match index length"
        with pytest.raises(ValueError, match=msg):
            DataFrame({"A": float_frame["A"], "B": list(float_frame["B"])[:-2]})

    def test_constructor_miscast_na_int_dtype(self):
        msg = r"Cannot convert non-finite values \(NA or inf\) to integer"

        with pytest.raises(IntCastingNaNError, match=msg):
            DataFrame([[np.nan, 1], [1, 0]], dtype=np.int64)

    def test_constructor_column_duplicates(self):
        # it works! #2079
        df = DataFrame([[8, 5]], columns=["a", "a"])
        edf = DataFrame([[8, 5]])
        edf.columns = ["a", "a"]

        tm.assert_frame_equal(df, edf)

        idf = DataFrame.from_records([(8, 5)], columns=["a", "a"])

        tm.assert_frame_equal(idf, edf)

    def test_constructor_empty_with_string_dtype(self):
        # GH 9428
        expected = DataFrame(index=[0, 1], columns=[0, 1], dtype=object)

        df = DataFrame(index=[0, 1], columns=[0, 1], dtype=str)
        tm.assert_frame_equal(df, expected)
        df = DataFrame(index=[0, 1], columns=[0, 1], dtype=np.str_)
        tm.assert_frame_equal(df, expected)
        df = DataFrame(index=[0, 1], columns=[0, 1], dtype="U5")
        tm.assert_frame_equal(df, expected)

    def test_constructor_empty_with_string_extension(self, nullable_string_dtype):
        # GH 34915
        expected = DataFrame(columns=["c1"], dtype=nullable_string_dtype)
        df = DataFrame(columns=["c1"], dtype=nullable_string_dtype)
        tm.assert_frame_equal(df, expected)

    def test_constructor_single_value(self):
        # expecting single value upcasting here
        df = DataFrame(0.0, index=[1, 2, 3], columns=["a", "b", "c"])
        tm.assert_frame_equal(
            df, DataFrame(np.zeros(df.shape).astype("float64"), df.index, df.columns)
        )

        df = DataFrame(0, index=[1, 2, 3], columns=["a", "b", "c"])
        tm.assert_frame_equal(
            df, DataFrame(np.zeros(df.shape).astype("int64"), df.index, df.columns)
        )

        df = DataFrame("a", index=[1, 2], columns=["a", "c"])
        tm.assert_frame_equal(
            df,
            DataFrame(
                np.array([["a", "a"], ["a", "a"]], dtype=object),
                index=[1, 2],
                columns=["a", "c"],
            ),
        )

        msg = "DataFrame constructor not properly called!"
        with pytest.raises(ValueError, match=msg):
            DataFrame("a", [1, 2])
        with pytest.raises(ValueError, match=msg):
            DataFrame("a", columns=["a", "c"])

        msg = "incompatible data and dtype"
        with pytest.raises(TypeError, match=msg):
            DataFrame("a", [1, 2], ["a", "c"], float)

<<<<<<< HEAD
    def test_constructor_with_datetimes(self, using_infer_string):
        intname = np.dtype(np.int_).name
=======
    def test_constructor_with_datetimes(self):
        intname = np.dtype(int).name
>>>>>>> d943c26c
        floatname = np.dtype(np.float64).name
        objectname = np.dtype(np.object_).name

        # single item
        df = DataFrame(
            {
                "A": 1,
                "B": "foo",
                "C": "bar",
                "D": Timestamp("20010101"),
                "E": datetime(2001, 1, 2, 0, 0),
            },
            index=np.arange(10),
        )
        result = df.dtypes
        expected = Series(
            [np.dtype("int64")]
            + [np.dtype(objectname) if not using_infer_string else "string"] * 2
            + [np.dtype("M8[s]"), np.dtype("M8[us]")],
            index=list("ABCDE"),
        )
        tm.assert_series_equal(result, expected)

        # check with ndarray construction ndim==0 (e.g. we are passing a ndim 0
        # ndarray with a dtype specified)
        df = DataFrame(
            {
                "a": 1.0,
                "b": 2,
                "c": "foo",
                floatname: np.array(1.0, dtype=floatname),
                intname: np.array(1, dtype=intname),
            },
            index=np.arange(10),
        )
        result = df.dtypes
        expected = Series(
            [np.dtype("float64")]
            + [np.dtype("int64")]
            + [np.dtype("object") if not using_infer_string else "string"]
            + [np.dtype("float64")]
            + [np.dtype(intname)],
            index=["a", "b", "c", floatname, intname],
        )
        tm.assert_series_equal(result, expected)

        # check with ndarray construction ndim>0
        df = DataFrame(
            {
                "a": 1.0,
                "b": 2,
                "c": "foo",
                floatname: np.array([1.0] * 10, dtype=floatname),
                intname: np.array([1] * 10, dtype=intname),
            },
            index=np.arange(10),
        )
        result = df.dtypes
        expected = Series(
            [np.dtype("float64")]
            + [np.dtype("int64")]
            + [np.dtype("object") if not using_infer_string else "string"]
            + [np.dtype("float64")]
            + [np.dtype(intname)],
            index=["a", "b", "c", floatname, intname],
        )
        tm.assert_series_equal(result, expected)

    def test_constructor_with_datetimes1(self):
        # GH 2809
        ind = date_range(start="2000-01-01", freq="D", periods=10)
        datetimes = [ts.to_pydatetime() for ts in ind]
        datetime_s = Series(datetimes)
        assert datetime_s.dtype == "M8[ns]"

    def test_constructor_with_datetimes2(self):
        # GH 2810
        ind = date_range(start="2000-01-01", freq="D", periods=10)
        datetimes = [ts.to_pydatetime() for ts in ind]
        dates = [ts.date() for ts in ind]
        df = DataFrame(datetimes, columns=["datetimes"])
        df["dates"] = dates
        result = df.dtypes
        expected = Series(
            [np.dtype("datetime64[ns]"), np.dtype("object")],
            index=["datetimes", "dates"],
        )
        tm.assert_series_equal(result, expected)

    def test_constructor_with_datetimes3(self):
        # GH 7594
        # don't coerce tz-aware
        tz = pytz.timezone("US/Eastern")
        dt = tz.localize(datetime(2012, 1, 1))

        df = DataFrame({"End Date": dt}, index=[0])
        assert df.iat[0, 0] == dt
        tm.assert_series_equal(
            df.dtypes, Series({"End Date": "datetime64[us, US/Eastern]"}, dtype=object)
        )

        df = DataFrame([{"End Date": dt}])
        assert df.iat[0, 0] == dt
        tm.assert_series_equal(
            df.dtypes, Series({"End Date": "datetime64[ns, US/Eastern]"}, dtype=object)
        )

    def test_constructor_with_datetimes4(self):
        # tz-aware (UTC and other tz's)
        # GH 8411
        dr = date_range("20130101", periods=3)
        df = DataFrame({"value": dr})
        assert df.iat[0, 0].tz is None
        dr = date_range("20130101", periods=3, tz="UTC")
        df = DataFrame({"value": dr})
        assert str(df.iat[0, 0].tz) == "UTC"
        dr = date_range("20130101", periods=3, tz="US/Eastern")
        df = DataFrame({"value": dr})
        assert str(df.iat[0, 0].tz) == "US/Eastern"

    def test_constructor_with_datetimes5(self):
        # GH 7822
        # preserver an index with a tz on dict construction
        i = date_range("1/1/2011", periods=5, freq="10s", tz="US/Eastern")

        expected = DataFrame({"a": i.to_series().reset_index(drop=True)})
        df = DataFrame()
        df["a"] = i
        tm.assert_frame_equal(df, expected)

        df = DataFrame({"a": i})
        tm.assert_frame_equal(df, expected)

    def test_constructor_with_datetimes6(self):
        # multiples
        i = date_range("1/1/2011", periods=5, freq="10s", tz="US/Eastern")
        i_no_tz = date_range("1/1/2011", periods=5, freq="10s")
        df = DataFrame({"a": i, "b": i_no_tz})
        expected = DataFrame({"a": i.to_series().reset_index(drop=True), "b": i_no_tz})
        tm.assert_frame_equal(df, expected)

    @pytest.mark.parametrize(
        "arr",
        [
            np.array([None, None, None, None, datetime.now(), None]),
            np.array([None, None, datetime.now(), None]),
            [[np.datetime64("NaT")], [None]],
            [[np.datetime64("NaT")], [pd.NaT]],
            [[None], [np.datetime64("NaT")]],
            [[None], [pd.NaT]],
            [[pd.NaT], [np.datetime64("NaT")]],
            [[pd.NaT], [None]],
        ],
    )
    def test_constructor_datetimes_with_nulls(self, arr):
        # gh-15869, GH#11220
        result = DataFrame(arr).dtypes
        expected = Series([np.dtype("datetime64[ns]")])
        tm.assert_series_equal(result, expected)

    @pytest.mark.parametrize("order", ["K", "A", "C", "F"])
    @pytest.mark.parametrize(
        "unit",
        ["M", "D", "h", "m", "s", "ms", "us", "ns"],
    )
    def test_constructor_datetimes_non_ns(self, order, unit):
        dtype = f"datetime64[{unit}]"
        na = np.array(
            [
                ["2015-01-01", "2015-01-02", "2015-01-03"],
                ["2017-01-01", "2017-01-02", "2017-02-03"],
            ],
            dtype=dtype,
            order=order,
        )
        df = DataFrame(na)
        expected = DataFrame(na.astype("M8[ns]"))
        if unit in ["M", "D", "h", "m"]:
            with pytest.raises(TypeError, match="Cannot cast"):
                expected.astype(dtype)

            # instead the constructor casts to the closest supported reso, i.e. "s"
            expected = expected.astype("datetime64[s]")
        else:
            expected = expected.astype(dtype=dtype)

        tm.assert_frame_equal(df, expected)

    @pytest.mark.parametrize("order", ["K", "A", "C", "F"])
    @pytest.mark.parametrize(
        "unit",
        [
            "D",
            "h",
            "m",
            "s",
            "ms",
            "us",
            "ns",
        ],
    )
    def test_constructor_timedelta_non_ns(self, order, unit):
        dtype = f"timedelta64[{unit}]"
        na = np.array(
            [
                [np.timedelta64(1, "D"), np.timedelta64(2, "D")],
                [np.timedelta64(4, "D"), np.timedelta64(5, "D")],
            ],
            dtype=dtype,
            order=order,
        )
        df = DataFrame(na)
        if unit in ["D", "h", "m"]:
            # we get the nearest supported unit, i.e. "s"
            exp_unit = "s"
        else:
            exp_unit = unit
        exp_dtype = np.dtype(f"m8[{exp_unit}]")
        expected = DataFrame(
            [
                [Timedelta(1, "D"), Timedelta(2, "D")],
                [Timedelta(4, "D"), Timedelta(5, "D")],
            ],
            dtype=exp_dtype,
        )
        # TODO(2.0): ideally we should get the same 'expected' without passing
        #  dtype=exp_dtype.
        tm.assert_frame_equal(df, expected)

    def test_constructor_for_list_with_dtypes(self, using_infer_string):
        # test list of lists/ndarrays
        df = DataFrame([np.arange(5) for x in range(5)])
        result = df.dtypes
        expected = Series([np.dtype("int")] * 5)
        tm.assert_series_equal(result, expected)

        df = DataFrame([np.array(np.arange(5), dtype="int32") for x in range(5)])
        result = df.dtypes
        expected = Series([np.dtype("int32")] * 5)
        tm.assert_series_equal(result, expected)

        # overflow issue? (we always expected int64 upcasting here)
        df = DataFrame({"a": [2**31, 2**31 + 1]})
        assert df.dtypes.iloc[0] == np.dtype("int64")

        # GH #2751 (construction with no index specified), make sure we cast to
        # platform values
        df = DataFrame([1, 2])
        assert df.dtypes.iloc[0] == np.dtype("int64")

        df = DataFrame([1.0, 2.0])
        assert df.dtypes.iloc[0] == np.dtype("float64")

        df = DataFrame({"a": [1, 2]})
        assert df.dtypes.iloc[0] == np.dtype("int64")

        df = DataFrame({"a": [1.0, 2.0]})
        assert df.dtypes.iloc[0] == np.dtype("float64")

        df = DataFrame({"a": 1}, index=range(3))
        assert df.dtypes.iloc[0] == np.dtype("int64")

        df = DataFrame({"a": 1.0}, index=range(3))
        assert df.dtypes.iloc[0] == np.dtype("float64")

        # with object list
        df = DataFrame(
            {
                "a": [1, 2, 4, 7],
                "b": [1.2, 2.3, 5.1, 6.3],
                "c": list("abcd"),
                "d": [datetime(2000, 1, 1) for i in range(4)],
                "e": [1.0, 2, 4.0, 7],
            }
        )
        result = df.dtypes
        expected = Series(
            [
                np.dtype("int64"),
                np.dtype("float64"),
                np.dtype("object") if not using_infer_string else "string",
                np.dtype("datetime64[ns]"),
                np.dtype("float64"),
            ],
            index=list("abcde"),
        )
        tm.assert_series_equal(result, expected)

    def test_constructor_frame_copy(self, float_frame):
        cop = DataFrame(float_frame, copy=True)
        cop["A"] = 5
        assert (cop["A"] == 5).all()
        assert not (float_frame["A"] == 5).all()

    def test_constructor_frame_shallow_copy(self, float_frame):
        # constructing a DataFrame from DataFrame with copy=False should still
        # give a "shallow" copy (share data, not attributes)
        # https://github.com/pandas-dev/pandas/issues/49523
        orig = float_frame.copy()
        cop = DataFrame(float_frame)
        assert cop._mgr is not float_frame._mgr
        # Overwriting index of copy doesn't change original
        cop.index = np.arange(len(cop))
        tm.assert_frame_equal(float_frame, orig)

    def test_constructor_ndarray_copy(
        self, float_frame, using_array_manager, using_copy_on_write
    ):
        if not using_array_manager:
            arr = float_frame.values.copy()
            df = DataFrame(arr)

            arr[5] = 5
            if using_copy_on_write:
                assert not (df.values[5] == 5).all()
            else:
                assert (df.values[5] == 5).all()

            df = DataFrame(arr, copy=True)
            arr[6] = 6
            assert not (df.values[6] == 6).all()
        else:
            arr = float_frame.values.copy()
            # default: copy to ensure contiguous arrays
            df = DataFrame(arr)
            assert df._mgr.arrays[0].flags.c_contiguous
            arr[0, 0] = 100
            assert df.iloc[0, 0] != 100

            # manually specify copy=False
            df = DataFrame(arr, copy=False)
            assert not df._mgr.arrays[0].flags.c_contiguous
            arr[0, 0] = 1000
            assert df.iloc[0, 0] == 1000

    def test_constructor_series_copy(self, float_frame):
        series = float_frame._series

        df = DataFrame({"A": series["A"]}, copy=True)
        # TODO can be replaced with `df.loc[:, "A"] = 5` after deprecation about
        # inplace mutation is enforced
        df.loc[df.index[0] : df.index[-1], "A"] = 5

        assert not (series["A"] == 5).all()

    @pytest.mark.parametrize(
        "df",
        [
            DataFrame([[1, 2, 3], [4, 5, 6]], index=[1, np.nan]),
            DataFrame([[1, 2, 3], [4, 5, 6]], columns=[1.1, 2.2, np.nan]),
            DataFrame([[0, 1, 2, 3], [4, 5, 6, 7]], columns=[np.nan, 1.1, 2.2, np.nan]),
            DataFrame(
                [[0.0, 1, 2, 3.0], [4, 5, 6, 7]], columns=[np.nan, 1.1, 2.2, np.nan]
            ),
            DataFrame([[0.0, 1, 2, 3.0], [4, 5, 6, 7]], columns=[np.nan, 1, 2, 2]),
        ],
    )
    def test_constructor_with_nas(self, df):
        # GH 5016
        # na's in indices
        # GH 21428 (non-unique columns)

        for i in range(len(df.columns)):
            df.iloc[:, i]

        indexer = np.arange(len(df.columns))[isna(df.columns)]

        # No NaN found -> error
        if len(indexer) == 0:
            with pytest.raises(KeyError, match="^nan$"):
                df.loc[:, np.nan]
        # single nan should result in Series
        elif len(indexer) == 1:
            tm.assert_series_equal(df.iloc[:, indexer[0]], df.loc[:, np.nan])
        # multiple nans should result in DataFrame
        else:
            tm.assert_frame_equal(df.iloc[:, indexer], df.loc[:, np.nan])

    def test_constructor_lists_to_object_dtype(self):
        # from #1074
        d = DataFrame({"a": [np.nan, False]})
        assert d["a"].dtype == np.object_
        assert not d["a"][1]

    def test_constructor_ndarray_categorical_dtype(self):
        cat = Categorical(["A", "B", "C"])
        arr = np.array(cat).reshape(-1, 1)
        arr = np.broadcast_to(arr, (3, 4))

        result = DataFrame(arr, dtype=cat.dtype)

        expected = DataFrame({0: cat, 1: cat, 2: cat, 3: cat})
        tm.assert_frame_equal(result, expected)

    def test_constructor_categorical(self):
        # GH8626

        # dict creation
        df = DataFrame({"A": list("abc")}, dtype="category")
        expected = Series(list("abc"), dtype="category", name="A")
        tm.assert_series_equal(df["A"], expected)

        # to_frame
        s = Series(list("abc"), dtype="category")
        result = s.to_frame()
        expected = Series(list("abc"), dtype="category", name=0)
        tm.assert_series_equal(result[0], expected)
        result = s.to_frame(name="foo")
        expected = Series(list("abc"), dtype="category", name="foo")
        tm.assert_series_equal(result["foo"], expected)

        # list-like creation
        df = DataFrame(list("abc"), dtype="category")
        expected = Series(list("abc"), dtype="category", name=0)
        tm.assert_series_equal(df[0], expected)

    def test_construct_from_1item_list_of_categorical(self):
        # pre-2.0 this behaved as DataFrame({0: cat}), in 2.0 we remove
        #  Categorical special case
        # ndim != 1
        cat = Categorical(list("abc"))
        df = DataFrame([cat])
        expected = DataFrame([cat.astype(object)])
        tm.assert_frame_equal(df, expected)

    def test_construct_from_list_of_categoricals(self):
        # pre-2.0 this behaved as DataFrame({0: cat}), in 2.0 we remove
        #  Categorical special case

        df = DataFrame([Categorical(list("abc")), Categorical(list("abd"))])
        expected = DataFrame([["a", "b", "c"], ["a", "b", "d"]])
        tm.assert_frame_equal(df, expected)

    def test_from_nested_listlike_mixed_types(self):
        # pre-2.0 this behaved as DataFrame({0: cat}), in 2.0 we remove
        #  Categorical special case
        # mixed
        df = DataFrame([Categorical(list("abc")), list("def")])
        expected = DataFrame([["a", "b", "c"], ["d", "e", "f"]])
        tm.assert_frame_equal(df, expected)

    def test_construct_from_listlikes_mismatched_lengths(self):
        df = DataFrame([Categorical(list("abc")), Categorical(list("abdefg"))])
        expected = DataFrame([list("abc"), list("abdefg")])
        tm.assert_frame_equal(df, expected)

    def test_constructor_categorical_series(self):
        items = [1, 2, 3, 1]
        exp = Series(items).astype("category")
        res = Series(items, dtype="category")
        tm.assert_series_equal(res, exp)

        items = ["a", "b", "c", "a"]
        exp = Series(items).astype("category")
        res = Series(items, dtype="category")
        tm.assert_series_equal(res, exp)

        # insert into frame with different index
        # GH 8076
        index = date_range("20000101", periods=3)
        expected = Series(
            Categorical(values=[np.nan, np.nan, np.nan], categories=["a", "b", "c"])
        )
        expected.index = index

        expected = DataFrame({"x": expected})
        df = DataFrame({"x": Series(["a", "b", "c"], dtype="category")}, index=index)
        tm.assert_frame_equal(df, expected)

    @pytest.mark.parametrize(
        "dtype",
        tm.ALL_NUMERIC_DTYPES
        + tm.DATETIME64_DTYPES
        + tm.TIMEDELTA64_DTYPES
        + tm.BOOL_DTYPES,
    )
    def test_check_dtype_empty_numeric_column(self, dtype):
        # GH24386: Ensure dtypes are set correctly for an empty DataFrame.
        # Empty DataFrame is generated via dictionary data with non-overlapping columns.
        data = DataFrame({"a": [1, 2]}, columns=["b"], dtype=dtype)

        assert data.b.dtype == dtype

    @pytest.mark.parametrize(
        "dtype", tm.STRING_DTYPES + tm.BYTES_DTYPES + tm.OBJECT_DTYPES
    )
    def test_check_dtype_empty_string_column(self, request, dtype, using_array_manager):
        # GH24386: Ensure dtypes are set correctly for an empty DataFrame.
        # Empty DataFrame is generated via dictionary data with non-overlapping columns.
        data = DataFrame({"a": [1, 2]}, columns=["b"], dtype=dtype)

        if using_array_manager and dtype in tm.BYTES_DTYPES:
            # TODO(ArrayManager) astype to bytes dtypes does not yet give object dtype
            td.mark_array_manager_not_yet_implemented(request)

        assert data.b.dtype.name == "object"

    def test_to_frame_with_falsey_names(self):
        # GH 16114
        result = Series(name=0, dtype=object).to_frame().dtypes
        expected = Series({0: object})
        tm.assert_series_equal(result, expected)

        result = DataFrame(Series(name=0, dtype=object)).dtypes
        tm.assert_series_equal(result, expected)

    @pytest.mark.arm_slow
    @pytest.mark.parametrize("dtype", [None, "uint8", "category"])
    def test_constructor_range_dtype(self, dtype):
        expected = DataFrame({"A": [0, 1, 2, 3, 4]}, dtype=dtype or "int64")

        # GH 26342
        result = DataFrame(range(5), columns=["A"], dtype=dtype)
        tm.assert_frame_equal(result, expected)

        # GH 16804
        result = DataFrame({"A": range(5)}, dtype=dtype)
        tm.assert_frame_equal(result, expected)

    def test_frame_from_list_subclass(self):
        # GH21226
        class List(list):
            pass

        expected = DataFrame([[1, 2, 3], [4, 5, 6]])
        result = DataFrame(List([List([1, 2, 3]), List([4, 5, 6])]))
        tm.assert_frame_equal(result, expected)

    @pytest.mark.parametrize(
        "extension_arr",
        [
            Categorical(list("aabbc")),
            SparseArray([1, np.nan, np.nan, np.nan]),
            IntervalArray([Interval(0, 1), Interval(1, 5)]),
            PeriodArray(pd.period_range(start="1/1/2017", end="1/1/2018", freq="M")),
        ],
    )
    def test_constructor_with_extension_array(self, extension_arr):
        # GH11363
        expected = DataFrame(Series(extension_arr))
        result = DataFrame(extension_arr)
        tm.assert_frame_equal(result, expected)

    def test_datetime_date_tuple_columns_from_dict(self):
        # GH 10863
        v = date.today()
        tup = v, v
        result = DataFrame({tup: Series(range(3), index=range(3))}, columns=[tup])
        expected = DataFrame([0, 1, 2], columns=Index(Series([tup])))
        tm.assert_frame_equal(result, expected)

    def test_construct_with_two_categoricalindex_series(self):
        # GH 14600
        s1 = Series([39, 6, 4], index=CategoricalIndex(["female", "male", "unknown"]))
        s2 = Series(
            [2, 152, 2, 242, 150],
            index=CategoricalIndex(["f", "female", "m", "male", "unknown"]),
        )
        result = DataFrame([s1, s2])
        expected = DataFrame(
            np.array([[39, 6, 4, np.nan, np.nan], [152.0, 242.0, 150.0, 2.0, 2.0]]),
            columns=["female", "male", "unknown", "f", "m"],
        )
        tm.assert_frame_equal(result, expected)

    def test_constructor_series_nonexact_categoricalindex(self):
        # GH 42424
        ser = Series(range(100))
        ser1 = cut(ser, 10).value_counts().head(5)
        ser2 = cut(ser, 10).value_counts().tail(5)
        result = DataFrame({"1": ser1, "2": ser2})
        index = CategoricalIndex(
            [
                Interval(-0.099, 9.9, closed="right"),
                Interval(9.9, 19.8, closed="right"),
                Interval(19.8, 29.7, closed="right"),
                Interval(29.7, 39.6, closed="right"),
                Interval(39.6, 49.5, closed="right"),
                Interval(49.5, 59.4, closed="right"),
                Interval(59.4, 69.3, closed="right"),
                Interval(69.3, 79.2, closed="right"),
                Interval(79.2, 89.1, closed="right"),
                Interval(89.1, 99, closed="right"),
            ],
            ordered=True,
        )
        expected = DataFrame(
            {"1": [10] * 5 + [np.nan] * 5, "2": [np.nan] * 5 + [10] * 5}, index=index
        )
        tm.assert_frame_equal(expected, result)

    def test_from_M8_structured(self):
        dates = [(datetime(2012, 9, 9, 0, 0), datetime(2012, 9, 8, 15, 10))]
        arr = np.array(dates, dtype=[("Date", "M8[us]"), ("Forecasting", "M8[us]")])
        df = DataFrame(arr)

        assert df["Date"][0] == dates[0][0]
        assert df["Forecasting"][0] == dates[0][1]

        s = Series(arr["Date"])
        assert isinstance(s[0], Timestamp)
        assert s[0] == dates[0][0]

    def test_from_datetime_subclass(self):
        # GH21142 Verify whether Datetime subclasses are also of dtype datetime
        class DatetimeSubclass(datetime):
            pass

        data = DataFrame({"datetime": [DatetimeSubclass(2020, 1, 1, 1, 1)]})
        assert data.datetime.dtype == "datetime64[ns]"

    def test_with_mismatched_index_length_raises(self):
        # GH#33437
        dti = date_range("2016-01-01", periods=3, tz="US/Pacific")
        msg = "Shape of passed values|Passed arrays should have the same length"
        with pytest.raises(ValueError, match=msg):
            DataFrame(dti, index=range(4))

    def test_frame_ctor_datetime64_column(self):
        rng = date_range("1/1/2000 00:00:00", "1/1/2000 1:59:50", freq="10s")
        dates = np.asarray(rng)

        df = DataFrame(
            {"A": np.random.default_rng(2).standard_normal(len(rng)), "B": dates}
        )
        assert np.issubdtype(df["B"].dtype, np.dtype("M8[ns]"))

    def test_dataframe_constructor_infer_multiindex(self):
        index_lists = [["a", "a", "b", "b"], ["x", "y", "x", "y"]]

        multi = DataFrame(
            np.random.default_rng(2).standard_normal((4, 4)),
            index=[np.array(x) for x in index_lists],
        )
        assert isinstance(multi.index, MultiIndex)
        assert not isinstance(multi.columns, MultiIndex)

        multi = DataFrame(
            np.random.default_rng(2).standard_normal((4, 4)), columns=index_lists
        )
        assert isinstance(multi.columns, MultiIndex)

    @pytest.mark.parametrize(
        "input_vals",
        [
            ([1, 2]),
            (["1", "2"]),
            (list(date_range("1/1/2011", periods=2, freq="H"))),
            (list(date_range("1/1/2011", periods=2, freq="H", tz="US/Eastern"))),
            ([Interval(left=0, right=5)]),
        ],
    )
    def test_constructor_list_str(self, input_vals, string_dtype):
        # GH#16605
        # Ensure that data elements are converted to strings when
        # dtype is str, 'str', or 'U'

        result = DataFrame({"A": input_vals}, dtype=string_dtype)
        expected = DataFrame({"A": input_vals}).astype({"A": string_dtype})
        tm.assert_frame_equal(result, expected)

    def test_constructor_list_str_na(self, string_dtype):
        result = DataFrame({"A": [1.0, 2.0, None]}, dtype=string_dtype)
        expected = DataFrame({"A": ["1.0", "2.0", None]}, dtype=object)
        tm.assert_frame_equal(result, expected)

    @pytest.mark.parametrize("copy", [False, True])
    def test_dict_nocopy(
        self,
        request,
        copy,
        any_numeric_ea_dtype,
        any_numpy_dtype,
        using_array_manager,
        using_copy_on_write,
    ):
        if (
            using_array_manager
            and not copy
            and any_numpy_dtype not in tm.STRING_DTYPES + tm.BYTES_DTYPES
        ):
            # TODO(ArrayManager) properly honor copy keyword for dict input
            td.mark_array_manager_not_yet_implemented(request)

        a = np.array([1, 2], dtype=any_numpy_dtype)
        b = np.array([3, 4], dtype=any_numpy_dtype)
        if b.dtype.kind in ["S", "U"]:
            # These get cast, making the checks below more cumbersome
            pytest.skip(f"{b.dtype} get cast, making the checks below more cumbersome")

        c = pd.array([1, 2], dtype=any_numeric_ea_dtype)
        c_orig = c.copy()
        df = DataFrame({"a": a, "b": b, "c": c}, copy=copy)

        def get_base(obj):
            if isinstance(obj, np.ndarray):
                return obj.base
            elif isinstance(obj.dtype, np.dtype):
                # i.e. DatetimeArray, TimedeltaArray
                return obj._ndarray.base
            else:
                raise TypeError

        def check_views(c_only: bool = False):
            # written to work for either BlockManager or ArrayManager

            # Check that the underlying data behind df["c"] is still `c`
            #  after setting with iloc.  Since we don't know which entry in
            #  df._mgr.arrays corresponds to df["c"], we just check that exactly
            #  one of these arrays is `c`.  GH#38939
            assert sum(x is c for x in df._mgr.arrays) == 1
            if c_only:
                # If we ever stop consolidating in setitem_with_indexer,
                #  this will become unnecessary.
                return

            assert (
                sum(
                    get_base(x) is a
                    for x in df._mgr.arrays
                    if isinstance(x.dtype, np.dtype)
                )
                == 1
            )
            assert (
                sum(
                    get_base(x) is b
                    for x in df._mgr.arrays
                    if isinstance(x.dtype, np.dtype)
                )
                == 1
            )

        if not copy:
            # constructor preserves views
            check_views()

        # TODO: most of the rest of this test belongs in indexing tests
        if lib.is_np_dtype(df.dtypes.iloc[0], "fciuO"):
            warn = None
        else:
            warn = FutureWarning
        with tm.assert_produces_warning(warn, match="incompatible dtype"):
            df.iloc[0, 0] = 0
            df.iloc[0, 1] = 0
        if not copy:
            check_views(True)

        # FIXME(GH#35417): until GH#35417, iloc.setitem into EA values does not preserve
        #  view, so we have to check in the other direction
        df.iloc[:, 2] = pd.array([45, 46], dtype=c.dtype)
        assert df.dtypes.iloc[2] == c.dtype
        if not copy and not using_copy_on_write:
            check_views(True)

        if copy:
            if a.dtype.kind == "M":
                assert a[0] == a.dtype.type(1, "ns")
                assert b[0] == b.dtype.type(3, "ns")
            else:
                assert a[0] == a.dtype.type(1)
                assert b[0] == b.dtype.type(3)
            # FIXME(GH#35417): enable after GH#35417
            assert c[0] == c_orig[0]  # i.e. df.iloc[0, 2]=45 did *not* update c
        elif not using_copy_on_write:
            # TODO: we can call check_views if we stop consolidating
            #  in setitem_with_indexer
            assert c[0] == 45  # i.e. df.iloc[0, 2]=45 *did* update c
            # TODO: we can check b[0] == 0 if we stop consolidating in
            #  setitem_with_indexer (except for datetimelike?)

    def test_construct_from_dict_ea_series(self):
        # GH#53744 - default of copy=True should also apply for Series with
        # extension dtype
        ser = Series([1, 2, 3], dtype="Int64")
        df = DataFrame({"a": ser})
        assert not np.shares_memory(ser.values._data, df["a"].values._data)

    def test_from_series_with_name_with_columns(self):
        # GH 7893
        result = DataFrame(Series(1, name="foo"), columns=["bar"])
        expected = DataFrame(columns=["bar"])
        tm.assert_frame_equal(result, expected)

    def test_nested_list_columns(self):
        # GH 14467
        result = DataFrame(
            [[1, 2, 3], [4, 5, 6]], columns=[["A", "A", "A"], ["a", "b", "c"]]
        )
        expected = DataFrame(
            [[1, 2, 3], [4, 5, 6]],
            columns=MultiIndex.from_tuples([("A", "a"), ("A", "b"), ("A", "c")]),
        )
        tm.assert_frame_equal(result, expected)

    def test_from_2d_object_array_of_periods_or_intervals(self):
        # Period analogue to GH#26825
        pi = pd.period_range("2016-04-05", periods=3)
        data = pi._data.astype(object).reshape(1, -1)
        df = DataFrame(data)
        assert df.shape == (1, 3)
        assert (df.dtypes == pi.dtype).all()
        assert (df == pi).all().all()

        ii = pd.IntervalIndex.from_breaks([3, 4, 5, 6])
        data2 = ii._data.astype(object).reshape(1, -1)
        df2 = DataFrame(data2)
        assert df2.shape == (1, 3)
        assert (df2.dtypes == ii.dtype).all()
        assert (df2 == ii).all().all()

        # mixed
        data3 = np.r_[data, data2, data, data2].T
        df3 = DataFrame(data3)
        expected = DataFrame({0: pi, 1: ii, 2: pi, 3: ii})
        tm.assert_frame_equal(df3, expected)

    @pytest.mark.parametrize(
        "col_a, col_b",
        [
            ([[1], [2]], np.array([[1], [2]])),
            (np.array([[1], [2]]), [[1], [2]]),
            (np.array([[1], [2]]), np.array([[1], [2]])),
        ],
    )
    def test_error_from_2darray(self, col_a, col_b):
        msg = "Per-column arrays must each be 1-dimensional"
        with pytest.raises(ValueError, match=msg):
            DataFrame({"a": col_a, "b": col_b})

    def test_from_dict_with_missing_copy_false(self):
        # GH#45369 filled columns should not be views of one another
        df = DataFrame(index=[1, 2, 3], columns=["a", "b", "c"], copy=False)
        assert not np.shares_memory(df["a"]._values, df["b"]._values)

        df.iloc[0, 0] = 0
        expected = DataFrame(
            {
                "a": [0, np.nan, np.nan],
                "b": [np.nan, np.nan, np.nan],
                "c": [np.nan, np.nan, np.nan],
            },
            index=[1, 2, 3],
            dtype=object,
        )
        tm.assert_frame_equal(df, expected)

    def test_construction_empty_array_multi_column_raises(self):
        # GH#46822
        msg = r"Shape of passed values is \(0, 1\), indices imply \(0, 2\)"
        with pytest.raises(ValueError, match=msg):
            DataFrame(data=np.array([]), columns=["a", "b"])

    def test_construct_with_strings_and_none(self):
        # GH#32218
        df = DataFrame(["1", "2", None], columns=["a"], dtype="str")
        expected = DataFrame({"a": ["1", "2", None]}, dtype="str")
        tm.assert_frame_equal(df, expected)

    def test_frame_string_inference(self):
        # GH#54430
        pytest.importorskip("pyarrow")
        dtype = "string[pyarrow_numpy]"
        expected = DataFrame(
            {"a": ["a", "b"]}, dtype=dtype, columns=Index(["a"], dtype=dtype)
        )
        with pd.option_context("future.infer_string", True):
            df = DataFrame({"a": ["a", "b"]})
        tm.assert_frame_equal(df, expected)

        expected = DataFrame(
            {"a": ["a", "b"]},
            dtype=dtype,
            columns=Index(["a"], dtype=dtype),
            index=Index(["x", "y"], dtype=dtype),
        )
        with pd.option_context("future.infer_string", True):
            df = DataFrame({"a": ["a", "b"]}, index=["x", "y"])
        tm.assert_frame_equal(df, expected)

        expected = DataFrame(
            {"a": ["a", 1]}, dtype="object", columns=Index(["a"], dtype=dtype)
        )
        with pd.option_context("future.infer_string", True):
            df = DataFrame({"a": ["a", 1]})
        tm.assert_frame_equal(df, expected)

        expected = DataFrame(
            {"a": ["a", "b"]}, dtype="object", columns=Index(["a"], dtype=dtype)
        )
        with pd.option_context("future.infer_string", True):
            df = DataFrame({"a": ["a", "b"]}, dtype="object")
        tm.assert_frame_equal(df, expected)

    def test_frame_string_inference_array_string_dtype(self):
        # GH#54496
        pytest.importorskip("pyarrow")
        dtype = "string[pyarrow_numpy]"
        expected = DataFrame(
            {"a": ["a", "b"]}, dtype=dtype, columns=Index(["a"], dtype=dtype)
        )
        with pd.option_context("future.infer_string", True):
            df = DataFrame({"a": np.array(["a", "b"])})
        tm.assert_frame_equal(df, expected)

        expected = DataFrame({0: ["a", "b"], 1: ["c", "d"]}, dtype=dtype)
        with pd.option_context("future.infer_string", True):
            df = DataFrame(np.array([["a", "c"], ["b", "d"]]))
        tm.assert_frame_equal(df, expected)

        expected = DataFrame(
            {"a": ["a", "b"], "b": ["c", "d"]},
            dtype=dtype,
            columns=Index(["a", "b"], dtype=dtype),
        )
        with pd.option_context("future.infer_string", True):
            df = DataFrame(np.array([["a", "c"], ["b", "d"]]), columns=["a", "b"])
        tm.assert_frame_equal(df, expected)

    def test_frame_string_inference_block_dim(self):
        # GH#55363
        pytest.importorskip("pyarrow")
        with pd.option_context("future.infer_string", True):
            df = DataFrame(np.array([["hello", "goodbye"], ["hello", "Hello"]]))
        assert df._mgr.blocks[0].ndim == 2


class TestDataFrameConstructorIndexInference:
    def test_frame_from_dict_of_series_overlapping_monthly_period_indexes(self):
        rng1 = pd.period_range("1/1/1999", "1/1/2012", freq="M")
        s1 = Series(np.random.default_rng(2).standard_normal(len(rng1)), rng1)

        rng2 = pd.period_range("1/1/1980", "12/1/2001", freq="M")
        s2 = Series(np.random.default_rng(2).standard_normal(len(rng2)), rng2)
        df = DataFrame({"s1": s1, "s2": s2})

        exp = pd.period_range("1/1/1980", "1/1/2012", freq="M")
        tm.assert_index_equal(df.index, exp)

    def test_frame_from_dict_with_mixed_tzaware_indexes(self):
        # GH#44091
        dti = date_range("2016-01-01", periods=3)

        ser1 = Series(range(3), index=dti)
        ser2 = Series(range(3), index=dti.tz_localize("UTC"))
        ser3 = Series(range(3), index=dti.tz_localize("US/Central"))
        ser4 = Series(range(3))

        # no tz-naive, but we do have mixed tzs and a non-DTI
        df1 = DataFrame({"A": ser2, "B": ser3, "C": ser4})
        exp_index = Index(
            list(ser2.index) + list(ser3.index) + list(ser4.index), dtype=object
        )
        tm.assert_index_equal(df1.index, exp_index)

        df2 = DataFrame({"A": ser2, "C": ser4, "B": ser3})
        exp_index3 = Index(
            list(ser2.index) + list(ser4.index) + list(ser3.index), dtype=object
        )
        tm.assert_index_equal(df2.index, exp_index3)

        df3 = DataFrame({"B": ser3, "A": ser2, "C": ser4})
        exp_index3 = Index(
            list(ser3.index) + list(ser2.index) + list(ser4.index), dtype=object
        )
        tm.assert_index_equal(df3.index, exp_index3)

        df4 = DataFrame({"C": ser4, "B": ser3, "A": ser2})
        exp_index4 = Index(
            list(ser4.index) + list(ser3.index) + list(ser2.index), dtype=object
        )
        tm.assert_index_equal(df4.index, exp_index4)

        # TODO: not clear if these raising is desired (no extant tests),
        #  but this is de facto behavior 2021-12-22
        msg = "Cannot join tz-naive with tz-aware DatetimeIndex"
        with pytest.raises(TypeError, match=msg):
            DataFrame({"A": ser2, "B": ser3, "C": ser4, "D": ser1})
        with pytest.raises(TypeError, match=msg):
            DataFrame({"A": ser2, "B": ser3, "D": ser1})
        with pytest.raises(TypeError, match=msg):
            DataFrame({"D": ser1, "A": ser2, "B": ser3})

    @pytest.mark.parametrize(
        "key_val, col_vals, col_type",
        [
            ["3", ["3", "4"], "utf8"],
            [3, [3, 4], "int8"],
        ],
    )
    def test_dict_data_arrow_column_expansion(self, key_val, col_vals, col_type):
        # GH 53617
        pa = pytest.importorskip("pyarrow")
        cols = pd.arrays.ArrowExtensionArray(
            pa.array(col_vals, type=pa.dictionary(pa.int8(), getattr(pa, col_type)()))
        )
        result = DataFrame({key_val: [1, 2]}, columns=cols)
        expected = DataFrame([[1, np.nan], [2, np.nan]], columns=cols)
        expected.iloc[:, 1] = expected.iloc[:, 1].astype(object)
        tm.assert_frame_equal(result, expected)


class TestDataFrameConstructorWithDtypeCoercion:
    def test_floating_values_integer_dtype(self):
        # GH#40110 make DataFrame behavior with arraylike floating data and
        #  inty dtype match Series behavior

        arr = np.random.default_rng(2).standard_normal((10, 5))

        # GH#49599 in 2.0 we raise instead of either
        #  a) silently ignoring dtype and returningfloat (the old Series behavior) or
        #  b) rounding (the old DataFrame behavior)
        msg = "Trying to coerce float values to integers"
        with pytest.raises(ValueError, match=msg):
            DataFrame(arr, dtype="i8")

        df = DataFrame(arr.round(), dtype="i8")
        assert (df.dtypes == "i8").all()

        # with NaNs, we go through a different path with a different warning
        arr[0, 0] = np.nan
        msg = r"Cannot convert non-finite values \(NA or inf\) to integer"
        with pytest.raises(IntCastingNaNError, match=msg):
            DataFrame(arr, dtype="i8")
        with pytest.raises(IntCastingNaNError, match=msg):
            Series(arr[0], dtype="i8")
        # The future (raising) behavior matches what we would get via astype:
        msg = r"Cannot convert non-finite values \(NA or inf\) to integer"
        with pytest.raises(IntCastingNaNError, match=msg):
            DataFrame(arr).astype("i8")
        with pytest.raises(IntCastingNaNError, match=msg):
            Series(arr[0]).astype("i8")


class TestDataFrameConstructorWithDatetimeTZ:
    @pytest.mark.parametrize("tz", ["US/Eastern", "dateutil/US/Eastern"])
    def test_construction_preserves_tzaware_dtypes(self, tz):
        # after GH#7822
        # these retain the timezones on dict construction
        dr = date_range("2011/1/1", "2012/1/1", freq="W-FRI")
        dr_tz = dr.tz_localize(tz)
        df = DataFrame({"A": "foo", "B": dr_tz}, index=dr)
        tz_expected = DatetimeTZDtype("ns", dr_tz.tzinfo)
        assert df["B"].dtype == tz_expected

        # GH#2810 (with timezones)
        datetimes_naive = [ts.to_pydatetime() for ts in dr]
        datetimes_with_tz = [ts.to_pydatetime() for ts in dr_tz]
        df = DataFrame({"dr": dr})
        df["dr_tz"] = dr_tz
        df["datetimes_naive"] = datetimes_naive
        df["datetimes_with_tz"] = datetimes_with_tz
        result = df.dtypes
        expected = Series(
            [
                np.dtype("datetime64[ns]"),
                DatetimeTZDtype(tz=tz),
                np.dtype("datetime64[ns]"),
                DatetimeTZDtype(tz=tz),
            ],
            index=["dr", "dr_tz", "datetimes_naive", "datetimes_with_tz"],
        )
        tm.assert_series_equal(result, expected)

    @pytest.mark.parametrize("pydt", [True, False])
    def test_constructor_data_aware_dtype_naive(self, tz_aware_fixture, pydt):
        # GH#25843, GH#41555, GH#33401
        tz = tz_aware_fixture
        ts = Timestamp("2019", tz=tz)
        if pydt:
            ts = ts.to_pydatetime()

        msg = (
            "Cannot convert timezone-aware data to timezone-naive dtype. "
            r"Use pd.Series\(values\).dt.tz_localize\(None\) instead."
        )
        with pytest.raises(ValueError, match=msg):
            DataFrame({0: [ts]}, dtype="datetime64[ns]")

        msg2 = "Cannot unbox tzaware Timestamp to tznaive dtype"
        with pytest.raises(TypeError, match=msg2):
            DataFrame({0: ts}, index=[0], dtype="datetime64[ns]")

        with pytest.raises(ValueError, match=msg):
            DataFrame([ts], dtype="datetime64[ns]")

        with pytest.raises(ValueError, match=msg):
            DataFrame(np.array([ts], dtype=object), dtype="datetime64[ns]")

        with pytest.raises(TypeError, match=msg2):
            DataFrame(ts, index=[0], columns=[0], dtype="datetime64[ns]")

        with pytest.raises(ValueError, match=msg):
            DataFrame([Series([ts])], dtype="datetime64[ns]")

        with pytest.raises(ValueError, match=msg):
            DataFrame([[ts]], columns=[0], dtype="datetime64[ns]")

    def test_from_dict(self):
        # 8260
        # support datetime64 with tz

        idx = Index(date_range("20130101", periods=3, tz="US/Eastern"), name="foo")
        dr = date_range("20130110", periods=3)

        # construction
        df = DataFrame({"A": idx, "B": dr})
        assert df["A"].dtype, "M8[ns, US/Eastern"
        assert df["A"].name == "A"
        tm.assert_series_equal(df["A"], Series(idx, name="A"))
        tm.assert_series_equal(df["B"], Series(dr, name="B"))

    def test_from_index(self):
        # from index
        idx2 = date_range("20130101", periods=3, tz="US/Eastern", name="foo")
        df2 = DataFrame(idx2)
        tm.assert_series_equal(df2["foo"], Series(idx2, name="foo"))
        df2 = DataFrame(Series(idx2))
        tm.assert_series_equal(df2["foo"], Series(idx2, name="foo"))

        idx2 = date_range("20130101", periods=3, tz="US/Eastern")
        df2 = DataFrame(idx2)
        tm.assert_series_equal(df2[0], Series(idx2, name=0))
        df2 = DataFrame(Series(idx2))
        tm.assert_series_equal(df2[0], Series(idx2, name=0))

    def test_frame_dict_constructor_datetime64_1680(self):
        dr = date_range("1/1/2012", periods=10)
        s = Series(dr, index=dr)

        # it works!
        DataFrame({"a": "foo", "b": s}, index=dr)
        DataFrame({"a": "foo", "b": s.values}, index=dr)

    def test_frame_datetime64_mixed_index_ctor_1681(self):
        dr = date_range("2011/1/1", "2012/1/1", freq="W-FRI")
        ts = Series(dr)

        # it works!
        d = DataFrame({"A": "foo", "B": ts}, index=dr)
        assert d["B"].isna().all()

    def test_frame_timeseries_column(self):
        # GH19157
        dr = date_range(
            start="20130101T10:00:00", periods=3, freq="min", tz="US/Eastern"
        )
        result = DataFrame(dr, columns=["timestamps"])
        expected = DataFrame(
            {
                "timestamps": [
                    Timestamp("20130101T10:00:00", tz="US/Eastern"),
                    Timestamp("20130101T10:01:00", tz="US/Eastern"),
                    Timestamp("20130101T10:02:00", tz="US/Eastern"),
                ]
            }
        )
        tm.assert_frame_equal(result, expected)

    def test_nested_dict_construction(self):
        # GH22227
        columns = ["Nevada", "Ohio"]
        pop = {
            "Nevada": {2001: 2.4, 2002: 2.9},
            "Ohio": {2000: 1.5, 2001: 1.7, 2002: 3.6},
        }
        result = DataFrame(pop, index=[2001, 2002, 2003], columns=columns)
        expected = DataFrame(
            [(2.4, 1.7), (2.9, 3.6), (np.nan, np.nan)],
            columns=columns,
            index=Index([2001, 2002, 2003]),
        )
        tm.assert_frame_equal(result, expected)

    def test_from_tzaware_object_array(self):
        # GH#26825 2D object array of tzaware timestamps should not raise
        dti = date_range("2016-04-05 04:30", periods=3, tz="UTC")
        data = dti._data.astype(object).reshape(1, -1)
        df = DataFrame(data)
        assert df.shape == (1, 3)
        assert (df.dtypes == dti.dtype).all()
        assert (df == dti).all().all()

    def test_from_tzaware_mixed_object_array(self):
        # GH#26825
        arr = np.array(
            [
                [
                    Timestamp("2013-01-01 00:00:00"),
                    Timestamp("2013-01-02 00:00:00"),
                    Timestamp("2013-01-03 00:00:00"),
                ],
                [
                    Timestamp("2013-01-01 00:00:00-0500", tz="US/Eastern"),
                    pd.NaT,
                    Timestamp("2013-01-03 00:00:00-0500", tz="US/Eastern"),
                ],
                [
                    Timestamp("2013-01-01 00:00:00+0100", tz="CET"),
                    pd.NaT,
                    Timestamp("2013-01-03 00:00:00+0100", tz="CET"),
                ],
            ],
            dtype=object,
        ).T
        res = DataFrame(arr, columns=["A", "B", "C"])

        expected_dtypes = [
            "datetime64[ns]",
            "datetime64[ns, US/Eastern]",
            "datetime64[ns, CET]",
        ]
        assert (res.dtypes == expected_dtypes).all()

    def test_from_2d_ndarray_with_dtype(self):
        # GH#12513
        array_dim2 = np.arange(10).reshape((5, 2))
        df = DataFrame(array_dim2, dtype="datetime64[ns, UTC]")

        expected = DataFrame(array_dim2).astype("datetime64[ns, UTC]")
        tm.assert_frame_equal(df, expected)

    @pytest.mark.parametrize("typ", [set, frozenset])
    def test_construction_from_set_raises(self, typ):
        # https://github.com/pandas-dev/pandas/issues/32582
        values = typ({1, 2, 3})
        msg = f"'{typ.__name__}' type is unordered"
        with pytest.raises(TypeError, match=msg):
            DataFrame({"a": values})

        with pytest.raises(TypeError, match=msg):
            Series(values)

    def test_construction_from_ndarray_datetimelike(self):
        # ensure the underlying arrays are properly wrapped as EA when
        # constructed from 2D ndarray
        arr = np.arange(0, 12, dtype="datetime64[ns]").reshape(4, 3)
        df = DataFrame(arr)
        assert all(isinstance(arr, DatetimeArray) for arr in df._mgr.arrays)

    def test_construction_from_ndarray_with_eadtype_mismatched_columns(self):
        arr = np.random.default_rng(2).standard_normal((10, 2))
        dtype = pd.array([2.0]).dtype
        msg = r"len\(arrays\) must match len\(columns\)"
        with pytest.raises(ValueError, match=msg):
            DataFrame(arr, columns=["foo"], dtype=dtype)

        arr2 = pd.array([2.0, 3.0, 4.0])
        with pytest.raises(ValueError, match=msg):
            DataFrame(arr2, columns=["foo", "bar"])

    def test_columns_indexes_raise_on_sets(self):
        # GH 47215
        data = [[1, 2, 3], [4, 5, 6]]
        with pytest.raises(ValueError, match="index cannot be a set"):
            DataFrame(data, index={"a", "b"})
        with pytest.raises(ValueError, match="columns cannot be a set"):
            DataFrame(data, columns={"a", "b", "c"})


def get1(obj):  # TODO: make a helper in tm?
    if isinstance(obj, Series):
        return obj.iloc[0]
    else:
        return obj.iloc[0, 0]


class TestFromScalar:
    @pytest.fixture(params=[list, dict, None])
    def box(self, request):
        return request.param

    @pytest.fixture
    def constructor(self, frame_or_series, box):
        extra = {"index": range(2)}
        if frame_or_series is DataFrame:
            extra["columns"] = ["A"]

        if box is None:
            return functools.partial(frame_or_series, **extra)

        elif box is dict:
            if frame_or_series is Series:
                return lambda x, **kwargs: frame_or_series(
                    {0: x, 1: x}, **extra, **kwargs
                )
            else:
                return lambda x, **kwargs: frame_or_series({"A": x}, **extra, **kwargs)
        elif frame_or_series is Series:
            return lambda x, **kwargs: frame_or_series([x, x], **extra, **kwargs)
        else:
            return lambda x, **kwargs: frame_or_series({"A": [x, x]}, **extra, **kwargs)

    @pytest.mark.parametrize("dtype", ["M8[ns]", "m8[ns]"])
    def test_from_nat_scalar(self, dtype, constructor):
        obj = constructor(pd.NaT, dtype=dtype)
        assert np.all(obj.dtypes == dtype)
        assert np.all(obj.isna())

    def test_from_timedelta_scalar_preserves_nanos(self, constructor):
        td = Timedelta(1)

        obj = constructor(td, dtype="m8[ns]")
        assert get1(obj) == td

    def test_from_timestamp_scalar_preserves_nanos(self, constructor, fixed_now_ts):
        ts = fixed_now_ts + Timedelta(1)

        obj = constructor(ts, dtype="M8[ns]")
        assert get1(obj) == ts

    def test_from_timedelta64_scalar_object(self, constructor):
        td = Timedelta(1)
        td64 = td.to_timedelta64()

        obj = constructor(td64, dtype=object)
        assert isinstance(get1(obj), np.timedelta64)

    @pytest.mark.parametrize("cls", [np.datetime64, np.timedelta64])
    def test_from_scalar_datetimelike_mismatched(self, constructor, cls):
        scalar = cls("NaT", "ns")
        dtype = {np.datetime64: "m8[ns]", np.timedelta64: "M8[ns]"}[cls]

        if cls is np.datetime64:
            msg1 = r"dtype datetime64\[ns\] cannot be converted to timedelta64\[ns\]"
        else:
            msg1 = r"dtype timedelta64\[ns\] cannot be converted to datetime64\[ns\]"
        msg = "|".join(["Cannot cast", msg1])

        with pytest.raises(TypeError, match=msg):
            constructor(scalar, dtype=dtype)

        scalar = cls(4, "ns")
        with pytest.raises(TypeError, match=msg):
            constructor(scalar, dtype=dtype)

    @pytest.mark.parametrize("cls", [datetime, np.datetime64])
    def test_from_out_of_bounds_ns_datetime(
        self, constructor, cls, request, box, frame_or_series
    ):
        # scalar that won't fit in nanosecond dt64, but will fit in microsecond
        if box is list or (frame_or_series is Series and box is dict):
            mark = pytest.mark.xfail(
                reason="Timestamp constructor has been updated to cast dt64 to "
                "non-nano, but DatetimeArray._from_sequence has not",
                strict=True,
            )
            request.node.add_marker(mark)

        scalar = datetime(9999, 1, 1)
        exp_dtype = "M8[us]"  # pydatetime objects default to this reso

        if cls is np.datetime64:
            scalar = np.datetime64(scalar, "D")
            exp_dtype = "M8[s]"  # closest reso to input
        result = constructor(scalar)

        item = get1(result)
        dtype = tm.get_dtype(result)

        assert type(item) is Timestamp
        assert item.asm8.dtype == exp_dtype
        assert dtype == exp_dtype

    def test_out_of_s_bounds_datetime64(self, constructor):
        scalar = np.datetime64(np.iinfo(np.int64).max, "D")
        result = constructor(scalar)
        item = get1(result)
        assert type(item) is np.datetime64
        dtype = tm.get_dtype(result)
        assert dtype == object

    @pytest.mark.parametrize("cls", [timedelta, np.timedelta64])
    def test_from_out_of_bounds_ns_timedelta(
        self, constructor, cls, request, box, frame_or_series
    ):
        # scalar that won't fit in nanosecond td64, but will fit in microsecond
        if box is list or (frame_or_series is Series and box is dict):
            mark = pytest.mark.xfail(
                reason="TimedeltaArray constructor has been updated to cast td64 "
                "to non-nano, but TimedeltaArray._from_sequence has not",
                strict=True,
            )
            request.node.add_marker(mark)

        scalar = datetime(9999, 1, 1) - datetime(1970, 1, 1)
        exp_dtype = "m8[us]"  # smallest reso that fits
        if cls is np.timedelta64:
            scalar = np.timedelta64(scalar, "D")
            exp_dtype = "m8[s]"  # closest reso to input
        result = constructor(scalar)

        item = get1(result)
        dtype = tm.get_dtype(result)

        assert type(item) is Timedelta
        assert item.asm8.dtype == exp_dtype
        assert dtype == exp_dtype

    @pytest.mark.parametrize("cls", [np.datetime64, np.timedelta64])
    def test_out_of_s_bounds_timedelta64(self, constructor, cls):
        scalar = cls(np.iinfo(np.int64).max, "D")
        result = constructor(scalar)
        item = get1(result)
        assert type(item) is cls
        dtype = tm.get_dtype(result)
        assert dtype == object

    def test_tzaware_data_tznaive_dtype(self, constructor, box, frame_or_series):
        tz = "US/Eastern"
        ts = Timestamp("2019", tz=tz)

        if box is None or (frame_or_series is DataFrame and box is dict):
            msg = "Cannot unbox tzaware Timestamp to tznaive dtype"
            err = TypeError
        else:
            msg = (
                "Cannot convert timezone-aware data to timezone-naive dtype. "
                r"Use pd.Series\(values\).dt.tz_localize\(None\) instead."
            )
            err = ValueError

        with pytest.raises(err, match=msg):
            constructor(ts, dtype="M8[ns]")


# TODO: better location for this test?
class TestAllowNonNano:
    # Until 2.0, we do not preserve non-nano dt64/td64 when passed as ndarray,
    #  but do preserve it when passed as DTA/TDA

    @pytest.fixture(params=[True, False])
    def as_td(self, request):
        return request.param

    @pytest.fixture
    def arr(self, as_td):
        values = np.arange(5).astype(np.int64).view("M8[s]")
        if as_td:
            values = values - values[0]
            return TimedeltaArray._simple_new(values, dtype=values.dtype)
        else:
            return DatetimeArray._simple_new(values, dtype=values.dtype)

    def test_index_allow_non_nano(self, arr):
        idx = Index(arr)
        assert idx.dtype == arr.dtype

    def test_dti_tdi_allow_non_nano(self, arr, as_td):
        if as_td:
            idx = pd.TimedeltaIndex(arr)
        else:
            idx = DatetimeIndex(arr)
        assert idx.dtype == arr.dtype

    def test_series_allow_non_nano(self, arr):
        ser = Series(arr)
        assert ser.dtype == arr.dtype

    def test_frame_allow_non_nano(self, arr):
        df = DataFrame(arr)
        assert df.dtypes[0] == arr.dtype

    def test_frame_from_dict_allow_non_nano(self, arr):
        df = DataFrame({0: arr})
        assert df.dtypes[0] == arr.dtype<|MERGE_RESOLUTION|>--- conflicted
+++ resolved
@@ -1827,13 +1827,8 @@
         with pytest.raises(TypeError, match=msg):
             DataFrame("a", [1, 2], ["a", "c"], float)
 
-<<<<<<< HEAD
     def test_constructor_with_datetimes(self, using_infer_string):
-        intname = np.dtype(np.int_).name
-=======
-    def test_constructor_with_datetimes(self):
         intname = np.dtype(int).name
->>>>>>> d943c26c
         floatname = np.dtype(np.float64).name
         objectname = np.dtype(np.object_).name
 
