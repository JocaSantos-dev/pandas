--- conflicted
+++ resolved
@@ -1935,14 +1935,9 @@
 def test_dataframe_blockwise_slicelike():
     # GH#34367
     arr = np.random.randint(0, 1000, (100, 10))
-<<<<<<< HEAD
-    df1 = DataFrame(arr, dtype="float")
-    df2 = df1.copy()
-=======
     df1 = DataFrame(arr)
     # Explicit cast to float to avoid implicit cast when setting nan
     df2 = df1.copy().astype({1: "float", 3: "float", 7: "float"})
->>>>>>> 1d8b1885
     df2.iloc[0, [1, 3, 7]] = np.nan
 
     # Explicit cast to float to avoid implicit cast when setting nan
