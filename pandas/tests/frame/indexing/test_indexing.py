from datetime import date, datetime, time, timedelta
import re

import numpy as np
import pytest

from pandas._libs import iNaT

from pandas.core.dtypes.common import is_float_dtype, is_integer

import pandas as pd
from pandas import (
    DataFrame,
    DatetimeIndex,
    Index,
    MultiIndex,
    Series,
    Timestamp,
    date_range,
    isna,
    notna,
)
import pandas._testing as tm
import pandas.core.common as com
from pandas.core.indexing import IndexingError

from pandas.tseries.offsets import BDay

# We pass through a TypeError raised by numpy
_slice_msg = "slice indices must be integers or None or have an __index__ method"


class TestDataFrameIndexing:
    def test_getitem(self, float_frame):
        # Slicing
        sl = float_frame[:20]
        assert len(sl.index) == 20

        # Column access
        for _, series in sl.items():
            assert len(series.index) == 20
            assert tm.equalContents(series.index, sl.index)

        for key, _ in float_frame._series.items():
            assert float_frame[key] is not None

        assert "random" not in float_frame
        with pytest.raises(KeyError, match="random"):
            float_frame["random"]

        df = float_frame.copy()
        df["$10"] = np.random.randn(len(df))

        ad = np.random.randn(len(df))
        df["@awesome_domain"] = ad

        with pytest.raises(KeyError, match=re.escape("'df[\"$10\"]'")):
            df.__getitem__('df["$10"]')

        res = df["@awesome_domain"]
        tm.assert_numpy_array_equal(ad, res.values)

    def test_getitem_dupe_cols(self):
        df = DataFrame([[1, 2, 3], [4, 5, 6]], columns=["a", "a", "b"])
        msg = "\"None of [Index(['baf'], dtype='object')] are in the [columns]\""
        with pytest.raises(KeyError, match=re.escape(msg)):
            df[["baf"]]

    @pytest.mark.parametrize("key_type", [iter, np.array, Series, Index])
    def test_loc_iterable(self, float_frame, key_type):
        idx = key_type(["A", "B", "C"])
        result = float_frame.loc[:, idx]
        expected = float_frame.loc[:, ["A", "B", "C"]]
        tm.assert_frame_equal(result, expected)

    def test_loc_timedelta_0seconds(self):
        # GH#10583
        df = pd.DataFrame(np.random.normal(size=(10, 4)))
        df.index = pd.timedelta_range(start="0s", periods=10, freq="s")
        expected = df.loc[pd.Timedelta("0s") :, :]
        result = df.loc["0s":, :]
        tm.assert_frame_equal(expected, result)

    @pytest.mark.parametrize(
        "idx_type",
        [
            list,
            iter,
            Index,
            set,
            lambda l: dict(zip(l, range(len(l)))),
            lambda l: dict(zip(l, range(len(l)))).keys(),
        ],
        ids=["list", "iter", "Index", "set", "dict", "dict_keys"],
    )
    @pytest.mark.parametrize("levels", [1, 2])
    def test_getitem_listlike(self, idx_type, levels, float_frame):
        # GH 21294

        if levels == 1:
            frame, missing = float_frame, "food"
        else:
            # MultiIndex columns
            frame = DataFrame(
                np.random.randn(8, 3),
                columns=Index(
                    [("foo", "bar"), ("baz", "qux"), ("peek", "aboo")],
                    name=("sth", "sth2"),
                ),
            )
            missing = ("good", "food")

        keys = [frame.columns[1], frame.columns[0]]
        idx = idx_type(keys)
        idx_check = list(idx_type(keys))

        result = frame[idx]

        expected = frame.loc[:, idx_check]
        expected.columns.names = frame.columns.names

        tm.assert_frame_equal(result, expected)

        idx = idx_type(keys + [missing])
        with pytest.raises(KeyError, match="not in index"):
            frame[idx]

    @pytest.mark.parametrize(
        "val,expected", [(2 ** 63 - 1, Series([1])), (2 ** 63, Series([2]))]
    )
    def test_loc_uint64(self, val, expected):
        # see gh-19399
        df = DataFrame([1, 2], index=[2 ** 63 - 1, 2 ** 63])
        result = df.loc[val]

        expected.name = val
        tm.assert_series_equal(result, expected)

    def test_getitem_callable(self, float_frame):
        # GH 12533
        result = float_frame[lambda x: "A"]
        tm.assert_series_equal(result, float_frame.loc[:, "A"])

        result = float_frame[lambda x: ["A", "B"]]
        tm.assert_frame_equal(result, float_frame.loc[:, ["A", "B"]])

        df = float_frame[:3]
        result = df[lambda x: [True, False, True]]
        tm.assert_frame_equal(result, float_frame.iloc[[0, 2], :])

    def test_setitem_list(self, float_frame):

        float_frame["E"] = "foo"
        data = float_frame[["A", "B"]]
        float_frame[["B", "A"]] = data

        tm.assert_series_equal(float_frame["B"], data["A"], check_names=False)
        tm.assert_series_equal(float_frame["A"], data["B"], check_names=False)

        msg = "Columns must be same length as key"
        with pytest.raises(ValueError, match=msg):
            data[["A"]] = float_frame[["A", "B"]]
        newcolumndata = range(len(data.index) - 1)
        msg = (
            rf"Length of values \({len(newcolumndata)}\) "
            rf"does not match length of index \({len(data)}\)"
        )
        with pytest.raises(ValueError, match=msg):
            data["A"] = newcolumndata

        df = DataFrame(0, index=range(3), columns=["tt1", "tt2"], dtype=np.int_)
        df.loc[1, ["tt1", "tt2"]] = [1, 2]

        result = df.loc[df.index[1], ["tt1", "tt2"]]
        expected = Series([1, 2], df.columns, dtype=np.int_, name=1)
        tm.assert_series_equal(result, expected)

        df["tt1"] = df["tt2"] = "0"
        df.loc[df.index[1], ["tt1", "tt2"]] = ["1", "2"]
        result = df.loc[df.index[1], ["tt1", "tt2"]]
        expected = Series(["1", "2"], df.columns, name=1)
        tm.assert_series_equal(result, expected)

    def test_setitem_list_not_dataframe(self, float_frame):
        data = np.random.randn(len(float_frame), 2)
        float_frame[["A", "B"]] = data
        tm.assert_almost_equal(float_frame[["A", "B"]].values, data)

    def test_setitem_list_of_tuples(self, float_frame):
        tuples = list(zip(float_frame["A"], float_frame["B"]))
        float_frame["tuples"] = tuples

        result = float_frame["tuples"]
        expected = Series(tuples, index=float_frame.index, name="tuples")
        tm.assert_series_equal(result, expected)

    @pytest.mark.parametrize(
        "columns,box,expected",
        [
            (
                ["A", "B", "C", "D"],
                7,
                pd.DataFrame(
                    [[7, 7, 7, 7], [7, 7, 7, 7], [7, 7, 7, 7]],
                    columns=["A", "B", "C", "D"],
                ),
            ),
            (
                ["C", "D"],
                [7, 8],
                pd.DataFrame(
                    [[1, 2, 7, 8], [3, 4, 7, 8], [5, 6, 7, 8]],
                    columns=["A", "B", "C", "D"],
                ),
            ),
            (
                ["A", "B", "C"],
                np.array([7, 8, 9], dtype=np.int64),
                pd.DataFrame(
                    [[7, 8, 9], [7, 8, 9], [7, 8, 9]], columns=["A", "B", "C"]
                ),
            ),
            (
                ["B", "C", "D"],
                [[7, 8, 9], [10, 11, 12], [13, 14, 15]],
                pd.DataFrame(
                    [[1, 7, 8, 9], [3, 10, 11, 12], [5, 13, 14, 15]],
                    columns=["A", "B", "C", "D"],
                ),
            ),
            (
                ["C", "A", "D"],
                np.array([[7, 8, 9], [10, 11, 12], [13, 14, 15]], dtype=np.int64),
                pd.DataFrame(
                    [[8, 2, 7, 9], [11, 4, 10, 12], [14, 6, 13, 15]],
                    columns=["A", "B", "C", "D"],
                ),
            ),
            (
                ["A", "C"],
                pd.DataFrame([[7, 8], [9, 10], [11, 12]], columns=["A", "C"]),
                pd.DataFrame(
                    [[7, 2, 8], [9, 4, 10], [11, 6, 12]], columns=["A", "B", "C"]
                ),
            ),
        ],
    )
    def test_setitem_list_missing_columns(self, columns, box, expected):
        # GH 29334
        df = pd.DataFrame([[1, 2], [3, 4], [5, 6]], columns=["A", "B"])
        df[columns] = box
        tm.assert_frame_equal(df, expected)

    def test_setitem_multi_index(self):
        # GH7655, test that assigning to a sub-frame of a frame
        # with multi-index columns aligns both rows and columns
        it = ["jim", "joe", "jolie"], ["first", "last"], ["left", "center", "right"]

        cols = MultiIndex.from_product(it)
        index = pd.date_range("20141006", periods=20)
        vals = np.random.randint(1, 1000, (len(index), len(cols)))
        df = pd.DataFrame(vals, columns=cols, index=index)

        i, j = df.index.values.copy(), it[-1][:]

        np.random.shuffle(i)
        df["jim"] = df["jolie"].loc[i, ::-1]
        tm.assert_frame_equal(df["jim"], df["jolie"])

        np.random.shuffle(j)
        df[("joe", "first")] = df[("jolie", "last")].loc[i, j]
        tm.assert_frame_equal(df[("joe", "first")], df[("jolie", "last")])

        np.random.shuffle(j)
        df[("joe", "last")] = df[("jolie", "first")].loc[i, j]
        tm.assert_frame_equal(df[("joe", "last")], df[("jolie", "first")])

    def test_setitem_callable(self):
        # GH 12533
        df = pd.DataFrame({"A": [1, 2, 3, 4], "B": [5, 6, 7, 8]})
        df[lambda x: "A"] = [11, 12, 13, 14]

        exp = pd.DataFrame({"A": [11, 12, 13, 14], "B": [5, 6, 7, 8]})
        tm.assert_frame_equal(df, exp)

    def test_setitem_other_callable(self):
        # GH 13299
        def inc(x):
            return x + 1

        df = pd.DataFrame([[-1, 1], [1, -1]])
        df[df > 0] = inc

        expected = pd.DataFrame([[-1, inc], [inc, -1]])
        tm.assert_frame_equal(df, expected)

    def test_getitem_boolean(
        self, float_string_frame, mixed_float_frame, mixed_int_frame, datetime_frame
    ):
        # boolean indexing
        d = datetime_frame.index[10]
        indexer = datetime_frame.index > d
        indexer_obj = indexer.astype(object)

        subindex = datetime_frame.index[indexer]
        subframe = datetime_frame[indexer]

        tm.assert_index_equal(subindex, subframe.index)
        with pytest.raises(ValueError, match="Item wrong length"):
            datetime_frame[indexer[:-1]]

        subframe_obj = datetime_frame[indexer_obj]
        tm.assert_frame_equal(subframe_obj, subframe)

        with pytest.raises(ValueError, match="Boolean array expected"):
            datetime_frame[datetime_frame]

        # test that Series work
        indexer_obj = Series(indexer_obj, datetime_frame.index)

        subframe_obj = datetime_frame[indexer_obj]
        tm.assert_frame_equal(subframe_obj, subframe)

        # test that Series indexers reindex
        # we are producing a warning that since the passed boolean
        # key is not the same as the given index, we will reindex
        # not sure this is really necessary
        with tm.assert_produces_warning(UserWarning, check_stacklevel=False):
            indexer_obj = indexer_obj.reindex(datetime_frame.index[::-1])
            subframe_obj = datetime_frame[indexer_obj]
            tm.assert_frame_equal(subframe_obj, subframe)

        # test df[df > 0]
        for df in [
            datetime_frame,
            float_string_frame,
            mixed_float_frame,
            mixed_int_frame,
        ]:
            if df is float_string_frame:
                continue

            data = df._get_numeric_data()
            bif = df[df > 0]
            bifw = DataFrame(
                {c: np.where(data[c] > 0, data[c], np.nan) for c in data.columns},
                index=data.index,
                columns=data.columns,
            )

            # add back other columns to compare
            for c in df.columns:
                if c not in bifw:
                    bifw[c] = df[c]
            bifw = bifw.reindex(columns=df.columns)

            tm.assert_frame_equal(bif, bifw, check_dtype=False)
            for c in df.columns:
                if bif[c].dtype != bifw[c].dtype:
                    assert bif[c].dtype == df[c].dtype

    def test_getitem_boolean_casting(self, datetime_frame):

        # don't upcast if we don't need to
        df = datetime_frame.copy()
        df["E"] = 1
        df["E"] = df["E"].astype("int32")
        df["E1"] = df["E"].copy()
        df["F"] = 1
        df["F"] = df["F"].astype("int64")
        df["F1"] = df["F"].copy()

        casted = df[df > 0]
        result = casted.dtypes
        expected = Series(
            [np.dtype("float64")] * 4
            + [np.dtype("int32")] * 2
            + [np.dtype("int64")] * 2,
            index=["A", "B", "C", "D", "E", "E1", "F", "F1"],
        )
        tm.assert_series_equal(result, expected)

        # int block splitting
        df.loc[df.index[1:3], ["E1", "F1"]] = 0
        casted = df[df > 0]
        result = casted.dtypes
        expected = Series(
            [np.dtype("float64")] * 4
            + [np.dtype("int32")]
            + [np.dtype("float64")]
            + [np.dtype("int64")]
            + [np.dtype("float64")],
            index=["A", "B", "C", "D", "E", "E1", "F", "F1"],
        )
        tm.assert_series_equal(result, expected)

    def test_getitem_boolean_list(self):
        df = DataFrame(np.arange(12).reshape(3, 4))

        def _checkit(lst):
            result = df[lst]
            expected = df.loc[df.index[lst]]
            tm.assert_frame_equal(result, expected)

        _checkit([True, False, True])
        _checkit([True, True, True])
        _checkit([False, False, False])

    def test_getitem_boolean_iadd(self):
        arr = np.random.randn(5, 5)

        df = DataFrame(arr.copy(), columns=["A", "B", "C", "D", "E"])

        df[df < 0] += 1
        arr[arr < 0] += 1

        tm.assert_almost_equal(df.values, arr)

    def test_boolean_index_empty_corner(self):
        # #2096
        blah = DataFrame(np.empty([0, 1]), columns=["A"], index=DatetimeIndex([]))

        # both of these should succeed trivially
        k = np.array([], bool)

        blah[k]
        blah[k] = 0

    def test_getitem_ix_mixed_integer(self):
        df = DataFrame(
            np.random.randn(4, 3), index=[1, 10, "C", "E"], columns=[1, 2, 3]
        )

        result = df.iloc[:-1]
        expected = df.loc[df.index[:-1]]
        tm.assert_frame_equal(result, expected)

        result = df.loc[[1, 10]]
        expected = df.loc[Index([1, 10])]
        tm.assert_frame_equal(result, expected)

        # 11320
        df = pd.DataFrame(
            {
                "rna": (1.5, 2.2, 3.2, 4.5),
                -1000: [11, 21, 36, 40],
                0: [10, 22, 43, 34],
                1000: [0, 10, 20, 30],
            },
            columns=["rna", -1000, 0, 1000],
        )
        result = df[[1000]]
        expected = df.iloc[:, [3]]
        tm.assert_frame_equal(result, expected)
        result = df[[-1000]]
        expected = df.iloc[:, [1]]
        tm.assert_frame_equal(result, expected)

    def test_getattr(self, float_frame):
        tm.assert_series_equal(float_frame.A, float_frame["A"])
        msg = "'DataFrame' object has no attribute 'NONEXISTENT_NAME'"
        with pytest.raises(AttributeError, match=msg):
            float_frame.NONEXISTENT_NAME

    def test_setattr_column(self):
        df = DataFrame({"foobar": 1}, index=range(10))

        df.foobar = 5
        assert (df.foobar == 5).all()

    def test_setitem(self, float_frame):
        # not sure what else to do here
        series = float_frame["A"][::2]
        float_frame["col5"] = series
        assert "col5" in float_frame

        assert len(series) == 15
        assert len(float_frame) == 30

        exp = np.ravel(np.column_stack((series.values, [np.nan] * 15)))
        exp = Series(exp, index=float_frame.index, name="col5")
        tm.assert_series_equal(float_frame["col5"], exp)

        series = float_frame["A"]
        float_frame["col6"] = series
        tm.assert_series_equal(series, float_frame["col6"], check_names=False)

        # set ndarray
        arr = np.random.randn(len(float_frame))
        float_frame["col9"] = arr
        assert (float_frame["col9"] == arr).all()

        float_frame["col7"] = 5
        assert (float_frame["col7"] == 5).all()

        float_frame["col0"] = 3.14
        assert (float_frame["col0"] == 3.14).all()

        float_frame["col8"] = "foo"
        assert (float_frame["col8"] == "foo").all()

        # this is partially a view (e.g. some blocks are view)
        # so raise/warn
        smaller = float_frame[:2]

        msg = r"\nA value is trying to be set on a copy of a slice from a DataFrame"
        with pytest.raises(com.SettingWithCopyError, match=msg):
            smaller["col10"] = ["1", "2"]

        assert smaller["col10"].dtype == np.object_
        assert (smaller["col10"] == ["1", "2"]).all()

        # dtype changing GH4204
        df = DataFrame([[0, 0]])
        df.iloc[0] = np.nan
        expected = DataFrame([[np.nan, np.nan]])
        tm.assert_frame_equal(df, expected)

        df = DataFrame([[0, 0]])
        df.loc[0] = np.nan
        tm.assert_frame_equal(df, expected)

    @pytest.mark.parametrize("dtype", ["int32", "int64", "float32", "float64"])
    def test_setitem_dtype(self, dtype, float_frame):
        arr = np.random.randn(len(float_frame))

        float_frame[dtype] = np.array(arr, dtype=dtype)
        assert float_frame[dtype].dtype.name == dtype

    def test_setitem_tuple(self, float_frame):
        float_frame["A", "B"] = float_frame["A"]
        tm.assert_series_equal(
            float_frame["A", "B"], float_frame["A"], check_names=False
        )

    def test_setitem_always_copy(self, float_frame):
        s = float_frame["A"].copy()
        float_frame["E"] = s

        float_frame["E"][5:10] = np.nan
        assert notna(s[5:10]).all()

    def test_setitem_boolean(self, float_frame):
        df = float_frame.copy()
        values = float_frame.values

        df[df["A"] > 0] = 4
        values[values[:, 0] > 0] = 4
        tm.assert_almost_equal(df.values, values)

        # test that column reindexing works
        series = df["A"] == 4
        series = series.reindex(df.index[::-1])
        df[series] = 1
        values[values[:, 0] == 4] = 1
        tm.assert_almost_equal(df.values, values)

        df[df > 0] = 5
        values[values > 0] = 5
        tm.assert_almost_equal(df.values, values)

        df[df == 5] = 0
        values[values == 5] = 0
        tm.assert_almost_equal(df.values, values)

        # a df that needs alignment first
        df[df[:-1] < 0] = 2
        np.putmask(values[:-1], values[:-1] < 0, 2)
        tm.assert_almost_equal(df.values, values)

        # indexed with same shape but rows-reversed df
        df[df[::-1] == 2] = 3
        values[values == 2] = 3
        tm.assert_almost_equal(df.values, values)

        msg = "Must pass DataFrame or 2-d ndarray with boolean values only"
        with pytest.raises(TypeError, match=msg):
            df[df * 0] = 2

        # index with DataFrame
        mask = df > np.abs(df)
        expected = df.copy()
        df[df > np.abs(df)] = np.nan
        expected.values[mask.values] = np.nan
        tm.assert_frame_equal(df, expected)

        # set from DataFrame
        expected = df.copy()
        df[df > np.abs(df)] = df * 2
        np.putmask(expected.values, mask.values, df.values * 2)
        tm.assert_frame_equal(df, expected)

    @pytest.mark.parametrize(
        "mask_type",
        [lambda df: df > np.abs(df) / 2, lambda df: (df > np.abs(df) / 2).values],
        ids=["dataframe", "array"],
    )
    def test_setitem_boolean_mask(self, mask_type, float_frame):

        # Test for issue #18582
        df = float_frame.copy()
        mask = mask_type(df)

        # index with boolean mask
        result = df.copy()
        result[mask] = np.nan

        expected = df.copy()
        expected.values[np.array(mask)] = np.nan
        tm.assert_frame_equal(result, expected)

    def test_setitem_cast(self, float_frame):
        float_frame["D"] = float_frame["D"].astype("i8")
        assert float_frame["D"].dtype == np.int64

        # #669, should not cast?
        # this is now set to int64, which means a replacement of the column to
        # the value dtype (and nothing to do with the existing dtype)
        float_frame["B"] = 0
        assert float_frame["B"].dtype == np.int64

        # cast if pass array of course
        float_frame["B"] = np.arange(len(float_frame))
        assert issubclass(float_frame["B"].dtype.type, np.integer)

        float_frame["foo"] = "bar"
        float_frame["foo"] = 0
        assert float_frame["foo"].dtype == np.int64

        float_frame["foo"] = "bar"
        float_frame["foo"] = 2.5
        assert float_frame["foo"].dtype == np.float64

        float_frame["something"] = 0
        assert float_frame["something"].dtype == np.int64
        float_frame["something"] = 2
        assert float_frame["something"].dtype == np.int64
        float_frame["something"] = 2.5
        assert float_frame["something"].dtype == np.float64

        # GH 7704
        # dtype conversion on setting
        df = DataFrame(np.random.rand(30, 3), columns=tuple("ABC"))
        df["event"] = np.nan
        df.loc[10, "event"] = "foo"
        result = df.dtypes
        expected = Series(
            [np.dtype("float64")] * 3 + [np.dtype("object")],
            index=["A", "B", "C", "event"],
        )
        tm.assert_series_equal(result, expected)

        # Test that data type is preserved . #5782
        df = DataFrame({"one": np.arange(6, dtype=np.int8)})
        df.loc[1, "one"] = 6
        assert df.dtypes.one == np.dtype(np.int8)
        df.one = np.int8(7)
        assert df.dtypes.one == np.dtype(np.int8)

    def test_setitem_boolean_column(self, float_frame):
        expected = float_frame.copy()
        mask = float_frame["A"] > 0

        float_frame.loc[mask, "B"] = 0
        expected.values[mask.values, 1] = 0

        tm.assert_frame_equal(float_frame, expected)

    def test_frame_setitem_timestamp(self):
        # GH#2155
        columns = date_range(start="1/1/2012", end="2/1/2012", freq=BDay())
        data = DataFrame(columns=columns, index=range(10))
        t = datetime(2012, 11, 1)
        ts = Timestamp(t)
        data[ts] = np.nan  # works, mostly a smoke-test
        assert np.isnan(data[ts]).all()

    def test_setitem_corner(self, float_frame):
        # corner case
        df = DataFrame({"B": [1.0, 2.0, 3.0], "C": ["a", "b", "c"]}, index=np.arange(3))
        del df["B"]
        df["B"] = [1.0, 2.0, 3.0]
        assert "B" in df
        assert len(df.columns) == 2

        df["A"] = "beginning"
        df["E"] = "foo"
        df["D"] = "bar"
        df[datetime.now()] = "date"
        df[datetime.now()] = 5.0

        # what to do when empty frame with index
        dm = DataFrame(index=float_frame.index)
        dm["A"] = "foo"
        dm["B"] = "bar"
        assert len(dm.columns) == 2
        assert dm.values.dtype == np.object_

        # upcast
        dm["C"] = 1
        assert dm["C"].dtype == np.int64

        dm["E"] = 1.0
        assert dm["E"].dtype == np.float64

        # set existing column
        dm["A"] = "bar"
        assert "bar" == dm["A"][0]

        dm = DataFrame(index=np.arange(3))
        dm["A"] = 1
        dm["foo"] = "bar"
        del dm["foo"]
        dm["foo"] = "bar"
        assert dm["foo"].dtype == np.object_

        dm["coercable"] = ["1", "2", "3"]
        assert dm["coercable"].dtype == np.object_

    def test_setitem_corner2(self):
        data = {
            "title": ["foobar", "bar", "foobar"] + ["foobar"] * 17,
            "cruft": np.random.random(20),
        }

        df = DataFrame(data)
        ix = df[df["title"] == "bar"].index

        df.loc[ix, ["title"]] = "foobar"
        df.loc[ix, ["cruft"]] = 0

        assert df.loc[1, "title"] == "foobar"
        assert df.loc[1, "cruft"] == 0

    def test_setitem_ambig(self):
        # Difficulties with mixed-type data
        from decimal import Decimal

        # Created as float type
        dm = DataFrame(index=range(3), columns=range(3))

        coercable_series = Series([Decimal(1) for _ in range(3)], index=range(3))
        uncoercable_series = Series(["foo", "bzr", "baz"], index=range(3))

        dm[0] = np.ones(3)
        assert len(dm.columns) == 3

        dm[1] = coercable_series
        assert len(dm.columns) == 3

        dm[2] = uncoercable_series
        assert len(dm.columns) == 3
        assert dm[2].dtype == np.object_

    def test_setitem_clear_caches(self):
        # see gh-304
        df = DataFrame(
            {"x": [1.1, 2.1, 3.1, 4.1], "y": [5.1, 6.1, 7.1, 8.1]}, index=[0, 1, 2, 3]
        )
        df.insert(2, "z", np.nan)

        # cache it
        foo = df["z"]
        df.loc[df.index[2:], "z"] = 42

        expected = Series([np.nan, np.nan, 42, 42], index=df.index, name="z")

        assert df["z"] is not foo
        tm.assert_series_equal(df["z"], expected)

    def test_setitem_None(self, float_frame):
        # GH #766
        float_frame[None] = float_frame["A"]
        tm.assert_series_equal(
            float_frame.iloc[:, -1], float_frame["A"], check_names=False
        )
        tm.assert_series_equal(
            float_frame.loc[:, None], float_frame["A"], check_names=False
        )
        tm.assert_series_equal(float_frame[None], float_frame["A"], check_names=False)
        repr(float_frame)

    def test_setitem_empty(self):
        # GH 9596
        df = pd.DataFrame(
            {"a": ["1", "2", "3"], "b": ["11", "22", "33"], "c": ["111", "222", "333"]}
        )

        result = df.copy()
        result.loc[result.b.isna(), "a"] = result.a
        tm.assert_frame_equal(result, df)

    @pytest.mark.parametrize("dtype", ["float", "int64"])
    @pytest.mark.parametrize("kwargs", [dict(), dict(index=[1]), dict(columns=["A"])])
    def test_setitem_empty_frame_with_boolean(self, dtype, kwargs):
        # see gh-10126
        kwargs["dtype"] = dtype
        df = DataFrame(**kwargs)

        df2 = df.copy()
        df[df > df2] = 47
        tm.assert_frame_equal(df, df2)

    def test_setitem_with_empty_listlike(self):
        # GH #17101
        index = pd.Index([], name="idx")
        result = pd.DataFrame(columns=["A"], index=index)
        result["A"] = []
        expected = pd.DataFrame(columns=["A"], index=index)
        tm.assert_index_equal(result.index, expected.index)

    def test_setitem_scalars_no_index(self):
        # GH16823 / 17894
        df = DataFrame()
        df["foo"] = 1
        expected = DataFrame(columns=["foo"]).astype(np.int64)
        tm.assert_frame_equal(df, expected)

    def test_getitem_empty_frame_with_boolean(self):
        # Test for issue #11859

        df = pd.DataFrame()
        df2 = df[df > 0]
        tm.assert_frame_equal(df, df2)

    def test_slice_floats(self):
        index = [52195.504153, 52196.303147, 52198.369883]
        df = DataFrame(np.random.rand(3, 2), index=index)

        s1 = df.loc[52195.1:52196.5]
        assert len(s1) == 2

        s1 = df.loc[52195.1:52196.6]
        assert len(s1) == 2

        s1 = df.loc[52195.1:52198.9]
        assert len(s1) == 3

    def test_getitem_fancy_slice_integers_step(self):
        df = DataFrame(np.random.randn(10, 5))

        # this is OK
        result = df.iloc[:8:2]  # noqa
        df.iloc[:8:2] = np.nan
        assert isna(df.iloc[:8:2]).values.all()

    def test_getitem_setitem_integer_slice_keyerrors(self):
        df = DataFrame(np.random.randn(10, 5), index=range(0, 20, 2))

        # this is OK
        cp = df.copy()
        cp.iloc[4:10] = 0
        assert (cp.iloc[4:10] == 0).values.all()

        # so is this
        cp = df.copy()
        cp.iloc[3:11] = 0
        assert (cp.iloc[3:11] == 0).values.all()

        result = df.iloc[2:6]
        result2 = df.loc[3:11]
        expected = df.reindex([4, 6, 8, 10])

        tm.assert_frame_equal(result, expected)
        tm.assert_frame_equal(result2, expected)

        # non-monotonic, raise KeyError
        df2 = df.iloc[list(range(5)) + list(range(5, 10))[::-1]]
        with pytest.raises(KeyError, match=r"^3$"):
            df2.loc[3:11]
        with pytest.raises(KeyError, match=r"^3$"):
            df2.loc[3:11] = 0

    def test_fancy_getitem_slice_mixed(self, float_frame, float_string_frame):
        sliced = float_string_frame.iloc[:, -3:]
        assert sliced["D"].dtype == np.float64

        # get view with single block
        # setting it triggers setting with copy
        sliced = float_frame.iloc[:, -3:]

        msg = r"\nA value is trying to be set on a copy of a slice from a DataFrame"
        with pytest.raises(com.SettingWithCopyError, match=msg):
            sliced["C"] = 4.0

        assert (float_frame["C"] == 4).all()

    def test_setitem_slice_position(self):
        # GH#31469
        df = pd.DataFrame(np.zeros((100, 1)))
        df[-4:] = 1
        arr = np.zeros((100, 1))
        arr[-4:] = 1
        expected = pd.DataFrame(arr)
        tm.assert_frame_equal(df, expected)

    def test_getitem_setitem_non_ix_labels(self):
        df = tm.makeTimeDataFrame()

        start, end = df.index[[5, 10]]

        result = df.loc[start:end]
        result2 = df[start:end]
        expected = df[5:11]
        tm.assert_frame_equal(result, expected)
        tm.assert_frame_equal(result2, expected)

        result = df.copy()
        result.loc[start:end] = 0
        result2 = df.copy()
        result2[start:end] = 0
        expected = df.copy()
        expected[5:11] = 0
        tm.assert_frame_equal(result, expected)
        tm.assert_frame_equal(result2, expected)

    def test_ix_multi_take(self):
        df = DataFrame(np.random.randn(3, 2))
        rs = df.loc[df.index == 0, :]
        xp = df.reindex([0])
        tm.assert_frame_equal(rs, xp)

        # FIXME: dont leave commented-out
        """ #1321
        df = DataFrame(np.random.randn(3, 2))
        rs = df.loc[df.index==0, df.columns==1]
        xp = df.reindex([0], [1])
        tm.assert_frame_equal(rs, xp)
        """

    def test_getitem_fancy_scalar(self, float_frame):
        f = float_frame
        ix = f.loc

        # individual value
        for col in f.columns:
            ts = f[col]
            for idx in f.index[::5]:
                assert ix[idx, col] == ts[idx]

    def test_setitem_fancy_scalar(self, float_frame):
        f = float_frame
        expected = float_frame.copy()
        ix = f.loc

        # individual value
        for j, col in enumerate(f.columns):
            ts = f[col]  # noqa
            for idx in f.index[::5]:
                i = f.index.get_loc(idx)
                val = np.random.randn()
                expected.values[i, j] = val

                ix[idx, col] = val
                tm.assert_frame_equal(f, expected)

    def test_getitem_fancy_boolean(self, float_frame):
        f = float_frame
        ix = f.loc

        expected = f.reindex(columns=["B", "D"])
        result = ix[:, [False, True, False, True]]
        tm.assert_frame_equal(result, expected)

        expected = f.reindex(index=f.index[5:10], columns=["B", "D"])
        result = ix[f.index[5:10], [False, True, False, True]]
        tm.assert_frame_equal(result, expected)

        boolvec = f.index > f.index[7]
        expected = f.reindex(index=f.index[boolvec])
        result = ix[boolvec]
        tm.assert_frame_equal(result, expected)
        result = ix[boolvec, :]
        tm.assert_frame_equal(result, expected)

        result = ix[boolvec, f.columns[2:]]
        expected = f.reindex(index=f.index[boolvec], columns=["C", "D"])
        tm.assert_frame_equal(result, expected)

    def test_setitem_fancy_boolean(self, float_frame):
        # from 2d, set with booleans
        frame = float_frame.copy()
        expected = float_frame.copy()

        mask = frame["A"] > 0
        frame.loc[mask] = 0.0
        expected.values[mask.values] = 0.0
        tm.assert_frame_equal(frame, expected)

        frame = float_frame.copy()
        expected = float_frame.copy()
        frame.loc[mask, ["A", "B"]] = 0.0
        expected.values[mask.values, :2] = 0.0
        tm.assert_frame_equal(frame, expected)

    def test_getitem_fancy_ints(self, float_frame):
        result = float_frame.iloc[[1, 4, 7]]
        expected = float_frame.loc[float_frame.index[[1, 4, 7]]]
        tm.assert_frame_equal(result, expected)

        result = float_frame.iloc[:, [2, 0, 1]]
        expected = float_frame.loc[:, float_frame.columns[[2, 0, 1]]]
        tm.assert_frame_equal(result, expected)

    def test_getitem_setitem_fancy_exceptions(self, float_frame):
        ix = float_frame.iloc
        with pytest.raises(IndexingError, match="Too many indexers"):
            ix[:, :, :]

        with pytest.raises(IndexError, match="too many indices for array"):
            # GH#32257 we let numpy do validation, get their exception
            ix[:, :, :] = 1

    def test_getitem_setitem_boolean_misaligned(self, float_frame):
        # boolean index misaligned labels
        mask = float_frame["A"][::-1] > 1

        result = float_frame.loc[mask]
        expected = float_frame.loc[mask[::-1]]
        tm.assert_frame_equal(result, expected)

        cp = float_frame.copy()
        expected = float_frame.copy()
        cp.loc[mask] = 0
        expected.loc[mask] = 0
        tm.assert_frame_equal(cp, expected)

    def test_getitem_setitem_boolean_multi(self):
        df = DataFrame(np.random.randn(3, 2))

        # get
        k1 = np.array([True, False, True])
        k2 = np.array([False, True])
        result = df.loc[k1, k2]
        expected = df.loc[[0, 2], [1]]
        tm.assert_frame_equal(result, expected)

        expected = df.copy()
        df.loc[np.array([True, False, True]), np.array([False, True])] = 5
        expected.loc[[0, 2], [1]] = 5
        tm.assert_frame_equal(df, expected)

    def test_getitem_setitem_float_labels(self):
        index = Index([1.5, 2, 3, 4, 5])
        df = DataFrame(np.random.randn(5, 5), index=index)

        result = df.loc[1.5:4]
        expected = df.reindex([1.5, 2, 3, 4])
        tm.assert_frame_equal(result, expected)
        assert len(result) == 4

        result = df.loc[4:5]
        expected = df.reindex([4, 5])  # reindex with int
        tm.assert_frame_equal(result, expected, check_index_type=False)
        assert len(result) == 2

        result = df.loc[4:5]
        expected = df.reindex([4.0, 5.0])  # reindex with float
        tm.assert_frame_equal(result, expected)
        assert len(result) == 2

        # loc_float changes this to work properly
        result = df.loc[1:2]
        expected = df.iloc[0:2]
        tm.assert_frame_equal(result, expected)

        df.loc[1:2] = 0
        result = df[1:2]
        assert (result == 0).all().all()

        # #2727
        index = Index([1.0, 2.5, 3.5, 4.5, 5.0])
        df = DataFrame(np.random.randn(5, 5), index=index)

        # positional slicing only via iloc!
        msg = (
            "cannot do positional indexing on Float64Index with "
            r"these indexers \[1.0\] of type float"
        )
        with pytest.raises(TypeError, match=msg):
            df.iloc[1.0:5]

        result = df.iloc[4:5]
        expected = df.reindex([5.0])
        tm.assert_frame_equal(result, expected)
        assert len(result) == 1

        cp = df.copy()

        with pytest.raises(TypeError, match=_slice_msg):
            cp.iloc[1.0:5] = 0

        with pytest.raises(TypeError, match=msg):
            result = cp.iloc[1.0:5] == 0  # noqa

        assert result.values.all()
        assert (cp.iloc[0:1] == df.iloc[0:1]).values.all()

        cp = df.copy()
        cp.iloc[4:5] = 0
        assert (cp.iloc[4:5] == 0).values.all()
        assert (cp.iloc[0:4] == df.iloc[0:4]).values.all()

        # float slicing
        result = df.loc[1.0:5]
        expected = df
        tm.assert_frame_equal(result, expected)
        assert len(result) == 5

        result = df.loc[1.1:5]
        expected = df.reindex([2.5, 3.5, 4.5, 5.0])
        tm.assert_frame_equal(result, expected)
        assert len(result) == 4

        result = df.loc[4.51:5]
        expected = df.reindex([5.0])
        tm.assert_frame_equal(result, expected)
        assert len(result) == 1

        result = df.loc[1.0:5.0]
        expected = df.reindex([1.0, 2.5, 3.5, 4.5, 5.0])
        tm.assert_frame_equal(result, expected)
        assert len(result) == 5

        cp = df.copy()
        cp.loc[1.0:5.0] = 0
        result = cp.loc[1.0:5.0]
        assert (result == 0).values.all()

    def test_setitem_single_column_mixed(self):
        df = DataFrame(
            np.random.randn(5, 3),
            index=["a", "b", "c", "d", "e"],
            columns=["foo", "bar", "baz"],
        )
        df["str"] = "qux"
        df.loc[df.index[::2], "str"] = np.nan
        expected = np.array([np.nan, "qux", np.nan, "qux", np.nan], dtype=object)
        tm.assert_almost_equal(df["str"].values, expected)

    def test_setitem_single_column_mixed_datetime(self):
        df = DataFrame(
            np.random.randn(5, 3),
            index=["a", "b", "c", "d", "e"],
            columns=["foo", "bar", "baz"],
        )

        df["timestamp"] = Timestamp("20010102")

        # check our dtypes
        result = df.dtypes
        expected = Series(
            [np.dtype("float64")] * 3 + [np.dtype("datetime64[ns]")],
            index=["foo", "bar", "baz", "timestamp"],
        )
        tm.assert_series_equal(result, expected)

        # GH#16674 iNaT is treated as an integer when given by the user
        df.loc["b", "timestamp"] = iNaT
        assert not isna(df.loc["b", "timestamp"])
        assert df["timestamp"].dtype == np.object_
        assert df.loc["b", "timestamp"] == iNaT

        # allow this syntax
        df.loc["c", "timestamp"] = np.nan
        assert isna(df.loc["c", "timestamp"])

        # allow this syntax
        df.loc["d", :] = np.nan
        assert not isna(df.loc["c", :]).all()

        # FIXME: don't leave commented-out
        # as of GH 3216 this will now work!
        # try to set with a list like item
        # pytest.raises(
        #    Exception, df.loc.__setitem__, ('d', 'timestamp'), [np.nan])

    def test_setitem_mixed_datetime(self):
        # GH 9336
        expected = DataFrame(
            {
                "a": [0, 0, 0, 0, 13, 14],
                "b": [
                    datetime(2012, 1, 1),
                    1,
                    "x",
                    "y",
                    datetime(2013, 1, 1),
                    datetime(2014, 1, 1),
                ],
            }
        )
        df = pd.DataFrame(0, columns=list("ab"), index=range(6))
        df["b"] = pd.NaT
        df.loc[0, "b"] = datetime(2012, 1, 1)
        df.loc[1, "b"] = 1
        df.loc[[2, 3], "b"] = "x", "y"
        A = np.array(
            [
                [13, np.datetime64("2013-01-01T00:00:00")],
                [14, np.datetime64("2014-01-01T00:00:00")],
            ]
        )
        df.loc[[4, 5], ["a", "b"]] = A
        tm.assert_frame_equal(df, expected)

    def test_setitem_frame_float(self, float_frame):
        piece = float_frame.loc[float_frame.index[:2], ["A", "B"]]
        float_frame.loc[float_frame.index[-2] :, ["A", "B"]] = piece.values
        result = float_frame.loc[float_frame.index[-2:], ["A", "B"]].values
        expected = piece.values
        tm.assert_almost_equal(result, expected)

    def test_setitem_frame_mixed(self, float_string_frame):
        # GH 3216

        # already aligned
        f = float_string_frame.copy()
        piece = DataFrame(
            [[1.0, 2.0], [3.0, 4.0]], index=f.index[0:2], columns=["A", "B"]
        )
        key = (f.index[slice(None, 2)], ["A", "B"])
        f.loc[key] = piece
        tm.assert_almost_equal(f.loc[f.index[0:2], ["A", "B"]].values, piece.values)

        # rows unaligned
        f = float_string_frame.copy()
        piece = DataFrame(
            [[1.0, 2.0], [3.0, 4.0], [5.0, 6.0], [7.0, 8.0]],
            index=list(f.index[0:2]) + ["foo", "bar"],
            columns=["A", "B"],
        )
        key = (f.index[slice(None, 2)], ["A", "B"])
        f.loc[key] = piece
        tm.assert_almost_equal(
            f.loc[f.index[0:2:], ["A", "B"]].values, piece.values[0:2]
        )

        # key is unaligned with values
        f = float_string_frame.copy()
        piece = f.loc[f.index[:2], ["A"]]
        piece.index = f.index[-2:]
        key = (f.index[slice(-2, None)], ["A", "B"])
        f.loc[key] = piece
        piece["B"] = np.nan
        tm.assert_almost_equal(f.loc[f.index[-2:], ["A", "B"]].values, piece.values)

        # ndarray
        f = float_string_frame.copy()
        piece = float_string_frame.loc[f.index[:2], ["A", "B"]]
        key = (f.index[slice(-2, None)], ["A", "B"])
        f.loc[key] = piece.values
        tm.assert_almost_equal(f.loc[f.index[-2:], ["A", "B"]].values, piece.values)

    def test_setitem_frame_upcast(self):
        # needs upcasting
        df = DataFrame([[1, 2, "foo"], [3, 4, "bar"]], columns=["A", "B", "C"])
        df2 = df.copy()
        df2.loc[:, ["A", "B"]] = df.loc[:, ["A", "B"]] + 0.5
        expected = df.reindex(columns=["A", "B"])
        expected += 0.5
        expected["C"] = df["C"]
        tm.assert_frame_equal(df2, expected)

    def test_setitem_frame_align(self, float_frame):
        piece = float_frame.loc[float_frame.index[:2], ["A", "B"]]
        piece.index = float_frame.index[-2:]
        piece.columns = ["A", "B"]
        float_frame.loc[float_frame.index[-2:], ["A", "B"]] = piece
        result = float_frame.loc[float_frame.index[-2:], ["A", "B"]].values
        expected = piece.values
        tm.assert_almost_equal(result, expected)

    def test_getitem_setitem_ix_duplicates(self):
        # #1201
        df = DataFrame(np.random.randn(5, 3), index=["foo", "foo", "bar", "baz", "bar"])

        result = df.loc["foo"]
        expected = df[:2]
        tm.assert_frame_equal(result, expected)

        result = df.loc["bar"]
        expected = df.iloc[[2, 4]]
        tm.assert_frame_equal(result, expected)

        result = df.loc["baz"]
        expected = df.iloc[3]
        tm.assert_series_equal(result, expected)

    def test_getitem_ix_boolean_duplicates_multiple(self):
        # #1201
        df = DataFrame(np.random.randn(5, 3), index=["foo", "foo", "bar", "baz", "bar"])

        result = df.loc[["bar"]]
        exp = df.iloc[[2, 4]]
        tm.assert_frame_equal(result, exp)

        result = df.loc[df[1] > 0]
        exp = df[df[1] > 0]
        tm.assert_frame_equal(result, exp)

        result = df.loc[df[0] > 0]
        exp = df[df[0] > 0]
        tm.assert_frame_equal(result, exp)

    def test_getitem_setitem_ix_bool_keyerror(self):
        # #2199
        df = DataFrame({"a": [1, 2, 3]})

        with pytest.raises(KeyError, match=r"^False$"):
            df.loc[False]
        with pytest.raises(KeyError, match=r"^True$"):
            df.loc[True]

        msg = "cannot use a single bool to index into setitem"
        with pytest.raises(KeyError, match=msg):
            df.loc[False] = 0
        with pytest.raises(KeyError, match=msg):
            df.loc[True] = 0

    def test_getitem_list_duplicates(self):
        # #1943
        df = DataFrame(np.random.randn(4, 4), columns=list("AABC"))
        df.columns.name = "foo"

        result = df[["B", "C"]]
        assert result.columns.name == "foo"

        expected = df.iloc[:, 2:]
        tm.assert_frame_equal(result, expected)

    def test_get_value(self, float_frame):
        for idx in float_frame.index:
            for col in float_frame.columns:
                result = float_frame._get_value(idx, col)
                expected = float_frame[col][idx]
                assert result == expected

    def test_lookup_float(self, float_frame):
        df = float_frame
        rows = list(df.index) * len(df.columns)
        cols = list(df.columns) * len(df.index)
        with tm.assert_produces_warning(FutureWarning):
            result = df.lookup(rows, cols)

        expected = np.array([df.loc[r, c] for r, c in zip(rows, cols)])
        tm.assert_numpy_array_equal(result, expected)

    def test_lookup_mixed(self, float_string_frame):
        df = float_string_frame
        rows = list(df.index) * len(df.columns)
        cols = list(df.columns) * len(df.index)
        with tm.assert_produces_warning(FutureWarning):
            result = df.lookup(rows, cols)

        expected = np.array(
            [df.loc[r, c] for r, c in zip(rows, cols)], dtype=np.object_
        )
        tm.assert_almost_equal(result, expected)

    def test_lookup_bool(self):
        df = DataFrame(
            {
                "label": ["a", "b", "a", "c"],
                "mask_a": [True, True, False, True],
                "mask_b": [True, False, False, False],
                "mask_c": [False, True, False, True],
            }
        )
        with tm.assert_produces_warning(FutureWarning):
            df["mask"] = df.lookup(df.index, "mask_" + df["label"])

        exp_mask = np.array(
            [df.loc[r, c] for r, c in zip(df.index, "mask_" + df["label"])]
        )

        tm.assert_series_equal(df["mask"], pd.Series(exp_mask, name="mask"))
        assert df["mask"].dtype == np.bool_

    def test_lookup_raises(self, float_frame):
        with pytest.raises(KeyError, match="'One or more row labels was not found'"):
            with tm.assert_produces_warning(FutureWarning):
                float_frame.lookup(["xyz"], ["A"])

        with pytest.raises(KeyError, match="'One or more column labels was not found'"):
            with tm.assert_produces_warning(FutureWarning):
                float_frame.lookup([float_frame.index[0]], ["xyz"])

        with pytest.raises(ValueError, match="same size"):
            with tm.assert_produces_warning(FutureWarning):
                float_frame.lookup(["a", "b", "c"], ["a"])

    def test_lookup_requires_unique_axes(self):
        # GH#33041 raise with a helpful error message
        df = pd.DataFrame(np.random.randn(6).reshape(3, 2), columns=["A", "A"])

        rows = [0, 1]
        cols = ["A", "A"]

        # homogeneous-dtype case
        with pytest.raises(ValueError, match="requires unique index and columns"):
            with tm.assert_produces_warning(FutureWarning):
                df.lookup(rows, cols)
        with pytest.raises(ValueError, match="requires unique index and columns"):
            with tm.assert_produces_warning(FutureWarning):
                df.T.lookup(cols, rows)

        # heterogeneous dtype
        df["B"] = 0
        with pytest.raises(ValueError, match="requires unique index and columns"):
            with tm.assert_produces_warning(FutureWarning):
                df.lookup(rows, cols)

    def test_set_value(self, float_frame):
        for idx in float_frame.index:
            for col in float_frame.columns:
                float_frame._set_value(idx, col, 1)
                assert float_frame[col][idx] == 1

    def test_set_value_resize(self, float_frame):

        res = float_frame._set_value("foobar", "B", 0)
        assert res is None
        assert float_frame.index[-1] == "foobar"
        assert float_frame._get_value("foobar", "B") == 0

        float_frame.loc["foobar", "qux"] = 0
        assert float_frame._get_value("foobar", "qux") == 0

        res = float_frame.copy()
        res._set_value("foobar", "baz", "sam")
        assert res["baz"].dtype == np.object_

        res = float_frame.copy()
        res._set_value("foobar", "baz", True)
        assert res["baz"].dtype == np.object_

        res = float_frame.copy()
        res._set_value("foobar", "baz", 5)
        assert is_float_dtype(res["baz"])
        assert isna(res["baz"].drop(["foobar"])).all()
        msg = "could not convert string to float: 'sam'"
        with pytest.raises(ValueError, match=msg):
            res._set_value("foobar", "baz", "sam")

    def test_reindex_with_multi_index(self):
        # https://github.com/pandas-dev/pandas/issues/29896
        # tests for reindexing a multi-indexed DataFrame with a new MultiIndex
        #
        # confirms that we can reindex a multi-indexed DataFrame with a new
        # MultiIndex object correctly when using no filling, backfilling, and
        # padding
        #
        # The DataFrame, `df`, used in this test is:
        #       c
        #  a b
        # -1 0  A
        #    1  B
        #    2  C
        #    3  D
        #    4  E
        #    5  F
        #    6  G
        #  0 0  A
        #    1  B
        #    2  C
        #    3  D
        #    4  E
        #    5  F
        #    6  G
        #  1 0  A
        #    1  B
        #    2  C
        #    3  D
        #    4  E
        #    5  F
        #    6  G
        #
        # and the other MultiIndex, `new_multi_index`, is:
        # 0: 0 0.5
        # 1:   2.0
        # 2:   5.0
        # 3:   5.8
        df = pd.DataFrame(
            {
                "a": [-1] * 7 + [0] * 7 + [1] * 7,
                "b": list(range(7)) * 3,
                "c": ["A", "B", "C", "D", "E", "F", "G"] * 3,
            }
        ).set_index(["a", "b"])
        new_index = [0.5, 2.0, 5.0, 5.8]
        new_multi_index = MultiIndex.from_product([[0], new_index], names=["a", "b"])

        # reindexing w/o a `method` value
        reindexed = df.reindex(new_multi_index)
        expected = pd.DataFrame(
            {"a": [0] * 4, "b": new_index, "c": [np.nan, "C", "F", np.nan]}
        ).set_index(["a", "b"])
        tm.assert_frame_equal(expected, reindexed)

        # reindexing with backfilling
        expected = pd.DataFrame(
            {"a": [0] * 4, "b": new_index, "c": ["B", "C", "F", "G"]}
        ).set_index(["a", "b"])
        reindexed_with_backfilling = df.reindex(new_multi_index, method="bfill")
        tm.assert_frame_equal(expected, reindexed_with_backfilling)

        reindexed_with_backfilling = df.reindex(new_multi_index, method="backfill")
        tm.assert_frame_equal(expected, reindexed_with_backfilling)

        # reindexing with padding
        expected = pd.DataFrame(
            {"a": [0] * 4, "b": new_index, "c": ["A", "C", "F", "F"]}
        ).set_index(["a", "b"])
        reindexed_with_padding = df.reindex(new_multi_index, method="pad")
        tm.assert_frame_equal(expected, reindexed_with_padding)

        reindexed_with_padding = df.reindex(new_multi_index, method="ffill")
        tm.assert_frame_equal(expected, reindexed_with_padding)

    def test_set_value_with_index_dtype_change(self):
        df_orig = DataFrame(np.random.randn(3, 3), index=range(3), columns=list("ABC"))

        # this is actually ambiguous as the 2 is interpreted as a positional
        # so column is not created
        df = df_orig.copy()
        df._set_value("C", 2, 1.0)
        assert list(df.index) == list(df_orig.index) + ["C"]
        # assert list(df.columns) == list(df_orig.columns) + [2]

        df = df_orig.copy()
        df.loc["C", 2] = 1.0
        assert list(df.index) == list(df_orig.index) + ["C"]
        # assert list(df.columns) == list(df_orig.columns) + [2]

        # create both new
        df = df_orig.copy()
        df._set_value("C", "D", 1.0)
        assert list(df.index) == list(df_orig.index) + ["C"]
        assert list(df.columns) == list(df_orig.columns) + ["D"]

        df = df_orig.copy()
        df.loc["C", "D"] = 1.0
        assert list(df.index) == list(df_orig.index) + ["C"]
        assert list(df.columns) == list(df_orig.columns) + ["D"]

    def test_get_set_value_no_partial_indexing(self):
        # partial w/ MultiIndex raise exception
        index = MultiIndex.from_tuples([(0, 1), (0, 2), (1, 1), (1, 2)])
        df = DataFrame(index=index, columns=range(4))
        with pytest.raises(KeyError, match=r"^0$"):
            df._get_value(0, 1)

    # TODO: rename?  remove?
    def test_single_element_ix_dont_upcast(self, float_frame):
        float_frame["E"] = 1
        assert issubclass(float_frame["E"].dtype.type, (int, np.integer))

        result = float_frame.loc[float_frame.index[5], "E"]
        assert is_integer(result)

        # GH 11617
        df = pd.DataFrame(dict(a=[1.23]))
        df["b"] = 666

        result = df.loc[0, "b"]
        assert is_integer(result)

        expected = Series([666], [0], name="b")
        result = df.loc[[0], "b"]
        tm.assert_series_equal(result, expected)

    def test_iloc_row(self):
        df = DataFrame(np.random.randn(10, 4), index=range(0, 20, 2))

        result = df.iloc[1]
        exp = df.loc[2]
        tm.assert_series_equal(result, exp)

        result = df.iloc[2]
        exp = df.loc[4]
        tm.assert_series_equal(result, exp)

        # slice
        result = df.iloc[slice(4, 8)]
        expected = df.loc[8:14]
        tm.assert_frame_equal(result, expected)

        # verify slice is view
        # setting it makes it raise/warn
        msg = r"\nA value is trying to be set on a copy of a slice from a DataFrame"
        with pytest.raises(com.SettingWithCopyError, match=msg):
            result[2] = 0.0

        exp_col = df[2].copy()
        exp_col[4:8] = 0.0
        tm.assert_series_equal(df[2], exp_col)

        # list of integers
        result = df.iloc[[1, 2, 4, 6]]
        expected = df.reindex(df.index[[1, 2, 4, 6]])
        tm.assert_frame_equal(result, expected)

    def test_iloc_col(self):

        df = DataFrame(np.random.randn(4, 10), columns=range(0, 20, 2))

        result = df.iloc[:, 1]
        exp = df.loc[:, 2]
        tm.assert_series_equal(result, exp)

        result = df.iloc[:, 2]
        exp = df.loc[:, 4]
        tm.assert_series_equal(result, exp)

        # slice
        result = df.iloc[:, slice(4, 8)]
        expected = df.loc[:, 8:14]
        tm.assert_frame_equal(result, expected)

        # verify slice is view
        # and that we are setting a copy
        msg = r"\nA value is trying to be set on a copy of a slice from a DataFrame"
        with pytest.raises(com.SettingWithCopyError, match=msg):
            result[8] = 0.0

        assert (df[8] == 0).all()

        # list of integers
        result = df.iloc[:, [1, 2, 4, 6]]
        expected = df.reindex(columns=df.columns[[1, 2, 4, 6]])
        tm.assert_frame_equal(result, expected)

    def test_iloc_duplicates(self):

        df = DataFrame(np.random.rand(3, 3), columns=list("ABC"), index=list("aab"))

        result = df.iloc[0]
        assert isinstance(result, Series)
        tm.assert_almost_equal(result.values, df.values[0])

        result = df.T.iloc[:, 0]
        assert isinstance(result, Series)
        tm.assert_almost_equal(result.values, df.values[0])

        # #2259
        df = DataFrame([[1, 2, 3], [4, 5, 6]], columns=[1, 1, 2])
        result = df.iloc[:, [0]]
        expected = df.take([0], axis=1)
        tm.assert_frame_equal(result, expected)

    def test_loc_duplicates(self):
        # gh-17105

        # insert a duplicate element to the index
        trange = pd.date_range(
            start=pd.Timestamp(year=2017, month=1, day=1),
            end=pd.Timestamp(year=2017, month=1, day=5),
        )

        trange = trange.insert(loc=5, item=pd.Timestamp(year=2017, month=1, day=5))

        df = pd.DataFrame(0, index=trange, columns=["A", "B"])
        bool_idx = np.array([False, False, False, False, False, True])

        # assignment
        df.loc[trange[bool_idx], "A"] = 6

        expected = pd.DataFrame(
            {"A": [0, 0, 0, 0, 6, 6], "B": [0, 0, 0, 0, 0, 0]}, index=trange
        )
        tm.assert_frame_equal(df, expected)

        # in-place
        df = pd.DataFrame(0, index=trange, columns=["A", "B"])
        df.loc[trange[bool_idx], "A"] += 6
        tm.assert_frame_equal(df, expected)

    @pytest.mark.parametrize(
        "method,expected_values",
        [
            ("nearest", [0, 1, 1, 2]),
            ("pad", [np.nan, 0, 1, 1]),
            ("backfill", [0, 1, 2, 2]),
        ],
    )
    def test_reindex_methods(self, method, expected_values):
        df = pd.DataFrame({"x": list(range(5))})
        target = np.array([-0.1, 0.9, 1.1, 1.5])

        expected = pd.DataFrame({"x": expected_values}, index=target)
        actual = df.reindex(target, method=method)
        tm.assert_frame_equal(expected, actual)

        actual = df.reindex(target, method=method, tolerance=1)
        tm.assert_frame_equal(expected, actual)
        actual = df.reindex(target, method=method, tolerance=[1, 1, 1, 1])
        tm.assert_frame_equal(expected, actual)

        e2 = expected[::-1]
        actual = df.reindex(target[::-1], method=method)
        tm.assert_frame_equal(e2, actual)

        new_order = [3, 0, 2, 1]
        e2 = expected.iloc[new_order]
        actual = df.reindex(target[new_order], method=method)
        tm.assert_frame_equal(e2, actual)

        switched_method = (
            "pad" if method == "backfill" else "backfill" if method == "pad" else method
        )
        actual = df[::-1].reindex(target, method=switched_method)
        tm.assert_frame_equal(expected, actual)

    def test_reindex_methods_nearest_special(self):
        df = pd.DataFrame({"x": list(range(5))})
        target = np.array([-0.1, 0.9, 1.1, 1.5])

        expected = pd.DataFrame({"x": [0, 1, 1, np.nan]}, index=target)
        actual = df.reindex(target, method="nearest", tolerance=0.2)
        tm.assert_frame_equal(expected, actual)

        expected = pd.DataFrame({"x": [0, np.nan, 1, np.nan]}, index=target)
        actual = df.reindex(target, method="nearest", tolerance=[0.5, 0.01, 0.4, 0.1])
        tm.assert_frame_equal(expected, actual)

    def test_reindex_nearest_tz(self, tz_aware_fixture):
        # GH26683
        tz = tz_aware_fixture
        idx = pd.date_range("2019-01-01", periods=5, tz=tz)
        df = pd.DataFrame({"x": list(range(5))}, index=idx)

        expected = df.head(3)
        actual = df.reindex(idx[:3], method="nearest")
        tm.assert_frame_equal(expected, actual)

    def test_reindex_nearest_tz_empty_frame(self):
        # https://github.com/pandas-dev/pandas/issues/31964
        dti = pd.DatetimeIndex(["2016-06-26 14:27:26+00:00"])
        df = pd.DataFrame(index=pd.DatetimeIndex(["2016-07-04 14:00:59+00:00"]))
        expected = pd.DataFrame(index=dti)
        result = df.reindex(dti, method="nearest")
        tm.assert_frame_equal(result, expected)

    def test_reindex_frame_add_nat(self):
        rng = date_range("1/1/2000 00:00:00", periods=10, freq="10s")
        df = DataFrame({"A": np.random.randn(len(rng)), "B": rng})

        result = df.reindex(range(15))
        assert np.issubdtype(result["B"].dtype, np.dtype("M8[ns]"))

        mask = com.isna(result)["B"]
        assert mask[-5:].all()
        assert not mask[:-5].any()

    def test_reindex_limit(self):
        # GH 28631
        data = [["A", "A", "A"], ["B", "B", "B"], ["C", "C", "C"], ["D", "D", "D"]]
        exp_data = [
            ["A", "A", "A"],
            ["B", "B", "B"],
            ["C", "C", "C"],
            ["D", "D", "D"],
            ["D", "D", "D"],
            [np.nan, np.nan, np.nan],
        ]
        df = DataFrame(data)
        result = df.reindex([0, 1, 2, 3, 4, 5], method="ffill", limit=1)
        expected = DataFrame(exp_data)
        tm.assert_frame_equal(result, expected)

    def test_set_dataframe_column_ns_dtype(self):
        x = DataFrame([datetime.now(), datetime.now()])
        assert x[0].dtype == np.dtype("M8[ns]")

    def test_non_monotonic_reindex_methods(self):
        dr = pd.date_range("2013-08-01", periods=6, freq="B")
        data = np.random.randn(6, 1)
        df = pd.DataFrame(data, index=dr, columns=list("A"))
        df_rev = pd.DataFrame(data, index=dr[[3, 4, 5] + [0, 1, 2]], columns=list("A"))
        # index is not monotonic increasing or decreasing
        msg = "index must be monotonic increasing or decreasing"
        with pytest.raises(ValueError, match=msg):
            df_rev.reindex(df.index, method="pad")
        with pytest.raises(ValueError, match=msg):
            df_rev.reindex(df.index, method="ffill")
        with pytest.raises(ValueError, match=msg):
            df_rev.reindex(df.index, method="bfill")
        with pytest.raises(ValueError, match=msg):
            df_rev.reindex(df.index, method="nearest")

    def test_reindex_level(self):
        from itertools import permutations

        icol = ["jim", "joe", "jolie"]

        def verify_first_level(df, level, idx, check_index_type=True):
            def f(val):
                return np.nonzero((df[level] == val).to_numpy())[0]

            i = np.concatenate(list(map(f, idx)))
            left = df.set_index(icol).reindex(idx, level=level)
            right = df.iloc[i].set_index(icol)
            tm.assert_frame_equal(left, right, check_index_type=check_index_type)

        def verify(df, level, idx, indexer, check_index_type=True):
            left = df.set_index(icol).reindex(idx, level=level)
            right = df.iloc[indexer].set_index(icol)
            tm.assert_frame_equal(left, right, check_index_type=check_index_type)

        df = pd.DataFrame(
            {
                "jim": list("B" * 4 + "A" * 2 + "C" * 3),
                "joe": list("abcdeabcd")[::-1],
                "jolie": [10, 20, 30] * 3,
                "joline": np.random.randint(0, 1000, 9),
            }
        )

        target = [
            ["C", "B", "A"],
            ["F", "C", "A", "D"],
            ["A"],
            ["A", "B", "C"],
            ["C", "A", "B"],
            ["C", "B"],
            ["C", "A"],
            ["A", "B"],
            ["B", "A", "C"],
        ]

        for idx in target:
            verify_first_level(df, "jim", idx)

        # reindex by these causes different MultiIndex levels
        for idx in [["D", "F"], ["A", "C", "B"]]:
            verify_first_level(df, "jim", idx, check_index_type=False)

        verify(df, "joe", list("abcde"), [3, 2, 1, 0, 5, 4, 8, 7, 6])
        verify(df, "joe", list("abcd"), [3, 2, 1, 0, 5, 8, 7, 6])
        verify(df, "joe", list("abc"), [3, 2, 1, 8, 7, 6])
        verify(df, "joe", list("eca"), [1, 3, 4, 6, 8])
        verify(df, "joe", list("edc"), [0, 1, 4, 5, 6])
        verify(df, "joe", list("eadbc"), [3, 0, 2, 1, 4, 5, 8, 7, 6])
        verify(df, "joe", list("edwq"), [0, 4, 5])
        verify(df, "joe", list("wq"), [], check_index_type=False)

        df = DataFrame(
            {
                "jim": ["mid"] * 5 + ["btm"] * 8 + ["top"] * 7,
                "joe": ["3rd"] * 2
                + ["1st"] * 3
                + ["2nd"] * 3
                + ["1st"] * 2
                + ["3rd"] * 3
                + ["1st"] * 2
                + ["3rd"] * 3
                + ["2nd"] * 2,
                # this needs to be jointly unique with jim and joe or
                # reindexing will fail ~1.5% of the time, this works
                # out to needing unique groups of same size as joe
                "jolie": np.concatenate(
                    [
                        np.random.choice(1000, x, replace=False)
                        for x in [2, 3, 3, 2, 3, 2, 3, 2]
                    ]
                ),
                "joline": np.random.randn(20).round(3) * 10,
            }
        )

        for idx in permutations(df["jim"].unique()):
            for i in range(3):
                verify_first_level(df, "jim", idx[: i + 1])

        i = [2, 3, 4, 0, 1, 8, 9, 5, 6, 7, 10, 11, 12, 13, 14, 18, 19, 15, 16, 17]
        verify(df, "joe", ["1st", "2nd", "3rd"], i)

        i = [0, 1, 2, 3, 4, 10, 11, 12, 5, 6, 7, 8, 9, 15, 16, 17, 18, 19, 13, 14]
        verify(df, "joe", ["3rd", "2nd", "1st"], i)

        i = [0, 1, 5, 6, 7, 10, 11, 12, 18, 19, 15, 16, 17]
        verify(df, "joe", ["2nd", "3rd"], i)

        i = [0, 1, 2, 3, 4, 10, 11, 12, 8, 9, 15, 16, 17, 13, 14]
        verify(df, "joe", ["3rd", "1st"], i)

    def test_getitem_ix_float_duplicates(self):
        df = pd.DataFrame(
            np.random.randn(3, 3), index=[0.1, 0.2, 0.2], columns=list("abc")
        )
        expect = df.iloc[1:]
        tm.assert_frame_equal(df.loc[0.2], expect)

        expect = df.iloc[1:, 0]
        tm.assert_series_equal(df.loc[0.2, "a"], expect)

        df.index = [1, 0.2, 0.2]
        expect = df.iloc[1:]
        tm.assert_frame_equal(df.loc[0.2], expect)

        expect = df.iloc[1:, 0]
        tm.assert_series_equal(df.loc[0.2, "a"], expect)

        df = pd.DataFrame(
            np.random.randn(4, 3), index=[1, 0.2, 0.2, 1], columns=list("abc")
        )
        expect = df.iloc[1:-1]
        tm.assert_frame_equal(df.loc[0.2], expect)

        expect = df.iloc[1:-1, 0]
        tm.assert_series_equal(df.loc[0.2, "a"], expect)

        df.index = [0.1, 0.2, 2, 0.2]
        expect = df.iloc[[1, -1]]
        tm.assert_frame_equal(df.loc[0.2], expect)

        expect = df.iloc[[1, -1], 0]
        tm.assert_series_equal(df.loc[0.2, "a"], expect)

    def test_setitem_with_unaligned_tz_aware_datetime_column(self):
        # GH 12981
        # Assignment of unaligned offset-aware datetime series.
        # Make sure timezone isn't lost
        column = pd.Series(
            pd.date_range("2015-01-01", periods=3, tz="utc"), name="dates"
        )
        df = pd.DataFrame({"dates": column})
        df["dates"] = column[[1, 0, 2]]
        tm.assert_series_equal(df["dates"], column)

        df = pd.DataFrame({"dates": column})
        df.loc[[0, 1, 2], "dates"] = column[[1, 0, 2]]
        tm.assert_series_equal(df["dates"], column)

    def test_setitem_datetime_coercion(self):
        # gh-1048
        df = pd.DataFrame({"c": [pd.Timestamp("2010-10-01")] * 3})
        df.loc[0:1, "c"] = np.datetime64("2008-08-08")
        assert pd.Timestamp("2008-08-08") == df.loc[0, "c"]
        assert pd.Timestamp("2008-08-08") == df.loc[1, "c"]
        df.loc[2, "c"] = date(2005, 5, 5)
        assert pd.Timestamp("2005-05-05") == df.loc[2, "c"]

    def test_setitem_datetimelike_with_inference(self):
        # GH 7592
        # assignment of timedeltas with NaT

        one_hour = timedelta(hours=1)
        df = DataFrame(index=date_range("20130101", periods=4))
        df["A"] = np.array([1 * one_hour] * 4, dtype="m8[ns]")
        df.loc[:, "B"] = np.array([2 * one_hour] * 4, dtype="m8[ns]")
        df.loc[df.index[:3], "C"] = np.array([3 * one_hour] * 3, dtype="m8[ns]")
        df.loc[:, "D"] = np.array([4 * one_hour] * 4, dtype="m8[ns]")
        df.loc[df.index[:3], "E"] = np.array([5 * one_hour] * 3, dtype="m8[ns]")
        df["F"] = np.timedelta64("NaT")
        df.loc[df.index[:-1], "F"] = np.array([6 * one_hour] * 3, dtype="m8[ns]")
        df.loc[df.index[-3] :, "G"] = date_range("20130101", periods=3)
        df["H"] = np.datetime64("NaT")
        result = df.dtypes
        expected = Series(
            [np.dtype("timedelta64[ns]")] * 6 + [np.dtype("datetime64[ns]")] * 2,
            index=list("ABCDEFGH"),
        )
        tm.assert_series_equal(result, expected)

    @pytest.mark.parametrize("idxer", ["var", ["var"]])
    def test_setitem_datetimeindex_tz(self, idxer, tz_naive_fixture):
        # GH 11365
        tz = tz_naive_fixture
        idx = date_range(start="2015-07-12", periods=3, freq="H", tz=tz)
        expected = DataFrame(1.2, index=idx, columns=["var"])
        result = DataFrame(index=idx, columns=["var"])
        result.loc[:, idxer] = expected
        tm.assert_frame_equal(result, expected)

    def test_at_time_between_time_datetimeindex(self):
        index = date_range("2012-01-01", "2012-01-05", freq="30min")
        df = DataFrame(np.random.randn(len(index), 5), index=index)
        akey = time(12, 0, 0)
        bkey = slice(time(13, 0, 0), time(14, 0, 0))
        ainds = [24, 72, 120, 168]
        binds = [26, 27, 28, 74, 75, 76, 122, 123, 124, 170, 171, 172]

        result = df.at_time(akey)
        expected = df.loc[akey]
        expected2 = df.iloc[ainds]
        tm.assert_frame_equal(result, expected)
        tm.assert_frame_equal(result, expected2)
        assert len(result) == 4

        result = df.between_time(bkey.start, bkey.stop)
        expected = df.loc[bkey]
        expected2 = df.iloc[binds]
        tm.assert_frame_equal(result, expected)
        tm.assert_frame_equal(result, expected2)
        assert len(result) == 12

        result = df.copy()
        result.loc[akey] = 0
        result = result.loc[akey]
        expected = df.loc[akey].copy()
        expected.loc[:] = 0
        tm.assert_frame_equal(result, expected)

        result = df.copy()
        result.loc[akey] = 0
        result.loc[akey] = df.iloc[ainds]
        tm.assert_frame_equal(result, df)

        result = df.copy()
        result.loc[bkey] = 0
        result = result.loc[bkey]
        expected = df.loc[bkey].copy()
        expected.loc[:] = 0
        tm.assert_frame_equal(result, expected)

        result = df.copy()
        result.loc[bkey] = 0
        result.loc[bkey] = df.iloc[binds]
        tm.assert_frame_equal(result, df)

    def test_index_namedtuple(self):
        from collections import namedtuple

        IndexType = namedtuple("IndexType", ["a", "b"])
        idx1 = IndexType("foo", "bar")
        idx2 = IndexType("baz", "bof")
        index = Index([idx1, idx2], name="composite_index", tupleize_cols=False)
        df = DataFrame([(1, 2), (3, 4)], index=index, columns=["A", "B"])

        result = df.loc[IndexType("foo", "bar")]["A"]
        assert result == 1

    @pytest.mark.parametrize("tpl", [tuple([1]), tuple([1, 2])])
    def test_index_single_double_tuples(self, tpl):
        # GH 20991
        idx = pd.Index([tuple([1]), tuple([1, 2])], name="A", tupleize_cols=False)
        df = DataFrame(index=idx)

        result = df.loc[[tpl]]
        idx = pd.Index([tpl], name="A", tupleize_cols=False)
        expected = DataFrame(index=idx)
        tm.assert_frame_equal(result, expected)

    def test_boolean_indexing(self):
        idx = list(range(3))
        cols = ["A", "B", "C"]
        df1 = DataFrame(
            index=idx,
            columns=cols,
            data=np.array(
                [[0.0, 0.5, 1.0], [1.5, 2.0, 2.5], [3.0, 3.5, 4.0]], dtype=float
            ),
        )
        df2 = DataFrame(index=idx, columns=cols, data=np.ones((len(idx), len(cols))))

        expected = DataFrame(
            index=idx,
            columns=cols,
            data=np.array([[0.0, 0.5, 1.0], [1.5, 2.0, -1], [-1, -1, -1]], dtype=float),
        )

        df1[df1 > 2.0 * df2] = -1
        tm.assert_frame_equal(df1, expected)
        with pytest.raises(ValueError, match="Item wrong length"):
            df1[df1.index[:-1] > 2] = -1

    def test_boolean_indexing_mixed(self):
        df = DataFrame(
            {
                0: {35: np.nan, 40: np.nan, 43: np.nan, 49: np.nan, 50: np.nan},
                1: {
                    35: np.nan,
                    40: 0.32632316859446198,
                    43: np.nan,
                    49: 0.32632316859446198,
                    50: 0.39114724480578139,
                },
                2: {
                    35: np.nan,
                    40: np.nan,
                    43: 0.29012581014105987,
                    49: np.nan,
                    50: np.nan,
                },
                3: {35: np.nan, 40: np.nan, 43: np.nan, 49: np.nan, 50: np.nan},
                4: {
                    35: 0.34215328467153283,
                    40: np.nan,
                    43: np.nan,
                    49: np.nan,
                    50: np.nan,
                },
                "y": {35: 0, 40: 0, 43: 0, 49: 0, 50: 1},
            }
        )

        # mixed int/float ok
        df2 = df.copy()
        df2[df2 > 0.3] = 1
        expected = df.copy()
        expected.loc[40, 1] = 1
        expected.loc[49, 1] = 1
        expected.loc[50, 1] = 1
        expected.loc[35, 4] = 1
        tm.assert_frame_equal(df2, expected)

        df["foo"] = "test"
        msg = "not supported between instances|unorderable types"

        with pytest.raises(TypeError, match=msg):
            df[df > 0.3] = 1

    def test_type_error_multiindex(self):
        # See gh-12218
        df = DataFrame(
            columns=["i", "c", "x", "y"],
            data=[[0, 0, 1, 2], [1, 0, 3, 4], [0, 1, 1, 2], [1, 1, 3, 4]],
        )
        dg = df.pivot_table(index="i", columns="c", values=["x", "y"])

        with pytest.raises(TypeError, match="unhashable type"):
            dg[:, 0]

        index = Index(range(2), name="i")
        columns = MultiIndex(
            levels=[["x", "y"], [0, 1]], codes=[[0, 1], [0, 0]], names=[None, "c"]
        )
        expected = DataFrame([[1, 2], [3, 4]], columns=columns, index=index)

        result = dg.loc[:, (slice(None), 0)]
        tm.assert_frame_equal(result, expected)

        name = ("x", 0)
        index = Index(range(2), name="i")
        expected = Series([1, 3], index=index, name=name)

        result = dg["x", 0]
        tm.assert_series_equal(result, expected)

    def test_interval_index(self):
        # GH 19977
        index = pd.interval_range(start=0, periods=3)
        df = pd.DataFrame(
            [[1, 2, 3], [4, 5, 6], [7, 8, 9]], index=index, columns=["A", "B", "C"]
        )

        expected = 1
        result = df.loc[0.5, "A"]
        tm.assert_almost_equal(result, expected)

        index = pd.interval_range(start=0, periods=3, closed="both")
        df = pd.DataFrame(
            [[1, 2, 3], [4, 5, 6], [7, 8, 9]], index=index, columns=["A", "B", "C"]
        )

        index_exp = pd.interval_range(start=0, periods=2, freq=1, closed="both")
        expected = pd.Series([1, 4], index=index_exp, name="A")
        result = df.loc[1, "A"]
        tm.assert_series_equal(result, expected)


class TestDataFrameIndexingUInt64:
    def test_setitem(self, uint64_frame):

        df = uint64_frame
        idx = df["A"].rename("foo")

        # setitem
        df["C"] = idx
        tm.assert_series_equal(df["C"], Series(idx, name="C"))

        df["D"] = "foo"
        df["D"] = idx
        tm.assert_series_equal(df["D"], Series(idx, name="D"))
        del df["D"]

        # With NaN: because uint64 has no NaN element,
        # the column should be cast to object.
        df2 = df.copy()
        df2.iloc[1, 1] = pd.NaT
        df2.iloc[1, 2] = pd.NaT
        result = df2["B"]
        tm.assert_series_equal(notna(result), Series([True, False, True], name="B"))
        tm.assert_series_equal(
            df2.dtypes,
            Series(
                [np.dtype("uint64"), np.dtype("O"), np.dtype("O")],
                index=["A", "B", "C"],
            ),
        )

    def test_set_reset(self):

        idx = Index([2 ** 63, 2 ** 63 + 5, 2 ** 63 + 10], name="foo")

        # set/reset
        df = DataFrame({"A": [0, 1, 2]}, index=idx)
        result = df.reset_index()
        assert result["foo"].dtype == np.dtype("uint64")

        df = result.set_index("foo")
        tm.assert_index_equal(df.index, idx)


def test_object_casting_indexing_wraps_datetimelike():
    # GH#31649, check the indexing methods all the way down the stack
    df = pd.DataFrame(
        {
            "A": [1, 2],
            "B": pd.date_range("2000", periods=2),
            "C": pd.timedelta_range("1 Day", periods=2),
        }
    )

    ser = df.loc[0]
    assert isinstance(ser.values[1], pd.Timestamp)
    assert isinstance(ser.values[2], pd.Timedelta)

    ser = df.iloc[0]
    assert isinstance(ser.values[1], pd.Timestamp)
    assert isinstance(ser.values[2], pd.Timedelta)

    ser = df.xs(0, axis=0)
    assert isinstance(ser.values[1], pd.Timestamp)
    assert isinstance(ser.values[2], pd.Timedelta)

    mgr = df._mgr
    mgr._rebuild_blknos_and_blklocs()
    arr = mgr.fast_xs(0)
    assert isinstance(arr[1], pd.Timestamp)
    assert isinstance(arr[2], pd.Timedelta)

    blk = mgr.blocks[mgr.blknos[1]]
    assert blk.dtype == "M8[ns]"  # we got the right block
    val = blk.iget((0, 0))
    assert isinstance(val, pd.Timestamp)

    blk = mgr.blocks[mgr.blknos[2]]
    assert blk.dtype == "m8[ns]"  # we got the right block
    val = blk.iget((0, 0))
    assert isinstance(val, pd.Timedelta)


<<<<<<< HEAD
def test_indexing_with_nullable_boolean_frame():
    # https://github.com/pandas-dev/pandas/issues/36395
    df = pd.DataFrame({"a": pd.array([1, 2, None]), "b": pd.array([1, 2, None])})
    result = df[df == 1]
    expected = pd.DataFrame(
        {"a": pd.array([1, None, None]), "b": pd.array([1, None, None])}
    )
    tm.assert_frame_equal(result, expected)
=======
def test_lookup_deprecated():
    # GH18262
    df = pd.DataFrame(
        {"col": ["A", "A", "B", "B"], "A": [80, 23, np.nan, 22], "B": [80, 55, 76, 67]}
    )
    with tm.assert_produces_warning(FutureWarning):
        df.lookup(df.index, df["col"])
>>>>>>> 6537ad8e
<|MERGE_RESOLUTION|>--- conflicted
+++ resolved
@@ -2243,7 +2243,6 @@
     assert isinstance(val, pd.Timedelta)
 
 
-<<<<<<< HEAD
 def test_indexing_with_nullable_boolean_frame():
     # https://github.com/pandas-dev/pandas/issues/36395
     df = pd.DataFrame({"a": pd.array([1, 2, None]), "b": pd.array([1, 2, None])})
@@ -2252,12 +2251,12 @@
         {"a": pd.array([1, None, None]), "b": pd.array([1, None, None])}
     )
     tm.assert_frame_equal(result, expected)
-=======
+
+
 def test_lookup_deprecated():
     # GH18262
     df = pd.DataFrame(
         {"col": ["A", "A", "B", "B"], "A": [80, 23, np.nan, 22], "B": [80, 55, 76, 67]}
     )
     with tm.assert_produces_warning(FutureWarning):
-        df.lookup(df.index, df["col"])
->>>>>>> 6537ad8e
+        df.lookup(df.index, df["col"])