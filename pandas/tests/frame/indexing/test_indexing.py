from collections import namedtuple
from datetime import (
    datetime,
    timedelta,
)
from decimal import Decimal
import re

import numpy as np
import pytest

from pandas._libs import iNaT
from pandas.errors import (
    InvalidIndexError,
<<<<<<< HEAD
    SettingWithCopyError,
=======
    PerformanceWarning,
>>>>>>> 8baee5de
)

from pandas.core.dtypes.common import is_integer

import pandas as pd
from pandas import (
    Categorical,
    DataFrame,
    DatetimeIndex,
    Index,
    MultiIndex,
    Series,
    Timestamp,
    date_range,
    isna,
    notna,
    to_datetime,
)
import pandas._testing as tm

# We pass through a TypeError raised by numpy
_slice_msg = "slice indices must be integers or None or have an __index__ method"


class TestDataFrameIndexing:
    def test_getitem(self, float_frame):
        # Slicing
        sl = float_frame[:20]
        assert len(sl.index) == 20

        # Column access
        for _, series in sl.items():
            assert len(series.index) == 20
            tm.assert_index_equal(series.index, sl.index)

        for key, _ in float_frame._series.items():
            assert float_frame[key] is not None

        assert "random" not in float_frame
        with pytest.raises(KeyError, match="random"):
            float_frame["random"]

    def test_getitem_numeric_should_not_fallback_to_positional(self, any_numeric_dtype):
        # GH51053
        dtype = any_numeric_dtype
        idx = Index([1, 0, 1], dtype=dtype)
        df = DataFrame([[1, 2, 3], [4, 5, 6]], columns=idx)
        result = df[1]
        expected = DataFrame([[1, 3], [4, 6]], columns=Index([1, 1], dtype=dtype))
        tm.assert_frame_equal(result, expected, check_exact=True)

    def test_getitem2(self, float_frame):
        df = float_frame.copy()
        df["$10"] = np.random.default_rng(2).standard_normal(len(df))

        ad = np.random.default_rng(2).standard_normal(len(df))
        df["@awesome_domain"] = ad

        with pytest.raises(KeyError, match=re.escape("'df[\"$10\"]'")):
            df.__getitem__('df["$10"]')

        res = df["@awesome_domain"]
        tm.assert_numpy_array_equal(ad, res.values)

    def test_setitem_numeric_should_not_fallback_to_positional(self, any_numeric_dtype):
        # GH51053
        dtype = any_numeric_dtype
        idx = Index([1, 0, 1], dtype=dtype)
        df = DataFrame([[1, 2, 3], [4, 5, 6]], columns=idx)
        df[1] = 10
        expected = DataFrame([[10, 2, 10], [10, 5, 10]], columns=idx)
        tm.assert_frame_equal(df, expected, check_exact=True)

    def test_setitem_list(self, float_frame):
        float_frame["E"] = "foo"
        data = float_frame[["A", "B"]]
        float_frame[["B", "A"]] = data

        tm.assert_series_equal(float_frame["B"], data["A"], check_names=False)
        tm.assert_series_equal(float_frame["A"], data["B"], check_names=False)

        msg = "Columns must be same length as key"
        with pytest.raises(ValueError, match=msg):
            data[["A"]] = float_frame[["A", "B"]]
        newcolumndata = range(len(data.index) - 1)
        msg = (
            rf"Length of values \({len(newcolumndata)}\) "
            rf"does not match length of index \({len(data)}\)"
        )
        with pytest.raises(ValueError, match=msg):
            data["A"] = newcolumndata

    def test_setitem_list2(self):
        df = DataFrame(0, index=range(3), columns=["tt1", "tt2"], dtype=int)
        df.loc[1, ["tt1", "tt2"]] = [1, 2]

        result = df.loc[df.index[1], ["tt1", "tt2"]]
        expected = Series([1, 2], df.columns, dtype=int, name=1)
        tm.assert_series_equal(result, expected)

        df["tt1"] = df["tt2"] = "0"
        df.loc[df.index[1], ["tt1", "tt2"]] = ["1", "2"]
        result = df.loc[df.index[1], ["tt1", "tt2"]]
        expected = Series(["1", "2"], df.columns, name=1)
        tm.assert_series_equal(result, expected)

    def test_getitem_boolean(self, mixed_float_frame, mixed_int_frame, datetime_frame):
        # boolean indexing
        d = datetime_frame.index[10]
        indexer = datetime_frame.index > d
        indexer_obj = indexer.astype(object)

        subindex = datetime_frame.index[indexer]
        subframe = datetime_frame[indexer]

        tm.assert_index_equal(subindex, subframe.index)
        with pytest.raises(ValueError, match="Item wrong length"):
            datetime_frame[indexer[:-1]]

        subframe_obj = datetime_frame[indexer_obj]
        tm.assert_frame_equal(subframe_obj, subframe)

        with pytest.raises(TypeError, match="Boolean array expected"):
            datetime_frame[datetime_frame]

        # test that Series work
        indexer_obj = Series(indexer_obj, datetime_frame.index)

        subframe_obj = datetime_frame[indexer_obj]
        tm.assert_frame_equal(subframe_obj, subframe)

        # test that Series indexers reindex
        # we are producing a warning that since the passed boolean
        # key is not the same as the given index, we will reindex
        # not sure this is really necessary
        with tm.assert_produces_warning(UserWarning):
            indexer_obj = indexer_obj.reindex(datetime_frame.index[::-1])
            subframe_obj = datetime_frame[indexer_obj]
            tm.assert_frame_equal(subframe_obj, subframe)

        # test df[df > 0]
        for df in [
            datetime_frame,
            mixed_float_frame,
            mixed_int_frame,
        ]:
            data = df._get_numeric_data()
            bif = df[df > 0]
            bifw = DataFrame(
                {c: np.where(data[c] > 0, data[c], np.nan) for c in data.columns},
                index=data.index,
                columns=data.columns,
            )

            # add back other columns to compare
            for c in df.columns:
                if c not in bifw:
                    bifw[c] = df[c]
            bifw = bifw.reindex(columns=df.columns)

            tm.assert_frame_equal(bif, bifw, check_dtype=False)
            for c in df.columns:
                if bif[c].dtype != bifw[c].dtype:
                    assert bif[c].dtype == df[c].dtype

    def test_getitem_boolean_casting(self, datetime_frame):
        # don't upcast if we don't need to
        df = datetime_frame.copy()
        df["E"] = 1
        df["E"] = df["E"].astype("int32")
        df["E1"] = df["E"].copy()
        df["F"] = 1
        df["F"] = df["F"].astype("int64")
        df["F1"] = df["F"].copy()

        casted = df[df > 0]
        result = casted.dtypes
        expected = Series(
            [np.dtype("float64")] * 4
            + [np.dtype("int32")] * 2
            + [np.dtype("int64")] * 2,
            index=["A", "B", "C", "D", "E", "E1", "F", "F1"],
        )
        tm.assert_series_equal(result, expected)

        # int block splitting
        df.loc[df.index[1:3], ["E1", "F1"]] = 0
        casted = df[df > 0]
        result = casted.dtypes
        expected = Series(
            [np.dtype("float64")] * 4
            + [np.dtype("int32")]
            + [np.dtype("float64")]
            + [np.dtype("int64")]
            + [np.dtype("float64")],
            index=["A", "B", "C", "D", "E", "E1", "F", "F1"],
        )
        tm.assert_series_equal(result, expected)

    @pytest.mark.parametrize(
        "lst", [[True, False, True], [True, True, True], [False, False, False]]
    )
    def test_getitem_boolean_list(self, lst):
        df = DataFrame(np.arange(12).reshape(3, 4))
        result = df[lst]
        expected = df.loc[df.index[lst]]
        tm.assert_frame_equal(result, expected)

    def test_getitem_boolean_iadd(self):
        arr = np.random.default_rng(2).standard_normal((5, 5))

        df = DataFrame(arr.copy(), columns=["A", "B", "C", "D", "E"])

        df[df < 0] += 1
        arr[arr < 0] += 1

        tm.assert_almost_equal(df.values, arr)

    def test_boolean_index_empty_corner(self):
        # #2096
        blah = DataFrame(np.empty([0, 1]), columns=["A"], index=DatetimeIndex([]))

        # both of these should succeed trivially
        k = np.array([], bool)

        blah[k]
        blah[k] = 0

    def test_getitem_ix_mixed_integer(self):
        df = DataFrame(
            np.random.default_rng(2).standard_normal((4, 3)),
            index=[1, 10, "C", "E"],
            columns=[1, 2, 3],
        )

        result = df.iloc[:-1]
        expected = df.loc[df.index[:-1]]
        tm.assert_frame_equal(result, expected)

        result = df.loc[[1, 10]]
        expected = df.loc[Index([1, 10])]
        tm.assert_frame_equal(result, expected)

    def test_getitem_ix_mixed_integer2(self):
        # 11320
        df = DataFrame(
            {
                "rna": (1.5, 2.2, 3.2, 4.5),
                -1000: [11, 21, 36, 40],
                0: [10, 22, 43, 34],
                1000: [0, 10, 20, 30],
            },
            columns=["rna", -1000, 0, 1000],
        )
        result = df[[1000]]
        expected = df.iloc[:, [3]]
        tm.assert_frame_equal(result, expected)
        result = df[[-1000]]
        expected = df.iloc[:, [1]]
        tm.assert_frame_equal(result, expected)

    def test_getattr(self, float_frame):
        tm.assert_series_equal(float_frame.A, float_frame["A"])
        msg = "'DataFrame' object has no attribute 'NONEXISTENT_NAME'"
        with pytest.raises(AttributeError, match=msg):
            float_frame.NONEXISTENT_NAME

    def test_setattr_column(self):
        df = DataFrame({"foobar": 1}, index=range(10))

        df.foobar = 5
        assert (df.foobar == 5).all()

    def test_setitem(self, float_frame, using_infer_string):
        # not sure what else to do here
        series = float_frame["A"][::2]
        float_frame["col5"] = series
        assert "col5" in float_frame

        assert len(series) == 15
        assert len(float_frame) == 30

        exp = np.ravel(np.column_stack((series.values, [np.nan] * 15)))
        exp = Series(exp, index=float_frame.index, name="col5")
        tm.assert_series_equal(float_frame["col5"], exp)

        series = float_frame["A"]
        float_frame["col6"] = series
        tm.assert_series_equal(series, float_frame["col6"], check_names=False)

        # set ndarray
        arr = np.random.default_rng(2).standard_normal(len(float_frame))
        float_frame["col9"] = arr
        assert (float_frame["col9"] == arr).all()

        float_frame["col7"] = 5
        assert (float_frame["col7"] == 5).all()

        float_frame["col0"] = 3.14
        assert (float_frame["col0"] == 3.14).all()

        float_frame["col8"] = "foo"
        assert (float_frame["col8"] == "foo").all()

        # this is partially a view (e.g. some blocks are view)
        # so raise/warn
        smaller = float_frame[:2]

        # With CoW, adding a new column doesn't raise a warning
        smaller["col10"] = ["1", "2"]

        if using_infer_string:
            assert smaller["col10"].dtype == "string"
        else:
            assert smaller["col10"].dtype == np.object_
        assert (smaller["col10"] == ["1", "2"]).all()

    def test_setitem2(self):
        # dtype changing GH4204
        df = DataFrame([[0, 0]])
        df.iloc[0] = np.nan
        expected = DataFrame([[np.nan, np.nan]])
        tm.assert_frame_equal(df, expected)

        df = DataFrame([[0, 0]])
        df.loc[0] = np.nan
        tm.assert_frame_equal(df, expected)

    def test_setitem_boolean(self, float_frame):
        df = float_frame.copy()
        values = float_frame.values.copy()

        df[df["A"] > 0] = 4
        values[values[:, 0] > 0] = 4
        tm.assert_almost_equal(df.values, values)

        # test that column reindexing works
        series = df["A"] == 4
        series = series.reindex(df.index[::-1])
        df[series] = 1
        values[values[:, 0] == 4] = 1
        tm.assert_almost_equal(df.values, values)

        df[df > 0] = 5
        values[values > 0] = 5
        tm.assert_almost_equal(df.values, values)

        df[df == 5] = 0
        values[values == 5] = 0
        tm.assert_almost_equal(df.values, values)

        # a df that needs alignment first
        df[df[:-1] < 0] = 2
        np.putmask(values[:-1], values[:-1] < 0, 2)
        tm.assert_almost_equal(df.values, values)

        # indexed with same shape but rows-reversed df
        df[df[::-1] == 2] = 3
        values[values == 2] = 3
        tm.assert_almost_equal(df.values, values)

        msg = "Must pass DataFrame or 2-d ndarray with boolean values only"
        with pytest.raises(TypeError, match=msg):
            df[df * 0] = 2

        # index with DataFrame
        df_orig = df.copy()
        mask = df > np.abs(df)
        df[df > np.abs(df)] = np.nan
        values = df_orig.values.copy()
        values[mask.values] = np.nan
        expected = DataFrame(values, index=df_orig.index, columns=df_orig.columns)
        tm.assert_frame_equal(df, expected)

        # set from DataFrame
        df[df > np.abs(df)] = df * 2
        np.putmask(values, mask.values, df.values * 2)
        expected = DataFrame(values, index=df_orig.index, columns=df_orig.columns)
        tm.assert_frame_equal(df, expected)

    def test_setitem_cast(self, float_frame):
        float_frame["D"] = float_frame["D"].astype("i8")
        assert float_frame["D"].dtype == np.int64

        # #669, should not cast?
        # this is now set to int64, which means a replacement of the column to
        # the value dtype (and nothing to do with the existing dtype)
        float_frame["B"] = 0
        assert float_frame["B"].dtype == np.int64

        # cast if pass array of course
        float_frame["B"] = np.arange(len(float_frame))
        assert issubclass(float_frame["B"].dtype.type, np.integer)

        float_frame["foo"] = "bar"
        float_frame["foo"] = 0
        assert float_frame["foo"].dtype == np.int64

        float_frame["foo"] = "bar"
        float_frame["foo"] = 2.5
        assert float_frame["foo"].dtype == np.float64

        float_frame["something"] = 0
        assert float_frame["something"].dtype == np.int64
        float_frame["something"] = 2
        assert float_frame["something"].dtype == np.int64
        float_frame["something"] = 2.5
        assert float_frame["something"].dtype == np.float64

    def test_setitem_corner(self, float_frame, using_infer_string):
        # corner case
        df = DataFrame({"B": [1.0, 2.0, 3.0], "C": ["a", "b", "c"]}, index=np.arange(3))
        del df["B"]
        df["B"] = [1.0, 2.0, 3.0]
        assert "B" in df
        assert len(df.columns) == 2

        df["A"] = "beginning"
        df["E"] = "foo"
        df["D"] = "bar"
        df[datetime.now()] = "date"
        df[datetime.now()] = 5.0

        # what to do when empty frame with index
        dm = DataFrame(index=float_frame.index)
        dm["A"] = "foo"
        dm["B"] = "bar"
        assert len(dm.columns) == 2
        assert dm.values.dtype == np.object_

        # upcast
        dm["C"] = 1
        assert dm["C"].dtype == np.int64

        dm["E"] = 1.0
        assert dm["E"].dtype == np.float64

        # set existing column
        dm["A"] = "bar"
        assert "bar" == dm["A"].iloc[0]

        dm = DataFrame(index=np.arange(3))
        dm["A"] = 1
        dm["foo"] = "bar"
        del dm["foo"]
        dm["foo"] = "bar"
        if using_infer_string:
            assert dm["foo"].dtype == "string"
        else:
            assert dm["foo"].dtype == np.object_

        dm["coercible"] = ["1", "2", "3"]
        if using_infer_string:
            assert dm["coercible"].dtype == "string"
        else:
            assert dm["coercible"].dtype == np.object_

    def test_setitem_corner2(self):
        data = {
            "title": ["foobar", "bar", "foobar"] + ["foobar"] * 17,
            "cruft": np.random.default_rng(2).random(20),
        }

        df = DataFrame(data)
        ix = df[df["title"] == "bar"].index

        df.loc[ix, ["title"]] = "foobar"
        df.loc[ix, ["cruft"]] = 0

        assert df.loc[1, "title"] == "foobar"
        assert df.loc[1, "cruft"] == 0

    def test_setitem_ambig(self, using_infer_string):
        # Difficulties with mixed-type data
        # Created as float type
        dm = DataFrame(index=range(3), columns=range(3))

        coercable_series = Series([Decimal(1) for _ in range(3)], index=range(3))
        uncoercable_series = Series(["foo", "bzr", "baz"], index=range(3))

        dm[0] = np.ones(3)
        assert len(dm.columns) == 3

        dm[1] = coercable_series
        assert len(dm.columns) == 3

        dm[2] = uncoercable_series
        assert len(dm.columns) == 3
        if using_infer_string:
            assert dm[2].dtype == "string"
        else:
            assert dm[2].dtype == np.object_

    def test_setitem_None(self, float_frame, using_infer_string):
        # GH #766
        float_frame[None] = float_frame["A"]
        key = None if not using_infer_string else np.nan
        tm.assert_series_equal(
            float_frame.iloc[:, -1], float_frame["A"], check_names=False
        )
        tm.assert_series_equal(
            float_frame.loc[:, key], float_frame["A"], check_names=False
        )
        tm.assert_series_equal(float_frame[key], float_frame["A"], check_names=False)

    def test_loc_setitem_boolean_mask_allfalse(self):
        # GH 9596
        df = DataFrame(
            {"a": ["1", "2", "3"], "b": ["11", "22", "33"], "c": ["111", "222", "333"]}
        )

        result = df.copy()
        result.loc[result.b.isna(), "a"] = result.a.copy()
        tm.assert_frame_equal(result, df)

    def test_getitem_fancy_slice_integers_step(self):
        df = DataFrame(np.random.default_rng(2).standard_normal((10, 5)))

        # this is OK
        df.iloc[:8:2]
        df.iloc[:8:2] = np.nan
        assert isna(df.iloc[:8:2]).values.all()

    def test_getitem_setitem_integer_slice_keyerrors(self):
        df = DataFrame(
            np.random.default_rng(2).standard_normal((10, 5)), index=range(0, 20, 2)
        )

        # this is OK
        cp = df.copy()
        cp.iloc[4:10] = 0
        assert (cp.iloc[4:10] == 0).values.all()

        # so is this
        cp = df.copy()
        cp.iloc[3:11] = 0
        assert (cp.iloc[3:11] == 0).values.all()

        result = df.iloc[2:6]
        result2 = df.loc[3:11]
        expected = df.reindex([4, 6, 8, 10])

        tm.assert_frame_equal(result, expected)
        tm.assert_frame_equal(result2, expected)

        # non-monotonic, raise KeyError
        df2 = df.iloc[list(range(5)) + list(range(5, 10))[::-1]]
        with pytest.raises(KeyError, match=r"^3$"):
            df2.loc[3:11]
        with pytest.raises(KeyError, match=r"^3$"):
            df2.loc[3:11] = 0

    def test_fancy_getitem_slice_mixed(self, float_frame, float_string_frame):
        sliced = float_string_frame.iloc[:, -3:]
        assert sliced["D"].dtype == np.float64

        # get view with single block
        # setting it triggers setting with copy
        original = float_frame.copy()
        sliced = float_frame.iloc[:, -3:]

        assert np.shares_memory(sliced["C"]._values, float_frame["C"]._values)

        sliced.loc[:, "C"] = 4.0
        tm.assert_frame_equal(float_frame, original)

    def test_getitem_setitem_non_ix_labels(self):
        df = DataFrame(range(20), index=date_range("2020-01-01", periods=20))

        start, end = df.index[[5, 10]]

        result = df.loc[start:end]
        result2 = df[start:end]
        expected = df[5:11]
        tm.assert_frame_equal(result, expected)
        tm.assert_frame_equal(result2, expected)

        result = df.copy()
        result.loc[start:end] = 0
        result2 = df.copy()
        result2[start:end] = 0
        expected = df.copy()
        expected[5:11] = 0
        tm.assert_frame_equal(result, expected)
        tm.assert_frame_equal(result2, expected)

    def test_ix_multi_take(self):
        df = DataFrame(np.random.default_rng(2).standard_normal((3, 2)))
        rs = df.loc[df.index == 0, :]
        xp = df.reindex([0])
        tm.assert_frame_equal(rs, xp)

        # GH#1321
        df = DataFrame(np.random.default_rng(2).standard_normal((3, 2)))
        rs = df.loc[df.index == 0, df.columns == 1]
        xp = df.reindex(index=[0], columns=[1])
        tm.assert_frame_equal(rs, xp)

    def test_getitem_fancy_scalar(self, float_frame):
        f = float_frame
        ix = f.loc

        # individual value
        for col in f.columns:
            ts = f[col]
            for idx in f.index[::5]:
                assert ix[idx, col] == ts[idx]

    def test_setitem_fancy_scalar(self, float_frame):
        f = float_frame
        expected = float_frame.copy()
        ix = f.loc

        # individual value
        for j, col in enumerate(f.columns):
            f[col]
            for idx in f.index[::5]:
                i = f.index.get_loc(idx)
                val = np.random.default_rng(2).standard_normal()
                expected.iloc[i, j] = val

                ix[idx, col] = val
                tm.assert_frame_equal(f, expected)

    def test_getitem_fancy_boolean(self, float_frame):
        f = float_frame
        ix = f.loc

        expected = f.reindex(columns=["B", "D"])
        result = ix[:, [False, True, False, True]]
        tm.assert_frame_equal(result, expected)

        expected = f.reindex(index=f.index[5:10], columns=["B", "D"])
        result = ix[f.index[5:10], [False, True, False, True]]
        tm.assert_frame_equal(result, expected)

        boolvec = f.index > f.index[7]
        expected = f.reindex(index=f.index[boolvec])
        result = ix[boolvec]
        tm.assert_frame_equal(result, expected)
        result = ix[boolvec, :]
        tm.assert_frame_equal(result, expected)

        result = ix[boolvec, f.columns[2:]]
        expected = f.reindex(index=f.index[boolvec], columns=["C", "D"])
        tm.assert_frame_equal(result, expected)

    def test_setitem_fancy_boolean(self, float_frame):
        # from 2d, set with booleans
        frame = float_frame.copy()
        expected = float_frame.copy()
        values = expected.values.copy()

        mask = frame["A"] > 0
        frame.loc[mask] = 0.0
        values[mask.values] = 0.0
        expected = DataFrame(values, index=expected.index, columns=expected.columns)
        tm.assert_frame_equal(frame, expected)

        frame = float_frame.copy()
        expected = float_frame.copy()
        values = expected.values.copy()
        frame.loc[mask, ["A", "B"]] = 0.0
        values[mask.values, :2] = 0.0
        expected = DataFrame(values, index=expected.index, columns=expected.columns)
        tm.assert_frame_equal(frame, expected)

    def test_getitem_fancy_ints(self, float_frame):
        result = float_frame.iloc[[1, 4, 7]]
        expected = float_frame.loc[float_frame.index[[1, 4, 7]]]
        tm.assert_frame_equal(result, expected)

        result = float_frame.iloc[:, [2, 0, 1]]
        expected = float_frame.loc[:, float_frame.columns[[2, 0, 1]]]
        tm.assert_frame_equal(result, expected)

    def test_getitem_setitem_boolean_misaligned(self, float_frame):
        # boolean index misaligned labels
        mask = float_frame["A"][::-1] > 1

        result = float_frame.loc[mask]
        expected = float_frame.loc[mask[::-1]]
        tm.assert_frame_equal(result, expected)

        cp = float_frame.copy()
        expected = float_frame.copy()
        cp.loc[mask] = 0
        expected.loc[mask] = 0
        tm.assert_frame_equal(cp, expected)

    def test_getitem_setitem_boolean_multi(self):
        df = DataFrame(np.random.default_rng(2).standard_normal((3, 2)))

        # get
        k1 = np.array([True, False, True])
        k2 = np.array([False, True])
        result = df.loc[k1, k2]
        expected = df.loc[[0, 2], [1]]
        tm.assert_frame_equal(result, expected)

        expected = df.copy()
        df.loc[np.array([True, False, True]), np.array([False, True])] = 5
        expected.loc[[0, 2], [1]] = 5
        tm.assert_frame_equal(df, expected)

    def test_getitem_setitem_float_labels(self):
        index = Index([1.5, 2, 3, 4, 5])
        df = DataFrame(np.random.default_rng(2).standard_normal((5, 5)), index=index)

        result = df.loc[1.5:4]
        expected = df.reindex([1.5, 2, 3, 4])
        tm.assert_frame_equal(result, expected)
        assert len(result) == 4

        result = df.loc[4:5]
        expected = df.reindex([4, 5])  # reindex with int
        tm.assert_frame_equal(result, expected, check_index_type=False)
        assert len(result) == 2

        result = df.loc[4:5]
        expected = df.reindex([4.0, 5.0])  # reindex with float
        tm.assert_frame_equal(result, expected)
        assert len(result) == 2

        # loc_float changes this to work properly
        result = df.loc[1:2]
        expected = df.iloc[0:2]
        tm.assert_frame_equal(result, expected)

        expected = df.iloc[0:2]
        msg = r"The behavior of obj\[i:j\] with a float-dtype index"
        with tm.assert_produces_warning(FutureWarning, match=msg):
            result = df[1:2]
        tm.assert_frame_equal(result, expected)

        # #2727
        index = Index([1.0, 2.5, 3.5, 4.5, 5.0])
        df = DataFrame(np.random.default_rng(2).standard_normal((5, 5)), index=index)

        # positional slicing only via iloc!
        msg = (
            "cannot do positional indexing on Index with "
            r"these indexers \[1.0\] of type float"
        )
        with pytest.raises(TypeError, match=msg):
            df.iloc[1.0:5]

        result = df.iloc[4:5]
        expected = df.reindex([5.0])
        tm.assert_frame_equal(result, expected)
        assert len(result) == 1

        cp = df.copy()

        with pytest.raises(TypeError, match=_slice_msg):
            cp.iloc[1.0:5] = 0

        with pytest.raises(TypeError, match=msg):
            result = cp.iloc[1.0:5] == 0

        assert result.values.all()
        assert (cp.iloc[0:1] == df.iloc[0:1]).values.all()

        cp = df.copy()
        cp.iloc[4:5] = 0
        assert (cp.iloc[4:5] == 0).values.all()
        assert (cp.iloc[0:4] == df.iloc[0:4]).values.all()

        # float slicing
        result = df.loc[1.0:5]
        expected = df
        tm.assert_frame_equal(result, expected)
        assert len(result) == 5

        result = df.loc[1.1:5]
        expected = df.reindex([2.5, 3.5, 4.5, 5.0])
        tm.assert_frame_equal(result, expected)
        assert len(result) == 4

        result = df.loc[4.51:5]
        expected = df.reindex([5.0])
        tm.assert_frame_equal(result, expected)
        assert len(result) == 1

        result = df.loc[1.0:5.0]
        expected = df.reindex([1.0, 2.5, 3.5, 4.5, 5.0])
        tm.assert_frame_equal(result, expected)
        assert len(result) == 5

        cp = df.copy()
        cp.loc[1.0:5.0] = 0
        result = cp.loc[1.0:5.0]
        assert (result == 0).values.all()

    def test_setitem_single_column_mixed_datetime(self):
        df = DataFrame(
            np.random.default_rng(2).standard_normal((5, 3)),
            index=["a", "b", "c", "d", "e"],
            columns=["foo", "bar", "baz"],
        )

        df["timestamp"] = Timestamp("20010102")

        # check our dtypes
        result = df.dtypes
        expected = Series(
            [np.dtype("float64")] * 3 + [np.dtype("datetime64[s]")],
            index=["foo", "bar", "baz", "timestamp"],
        )
        tm.assert_series_equal(result, expected)

        # GH#16674 iNaT is treated as an integer when given by the user
        with tm.assert_produces_warning(
            FutureWarning, match="Setting an item of incompatible dtype"
        ):
            df.loc["b", "timestamp"] = iNaT
        assert not isna(df.loc["b", "timestamp"])
        assert df["timestamp"].dtype == np.object_
        assert df.loc["b", "timestamp"] == iNaT

        # allow this syntax (as of GH#3216)
        df.loc["c", "timestamp"] = np.nan
        assert isna(df.loc["c", "timestamp"])

        # allow this syntax
        df.loc["d", :] = np.nan
        assert not isna(df.loc["c", :]).all()

    def test_setitem_mixed_datetime(self):
        # GH 9336
        expected = DataFrame(
            {
                "a": [0, 0, 0, 0, 13, 14],
                "b": [
                    datetime(2012, 1, 1),
                    1,
                    "x",
                    "y",
                    datetime(2013, 1, 1),
                    datetime(2014, 1, 1),
                ],
            }
        )
        df = DataFrame(0, columns=list("ab"), index=range(6))
        df["b"] = pd.NaT
        df.loc[0, "b"] = datetime(2012, 1, 1)
        with tm.assert_produces_warning(
            FutureWarning, match="Setting an item of incompatible dtype"
        ):
            df.loc[1, "b"] = 1
        df.loc[[2, 3], "b"] = "x", "y"
        A = np.array(
            [
                [13, np.datetime64("2013-01-01T00:00:00")],
                [14, np.datetime64("2014-01-01T00:00:00")],
            ]
        )
        df.loc[[4, 5], ["a", "b"]] = A
        tm.assert_frame_equal(df, expected)

    def test_setitem_frame_float(self, float_frame):
        piece = float_frame.loc[float_frame.index[:2], ["A", "B"]]
        float_frame.loc[float_frame.index[-2] :, ["A", "B"]] = piece.values
        result = float_frame.loc[float_frame.index[-2:], ["A", "B"]].values
        expected = piece.values
        tm.assert_almost_equal(result, expected)

    def test_setitem_frame_mixed(self, float_string_frame):
        # GH 3216

        # already aligned
        f = float_string_frame.copy()
        piece = DataFrame(
            [[1.0, 2.0], [3.0, 4.0]], index=f.index[0:2], columns=["A", "B"]
        )
        key = (f.index[slice(None, 2)], ["A", "B"])
        f.loc[key] = piece
        tm.assert_almost_equal(f.loc[f.index[0:2], ["A", "B"]].values, piece.values)

    def test_setitem_frame_mixed_rows_unaligned(self, float_string_frame):
        # GH#3216 rows unaligned
        f = float_string_frame.copy()
        piece = DataFrame(
            [[1.0, 2.0], [3.0, 4.0], [5.0, 6.0], [7.0, 8.0]],
            index=list(f.index[0:2]) + ["foo", "bar"],
            columns=["A", "B"],
        )
        key = (f.index[slice(None, 2)], ["A", "B"])
        f.loc[key] = piece
        tm.assert_almost_equal(
            f.loc[f.index[0:2:], ["A", "B"]].values, piece.values[0:2]
        )

    def test_setitem_frame_mixed_key_unaligned(self, float_string_frame):
        # GH#3216 key is unaligned with values
        f = float_string_frame.copy()
        piece = f.loc[f.index[:2], ["A"]]
        piece.index = f.index[-2:]
        key = (f.index[slice(-2, None)], ["A", "B"])
        f.loc[key] = piece
        piece["B"] = np.nan
        tm.assert_almost_equal(f.loc[f.index[-2:], ["A", "B"]].values, piece.values)

    def test_setitem_frame_mixed_ndarray(self, float_string_frame):
        # GH#3216 ndarray
        f = float_string_frame.copy()
        piece = float_string_frame.loc[f.index[:2], ["A", "B"]]
        key = (f.index[slice(-2, None)], ["A", "B"])
        f.loc[key] = piece.values
        tm.assert_almost_equal(f.loc[f.index[-2:], ["A", "B"]].values, piece.values)

    def test_setitem_frame_upcast(self):
        # needs upcasting
        df = DataFrame([[1, 2, "foo"], [3, 4, "bar"]], columns=["A", "B", "C"])
        df2 = df.copy()
        with tm.assert_produces_warning(FutureWarning, match="incompatible dtype"):
            df2.loc[:, ["A", "B"]] = df.loc[:, ["A", "B"]] + 0.5
        expected = df.reindex(columns=["A", "B"])
        expected += 0.5
        expected["C"] = df["C"]
        tm.assert_frame_equal(df2, expected)

    def test_setitem_frame_align(self, float_frame):
        piece = float_frame.loc[float_frame.index[:2], ["A", "B"]]
        piece.index = float_frame.index[-2:]
        piece.columns = ["A", "B"]
        float_frame.loc[float_frame.index[-2:], ["A", "B"]] = piece
        result = float_frame.loc[float_frame.index[-2:], ["A", "B"]].values
        expected = piece.values
        tm.assert_almost_equal(result, expected)

    def test_getitem_setitem_ix_duplicates(self):
        # #1201
        df = DataFrame(
            np.random.default_rng(2).standard_normal((5, 3)),
            index=["foo", "foo", "bar", "baz", "bar"],
        )

        result = df.loc["foo"]
        expected = df[:2]
        tm.assert_frame_equal(result, expected)

        result = df.loc["bar"]
        expected = df.iloc[[2, 4]]
        tm.assert_frame_equal(result, expected)

        result = df.loc["baz"]
        expected = df.iloc[3]
        tm.assert_series_equal(result, expected)

    def test_getitem_ix_boolean_duplicates_multiple(self):
        # #1201
        df = DataFrame(
            np.random.default_rng(2).standard_normal((5, 3)),
            index=["foo", "foo", "bar", "baz", "bar"],
        )

        result = df.loc[["bar"]]
        exp = df.iloc[[2, 4]]
        tm.assert_frame_equal(result, exp)

        result = df.loc[df[1] > 0]
        exp = df[df[1] > 0]
        tm.assert_frame_equal(result, exp)

        result = df.loc[df[0] > 0]
        exp = df[df[0] > 0]
        tm.assert_frame_equal(result, exp)

    @pytest.mark.parametrize("bool_value", [True, False])
    def test_getitem_setitem_ix_bool_keyerror(self, bool_value):
        # #2199
        df = DataFrame({"a": [1, 2, 3]})
        message = f"{bool_value}: boolean label can not be used without a boolean index"
        with pytest.raises(KeyError, match=message):
            df.loc[bool_value]

        msg = "cannot use a single bool to index into setitem"
        with pytest.raises(KeyError, match=msg):
            df.loc[bool_value] = 0

    # TODO: rename?  remove?
    def test_single_element_ix_dont_upcast(self, float_frame):
        float_frame["E"] = 1
        assert issubclass(float_frame["E"].dtype.type, (int, np.integer))

        result = float_frame.loc[float_frame.index[5], "E"]
        assert is_integer(result)

        # GH 11617
        df = DataFrame({"a": [1.23]})
        df["b"] = 666

        result = df.loc[0, "b"]
        assert is_integer(result)

        expected = Series([666], [0], name="b")
        result = df.loc[[0], "b"]
        tm.assert_series_equal(result, expected)

    def test_iloc_callable_tuple_return_value(self):
        # GH53769
        df = DataFrame(np.arange(40).reshape(10, 4), index=range(0, 20, 2))
        msg = "callable with iloc"
        with tm.assert_produces_warning(FutureWarning, match=msg):
            df.iloc[lambda _: (0,)]
        with tm.assert_produces_warning(FutureWarning, match=msg):
            df.iloc[lambda _: (0,)] = 1

    def test_iloc_row(self):
        df = DataFrame(
            np.random.default_rng(2).standard_normal((10, 4)), index=range(0, 20, 2)
        )

        result = df.iloc[1]
        exp = df.loc[2]
        tm.assert_series_equal(result, exp)

        result = df.iloc[2]
        exp = df.loc[4]
        tm.assert_series_equal(result, exp)

        # slice
        result = df.iloc[slice(4, 8)]
        expected = df.loc[8:14]
        tm.assert_frame_equal(result, expected)

        # list of integers
        result = df.iloc[[1, 2, 4, 6]]
        expected = df.reindex(df.index[[1, 2, 4, 6]])
        tm.assert_frame_equal(result, expected)

    def test_iloc_row_slice_view(self):
        df = DataFrame(
            np.random.default_rng(2).standard_normal((10, 4)), index=range(0, 20, 2)
        )
        original = df.copy()

        # verify slice is view
        # setting it makes it raise/warn
        subset = df.iloc[slice(4, 8)]

        assert np.shares_memory(df[2], subset[2])

        exp_col = original[2].copy()
        subset.loc[:, 2] = 0.0
        tm.assert_series_equal(df[2], exp_col)

    def test_iloc_col(self):
        df = DataFrame(
            np.random.default_rng(2).standard_normal((4, 10)), columns=range(0, 20, 2)
        )

        result = df.iloc[:, 1]
        exp = df.loc[:, 2]
        tm.assert_series_equal(result, exp)

        result = df.iloc[:, 2]
        exp = df.loc[:, 4]
        tm.assert_series_equal(result, exp)

        # slice
        result = df.iloc[:, slice(4, 8)]
        expected = df.loc[:, 8:14]
        tm.assert_frame_equal(result, expected)

        # list of integers
        result = df.iloc[:, [1, 2, 4, 6]]
        expected = df.reindex(columns=df.columns[[1, 2, 4, 6]])
        tm.assert_frame_equal(result, expected)

    def test_iloc_col_slice_view(self):
        df = DataFrame(
            np.random.default_rng(2).standard_normal((4, 10)), columns=range(0, 20, 2)
        )
        original = df.copy()
        subset = df.iloc[:, slice(4, 8)]

        # verify slice is view
        assert np.shares_memory(df[8]._values, subset[8]._values)
        subset[8] = 0.0
        # subset changed
        assert (subset[8] == 0).all()
        # but df itself did not change (setitem replaces full column)
        tm.assert_frame_equal(df, original)

    def test_loc_duplicates(self):
        # gh-17105

        # insert a duplicate element to the index
        trange = date_range(
            start=Timestamp(year=2017, month=1, day=1),
            end=Timestamp(year=2017, month=1, day=5),
        )

        trange = trange.insert(loc=5, item=Timestamp(year=2017, month=1, day=5))

        df = DataFrame(0, index=trange, columns=["A", "B"])
        bool_idx = np.array([False, False, False, False, False, True])

        # assignment
        df.loc[trange[bool_idx], "A"] = 6

        expected = DataFrame(
            {"A": [0, 0, 0, 0, 6, 6], "B": [0, 0, 0, 0, 0, 0]}, index=trange
        )
        tm.assert_frame_equal(df, expected)

        # in-place
        df = DataFrame(0, index=trange, columns=["A", "B"])
        df.loc[trange[bool_idx], "A"] += 6
        tm.assert_frame_equal(df, expected)

    def test_setitem_with_unaligned_tz_aware_datetime_column(self):
        # GH 12981
        # Assignment of unaligned offset-aware datetime series.
        # Make sure timezone isn't lost
        column = Series(date_range("2015-01-01", periods=3, tz="utc"), name="dates")
        df = DataFrame({"dates": column})
        df["dates"] = column[[1, 0, 2]]
        tm.assert_series_equal(df["dates"], column)

        df = DataFrame({"dates": column})
        df.loc[[0, 1, 2], "dates"] = column[[1, 0, 2]]
        tm.assert_series_equal(df["dates"], column)

    def test_loc_setitem_datetimelike_with_inference(self):
        # GH 7592
        # assignment of timedeltas with NaT

        one_hour = timedelta(hours=1)
        df = DataFrame(index=date_range("20130101", periods=4))
        df["A"] = np.array([1 * one_hour] * 4, dtype="m8[ns]")
        df.loc[:, "B"] = np.array([2 * one_hour] * 4, dtype="m8[ns]")
        df.loc[df.index[:3], "C"] = np.array([3 * one_hour] * 3, dtype="m8[ns]")
        df.loc[:, "D"] = np.array([4 * one_hour] * 4, dtype="m8[ns]")
        df.loc[df.index[:3], "E"] = np.array([5 * one_hour] * 3, dtype="m8[ns]")
        df["F"] = np.timedelta64("NaT")
        df.loc[df.index[:-1], "F"] = np.array([6 * one_hour] * 3, dtype="m8[ns]")
        df.loc[df.index[-3] :, "G"] = date_range("20130101", periods=3)
        df["H"] = np.datetime64("NaT")
        result = df.dtypes
        expected = Series(
            [np.dtype("timedelta64[ns]")] * 6 + [np.dtype("datetime64[ns]")] * 2,
            index=list("ABCDEFGH"),
        )
        tm.assert_series_equal(result, expected)

    def test_getitem_boolean_indexing_mixed(self):
        df = DataFrame(
            {
                0: {35: np.nan, 40: np.nan, 43: np.nan, 49: np.nan, 50: np.nan},
                1: {
                    35: np.nan,
                    40: 0.32632316859446198,
                    43: np.nan,
                    49: 0.32632316859446198,
                    50: 0.39114724480578139,
                },
                2: {
                    35: np.nan,
                    40: np.nan,
                    43: 0.29012581014105987,
                    49: np.nan,
                    50: np.nan,
                },
                3: {35: np.nan, 40: np.nan, 43: np.nan, 49: np.nan, 50: np.nan},
                4: {
                    35: 0.34215328467153283,
                    40: np.nan,
                    43: np.nan,
                    49: np.nan,
                    50: np.nan,
                },
                "y": {35: 0, 40: 0, 43: 0, 49: 0, 50: 1},
            }
        )

        # mixed int/float ok
        df2 = df.copy()
        df2[df2 > 0.3] = 1
        expected = df.copy()
        expected.loc[40, 1] = 1
        expected.loc[49, 1] = 1
        expected.loc[50, 1] = 1
        expected.loc[35, 4] = 1
        tm.assert_frame_equal(df2, expected)

        df["foo"] = "test"
        msg = "not supported between instances|unorderable types"

        with pytest.raises(TypeError, match=msg):
            df[df > 0.3] = 1

    def test_type_error_multiindex(self):
        # See gh-12218
        mi = MultiIndex.from_product([["x", "y"], [0, 1]], names=[None, "c"])
        dg = DataFrame(
            [[1, 1, 2, 2], [3, 3, 4, 4]], columns=mi, index=Index([0, 1], name="i")
        )
        with pytest.raises(InvalidIndexError, match="slice"):
            dg[:, 0]

        index = Index(range(2), name="i")
        columns = MultiIndex(
            levels=[["x", "y"], [0, 1]], codes=[[0, 1], [0, 0]], names=[None, "c"]
        )
        expected = DataFrame([[1, 2], [3, 4]], columns=columns, index=index)

        result = dg.loc[:, (slice(None), 0)]
        tm.assert_frame_equal(result, expected)

        name = ("x", 0)
        index = Index(range(2), name="i")
        expected = Series([1, 3], index=index, name=name)

        result = dg["x", 0]
        tm.assert_series_equal(result, expected)

    def test_getitem_interval_index_partial_indexing(self):
        # GH#36490
        df = DataFrame(
            np.ones((3, 4)), columns=pd.IntervalIndex.from_breaks(np.arange(5))
        )

        expected = df.iloc[:, 0]

        res = df[0.5]
        tm.assert_series_equal(res, expected)

        res = df.loc[:, 0.5]
        tm.assert_series_equal(res, expected)

    def test_setitem_array_as_cell_value(self):
        # GH#43422
        df = DataFrame(columns=["a", "b"], dtype=object)
        df.loc[0] = {"a": np.zeros((2,)), "b": np.zeros((2, 2))}
        expected = DataFrame({"a": [np.zeros((2,))], "b": [np.zeros((2, 2))]})
        tm.assert_frame_equal(df, expected)

    def test_iloc_setitem_nullable_2d_values(self):
        df = DataFrame({"A": [1, 2, 3]}, dtype="Int64")
        orig = df.copy()

        df.loc[:] = df.values[:, ::-1]
        tm.assert_frame_equal(df, orig)

        df.loc[:] = pd.core.arrays.NumpyExtensionArray(df.values[:, ::-1])
        tm.assert_frame_equal(df, orig)

        df.iloc[:] = df.iloc[:, :].copy()
        tm.assert_frame_equal(df, orig)

    def test_getitem_segfault_with_empty_like_object(self):
        # GH#46848
        df = DataFrame(np.empty((1, 1), dtype=object))
        df[0] = np.empty_like(df[0])
        # this produces the segfault
        df[[0]]

    @pytest.mark.filterwarnings("ignore:Setting a value on a view:FutureWarning")
    @pytest.mark.parametrize(
        "null", [pd.NaT, pd.NaT.to_numpy("M8[ns]"), pd.NaT.to_numpy("m8[ns]")]
    )
    def test_setting_mismatched_na_into_nullable_fails(
        self, null, any_numeric_ea_dtype
    ):
        # GH#44514 don't cast mismatched nulls to pd.NA
        df = DataFrame({"A": [1, 2, 3]}, dtype=any_numeric_ea_dtype)
        ser = df["A"].copy()
        arr = ser._values

        msg = "|".join(
            [
                r"timedelta64\[ns\] cannot be converted to (Floating|Integer)Dtype",
                r"datetime64\[ns\] cannot be converted to (Floating|Integer)Dtype",
                "'values' contains non-numeric NA",
                r"Invalid value '.*' for dtype (U?Int|Float)\d{1,2}",
            ]
        )
        with pytest.raises(TypeError, match=msg):
            arr[0] = null

        with pytest.raises(TypeError, match=msg):
            arr[:2] = [null, null]

        with pytest.raises(TypeError, match=msg):
            ser[0] = null

        with pytest.raises(TypeError, match=msg):
            ser[:2] = [null, null]

        with pytest.raises(TypeError, match=msg):
            ser.iloc[0] = null

        with pytest.raises(TypeError, match=msg):
            ser.iloc[:2] = [null, null]

        with pytest.raises(TypeError, match=msg):
            df.iloc[0, 0] = null

        with pytest.raises(TypeError, match=msg):
            df.iloc[:2, 0] = [null, null]

        # Multi-Block
        df2 = df.copy()
        df2["B"] = ser.copy()
        with pytest.raises(TypeError, match=msg):
            df2.iloc[0, 0] = null

        with pytest.raises(TypeError, match=msg):
            df2.iloc[:2, 0] = [null, null]

    def test_loc_expand_empty_frame_keep_index_name(self):
        # GH#45621
        df = DataFrame(columns=["b"], index=Index([], name="a"))
        df.loc[0] = 1
        expected = DataFrame({"b": [1]}, index=Index([0], name="a"))
        tm.assert_frame_equal(df, expected)

    def test_loc_expand_empty_frame_keep_midx_names(self):
        # GH#46317
        df = DataFrame(
            columns=["d"], index=MultiIndex.from_tuples([], names=["a", "b", "c"])
        )
        df.loc[(1, 2, 3)] = "foo"
        expected = DataFrame(
            {"d": ["foo"]},
            index=MultiIndex.from_tuples([(1, 2, 3)], names=["a", "b", "c"]),
        )
        tm.assert_frame_equal(df, expected)

    @pytest.mark.parametrize(
        "val, idxr",
        [
            ("x", "a"),
            ("x", ["a"]),
            (1, "a"),
            (1, ["a"]),
        ],
    )
    def test_loc_setitem_rhs_frame(self, idxr, val):
        # GH#47578
        df = DataFrame({"a": [1, 2]})

        with tm.assert_produces_warning(
            FutureWarning, match="Setting an item of incompatible dtype"
        ):
            df.loc[:, idxr] = DataFrame({"a": [val, 11]}, index=[1, 2])
        expected = DataFrame({"a": [np.nan, val]})
        tm.assert_frame_equal(df, expected)

    def test_iloc_setitem_enlarge_no_warning(self):
        # GH#47381
        df = DataFrame(columns=["a", "b"])
        expected = df.copy()
        view = df[:]
        df.iloc[:, 0] = np.array([1, 2], dtype=np.float64)
        tm.assert_frame_equal(view, expected)

    def test_loc_internals_not_updated_correctly(self):
        # GH#47867 all steps are necessary to reproduce the initial bug
        df = DataFrame(
            {"bool_col": True, "a": 1, "b": 2.5},
            index=MultiIndex.from_arrays([[1, 2], [1, 2]], names=["idx1", "idx2"]),
        )
        idx = [(1, 1)]

        df["c"] = 3
        df.loc[idx, "c"] = 0

        df.loc[idx, "c"]
        df.loc[idx, ["a", "b"]]

        df.loc[idx, "c"] = 15
        result = df.loc[idx, "c"]
        expected = df = Series(
            15,
            index=MultiIndex.from_arrays([[1], [1]], names=["idx1", "idx2"]),
            name="c",
        )
        tm.assert_series_equal(result, expected)

    @pytest.mark.parametrize("val", [None, [None], pd.NA, [pd.NA]])
    def test_iloc_setitem_string_list_na(self, val):
        # GH#45469
        df = DataFrame({"a": ["a", "b", "c"]}, dtype="string")
        df.iloc[[0], :] = val
        expected = DataFrame({"a": [pd.NA, "b", "c"]}, dtype="string")
        tm.assert_frame_equal(df, expected)

    @pytest.mark.parametrize("val", [None, pd.NA])
    def test_iloc_setitem_string_na(self, val):
        # GH#45469
        df = DataFrame({"a": ["a", "b", "c"]}, dtype="string")
        df.iloc[0, :] = val
        expected = DataFrame({"a": [pd.NA, "b", "c"]}, dtype="string")
        tm.assert_frame_equal(df, expected)

    @pytest.mark.parametrize("func", [list, Series, np.array])
    def test_iloc_setitem_ea_null_slice_length_one_list(self, func):
        # GH#48016
        df = DataFrame({"a": [1, 2, 3]}, dtype="Int64")
        df.iloc[:, func([0])] = 5
        expected = DataFrame({"a": [5, 5, 5]}, dtype="Int64")
        tm.assert_frame_equal(df, expected)

    def test_loc_named_tuple_for_midx(self):
        # GH#48124
        df = DataFrame(
            index=MultiIndex.from_product(
                [["A", "B"], ["a", "b", "c"]], names=["first", "second"]
            )
        )
        indexer_tuple = namedtuple("Indexer", df.index.names)
        idxr = indexer_tuple(first="A", second=["a", "b"])
        result = df.loc[idxr, :]
        expected = DataFrame(
            index=MultiIndex.from_tuples(
                [("A", "a"), ("A", "b")], names=["first", "second"]
            )
        )
        tm.assert_frame_equal(result, expected)

    @pytest.mark.parametrize("indexer", [["a"], "a"])
    @pytest.mark.parametrize("col", [{}, {"b": 1}])
    def test_set_2d_casting_date_to_int(self, col, indexer):
        # GH#49159
        df = DataFrame(
            {"a": [Timestamp("2022-12-29"), Timestamp("2022-12-30")], **col},
        )
        df.loc[[1], indexer] = df["a"] + pd.Timedelta(days=1)
        expected = DataFrame(
            {"a": [Timestamp("2022-12-29"), Timestamp("2022-12-31")], **col},
        )
        tm.assert_frame_equal(df, expected)

    @pytest.mark.parametrize("col", [{}, {"name": "a"}])
    def test_loc_setitem_reordering_with_all_true_indexer(self, col):
        # GH#48701
        n = 17
        df = DataFrame({**col, "x": range(n), "y": range(n)})
        expected = df.copy()
        df.loc[n * [True], ["x", "y"]] = df[["x", "y"]]
        tm.assert_frame_equal(df, expected)

    def test_loc_rhs_empty_warning(self):
        # GH48480
        df = DataFrame(columns=["a", "b"])
        expected = df.copy()
        rhs = DataFrame(columns=["a"])
        with tm.assert_produces_warning(None):
            df.loc[:, "a"] = rhs
        tm.assert_frame_equal(df, expected)

    def test_iloc_ea_series_indexer(self):
        # GH#49521
        df = DataFrame([[0, 1, 2, 3, 4], [5, 6, 7, 8, 9]])
        indexer = Series([0, 1], dtype="Int64")
        row_indexer = Series([1], dtype="Int64")
        result = df.iloc[row_indexer, indexer]
        expected = DataFrame([[5, 6]], index=[1])
        tm.assert_frame_equal(result, expected)

        result = df.iloc[row_indexer.values, indexer.values]
        tm.assert_frame_equal(result, expected)

    def test_iloc_ea_series_indexer_with_na(self):
        # GH#49521
        df = DataFrame([[0, 1, 2, 3, 4], [5, 6, 7, 8, 9]])
        indexer = Series([0, pd.NA], dtype="Int64")
        msg = "cannot convert"
        with pytest.raises(ValueError, match=msg):
            df.iloc[:, indexer]
        with pytest.raises(ValueError, match=msg):
            df.iloc[:, indexer.values]

    @pytest.mark.parametrize("indexer", [True, (True,)])
    @pytest.mark.parametrize("dtype", [bool, "boolean"])
    def test_loc_bool_multiindex(self, performance_warning, dtype, indexer):
        # GH#47687
        midx = MultiIndex.from_arrays(
            [
                Series([True, True, False, False], dtype=dtype),
                Series([True, False, True, False], dtype=dtype),
            ],
            names=["a", "b"],
        )
        df = DataFrame({"c": [1, 2, 3, 4]}, index=midx)
        with tm.maybe_produces_warning(performance_warning, isinstance(indexer, tuple)):
            result = df.loc[indexer]
        expected = DataFrame(
            {"c": [1, 2]}, index=Index([True, False], name="b", dtype=dtype)
        )
        tm.assert_frame_equal(result, expected)

    @pytest.mark.parametrize("utc", [False, True])
    @pytest.mark.parametrize("indexer", ["date", ["date"]])
    def test_loc_datetime_assignment_dtype_does_not_change(self, utc, indexer):
        # GH#49837
        df = DataFrame(
            {
                "date": to_datetime(
                    [datetime(2022, 1, 20), datetime(2022, 1, 22)], utc=utc
                ),
                "update": [True, False],
            }
        )
        expected = df.copy(deep=True)

        update_df = df[df["update"]]

        df.loc[df["update"], indexer] = update_df["date"]

        tm.assert_frame_equal(df, expected)

    @pytest.mark.parametrize("indexer, idx", [(tm.loc, 1), (tm.iloc, 2)])
    def test_setitem_value_coercing_dtypes(self, indexer, idx):
        # GH#50467
        df = DataFrame([["1", np.nan], ["2", np.nan], ["3", np.nan]], dtype=object)
        rhs = DataFrame([[1, np.nan], [2, np.nan]])
        indexer(df)[:idx, :] = rhs
        expected = DataFrame([[1, np.nan], [2, np.nan], ["3", np.nan]], dtype=object)
        tm.assert_frame_equal(df, expected)


class TestDataFrameIndexingUInt64:
    def test_setitem(self):
        df = DataFrame(
            {"A": np.arange(3), "B": [2**63, 2**63 + 5, 2**63 + 10]},
            dtype=np.uint64,
        )
        idx = df["A"].rename("foo")

        # setitem
        assert "C" not in df.columns
        df["C"] = idx
        tm.assert_series_equal(df["C"], Series(idx, name="C"))

        assert "D" not in df.columns
        df["D"] = "foo"
        df["D"] = idx
        tm.assert_series_equal(df["D"], Series(idx, name="D"))
        del df["D"]

        # With NaN: because uint64 has no NaN element,
        # the column should be cast to object.
        df2 = df.copy()
        with tm.assert_produces_warning(FutureWarning, match="incompatible dtype"):
            df2.iloc[1, 1] = pd.NaT
            df2.iloc[1, 2] = pd.NaT
        result = df2["B"]
        tm.assert_series_equal(notna(result), Series([True, False, True], name="B"))
        tm.assert_series_equal(
            df2.dtypes,
            Series(
                [np.dtype("uint64"), np.dtype("O"), np.dtype("O")],
                index=["A", "B", "C"],
            ),
        )


def test_object_casting_indexing_wraps_datetimelike():
    # GH#31649, check the indexing methods all the way down the stack
    df = DataFrame(
        {
            "A": [1, 2],
            "B": date_range("2000", periods=2),
            "C": pd.timedelta_range("1 Day", periods=2),
        }
    )

    ser = df.loc[0]
    assert isinstance(ser.values[1], Timestamp)
    assert isinstance(ser.values[2], pd.Timedelta)

    ser = df.iloc[0]
    assert isinstance(ser.values[1], Timestamp)
    assert isinstance(ser.values[2], pd.Timedelta)

    ser = df.xs(0, axis=0)
    assert isinstance(ser.values[1], Timestamp)
    assert isinstance(ser.values[2], pd.Timedelta)

    mgr = df._mgr
    mgr._rebuild_blknos_and_blklocs()
    arr = mgr.fast_xs(0).array
    assert isinstance(arr[1], Timestamp)
    assert isinstance(arr[2], pd.Timedelta)

    blk = mgr.blocks[mgr.blknos[1]]
    assert blk.dtype == "M8[ns]"  # we got the right block
    val = blk.iget((0, 0))
    assert isinstance(val, Timestamp)

    blk = mgr.blocks[mgr.blknos[2]]
    assert blk.dtype == "m8[ns]"  # we got the right block
    val = blk.iget((0, 0))
    assert isinstance(val, pd.Timedelta)


msg1 = r"Cannot setitem on a Categorical with a new category( \(.*\))?, set the"
msg2 = "Cannot set a Categorical with another, without identical categories"


class TestLocILocDataFrameCategorical:
    @pytest.fixture
    def orig(self):
        cats = Categorical(["a", "a", "a", "a", "a", "a", "a"], categories=["a", "b"])
        idx = Index(["h", "i", "j", "k", "l", "m", "n"])
        values = [1, 1, 1, 1, 1, 1, 1]
        orig = DataFrame({"cats": cats, "values": values}, index=idx)
        return orig

    @pytest.fixture
    def exp_parts_cats_col(self):
        # changed part of the cats column
        cats3 = Categorical(["a", "a", "b", "b", "a", "a", "a"], categories=["a", "b"])
        idx3 = Index(["h", "i", "j", "k", "l", "m", "n"])
        values3 = [1, 1, 1, 1, 1, 1, 1]
        exp_parts_cats_col = DataFrame({"cats": cats3, "values": values3}, index=idx3)
        return exp_parts_cats_col

    @pytest.fixture
    def exp_single_cats_value(self):
        # changed single value in cats col
        cats4 = Categorical(["a", "a", "b", "a", "a", "a", "a"], categories=["a", "b"])
        idx4 = Index(["h", "i", "j", "k", "l", "m", "n"])
        values4 = [1, 1, 1, 1, 1, 1, 1]
        exp_single_cats_value = DataFrame(
            {"cats": cats4, "values": values4}, index=idx4
        )
        return exp_single_cats_value

    def test_loc_iloc_setitem_list_of_lists(self, orig, indexer_li):
        #   - assign multiple rows (mixed values) -> exp_multi_row
        df = orig.copy()

        key = slice(2, 4)
        if indexer_li is tm.loc:
            key = slice("j", "k")

        indexer_li(df)[key, :] = [["b", 2], ["b", 2]]

        cats2 = Categorical(["a", "a", "b", "b", "a", "a", "a"], categories=["a", "b"])
        idx2 = Index(["h", "i", "j", "k", "l", "m", "n"])
        values2 = [1, 1, 2, 2, 1, 1, 1]
        exp_multi_row = DataFrame({"cats": cats2, "values": values2}, index=idx2)
        tm.assert_frame_equal(df, exp_multi_row)

        df = orig.copy()
        with pytest.raises(TypeError, match=msg1):
            indexer_li(df)[key, :] = [["c", 2], ["c", 2]]

    @pytest.mark.parametrize("indexer", [tm.loc, tm.iloc, tm.at, tm.iat])
    def test_loc_iloc_at_iat_setitem_single_value_in_categories(
        self, orig, exp_single_cats_value, indexer
    ):
        #   - assign a single value -> exp_single_cats_value
        df = orig.copy()

        key = (2, 0)
        if indexer in [tm.loc, tm.at]:
            key = (df.index[2], df.columns[0])

        # "b" is among the categories for df["cat"}]
        indexer(df)[key] = "b"
        tm.assert_frame_equal(df, exp_single_cats_value)

        # "c" is not among the categories for df["cat"]
        with pytest.raises(TypeError, match=msg1):
            indexer(df)[key] = "c"

    def test_loc_iloc_setitem_mask_single_value_in_categories(
        self, orig, exp_single_cats_value, indexer_li
    ):
        # mask with single True
        df = orig.copy()

        mask = df.index == "j"
        key = 0
        if indexer_li is tm.loc:
            key = df.columns[key]

        indexer_li(df)[mask, key] = "b"
        tm.assert_frame_equal(df, exp_single_cats_value)

    def test_loc_iloc_setitem_full_row_non_categorical_rhs(self, orig, indexer_li):
        #   - assign a complete row (mixed values) -> exp_single_row
        df = orig.copy()

        key = 2
        if indexer_li is tm.loc:
            key = df.index[2]

        # not categorical dtype, but "b" _is_ among the categories for df["cat"]
        indexer_li(df)[key, :] = ["b", 2]
        cats1 = Categorical(["a", "a", "b", "a", "a", "a", "a"], categories=["a", "b"])
        idx1 = Index(["h", "i", "j", "k", "l", "m", "n"])
        values1 = [1, 1, 2, 1, 1, 1, 1]
        exp_single_row = DataFrame({"cats": cats1, "values": values1}, index=idx1)
        tm.assert_frame_equal(df, exp_single_row)

        # "c" is not among the categories for df["cat"]
        with pytest.raises(TypeError, match=msg1):
            indexer_li(df)[key, :] = ["c", 2]

    def test_loc_iloc_setitem_partial_col_categorical_rhs(
        self, orig, exp_parts_cats_col, indexer_li
    ):
        # assign a part of a column with dtype == categorical ->
        # exp_parts_cats_col
        df = orig.copy()

        key = (slice(2, 4), 0)
        if indexer_li is tm.loc:
            key = (slice("j", "k"), df.columns[0])

        # same categories as we currently have in df["cats"]
        compat = Categorical(["b", "b"], categories=["a", "b"])
        indexer_li(df)[key] = compat
        tm.assert_frame_equal(df, exp_parts_cats_col)

        # categories do not match df["cat"]'s, but "b" is among them
        semi_compat = Categorical(list("bb"), categories=list("abc"))
        with pytest.raises(TypeError, match=msg2):
            # different categories but holdable values
            #  -> not sure if this should fail or pass
            indexer_li(df)[key] = semi_compat

        # categories do not match df["cat"]'s, and "c" is not among them
        incompat = Categorical(list("cc"), categories=list("abc"))
        with pytest.raises(TypeError, match=msg2):
            # different values
            indexer_li(df)[key] = incompat

    def test_loc_iloc_setitem_non_categorical_rhs(
        self, orig, exp_parts_cats_col, indexer_li
    ):
        # assign a part of a column with dtype != categorical -> exp_parts_cats_col
        df = orig.copy()

        key = (slice(2, 4), 0)
        if indexer_li is tm.loc:
            key = (slice("j", "k"), df.columns[0])

        # "b" is among the categories for df["cat"]
        indexer_li(df)[key] = ["b", "b"]
        tm.assert_frame_equal(df, exp_parts_cats_col)

        # "c" not part of the categories
        with pytest.raises(TypeError, match=msg1):
            indexer_li(df)[key] = ["c", "c"]

    @pytest.mark.parametrize("indexer", [tm.getitem, tm.loc, tm.iloc])
    def test_getitem_preserve_object_index_with_dates(self, indexer):
        # https://github.com/pandas-dev/pandas/pull/42950 - when selecting a column
        # from dataframe, don't try to infer object dtype index on Series construction
        idx = date_range("2012", periods=3).astype(object)
        df = DataFrame({0: [1, 2, 3]}, index=idx)
        assert df.index.dtype == object

        if indexer is tm.getitem:
            ser = indexer(df)[0]
        else:
            ser = indexer(df)[:, 0]

        assert ser.index.dtype == object

    def test_loc_on_multiindex_one_level(self):
        # GH#45779
        df = DataFrame(
            data=[[0], [1]],
            index=MultiIndex.from_tuples([("a",), ("b",)], names=["first"]),
        )
        expected = DataFrame(
            data=[[0]], index=MultiIndex.from_tuples([("a",)], names=["first"])
        )
        result = df.loc["a"]
        tm.assert_frame_equal(result, expected)


class TestDeprecatedIndexers:
    @pytest.mark.parametrize(
        "key", [{1}, {1: 1}, ({1}, "a"), ({1: 1}, "a"), (1, {"a"}), (1, {"a": "a"})]
    )
    def test_getitem_dict_and_set_deprecated(self, key):
        # GH#42825 enforced in 2.0
        df = DataFrame([[1, 2], [3, 4]], columns=["a", "b"])
        with pytest.raises(TypeError, match="as an indexer is not supported"):
            df.loc[key]

    @pytest.mark.parametrize(
        "key",
        [
            {1},
            {1: 1},
            (({1}, 2), "a"),
            (({1: 1}, 2), "a"),
            ((1, 2), {"a"}),
            ((1, 2), {"a": "a"}),
        ],
    )
    def test_getitem_dict_and_set_deprecated_multiindex(self, key):
        # GH#42825 enforced in 2.0
        df = DataFrame(
            [[1, 2], [3, 4]],
            columns=["a", "b"],
            index=MultiIndex.from_tuples([(1, 2), (3, 4)]),
        )
        with pytest.raises(TypeError, match="as an indexer is not supported"):
            df.loc[key]

    @pytest.mark.parametrize(
        "key", [{1}, {1: 1}, ({1}, "a"), ({1: 1}, "a"), (1, {"a"}), (1, {"a": "a"})]
    )
    def test_setitem_dict_and_set_disallowed(self, key):
        # GH#42825 enforced in 2.0
        df = DataFrame([[1, 2], [3, 4]], columns=["a", "b"])
        with pytest.raises(TypeError, match="as an indexer is not supported"):
            df.loc[key] = 1

    @pytest.mark.parametrize(
        "key",
        [
            {1},
            {1: 1},
            (({1}, 2), "a"),
            (({1: 1}, 2), "a"),
            ((1, 2), {"a"}),
            ((1, 2), {"a": "a"}),
        ],
    )
    def test_setitem_dict_and_set_disallowed_multiindex(self, key):
        # GH#42825 enforced in 2.0
        df = DataFrame(
            [[1, 2], [3, 4]],
            columns=["a", "b"],
            index=MultiIndex.from_tuples([(1, 2), (3, 4)]),
        )
        with pytest.raises(TypeError, match="as an indexer is not supported"):
            df.loc[key] = 1


def test_adding_new_conditional_column() -> None:
    # https://github.com/pandas-dev/pandas/issues/55025
    df = DataFrame({"x": [1]})
    df.loc[df["x"] == 1, "y"] = "1"
    expected = DataFrame({"x": [1], "y": ["1"]})
    tm.assert_frame_equal(df, expected)

    df = DataFrame({"x": [1]})
    # try inserting something which numpy would store as 'object'
    value = lambda x: x
    df.loc[df["x"] == 1, "y"] = value
    expected = DataFrame({"x": [1], "y": [value]})
    tm.assert_frame_equal(df, expected)


@pytest.mark.parametrize(
    ("dtype", "infer_string"),
    [
        (object, False),
        ("string[pyarrow_numpy]", True),
    ],
)
def test_adding_new_conditional_column_with_string(dtype, infer_string) -> None:
    # https://github.com/pandas-dev/pandas/issues/56204
    pytest.importorskip("pyarrow")

    df = DataFrame({"a": [1, 2], "b": [3, 4]})
    with pd.option_context("future.infer_string", infer_string):
        df.loc[df["a"] == 1, "c"] = "1"
    expected = DataFrame({"a": [1, 2], "b": [3, 4], "c": ["1", float("nan")]}).astype(
        {"a": "int64", "b": "int64", "c": dtype}
    )
    tm.assert_frame_equal(df, expected)


def test_add_new_column_infer_string():
    # GH#55366
    pytest.importorskip("pyarrow")
    df = DataFrame({"x": [1]})
    with pd.option_context("future.infer_string", True):
        df.loc[df["x"] == 1, "y"] = "1"
    expected = DataFrame(
        {"x": [1], "y": Series(["1"], dtype="string[pyarrow_numpy]")},
        columns=Index(["x", "y"], dtype=object),
    )
    tm.assert_frame_equal(df, expected)


class TestSetitemValidation:
    # This is adapted from pandas/tests/arrays/masked/test_indexing.py
    # but checks for warnings instead of errors.
    def _check_setitem_invalid(self, df, invalid, indexer, warn):
        msg = "Setting an item of incompatible dtype is deprecated"
        msg = re.escape(msg)

        orig_df = df.copy()

        # iloc
        with tm.assert_produces_warning(warn, match=msg):
            df.iloc[indexer, 0] = invalid
            df = orig_df.copy()

        # loc
        with tm.assert_produces_warning(warn, match=msg):
            df.loc[indexer, "a"] = invalid
            df = orig_df.copy()

    _invalid_scalars = [
        1 + 2j,
        "True",
        "1",
        "1.0",
        pd.NaT,
        np.datetime64("NaT"),
        np.timedelta64("NaT"),
    ]
    _indexers = [0, [0], slice(0, 1), [True, False, False], slice(None, None, None)]

    @pytest.mark.parametrize(
        "invalid", _invalid_scalars + [1, 1.0, np.int64(1), np.float64(1)]
    )
    @pytest.mark.parametrize("indexer", _indexers)
    def test_setitem_validation_scalar_bool(self, invalid, indexer):
        df = DataFrame({"a": [True, False, False]}, dtype="bool")
        self._check_setitem_invalid(df, invalid, indexer, FutureWarning)

    @pytest.mark.parametrize("invalid", _invalid_scalars + [True, 1.5, np.float64(1.5)])
    @pytest.mark.parametrize("indexer", _indexers)
    def test_setitem_validation_scalar_int(self, invalid, any_int_numpy_dtype, indexer):
        df = DataFrame({"a": [1, 2, 3]}, dtype=any_int_numpy_dtype)
        if isna(invalid) and invalid is not pd.NaT and not np.isnat(invalid):
            warn = None
        else:
            warn = FutureWarning
        self._check_setitem_invalid(df, invalid, indexer, warn)

    @pytest.mark.parametrize("invalid", _invalid_scalars + [True])
    @pytest.mark.parametrize("indexer", _indexers)
    def test_setitem_validation_scalar_float(self, invalid, float_numpy_dtype, indexer):
        df = DataFrame({"a": [1, 2, None]}, dtype=float_numpy_dtype)
        self._check_setitem_invalid(df, invalid, indexer, FutureWarning)<|MERGE_RESOLUTION|>--- conflicted
+++ resolved
@@ -10,14 +10,7 @@
 import pytest
 
 from pandas._libs import iNaT
-from pandas.errors import (
-    InvalidIndexError,
-<<<<<<< HEAD
-    SettingWithCopyError,
-=======
-    PerformanceWarning,
->>>>>>> 8baee5de
-)
+from pandas.errors import InvalidIndexError
 
 from pandas.core.dtypes.common import is_integer
 
