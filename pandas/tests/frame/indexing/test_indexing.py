from datetime import (
    datetime,
    timedelta,
)
import re

import numpy as np
import pytest

from pandas._libs import iNaT
import pandas.util._test_decorators as td

from pandas.core.dtypes.common import is_integer

import pandas as pd
from pandas import (
    Categorical,
    DataFrame,
    DatetimeIndex,
    Index,
    MultiIndex,
    Series,
    Timestamp,
    date_range,
    isna,
    notna,
)
import pandas._testing as tm
import pandas.core.common as com

# We pass through a TypeError raised by numpy
_slice_msg = "slice indices must be integers or None or have an __index__ method"


class TestDataFrameIndexing:
    def test_getitem(self, float_frame):
        # Slicing
        sl = float_frame[:20]
        assert len(sl.index) == 20

        # Column access
        for _, series in sl.items():
            assert len(series.index) == 20
            assert tm.equalContents(series.index, sl.index)

        for key, _ in float_frame._series.items():
            assert float_frame[key] is not None

        assert "random" not in float_frame
        with pytest.raises(KeyError, match="random"):
            float_frame["random"]

    def test_getitem2(self, float_frame):

        df = float_frame.copy()
        df["$10"] = np.random.randn(len(df))

        ad = np.random.randn(len(df))
        df["@awesome_domain"] = ad

        with pytest.raises(KeyError, match=re.escape("'df[\"$10\"]'")):
            df.__getitem__('df["$10"]')

        res = df["@awesome_domain"]
        tm.assert_numpy_array_equal(ad, res.values)

    def test_setitem_list(self, float_frame):

        float_frame["E"] = "foo"
        data = float_frame[["A", "B"]]
        float_frame[["B", "A"]] = data

        tm.assert_series_equal(float_frame["B"], data["A"], check_names=False)
        tm.assert_series_equal(float_frame["A"], data["B"], check_names=False)

        msg = "Columns must be same length as key"
        with pytest.raises(ValueError, match=msg):
            data[["A"]] = float_frame[["A", "B"]]
        newcolumndata = range(len(data.index) - 1)
        msg = (
            rf"Length of values \({len(newcolumndata)}\) "
            rf"does not match length of index \({len(data)}\)"
        )
        with pytest.raises(ValueError, match=msg):
            data["A"] = newcolumndata

    def test_setitem_list2(self):

        df = DataFrame(0, index=range(3), columns=["tt1", "tt2"], dtype=np.int_)
        df.loc[1, ["tt1", "tt2"]] = [1, 2]

        result = df.loc[df.index[1], ["tt1", "tt2"]]
        expected = Series([1, 2], df.columns, dtype=np.int_, name=1)
        tm.assert_series_equal(result, expected)

        df["tt1"] = df["tt2"] = "0"
        df.loc[df.index[1], ["tt1", "tt2"]] = ["1", "2"]
        result = df.loc[df.index[1], ["tt1", "tt2"]]
        expected = Series(["1", "2"], df.columns, name=1)
        tm.assert_series_equal(result, expected)

    def test_getitem_boolean(self, mixed_float_frame, mixed_int_frame, datetime_frame):
        # boolean indexing
        d = datetime_frame.index[10]
        indexer = datetime_frame.index > d
        indexer_obj = indexer.astype(object)

        subindex = datetime_frame.index[indexer]
        subframe = datetime_frame[indexer]

        tm.assert_index_equal(subindex, subframe.index)
        with pytest.raises(ValueError, match="Item wrong length"):
            datetime_frame[indexer[:-1]]

        subframe_obj = datetime_frame[indexer_obj]
        tm.assert_frame_equal(subframe_obj, subframe)

        with pytest.raises(ValueError, match="Boolean array expected"):
            datetime_frame[datetime_frame]

        # test that Series work
        indexer_obj = Series(indexer_obj, datetime_frame.index)

        subframe_obj = datetime_frame[indexer_obj]
        tm.assert_frame_equal(subframe_obj, subframe)

        # test that Series indexers reindex
        # we are producing a warning that since the passed boolean
        # key is not the same as the given index, we will reindex
        # not sure this is really necessary
        with tm.assert_produces_warning(UserWarning):
            indexer_obj = indexer_obj.reindex(datetime_frame.index[::-1])
            subframe_obj = datetime_frame[indexer_obj]
            tm.assert_frame_equal(subframe_obj, subframe)

        # test df[df > 0]
        for df in [
            datetime_frame,
            mixed_float_frame,
            mixed_int_frame,
        ]:

            data = df._get_numeric_data()
            bif = df[df > 0]
            bifw = DataFrame(
                {c: np.where(data[c] > 0, data[c], np.nan) for c in data.columns},
                index=data.index,
                columns=data.columns,
            )

            # add back other columns to compare
            for c in df.columns:
                if c not in bifw:
                    bifw[c] = df[c]
            bifw = bifw.reindex(columns=df.columns)

            tm.assert_frame_equal(bif, bifw, check_dtype=False)
            for c in df.columns:
                if bif[c].dtype != bifw[c].dtype:
                    assert bif[c].dtype == df[c].dtype

    def test_getitem_boolean_casting(self, datetime_frame):

        # don't upcast if we don't need to
        df = datetime_frame.copy()
        df["E"] = 1
        df["E"] = df["E"].astype("int32")
        df["E1"] = df["E"].copy()
        df["F"] = 1
        df["F"] = df["F"].astype("int64")
        df["F1"] = df["F"].copy()

        casted = df[df > 0]
        result = casted.dtypes
        expected = Series(
            [np.dtype("float64")] * 4
            + [np.dtype("int32")] * 2
            + [np.dtype("int64")] * 2,
            index=["A", "B", "C", "D", "E", "E1", "F", "F1"],
        )
        tm.assert_series_equal(result, expected)

        # int block splitting
        df.loc[df.index[1:3], ["E1", "F1"]] = 0
        casted = df[df > 0]
        result = casted.dtypes
        expected = Series(
            [np.dtype("float64")] * 4
            + [np.dtype("int32")]
            + [np.dtype("float64")]
            + [np.dtype("int64")]
            + [np.dtype("float64")],
            index=["A", "B", "C", "D", "E", "E1", "F", "F1"],
        )
        tm.assert_series_equal(result, expected)

    def test_getitem_boolean_list(self):
        df = DataFrame(np.arange(12).reshape(3, 4))

        def _checkit(lst):
            result = df[lst]
            expected = df.loc[df.index[lst]]
            tm.assert_frame_equal(result, expected)

        _checkit([True, False, True])
        _checkit([True, True, True])
        _checkit([False, False, False])

    def test_getitem_boolean_iadd(self):
        arr = np.random.randn(5, 5)

        df = DataFrame(arr.copy(), columns=["A", "B", "C", "D", "E"])

        df[df < 0] += 1
        arr[arr < 0] += 1

        tm.assert_almost_equal(df.values, arr)

    def test_boolean_index_empty_corner(self):
        # #2096
        blah = DataFrame(np.empty([0, 1]), columns=["A"], index=DatetimeIndex([]))

        # both of these should succeed trivially
        k = np.array([], bool)

        blah[k]
        blah[k] = 0

    def test_getitem_ix_mixed_integer(self):
        df = DataFrame(
            np.random.randn(4, 3), index=[1, 10, "C", "E"], columns=[1, 2, 3]
        )

        result = df.iloc[:-1]
        expected = df.loc[df.index[:-1]]
        tm.assert_frame_equal(result, expected)

        result = df.loc[[1, 10]]
        expected = df.loc[Index([1, 10])]
        tm.assert_frame_equal(result, expected)

    def test_getitem_ix_mixed_integer2(self):
        # 11320
        df = DataFrame(
            {
                "rna": (1.5, 2.2, 3.2, 4.5),
                -1000: [11, 21, 36, 40],
                0: [10, 22, 43, 34],
                1000: [0, 10, 20, 30],
            },
            columns=["rna", -1000, 0, 1000],
        )
        result = df[[1000]]
        expected = df.iloc[:, [3]]
        tm.assert_frame_equal(result, expected)
        result = df[[-1000]]
        expected = df.iloc[:, [1]]
        tm.assert_frame_equal(result, expected)

    def test_getattr(self, float_frame):
        tm.assert_series_equal(float_frame.A, float_frame["A"])
        msg = "'DataFrame' object has no attribute 'NONEXISTENT_NAME'"
        with pytest.raises(AttributeError, match=msg):
            float_frame.NONEXISTENT_NAME

    def test_setattr_column(self):
        df = DataFrame({"foobar": 1}, index=range(10))

        df.foobar = 5
        assert (df.foobar == 5).all()

    def test_setitem(self, float_frame):
        # not sure what else to do here
        series = float_frame["A"][::2]
        float_frame["col5"] = series
        assert "col5" in float_frame

        assert len(series) == 15
        assert len(float_frame) == 30

        exp = np.ravel(np.column_stack((series.values, [np.nan] * 15)))
        exp = Series(exp, index=float_frame.index, name="col5")
        tm.assert_series_equal(float_frame["col5"], exp)

        series = float_frame["A"]
        float_frame["col6"] = series
        tm.assert_series_equal(series, float_frame["col6"], check_names=False)

        # set ndarray
        arr = np.random.randn(len(float_frame))
        float_frame["col9"] = arr
        assert (float_frame["col9"] == arr).all()

        float_frame["col7"] = 5
        assert (float_frame["col7"] == 5).all()

        float_frame["col0"] = 3.14
        assert (float_frame["col0"] == 3.14).all()

        float_frame["col8"] = "foo"
        assert (float_frame["col8"] == "foo").all()

        # this is partially a view (e.g. some blocks are view)
        # so raise/warn
        smaller = float_frame[:2]

        msg = r"\nA value is trying to be set on a copy of a slice from a DataFrame"
        with pytest.raises(com.SettingWithCopyError, match=msg):
            smaller["col10"] = ["1", "2"]

        assert smaller["col10"].dtype == np.object_
        assert (smaller["col10"] == ["1", "2"]).all()

    def test_setitem2(self):
        # dtype changing GH4204
        df = DataFrame([[0, 0]])
        df.iloc[0] = np.nan
        expected = DataFrame([[np.nan, np.nan]])
        tm.assert_frame_equal(df, expected)

        df = DataFrame([[0, 0]])
        df.loc[0] = np.nan
        tm.assert_frame_equal(df, expected)

    def test_setitem_boolean(self, float_frame):
        df = float_frame.copy()
        values = float_frame.values

        df[df["A"] > 0] = 4
        values[values[:, 0] > 0] = 4
        tm.assert_almost_equal(df.values, values)

        # test that column reindexing works
        series = df["A"] == 4
        series = series.reindex(df.index[::-1])
        df[series] = 1
        values[values[:, 0] == 4] = 1
        tm.assert_almost_equal(df.values, values)

        df[df > 0] = 5
        values[values > 0] = 5
        tm.assert_almost_equal(df.values, values)

        df[df == 5] = 0
        values[values == 5] = 0
        tm.assert_almost_equal(df.values, values)

        # a df that needs alignment first
        df[df[:-1] < 0] = 2
        np.putmask(values[:-1], values[:-1] < 0, 2)
        tm.assert_almost_equal(df.values, values)

        # indexed with same shape but rows-reversed df
        df[df[::-1] == 2] = 3
        values[values == 2] = 3
        tm.assert_almost_equal(df.values, values)

        msg = "Must pass DataFrame or 2-d ndarray with boolean values only"
        with pytest.raises(TypeError, match=msg):
            df[df * 0] = 2

        # index with DataFrame
        mask = df > np.abs(df)
        expected = df.copy()
        df[df > np.abs(df)] = np.nan
        expected.values[mask.values] = np.nan
        tm.assert_frame_equal(df, expected)

        # set from DataFrame
        expected = df.copy()
        df[df > np.abs(df)] = df * 2
        np.putmask(expected.values, mask.values, df.values * 2)
        tm.assert_frame_equal(df, expected)

    def test_setitem_cast(self, float_frame):
        float_frame["D"] = float_frame["D"].astype("i8")
        assert float_frame["D"].dtype == np.int64

        # #669, should not cast?
        # this is now set to int64, which means a replacement of the column to
        # the value dtype (and nothing to do with the existing dtype)
        float_frame["B"] = 0
        assert float_frame["B"].dtype == np.int64

        # cast if pass array of course
        float_frame["B"] = np.arange(len(float_frame))
        assert issubclass(float_frame["B"].dtype.type, np.integer)

        float_frame["foo"] = "bar"
        float_frame["foo"] = 0
        assert float_frame["foo"].dtype == np.int64

        float_frame["foo"] = "bar"
        float_frame["foo"] = 2.5
        assert float_frame["foo"].dtype == np.float64

        float_frame["something"] = 0
        assert float_frame["something"].dtype == np.int64
        float_frame["something"] = 2
        assert float_frame["something"].dtype == np.int64
        float_frame["something"] = 2.5
        assert float_frame["something"].dtype == np.float64

    def test_setitem_corner(self, float_frame):
        # corner case
        df = DataFrame({"B": [1.0, 2.0, 3.0], "C": ["a", "b", "c"]}, index=np.arange(3))
        del df["B"]
        df["B"] = [1.0, 2.0, 3.0]
        assert "B" in df
        assert len(df.columns) == 2

        df["A"] = "beginning"
        df["E"] = "foo"
        df["D"] = "bar"
        df[datetime.now()] = "date"
        df[datetime.now()] = 5.0

        # what to do when empty frame with index
        dm = DataFrame(index=float_frame.index)
        dm["A"] = "foo"
        dm["B"] = "bar"
        assert len(dm.columns) == 2
        assert dm.values.dtype == np.object_

        # upcast
        dm["C"] = 1
        assert dm["C"].dtype == np.int64

        dm["E"] = 1.0
        assert dm["E"].dtype == np.float64

        # set existing column
        dm["A"] = "bar"
        assert "bar" == dm["A"][0]

        dm = DataFrame(index=np.arange(3))
        dm["A"] = 1
        dm["foo"] = "bar"
        del dm["foo"]
        dm["foo"] = "bar"
        assert dm["foo"].dtype == np.object_

        dm["coercible"] = ["1", "2", "3"]
        assert dm["coercible"].dtype == np.object_

    def test_setitem_corner2(self):
        data = {
            "title": ["foobar", "bar", "foobar"] + ["foobar"] * 17,
            "cruft": np.random.random(20),
        }

        df = DataFrame(data)
        ix = df[df["title"] == "bar"].index

        df.loc[ix, ["title"]] = "foobar"
        df.loc[ix, ["cruft"]] = 0

        assert df.loc[1, "title"] == "foobar"
        assert df.loc[1, "cruft"] == 0

    def test_setitem_ambig(self):
        # Difficulties with mixed-type data
        from decimal import Decimal

        # Created as float type
        dm = DataFrame(index=range(3), columns=range(3))

        coercable_series = Series([Decimal(1) for _ in range(3)], index=range(3))
        uncoercable_series = Series(["foo", "bzr", "baz"], index=range(3))

        dm[0] = np.ones(3)
        assert len(dm.columns) == 3

        dm[1] = coercable_series
        assert len(dm.columns) == 3

        dm[2] = uncoercable_series
        assert len(dm.columns) == 3
        assert dm[2].dtype == np.object_

    def test_setitem_None(self, float_frame):
        # GH #766
        float_frame[None] = float_frame["A"]
        tm.assert_series_equal(
            float_frame.iloc[:, -1], float_frame["A"], check_names=False
        )
        tm.assert_series_equal(
            float_frame.loc[:, None], float_frame["A"], check_names=False
        )
        tm.assert_series_equal(float_frame[None], float_frame["A"], check_names=False)
        repr(float_frame)

    def test_loc_setitem_boolean_mask_allfalse(self):
        # GH 9596
        df = DataFrame(
            {"a": ["1", "2", "3"], "b": ["11", "22", "33"], "c": ["111", "222", "333"]}
        )

        result = df.copy()
        result.loc[result.b.isna(), "a"] = result.a
        tm.assert_frame_equal(result, df)

    def test_getitem_fancy_slice_integers_step(self):
        df = DataFrame(np.random.randn(10, 5))

        # this is OK
        result = df.iloc[:8:2]  # noqa
        df.iloc[:8:2] = np.nan
        assert isna(df.iloc[:8:2]).values.all()

    def test_getitem_setitem_integer_slice_keyerrors(self):
        df = DataFrame(np.random.randn(10, 5), index=range(0, 20, 2))

        # this is OK
        cp = df.copy()
        cp.iloc[4:10] = 0
        assert (cp.iloc[4:10] == 0).values.all()

        # so is this
        cp = df.copy()
        cp.iloc[3:11] = 0
        assert (cp.iloc[3:11] == 0).values.all()

        result = df.iloc[2:6]
        result2 = df.loc[3:11]
        expected = df.reindex([4, 6, 8, 10])

        tm.assert_frame_equal(result, expected)
        tm.assert_frame_equal(result2, expected)

        # non-monotonic, raise KeyError
        df2 = df.iloc[list(range(5)) + list(range(5, 10))[::-1]]
        with pytest.raises(KeyError, match=r"^3$"):
            df2.loc[3:11]
        with pytest.raises(KeyError, match=r"^3$"):
            df2.loc[3:11] = 0

    @td.skip_array_manager_invalid_test  # already covered in test_iloc_col_slice_view
    def test_fancy_getitem_slice_mixed(self, float_frame, float_string_frame):

        sliced = float_string_frame.iloc[:, -3:]
        assert sliced["D"].dtype == np.float64

        # get view with single block
        # setting it triggers setting with copy
        sliced = float_frame.iloc[:, -3:]

        assert np.shares_memory(sliced["C"]._values, float_frame["C"]._values)

        msg = r"\nA value is trying to be set on a copy of a slice from a DataFrame"
        with pytest.raises(com.SettingWithCopyError, match=msg):
            sliced.loc[:, "C"] = 4.0

        assert (float_frame["C"] == 4).all()

    def test_getitem_setitem_non_ix_labels(self):
        df = tm.makeTimeDataFrame()

        start, end = df.index[[5, 10]]

        result = df.loc[start:end]
        result2 = df[start:end]
        expected = df[5:11]
        tm.assert_frame_equal(result, expected)
        tm.assert_frame_equal(result2, expected)

        result = df.copy()
        result.loc[start:end] = 0
        result2 = df.copy()
        result2[start:end] = 0
        expected = df.copy()
        expected[5:11] = 0
        tm.assert_frame_equal(result, expected)
        tm.assert_frame_equal(result2, expected)

    def test_ix_multi_take(self):
        df = DataFrame(np.random.randn(3, 2))
        rs = df.loc[df.index == 0, :]
        xp = df.reindex([0])
        tm.assert_frame_equal(rs, xp)

        # GH#1321
        df = DataFrame(np.random.randn(3, 2))
        rs = df.loc[df.index == 0, df.columns == 1]
        xp = df.reindex(index=[0], columns=[1])
        tm.assert_frame_equal(rs, xp)

    def test_getitem_fancy_scalar(self, float_frame):
        f = float_frame
        ix = f.loc

        # individual value
        for col in f.columns:
            ts = f[col]
            for idx in f.index[::5]:
                assert ix[idx, col] == ts[idx]

    @td.skip_array_manager_invalid_test  # TODO(ArrayManager) rewrite not using .values
    def test_setitem_fancy_scalar(self, float_frame):
        f = float_frame
        expected = float_frame.copy()
        ix = f.loc

        # individual value
        for j, col in enumerate(f.columns):
            ts = f[col]  # noqa
            for idx in f.index[::5]:
                i = f.index.get_loc(idx)
                val = np.random.randn()
                expected.values[i, j] = val

                ix[idx, col] = val
                tm.assert_frame_equal(f, expected)

    def test_getitem_fancy_boolean(self, float_frame):
        f = float_frame
        ix = f.loc

        expected = f.reindex(columns=["B", "D"])
        result = ix[:, [False, True, False, True]]
        tm.assert_frame_equal(result, expected)

        expected = f.reindex(index=f.index[5:10], columns=["B", "D"])
        result = ix[f.index[5:10], [False, True, False, True]]
        tm.assert_frame_equal(result, expected)

        boolvec = f.index > f.index[7]
        expected = f.reindex(index=f.index[boolvec])
        result = ix[boolvec]
        tm.assert_frame_equal(result, expected)
        result = ix[boolvec, :]
        tm.assert_frame_equal(result, expected)

        result = ix[boolvec, f.columns[2:]]
        expected = f.reindex(index=f.index[boolvec], columns=["C", "D"])
        tm.assert_frame_equal(result, expected)

    @td.skip_array_manager_invalid_test  # TODO(ArrayManager) rewrite not using .values
    def test_setitem_fancy_boolean(self, float_frame):
        # from 2d, set with booleans
        frame = float_frame.copy()
        expected = float_frame.copy()

        mask = frame["A"] > 0
        frame.loc[mask] = 0.0
        expected.values[mask.values] = 0.0
        tm.assert_frame_equal(frame, expected)

        frame = float_frame.copy()
        expected = float_frame.copy()
        frame.loc[mask, ["A", "B"]] = 0.0
        expected.values[mask.values, :2] = 0.0
        tm.assert_frame_equal(frame, expected)

    def test_getitem_fancy_ints(self, float_frame):
        result = float_frame.iloc[[1, 4, 7]]
        expected = float_frame.loc[float_frame.index[[1, 4, 7]]]
        tm.assert_frame_equal(result, expected)

        result = float_frame.iloc[:, [2, 0, 1]]
        expected = float_frame.loc[:, float_frame.columns[[2, 0, 1]]]
        tm.assert_frame_equal(result, expected)

    def test_getitem_setitem_boolean_misaligned(self, float_frame):
        # boolean index misaligned labels
        mask = float_frame["A"][::-1] > 1

        result = float_frame.loc[mask]
        expected = float_frame.loc[mask[::-1]]
        tm.assert_frame_equal(result, expected)

        cp = float_frame.copy()
        expected = float_frame.copy()
        cp.loc[mask] = 0
        expected.loc[mask] = 0
        tm.assert_frame_equal(cp, expected)

    def test_getitem_setitem_boolean_multi(self):
        df = DataFrame(np.random.randn(3, 2))

        # get
        k1 = np.array([True, False, True])
        k2 = np.array([False, True])
        result = df.loc[k1, k2]
        expected = df.loc[[0, 2], [1]]
        tm.assert_frame_equal(result, expected)

        expected = df.copy()
        df.loc[np.array([True, False, True]), np.array([False, True])] = 5
        expected.loc[[0, 2], [1]] = 5
        tm.assert_frame_equal(df, expected)

    def test_getitem_setitem_float_labels(self):
        index = Index([1.5, 2, 3, 4, 5])
        df = DataFrame(np.random.randn(5, 5), index=index)

        result = df.loc[1.5:4]
        expected = df.reindex([1.5, 2, 3, 4])
        tm.assert_frame_equal(result, expected)
        assert len(result) == 4

        result = df.loc[4:5]
        expected = df.reindex([4, 5])  # reindex with int
        tm.assert_frame_equal(result, expected, check_index_type=False)
        assert len(result) == 2

        result = df.loc[4:5]
        expected = df.reindex([4.0, 5.0])  # reindex with float
        tm.assert_frame_equal(result, expected)
        assert len(result) == 2

        # loc_float changes this to work properly
        result = df.loc[1:2]
        expected = df.iloc[0:2]
        tm.assert_frame_equal(result, expected)

        df.loc[1:2] = 0
        result = df[1:2]
        assert (result == 0).all().all()

        # #2727
        index = Index([1.0, 2.5, 3.5, 4.5, 5.0])
        df = DataFrame(np.random.randn(5, 5), index=index)

        # positional slicing only via iloc!
        msg = (
            "cannot do positional indexing on Float64Index with "
            r"these indexers \[1.0\] of type float"
        )
        with pytest.raises(TypeError, match=msg):
            df.iloc[1.0:5]

        result = df.iloc[4:5]
        expected = df.reindex([5.0])
        tm.assert_frame_equal(result, expected)
        assert len(result) == 1

        cp = df.copy()

        with pytest.raises(TypeError, match=_slice_msg):
            cp.iloc[1.0:5] = 0

        with pytest.raises(TypeError, match=msg):
            result = cp.iloc[1.0:5] == 0

        assert result.values.all()
        assert (cp.iloc[0:1] == df.iloc[0:1]).values.all()

        cp = df.copy()
        cp.iloc[4:5] = 0
        assert (cp.iloc[4:5] == 0).values.all()
        assert (cp.iloc[0:4] == df.iloc[0:4]).values.all()

        # float slicing
        result = df.loc[1.0:5]
        expected = df
        tm.assert_frame_equal(result, expected)
        assert len(result) == 5

        result = df.loc[1.1:5]
        expected = df.reindex([2.5, 3.5, 4.5, 5.0])
        tm.assert_frame_equal(result, expected)
        assert len(result) == 4

        result = df.loc[4.51:5]
        expected = df.reindex([5.0])
        tm.assert_frame_equal(result, expected)
        assert len(result) == 1

        result = df.loc[1.0:5.0]
        expected = df.reindex([1.0, 2.5, 3.5, 4.5, 5.0])
        tm.assert_frame_equal(result, expected)
        assert len(result) == 5

        cp = df.copy()
        cp.loc[1.0:5.0] = 0
        result = cp.loc[1.0:5.0]
        assert (result == 0).values.all()

    def test_setitem_single_column_mixed_datetime(self):
        df = DataFrame(
            np.random.randn(5, 3),
            index=["a", "b", "c", "d", "e"],
            columns=["foo", "bar", "baz"],
        )

        df["timestamp"] = Timestamp("20010102")

        # check our dtypes
        result = df.dtypes
        expected = Series(
            [np.dtype("float64")] * 3 + [np.dtype("datetime64[ns]")],
            index=["foo", "bar", "baz", "timestamp"],
        )
        tm.assert_series_equal(result, expected)

        # GH#16674 iNaT is treated as an integer when given by the user
        df.loc["b", "timestamp"] = iNaT
        assert not isna(df.loc["b", "timestamp"])
        assert df["timestamp"].dtype == np.object_
        assert df.loc["b", "timestamp"] == iNaT

        # allow this syntax (as of GH#3216)
        df.loc["c", "timestamp"] = np.nan
        assert isna(df.loc["c", "timestamp"])

        # allow this syntax
        df.loc["d", :] = np.nan
        assert not isna(df.loc["c", :]).all()

    def test_setitem_mixed_datetime(self):
        # GH 9336
        expected = DataFrame(
            {
                "a": [0, 0, 0, 0, 13, 14],
                "b": [
                    datetime(2012, 1, 1),
                    1,
                    "x",
                    "y",
                    datetime(2013, 1, 1),
                    datetime(2014, 1, 1),
                ],
            }
        )
        df = DataFrame(0, columns=list("ab"), index=range(6))
        df["b"] = pd.NaT
        df.loc[0, "b"] = datetime(2012, 1, 1)
        df.loc[1, "b"] = 1
        df.loc[[2, 3], "b"] = "x", "y"
        A = np.array(
            [
                [13, np.datetime64("2013-01-01T00:00:00")],
                [14, np.datetime64("2014-01-01T00:00:00")],
            ]
        )
        df.loc[[4, 5], ["a", "b"]] = A
        tm.assert_frame_equal(df, expected)

    def test_setitem_frame_float(self, float_frame):
        piece = float_frame.loc[float_frame.index[:2], ["A", "B"]]
        float_frame.loc[float_frame.index[-2] :, ["A", "B"]] = piece.values
        result = float_frame.loc[float_frame.index[-2:], ["A", "B"]].values
        expected = piece.values
        tm.assert_almost_equal(result, expected)

    def test_setitem_frame_mixed(self, float_string_frame):
        # GH 3216

        # already aligned
        f = float_string_frame.copy()
        piece = DataFrame(
            [[1.0, 2.0], [3.0, 4.0]], index=f.index[0:2], columns=["A", "B"]
        )
        key = (f.index[slice(None, 2)], ["A", "B"])
        f.loc[key] = piece
        tm.assert_almost_equal(f.loc[f.index[0:2], ["A", "B"]].values, piece.values)

    def test_setitem_frame_mixed_rows_unaligned(self, float_string_frame):
        # GH#3216 rows unaligned
        f = float_string_frame.copy()
        piece = DataFrame(
            [[1.0, 2.0], [3.0, 4.0], [5.0, 6.0], [7.0, 8.0]],
            index=list(f.index[0:2]) + ["foo", "bar"],
            columns=["A", "B"],
        )
        key = (f.index[slice(None, 2)], ["A", "B"])
        f.loc[key] = piece
        tm.assert_almost_equal(
            f.loc[f.index[0:2:], ["A", "B"]].values, piece.values[0:2]
        )

    def test_setitem_frame_mixed_key_unaligned(self, float_string_frame):
        # GH#3216 key is unaligned with values
        f = float_string_frame.copy()
        piece = f.loc[f.index[:2], ["A"]]
        piece.index = f.index[-2:]
        key = (f.index[slice(-2, None)], ["A", "B"])
        f.loc[key] = piece
        piece["B"] = np.nan
        tm.assert_almost_equal(f.loc[f.index[-2:], ["A", "B"]].values, piece.values)

    def test_setitem_frame_mixed_ndarray(self, float_string_frame):
        # GH#3216 ndarray
        f = float_string_frame.copy()
        piece = float_string_frame.loc[f.index[:2], ["A", "B"]]
        key = (f.index[slice(-2, None)], ["A", "B"])
        f.loc[key] = piece.values
        tm.assert_almost_equal(f.loc[f.index[-2:], ["A", "B"]].values, piece.values)

    def test_setitem_frame_upcast(self):
        # needs upcasting
        df = DataFrame([[1, 2, "foo"], [3, 4, "bar"]], columns=["A", "B", "C"])
        df2 = df.copy()
        df2.loc[:, ["A", "B"]] = df.loc[:, ["A", "B"]] + 0.5
        expected = df.reindex(columns=["A", "B"])
        expected += 0.5
        expected["C"] = df["C"]
        tm.assert_frame_equal(df2, expected)

    def test_setitem_frame_align(self, float_frame):
        piece = float_frame.loc[float_frame.index[:2], ["A", "B"]]
        piece.index = float_frame.index[-2:]
        piece.columns = ["A", "B"]
        float_frame.loc[float_frame.index[-2:], ["A", "B"]] = piece
        result = float_frame.loc[float_frame.index[-2:], ["A", "B"]].values
        expected = piece.values
        tm.assert_almost_equal(result, expected)

    def test_getitem_setitem_ix_duplicates(self):
        # #1201
        df = DataFrame(np.random.randn(5, 3), index=["foo", "foo", "bar", "baz", "bar"])

        result = df.loc["foo"]
        expected = df[:2]
        tm.assert_frame_equal(result, expected)

        result = df.loc["bar"]
        expected = df.iloc[[2, 4]]
        tm.assert_frame_equal(result, expected)

        result = df.loc["baz"]
        expected = df.iloc[3]
        tm.assert_series_equal(result, expected)

    def test_getitem_ix_boolean_duplicates_multiple(self):
        # #1201
        df = DataFrame(np.random.randn(5, 3), index=["foo", "foo", "bar", "baz", "bar"])

        result = df.loc[["bar"]]
        exp = df.iloc[[2, 4]]
        tm.assert_frame_equal(result, exp)

        result = df.loc[df[1] > 0]
        exp = df[df[1] > 0]
        tm.assert_frame_equal(result, exp)

        result = df.loc[df[0] > 0]
        exp = df[df[0] > 0]
        tm.assert_frame_equal(result, exp)

    @pytest.mark.parametrize("bool_value", [True, False])
    def test_getitem_setitem_ix_bool_keyerror(self, bool_value):
        # #2199
        df = DataFrame({"a": [1, 2, 3]})
        message = f"{bool_value}: boolean label can not be used without a boolean index"
        with pytest.raises(KeyError, match=message):
            df.loc[bool_value]

        msg = "cannot use a single bool to index into setitem"
        with pytest.raises(KeyError, match=msg):
            df.loc[bool_value] = 0

    # TODO: rename?  remove?
    def test_single_element_ix_dont_upcast(self, float_frame):
        float_frame["E"] = 1
        assert issubclass(float_frame["E"].dtype.type, (int, np.integer))

        result = float_frame.loc[float_frame.index[5], "E"]
        assert is_integer(result)

        # GH 11617
        df = DataFrame({"a": [1.23]})
        df["b"] = 666

        result = df.loc[0, "b"]
        assert is_integer(result)

        expected = Series([666], [0], name="b")
        result = df.loc[[0], "b"]
        tm.assert_series_equal(result, expected)

    def test_iloc_row(self):
        df = DataFrame(np.random.randn(10, 4), index=range(0, 20, 2))

        result = df.iloc[1]
        exp = df.loc[2]
        tm.assert_series_equal(result, exp)

        result = df.iloc[2]
        exp = df.loc[4]
        tm.assert_series_equal(result, exp)

        # slice
        result = df.iloc[slice(4, 8)]
        expected = df.loc[8:14]
        tm.assert_frame_equal(result, expected)

        # list of integers
        result = df.iloc[[1, 2, 4, 6]]
        expected = df.reindex(df.index[[1, 2, 4, 6]])
        tm.assert_frame_equal(result, expected)

    def test_iloc_row_slice_view(self, using_array_manager):
        df = DataFrame(np.random.randn(10, 4), index=range(0, 20, 2))
        original = df.copy()

        # verify slice is view
        # setting it makes it raise/warn
        subset = df.iloc[slice(4, 8)]

        assert np.shares_memory(df[2], subset[2])

        msg = r"\nA value is trying to be set on a copy of a slice from a DataFrame"
        with pytest.raises(com.SettingWithCopyError, match=msg):
            subset.loc[:, 2] = 0.0

        exp_col = original[2].copy()
        # TODO(ArrayManager) verify it is expected that the original didn't change
        if not using_array_manager:
            exp_col[4:8] = 0.0
        tm.assert_series_equal(df[2], exp_col)

    def test_iloc_col(self):

        df = DataFrame(np.random.randn(4, 10), columns=range(0, 20, 2))

        result = df.iloc[:, 1]
        exp = df.loc[:, 2]
        tm.assert_series_equal(result, exp)

        result = df.iloc[:, 2]
        exp = df.loc[:, 4]
        tm.assert_series_equal(result, exp)

        # slice
        result = df.iloc[:, slice(4, 8)]
        expected = df.loc[:, 8:14]
        tm.assert_frame_equal(result, expected)

        # list of integers
        result = df.iloc[:, [1, 2, 4, 6]]
        expected = df.reindex(columns=df.columns[[1, 2, 4, 6]])
        tm.assert_frame_equal(result, expected)

    def test_iloc_col_slice_view(self, using_array_manager):
        df = DataFrame(np.random.randn(4, 10), columns=range(0, 20, 2))
        original = df.copy()
        subset = df.iloc[:, slice(4, 8)]

        if not using_array_manager:
            # verify slice is view

            assert np.shares_memory(df[8]._values, subset[8]._values)

            # and that we are setting a copy
            msg = r"\nA value is trying to be set on a copy of a slice from a DataFrame"
            with pytest.raises(com.SettingWithCopyError, match=msg):
                subset.loc[:, 8] = 0.0

            assert (df[8] == 0).all()
        else:
            # TODO(ArrayManager) verify this is the desired behaviour
            subset[8] = 0.0
            # subset changed
            assert (subset[8] == 0).all()
            # but df itself did not change (setitem replaces full column)
            tm.assert_frame_equal(df, original)

    def test_loc_duplicates(self):
        # gh-17105

        # insert a duplicate element to the index
        trange = date_range(
            start=Timestamp(year=2017, month=1, day=1),
            end=Timestamp(year=2017, month=1, day=5),
        )

        trange = trange.insert(loc=5, item=Timestamp(year=2017, month=1, day=5))

        df = DataFrame(0, index=trange, columns=["A", "B"])
        bool_idx = np.array([False, False, False, False, False, True])

        # assignment
        df.loc[trange[bool_idx], "A"] = 6

        expected = DataFrame(
            {"A": [0, 0, 0, 0, 6, 6], "B": [0, 0, 0, 0, 0, 0]}, index=trange
        )
        tm.assert_frame_equal(df, expected)

        # in-place
        df = DataFrame(0, index=trange, columns=["A", "B"])
        df.loc[trange[bool_idx], "A"] += 6
        tm.assert_frame_equal(df, expected)

    def test_setitem_with_unaligned_tz_aware_datetime_column(self):
        # GH 12981
        # Assignment of unaligned offset-aware datetime series.
        # Make sure timezone isn't lost
        column = Series(date_range("2015-01-01", periods=3, tz="utc"), name="dates")
        df = DataFrame({"dates": column})
        df["dates"] = column[[1, 0, 2]]
        tm.assert_series_equal(df["dates"], column)

        df = DataFrame({"dates": column})
        df.loc[[0, 1, 2], "dates"] = column[[1, 0, 2]]
        tm.assert_series_equal(df["dates"], column)

    def test_loc_setitem_datetimelike_with_inference(self):
        # GH 7592
        # assignment of timedeltas with NaT

        one_hour = timedelta(hours=1)
        df = DataFrame(index=date_range("20130101", periods=4))
        df["A"] = np.array([1 * one_hour] * 4, dtype="m8[ns]")
        df.loc[:, "B"] = np.array([2 * one_hour] * 4, dtype="m8[ns]")
        df.loc[df.index[:3], "C"] = np.array([3 * one_hour] * 3, dtype="m8[ns]")
        df.loc[:, "D"] = np.array([4 * one_hour] * 4, dtype="m8[ns]")
        df.loc[df.index[:3], "E"] = np.array([5 * one_hour] * 3, dtype="m8[ns]")
        df["F"] = np.timedelta64("NaT")
        df.loc[df.index[:-1], "F"] = np.array([6 * one_hour] * 3, dtype="m8[ns]")
        df.loc[df.index[-3] :, "G"] = date_range("20130101", periods=3)
        df["H"] = np.datetime64("NaT")
        result = df.dtypes
        expected = Series(
            [np.dtype("timedelta64[ns]")] * 6 + [np.dtype("datetime64[ns]")] * 2,
            index=list("ABCDEFGH"),
        )
        tm.assert_series_equal(result, expected)

    def test_getitem_boolean_indexing_mixed(self):
        df = DataFrame(
            {
                0: {35: np.nan, 40: np.nan, 43: np.nan, 49: np.nan, 50: np.nan},
                1: {
                    35: np.nan,
                    40: 0.32632316859446198,
                    43: np.nan,
                    49: 0.32632316859446198,
                    50: 0.39114724480578139,
                },
                2: {
                    35: np.nan,
                    40: np.nan,
                    43: 0.29012581014105987,
                    49: np.nan,
                    50: np.nan,
                },
                3: {35: np.nan, 40: np.nan, 43: np.nan, 49: np.nan, 50: np.nan},
                4: {
                    35: 0.34215328467153283,
                    40: np.nan,
                    43: np.nan,
                    49: np.nan,
                    50: np.nan,
                },
                "y": {35: 0, 40: 0, 43: 0, 49: 0, 50: 1},
            }
        )

        # mixed int/float ok
        df2 = df.copy()
        df2[df2 > 0.3] = 1
        expected = df.copy()
        expected.loc[40, 1] = 1
        expected.loc[49, 1] = 1
        expected.loc[50, 1] = 1
        expected.loc[35, 4] = 1
        tm.assert_frame_equal(df2, expected)

        df["foo"] = "test"
        msg = "not supported between instances|unorderable types"

        with pytest.raises(TypeError, match=msg):
            df[df > 0.3] = 1

    def test_type_error_multiindex(self):
        # See gh-12218
        mi = MultiIndex.from_product([["x", "y"], [0, 1]], names=[None, "c"])
        dg = DataFrame(
            [[1, 1, 2, 2], [3, 3, 4, 4]], columns=mi, index=Index([0, 1], name="i")
        )
        with pytest.raises(TypeError, match="unhashable type"):
            dg[:, 0]

        index = Index(range(2), name="i")
        columns = MultiIndex(
            levels=[["x", "y"], [0, 1]], codes=[[0, 1], [0, 0]], names=[None, "c"]
        )
        expected = DataFrame([[1, 2], [3, 4]], columns=columns, index=index)

        result = dg.loc[:, (slice(None), 0)]
        tm.assert_frame_equal(result, expected)

        name = ("x", 0)
        index = Index(range(2), name="i")
        expected = Series([1, 3], index=index, name=name)

        result = dg["x", 0]
        tm.assert_series_equal(result, expected)

    def test_getitem_interval_index_partial_indexing(self):
        # GH#36490
        df = DataFrame(
            np.ones((3, 4)), columns=pd.IntervalIndex.from_breaks(np.arange(5))
        )

        expected = df.iloc[:, 0]

        res = df[0.5]
        tm.assert_series_equal(res, expected)

        res = df.loc[:, 0.5]
        tm.assert_series_equal(res, expected)

    def test_setitem_array_as_cell_value(self):
        # GH#43422
        df = DataFrame(columns=["a", "b"], dtype=object)
        df.loc[0] = {"a": np.zeros((2,)), "b": np.zeros((2, 2))}
        expected = DataFrame({"a": [np.zeros((2,))], "b": [np.zeros((2, 2))]})
        tm.assert_frame_equal(df, expected)

<<<<<<< HEAD
    def test_iloc_setitem_nullable_2d_values(self):

=======
    # with AM goes through split-path, loses dtype
    @td.skip_array_manager_not_yet_implemented
    def test_iloc_setitem_nullable_2d_values(self):
>>>>>>> 745d24f6
        df = DataFrame({"A": [1, 2, 3]}, dtype="Int64")
        orig = df.copy()

        df.loc[:] = df.values[:, ::-1]
        tm.assert_frame_equal(df, orig)

        df.loc[:] = pd.core.arrays.PandasArray(df.values[:, ::-1])
        tm.assert_frame_equal(df, orig)

        df.iloc[:] = df.iloc[:, :]
        tm.assert_frame_equal(df, orig)

    @pytest.mark.parametrize(
        "null", [pd.NaT, pd.NaT.to_numpy("M8[ns]"), pd.NaT.to_numpy("m8[ns]")]
    )
    def test_setting_mismatched_na_into_nullable_fails(
        self, null, any_numeric_ea_dtype
    ):
        # GH#44514 don't cast mismatched nulls to pd.NA
        df = DataFrame({"A": [1, 2, 3]}, dtype=any_numeric_ea_dtype)
        ser = df["A"]
        arr = ser._values

        msg = "|".join(
            [
                r"int\(\) argument must be a string, a bytes-like object or a "
<<<<<<< HEAD
                "number, not 'NaTType'",
                r"timedelta64\[ns\] cannot be converted to an? (Floating|Integer)Dtype",
                r"datetime64\[ns\] cannot be converted to an? (Floating|Integer)Dtype",
                "object cannot be converted to a FloatingDtype",
=======
                "(real )?number, not 'NaTType'",
                r"timedelta64\[ns\] cannot be converted to an? (Floating|Integer)Dtype",
                r"datetime64\[ns\] cannot be converted to an? (Floating|Integer)Dtype",
                "object cannot be converted to a FloatingDtype",
                "'values' contains non-numeric NA",
>>>>>>> 745d24f6
            ]
        )
        with pytest.raises(TypeError, match=msg):
            arr[0] = null

        with pytest.raises(TypeError, match=msg):
            arr[:2] = [null, null]

        with pytest.raises(TypeError, match=msg):
            ser[0] = null

        with pytest.raises(TypeError, match=msg):
            ser[:2] = [null, null]

        with pytest.raises(TypeError, match=msg):
            ser.iloc[0] = null

        with pytest.raises(TypeError, match=msg):
            ser.iloc[:2] = [null, null]

        with pytest.raises(TypeError, match=msg):
            df.iloc[0, 0] = null

        with pytest.raises(TypeError, match=msg):
            df.iloc[:2, 0] = [null, null]

        # Multi-Block
        df2 = df.copy()
        df2["B"] = ser.copy()
        with pytest.raises(TypeError, match=msg):
            df2.iloc[0, 0] = null

        with pytest.raises(TypeError, match=msg):
            df2.iloc[:2, 0] = [null, null]


class TestDataFrameIndexingUInt64:
    def test_setitem(self, uint64_frame):

        df = uint64_frame
        idx = df["A"].rename("foo")

        # setitem
        assert "C" not in df.columns
        df["C"] = idx
        tm.assert_series_equal(df["C"], Series(idx, name="C"))

        assert "D" not in df.columns
        df["D"] = "foo"
        df["D"] = idx
        tm.assert_series_equal(df["D"], Series(idx, name="D"))
        del df["D"]

        # With NaN: because uint64 has no NaN element,
        # the column should be cast to object.
        df2 = df.copy()
        df2.iloc[1, 1] = pd.NaT
        df2.iloc[1, 2] = pd.NaT
        result = df2["B"]
        tm.assert_series_equal(notna(result), Series([True, False, True], name="B"))
        tm.assert_series_equal(
            df2.dtypes,
            Series(
                [np.dtype("uint64"), np.dtype("O"), np.dtype("O")],
                index=["A", "B", "C"],
            ),
        )


def test_object_casting_indexing_wraps_datetimelike(using_array_manager):
    # GH#31649, check the indexing methods all the way down the stack
    df = DataFrame(
        {
            "A": [1, 2],
            "B": date_range("2000", periods=2),
            "C": pd.timedelta_range("1 Day", periods=2),
        }
    )

    ser = df.loc[0]
    assert isinstance(ser.values[1], Timestamp)
    assert isinstance(ser.values[2], pd.Timedelta)

    ser = df.iloc[0]
    assert isinstance(ser.values[1], Timestamp)
    assert isinstance(ser.values[2], pd.Timedelta)

    ser = df.xs(0, axis=0)
    assert isinstance(ser.values[1], Timestamp)
    assert isinstance(ser.values[2], pd.Timedelta)

    if using_array_manager:
        # remainder of the test checking BlockManager internals
        return

    mgr = df._mgr
    mgr._rebuild_blknos_and_blklocs()
    arr = mgr.fast_xs(0)
    assert isinstance(arr[1], Timestamp)
    assert isinstance(arr[2], pd.Timedelta)

    blk = mgr.blocks[mgr.blknos[1]]
    assert blk.dtype == "M8[ns]"  # we got the right block
    val = blk.iget((0, 0))
    assert isinstance(val, Timestamp)

    blk = mgr.blocks[mgr.blknos[2]]
    assert blk.dtype == "m8[ns]"  # we got the right block
    val = blk.iget((0, 0))
    assert isinstance(val, pd.Timedelta)


msg1 = r"Cannot setitem on a Categorical with a new category( \(.*\))?, set the"
msg2 = "Cannot set a Categorical with another, without identical categories"


class TestLocILocDataFrameCategorical:
    @pytest.fixture
    def orig(self):
        cats = Categorical(["a", "a", "a", "a", "a", "a", "a"], categories=["a", "b"])
        idx = Index(["h", "i", "j", "k", "l", "m", "n"])
        values = [1, 1, 1, 1, 1, 1, 1]
        orig = DataFrame({"cats": cats, "values": values}, index=idx)
        return orig

    @pytest.fixture
    def exp_single_row(self):
        # The expected values if we change a single row
        cats1 = Categorical(["a", "a", "b", "a", "a", "a", "a"], categories=["a", "b"])
        idx1 = Index(["h", "i", "j", "k", "l", "m", "n"])
        values1 = [1, 1, 2, 1, 1, 1, 1]
        exp_single_row = DataFrame({"cats": cats1, "values": values1}, index=idx1)
        return exp_single_row

    @pytest.fixture
    def exp_multi_row(self):
        # assign multiple rows (mixed values) (-> array) -> exp_multi_row
        # changed multiple rows
        cats2 = Categorical(["a", "a", "b", "b", "a", "a", "a"], categories=["a", "b"])
        idx2 = Index(["h", "i", "j", "k", "l", "m", "n"])
        values2 = [1, 1, 2, 2, 1, 1, 1]
        exp_multi_row = DataFrame({"cats": cats2, "values": values2}, index=idx2)
        return exp_multi_row

    @pytest.fixture
    def exp_parts_cats_col(self):
        # changed part of the cats column
        cats3 = Categorical(["a", "a", "b", "b", "a", "a", "a"], categories=["a", "b"])
        idx3 = Index(["h", "i", "j", "k", "l", "m", "n"])
        values3 = [1, 1, 1, 1, 1, 1, 1]
        exp_parts_cats_col = DataFrame({"cats": cats3, "values": values3}, index=idx3)
        return exp_parts_cats_col

    @pytest.fixture
    def exp_single_cats_value(self):
        # changed single value in cats col
        cats4 = Categorical(["a", "a", "b", "a", "a", "a", "a"], categories=["a", "b"])
        idx4 = Index(["h", "i", "j", "k", "l", "m", "n"])
        values4 = [1, 1, 1, 1, 1, 1, 1]
        exp_single_cats_value = DataFrame(
            {"cats": cats4, "values": values4}, index=idx4
        )
        return exp_single_cats_value

    @pytest.mark.parametrize("indexer", [tm.loc, tm.iloc])
    def test_loc_iloc_setitem_list_of_lists(self, orig, exp_multi_row, indexer):
        #   - assign multiple rows (mixed values) -> exp_multi_row
        df = orig.copy()

        key = slice(2, 4)
        if indexer is tm.loc:
            key = slice("j", "k")

        indexer(df)[key, :] = [["b", 2], ["b", 2]]
        tm.assert_frame_equal(df, exp_multi_row)

        df = orig.copy()
        with pytest.raises(TypeError, match=msg1):
            indexer(df)[key, :] = [["c", 2], ["c", 2]]

    @pytest.mark.parametrize("indexer", [tm.loc, tm.iloc, tm.at, tm.iat])
    def test_loc_iloc_at_iat_setitem_single_value_in_categories(
        self, orig, exp_single_cats_value, indexer
    ):
        #   - assign a single value -> exp_single_cats_value
        df = orig.copy()

        key = (2, 0)
        if indexer in [tm.loc, tm.at]:
            key = (df.index[2], df.columns[0])

        # "b" is among the categories for df["cat"}]
        indexer(df)[key] = "b"
        tm.assert_frame_equal(df, exp_single_cats_value)

        # "c" is not among the categories for df["cat"]
        with pytest.raises(TypeError, match=msg1):
            indexer(df)[key] = "c"

    @pytest.mark.parametrize("indexer", [tm.loc, tm.iloc])
    def test_loc_iloc_setitem_mask_single_value_in_categories(
        self, orig, exp_single_cats_value, indexer
    ):
        # mask with single True
        df = orig.copy()

        mask = df.index == "j"
        key = 0
        if indexer is tm.loc:
            key = df.columns[key]

        indexer(df)[mask, key] = "b"
        tm.assert_frame_equal(df, exp_single_cats_value)

    @pytest.mark.parametrize("indexer", [tm.loc, tm.iloc])
    def test_loc_iloc_setitem_full_row_non_categorical_rhs(
        self, orig, exp_single_row, indexer
    ):
        #   - assign a complete row (mixed values) -> exp_single_row
        df = orig.copy()

        key = 2
        if indexer is tm.loc:
            key = df.index[2]

        # not categorical dtype, but "b" _is_ among the categories for df["cat"]
        indexer(df)[key, :] = ["b", 2]
        tm.assert_frame_equal(df, exp_single_row)

        # "c" is not among the categories for df["cat"]
        with pytest.raises(TypeError, match=msg1):
            indexer(df)[key, :] = ["c", 2]

    @pytest.mark.parametrize("indexer", [tm.loc, tm.iloc])
    def test_loc_iloc_setitem_partial_col_categorical_rhs(
        self, orig, exp_parts_cats_col, indexer
    ):
        # assign a part of a column with dtype == categorical ->
        # exp_parts_cats_col
        df = orig.copy()

        key = (slice(2, 4), 0)
        if indexer is tm.loc:
            key = (slice("j", "k"), df.columns[0])

        # same categories as we currently have in df["cats"]
        compat = Categorical(["b", "b"], categories=["a", "b"])
        indexer(df)[key] = compat
        tm.assert_frame_equal(df, exp_parts_cats_col)

        # categories do not match df["cat"]'s, but "b" is among them
        semi_compat = Categorical(list("bb"), categories=list("abc"))
        with pytest.raises(TypeError, match=msg2):
            # different categories but holdable values
            #  -> not sure if this should fail or pass
            indexer(df)[key] = semi_compat

        # categories do not match df["cat"]'s, and "c" is not among them
        incompat = Categorical(list("cc"), categories=list("abc"))
        with pytest.raises(TypeError, match=msg2):
            # different values
            indexer(df)[key] = incompat

    @pytest.mark.parametrize("indexer", [tm.loc, tm.iloc])
    def test_loc_iloc_setitem_non_categorical_rhs(
        self, orig, exp_parts_cats_col, indexer
    ):
        # assign a part of a column with dtype != categorical -> exp_parts_cats_col
        df = orig.copy()

        key = (slice(2, 4), 0)
        if indexer is tm.loc:
            key = (slice("j", "k"), df.columns[0])

        # "b" is among the categories for df["cat"]
        indexer(df)[key] = ["b", "b"]
        tm.assert_frame_equal(df, exp_parts_cats_col)

        # "c" not part of the categories
        with pytest.raises(TypeError, match=msg1):
            indexer(df)[key] = ["c", "c"]<|MERGE_RESOLUTION|>--- conflicted
+++ resolved
@@ -1211,14 +1211,9 @@
         expected = DataFrame({"a": [np.zeros((2,))], "b": [np.zeros((2, 2))]})
         tm.assert_frame_equal(df, expected)
 
-<<<<<<< HEAD
-    def test_iloc_setitem_nullable_2d_values(self):
-
-=======
     # with AM goes through split-path, loses dtype
     @td.skip_array_manager_not_yet_implemented
     def test_iloc_setitem_nullable_2d_values(self):
->>>>>>> 745d24f6
         df = DataFrame({"A": [1, 2, 3]}, dtype="Int64")
         orig = df.copy()
 
@@ -1245,18 +1240,11 @@
         msg = "|".join(
             [
                 r"int\(\) argument must be a string, a bytes-like object or a "
-<<<<<<< HEAD
-                "number, not 'NaTType'",
-                r"timedelta64\[ns\] cannot be converted to an? (Floating|Integer)Dtype",
-                r"datetime64\[ns\] cannot be converted to an? (Floating|Integer)Dtype",
-                "object cannot be converted to a FloatingDtype",
-=======
                 "(real )?number, not 'NaTType'",
                 r"timedelta64\[ns\] cannot be converted to an? (Floating|Integer)Dtype",
                 r"datetime64\[ns\] cannot be converted to an? (Floating|Integer)Dtype",
                 "object cannot be converted to a FloatingDtype",
                 "'values' contains non-numeric NA",
->>>>>>> 745d24f6
             ]
         )
         with pytest.raises(TypeError, match=msg):
