import re

import numpy as np
import pytest

from pandas import (
    DataFrame,
    Index,
    IndexSlice,
    MultiIndex,
    Series,
    concat,
)
import pandas._testing as tm

from pandas.tseries.offsets import BDay


@pytest.fixture
def four_level_index_dataframe():
    arr = np.array(
        [
            [-0.5109, -2.3358, -0.4645, 0.05076, 0.364],
            [0.4473, 1.4152, 0.2834, 1.00661, 0.1744],
            [-0.6662, -0.5243, -0.358, 0.89145, 2.5838],
        ]
    )
    index = MultiIndex(
        levels=[["a", "x"], ["b", "q"], [10.0032, 20.0, 30.0], [3, 4, 5]],
        codes=[[0, 0, 1], [0, 1, 1], [0, 1, 2], [2, 1, 0]],
        names=["one", "two", "three", "four"],
    )
    return DataFrame(arr, index=index, columns=list("ABCDE"))


class TestXS:
    def test_xs(
        self, float_frame, datetime_frame, using_copy_on_write, warn_copy_on_write
    ):
        float_frame_orig = float_frame.copy()
        idx = float_frame.index[5]
        xs = float_frame.xs(idx)
        for item, value in xs.items():
            if np.isnan(value):
                assert np.isnan(float_frame[item][idx])
            else:
                assert value == float_frame[item][idx]

        # mixed-type xs
        test_data = {"A": {"1": 1, "2": 2}, "B": {"1": "1", "2": "2", "3": "3"}}
        frame = DataFrame(test_data)
        xs = frame.xs("1")
        assert xs.dtype == np.object_
        assert xs["A"] == 1
        assert xs["B"] == "1"

        with pytest.raises(
            KeyError, match=re.escape("Timestamp('1999-12-31 00:00:00')")
        ):
            datetime_frame.xs(datetime_frame.index[0] - BDay())

        # xs get column
        series = float_frame.xs("A", axis=1)
        expected = float_frame["A"]
        tm.assert_series_equal(series, expected)

        # view is returned if possible
        series = float_frame.xs("A", axis=1)
        with tm.assert_cow_warning(warn_copy_on_write):
            series[:] = 5
        if using_copy_on_write:
            # but with CoW the view shouldn't propagate mutations
            tm.assert_series_equal(float_frame["A"], float_frame_orig["A"])
            assert not (expected == 5).all()
        else:
            assert (expected == 5).all()

    def test_xs_corner(self):
        # pathological mixed-type reordering case
        df = DataFrame(index=[0])
        df["A"] = 1.0
        df["B"] = "foo"
        df["C"] = 2.0
        df["D"] = "bar"
        df["E"] = 3.0

        xs = df.xs(0)
        exp = Series([1.0, "foo", 2.0, "bar", 3.0], index=list("ABCDE"), name=0)
        tm.assert_series_equal(xs, exp)

        # no columns but Index(dtype=object)
        df = DataFrame(index=["a", "b", "c"])
        result = df.xs("a")
        expected = Series([], name="a", dtype=np.float64)
        tm.assert_series_equal(result, expected)

    def test_xs_duplicates(self):
        df = DataFrame(
            np.random.default_rng(2).standard_normal((5, 2)),
            index=["b", "b", "c", "b", "a"],
        )

        cross = df.xs("c")
        exp = df.iloc[2]
        tm.assert_series_equal(cross, exp)

    def test_xs_keep_level(self):
        df = DataFrame(
            {
                "day": {0: "sat", 1: "sun"},
                "flavour": {0: "strawberry", 1: "strawberry"},
                "sales": {0: 10, 1: 12},
                "year": {0: 2008, 1: 2008},
            }
        ).set_index(["year", "flavour", "day"])
        result = df.xs("sat", level="day", drop_level=False)
        expected = df[:1]
        tm.assert_frame_equal(result, expected)

        result = df.xs((2008, "sat"), level=["year", "day"], drop_level=False)
        tm.assert_frame_equal(result, expected)

<<<<<<< HEAD
    def test_xs_view(self):
=======
    def test_xs_view(self, using_copy_on_write, warn_copy_on_write):
>>>>>>> 3c15cfdf
        # in 0.14 this will return a view if possible a copy otherwise, but
        # this is numpy dependent

        dm = DataFrame(np.arange(20.0).reshape(4, 5), index=range(4), columns=range(5))
        df_orig = dm.copy()

<<<<<<< HEAD
        with tm.raises_chained_assignment_error():
            dm.xs(2)[:] = 20
        tm.assert_frame_equal(dm, df_orig)
=======
        if using_copy_on_write:
            with tm.raises_chained_assignment_error():
                dm.xs(2)[:] = 20
            tm.assert_frame_equal(dm, df_orig)
        else:
            with tm.raises_chained_assignment_error():
                dm.xs(2)[:] = 20
            assert (dm.xs(2) == 20).all()
>>>>>>> 3c15cfdf


class TestXSWithMultiIndex:
    def test_xs_doc_example(self):
        # TODO: more descriptive name
        # based on example in advanced.rst
        arrays = [
            ["bar", "bar", "baz", "baz", "foo", "foo", "qux", "qux"],
            ["one", "two", "one", "two", "one", "two", "one", "two"],
        ]
        tuples = list(zip(*arrays))

        index = MultiIndex.from_tuples(tuples, names=["first", "second"])
        df = DataFrame(
            np.random.default_rng(2).standard_normal((3, 8)),
            index=["A", "B", "C"],
            columns=index,
        )

        result = df.xs(("one", "bar"), level=("second", "first"), axis=1)

        expected = df.iloc[:, [0]]
        tm.assert_frame_equal(result, expected)

    def test_xs_integer_key(self):
        # see GH#2107
        dates = range(20111201, 20111205)
        ids = list("abcde")
        index = MultiIndex.from_product([dates, ids], names=["date", "secid"])
        df = DataFrame(
            np.random.default_rng(2).standard_normal((len(index), 3)),
            index,
            ["X", "Y", "Z"],
        )

        result = df.xs(20111201, level="date")
        expected = df.loc[20111201, :]
        tm.assert_frame_equal(result, expected)

    def test_xs_level(self, multiindex_dataframe_random_data):
        df = multiindex_dataframe_random_data
        result = df.xs("two", level="second")
        expected = df[df.index.get_level_values(1) == "two"]
        expected.index = Index(["foo", "bar", "baz", "qux"], name="first")
        tm.assert_frame_equal(result, expected)

    def test_xs_level_eq_2(self):
        arr = np.random.default_rng(2).standard_normal((3, 5))
        index = MultiIndex(
            levels=[["a", "p", "x"], ["b", "q", "y"], ["c", "r", "z"]],
            codes=[[2, 0, 1], [2, 0, 1], [2, 0, 1]],
        )
        df = DataFrame(arr, index=index)
        expected = DataFrame(arr[1:2], index=[["a"], ["b"]])
        result = df.xs("c", level=2)
        tm.assert_frame_equal(result, expected)

    def test_xs_setting_with_copy_error(self, multiindex_dataframe_random_data):
        # this is a copy in 0.14
        df = multiindex_dataframe_random_data
        df_orig = df.copy()
        result = df.xs("two", level="second")

        result[:] = 10
        tm.assert_frame_equal(df, df_orig)

    def test_xs_setting_with_copy_error_multiple(self, four_level_index_dataframe):
        # this is a copy in 0.14
        df = four_level_index_dataframe
        df_orig = df.copy()
        result = df.xs(("a", 4), level=["one", "four"])

        result[:] = 10
        tm.assert_frame_equal(df, df_orig)

    @pytest.mark.parametrize("key, level", [("one", "second"), (["one"], ["second"])])
    def test_xs_with_duplicates(self, key, level, multiindex_dataframe_random_data):
        # see GH#13719
        frame = multiindex_dataframe_random_data
        df = concat([frame] * 2)
        assert df.index.is_unique is False
        expected = concat([frame.xs("one", level="second")] * 2)

        if isinstance(key, list):
            result = df.xs(tuple(key), level=level)
        else:
            result = df.xs(key, level=level)
        tm.assert_frame_equal(result, expected)

    def test_xs_missing_values_in_index(self):
        # see GH#6574
        # missing values in returned index should be preserved
        acc = [
            ("a", "abcde", 1),
            ("b", "bbcde", 2),
            ("y", "yzcde", 25),
            ("z", "xbcde", 24),
            ("z", None, 26),
            ("z", "zbcde", 25),
            ("z", "ybcde", 26),
        ]
        df = DataFrame(acc, columns=["a1", "a2", "cnt"]).set_index(["a1", "a2"])
        expected = DataFrame(
            {"cnt": [24, 26, 25, 26]},
            index=Index(["xbcde", np.nan, "zbcde", "ybcde"], name="a2"),
        )

        result = df.xs("z", level="a1")
        tm.assert_frame_equal(result, expected)

    @pytest.mark.parametrize(
        "key, level, exp_arr, exp_index",
        [
            ("a", "lvl0", lambda x: x[:, 0:2], Index(["bar", "foo"], name="lvl1")),
            ("foo", "lvl1", lambda x: x[:, 1:2], Index(["a"], name="lvl0")),
        ],
    )
    def test_xs_named_levels_axis_eq_1(self, key, level, exp_arr, exp_index):
        # see GH#2903
        arr = np.random.default_rng(2).standard_normal((4, 4))
        index = MultiIndex(
            levels=[["a", "b"], ["bar", "foo", "hello", "world"]],
            codes=[[0, 0, 1, 1], [0, 1, 2, 3]],
            names=["lvl0", "lvl1"],
        )
        df = DataFrame(arr, columns=index)
        result = df.xs(key, level=level, axis=1)
        expected = DataFrame(exp_arr(arr), columns=exp_index)
        tm.assert_frame_equal(result, expected)

    @pytest.mark.parametrize(
        "indexer",
        [
            lambda df: df.xs(("a", 4), level=["one", "four"]),
            lambda df: df.xs("a").xs(4, level="four"),
        ],
    )
    def test_xs_level_multiple(self, indexer, four_level_index_dataframe):
        df = four_level_index_dataframe
        expected_values = [[0.4473, 1.4152, 0.2834, 1.00661, 0.1744]]
        expected_index = MultiIndex(
            levels=[["q"], [20.0]], codes=[[0], [0]], names=["two", "three"]
        )
        expected = DataFrame(
            expected_values, index=expected_index, columns=list("ABCDE")
        )
        result = indexer(df)
        tm.assert_frame_equal(result, expected)

    @pytest.mark.parametrize(
        "indexer", [lambda df: df.xs("a", level=0), lambda df: df.xs("a")]
    )
    def test_xs_level0(self, indexer, four_level_index_dataframe):
        df = four_level_index_dataframe
        expected_values = [
            [-0.5109, -2.3358, -0.4645, 0.05076, 0.364],
            [0.4473, 1.4152, 0.2834, 1.00661, 0.1744],
        ]
        expected_index = MultiIndex(
            levels=[["b", "q"], [10.0032, 20.0], [4, 5]],
            codes=[[0, 1], [0, 1], [1, 0]],
            names=["two", "three", "four"],
        )
        expected = DataFrame(
            expected_values, index=expected_index, columns=list("ABCDE")
        )

        result = indexer(df)
        tm.assert_frame_equal(result, expected)

    def test_xs_values(self, multiindex_dataframe_random_data):
        df = multiindex_dataframe_random_data
        result = df.xs(("bar", "two")).values
        expected = df.values[4]
        tm.assert_almost_equal(result, expected)

    def test_xs_loc_equality(self, multiindex_dataframe_random_data):
        df = multiindex_dataframe_random_data
        result = df.xs(("bar", "two"))
        expected = df.loc[("bar", "two")]
        tm.assert_series_equal(result, expected)

    def test_xs_IndexSlice_argument_not_implemented(self, frame_or_series):
        # GH#35301

        index = MultiIndex(
            levels=[[("foo", "bar", 0), ("foo", "baz", 0), ("foo", "qux", 0)], [0, 1]],
            codes=[[0, 0, 1, 1, 2, 2], [0, 1, 0, 1, 0, 1]],
        )

        obj = DataFrame(np.random.default_rng(2).standard_normal((6, 4)), index=index)
        if frame_or_series is Series:
            obj = obj[0]

        expected = obj.iloc[-2:].droplevel(0)

        result = obj.xs(IndexSlice[("foo", "qux", 0), :])
        tm.assert_equal(result, expected)

        result = obj.loc[IndexSlice[("foo", "qux", 0), :]]
        tm.assert_equal(result, expected)

    def test_xs_levels_raises(self, frame_or_series):
        obj = DataFrame({"A": [1, 2, 3]})
        if frame_or_series is Series:
            obj = obj["A"]

        msg = "Index must be a MultiIndex"
        with pytest.raises(TypeError, match=msg):
            obj.xs(0, level="as")

    def test_xs_multiindex_droplevel_false(self):
        # GH#19056
        mi = MultiIndex.from_tuples(
            [("a", "x"), ("a", "y"), ("b", "x")], names=["level1", "level2"]
        )
        df = DataFrame([[1, 2, 3]], columns=mi)
        result = df.xs("a", axis=1, drop_level=False)
        expected = DataFrame(
            [[1, 2]],
            columns=MultiIndex.from_tuples(
                [("a", "x"), ("a", "y")], names=["level1", "level2"]
            ),
        )
        tm.assert_frame_equal(result, expected)

    def test_xs_droplevel_false(self):
        # GH#19056
        df = DataFrame([[1, 2, 3]], columns=Index(["a", "b", "c"]))
        result = df.xs("a", axis=1, drop_level=False)
        expected = DataFrame({"a": [1]})
        tm.assert_frame_equal(result, expected)

    def test_xs_droplevel_false_view(self, using_copy_on_write, warn_copy_on_write):
        # GH#37832
        df = DataFrame([[1, 2, 3]], columns=Index(["a", "b", "c"]))
        result = df.xs("a", axis=1, drop_level=False)
        # check that result still views the same data as df
        assert np.shares_memory(result.iloc[:, 0]._values, df.iloc[:, 0]._values)

        with tm.assert_cow_warning(warn_copy_on_write):
            df.iloc[0, 0] = 2
        if using_copy_on_write:
            # with copy on write the subset is never modified
            expected = DataFrame({"a": [1]})
        else:
            # modifying original df also modifies result when having a single block
            expected = DataFrame({"a": [2]})
        tm.assert_frame_equal(result, expected)

        # with mixed dataframe, modifying the parent doesn't modify result
        # TODO the "split" path behaves differently here as with single block
        df = DataFrame([[1, 2.5, "a"]], columns=Index(["a", "b", "c"]))
        result = df.xs("a", axis=1, drop_level=False)
        df.iloc[0, 0] = 2
        if using_copy_on_write:
            # with copy on write the subset is never modified
            expected = DataFrame({"a": [1]})
        else:
            # FIXME: iloc does not update the array inplace using
            # "split" path
            expected = DataFrame({"a": [1]})
        tm.assert_frame_equal(result, expected)

    def test_xs_list_indexer_droplevel_false(self):
        # GH#41760
        mi = MultiIndex.from_tuples([("x", "m", "a"), ("x", "n", "b"), ("y", "o", "c")])
        df = DataFrame([[1, 2, 3], [4, 5, 6]], columns=mi)
        with pytest.raises(KeyError, match="y"):
            df.xs(("x", "y"), drop_level=False, axis=1)<|MERGE_RESOLUTION|>--- conflicted
+++ resolved
@@ -120,31 +120,16 @@
         result = df.xs((2008, "sat"), level=["year", "day"], drop_level=False)
         tm.assert_frame_equal(result, expected)
 
-<<<<<<< HEAD
     def test_xs_view(self):
-=======
-    def test_xs_view(self, using_copy_on_write, warn_copy_on_write):
->>>>>>> 3c15cfdf
         # in 0.14 this will return a view if possible a copy otherwise, but
         # this is numpy dependent
 
         dm = DataFrame(np.arange(20.0).reshape(4, 5), index=range(4), columns=range(5))
         df_orig = dm.copy()
 
-<<<<<<< HEAD
         with tm.raises_chained_assignment_error():
             dm.xs(2)[:] = 20
         tm.assert_frame_equal(dm, df_orig)
-=======
-        if using_copy_on_write:
-            with tm.raises_chained_assignment_error():
-                dm.xs(2)[:] = 20
-            tm.assert_frame_equal(dm, df_orig)
-        else:
-            with tm.raises_chained_assignment_error():
-                dm.xs(2)[:] = 20
-            assert (dm.xs(2) == 20).all()
->>>>>>> 3c15cfdf
 
 
 class TestXSWithMultiIndex:
