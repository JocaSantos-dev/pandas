--- conflicted
+++ resolved
@@ -331,12 +331,8 @@
         df2["obj"] = "bar"
 
         if using_infer_string:
-<<<<<<< HEAD
-            with pytest.raises(TypeError, match="Cannot perform reduction"):
-=======
             msg = "Cannot perform reduction 'mean' with string dtype"
             with pytest.raises(TypeError, match=msg):
->>>>>>> e7c803c8
                 df1.corrwith(df2)
         else:
             with pytest.raises(TypeError, match="Could not convert"):
