import numpy as np
import pytest

from pandas import (
    DataFrame,
    Series,
)
import pandas._testing as tm


class TestDataFramePctChange:
    @pytest.mark.parametrize(
        "periods, fill_method, limit, exp",
        [
            (1, "ffill", None, [np.nan, np.nan, np.nan, 1, 1, 1.5, 0, 0]),
            (1, "ffill", 1, [np.nan, np.nan, np.nan, 1, 1, 1.5, 0, np.nan]),
            (1, "bfill", None, [np.nan, 0, 0, 1, 1, 1.5, np.nan, np.nan]),
            (1, "bfill", 1, [np.nan, np.nan, 0, 1, 1, 1.5, np.nan, np.nan]),
            (-1, "ffill", None, [np.nan, np.nan, -0.5, -0.5, -0.6, 0, 0, np.nan]),
            (-1, "ffill", 1, [np.nan, np.nan, -0.5, -0.5, -0.6, 0, np.nan, np.nan]),
            (-1, "bfill", None, [0, 0, -0.5, -0.5, -0.6, np.nan, np.nan, np.nan]),
            (-1, "bfill", 1, [np.nan, 0, -0.5, -0.5, -0.6, np.nan, np.nan, np.nan]),
        ],
    )
    def test_pct_change_with_nas(
        self, periods, fill_method, limit, exp, frame_or_series
    ):
        vals = [np.nan, np.nan, 1, 2, 4, 10, np.nan, np.nan]
        obj = frame_or_series(vals)

        msg = (
            "The 'fill_method' and 'limit' keywords in "
            f"{type(obj).__name__}.pct_change are deprecated"
        )
        with tm.assert_produces_warning(FutureWarning, match=msg):
            res = obj.pct_change(periods=periods, fill_method=fill_method, limit=limit)
        tm.assert_equal(res, frame_or_series(exp))

    def test_pct_change_numeric(self):
        # GH#11150
        pnl = DataFrame(
            [np.arange(0, 40, 10), np.arange(0, 40, 10), np.arange(0, 40, 10)]
        ).astype(np.float64)
        pnl.iat[1, 0] = np.nan
        pnl.iat[1, 1] = np.nan
        pnl.iat[2, 3] = 60

        msg = (
            "The 'fill_method' and 'limit' keywords in "
            "DataFrame.pct_change are deprecated"
        )

        for axis in range(2):
            expected = pnl.ffill(axis=axis) / pnl.ffill(axis=axis).shift(axis=axis) - 1

            with tm.assert_produces_warning(FutureWarning, match=msg):
                result = pnl.pct_change(axis=axis, fill_method="pad")
            tm.assert_frame_equal(result, expected)

    def test_pct_change(self, datetime_frame):
        msg = (
            "The 'fill_method' and 'limit' keywords in "
            "DataFrame.pct_change are deprecated"
        )

        with tm.assert_produces_warning(FutureWarning, match=msg):
            rs = datetime_frame.pct_change(fill_method=None)
        tm.assert_frame_equal(rs, datetime_frame / datetime_frame.shift(1) - 1)

        rs = datetime_frame.pct_change(2)
        filled = datetime_frame.ffill()
        tm.assert_frame_equal(rs, filled / filled.shift(2) - 1)

<<<<<<< HEAD
        with tm.assert_produces_warning(FutureWarning, match=msg):
            rs = datetime_frame.pct_change(fill_method="bfill", limit=1)
        filled = datetime_frame.fillna(method="bfill", limit=1)
=======
        rs = datetime_frame.pct_change(fill_method="bfill", limit=1)
        filled = datetime_frame.bfill(limit=1)
>>>>>>> 4e830669
        tm.assert_frame_equal(rs, filled / filled.shift(1) - 1)

        rs = datetime_frame.pct_change(freq="5D")
        filled = datetime_frame.ffill()
        tm.assert_frame_equal(
            rs, (filled / filled.shift(freq="5D") - 1).reindex_like(filled)
        )

    def test_pct_change_shift_over_nas(self):
        s = Series([1.0, 1.5, np.nan, 2.5, 3.0])

        df = DataFrame({"a": s, "b": s})

        msg = "The default fill_method='pad' in DataFrame.pct_change is deprecated"
        with tm.assert_produces_warning(FutureWarning, match=msg):
            chg = df.pct_change()

        expected = Series([np.nan, 0.5, 0.0, 2.5 / 1.5 - 1, 0.2])
        edf = DataFrame({"a": expected, "b": expected})
        tm.assert_frame_equal(chg, edf)

    @pytest.mark.parametrize(
        "freq, periods, fill_method, limit",
        [
            ("5B", 5, None, None),
            ("3B", 3, None, None),
            ("3B", 3, "bfill", None),
            ("7B", 7, "pad", 1),
            ("7B", 7, "bfill", 3),
            ("14B", 14, None, None),
        ],
    )
    def test_pct_change_periods_freq(
        self, datetime_frame, freq, periods, fill_method, limit
    ):
        msg = (
            "The 'fill_method' and 'limit' keywords in "
            "DataFrame.pct_change are deprecated"
        )

        # GH#7292
        with tm.assert_produces_warning(FutureWarning, match=msg):
            rs_freq = datetime_frame.pct_change(
                freq=freq, fill_method=fill_method, limit=limit
            )
        with tm.assert_produces_warning(FutureWarning, match=msg):
            rs_periods = datetime_frame.pct_change(
                periods, fill_method=fill_method, limit=limit
            )
        tm.assert_frame_equal(rs_freq, rs_periods)

        empty_ts = DataFrame(index=datetime_frame.index, columns=datetime_frame.columns)
        with tm.assert_produces_warning(FutureWarning, match=msg):
            rs_freq = empty_ts.pct_change(
                freq=freq, fill_method=fill_method, limit=limit
            )
        with tm.assert_produces_warning(FutureWarning, match=msg):
            rs_periods = empty_ts.pct_change(
                periods, fill_method=fill_method, limit=limit
            )
        tm.assert_frame_equal(rs_freq, rs_periods)


@pytest.mark.parametrize("fill_method", ["pad", "ffill", None])
def test_pct_change_with_duplicated_indices(fill_method):
    # GH30463
    data = DataFrame(
        {0: [np.nan, 1, 2, 3, 9, 18], 1: [0, 1, np.nan, 3, 9, 18]}, index=["a", "b"] * 3
    )

    msg = (
        "The 'fill_method' and 'limit' keywords in "
        "DataFrame.pct_change are deprecated"
    )
    with tm.assert_produces_warning(FutureWarning, match=msg):
        result = data.pct_change(fill_method=fill_method)

    if fill_method is None:
        second_column = [np.nan, np.inf, np.nan, np.nan, 2.0, 1.0]
    else:
        second_column = [np.nan, np.inf, 0.0, 2.0, 2.0, 1.0]
    expected = DataFrame(
        {0: [np.nan, np.nan, 1.0, 0.5, 2.0, 1.0], 1: second_column},
        index=["a", "b"] * 3,
    )
    tm.assert_frame_equal(result, expected)<|MERGE_RESOLUTION|>--- conflicted
+++ resolved
@@ -71,14 +71,9 @@
         filled = datetime_frame.ffill()
         tm.assert_frame_equal(rs, filled / filled.shift(2) - 1)
 
-<<<<<<< HEAD
         with tm.assert_produces_warning(FutureWarning, match=msg):
             rs = datetime_frame.pct_change(fill_method="bfill", limit=1)
-        filled = datetime_frame.fillna(method="bfill", limit=1)
-=======
-        rs = datetime_frame.pct_change(fill_method="bfill", limit=1)
         filled = datetime_frame.bfill(limit=1)
->>>>>>> 4e830669
         tm.assert_frame_equal(rs, filled / filled.shift(1) - 1)
 
         rs = datetime_frame.pct_change(freq="5D")
