import numpy as np
import pytest

import pandas as pd
from pandas import DataFrame
import pandas._testing as tm


class TestDataFrameFilter:
    def test_filter(self, float_frame, float_string_frame):
        # Items
        filtered = float_frame.filter(["A", "B", "E"])
        assert len(filtered.columns) == 2
        assert "E" not in filtered

        filtered = float_frame.filter(["A", "B", "E"], axis="columns")
        assert len(filtered.columns) == 2
        assert "E" not in filtered

        # Other axis
        idx = float_frame.index[0:4]
        filtered = float_frame.filter(idx, axis="index")
        expected = float_frame.reindex(index=idx)
        tm.assert_frame_equal(filtered, expected)

        # like
        fcopy = float_frame.copy()
        fcopy["AA"] = 1

        filtered = fcopy.filter(like="A")
        assert len(filtered.columns) == 2
        assert "AA" in filtered

        # like with ints in column names
        df = DataFrame(0.0, index=[0, 1, 2], columns=[0, 1, "_A", "_B"])
        filtered = df.filter(like="_")
        assert len(filtered.columns) == 2

        # regex with ints in column names
        # from PR #10384
        df = DataFrame(0.0, index=[0, 1, 2], columns=["A1", 1, "B", 2, "C"])
        expected = DataFrame(
            0.0, index=[0, 1, 2], columns=pd.Index([1, 2], dtype=object)
        )
        filtered = df.filter(regex="^[0-9]+$")
        tm.assert_frame_equal(filtered, expected)

        expected = DataFrame(0.0, index=[0, 1, 2], columns=[0, "0", 1, "1"])
        # shouldn't remove anything
        filtered = expected.filter(regex="^[0-9]+$")
        tm.assert_frame_equal(filtered, expected)

        # pass in None
        with pytest.raises(TypeError, match="Must pass"):
            float_frame.filter()
        with pytest.raises(TypeError, match="Must pass"):
            float_frame.filter(items=None)
        with pytest.raises(TypeError, match="Must pass"):
            float_frame.filter(axis=1)

        # test mutually exclusive arguments
        with pytest.raises(TypeError, match="mutually exclusive"):
            float_frame.filter(items=["one", "three"], regex="e$", like="bbi")
        with pytest.raises(TypeError, match="mutually exclusive"):
            float_frame.filter(items=["one", "three"], regex="e$", axis=1)
        with pytest.raises(TypeError, match="mutually exclusive"):
            float_frame.filter(items=["one", "three"], regex="e$")
        with pytest.raises(TypeError, match="mutually exclusive"):
            float_frame.filter(items=["one", "three"], like="bbi", axis=0)
        with pytest.raises(TypeError, match="mutually exclusive"):
            float_frame.filter(items=["one", "three"], like="bbi")

        # objects
        filtered = float_string_frame.filter(like="foo")
        assert "foo" in filtered

        # unicode columns, won't ascii-encode
        df = float_frame.rename(columns={"B": "\u2202"})
        filtered = df.filter(like="C")
        assert "C" in filtered

    def test_filter_regex_search(self, float_frame):
        fcopy = float_frame.copy()
        fcopy["AA"] = 1

        # regex
        filtered = fcopy.filter(regex="[A]+")
        assert len(filtered.columns) == 2
        assert "AA" in filtered

        # doesn't have to be at beginning
        df = DataFrame(
            {"aBBa": [1, 2], "BBaBB": [1, 2], "aCCa": [1, 2], "aCCaBB": [1, 2]}
        )

        result = df.filter(regex="BB")
        exp = df[[x for x in df.columns if "BB" in x]]
        tm.assert_frame_equal(result, exp)

    @pytest.mark.parametrize(
        "name,expected_data",
        [
<<<<<<< HEAD
            ("a", {"a": [1, 2]}),
            ("a", {"a": [1, 2]}),
            ("あ", {"あ": [3, 4]}),
=======
            ("a", DataFrame({"a": [1, 2]})),
            ("あ", DataFrame({"あ": [3, 4]})),
>>>>>>> c25ed5dc
        ],
    )
    def test_filter_unicode(self, name, expected_data):
        # GH13101
        df = DataFrame({"a": [1, 2], "あ": [3, 4]})
        expected = DataFrame(expected_data)

        tm.assert_frame_equal(df.filter(like=name), expected)
        tm.assert_frame_equal(df.filter(regex=name), expected)

    def test_filter_bytestring(self):
        # GH13101
        name = "a"
        df = DataFrame({b"a": [1, 2], b"b": [3, 4]})
        expected = DataFrame({b"a": [1, 2]})

        tm.assert_frame_equal(df.filter(like=name), expected)
        tm.assert_frame_equal(df.filter(regex=name), expected)

    def test_filter_corner(self):
        empty = DataFrame()

        result = empty.filter([])
        tm.assert_frame_equal(result, empty)

        result = empty.filter(like="foo")
        tm.assert_frame_equal(result, empty)

    def test_filter_regex_non_string(self):
        # GH#5798 trying to filter on non-string columns should drop,
        #  not raise
        df = DataFrame(np.random.default_rng(2).random((3, 2)), columns=["STRING", 123])
        result = df.filter(regex="STRING")
        expected = df[["STRING"]]
        tm.assert_frame_equal(result, expected)

    def test_filter_keep_order(self):
        # GH#54980
        df = DataFrame({"A": [1, 2, 3], "B": [4, 5, 6]})
        result = df.filter(items=["B", "A"])
        expected = df[["B", "A"]]
        tm.assert_frame_equal(result, expected)

    def test_filter_different_dtype(self):
        # GH#54980
        df = DataFrame({1: [1, 2, 3], 2: [4, 5, 6]})
        result = df.filter(items=["B", "A"])
        expected = df[[]]
        tm.assert_frame_equal(result, expected)<|MERGE_RESOLUTION|>--- conflicted
+++ resolved
@@ -100,14 +100,8 @@
     @pytest.mark.parametrize(
         "name,expected_data",
         [
-<<<<<<< HEAD
-            ("a", {"a": [1, 2]}),
             ("a", {"a": [1, 2]}),
             ("あ", {"あ": [3, 4]}),
-=======
-            ("a", DataFrame({"a": [1, 2]})),
-            ("あ", DataFrame({"あ": [3, 4]})),
->>>>>>> c25ed5dc
         ],
     )
     def test_filter_unicode(self, name, expected_data):
