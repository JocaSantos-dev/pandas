--- conflicted
+++ resolved
@@ -173,14 +173,11 @@
     @td.skip_array_manager_not_yet_implemented  # TODO(ArrayManager) setitem copy/view
     def test_rename_nocopy(self, float_frame):
         renamed = float_frame.rename(columns={"C": "foo"}, copy=False)
-<<<<<<< HEAD
         renamed["foo"][:] = 1.0
-=======
 
         assert np.shares_memory(renamed["foo"]._values, float_frame["C"]._values)
 
         renamed.loc[:, "foo"] = 1.0
->>>>>>> d64f1177
         assert (float_frame["C"] == 1.0).all()
 
     def test_rename_inplace(self, float_frame):
