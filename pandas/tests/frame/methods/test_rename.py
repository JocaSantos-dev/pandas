--- conflicted
+++ resolved
@@ -170,11 +170,7 @@
         renamed = df.rename(index={"foo1": "foo3", "bar2": "bar3"}, level=0)
         tm.assert_index_equal(renamed.index, new_index)
 
-<<<<<<< HEAD
-    @td.skip_array_manager_not_yet_implemented
-=======
     @td.skip_array_manager_not_yet_implemented  # TODO(ArrayManager) setitem copy/view
->>>>>>> 13a97c23
     def test_rename_nocopy(self, float_frame):
         renamed = float_frame.rename(columns={"C": "foo"}, copy=False)
         renamed["foo"] = 1.0
