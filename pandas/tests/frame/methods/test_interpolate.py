--- conflicted
+++ resolved
@@ -470,11 +470,7 @@
 
     @pytest.mark.parametrize("multiblock", [True, False])
     @pytest.mark.parametrize("method", ["ffill", "bfill", "pad"])
-<<<<<<< HEAD
     def test_interp_fillna_methods(self, axis, multiblock, method):
-=======
-    def test_interp_fillna_methods(self, request, axis, multiblock, method):
->>>>>>> 12d69c8b
         # GH 12918
         df = DataFrame(
             {
