from datetime import datetime
from io import StringIO
import re
from typing import Dict, List, Union

import numpy as np
import pytest

import pandas as pd
from pandas import DataFrame, Index, Series, Timestamp, date_range
import pandas._testing as tm


@pytest.fixture
def mix_ab() -> Dict[str, List[Union[int, str]]]:
    return {"a": list(range(4)), "b": list("ab..")}


@pytest.fixture
def mix_abc() -> Dict[str, List[Union[float, str]]]:
    return {"a": list(range(4)), "b": list("ab.."), "c": ["a", "b", np.nan, "d"]}


class TestDataFrameReplace:
    def test_replace_inplace(self, datetime_frame, float_string_frame):
        datetime_frame["A"][:5] = np.nan
        datetime_frame["A"][-5:] = np.nan

        tsframe = datetime_frame.copy()
        tsframe.replace(np.nan, 0, inplace=True)
        tm.assert_frame_equal(tsframe, datetime_frame.fillna(0))

        # mixed type
        mf = float_string_frame
        mf.iloc[5:20, mf.columns.get_loc("foo")] = np.nan
        mf.iloc[-10:, mf.columns.get_loc("A")] = np.nan

        result = float_string_frame.replace(np.nan, 0)
        expected = float_string_frame.fillna(value=0)
        tm.assert_frame_equal(result, expected)

        tsframe = datetime_frame.copy()
        tsframe.replace([np.nan], [0], inplace=True)
        tm.assert_frame_equal(tsframe, datetime_frame.fillna(0))

    def test_regex_replace_scalar(self, mix_ab):
        obj = {"a": list("ab.."), "b": list("efgh")}
        dfobj = DataFrame(obj)
        dfmix = DataFrame(mix_ab)

        # simplest cases
        # regex -> value
        # obj frame
        res = dfobj.replace(r"\s*\.\s*", np.nan, regex=True)
        tm.assert_frame_equal(dfobj, res.fillna("."))

        # mixed
        res = dfmix.replace(r"\s*\.\s*", np.nan, regex=True)
        tm.assert_frame_equal(dfmix, res.fillna("."))

        # regex -> regex
        # obj frame
        res = dfobj.replace(r"\s*(\.)\s*", r"\1\1\1", regex=True)
        objc = obj.copy()
        objc["a"] = ["a", "b", "...", "..."]
        expec = DataFrame(objc)
        tm.assert_frame_equal(res, expec)

        # with mixed
        res = dfmix.replace(r"\s*(\.)\s*", r"\1\1\1", regex=True)
        mixc = mix_ab.copy()
        mixc["b"] = ["a", "b", "...", "..."]
        expec = DataFrame(mixc)
        tm.assert_frame_equal(res, expec)

        # everything with compiled regexs as well
        res = dfobj.replace(re.compile(r"\s*\.\s*"), np.nan, regex=True)
        tm.assert_frame_equal(dfobj, res.fillna("."))

        # mixed
        res = dfmix.replace(re.compile(r"\s*\.\s*"), np.nan, regex=True)
        tm.assert_frame_equal(dfmix, res.fillna("."))

        # regex -> regex
        # obj frame
        res = dfobj.replace(re.compile(r"\s*(\.)\s*"), r"\1\1\1")
        objc = obj.copy()
        objc["a"] = ["a", "b", "...", "..."]
        expec = DataFrame(objc)
        tm.assert_frame_equal(res, expec)

        # with mixed
        res = dfmix.replace(re.compile(r"\s*(\.)\s*"), r"\1\1\1")
        mixc = mix_ab.copy()
        mixc["b"] = ["a", "b", "...", "..."]
        expec = DataFrame(mixc)
        tm.assert_frame_equal(res, expec)

        res = dfmix.replace(regex=re.compile(r"\s*(\.)\s*"), value=r"\1\1\1")
        mixc = mix_ab.copy()
        mixc["b"] = ["a", "b", "...", "..."]
        expec = DataFrame(mixc)
        tm.assert_frame_equal(res, expec)

        res = dfmix.replace(regex=r"\s*(\.)\s*", value=r"\1\1\1")
        mixc = mix_ab.copy()
        mixc["b"] = ["a", "b", "...", "..."]
        expec = DataFrame(mixc)
        tm.assert_frame_equal(res, expec)

    def test_regex_replace_scalar_inplace(self, mix_ab):
        obj = {"a": list("ab.."), "b": list("efgh")}
        dfobj = DataFrame(obj)
        dfmix = DataFrame(mix_ab)

        # simplest cases
        # regex -> value
        # obj frame
        res = dfobj.copy()
        res.replace(r"\s*\.\s*", np.nan, regex=True, inplace=True)
        tm.assert_frame_equal(dfobj, res.fillna("."))

        # mixed
        res = dfmix.copy()
        res.replace(r"\s*\.\s*", np.nan, regex=True, inplace=True)
        tm.assert_frame_equal(dfmix, res.fillna("."))

        # regex -> regex
        # obj frame
        res = dfobj.copy()
        res.replace(r"\s*(\.)\s*", r"\1\1\1", regex=True, inplace=True)
        objc = obj.copy()
        objc["a"] = ["a", "b", "...", "..."]
        expec = DataFrame(objc)
        tm.assert_frame_equal(res, expec)

        # with mixed
        res = dfmix.copy()
        res.replace(r"\s*(\.)\s*", r"\1\1\1", regex=True, inplace=True)
        mixc = mix_ab.copy()
        mixc["b"] = ["a", "b", "...", "..."]
        expec = DataFrame(mixc)
        tm.assert_frame_equal(res, expec)

        # everything with compiled regexs as well
        res = dfobj.copy()
        res.replace(re.compile(r"\s*\.\s*"), np.nan, regex=True, inplace=True)
        tm.assert_frame_equal(dfobj, res.fillna("."))

        # mixed
        res = dfmix.copy()
        res.replace(re.compile(r"\s*\.\s*"), np.nan, regex=True, inplace=True)
        tm.assert_frame_equal(dfmix, res.fillna("."))

        # regex -> regex
        # obj frame
        res = dfobj.copy()
        res.replace(re.compile(r"\s*(\.)\s*"), r"\1\1\1", regex=True, inplace=True)
        objc = obj.copy()
        objc["a"] = ["a", "b", "...", "..."]
        expec = DataFrame(objc)
        tm.assert_frame_equal(res, expec)

        # with mixed
        res = dfmix.copy()
        res.replace(re.compile(r"\s*(\.)\s*"), r"\1\1\1", regex=True, inplace=True)
        mixc = mix_ab.copy()
        mixc["b"] = ["a", "b", "...", "..."]
        expec = DataFrame(mixc)
        tm.assert_frame_equal(res, expec)

        res = dfobj.copy()
        res.replace(regex=r"\s*\.\s*", value=np.nan, inplace=True)
        tm.assert_frame_equal(dfobj, res.fillna("."))

        # mixed
        res = dfmix.copy()
        res.replace(regex=r"\s*\.\s*", value=np.nan, inplace=True)
        tm.assert_frame_equal(dfmix, res.fillna("."))

        # regex -> regex
        # obj frame
        res = dfobj.copy()
        res.replace(regex=r"\s*(\.)\s*", value=r"\1\1\1", inplace=True)
        objc = obj.copy()
        objc["a"] = ["a", "b", "...", "..."]
        expec = DataFrame(objc)
        tm.assert_frame_equal(res, expec)

        # with mixed
        res = dfmix.copy()
        res.replace(regex=r"\s*(\.)\s*", value=r"\1\1\1", inplace=True)
        mixc = mix_ab.copy()
        mixc["b"] = ["a", "b", "...", "..."]
        expec = DataFrame(mixc)
        tm.assert_frame_equal(res, expec)

        # everything with compiled regexs as well
        res = dfobj.copy()
        res.replace(regex=re.compile(r"\s*\.\s*"), value=np.nan, inplace=True)
        tm.assert_frame_equal(dfobj, res.fillna("."))

        # mixed
        res = dfmix.copy()
        res.replace(regex=re.compile(r"\s*\.\s*"), value=np.nan, inplace=True)
        tm.assert_frame_equal(dfmix, res.fillna("."))

        # regex -> regex
        # obj frame
        res = dfobj.copy()
        res.replace(regex=re.compile(r"\s*(\.)\s*"), value=r"\1\1\1", inplace=True)
        objc = obj.copy()
        objc["a"] = ["a", "b", "...", "..."]
        expec = DataFrame(objc)
        tm.assert_frame_equal(res, expec)

        # with mixed
        res = dfmix.copy()
        res.replace(regex=re.compile(r"\s*(\.)\s*"), value=r"\1\1\1", inplace=True)
        mixc = mix_ab.copy()
        mixc["b"] = ["a", "b", "...", "..."]
        expec = DataFrame(mixc)
        tm.assert_frame_equal(res, expec)

    def test_regex_replace_list_obj(self):
        obj = {"a": list("ab.."), "b": list("efgh"), "c": list("helo")}
        dfobj = DataFrame(obj)

        # lists of regexes and values
        # list of [re1, re2, ..., reN] -> [v1, v2, ..., vN]
        to_replace_res = [r"\s*\.\s*", r"e|f|g"]
        values = [np.nan, "crap"]
        res = dfobj.replace(to_replace_res, values, regex=True)
        expec = DataFrame(
            {
                "a": ["a", "b", np.nan, np.nan],
                "b": ["crap"] * 3 + ["h"],
                "c": ["h", "crap", "l", "o"],
            }
        )
        tm.assert_frame_equal(res, expec)

        # list of [re1, re2, ..., reN] -> [re1, re2, .., reN]
        to_replace_res = [r"\s*(\.)\s*", r"(e|f|g)"]
        values = [r"\1\1", r"\1_crap"]
        res = dfobj.replace(to_replace_res, values, regex=True)
        expec = DataFrame(
            {
                "a": ["a", "b", "..", ".."],
                "b": ["e_crap", "f_crap", "g_crap", "h"],
                "c": ["h", "e_crap", "l", "o"],
            }
        )
        tm.assert_frame_equal(res, expec)

        # list of [re1, re2, ..., reN] -> [(re1 or v1), (re2 or v2), ..., (reN
        # or vN)]
        to_replace_res = [r"\s*(\.)\s*", r"e"]
        values = [r"\1\1", r"crap"]
        res = dfobj.replace(to_replace_res, values, regex=True)
        expec = DataFrame(
            {
                "a": ["a", "b", "..", ".."],
                "b": ["crap", "f", "g", "h"],
                "c": ["h", "crap", "l", "o"],
            }
        )
        tm.assert_frame_equal(res, expec)

        to_replace_res = [r"\s*(\.)\s*", r"e"]
        values = [r"\1\1", r"crap"]
        res = dfobj.replace(value=values, regex=to_replace_res)
        expec = DataFrame(
            {
                "a": ["a", "b", "..", ".."],
                "b": ["crap", "f", "g", "h"],
                "c": ["h", "crap", "l", "o"],
            }
        )
        tm.assert_frame_equal(res, expec)

    def test_regex_replace_list_obj_inplace(self):
        # same as above with inplace=True
        # lists of regexes and values
        obj = {"a": list("ab.."), "b": list("efgh"), "c": list("helo")}
        dfobj = DataFrame(obj)

        # lists of regexes and values
        # list of [re1, re2, ..., reN] -> [v1, v2, ..., vN]
        to_replace_res = [r"\s*\.\s*", r"e|f|g"]
        values = [np.nan, "crap"]
        res = dfobj.copy()
        res.replace(to_replace_res, values, inplace=True, regex=True)
        expec = DataFrame(
            {
                "a": ["a", "b", np.nan, np.nan],
                "b": ["crap"] * 3 + ["h"],
                "c": ["h", "crap", "l", "o"],
            }
        )
        tm.assert_frame_equal(res, expec)

        # list of [re1, re2, ..., reN] -> [re1, re2, .., reN]
        to_replace_res = [r"\s*(\.)\s*", r"(e|f|g)"]
        values = [r"\1\1", r"\1_crap"]
        res = dfobj.copy()
        res.replace(to_replace_res, values, inplace=True, regex=True)
        expec = DataFrame(
            {
                "a": ["a", "b", "..", ".."],
                "b": ["e_crap", "f_crap", "g_crap", "h"],
                "c": ["h", "e_crap", "l", "o"],
            }
        )
        tm.assert_frame_equal(res, expec)

        # list of [re1, re2, ..., reN] -> [(re1 or v1), (re2 or v2), ..., (reN
        # or vN)]
        to_replace_res = [r"\s*(\.)\s*", r"e"]
        values = [r"\1\1", r"crap"]
        res = dfobj.copy()
        res.replace(to_replace_res, values, inplace=True, regex=True)
        expec = DataFrame(
            {
                "a": ["a", "b", "..", ".."],
                "b": ["crap", "f", "g", "h"],
                "c": ["h", "crap", "l", "o"],
            }
        )
        tm.assert_frame_equal(res, expec)

        to_replace_res = [r"\s*(\.)\s*", r"e"]
        values = [r"\1\1", r"crap"]
        res = dfobj.copy()
        res.replace(value=values, regex=to_replace_res, inplace=True)
        expec = DataFrame(
            {
                "a": ["a", "b", "..", ".."],
                "b": ["crap", "f", "g", "h"],
                "c": ["h", "crap", "l", "o"],
            }
        )
        tm.assert_frame_equal(res, expec)

    def test_regex_replace_list_mixed(self, mix_ab):
        # mixed frame to make sure this doesn't break things
        dfmix = DataFrame(mix_ab)

        # lists of regexes and values
        # list of [re1, re2, ..., reN] -> [v1, v2, ..., vN]
        to_replace_res = [r"\s*\.\s*", r"a"]
        values = [np.nan, "crap"]
        mix2 = {"a": list(range(4)), "b": list("ab.."), "c": list("halo")}
        dfmix2 = DataFrame(mix2)
        res = dfmix2.replace(to_replace_res, values, regex=True)
        expec = DataFrame(
            {
                "a": mix2["a"],
                "b": ["crap", "b", np.nan, np.nan],
                "c": ["h", "crap", "l", "o"],
            }
        )
        tm.assert_frame_equal(res, expec)

        # list of [re1, re2, ..., reN] -> [re1, re2, .., reN]
        to_replace_res = [r"\s*(\.)\s*", r"(a|b)"]
        values = [r"\1\1", r"\1_crap"]
        res = dfmix.replace(to_replace_res, values, regex=True)
        expec = DataFrame({"a": mix_ab["a"], "b": ["a_crap", "b_crap", "..", ".."]})
        tm.assert_frame_equal(res, expec)

        # list of [re1, re2, ..., reN] -> [(re1 or v1), (re2 or v2), ..., (reN
        # or vN)]
        to_replace_res = [r"\s*(\.)\s*", r"a", r"(b)"]
        values = [r"\1\1", r"crap", r"\1_crap"]
        res = dfmix.replace(to_replace_res, values, regex=True)
        expec = DataFrame({"a": mix_ab["a"], "b": ["crap", "b_crap", "..", ".."]})
        tm.assert_frame_equal(res, expec)

        to_replace_res = [r"\s*(\.)\s*", r"a", r"(b)"]
        values = [r"\1\1", r"crap", r"\1_crap"]
        res = dfmix.replace(regex=to_replace_res, value=values)
        expec = DataFrame({"a": mix_ab["a"], "b": ["crap", "b_crap", "..", ".."]})
        tm.assert_frame_equal(res, expec)

    def test_regex_replace_list_mixed_inplace(self, mix_ab):
        dfmix = DataFrame(mix_ab)
        # the same inplace
        # lists of regexes and values
        # list of [re1, re2, ..., reN] -> [v1, v2, ..., vN]
        to_replace_res = [r"\s*\.\s*", r"a"]
        values = [np.nan, "crap"]
        res = dfmix.copy()
        res.replace(to_replace_res, values, inplace=True, regex=True)
        expec = DataFrame({"a": mix_ab["a"], "b": ["crap", "b", np.nan, np.nan]})
        tm.assert_frame_equal(res, expec)

        # list of [re1, re2, ..., reN] -> [re1, re2, .., reN]
        to_replace_res = [r"\s*(\.)\s*", r"(a|b)"]
        values = [r"\1\1", r"\1_crap"]
        res = dfmix.copy()
        res.replace(to_replace_res, values, inplace=True, regex=True)
        expec = DataFrame({"a": mix_ab["a"], "b": ["a_crap", "b_crap", "..", ".."]})
        tm.assert_frame_equal(res, expec)

        # list of [re1, re2, ..., reN] -> [(re1 or v1), (re2 or v2), ..., (reN
        # or vN)]
        to_replace_res = [r"\s*(\.)\s*", r"a", r"(b)"]
        values = [r"\1\1", r"crap", r"\1_crap"]
        res = dfmix.copy()
        res.replace(to_replace_res, values, inplace=True, regex=True)
        expec = DataFrame({"a": mix_ab["a"], "b": ["crap", "b_crap", "..", ".."]})
        tm.assert_frame_equal(res, expec)

        to_replace_res = [r"\s*(\.)\s*", r"a", r"(b)"]
        values = [r"\1\1", r"crap", r"\1_crap"]
        res = dfmix.copy()
        res.replace(regex=to_replace_res, value=values, inplace=True)
        expec = DataFrame({"a": mix_ab["a"], "b": ["crap", "b_crap", "..", ".."]})
        tm.assert_frame_equal(res, expec)

    def test_regex_replace_dict_mixed(self, mix_abc):
        dfmix = DataFrame(mix_abc)

        # dicts
        # single dict {re1: v1}, search the whole frame
        # need test for this...

        # list of dicts {re1: v1, re2: v2, ..., re3: v3}, search the whole
        # frame
        res = dfmix.replace({"b": r"\s*\.\s*"}, {"b": np.nan}, regex=True)
        res2 = dfmix.copy()
        res2.replace({"b": r"\s*\.\s*"}, {"b": np.nan}, inplace=True, regex=True)
        expec = DataFrame(
            {"a": mix_abc["a"], "b": ["a", "b", np.nan, np.nan], "c": mix_abc["c"]}
        )
        tm.assert_frame_equal(res, expec)
        tm.assert_frame_equal(res2, expec)

        # list of dicts {re1: re11, re2: re12, ..., reN: re1N}, search the
        # whole frame
        res = dfmix.replace({"b": r"\s*(\.)\s*"}, {"b": r"\1ty"}, regex=True)
        res2 = dfmix.copy()
        res2.replace({"b": r"\s*(\.)\s*"}, {"b": r"\1ty"}, inplace=True, regex=True)
        expec = DataFrame(
            {"a": mix_abc["a"], "b": ["a", "b", ".ty", ".ty"], "c": mix_abc["c"]}
        )
        tm.assert_frame_equal(res, expec)
        tm.assert_frame_equal(res2, expec)

        res = dfmix.replace(regex={"b": r"\s*(\.)\s*"}, value={"b": r"\1ty"})
        res2 = dfmix.copy()
        res2.replace(regex={"b": r"\s*(\.)\s*"}, value={"b": r"\1ty"}, inplace=True)
        expec = DataFrame(
            {"a": mix_abc["a"], "b": ["a", "b", ".ty", ".ty"], "c": mix_abc["c"]}
        )
        tm.assert_frame_equal(res, expec)
        tm.assert_frame_equal(res2, expec)

        # scalar -> dict
        # to_replace regex, {value: value}
        expec = DataFrame(
            {"a": mix_abc["a"], "b": [np.nan, "b", ".", "."], "c": mix_abc["c"]}
        )
        res = dfmix.replace("a", {"b": np.nan}, regex=True)
        res2 = dfmix.copy()
        res2.replace("a", {"b": np.nan}, regex=True, inplace=True)
        tm.assert_frame_equal(res, expec)
        tm.assert_frame_equal(res2, expec)

        res = dfmix.replace("a", {"b": np.nan}, regex=True)
        res2 = dfmix.copy()
        res2.replace(regex="a", value={"b": np.nan}, inplace=True)
        expec = DataFrame(
            {"a": mix_abc["a"], "b": [np.nan, "b", ".", "."], "c": mix_abc["c"]}
        )
        tm.assert_frame_equal(res, expec)
        tm.assert_frame_equal(res2, expec)

    def test_regex_replace_dict_nested(self, mix_abc):
        # nested dicts will not work until this is implemented for Series
        dfmix = DataFrame(mix_abc)
        res = dfmix.replace({"b": {r"\s*\.\s*": np.nan}}, regex=True)
        res2 = dfmix.copy()
        res4 = dfmix.copy()
        res2.replace({"b": {r"\s*\.\s*": np.nan}}, inplace=True, regex=True)
        res3 = dfmix.replace(regex={"b": {r"\s*\.\s*": np.nan}})
        res4.replace(regex={"b": {r"\s*\.\s*": np.nan}}, inplace=True)
        expec = DataFrame(
            {"a": mix_abc["a"], "b": ["a", "b", np.nan, np.nan], "c": mix_abc["c"]}
        )
        tm.assert_frame_equal(res, expec)
        tm.assert_frame_equal(res2, expec)
        tm.assert_frame_equal(res3, expec)
        tm.assert_frame_equal(res4, expec)

    def test_regex_replace_dict_nested_non_first_character(self):
        # GH 25259
        df = pd.DataFrame({"first": ["abc", "bca", "cab"]})
        expected = pd.DataFrame({"first": [".bc", "bc.", "c.b"]})
        result = df.replace({"a": "."}, regex=True)
        tm.assert_frame_equal(result, expected)

    def test_regex_replace_dict_nested_gh4115(self):
        df = pd.DataFrame({"Type": ["Q", "T", "Q", "Q", "T"], "tmp": 2})
        expected = DataFrame({"Type": [0, 1, 0, 0, 1], "tmp": 2})
        result = df.replace({"Type": {"Q": 0, "T": 1}})
        tm.assert_frame_equal(result, expected)

    def test_regex_replace_list_to_scalar(self, mix_abc):
        df = DataFrame(mix_abc)
        expec = DataFrame(
            {
                "a": mix_abc["a"],
                "b": np.array([np.nan] * 4),
                "c": [np.nan, np.nan, np.nan, "d"],
            }
        )
        res = df.replace([r"\s*\.\s*", "a|b"], np.nan, regex=True)
        res2 = df.copy()
        res3 = df.copy()
        res2.replace([r"\s*\.\s*", "a|b"], np.nan, regex=True, inplace=True)
        res3.replace(regex=[r"\s*\.\s*", "a|b"], value=np.nan, inplace=True)
        tm.assert_frame_equal(res, expec)
        tm.assert_frame_equal(res2, expec)
        tm.assert_frame_equal(res3, expec)

    def test_regex_replace_str_to_numeric(self, mix_abc):
        # what happens when you try to replace a numeric value with a regex?
        df = DataFrame(mix_abc)
        res = df.replace(r"\s*\.\s*", 0, regex=True)
        res2 = df.copy()
        res2.replace(r"\s*\.\s*", 0, inplace=True, regex=True)
        res3 = df.copy()
        res3.replace(regex=r"\s*\.\s*", value=0, inplace=True)
        expec = DataFrame({"a": mix_abc["a"], "b": ["a", "b", 0, 0], "c": mix_abc["c"]})
        tm.assert_frame_equal(res, expec)
        tm.assert_frame_equal(res2, expec)
        tm.assert_frame_equal(res3, expec)

    def test_regex_replace_regex_list_to_numeric(self, mix_abc):
        df = DataFrame(mix_abc)
        res = df.replace([r"\s*\.\s*", "b"], 0, regex=True)
        res2 = df.copy()
        res2.replace([r"\s*\.\s*", "b"], 0, regex=True, inplace=True)
        res3 = df.copy()
        res3.replace(regex=[r"\s*\.\s*", "b"], value=0, inplace=True)
        expec = DataFrame(
            {"a": mix_abc["a"], "b": ["a", 0, 0, 0], "c": ["a", 0, np.nan, "d"]}
        )
        tm.assert_frame_equal(res, expec)
        tm.assert_frame_equal(res2, expec)
        tm.assert_frame_equal(res3, expec)

    def test_regex_replace_series_of_regexes(self, mix_abc):
        df = DataFrame(mix_abc)
        s1 = Series({"b": r"\s*\.\s*"})
        s2 = Series({"b": np.nan})
        res = df.replace(s1, s2, regex=True)
        res2 = df.copy()
        res2.replace(s1, s2, inplace=True, regex=True)
        res3 = df.copy()
        res3.replace(regex=s1, value=s2, inplace=True)
        expec = DataFrame(
            {"a": mix_abc["a"], "b": ["a", "b", np.nan, np.nan], "c": mix_abc["c"]}
        )
        tm.assert_frame_equal(res, expec)
        tm.assert_frame_equal(res2, expec)
        tm.assert_frame_equal(res3, expec)

    def test_regex_replace_numeric_to_object_conversion(self, mix_abc):
        df = DataFrame(mix_abc)
        expec = DataFrame({"a": ["a", 1, 2, 3], "b": mix_abc["b"], "c": mix_abc["c"]})
        res = df.replace(0, "a")
        tm.assert_frame_equal(res, expec)
        assert res.a.dtype == np.object_

    @pytest.mark.parametrize("metachar", ["[]", "()", r"\d", r"\w", r"\s"])
    def test_replace_regex_metachar(self, metachar):
        df = DataFrame({"a": [metachar, "else"]})
        result = df.replace({"a": {metachar: "paren"}})
        expected = DataFrame({"a": ["paren", "else"]})
        tm.assert_frame_equal(result, expected)

    def test_replace(self, datetime_frame):
        datetime_frame["A"][:5] = np.nan
        datetime_frame["A"][-5:] = np.nan

        zero_filled = datetime_frame.replace(np.nan, -1e8)
        tm.assert_frame_equal(zero_filled, datetime_frame.fillna(-1e8))
        tm.assert_frame_equal(zero_filled.replace(-1e8, np.nan), datetime_frame)

        datetime_frame["A"][:5] = np.nan
        datetime_frame["A"][-5:] = np.nan
        datetime_frame["B"][:5] = -1e8

        # empty
        df = DataFrame(index=["a", "b"])
        tm.assert_frame_equal(df, df.replace(5, 7))

        # GH 11698
        # test for mixed data types.
        df = pd.DataFrame(
            [("-", pd.to_datetime("20150101")), ("a", pd.to_datetime("20150102"))]
        )
        df1 = df.replace("-", np.nan)
        expected_df = pd.DataFrame(
            [(np.nan, pd.to_datetime("20150101")), ("a", pd.to_datetime("20150102"))]
        )
        tm.assert_frame_equal(df1, expected_df)

    def test_replace_list(self):
        obj = {"a": list("ab.."), "b": list("efgh"), "c": list("helo")}
        dfobj = DataFrame(obj)

        # lists of regexes and values
        # list of [v1, v2, ..., vN] -> [v1, v2, ..., vN]
        to_replace_res = [r".", r"e"]
        values = [np.nan, "crap"]
        res = dfobj.replace(to_replace_res, values)
        expec = DataFrame(
            {
                "a": ["a", "b", np.nan, np.nan],
                "b": ["crap", "f", "g", "h"],
                "c": ["h", "crap", "l", "o"],
            }
        )
        tm.assert_frame_equal(res, expec)

        # list of [v1, v2, ..., vN] -> [v1, v2, .., vN]
        to_replace_res = [r".", r"f"]
        values = [r"..", r"crap"]
        res = dfobj.replace(to_replace_res, values)
        expec = DataFrame(
            {
                "a": ["a", "b", "..", ".."],
                "b": ["e", "crap", "g", "h"],
                "c": ["h", "e", "l", "o"],
            }
        )
        tm.assert_frame_equal(res, expec)

    def test_replace_with_empty_list(self):
        # GH 21977
        s = pd.Series([["a", "b"], [], np.nan, [1]])
        df = pd.DataFrame({"col": s})
        expected = df
        result = df.replace([], np.nan)
        tm.assert_frame_equal(result, expected)

        # GH 19266
        with pytest.raises(ValueError, match="cannot assign mismatch"):
            df.replace({np.nan: []})
        with pytest.raises(ValueError, match="cannot assign mismatch"):
            df.replace({np.nan: ["dummy", "alt"]})

    def test_replace_series_dict(self):
        # from GH 3064
        df = DataFrame({"zero": {"a": 0.0, "b": 1}, "one": {"a": 2.0, "b": 0}})
        result = df.replace(0, {"zero": 0.5, "one": 1.0})
        expected = DataFrame({"zero": {"a": 0.5, "b": 1}, "one": {"a": 2.0, "b": 1.0}})
        tm.assert_frame_equal(result, expected)

        result = df.replace(0, df.mean())
        tm.assert_frame_equal(result, expected)

        # series to series/dict
        df = DataFrame({"zero": {"a": 0.0, "b": 1}, "one": {"a": 2.0, "b": 0}})
        s = Series({"zero": 0.0, "one": 2.0})
        result = df.replace(s, {"zero": 0.5, "one": 1.0})
        expected = DataFrame({"zero": {"a": 0.5, "b": 1}, "one": {"a": 1.0, "b": 0.0}})
        tm.assert_frame_equal(result, expected)

        result = df.replace(s, df.mean())
        tm.assert_frame_equal(result, expected)

    def test_replace_convert(self):
        # gh 3907
        df = DataFrame([["foo", "bar", "bah"], ["bar", "foo", "bah"]])
        m = {"foo": 1, "bar": 2, "bah": 3}
        rep = df.replace(m)
        expec = Series([np.int64] * 3)
        res = rep.dtypes
        tm.assert_series_equal(expec, res)

    def test_replace_mixed(self, float_string_frame):
        mf = float_string_frame
        mf.iloc[5:20, mf.columns.get_loc("foo")] = np.nan
        mf.iloc[-10:, mf.columns.get_loc("A")] = np.nan

        result = float_string_frame.replace(np.nan, -18)
        expected = float_string_frame.fillna(value=-18)
        tm.assert_frame_equal(result, expected)
        tm.assert_frame_equal(result.replace(-18, np.nan), float_string_frame)

        result = float_string_frame.replace(np.nan, -1e8)
        expected = float_string_frame.fillna(value=-1e8)
        tm.assert_frame_equal(result, expected)
        tm.assert_frame_equal(result.replace(-1e8, np.nan), float_string_frame)

        # int block upcasting
        df = DataFrame(
            {
                "A": Series([1.0, 2.0], dtype="float64"),
                "B": Series([0, 1], dtype="int64"),
            }
        )
        expected = DataFrame(
            {
                "A": Series([1.0, 2.0], dtype="float64"),
                "B": Series([0.5, 1], dtype="float64"),
            }
        )
        result = df.replace(0, 0.5)
        tm.assert_frame_equal(result, expected)

        df.replace(0, 0.5, inplace=True)
        tm.assert_frame_equal(df, expected)

        # int block splitting
        df = DataFrame(
            {
                "A": Series([1.0, 2.0], dtype="float64"),
                "B": Series([0, 1], dtype="int64"),
                "C": Series([1, 2], dtype="int64"),
            }
        )
        expected = DataFrame(
            {
                "A": Series([1.0, 2.0], dtype="float64"),
                "B": Series([0.5, 1], dtype="float64"),
                "C": Series([1, 2], dtype="int64"),
            }
        )
        result = df.replace(0, 0.5)
        tm.assert_frame_equal(result, expected)

        # to object block upcasting
        df = DataFrame(
            {
                "A": Series([1.0, 2.0], dtype="float64"),
                "B": Series([0, 1], dtype="int64"),
            }
        )
        expected = DataFrame(
            {
                "A": Series([1, "foo"], dtype="object"),
                "B": Series([0, 1], dtype="int64"),
            }
        )
        result = df.replace(2, "foo")
        tm.assert_frame_equal(result, expected)

        expected = DataFrame(
            {
                "A": Series(["foo", "bar"], dtype="object"),
                "B": Series([0, "foo"], dtype="object"),
            }
        )
        result = df.replace([1, 2], ["foo", "bar"])
        tm.assert_frame_equal(result, expected)

        # test case from
        df = DataFrame(
            {"A": Series([3, 0], dtype="int64"), "B": Series([0, 3], dtype="int64")}
        )
        result = df.replace(3, df.mean().to_dict())
        expected = df.copy().astype("float64")
        m = df.mean()
        expected.iloc[0, 0] = m[0]
        expected.iloc[1, 1] = m[1]
        tm.assert_frame_equal(result, expected)

    def test_replace_simple_nested_dict(self):
        df = DataFrame({"col": range(1, 5)})
        expected = DataFrame({"col": ["a", 2, 3, "b"]})

        result = df.replace({"col": {1: "a", 4: "b"}})
        tm.assert_frame_equal(expected, result)

        # in this case, should be the same as the not nested version
        result = df.replace({1: "a", 4: "b"})
        tm.assert_frame_equal(expected, result)

    def test_replace_simple_nested_dict_with_nonexistent_value(self):
        df = DataFrame({"col": range(1, 5)})
        expected = DataFrame({"col": ["a", 2, 3, "b"]})

        result = df.replace({-1: "-", 1: "a", 4: "b"})
        tm.assert_frame_equal(expected, result)

        result = df.replace({"col": {-1: "-", 1: "a", 4: "b"}})
        tm.assert_frame_equal(expected, result)

    def test_replace_value_is_none(self, datetime_frame):
        orig_value = datetime_frame.iloc[0, 0]
        orig2 = datetime_frame.iloc[1, 0]

        datetime_frame.iloc[0, 0] = np.nan
        datetime_frame.iloc[1, 0] = 1

        result = datetime_frame.replace(to_replace={np.nan: 0})
        expected = datetime_frame.T.replace(to_replace={np.nan: 0}).T
        tm.assert_frame_equal(result, expected)

        result = datetime_frame.replace(to_replace={np.nan: 0, 1: -1e8})
        tsframe = datetime_frame.copy()
        tsframe.iloc[0, 0] = 0
        tsframe.iloc[1, 0] = -1e8
        expected = tsframe
        tm.assert_frame_equal(expected, result)
        datetime_frame.iloc[0, 0] = orig_value
        datetime_frame.iloc[1, 0] = orig2

    def test_replace_for_new_dtypes(self, datetime_frame):

        # dtypes
        tsframe = datetime_frame.copy().astype(np.float32)
        tsframe["A"][:5] = np.nan
        tsframe["A"][-5:] = np.nan

        zero_filled = tsframe.replace(np.nan, -1e8)
        tm.assert_frame_equal(zero_filled, tsframe.fillna(-1e8))
        tm.assert_frame_equal(zero_filled.replace(-1e8, np.nan), tsframe)

        tsframe["A"][:5] = np.nan
        tsframe["A"][-5:] = np.nan
        tsframe["B"][:5] = -1e8

        b = tsframe["B"]
        b[b == -1e8] = np.nan
        tsframe["B"] = b
        result = tsframe.fillna(method="bfill")
        tm.assert_frame_equal(result, tsframe.fillna(method="bfill"))

    @pytest.mark.parametrize(
        "frame, to_replace, value, expected",
        [
            (DataFrame({"ints": [1, 2, 3]}), 1, 0, DataFrame({"ints": [0, 2, 3]})),
            (
                DataFrame({"ints": [1, 2, 3]}, dtype=np.int32),
                1,
                0,
                DataFrame({"ints": [0, 2, 3]}, dtype=np.int32),
            ),
            (
                DataFrame({"ints": [1, 2, 3]}, dtype=np.int16),
                1,
                0,
                DataFrame({"ints": [0, 2, 3]}, dtype=np.int16),
            ),
            (
                DataFrame({"bools": [True, False, True]}),
                False,
                True,
                DataFrame({"bools": [True, True, True]}),
            ),
            (
                DataFrame({"complex": [1j, 2j, 3j]}),
                1j,
                0,
                DataFrame({"complex": [0j, 2j, 3j]}),
            ),
            (
                DataFrame(
                    {
                        "datetime64": Index(
                            [
                                datetime(2018, 5, 28),
                                datetime(2018, 7, 28),
                                datetime(2018, 5, 28),
                            ]
                        )
                    }
                ),
                datetime(2018, 5, 28),
                datetime(2018, 7, 28),
                DataFrame({"datetime64": Index([datetime(2018, 7, 28)] * 3)}),
            ),
            # GH 20380
            (
                DataFrame({"dt": [datetime(3017, 12, 20)], "str": ["foo"]}),
                "foo",
                "bar",
                DataFrame({"dt": [datetime(3017, 12, 20)], "str": ["bar"]}),
            ),
            (
                DataFrame(
                    {
                        "A": date_range("20130101", periods=3, tz="US/Eastern"),
                        "B": [0, np.nan, 2],
                    }
                ),
                Timestamp("20130102", tz="US/Eastern"),
                Timestamp("20130104", tz="US/Eastern"),
                DataFrame(
                    {
                        "A": [
                            Timestamp("20130101", tz="US/Eastern"),
                            Timestamp("20130104", tz="US/Eastern"),
                            Timestamp("20130103", tz="US/Eastern"),
                        ],
                        "B": [0, np.nan, 2],
                    }
                ),
            ),
        ],
    )
    def test_replace_dtypes(self, frame, to_replace, value, expected):
        result = getattr(frame, "replace")(to_replace, value)
        tm.assert_frame_equal(result, expected)

    def test_replace_input_formats_listlike(self):
        # both dicts
        to_rep = {"A": np.nan, "B": 0, "C": ""}
        values = {"A": 0, "B": -1, "C": "missing"}
        df = DataFrame(
            {"A": [np.nan, 0, np.inf], "B": [0, 2, 5], "C": ["", "asdf", "fd"]}
        )
        filled = df.replace(to_rep, values)
        expected = {k: v.replace(to_rep[k], values[k]) for k, v in df.items()}
        tm.assert_frame_equal(filled, DataFrame(expected))

        result = df.replace([0, 2, 5], [5, 2, 0])
        expected = DataFrame(
            {"A": [np.nan, 5, np.inf], "B": [5, 2, 0], "C": ["", "asdf", "fd"]}
        )
        tm.assert_frame_equal(result, expected)

        # scalar to dict
        values = {"A": 0, "B": -1, "C": "missing"}
        df = DataFrame(
            {"A": [np.nan, 0, np.nan], "B": [0, 2, 5], "C": ["", "asdf", "fd"]}
        )
        filled = df.replace(np.nan, values)
        expected = {k: v.replace(np.nan, values[k]) for k, v in df.items()}
        tm.assert_frame_equal(filled, DataFrame(expected))

        # list to list
        to_rep = [np.nan, 0, ""]
        values = [-2, -1, "missing"]
        result = df.replace(to_rep, values)
        expected = df.copy()
        for i in range(len(to_rep)):
            expected.replace(to_rep[i], values[i], inplace=True)
        tm.assert_frame_equal(result, expected)

        msg = r"Replacement lists must match in length\. Expecting 3 got 2"
        with pytest.raises(ValueError, match=msg):
            df.replace(to_rep, values[1:])

    def test_replace_input_formats_scalar(self):
        df = DataFrame(
            {"A": [np.nan, 0, np.inf], "B": [0, 2, 5], "C": ["", "asdf", "fd"]}
        )

        # dict to scalar
        to_rep = {"A": np.nan, "B": 0, "C": ""}
        filled = df.replace(to_rep, 0)
        expected = {k: v.replace(to_rep[k], 0) for k, v in df.items()}
        tm.assert_frame_equal(filled, DataFrame(expected))

        msg = "value argument must be scalar, dict, or Series"
        with pytest.raises(TypeError, match=msg):
            df.replace(to_rep, [np.nan, 0, ""])

        # list to scalar
        to_rep = [np.nan, 0, ""]
        result = df.replace(to_rep, -1)
        expected = df.copy()
        for i in range(len(to_rep)):
            expected.replace(to_rep[i], -1, inplace=True)
        tm.assert_frame_equal(result, expected)

    def test_replace_limit(self):
        pass

    def test_replace_dict_no_regex(self):
        answer = Series(
            {
                0: "Strongly Agree",
                1: "Agree",
                2: "Neutral",
                3: "Disagree",
                4: "Strongly Disagree",
            }
        )
        weights = {
            "Agree": 4,
            "Disagree": 2,
            "Neutral": 3,
            "Strongly Agree": 5,
            "Strongly Disagree": 1,
        }
        expected = Series({0: 5, 1: 4, 2: 3, 3: 2, 4: 1})
        result = answer.replace(weights)
        tm.assert_series_equal(result, expected)

    def test_replace_series_no_regex(self):
        answer = Series(
            {
                0: "Strongly Agree",
                1: "Agree",
                2: "Neutral",
                3: "Disagree",
                4: "Strongly Disagree",
            }
        )
        weights = Series(
            {
                "Agree": 4,
                "Disagree": 2,
                "Neutral": 3,
                "Strongly Agree": 5,
                "Strongly Disagree": 1,
            }
        )
        expected = Series({0: 5, 1: 4, 2: 3, 3: 2, 4: 1})
        result = answer.replace(weights)
        tm.assert_series_equal(result, expected)

    def test_replace_dict_tuple_list_ordering_remains_the_same(self):
        df = DataFrame(dict(A=[np.nan, 1]))
        res1 = df.replace(to_replace={np.nan: 0, 1: -1e8})
        res2 = df.replace(to_replace=(1, np.nan), value=[-1e8, 0])
        res3 = df.replace(to_replace=[1, np.nan], value=[-1e8, 0])

        expected = DataFrame({"A": [0, -1e8]})
        tm.assert_frame_equal(res1, res2)
        tm.assert_frame_equal(res2, res3)
        tm.assert_frame_equal(res3, expected)

    def test_replace_doesnt_replace_without_regex(self):
        raw = """fol T_opp T_Dir T_Enh
        0    1     0     0    vo
        1    2    vr     0     0
        2    2     0     0     0
        3    3     0    bt     0"""
        df = pd.read_csv(StringIO(raw), sep=r"\s+")
        res = df.replace({r"\D": 1})
        tm.assert_frame_equal(df, res)

    def test_replace_bool_with_string(self):
        df = DataFrame({"a": [True, False], "b": list("ab")})
        result = df.replace(True, "a")
        expected = DataFrame({"a": ["a", False], "b": df.b})
        tm.assert_frame_equal(result, expected)

    def test_replace_pure_bool_with_string_no_op(self):
        df = DataFrame(np.random.rand(2, 2) > 0.5)
        result = df.replace("asdf", "fdsa")
        tm.assert_frame_equal(df, result)

    def test_replace_bool_with_bool(self):
        df = DataFrame(np.random.rand(2, 2) > 0.5)
        result = df.replace(False, True)
        expected = DataFrame(np.ones((2, 2), dtype=bool))
        tm.assert_frame_equal(result, expected)

    def test_replace_with_dict_with_bool_keys(self):
        df = DataFrame({0: [True, False], 1: [False, True]})
        with pytest.raises(TypeError, match="Cannot compare types .+"):
            df.replace({"asdf": "asdb", True: "yes"})

    def test_replace_truthy(self):
        df = DataFrame({"a": [True, True]})
        r = df.replace([np.inf, -np.inf], np.nan)
        e = df
        tm.assert_frame_equal(r, e)

    def test_nested_dict_overlapping_keys_replace_int(self):
        # GH 27660 keep behaviour consistent for simple dictionary and
        # nested dictionary replacement
        df = DataFrame({"a": list(range(1, 5))})

        result = df.replace({"a": dict(zip(range(1, 5), range(2, 6)))})
        expected = df.replace(dict(zip(range(1, 5), range(2, 6))))
        tm.assert_frame_equal(result, expected)

    def test_nested_dict_overlapping_keys_replace_str(self):
        # GH 27660
        a = np.arange(1, 5)
        astr = a.astype(str)
        bstr = np.arange(2, 6).astype(str)
        df = DataFrame({"a": astr})
        result = df.replace(dict(zip(astr, bstr)))
        expected = df.replace({"a": dict(zip(astr, bstr))})
        tm.assert_frame_equal(result, expected)

    def test_replace_swapping_bug(self):
        df = pd.DataFrame({"a": [True, False, True]})
        res = df.replace({"a": {True: "Y", False: "N"}})
        expect = pd.DataFrame({"a": ["Y", "N", "Y"]})
        tm.assert_frame_equal(res, expect)

        df = pd.DataFrame({"a": [0, 1, 0]})
        res = df.replace({"a": {0: "Y", 1: "N"}})
        expect = pd.DataFrame({"a": ["Y", "N", "Y"]})
        tm.assert_frame_equal(res, expect)

    def test_replace_period(self):
        d = {
            "fname": {
                "out_augmented_AUG_2011.json": pd.Period(year=2011, month=8, freq="M"),
                "out_augmented_JAN_2011.json": pd.Period(year=2011, month=1, freq="M"),
                "out_augmented_MAY_2012.json": pd.Period(year=2012, month=5, freq="M"),
                "out_augmented_SUBSIDY_WEEK.json": pd.Period(
                    year=2011, month=4, freq="M"
                ),
                "out_augmented_AUG_2012.json": pd.Period(year=2012, month=8, freq="M"),
                "out_augmented_MAY_2011.json": pd.Period(year=2011, month=5, freq="M"),
                "out_augmented_SEP_2013.json": pd.Period(year=2013, month=9, freq="M"),
            }
        }

        df = pd.DataFrame(
            [
                "out_augmented_AUG_2012.json",
                "out_augmented_SEP_2013.json",
                "out_augmented_SUBSIDY_WEEK.json",
                "out_augmented_MAY_2012.json",
                "out_augmented_MAY_2011.json",
                "out_augmented_AUG_2011.json",
                "out_augmented_JAN_2011.json",
            ],
            columns=["fname"],
        )
        assert set(df.fname.values) == set(d["fname"].keys())
        # We don't support converting object -> specialized EA in
        # replace yet.
        expected = DataFrame(
            {"fname": [d["fname"][k] for k in df.fname.values]}, dtype=object
        )
        result = df.replace(d)
        tm.assert_frame_equal(result, expected)

    def test_replace_datetime(self):
        d = {
            "fname": {
                "out_augmented_AUG_2011.json": pd.Timestamp("2011-08"),
                "out_augmented_JAN_2011.json": pd.Timestamp("2011-01"),
                "out_augmented_MAY_2012.json": pd.Timestamp("2012-05"),
                "out_augmented_SUBSIDY_WEEK.json": pd.Timestamp("2011-04"),
                "out_augmented_AUG_2012.json": pd.Timestamp("2012-08"),
                "out_augmented_MAY_2011.json": pd.Timestamp("2011-05"),
                "out_augmented_SEP_2013.json": pd.Timestamp("2013-09"),
            }
        }

        df = pd.DataFrame(
            [
                "out_augmented_AUG_2012.json",
                "out_augmented_SEP_2013.json",
                "out_augmented_SUBSIDY_WEEK.json",
                "out_augmented_MAY_2012.json",
                "out_augmented_MAY_2011.json",
                "out_augmented_AUG_2011.json",
                "out_augmented_JAN_2011.json",
            ],
            columns=["fname"],
        )
        assert set(df.fname.values) == set(d["fname"].keys())
        expected = DataFrame({"fname": [d["fname"][k] for k in df.fname.values]})
        result = df.replace(d)
        tm.assert_frame_equal(result, expected)

    def test_replace_datetimetz(self):

        # GH 11326
        # behaving poorly when presented with a datetime64[ns, tz]
        df = DataFrame(
            {
                "A": date_range("20130101", periods=3, tz="US/Eastern"),
                "B": [0, np.nan, 2],
            }
        )
        result = df.replace(np.nan, 1)
        expected = DataFrame(
            {
                "A": date_range("20130101", periods=3, tz="US/Eastern"),
                "B": Series([0, 1, 2], dtype="float64"),
            }
        )
        tm.assert_frame_equal(result, expected)

        result = df.fillna(1)
        tm.assert_frame_equal(result, expected)

        result = df.replace(0, np.nan)
        expected = DataFrame(
            {
                "A": date_range("20130101", periods=3, tz="US/Eastern"),
                "B": [np.nan, np.nan, 2],
            }
        )
        tm.assert_frame_equal(result, expected)

        result = df.replace(
            Timestamp("20130102", tz="US/Eastern"),
            Timestamp("20130104", tz="US/Eastern"),
        )
        expected = DataFrame(
            {
                "A": [
                    Timestamp("20130101", tz="US/Eastern"),
                    Timestamp("20130104", tz="US/Eastern"),
                    Timestamp("20130103", tz="US/Eastern"),
                ],
                "B": [0, np.nan, 2],
            }
        )
        tm.assert_frame_equal(result, expected)

        result = df.copy()
        result.iloc[1, 0] = np.nan
        result = result.replace({"A": pd.NaT}, Timestamp("20130104", tz="US/Eastern"))
        tm.assert_frame_equal(result, expected)

        # coerce to object
        result = df.copy()
        result.iloc[1, 0] = np.nan
        result = result.replace({"A": pd.NaT}, Timestamp("20130104", tz="US/Pacific"))
        expected = DataFrame(
            {
                "A": [
                    Timestamp("20130101", tz="US/Eastern"),
                    Timestamp("20130104", tz="US/Pacific"),
                    Timestamp("20130103", tz="US/Eastern"),
                ],
                "B": [0, np.nan, 2],
            }
        )
        tm.assert_frame_equal(result, expected)

        result = df.copy()
        result.iloc[1, 0] = np.nan
        result = result.replace({"A": np.nan}, Timestamp("20130104"))
        expected = DataFrame(
            {
                "A": [
                    Timestamp("20130101", tz="US/Eastern"),
                    Timestamp("20130104"),
                    Timestamp("20130103", tz="US/Eastern"),
                ],
                "B": [0, np.nan, 2],
            }
        )
        tm.assert_frame_equal(result, expected)

    def test_replace_with_empty_dictlike(self, mix_abc):
        # GH 15289
        df = DataFrame(mix_abc)
        tm.assert_frame_equal(df, df.replace({}))
        tm.assert_frame_equal(df, df.replace(Series([], dtype=object)))

        tm.assert_frame_equal(df, df.replace({"b": {}}))
        tm.assert_frame_equal(df, df.replace(Series({"b": {}})))

    @pytest.mark.parametrize(
        "to_replace, method, expected",
        [
            (0, "bfill", {"A": [1, 1, 2], "B": [5, np.nan, 7], "C": ["a", "b", "c"]}),
            (
                np.nan,
                "bfill",
                {"A": [0, 1, 2], "B": [5.0, 7.0, 7.0], "C": ["a", "b", "c"]},
            ),
            ("d", "ffill", {"A": [0, 1, 2], "B": [5, np.nan, 7], "C": ["a", "b", "c"]}),
            (
                [0, 2],
                "bfill",
                {"A": [1, 1, 2], "B": [5, np.nan, 7], "C": ["a", "b", "c"]},
            ),
            (
                [1, 2],
                "pad",
                {"A": [0, 0, 0], "B": [5, np.nan, 7], "C": ["a", "b", "c"]},
            ),
            (
                (1, 2),
                "bfill",
                {"A": [0, 2, 2], "B": [5, np.nan, 7], "C": ["a", "b", "c"]},
            ),
            (
                ["b", "c"],
                "ffill",
                {"A": [0, 1, 2], "B": [5, np.nan, 7], "C": ["a", "a", "a"]},
            ),
        ],
    )
    def test_replace_method(self, to_replace, method, expected):
        # GH 19632
        df = DataFrame({"A": [0, 1, 2], "B": [5, np.nan, 7], "C": ["a", "b", "c"]})

        result = df.replace(to_replace=to_replace, value=None, method=method)
        expected = DataFrame(expected)
        tm.assert_frame_equal(result, expected)

    @pytest.mark.parametrize(
        "replace_dict, final_data",
        [({"a": 1, "b": 1}, [[3, 3], [2, 2]]), ({"a": 1, "b": 2}, [[3, 1], [2, 3]])],
    )
    def test_categorical_replace_with_dict(self, replace_dict, final_data):
        # GH 26988
        df = DataFrame([[1, 1], [2, 2]], columns=["a", "b"], dtype="category")

        final_data = np.array(final_data)

        a = pd.Categorical(final_data[:, 0], categories=[3, 2])

        excat = [3, 2] if replace_dict["b"] == 1 else [1, 3]
        b = pd.Categorical(final_data[:, 1], categories=excat)

        expected = DataFrame({"a": a, "b": b})
        result = df.replace(replace_dict, 3)
        tm.assert_frame_equal(result, expected)
        msg = (
            r"Attributes of DataFrame.iloc\[:, 0\] \(column name=\"a\"\) are "
            "different"
        )
        with pytest.raises(AssertionError, match=msg):
            # ensure non-inplace call does not affect original
            tm.assert_frame_equal(df, expected)
        df.replace(replace_dict, 3, inplace=True)
        tm.assert_frame_equal(df, expected)

    @pytest.mark.parametrize(
        "df, to_replace, exp",
        [
            (
                {"col1": [1, 2, 3], "col2": [4, 5, 6]},
                {4: 5, 5: 6, 6: 7},
                {"col1": [1, 2, 3], "col2": [5, 6, 7]},
            ),
            (
                {"col1": [1, 2, 3], "col2": ["4", "5", "6"]},
                {"4": "5", "5": "6", "6": "7"},
                {"col1": [1, 2, 3], "col2": ["5", "6", "7"]},
            ),
        ],
    )
    def test_replace_commutative(self, df, to_replace, exp):
        # GH 16051
        # DataFrame.replace() overwrites when values are non-numeric
        # also added to data frame whilst issue was for series

        df = pd.DataFrame(df)

        expected = pd.DataFrame(exp)
        result = df.replace(to_replace)
        tm.assert_frame_equal(result, expected)

    @pytest.mark.parametrize(
        "replacer",
        [
            pd.Timestamp("20170827"),
            np.int8(1),
            np.int16(1),
            np.float32(1),
            np.float64(1),
        ],
    )
    def test_replace_replacer_dtype(self, replacer):
        # GH26632
        df = pd.DataFrame(["a"])
        result = df.replace({"a": replacer, "b": replacer})
        expected = pd.DataFrame([replacer])
        tm.assert_frame_equal(result, expected)

    def test_replace_after_convert_dtypes(self):
        # GH31517
        df = pd.DataFrame({"grp": [1, 2, 3, 4, 5]}, dtype="Int64")
        result = df.replace(1, 10)
        expected = pd.DataFrame({"grp": [10, 2, 3, 4, 5]}, dtype="Int64")
        tm.assert_frame_equal(result, expected)

    def test_replace_invalid_to_replace(self):
        # GH 18634
        # API: replace() should raise an exception if invalid argument is given
        df = pd.DataFrame({"one": ["a", "b ", "c"], "two": ["d ", "e ", "f "]})
        msg = (
            r"Expecting 'to_replace' to be either a scalar, array-like, "
            r"dict or None, got invalid type.*"
        )
        with pytest.raises(TypeError, match=msg):
            df.replace(lambda x: x.strip())

    @pytest.mark.parametrize("dtype", ["float", "float64", "int64", "Int64", "boolean"])
    @pytest.mark.parametrize("value", [np.nan, pd.NA])
    def test_replace_no_replacement_dtypes(self, dtype, value):
        # https://github.com/pandas-dev/pandas/issues/32988
        df = pd.DataFrame(np.eye(2), dtype=dtype)
        result = df.replace(to_replace=[None, -np.inf, np.inf], value=value)
        tm.assert_frame_equal(result, df)

    @pytest.mark.parametrize("replacement", [np.nan, 5])
    def test_replace_with_duplicate_columns(self, replacement):
        # GH 24798
        result = pd.DataFrame({"A": [1, 2, 3], "A1": [4, 5, 6], "B": [7, 8, 9]})
        result.columns = list("AAB")

        expected = pd.DataFrame(
            {"A": [1, 2, 3], "A1": [4, 5, 6], "B": [replacement, 8, 9]}
        )
        expected.columns = list("AAB")

        result["B"] = result["B"].replace(7, replacement)

        tm.assert_frame_equal(result, expected)

<<<<<<< HEAD
    def test_replace_equal_value_different_dtype(self):
        # https://github.com/pandas-dev/pandas/issues/34871
        df = pd.DataFrame([1, 2, 3])
        result = df.replace(1.0, 0)
        expected = pd.DataFrame([0, 2, 3])
        tm.assert_frame_equal(result, expected)
=======
    @pytest.mark.xfail(
        reason="replace() changes dtype from period to object, see GH34871", strict=True
    )
    def test_replace_period_ignore_float(self):
        """
        Regression test for GH#34871: if df.replace(1.0, 0.0) is called on a df
        with a Period column the old, faulty behavior is to raise TypeError.
        """
        df = pd.DataFrame({"Per": [pd.Period("2020-01")] * 3})
        result = df.replace(1.0, 0.0)
        expected = pd.DataFrame({"Per": [pd.Period("2020-01")] * 3})
        tm.assert_frame_equal(expected, result)
>>>>>>> d85b93df
<|MERGE_RESOLUTION|>--- conflicted
+++ resolved
@@ -1408,14 +1408,13 @@
 
         tm.assert_frame_equal(result, expected)
 
-<<<<<<< HEAD
     def test_replace_equal_value_different_dtype(self):
         # https://github.com/pandas-dev/pandas/issues/34871
         df = pd.DataFrame([1, 2, 3])
         result = df.replace(1.0, 0)
         expected = pd.DataFrame([0, 2, 3])
         tm.assert_frame_equal(result, expected)
-=======
+
     @pytest.mark.xfail(
         reason="replace() changes dtype from period to object, see GH34871", strict=True
     )
@@ -1427,5 +1426,4 @@
         df = pd.DataFrame({"Per": [pd.Period("2020-01")] * 3})
         result = df.replace(1.0, 0.0)
         expected = pd.DataFrame({"Per": [pd.Period("2020-01")] * 3})
-        tm.assert_frame_equal(expected, result)
->>>>>>> d85b93df
+        tm.assert_frame_equal(expected, result)