import datetime

import numpy as np
import pytest
import pytz

import pandas as pd
from pandas import Index, Timedelta, merge_asof, read_csv, to_datetime
import pandas._testing as tm
from pandas.core.reshape.merge import MergeError


class TestAsOfMerge:
    def read_data(self, datapath, name, dedupe=False):
        path = datapath("reshape", "merge", "data", name)
        x = read_csv(path)
        if dedupe:
            x = x.drop_duplicates(["time", "ticker"], keep="last").reset_index(
                drop=True
            )
        x.time = to_datetime(x.time)
        return x

    @pytest.fixture(autouse=True)
    def setup_method(self, datapath):

        self.trades = self.read_data(datapath, "trades.csv")
        self.quotes = self.read_data(datapath, "quotes.csv", dedupe=True)
        self.asof = self.read_data(datapath, "asof.csv")
        self.tolerance = self.read_data(datapath, "tolerance.csv")
        self.allow_exact_matches = self.read_data(datapath, "allow_exact_matches.csv")
        self.allow_exact_matches_and_tolerance = self.read_data(
            datapath, "allow_exact_matches_and_tolerance.csv"
        )

    def test_examples1(self):
        """ doc-string examples """
        left = pd.DataFrame({"a": [1, 5, 10], "left_val": ["a", "b", "c"]})
        right = pd.DataFrame({"a": [1, 2, 3, 6, 7], "right_val": [1, 2, 3, 6, 7]})

        expected = pd.DataFrame(
            {"a": [1, 5, 10], "left_val": ["a", "b", "c"], "right_val": [1, 3, 7]}
        )

        result = pd.merge_asof(left, right, on="a")
        tm.assert_frame_equal(result, expected)

    def test_examples2(self):
        """ doc-string examples """
        trades = pd.DataFrame(
            {
                "time": pd.to_datetime(
                    [
                        "20160525 13:30:00.023",
                        "20160525 13:30:00.038",
                        "20160525 13:30:00.048",
                        "20160525 13:30:00.048",
                        "20160525 13:30:00.048",
                    ]
                ),
                "ticker": ["MSFT", "MSFT", "GOOG", "GOOG", "AAPL"],
                "price": [51.95, 51.95, 720.77, 720.92, 98.00],
                "quantity": [75, 155, 100, 100, 100],
            },
            columns=["time", "ticker", "price", "quantity"],
        )

        quotes = pd.DataFrame(
            {
                "time": pd.to_datetime(
                    [
                        "20160525 13:30:00.023",
                        "20160525 13:30:00.023",
                        "20160525 13:30:00.030",
                        "20160525 13:30:00.041",
                        "20160525 13:30:00.048",
                        "20160525 13:30:00.049",
                        "20160525 13:30:00.072",
                        "20160525 13:30:00.075",
                    ]
                ),
                "ticker": [
                    "GOOG",
                    "MSFT",
                    "MSFT",
                    "MSFT",
                    "GOOG",
                    "AAPL",
                    "GOOG",
                    "MSFT",
                ],
                "bid": [720.50, 51.95, 51.97, 51.99, 720.50, 97.99, 720.50, 52.01],
                "ask": [720.93, 51.96, 51.98, 52.00, 720.93, 98.01, 720.88, 52.03],
            },
            columns=["time", "ticker", "bid", "ask"],
        )

        pd.merge_asof(trades, quotes, on="time", by="ticker")

        pd.merge_asof(
            trades, quotes, on="time", by="ticker", tolerance=Timedelta("2ms")
        )

        expected = pd.DataFrame(
            {
                "time": pd.to_datetime(
                    [
                        "20160525 13:30:00.023",
                        "20160525 13:30:00.038",
                        "20160525 13:30:00.048",
                        "20160525 13:30:00.048",
                        "20160525 13:30:00.048",
                    ]
                ),
                "ticker": ["MSFT", "MSFT", "GOOG", "GOOG", "AAPL"],
                "price": [51.95, 51.95, 720.77, 720.92, 98.00],
                "quantity": [75, 155, 100, 100, 100],
                "bid": [np.nan, 51.97, np.nan, np.nan, np.nan],
                "ask": [np.nan, 51.98, np.nan, np.nan, np.nan],
            },
            columns=["time", "ticker", "price", "quantity", "bid", "ask"],
        )

        result = pd.merge_asof(
            trades,
            quotes,
            on="time",
            by="ticker",
            tolerance=Timedelta("10ms"),
            allow_exact_matches=False,
        )
        tm.assert_frame_equal(result, expected)

    def test_examples3(self):
        """ doc-string examples """
        # GH14887

        left = pd.DataFrame({"a": [1, 5, 10], "left_val": ["a", "b", "c"]})
        right = pd.DataFrame({"a": [1, 2, 3, 6, 7], "right_val": [1, 2, 3, 6, 7]})

        expected = pd.DataFrame(
            {"a": [1, 5, 10], "left_val": ["a", "b", "c"], "right_val": [1, 6, np.nan]}
        )

        result = pd.merge_asof(left, right, on="a", direction="forward")
        tm.assert_frame_equal(result, expected)

    def test_examples4(self):
        """ doc-string examples """
        # GH14887

        left = pd.DataFrame({"a": [1, 5, 10], "left_val": ["a", "b", "c"]})
        right = pd.DataFrame({"a": [1, 2, 3, 6, 7], "right_val": [1, 2, 3, 6, 7]})

        expected = pd.DataFrame(
            {"a": [1, 5, 10], "left_val": ["a", "b", "c"], "right_val": [1, 6, 7]}
        )

        result = pd.merge_asof(left, right, on="a", direction="nearest")
        tm.assert_frame_equal(result, expected)

    def test_basic(self):

        expected = self.asof
        trades = self.trades
        quotes = self.quotes

        result = merge_asof(trades, quotes, on="time", by="ticker")
        tm.assert_frame_equal(result, expected)

    def test_basic_categorical(self):

        expected = self.asof
        trades = self.trades.copy()
        trades.ticker = trades.ticker.astype("category")
        quotes = self.quotes.copy()
        quotes.ticker = quotes.ticker.astype("category")
        expected.ticker = expected.ticker.astype("category")

        result = merge_asof(trades, quotes, on="time", by="ticker")
        tm.assert_frame_equal(result, expected)

    def test_basic_left_index(self):

        # GH14253
        expected = self.asof
        trades = self.trades.set_index("time")
        quotes = self.quotes

        result = merge_asof(
            trades, quotes, left_index=True, right_on="time", by="ticker"
        )
        # left-only index uses right"s index, oddly
        expected.index = result.index
        # time column appears after left"s columns
        expected = expected[result.columns]
        tm.assert_frame_equal(result, expected)

    def test_basic_right_index(self):

        expected = self.asof
        trades = self.trades
        quotes = self.quotes.set_index("time")

        result = merge_asof(
            trades, quotes, left_on="time", right_index=True, by="ticker"
        )
        tm.assert_frame_equal(result, expected)

    def test_basic_left_index_right_index(self):

        expected = self.asof.set_index("time")
        trades = self.trades.set_index("time")
        quotes = self.quotes.set_index("time")

        result = merge_asof(
            trades, quotes, left_index=True, right_index=True, by="ticker"
        )
        tm.assert_frame_equal(result, expected)

    def test_multi_index(self):

        # MultiIndex is prohibited
        trades = self.trades.set_index(["time", "price"])
        quotes = self.quotes.set_index("time")
        with pytest.raises(MergeError, match="left can only have one index"):
            merge_asof(trades, quotes, left_index=True, right_index=True)

        trades = self.trades.set_index("time")
        quotes = self.quotes.set_index(["time", "bid"])
        with pytest.raises(MergeError, match="right can only have one index"):
            merge_asof(trades, quotes, left_index=True, right_index=True)

    def test_on_and_index(self):

        # "on" parameter and index together is prohibited
        trades = self.trades.set_index("time")
        quotes = self.quotes.set_index("time")
        msg = 'Can only pass argument "left_on" OR "left_index" not both.'
        with pytest.raises(MergeError, match=msg):
            merge_asof(
                trades, quotes, left_on="price", left_index=True, right_index=True
            )

        trades = self.trades.set_index("time")
        quotes = self.quotes.set_index("time")
        msg = 'Can only pass argument "right_on" OR "right_index" not both.'
        with pytest.raises(MergeError, match=msg):
            merge_asof(
                trades, quotes, right_on="bid", left_index=True, right_index=True
            )

    def test_basic_left_by_right_by(self):

        # GH14253
        expected = self.asof
        trades = self.trades
        quotes = self.quotes

        result = merge_asof(
            trades, quotes, on="time", left_by="ticker", right_by="ticker"
        )
        tm.assert_frame_equal(result, expected)

    def test_missing_right_by(self):

        expected = self.asof
        trades = self.trades
        quotes = self.quotes

        q = quotes[quotes.ticker != "MSFT"]
        result = merge_asof(trades, q, on="time", by="ticker")
        expected.loc[expected.ticker == "MSFT", ["bid", "ask"]] = np.nan
        tm.assert_frame_equal(result, expected)

    def test_multiby(self):
        # GH13936
        trades = pd.DataFrame(
            {
                "time": pd.to_datetime(
                    [
                        "20160525 13:30:00.023",
                        "20160525 13:30:00.023",
                        "20160525 13:30:00.046",
                        "20160525 13:30:00.048",
                        "20160525 13:30:00.050",
                    ]
                ),
                "ticker": ["MSFT", "MSFT", "GOOG", "GOOG", "AAPL"],
                "exch": ["ARCA", "NSDQ", "NSDQ", "BATS", "NSDQ"],
                "price": [51.95, 51.95, 720.77, 720.92, 98.00],
                "quantity": [75, 155, 100, 100, 100],
            },
            columns=["time", "ticker", "exch", "price", "quantity"],
        )

        quotes = pd.DataFrame(
            {
                "time": pd.to_datetime(
                    [
                        "20160525 13:30:00.023",
                        "20160525 13:30:00.023",
                        "20160525 13:30:00.030",
                        "20160525 13:30:00.041",
                        "20160525 13:30:00.045",
                        "20160525 13:30:00.049",
                    ]
                ),
                "ticker": ["GOOG", "MSFT", "MSFT", "MSFT", "GOOG", "AAPL"],
                "exch": ["BATS", "NSDQ", "ARCA", "ARCA", "NSDQ", "ARCA"],
                "bid": [720.51, 51.95, 51.97, 51.99, 720.50, 97.99],
                "ask": [720.92, 51.96, 51.98, 52.00, 720.93, 98.01],
            },
            columns=["time", "ticker", "exch", "bid", "ask"],
        )

        expected = pd.DataFrame(
            {
                "time": pd.to_datetime(
                    [
                        "20160525 13:30:00.023",
                        "20160525 13:30:00.023",
                        "20160525 13:30:00.046",
                        "20160525 13:30:00.048",
                        "20160525 13:30:00.050",
                    ]
                ),
                "ticker": ["MSFT", "MSFT", "GOOG", "GOOG", "AAPL"],
                "exch": ["ARCA", "NSDQ", "NSDQ", "BATS", "NSDQ"],
                "price": [51.95, 51.95, 720.77, 720.92, 98.00],
                "quantity": [75, 155, 100, 100, 100],
                "bid": [np.nan, 51.95, 720.50, 720.51, np.nan],
                "ask": [np.nan, 51.96, 720.93, 720.92, np.nan],
            },
            columns=["time", "ticker", "exch", "price", "quantity", "bid", "ask"],
        )

        result = pd.merge_asof(trades, quotes, on="time", by=["ticker", "exch"])
        tm.assert_frame_equal(result, expected)

    def test_multiby_heterogeneous_types(self):
        # GH13936
        trades = pd.DataFrame(
            {
                "time": pd.to_datetime(
                    [
                        "20160525 13:30:00.023",
                        "20160525 13:30:00.023",
                        "20160525 13:30:00.046",
                        "20160525 13:30:00.048",
                        "20160525 13:30:00.050",
                    ]
                ),
                "ticker": [0, 0, 1, 1, 2],
                "exch": ["ARCA", "NSDQ", "NSDQ", "BATS", "NSDQ"],
                "price": [51.95, 51.95, 720.77, 720.92, 98.00],
                "quantity": [75, 155, 100, 100, 100],
            },
            columns=["time", "ticker", "exch", "price", "quantity"],
        )

        quotes = pd.DataFrame(
            {
                "time": pd.to_datetime(
                    [
                        "20160525 13:30:00.023",
                        "20160525 13:30:00.023",
                        "20160525 13:30:00.030",
                        "20160525 13:30:00.041",
                        "20160525 13:30:00.045",
                        "20160525 13:30:00.049",
                    ]
                ),
                "ticker": [1, 0, 0, 0, 1, 2],
                "exch": ["BATS", "NSDQ", "ARCA", "ARCA", "NSDQ", "ARCA"],
                "bid": [720.51, 51.95, 51.97, 51.99, 720.50, 97.99],
                "ask": [720.92, 51.96, 51.98, 52.00, 720.93, 98.01],
            },
            columns=["time", "ticker", "exch", "bid", "ask"],
        )

        expected = pd.DataFrame(
            {
                "time": pd.to_datetime(
                    [
                        "20160525 13:30:00.023",
                        "20160525 13:30:00.023",
                        "20160525 13:30:00.046",
                        "20160525 13:30:00.048",
                        "20160525 13:30:00.050",
                    ]
                ),
                "ticker": [0, 0, 1, 1, 2],
                "exch": ["ARCA", "NSDQ", "NSDQ", "BATS", "NSDQ"],
                "price": [51.95, 51.95, 720.77, 720.92, 98.00],
                "quantity": [75, 155, 100, 100, 100],
                "bid": [np.nan, 51.95, 720.50, 720.51, np.nan],
                "ask": [np.nan, 51.96, 720.93, 720.92, np.nan],
            },
            columns=["time", "ticker", "exch", "price", "quantity", "bid", "ask"],
        )

        result = pd.merge_asof(trades, quotes, on="time", by=["ticker", "exch"])
        tm.assert_frame_equal(result, expected)

    def test_multiby_indexed(self):
        # GH15676
        left = pd.DataFrame(
            [
                [pd.to_datetime("20160602"), 1, "a"],
                [pd.to_datetime("20160602"), 2, "a"],
                [pd.to_datetime("20160603"), 1, "b"],
                [pd.to_datetime("20160603"), 2, "b"],
            ],
            columns=["time", "k1", "k2"],
        ).set_index("time")

        right = pd.DataFrame(
            [
                [pd.to_datetime("20160502"), 1, "a", 1.0],
                [pd.to_datetime("20160502"), 2, "a", 2.0],
                [pd.to_datetime("20160503"), 1, "b", 3.0],
                [pd.to_datetime("20160503"), 2, "b", 4.0],
            ],
            columns=["time", "k1", "k2", "value"],
        ).set_index("time")

        expected = pd.DataFrame(
            [
                [pd.to_datetime("20160602"), 1, "a", 1.0],
                [pd.to_datetime("20160602"), 2, "a", 2.0],
                [pd.to_datetime("20160603"), 1, "b", 3.0],
                [pd.to_datetime("20160603"), 2, "b", 4.0],
            ],
            columns=["time", "k1", "k2", "value"],
        ).set_index("time")

        result = pd.merge_asof(
            left, right, left_index=True, right_index=True, by=["k1", "k2"]
        )

        tm.assert_frame_equal(expected, result)

        with pytest.raises(
            MergeError, match="left_by and right_by must be same length"
        ):
            pd.merge_asof(
                left,
                right,
                left_index=True,
                right_index=True,
                left_by=["k1", "k2"],
                right_by=["k1"],
            )

    def test_basic2(self, datapath):

        expected = self.read_data(datapath, "asof2.csv")
        trades = self.read_data(datapath, "trades2.csv")
        quotes = self.read_data(datapath, "quotes2.csv", dedupe=True)

        result = merge_asof(trades, quotes, on="time", by="ticker")
        tm.assert_frame_equal(result, expected)

    def test_basic_no_by(self):
        f = (
            lambda x: x[x.ticker == "MSFT"]
            .drop("ticker", axis=1)
            .reset_index(drop=True)
        )

        # just use a single ticker
        expected = f(self.asof)
        trades = f(self.trades)
        quotes = f(self.quotes)

        result = merge_asof(trades, quotes, on="time")
        tm.assert_frame_equal(result, expected)

    def test_valid_join_keys(self):

        trades = self.trades
        quotes = self.quotes

        msg = r"incompatible merge keys \[1\] .* must be the same type"

        with pytest.raises(MergeError, match=msg):
            merge_asof(trades, quotes, left_on="time", right_on="bid", by="ticker")

        with pytest.raises(MergeError, match="can only asof on a key for left"):
            merge_asof(trades, quotes, on=["time", "ticker"], by="ticker")

        with pytest.raises(MergeError, match="can only asof on a key for left"):
            merge_asof(trades, quotes, by="ticker")

    def test_with_duplicates(self, datapath):

        q = (
            pd.concat([self.quotes, self.quotes])
            .sort_values(["time", "ticker"])
            .reset_index(drop=True)
        )
        result = merge_asof(self.trades, q, on="time", by="ticker")
        expected = self.read_data(datapath, "asof.csv")
        tm.assert_frame_equal(result, expected)

    def test_with_duplicates_no_on(self):

        df1 = pd.DataFrame({"key": [1, 1, 3], "left_val": [1, 2, 3]})
        df2 = pd.DataFrame({"key": [1, 2, 2], "right_val": [1, 2, 3]})
        result = merge_asof(df1, df2, on="key")
        expected = pd.DataFrame(
            {"key": [1, 1, 3], "left_val": [1, 2, 3], "right_val": [1, 1, 3]}
        )
        tm.assert_frame_equal(result, expected)

    def test_valid_allow_exact_matches(self):

        trades = self.trades
        quotes = self.quotes

        msg = "allow_exact_matches must be boolean, passed foo"

        with pytest.raises(MergeError, match=msg):
            merge_asof(
                trades, quotes, on="time", by="ticker", allow_exact_matches="foo"
            )

    def test_valid_tolerance(self):

        trades = self.trades
        quotes = self.quotes

        # dti
        merge_asof(trades, quotes, on="time", by="ticker", tolerance=Timedelta("1s"))

        # integer
        merge_asof(
            trades.reset_index(),
            quotes.reset_index(),
            on="index",
            by="ticker",
            tolerance=1,
        )

        msg = r"incompatible tolerance .*, must be compat with type .*"

        # incompat
        with pytest.raises(MergeError, match=msg):
            merge_asof(trades, quotes, on="time", by="ticker", tolerance=1)

        # invalid
        with pytest.raises(MergeError, match=msg):
            merge_asof(
                trades.reset_index(),
                quotes.reset_index(),
                on="index",
                by="ticker",
                tolerance=1.0,
            )

        msg = "tolerance must be positive"

        # invalid negative
        with pytest.raises(MergeError, match=msg):
            merge_asof(
                trades, quotes, on="time", by="ticker", tolerance=-Timedelta("1s")
            )

        with pytest.raises(MergeError, match=msg):
            merge_asof(
                trades.reset_index(),
                quotes.reset_index(),
                on="index",
                by="ticker",
                tolerance=-1,
            )

    def test_non_sorted(self):

        trades = self.trades.sort_values("time", ascending=False)
        quotes = self.quotes.sort_values("time", ascending=False)

        # we require that we are already sorted on time & quotes
        assert not trades.time.is_monotonic
        assert not quotes.time.is_monotonic
        with pytest.raises(ValueError, match="left keys must be sorted"):
            merge_asof(trades, quotes, on="time", by="ticker")

        trades = self.trades.sort_values("time")
        assert trades.time.is_monotonic
        assert not quotes.time.is_monotonic
        with pytest.raises(ValueError, match="right keys must be sorted"):
            merge_asof(trades, quotes, on="time", by="ticker")

        quotes = self.quotes.sort_values("time")
        assert trades.time.is_monotonic
        assert quotes.time.is_monotonic

        # ok, though has dupes
        merge_asof(trades, self.quotes, on="time", by="ticker")

    @pytest.mark.parametrize(
        "tolerance",
        [Timedelta("1day"), datetime.timedelta(days=1)],
        ids=["Timedelta", "datetime.timedelta"],
    )
    def test_tolerance(self, tolerance):

        trades = self.trades
        quotes = self.quotes

        result = merge_asof(trades, quotes, on="time", by="ticker", tolerance=tolerance)
        expected = self.tolerance
        tm.assert_frame_equal(result, expected)

    def test_tolerance_forward(self):
        # GH14887

        left = pd.DataFrame({"a": [1, 5, 10], "left_val": ["a", "b", "c"]})
        right = pd.DataFrame({"a": [1, 2, 3, 7, 11], "right_val": [1, 2, 3, 7, 11]})

        expected = pd.DataFrame(
            {"a": [1, 5, 10], "left_val": ["a", "b", "c"], "right_val": [1, np.nan, 11]}
        )

        result = pd.merge_asof(left, right, on="a", direction="forward", tolerance=1)
        tm.assert_frame_equal(result, expected)

    def test_tolerance_nearest(self):
        # GH14887

        left = pd.DataFrame({"a": [1, 5, 10], "left_val": ["a", "b", "c"]})
        right = pd.DataFrame({"a": [1, 2, 3, 7, 11], "right_val": [1, 2, 3, 7, 11]})

        expected = pd.DataFrame(
            {"a": [1, 5, 10], "left_val": ["a", "b", "c"], "right_val": [1, np.nan, 11]}
        )

        result = pd.merge_asof(left, right, on="a", direction="nearest", tolerance=1)
        tm.assert_frame_equal(result, expected)

    def test_tolerance_tz(self):
        # GH 14844
        left = pd.DataFrame(
            {
                "date": pd.date_range(
                    start=pd.to_datetime("2016-01-02"),
                    freq="D",
                    periods=5,
                    tz=pytz.timezone("UTC"),
                ),
                "value1": np.arange(5),
            }
        )
        right = pd.DataFrame(
            {
                "date": pd.date_range(
                    start=pd.to_datetime("2016-01-01"),
                    freq="D",
                    periods=5,
                    tz=pytz.timezone("UTC"),
                ),
                "value2": list("ABCDE"),
            }
        )
        result = pd.merge_asof(left, right, on="date", tolerance=Timedelta("1 day"))

        expected = pd.DataFrame(
            {
                "date": pd.date_range(
                    start=pd.to_datetime("2016-01-02"),
                    freq="D",
                    periods=5,
                    tz=pytz.timezone("UTC"),
                ),
                "value1": np.arange(5),
                "value2": list("BCDEE"),
            }
        )
        tm.assert_frame_equal(result, expected)

    def test_tolerance_float(self):
        # GH22981
        left = pd.DataFrame({"a": [1.1, 3.5, 10.9], "left_val": ["a", "b", "c"]})
        right = pd.DataFrame(
            {"a": [1.0, 2.5, 3.3, 7.5, 11.5], "right_val": [1.0, 2.5, 3.3, 7.5, 11.5]}
        )

        expected = pd.DataFrame(
            {
                "a": [1.1, 3.5, 10.9],
                "left_val": ["a", "b", "c"],
                "right_val": [1, 3.3, np.nan],
            }
        )

        result = pd.merge_asof(left, right, on="a", direction="nearest", tolerance=0.5)
        tm.assert_frame_equal(result, expected)

    def test_index_tolerance(self):
        # GH 15135
        expected = self.tolerance.set_index("time")
        trades = self.trades.set_index("time")
        quotes = self.quotes.set_index("time")

        result = pd.merge_asof(
            trades,
            quotes,
            left_index=True,
            right_index=True,
            by="ticker",
            tolerance=Timedelta("1day"),
        )
        tm.assert_frame_equal(result, expected)

    def test_allow_exact_matches(self):

        result = merge_asof(
            self.trades, self.quotes, on="time", by="ticker", allow_exact_matches=False
        )
        expected = self.allow_exact_matches
        tm.assert_frame_equal(result, expected)

    def test_allow_exact_matches_forward(self):
        # GH14887

        left = pd.DataFrame({"a": [1, 5, 10], "left_val": ["a", "b", "c"]})
        right = pd.DataFrame({"a": [1, 2, 3, 7, 11], "right_val": [1, 2, 3, 7, 11]})

        expected = pd.DataFrame(
            {"a": [1, 5, 10], "left_val": ["a", "b", "c"], "right_val": [2, 7, 11]}
        )

        result = pd.merge_asof(
            left, right, on="a", direction="forward", allow_exact_matches=False
        )
        tm.assert_frame_equal(result, expected)

    def test_allow_exact_matches_nearest(self):
        # GH14887

        left = pd.DataFrame({"a": [1, 5, 10], "left_val": ["a", "b", "c"]})
        right = pd.DataFrame({"a": [1, 2, 3, 7, 11], "right_val": [1, 2, 3, 7, 11]})

        expected = pd.DataFrame(
            {"a": [1, 5, 10], "left_val": ["a", "b", "c"], "right_val": [2, 3, 11]}
        )

        result = pd.merge_asof(
            left, right, on="a", direction="nearest", allow_exact_matches=False
        )
        tm.assert_frame_equal(result, expected)

    def test_allow_exact_matches_and_tolerance(self):

        result = merge_asof(
            self.trades,
            self.quotes,
            on="time",
            by="ticker",
            tolerance=Timedelta("100ms"),
            allow_exact_matches=False,
        )
        expected = self.allow_exact_matches_and_tolerance
        tm.assert_frame_equal(result, expected)

    def test_allow_exact_matches_and_tolerance2(self):
        # GH 13695
        df1 = pd.DataFrame(
            {"time": pd.to_datetime(["2016-07-15 13:30:00.030"]), "username": ["bob"]}
        )
        df2 = pd.DataFrame(
            {
                "time": pd.to_datetime(
                    ["2016-07-15 13:30:00.000", "2016-07-15 13:30:00.030"]
                ),
                "version": [1, 2],
            }
        )

        result = pd.merge_asof(df1, df2, on="time")
        expected = pd.DataFrame(
            {
                "time": pd.to_datetime(["2016-07-15 13:30:00.030"]),
                "username": ["bob"],
                "version": [2],
            }
        )
        tm.assert_frame_equal(result, expected)

        result = pd.merge_asof(df1, df2, on="time", allow_exact_matches=False)
        expected = pd.DataFrame(
            {
                "time": pd.to_datetime(["2016-07-15 13:30:00.030"]),
                "username": ["bob"],
                "version": [1],
            }
        )
        tm.assert_frame_equal(result, expected)

        result = pd.merge_asof(
            df1,
            df2,
            on="time",
            allow_exact_matches=False,
            tolerance=Timedelta("10ms"),
        )
        expected = pd.DataFrame(
            {
                "time": pd.to_datetime(["2016-07-15 13:30:00.030"]),
                "username": ["bob"],
                "version": [np.nan],
            }
        )
        tm.assert_frame_equal(result, expected)

    def test_allow_exact_matches_and_tolerance3(self):
        # GH 13709
        df1 = pd.DataFrame(
            {
                "time": pd.to_datetime(
                    ["2016-07-15 13:30:00.030", "2016-07-15 13:30:00.030"]
                ),
                "username": ["bob", "charlie"],
            }
        )
        df2 = pd.DataFrame(
            {
                "time": pd.to_datetime(
                    ["2016-07-15 13:30:00.000", "2016-07-15 13:30:00.030"]
                ),
                "version": [1, 2],
            }
        )

        result = pd.merge_asof(
            df1,
            df2,
            on="time",
            allow_exact_matches=False,
            tolerance=Timedelta("10ms"),
        )
        expected = pd.DataFrame(
            {
                "time": pd.to_datetime(
                    ["2016-07-15 13:30:00.030", "2016-07-15 13:30:00.030"]
                ),
                "username": ["bob", "charlie"],
                "version": [np.nan, np.nan],
            }
        )
        tm.assert_frame_equal(result, expected)

    def test_allow_exact_matches_and_tolerance_forward(self):
        # GH14887

        left = pd.DataFrame({"a": [1, 5, 10], "left_val": ["a", "b", "c"]})
        right = pd.DataFrame({"a": [1, 3, 4, 6, 11], "right_val": [1, 3, 4, 6, 11]})

        expected = pd.DataFrame(
            {"a": [1, 5, 10], "left_val": ["a", "b", "c"], "right_val": [np.nan, 6, 11]}
        )

        result = pd.merge_asof(
            left,
            right,
            on="a",
            direction="forward",
            allow_exact_matches=False,
            tolerance=1,
        )
        tm.assert_frame_equal(result, expected)

    def test_allow_exact_matches_and_tolerance_nearest(self):
        # GH14887

        left = pd.DataFrame({"a": [1, 5, 10], "left_val": ["a", "b", "c"]})
        right = pd.DataFrame({"a": [1, 3, 4, 6, 11], "right_val": [1, 3, 4, 7, 11]})

        expected = pd.DataFrame(
            {"a": [1, 5, 10], "left_val": ["a", "b", "c"], "right_val": [np.nan, 4, 11]}
        )

        result = pd.merge_asof(
            left,
            right,
            on="a",
            direction="nearest",
            allow_exact_matches=False,
            tolerance=1,
        )
        tm.assert_frame_equal(result, expected)

    def test_forward_by(self):
        # GH14887

        left = pd.DataFrame(
            {
                "a": [1, 5, 10, 12, 15],
                "b": ["X", "X", "Y", "Z", "Y"],
                "left_val": ["a", "b", "c", "d", "e"],
            }
        )
        right = pd.DataFrame(
            {
                "a": [1, 6, 11, 15, 16],
                "b": ["X", "Z", "Y", "Z", "Y"],
                "right_val": [1, 6, 11, 15, 16],
            }
        )

        expected = pd.DataFrame(
            {
                "a": [1, 5, 10, 12, 15],
                "b": ["X", "X", "Y", "Z", "Y"],
                "left_val": ["a", "b", "c", "d", "e"],
                "right_val": [1, np.nan, 11, 15, 16],
            }
        )

        result = pd.merge_asof(left, right, on="a", by="b", direction="forward")
        tm.assert_frame_equal(result, expected)

    def test_nearest_by(self):
        # GH14887

        left = pd.DataFrame(
            {
                "a": [1, 5, 10, 12, 15],
                "b": ["X", "X", "Z", "Z", "Y"],
                "left_val": ["a", "b", "c", "d", "e"],
            }
        )
        right = pd.DataFrame(
            {
                "a": [1, 6, 11, 15, 16],
                "b": ["X", "Z", "Z", "Z", "Y"],
                "right_val": [1, 6, 11, 15, 16],
            }
        )

        expected = pd.DataFrame(
            {
                "a": [1, 5, 10, 12, 15],
                "b": ["X", "X", "Z", "Z", "Y"],
                "left_val": ["a", "b", "c", "d", "e"],
                "right_val": [1, 1, 11, 11, 16],
            }
        )

        result = pd.merge_asof(left, right, on="a", by="b", direction="nearest")
        tm.assert_frame_equal(result, expected)

    def test_by_int(self):
        # we specialize by type, so test that this is correct
        df1 = pd.DataFrame(
            {
                "time": pd.to_datetime(
                    [
                        "20160525 13:30:00.020",
                        "20160525 13:30:00.030",
                        "20160525 13:30:00.040",
                        "20160525 13:30:00.050",
                        "20160525 13:30:00.060",
                    ]
                ),
                "key": [1, 2, 1, 3, 2],
                "value1": [1.1, 1.2, 1.3, 1.4, 1.5],
            },
            columns=["time", "key", "value1"],
        )

        df2 = pd.DataFrame(
            {
                "time": pd.to_datetime(
                    [
                        "20160525 13:30:00.015",
                        "20160525 13:30:00.020",
                        "20160525 13:30:00.025",
                        "20160525 13:30:00.035",
                        "20160525 13:30:00.040",
                        "20160525 13:30:00.055",
                        "20160525 13:30:00.060",
                        "20160525 13:30:00.065",
                    ]
                ),
                "key": [2, 1, 1, 3, 2, 1, 2, 3],
                "value2": [2.1, 2.2, 2.3, 2.4, 2.5, 2.6, 2.7, 2.8],
            },
            columns=["time", "key", "value2"],
        )

        result = pd.merge_asof(df1, df2, on="time", by="key")

        expected = pd.DataFrame(
            {
                "time": pd.to_datetime(
                    [
                        "20160525 13:30:00.020",
                        "20160525 13:30:00.030",
                        "20160525 13:30:00.040",
                        "20160525 13:30:00.050",
                        "20160525 13:30:00.060",
                    ]
                ),
                "key": [1, 2, 1, 3, 2],
                "value1": [1.1, 1.2, 1.3, 1.4, 1.5],
                "value2": [2.2, 2.1, 2.3, 2.4, 2.7],
            },
            columns=["time", "key", "value1", "value2"],
        )

        tm.assert_frame_equal(result, expected)

    def test_on_float(self):
        # mimics how to determine the minimum-price variation
        df1 = pd.DataFrame(
            {
                "price": [5.01, 0.0023, 25.13, 340.05, 30.78, 1040.90, 0.0078],
                "symbol": list("ABCDEFG"),
            },
            columns=["symbol", "price"],
        )

        df2 = pd.DataFrame(
            {"price": [0.0, 1.0, 100.0], "mpv": [0.0001, 0.01, 0.05]},
            columns=["price", "mpv"],
        )

        df1 = df1.sort_values("price").reset_index(drop=True)

        result = pd.merge_asof(df1, df2, on="price")

        expected = pd.DataFrame(
            {
                "symbol": list("BGACEDF"),
                "price": [0.0023, 0.0078, 5.01, 25.13, 30.78, 340.05, 1040.90],
                "mpv": [0.0001, 0.0001, 0.01, 0.01, 0.01, 0.05, 0.05],
            },
            columns=["symbol", "price", "mpv"],
        )

        tm.assert_frame_equal(result, expected)

    def test_on_specialized_type(self, any_real_dtype):
        # see gh-13936
        dtype = np.dtype(any_real_dtype).type

        df1 = pd.DataFrame(
            {"value": [5, 2, 25, 100, 78, 120, 79], "symbol": list("ABCDEFG")},
            columns=["symbol", "value"],
        )
        df1.value = dtype(df1.value)

        df2 = pd.DataFrame(
            {"value": [0, 80, 120, 125], "result": list("xyzw")},
            columns=["value", "result"],
        )
        df2.value = dtype(df2.value)

        df1 = df1.sort_values("value").reset_index(drop=True)
        result = pd.merge_asof(df1, df2, on="value")

        expected = pd.DataFrame(
            {
                "symbol": list("BACEGDF"),
                "value": [2, 5, 25, 78, 79, 100, 120],
                "result": list("xxxxxyz"),
            },
            columns=["symbol", "value", "result"],
        )
        expected.value = dtype(expected.value)

        tm.assert_frame_equal(result, expected)

    def test_on_specialized_type_by_int(self, any_real_dtype):
        # see gh-13936
        dtype = np.dtype(any_real_dtype).type

        df1 = pd.DataFrame(
            {
                "value": [5, 2, 25, 100, 78, 120, 79],
                "key": [1, 2, 3, 2, 3, 1, 2],
                "symbol": list("ABCDEFG"),
            },
            columns=["symbol", "key", "value"],
        )
        df1.value = dtype(df1.value)

        df2 = pd.DataFrame(
            {"value": [0, 80, 120, 125], "key": [1, 2, 2, 3], "result": list("xyzw")},
            columns=["value", "key", "result"],
        )
        df2.value = dtype(df2.value)

        df1 = df1.sort_values("value").reset_index(drop=True)
        result = pd.merge_asof(df1, df2, on="value", by="key")

        expected = pd.DataFrame(
            {
                "symbol": list("BACEGDF"),
                "key": [2, 1, 3, 3, 2, 2, 1],
                "value": [2, 5, 25, 78, 79, 100, 120],
                "result": [np.nan, "x", np.nan, np.nan, np.nan, "y", "x"],
            },
            columns=["symbol", "key", "value", "result"],
        )
        expected.value = dtype(expected.value)

        tm.assert_frame_equal(result, expected)

    def test_on_float_by_int(self):
        # type specialize both "by" and "on" parameters
        df1 = pd.DataFrame(
            {
                "symbol": list("AAABBBCCC"),
                "exch": [1, 2, 3, 1, 2, 3, 1, 2, 3],
                "price": [
                    3.26,
                    3.2599,
                    3.2598,
                    12.58,
                    12.59,
                    12.5,
                    378.15,
                    378.2,
                    378.25,
                ],
            },
            columns=["symbol", "exch", "price"],
        )

        df2 = pd.DataFrame(
            {
                "exch": [1, 1, 1, 2, 2, 2, 3, 3, 3],
                "price": [0.0, 1.0, 100.0, 0.0, 5.0, 100.0, 0.0, 5.0, 1000.0],
                "mpv": [0.0001, 0.01, 0.05, 0.0001, 0.01, 0.1, 0.0001, 0.25, 1.0],
            },
            columns=["exch", "price", "mpv"],
        )

        df1 = df1.sort_values("price").reset_index(drop=True)
        df2 = df2.sort_values("price").reset_index(drop=True)

        result = pd.merge_asof(df1, df2, on="price", by="exch")

        expected = pd.DataFrame(
            {
                "symbol": list("AAABBBCCC"),
                "exch": [3, 2, 1, 3, 1, 2, 1, 2, 3],
                "price": [
                    3.2598,
                    3.2599,
                    3.26,
                    12.5,
                    12.58,
                    12.59,
                    378.15,
                    378.2,
                    378.25,
                ],
                "mpv": [0.0001, 0.0001, 0.01, 0.25, 0.01, 0.01, 0.05, 0.1, 0.25],
            },
            columns=["symbol", "exch", "price", "mpv"],
        )

        tm.assert_frame_equal(result, expected)

    def test_merge_datatype_error_raises(self):
        msg = r"Incompatible merge dtype, .*, both sides must have numeric dtype"

        left = pd.DataFrame({"left_val": [1, 5, 10], "a": ["a", "b", "c"]})
        right = pd.DataFrame({"right_val": [1, 2, 3, 6, 7], "a": [1, 2, 3, 6, 7]})

        with pytest.raises(MergeError, match=msg):
            merge_asof(left, right, on="a")

    def test_merge_datatype_categorical_error_raises(self):
        msg = (
            r"incompatible merge keys \[0\] .* both sides category, "
            "but not equal ones"
        )

        left = pd.DataFrame(
            {"left_val": [1, 5, 10], "a": pd.Categorical(["a", "b", "c"])}
        )
        right = pd.DataFrame(
            {
                "right_val": [1, 2, 3, 6, 7],
                "a": pd.Categorical(["a", "X", "c", "X", "b"]),
            }
        )

        with pytest.raises(MergeError, match=msg):
            merge_asof(left, right, on="a")

    def test_merge_groupby_multiple_column_with_categorical_column(self):
        # GH 16454
        df = pd.DataFrame({"x": [0], "y": [0], "z": pd.Categorical([0])})
        result = merge_asof(df, df, on="x", by=["y", "z"])
        expected = pd.DataFrame({"x": [0], "y": [0], "z": pd.Categorical([0])})
        tm.assert_frame_equal(result, expected)

    @pytest.mark.parametrize(
        "func", [lambda x: x, lambda x: to_datetime(x)], ids=["numeric", "datetime"]
    )
    @pytest.mark.parametrize("side", ["left", "right"])
    def test_merge_on_nans(self, func, side):
        # GH 23189
        msg = f"Merge keys contain null values on {side} side"
        nulls = func([1.0, 5.0, np.nan])
        non_nulls = func([1.0, 5.0, 10.0])
        df_null = pd.DataFrame({"a": nulls, "left_val": ["a", "b", "c"]})
        df = pd.DataFrame({"a": non_nulls, "right_val": [1, 6, 11]})

        with pytest.raises(ValueError, match=msg):
            if side == "left":
                merge_asof(df_null, df, on="a")
            else:
                merge_asof(df, df_null, on="a")

    def test_merge_by_col_tz_aware(self):
        # GH 21184
        left = pd.DataFrame(
            {
                "by_col": pd.DatetimeIndex(["2018-01-01"]).tz_localize("UTC"),
                "on_col": [2],
                "values": ["a"],
            }
        )
        right = pd.DataFrame(
            {
                "by_col": pd.DatetimeIndex(["2018-01-01"]).tz_localize("UTC"),
                "on_col": [1],
                "values": ["b"],
            }
        )
        result = pd.merge_asof(left, right, by="by_col", on="on_col")
        expected = pd.DataFrame(
            [[pd.Timestamp("2018-01-01", tz="UTC"), 2, "a", "b"]],
            columns=["by_col", "on_col", "values_x", "values_y"],
        )
        tm.assert_frame_equal(result, expected)

    def test_by_mixed_tz_aware(self):
        # GH 26649
        left = pd.DataFrame(
            {
                "by_col1": pd.DatetimeIndex(["2018-01-01"]).tz_localize("UTC"),
                "by_col2": ["HELLO"],
                "on_col": [2],
                "value": ["a"],
            }
        )
        right = pd.DataFrame(
            {
                "by_col1": pd.DatetimeIndex(["2018-01-01"]).tz_localize("UTC"),
                "by_col2": ["WORLD"],
                "on_col": [1],
                "value": ["b"],
            }
        )
        result = pd.merge_asof(left, right, by=["by_col1", "by_col2"], on="on_col")
        expected = pd.DataFrame(
            [[pd.Timestamp("2018-01-01", tz="UTC"), "HELLO", 2, "a"]],
            columns=["by_col1", "by_col2", "on_col", "value_x"],
        )
        expected["value_y"] = np.array([np.nan], dtype=object)
        tm.assert_frame_equal(result, expected)

    def test_timedelta_tolerance_nearest(self):
        # GH 27642

        left = pd.DataFrame(
            list(zip([0, 5, 10, 15, 20, 25], [0, 1, 2, 3, 4, 5])),
            columns=["time", "left"],
        )

        left["time"] = pd.to_timedelta(left["time"], "ms")

        right = pd.DataFrame(
            list(zip([0, 3, 9, 12, 15, 18], [0, 1, 2, 3, 4, 5])),
            columns=["time", "right"],
        )

        right["time"] = pd.to_timedelta(right["time"], "ms")

        expected = pd.DataFrame(
            list(
                zip(
                    [0, 5, 10, 15, 20, 25],
                    [0, 1, 2, 3, 4, 5],
                    [0, np.nan, 2, 4, np.nan, np.nan],
                )
            ),
            columns=["time", "left", "right"],
        )

        expected["time"] = pd.to_timedelta(expected["time"], "ms")

        result = pd.merge_asof(
            left, right, on="time", tolerance=Timedelta("1ms"), direction="nearest"
        )

        tm.assert_frame_equal(result, expected)

    def test_int_type_tolerance(self, any_int_dtype):
        # GH #28870

        left = pd.DataFrame({"a": [0, 10, 20], "left_val": [1, 2, 3]})
        right = pd.DataFrame({"a": [5, 15, 25], "right_val": [1, 2, 3]})
        left["a"] = left["a"].astype(any_int_dtype)
        right["a"] = right["a"].astype(any_int_dtype)

        expected = pd.DataFrame(
            {"a": [0, 10, 20], "left_val": [1, 2, 3], "right_val": [np.nan, 1.0, 2.0]}
        )
        expected["a"] = expected["a"].astype(any_int_dtype)

        result = pd.merge_asof(left, right, on="a", tolerance=10)
        tm.assert_frame_equal(result, expected)

    def test_merge_index_column_tz(self):
        # GH 29864
        index = pd.date_range("2019-10-01", freq="30min", periods=5, tz="UTC")
        left = pd.DataFrame([0.9, 0.8, 0.7, 0.6], columns=["xyz"], index=index[1:])
        right = pd.DataFrame({"from_date": index, "abc": [2.46] * 4 + [2.19]})
        result = pd.merge_asof(
            left=left, right=right, left_index=True, right_on=["from_date"]
        )
        expected = pd.DataFrame(
            {
                "xyz": [0.9, 0.8, 0.7, 0.6],
                "from_date": index[1:],
                "abc": [2.46] * 3 + [2.19],
            },
            index=pd.date_range(
                "2019-10-01 00:30:00", freq="30min", periods=4, tz="UTC"
            ),
        )
        tm.assert_frame_equal(result, expected)

        result = pd.merge_asof(
            left=right, right=left, right_index=True, left_on=["from_date"]
        )
        expected = pd.DataFrame(
            {
                "from_date": index,
                "abc": [2.46] * 4 + [2.19],
                "xyz": [np.nan, 0.9, 0.8, 0.7, 0.6],
            },
            index=Index([0, 1, 2, 3, 4]),
        )
        tm.assert_frame_equal(result, expected)

    def test_left_index_right_index_tolerance(self):
        # https://github.com/pandas-dev/pandas/issues/35558
        dr1 = pd.date_range(start="1/1/2020", end="1/20/2020", freq="2D") + Timedelta(
            seconds=0.4
        )
        dr2 = pd.date_range(start="1/1/2020", end="2/1/2020")

        df1 = pd.DataFrame({"val1": "foo"}, index=pd.DatetimeIndex(dr1))
        df2 = pd.DataFrame({"val2": "bar"}, index=pd.DatetimeIndex(dr2))

        expected = pd.DataFrame(
            {"val1": "foo", "val2": "bar"}, index=pd.DatetimeIndex(dr1)
        )
        result = pd.merge_asof(
            df1,
            df2,
            left_index=True,
            right_index=True,
            tolerance=Timedelta(seconds=0.5),
        )
        tm.assert_frame_equal(result, expected)


@pytest.mark.parametrize(
<<<<<<< HEAD
    "kwargs",
    [
        {"right_index": True, "left_index": True},
        {"left_on": "left_time", "right_index": True},
        {"left_index": True, "right_on": "right"},
    ],
)
def test_merge_asof_index_behavior(kwargs):
    # GH 33463
    index = Index([1, 5, 10], name="test")
    left = pd.DataFrame({"left": ["a", "b", "c"], "left_time": [1, 4, 10]}, index=index)
    right = pd.DataFrame({"right": [1, 2, 3, 6, 7]}, index=[1, 2, 3, 6, 7])
    result = merge_asof(left, right, **kwargs)

    expected = pd.DataFrame(
        {"left": ["a", "b", "c"], "left_time": [1, 4, 10], "right": [1, 3, 7]},
        index=index,
    )
    tm.assert_frame_equal(result, expected)
=======
    "kwargs", [{"on": "x"}, {"left_index": True, "right_index": True}]
)
@pytest.mark.parametrize(
    "data",
    [["2019-06-01 00:09:12", "2019-06-01 00:10:29"], [1.0, "2019-06-01 00:10:29"]],
)
def test_merge_asof_non_numerical_dtype(kwargs, data):
    # GH#29130
    left = pd.DataFrame({"x": data}, index=data)
    right = pd.DataFrame({"x": data}, index=data)
    with pytest.raises(
        MergeError,
        match=r"Incompatible merge dtype, .*, both sides must have numeric dtype",
    ):
        pd.merge_asof(left, right, **kwargs)


def test_merge_asof_non_numerical_dtype_object():
    # GH#29130
    left = pd.DataFrame({"a": ["12", "13", "15"], "left_val1": ["a", "b", "c"]})
    right = pd.DataFrame({"a": ["a", "b", "c"], "left_val": ["d", "e", "f"]})
    with pytest.raises(
        MergeError,
        match=r"Incompatible merge dtype, .*, both sides must have numeric dtype",
    ):
        pd.merge_asof(
            left,
            right,
            left_on="left_val1",
            right_on="a",
            left_by="a",
            right_by="left_val",
        )
>>>>>>> bcf2406d
<|MERGE_RESOLUTION|>--- conflicted
+++ resolved
@@ -1378,27 +1378,6 @@
 
 
 @pytest.mark.parametrize(
-<<<<<<< HEAD
-    "kwargs",
-    [
-        {"right_index": True, "left_index": True},
-        {"left_on": "left_time", "right_index": True},
-        {"left_index": True, "right_on": "right"},
-    ],
-)
-def test_merge_asof_index_behavior(kwargs):
-    # GH 33463
-    index = Index([1, 5, 10], name="test")
-    left = pd.DataFrame({"left": ["a", "b", "c"], "left_time": [1, 4, 10]}, index=index)
-    right = pd.DataFrame({"right": [1, 2, 3, 6, 7]}, index=[1, 2, 3, 6, 7])
-    result = merge_asof(left, right, **kwargs)
-
-    expected = pd.DataFrame(
-        {"left": ["a", "b", "c"], "left_time": [1, 4, 10], "right": [1, 3, 7]},
-        index=index,
-    )
-    tm.assert_frame_equal(result, expected)
-=======
     "kwargs", [{"on": "x"}, {"left_index": True, "right_index": True}]
 )
 @pytest.mark.parametrize(
@@ -1432,4 +1411,25 @@
             left_by="a",
             right_by="left_val",
         )
->>>>>>> bcf2406d
+
+
+@pytest.mark.parametrize(
+    "kwargs",
+    [
+        {"right_index": True, "left_index": True},
+        {"left_on": "left_time", "right_index": True},
+        {"left_index": True, "right_on": "right"},
+    ],
+)
+def test_merge_asof_index_behavior(kwargs):
+    # GH 33463
+    index = Index([1, 5, 10], name="test")
+    left = pd.DataFrame({"left": ["a", "b", "c"], "left_time": [1, 4, 10]}, index=index)
+    right = pd.DataFrame({"right": [1, 2, 3, 6, 7]}, index=[1, 2, 3, 6, 7])
+    result = merge_asof(left, right, **kwargs)
+
+    expected = pd.DataFrame(
+        {"left": ["a", "b", "c"], "left_time": [1, 4, 10], "right": [1, 3, 7]},
+        index=index,
+    )
+    tm.assert_frame_equal(result, expected)