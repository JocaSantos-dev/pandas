import datetime

import numpy as np
import pytest
import pytz

import pandas as pd
<<<<<<< HEAD
from pandas import Index, Timedelta, merge_asof, read_csv, to_datetime
=======
from pandas import (
    Timedelta,
    merge_asof,
    read_csv,
    to_datetime,
)
>>>>>>> 9ab55b4a
import pandas._testing as tm
from pandas.core.reshape.merge import MergeError


class TestAsOfMerge:
    def read_data(self, datapath, name, dedupe=False):
        path = datapath("reshape", "merge", "data", name)
        x = read_csv(path)
        if dedupe:
            x = x.drop_duplicates(["time", "ticker"], keep="last").reset_index(
                drop=True
            )
        x.time = to_datetime(x.time)
        return x

    @pytest.fixture(autouse=True)
    def setup_method(self, datapath):

        self.trades = self.read_data(datapath, "trades.csv")
        self.quotes = self.read_data(datapath, "quotes.csv", dedupe=True)
        self.asof = self.read_data(datapath, "asof.csv")
        self.tolerance = self.read_data(datapath, "tolerance.csv")
        self.allow_exact_matches = self.read_data(datapath, "allow_exact_matches.csv")
        self.allow_exact_matches_and_tolerance = self.read_data(
            datapath, "allow_exact_matches_and_tolerance.csv"
        )

    def test_examples1(self):
        """ doc-string examples """
        left = pd.DataFrame({"a": [1, 5, 10], "left_val": ["a", "b", "c"]})
        right = pd.DataFrame({"a": [1, 2, 3, 6, 7], "right_val": [1, 2, 3, 6, 7]})

        expected = pd.DataFrame(
            {"a": [1, 5, 10], "left_val": ["a", "b", "c"], "right_val": [1, 3, 7]}
        )

        result = merge_asof(left, right, on="a")
        tm.assert_frame_equal(result, expected)

    def test_examples2(self):
        """ doc-string examples """
        trades = pd.DataFrame(
            {
                "time": to_datetime(
                    [
                        "20160525 13:30:00.023",
                        "20160525 13:30:00.038",
                        "20160525 13:30:00.048",
                        "20160525 13:30:00.048",
                        "20160525 13:30:00.048",
                    ]
                ),
                "ticker": ["MSFT", "MSFT", "GOOG", "GOOG", "AAPL"],
                "price": [51.95, 51.95, 720.77, 720.92, 98.00],
                "quantity": [75, 155, 100, 100, 100],
            },
            columns=["time", "ticker", "price", "quantity"],
        )

        quotes = pd.DataFrame(
            {
                "time": to_datetime(
                    [
                        "20160525 13:30:00.023",
                        "20160525 13:30:00.023",
                        "20160525 13:30:00.030",
                        "20160525 13:30:00.041",
                        "20160525 13:30:00.048",
                        "20160525 13:30:00.049",
                        "20160525 13:30:00.072",
                        "20160525 13:30:00.075",
                    ]
                ),
                "ticker": [
                    "GOOG",
                    "MSFT",
                    "MSFT",
                    "MSFT",
                    "GOOG",
                    "AAPL",
                    "GOOG",
                    "MSFT",
                ],
                "bid": [720.50, 51.95, 51.97, 51.99, 720.50, 97.99, 720.50, 52.01],
                "ask": [720.93, 51.96, 51.98, 52.00, 720.93, 98.01, 720.88, 52.03],
            },
            columns=["time", "ticker", "bid", "ask"],
        )

        merge_asof(trades, quotes, on="time", by="ticker")

        merge_asof(trades, quotes, on="time", by="ticker", tolerance=Timedelta("2ms"))

        expected = pd.DataFrame(
            {
                "time": to_datetime(
                    [
                        "20160525 13:30:00.023",
                        "20160525 13:30:00.038",
                        "20160525 13:30:00.048",
                        "20160525 13:30:00.048",
                        "20160525 13:30:00.048",
                    ]
                ),
                "ticker": ["MSFT", "MSFT", "GOOG", "GOOG", "AAPL"],
                "price": [51.95, 51.95, 720.77, 720.92, 98.00],
                "quantity": [75, 155, 100, 100, 100],
                "bid": [np.nan, 51.97, np.nan, np.nan, np.nan],
                "ask": [np.nan, 51.98, np.nan, np.nan, np.nan],
            },
            columns=["time", "ticker", "price", "quantity", "bid", "ask"],
        )

        result = merge_asof(
            trades,
            quotes,
            on="time",
            by="ticker",
            tolerance=Timedelta("10ms"),
            allow_exact_matches=False,
        )
        tm.assert_frame_equal(result, expected)

    def test_examples3(self):
        """ doc-string examples """
        # GH14887

        left = pd.DataFrame({"a": [1, 5, 10], "left_val": ["a", "b", "c"]})
        right = pd.DataFrame({"a": [1, 2, 3, 6, 7], "right_val": [1, 2, 3, 6, 7]})

        expected = pd.DataFrame(
            {"a": [1, 5, 10], "left_val": ["a", "b", "c"], "right_val": [1, 6, np.nan]}
        )

        result = merge_asof(left, right, on="a", direction="forward")
        tm.assert_frame_equal(result, expected)

    def test_examples4(self):
        """ doc-string examples """
        # GH14887

        left = pd.DataFrame({"a": [1, 5, 10], "left_val": ["a", "b", "c"]})
        right = pd.DataFrame({"a": [1, 2, 3, 6, 7], "right_val": [1, 2, 3, 6, 7]})

        expected = pd.DataFrame(
            {"a": [1, 5, 10], "left_val": ["a", "b", "c"], "right_val": [1, 6, 7]}
        )

        result = merge_asof(left, right, on="a", direction="nearest")
        tm.assert_frame_equal(result, expected)

    def test_basic(self):

        expected = self.asof
        trades = self.trades
        quotes = self.quotes

        result = merge_asof(trades, quotes, on="time", by="ticker")
        tm.assert_frame_equal(result, expected)

    def test_basic_categorical(self):

        expected = self.asof
        trades = self.trades.copy()
        trades.ticker = trades.ticker.astype("category")
        quotes = self.quotes.copy()
        quotes.ticker = quotes.ticker.astype("category")
        expected.ticker = expected.ticker.astype("category")

        result = merge_asof(trades, quotes, on="time", by="ticker")
        tm.assert_frame_equal(result, expected)

    def test_basic_left_index(self):

        # GH14253
        expected = self.asof
        trades = self.trades.set_index("time")
        quotes = self.quotes

        result = merge_asof(
            trades, quotes, left_index=True, right_on="time", by="ticker"
        )
        # left-only index uses right"s index, oddly
        expected.index = result.index
        # time column appears after left"s columns
        expected = expected[result.columns]
        tm.assert_frame_equal(result, expected)

    def test_basic_right_index(self):

        expected = self.asof
        trades = self.trades
        quotes = self.quotes.set_index("time")

        result = merge_asof(
            trades, quotes, left_on="time", right_index=True, by="ticker"
        )
        tm.assert_frame_equal(result, expected)

    def test_basic_left_index_right_index(self):

        expected = self.asof.set_index("time")
        trades = self.trades.set_index("time")
        quotes = self.quotes.set_index("time")

        result = merge_asof(
            trades, quotes, left_index=True, right_index=True, by="ticker"
        )
        tm.assert_frame_equal(result, expected)

    def test_multi_index(self):

        # MultiIndex is prohibited
        trades = self.trades.set_index(["time", "price"])
        quotes = self.quotes.set_index("time")
        with pytest.raises(MergeError, match="left can only have one index"):
            merge_asof(trades, quotes, left_index=True, right_index=True)

        trades = self.trades.set_index("time")
        quotes = self.quotes.set_index(["time", "bid"])
        with pytest.raises(MergeError, match="right can only have one index"):
            merge_asof(trades, quotes, left_index=True, right_index=True)

    def test_on_and_index(self):

        # "on" parameter and index together is prohibited
        trades = self.trades.set_index("time")
        quotes = self.quotes.set_index("time")
        msg = 'Can only pass argument "left_on" OR "left_index" not both.'
        with pytest.raises(MergeError, match=msg):
            merge_asof(
                trades, quotes, left_on="price", left_index=True, right_index=True
            )

        trades = self.trades.set_index("time")
        quotes = self.quotes.set_index("time")
        msg = 'Can only pass argument "right_on" OR "right_index" not both.'
        with pytest.raises(MergeError, match=msg):
            merge_asof(
                trades, quotes, right_on="bid", left_index=True, right_index=True
            )

    def test_basic_left_by_right_by(self):

        # GH14253
        expected = self.asof
        trades = self.trades
        quotes = self.quotes

        result = merge_asof(
            trades, quotes, on="time", left_by="ticker", right_by="ticker"
        )
        tm.assert_frame_equal(result, expected)

    def test_missing_right_by(self):

        expected = self.asof
        trades = self.trades
        quotes = self.quotes

        q = quotes[quotes.ticker != "MSFT"]
        result = merge_asof(trades, q, on="time", by="ticker")
        expected.loc[expected.ticker == "MSFT", ["bid", "ask"]] = np.nan
        tm.assert_frame_equal(result, expected)

    def test_multiby(self):
        # GH13936
        trades = pd.DataFrame(
            {
                "time": to_datetime(
                    [
                        "20160525 13:30:00.023",
                        "20160525 13:30:00.023",
                        "20160525 13:30:00.046",
                        "20160525 13:30:00.048",
                        "20160525 13:30:00.050",
                    ]
                ),
                "ticker": ["MSFT", "MSFT", "GOOG", "GOOG", "AAPL"],
                "exch": ["ARCA", "NSDQ", "NSDQ", "BATS", "NSDQ"],
                "price": [51.95, 51.95, 720.77, 720.92, 98.00],
                "quantity": [75, 155, 100, 100, 100],
            },
            columns=["time", "ticker", "exch", "price", "quantity"],
        )

        quotes = pd.DataFrame(
            {
                "time": to_datetime(
                    [
                        "20160525 13:30:00.023",
                        "20160525 13:30:00.023",
                        "20160525 13:30:00.030",
                        "20160525 13:30:00.041",
                        "20160525 13:30:00.045",
                        "20160525 13:30:00.049",
                    ]
                ),
                "ticker": ["GOOG", "MSFT", "MSFT", "MSFT", "GOOG", "AAPL"],
                "exch": ["BATS", "NSDQ", "ARCA", "ARCA", "NSDQ", "ARCA"],
                "bid": [720.51, 51.95, 51.97, 51.99, 720.50, 97.99],
                "ask": [720.92, 51.96, 51.98, 52.00, 720.93, 98.01],
            },
            columns=["time", "ticker", "exch", "bid", "ask"],
        )

        expected = pd.DataFrame(
            {
                "time": to_datetime(
                    [
                        "20160525 13:30:00.023",
                        "20160525 13:30:00.023",
                        "20160525 13:30:00.046",
                        "20160525 13:30:00.048",
                        "20160525 13:30:00.050",
                    ]
                ),
                "ticker": ["MSFT", "MSFT", "GOOG", "GOOG", "AAPL"],
                "exch": ["ARCA", "NSDQ", "NSDQ", "BATS", "NSDQ"],
                "price": [51.95, 51.95, 720.77, 720.92, 98.00],
                "quantity": [75, 155, 100, 100, 100],
                "bid": [np.nan, 51.95, 720.50, 720.51, np.nan],
                "ask": [np.nan, 51.96, 720.93, 720.92, np.nan],
            },
            columns=["time", "ticker", "exch", "price", "quantity", "bid", "ask"],
        )

        result = merge_asof(trades, quotes, on="time", by=["ticker", "exch"])
        tm.assert_frame_equal(result, expected)

    def test_multiby_heterogeneous_types(self):
        # GH13936
        trades = pd.DataFrame(
            {
                "time": to_datetime(
                    [
                        "20160525 13:30:00.023",
                        "20160525 13:30:00.023",
                        "20160525 13:30:00.046",
                        "20160525 13:30:00.048",
                        "20160525 13:30:00.050",
                    ]
                ),
                "ticker": [0, 0, 1, 1, 2],
                "exch": ["ARCA", "NSDQ", "NSDQ", "BATS", "NSDQ"],
                "price": [51.95, 51.95, 720.77, 720.92, 98.00],
                "quantity": [75, 155, 100, 100, 100],
            },
            columns=["time", "ticker", "exch", "price", "quantity"],
        )

        quotes = pd.DataFrame(
            {
                "time": to_datetime(
                    [
                        "20160525 13:30:00.023",
                        "20160525 13:30:00.023",
                        "20160525 13:30:00.030",
                        "20160525 13:30:00.041",
                        "20160525 13:30:00.045",
                        "20160525 13:30:00.049",
                    ]
                ),
                "ticker": [1, 0, 0, 0, 1, 2],
                "exch": ["BATS", "NSDQ", "ARCA", "ARCA", "NSDQ", "ARCA"],
                "bid": [720.51, 51.95, 51.97, 51.99, 720.50, 97.99],
                "ask": [720.92, 51.96, 51.98, 52.00, 720.93, 98.01],
            },
            columns=["time", "ticker", "exch", "bid", "ask"],
        )

        expected = pd.DataFrame(
            {
                "time": to_datetime(
                    [
                        "20160525 13:30:00.023",
                        "20160525 13:30:00.023",
                        "20160525 13:30:00.046",
                        "20160525 13:30:00.048",
                        "20160525 13:30:00.050",
                    ]
                ),
                "ticker": [0, 0, 1, 1, 2],
                "exch": ["ARCA", "NSDQ", "NSDQ", "BATS", "NSDQ"],
                "price": [51.95, 51.95, 720.77, 720.92, 98.00],
                "quantity": [75, 155, 100, 100, 100],
                "bid": [np.nan, 51.95, 720.50, 720.51, np.nan],
                "ask": [np.nan, 51.96, 720.93, 720.92, np.nan],
            },
            columns=["time", "ticker", "exch", "price", "quantity", "bid", "ask"],
        )

        result = merge_asof(trades, quotes, on="time", by=["ticker", "exch"])
        tm.assert_frame_equal(result, expected)

    def test_multiby_indexed(self):
        # GH15676
        left = pd.DataFrame(
            [
                [to_datetime("20160602"), 1, "a"],
                [to_datetime("20160602"), 2, "a"],
                [to_datetime("20160603"), 1, "b"],
                [to_datetime("20160603"), 2, "b"],
            ],
            columns=["time", "k1", "k2"],
        ).set_index("time")

        right = pd.DataFrame(
            [
                [to_datetime("20160502"), 1, "a", 1.0],
                [to_datetime("20160502"), 2, "a", 2.0],
                [to_datetime("20160503"), 1, "b", 3.0],
                [to_datetime("20160503"), 2, "b", 4.0],
            ],
            columns=["time", "k1", "k2", "value"],
        ).set_index("time")

        expected = pd.DataFrame(
            [
                [to_datetime("20160602"), 1, "a", 1.0],
                [to_datetime("20160602"), 2, "a", 2.0],
                [to_datetime("20160603"), 1, "b", 3.0],
                [to_datetime("20160603"), 2, "b", 4.0],
            ],
            columns=["time", "k1", "k2", "value"],
        ).set_index("time")

        result = merge_asof(
            left, right, left_index=True, right_index=True, by=["k1", "k2"]
        )

        tm.assert_frame_equal(expected, result)

        with pytest.raises(
            MergeError, match="left_by and right_by must be same length"
        ):
            merge_asof(
                left,
                right,
                left_index=True,
                right_index=True,
                left_by=["k1", "k2"],
                right_by=["k1"],
            )

    def test_basic2(self, datapath):

        expected = self.read_data(datapath, "asof2.csv")
        trades = self.read_data(datapath, "trades2.csv")
        quotes = self.read_data(datapath, "quotes2.csv", dedupe=True)

        result = merge_asof(trades, quotes, on="time", by="ticker")
        tm.assert_frame_equal(result, expected)

    def test_basic_no_by(self):
        f = (
            lambda x: x[x.ticker == "MSFT"]
            .drop("ticker", axis=1)
            .reset_index(drop=True)
        )

        # just use a single ticker
        expected = f(self.asof)
        trades = f(self.trades)
        quotes = f(self.quotes)

        result = merge_asof(trades, quotes, on="time")
        tm.assert_frame_equal(result, expected)

    def test_valid_join_keys(self):

        trades = self.trades
        quotes = self.quotes

        msg = r"incompatible merge keys \[1\] .* must be the same type"

        with pytest.raises(MergeError, match=msg):
            merge_asof(trades, quotes, left_on="time", right_on="bid", by="ticker")

        with pytest.raises(MergeError, match="can only asof on a key for left"):
            merge_asof(trades, quotes, on=["time", "ticker"], by="ticker")

        with pytest.raises(MergeError, match="can only asof on a key for left"):
            merge_asof(trades, quotes, by="ticker")

    def test_with_duplicates(self, datapath):

        q = (
            pd.concat([self.quotes, self.quotes])
            .sort_values(["time", "ticker"])
            .reset_index(drop=True)
        )
        result = merge_asof(self.trades, q, on="time", by="ticker")
        expected = self.read_data(datapath, "asof.csv")
        tm.assert_frame_equal(result, expected)

    def test_with_duplicates_no_on(self):

        df1 = pd.DataFrame({"key": [1, 1, 3], "left_val": [1, 2, 3]})
        df2 = pd.DataFrame({"key": [1, 2, 2], "right_val": [1, 2, 3]})
        result = merge_asof(df1, df2, on="key")
        expected = pd.DataFrame(
            {"key": [1, 1, 3], "left_val": [1, 2, 3], "right_val": [1, 1, 3]}
        )
        tm.assert_frame_equal(result, expected)

    def test_valid_allow_exact_matches(self):

        trades = self.trades
        quotes = self.quotes

        msg = "allow_exact_matches must be boolean, passed foo"

        with pytest.raises(MergeError, match=msg):
            merge_asof(
                trades, quotes, on="time", by="ticker", allow_exact_matches="foo"
            )

    def test_valid_tolerance(self):

        trades = self.trades
        quotes = self.quotes

        # dti
        merge_asof(trades, quotes, on="time", by="ticker", tolerance=Timedelta("1s"))

        # integer
        merge_asof(
            trades.reset_index(),
            quotes.reset_index(),
            on="index",
            by="ticker",
            tolerance=1,
        )

        msg = r"incompatible tolerance .*, must be compat with type .*"

        # incompat
        with pytest.raises(MergeError, match=msg):
            merge_asof(trades, quotes, on="time", by="ticker", tolerance=1)

        # invalid
        with pytest.raises(MergeError, match=msg):
            merge_asof(
                trades.reset_index(),
                quotes.reset_index(),
                on="index",
                by="ticker",
                tolerance=1.0,
            )

        msg = "tolerance must be positive"

        # invalid negative
        with pytest.raises(MergeError, match=msg):
            merge_asof(
                trades, quotes, on="time", by="ticker", tolerance=-Timedelta("1s")
            )

        with pytest.raises(MergeError, match=msg):
            merge_asof(
                trades.reset_index(),
                quotes.reset_index(),
                on="index",
                by="ticker",
                tolerance=-1,
            )

    def test_non_sorted(self):

        trades = self.trades.sort_values("time", ascending=False)
        quotes = self.quotes.sort_values("time", ascending=False)

        # we require that we are already sorted on time & quotes
        assert not trades.time.is_monotonic
        assert not quotes.time.is_monotonic
        with pytest.raises(ValueError, match="left keys must be sorted"):
            merge_asof(trades, quotes, on="time", by="ticker")

        trades = self.trades.sort_values("time")
        assert trades.time.is_monotonic
        assert not quotes.time.is_monotonic
        with pytest.raises(ValueError, match="right keys must be sorted"):
            merge_asof(trades, quotes, on="time", by="ticker")

        quotes = self.quotes.sort_values("time")
        assert trades.time.is_monotonic
        assert quotes.time.is_monotonic

        # ok, though has dupes
        merge_asof(trades, self.quotes, on="time", by="ticker")

    @pytest.mark.parametrize(
        "tolerance",
        [Timedelta("1day"), datetime.timedelta(days=1)],
        ids=["Timedelta", "datetime.timedelta"],
    )
    def test_tolerance(self, tolerance):

        trades = self.trades
        quotes = self.quotes

        result = merge_asof(trades, quotes, on="time", by="ticker", tolerance=tolerance)
        expected = self.tolerance
        tm.assert_frame_equal(result, expected)

    def test_tolerance_forward(self):
        # GH14887

        left = pd.DataFrame({"a": [1, 5, 10], "left_val": ["a", "b", "c"]})
        right = pd.DataFrame({"a": [1, 2, 3, 7, 11], "right_val": [1, 2, 3, 7, 11]})

        expected = pd.DataFrame(
            {"a": [1, 5, 10], "left_val": ["a", "b", "c"], "right_val": [1, np.nan, 11]}
        )

        result = merge_asof(left, right, on="a", direction="forward", tolerance=1)
        tm.assert_frame_equal(result, expected)

    def test_tolerance_nearest(self):
        # GH14887

        left = pd.DataFrame({"a": [1, 5, 10], "left_val": ["a", "b", "c"]})
        right = pd.DataFrame({"a": [1, 2, 3, 7, 11], "right_val": [1, 2, 3, 7, 11]})

        expected = pd.DataFrame(
            {"a": [1, 5, 10], "left_val": ["a", "b", "c"], "right_val": [1, np.nan, 11]}
        )

        result = merge_asof(left, right, on="a", direction="nearest", tolerance=1)
        tm.assert_frame_equal(result, expected)

    def test_tolerance_tz(self):
        # GH 14844
        left = pd.DataFrame(
            {
                "date": pd.date_range(
                    start=to_datetime("2016-01-02"),
                    freq="D",
                    periods=5,
                    tz=pytz.timezone("UTC"),
                ),
                "value1": np.arange(5),
            }
        )
        right = pd.DataFrame(
            {
                "date": pd.date_range(
                    start=to_datetime("2016-01-01"),
                    freq="D",
                    periods=5,
                    tz=pytz.timezone("UTC"),
                ),
                "value2": list("ABCDE"),
            }
        )
        result = merge_asof(left, right, on="date", tolerance=Timedelta("1 day"))

        expected = pd.DataFrame(
            {
                "date": pd.date_range(
                    start=to_datetime("2016-01-02"),
                    freq="D",
                    periods=5,
                    tz=pytz.timezone("UTC"),
                ),
                "value1": np.arange(5),
                "value2": list("BCDEE"),
            }
        )
        tm.assert_frame_equal(result, expected)

    def test_tolerance_float(self):
        # GH22981
        left = pd.DataFrame({"a": [1.1, 3.5, 10.9], "left_val": ["a", "b", "c"]})
        right = pd.DataFrame(
            {"a": [1.0, 2.5, 3.3, 7.5, 11.5], "right_val": [1.0, 2.5, 3.3, 7.5, 11.5]}
        )

        expected = pd.DataFrame(
            {
                "a": [1.1, 3.5, 10.9],
                "left_val": ["a", "b", "c"],
                "right_val": [1, 3.3, np.nan],
            }
        )

        result = merge_asof(left, right, on="a", direction="nearest", tolerance=0.5)
        tm.assert_frame_equal(result, expected)

    def test_index_tolerance(self):
        # GH 15135
        expected = self.tolerance.set_index("time")
        trades = self.trades.set_index("time")
        quotes = self.quotes.set_index("time")

        result = merge_asof(
            trades,
            quotes,
            left_index=True,
            right_index=True,
            by="ticker",
            tolerance=Timedelta("1day"),
        )
        tm.assert_frame_equal(result, expected)

    def test_allow_exact_matches(self):

        result = merge_asof(
            self.trades, self.quotes, on="time", by="ticker", allow_exact_matches=False
        )
        expected = self.allow_exact_matches
        tm.assert_frame_equal(result, expected)

    def test_allow_exact_matches_forward(self):
        # GH14887

        left = pd.DataFrame({"a": [1, 5, 10], "left_val": ["a", "b", "c"]})
        right = pd.DataFrame({"a": [1, 2, 3, 7, 11], "right_val": [1, 2, 3, 7, 11]})

        expected = pd.DataFrame(
            {"a": [1, 5, 10], "left_val": ["a", "b", "c"], "right_val": [2, 7, 11]}
        )

        result = merge_asof(
            left, right, on="a", direction="forward", allow_exact_matches=False
        )
        tm.assert_frame_equal(result, expected)

    def test_allow_exact_matches_nearest(self):
        # GH14887

        left = pd.DataFrame({"a": [1, 5, 10], "left_val": ["a", "b", "c"]})
        right = pd.DataFrame({"a": [1, 2, 3, 7, 11], "right_val": [1, 2, 3, 7, 11]})

        expected = pd.DataFrame(
            {"a": [1, 5, 10], "left_val": ["a", "b", "c"], "right_val": [2, 3, 11]}
        )

        result = merge_asof(
            left, right, on="a", direction="nearest", allow_exact_matches=False
        )
        tm.assert_frame_equal(result, expected)

    def test_allow_exact_matches_and_tolerance(self):

        result = merge_asof(
            self.trades,
            self.quotes,
            on="time",
            by="ticker",
            tolerance=Timedelta("100ms"),
            allow_exact_matches=False,
        )
        expected = self.allow_exact_matches_and_tolerance
        tm.assert_frame_equal(result, expected)

    def test_allow_exact_matches_and_tolerance2(self):
        # GH 13695
        df1 = pd.DataFrame(
            {"time": to_datetime(["2016-07-15 13:30:00.030"]), "username": ["bob"]}
        )
        df2 = pd.DataFrame(
            {
                "time": to_datetime(
                    ["2016-07-15 13:30:00.000", "2016-07-15 13:30:00.030"]
                ),
                "version": [1, 2],
            }
        )

        result = merge_asof(df1, df2, on="time")
        expected = pd.DataFrame(
            {
                "time": to_datetime(["2016-07-15 13:30:00.030"]),
                "username": ["bob"],
                "version": [2],
            }
        )
        tm.assert_frame_equal(result, expected)

        result = merge_asof(df1, df2, on="time", allow_exact_matches=False)
        expected = pd.DataFrame(
            {
                "time": to_datetime(["2016-07-15 13:30:00.030"]),
                "username": ["bob"],
                "version": [1],
            }
        )
        tm.assert_frame_equal(result, expected)

        result = merge_asof(
            df1,
            df2,
            on="time",
            allow_exact_matches=False,
            tolerance=Timedelta("10ms"),
        )
        expected = pd.DataFrame(
            {
                "time": to_datetime(["2016-07-15 13:30:00.030"]),
                "username": ["bob"],
                "version": [np.nan],
            }
        )
        tm.assert_frame_equal(result, expected)

    def test_allow_exact_matches_and_tolerance3(self):
        # GH 13709
        df1 = pd.DataFrame(
            {
                "time": to_datetime(
                    ["2016-07-15 13:30:00.030", "2016-07-15 13:30:00.030"]
                ),
                "username": ["bob", "charlie"],
            }
        )
        df2 = pd.DataFrame(
            {
                "time": to_datetime(
                    ["2016-07-15 13:30:00.000", "2016-07-15 13:30:00.030"]
                ),
                "version": [1, 2],
            }
        )

        result = merge_asof(
            df1,
            df2,
            on="time",
            allow_exact_matches=False,
            tolerance=Timedelta("10ms"),
        )
        expected = pd.DataFrame(
            {
                "time": to_datetime(
                    ["2016-07-15 13:30:00.030", "2016-07-15 13:30:00.030"]
                ),
                "username": ["bob", "charlie"],
                "version": [np.nan, np.nan],
            }
        )
        tm.assert_frame_equal(result, expected)

    def test_allow_exact_matches_and_tolerance_forward(self):
        # GH14887

        left = pd.DataFrame({"a": [1, 5, 10], "left_val": ["a", "b", "c"]})
        right = pd.DataFrame({"a": [1, 3, 4, 6, 11], "right_val": [1, 3, 4, 6, 11]})

        expected = pd.DataFrame(
            {"a": [1, 5, 10], "left_val": ["a", "b", "c"], "right_val": [np.nan, 6, 11]}
        )

        result = merge_asof(
            left,
            right,
            on="a",
            direction="forward",
            allow_exact_matches=False,
            tolerance=1,
        )
        tm.assert_frame_equal(result, expected)

    def test_allow_exact_matches_and_tolerance_nearest(self):
        # GH14887

        left = pd.DataFrame({"a": [1, 5, 10], "left_val": ["a", "b", "c"]})
        right = pd.DataFrame({"a": [1, 3, 4, 6, 11], "right_val": [1, 3, 4, 7, 11]})

        expected = pd.DataFrame(
            {"a": [1, 5, 10], "left_val": ["a", "b", "c"], "right_val": [np.nan, 4, 11]}
        )

        result = merge_asof(
            left,
            right,
            on="a",
            direction="nearest",
            allow_exact_matches=False,
            tolerance=1,
        )
        tm.assert_frame_equal(result, expected)

    def test_forward_by(self):
        # GH14887

        left = pd.DataFrame(
            {
                "a": [1, 5, 10, 12, 15],
                "b": ["X", "X", "Y", "Z", "Y"],
                "left_val": ["a", "b", "c", "d", "e"],
            }
        )
        right = pd.DataFrame(
            {
                "a": [1, 6, 11, 15, 16],
                "b": ["X", "Z", "Y", "Z", "Y"],
                "right_val": [1, 6, 11, 15, 16],
            }
        )

        expected = pd.DataFrame(
            {
                "a": [1, 5, 10, 12, 15],
                "b": ["X", "X", "Y", "Z", "Y"],
                "left_val": ["a", "b", "c", "d", "e"],
                "right_val": [1, np.nan, 11, 15, 16],
            }
        )

        result = merge_asof(left, right, on="a", by="b", direction="forward")
        tm.assert_frame_equal(result, expected)

    def test_nearest_by(self):
        # GH14887

        left = pd.DataFrame(
            {
                "a": [1, 5, 10, 12, 15],
                "b": ["X", "X", "Z", "Z", "Y"],
                "left_val": ["a", "b", "c", "d", "e"],
            }
        )
        right = pd.DataFrame(
            {
                "a": [1, 6, 11, 15, 16],
                "b": ["X", "Z", "Z", "Z", "Y"],
                "right_val": [1, 6, 11, 15, 16],
            }
        )

        expected = pd.DataFrame(
            {
                "a": [1, 5, 10, 12, 15],
                "b": ["X", "X", "Z", "Z", "Y"],
                "left_val": ["a", "b", "c", "d", "e"],
                "right_val": [1, 1, 11, 11, 16],
            }
        )

        result = merge_asof(left, right, on="a", by="b", direction="nearest")
        tm.assert_frame_equal(result, expected)

    def test_by_int(self):
        # we specialize by type, so test that this is correct
        df1 = pd.DataFrame(
            {
                "time": to_datetime(
                    [
                        "20160525 13:30:00.020",
                        "20160525 13:30:00.030",
                        "20160525 13:30:00.040",
                        "20160525 13:30:00.050",
                        "20160525 13:30:00.060",
                    ]
                ),
                "key": [1, 2, 1, 3, 2],
                "value1": [1.1, 1.2, 1.3, 1.4, 1.5],
            },
            columns=["time", "key", "value1"],
        )

        df2 = pd.DataFrame(
            {
                "time": to_datetime(
                    [
                        "20160525 13:30:00.015",
                        "20160525 13:30:00.020",
                        "20160525 13:30:00.025",
                        "20160525 13:30:00.035",
                        "20160525 13:30:00.040",
                        "20160525 13:30:00.055",
                        "20160525 13:30:00.060",
                        "20160525 13:30:00.065",
                    ]
                ),
                "key": [2, 1, 1, 3, 2, 1, 2, 3],
                "value2": [2.1, 2.2, 2.3, 2.4, 2.5, 2.6, 2.7, 2.8],
            },
            columns=["time", "key", "value2"],
        )

        result = merge_asof(df1, df2, on="time", by="key")

        expected = pd.DataFrame(
            {
                "time": to_datetime(
                    [
                        "20160525 13:30:00.020",
                        "20160525 13:30:00.030",
                        "20160525 13:30:00.040",
                        "20160525 13:30:00.050",
                        "20160525 13:30:00.060",
                    ]
                ),
                "key": [1, 2, 1, 3, 2],
                "value1": [1.1, 1.2, 1.3, 1.4, 1.5],
                "value2": [2.2, 2.1, 2.3, 2.4, 2.7],
            },
            columns=["time", "key", "value1", "value2"],
        )

        tm.assert_frame_equal(result, expected)

    def test_on_float(self):
        # mimics how to determine the minimum-price variation
        df1 = pd.DataFrame(
            {
                "price": [5.01, 0.0023, 25.13, 340.05, 30.78, 1040.90, 0.0078],
                "symbol": list("ABCDEFG"),
            },
            columns=["symbol", "price"],
        )

        df2 = pd.DataFrame(
            {"price": [0.0, 1.0, 100.0], "mpv": [0.0001, 0.01, 0.05]},
            columns=["price", "mpv"],
        )

        df1 = df1.sort_values("price").reset_index(drop=True)

        result = merge_asof(df1, df2, on="price")

        expected = pd.DataFrame(
            {
                "symbol": list("BGACEDF"),
                "price": [0.0023, 0.0078, 5.01, 25.13, 30.78, 340.05, 1040.90],
                "mpv": [0.0001, 0.0001, 0.01, 0.01, 0.01, 0.05, 0.05],
            },
            columns=["symbol", "price", "mpv"],
        )

        tm.assert_frame_equal(result, expected)

    def test_on_specialized_type(self, any_real_dtype):
        # see gh-13936
        dtype = np.dtype(any_real_dtype).type

        df1 = pd.DataFrame(
            {"value": [5, 2, 25, 100, 78, 120, 79], "symbol": list("ABCDEFG")},
            columns=["symbol", "value"],
        )
        df1.value = dtype(df1.value)

        df2 = pd.DataFrame(
            {"value": [0, 80, 120, 125], "result": list("xyzw")},
            columns=["value", "result"],
        )
        df2.value = dtype(df2.value)

        df1 = df1.sort_values("value").reset_index(drop=True)
        result = merge_asof(df1, df2, on="value")

        expected = pd.DataFrame(
            {
                "symbol": list("BACEGDF"),
                "value": [2, 5, 25, 78, 79, 100, 120],
                "result": list("xxxxxyz"),
            },
            columns=["symbol", "value", "result"],
        )
        expected.value = dtype(expected.value)

        tm.assert_frame_equal(result, expected)

    def test_on_specialized_type_by_int(self, any_real_dtype):
        # see gh-13936
        dtype = np.dtype(any_real_dtype).type

        df1 = pd.DataFrame(
            {
                "value": [5, 2, 25, 100, 78, 120, 79],
                "key": [1, 2, 3, 2, 3, 1, 2],
                "symbol": list("ABCDEFG"),
            },
            columns=["symbol", "key", "value"],
        )
        df1.value = dtype(df1.value)

        df2 = pd.DataFrame(
            {"value": [0, 80, 120, 125], "key": [1, 2, 2, 3], "result": list("xyzw")},
            columns=["value", "key", "result"],
        )
        df2.value = dtype(df2.value)

        df1 = df1.sort_values("value").reset_index(drop=True)
        result = merge_asof(df1, df2, on="value", by="key")

        expected = pd.DataFrame(
            {
                "symbol": list("BACEGDF"),
                "key": [2, 1, 3, 3, 2, 2, 1],
                "value": [2, 5, 25, 78, 79, 100, 120],
                "result": [np.nan, "x", np.nan, np.nan, np.nan, "y", "x"],
            },
            columns=["symbol", "key", "value", "result"],
        )
        expected.value = dtype(expected.value)

        tm.assert_frame_equal(result, expected)

    def test_on_float_by_int(self):
        # type specialize both "by" and "on" parameters
        df1 = pd.DataFrame(
            {
                "symbol": list("AAABBBCCC"),
                "exch": [1, 2, 3, 1, 2, 3, 1, 2, 3],
                "price": [
                    3.26,
                    3.2599,
                    3.2598,
                    12.58,
                    12.59,
                    12.5,
                    378.15,
                    378.2,
                    378.25,
                ],
            },
            columns=["symbol", "exch", "price"],
        )

        df2 = pd.DataFrame(
            {
                "exch": [1, 1, 1, 2, 2, 2, 3, 3, 3],
                "price": [0.0, 1.0, 100.0, 0.0, 5.0, 100.0, 0.0, 5.0, 1000.0],
                "mpv": [0.0001, 0.01, 0.05, 0.0001, 0.01, 0.1, 0.0001, 0.25, 1.0],
            },
            columns=["exch", "price", "mpv"],
        )

        df1 = df1.sort_values("price").reset_index(drop=True)
        df2 = df2.sort_values("price").reset_index(drop=True)

        result = merge_asof(df1, df2, on="price", by="exch")

        expected = pd.DataFrame(
            {
                "symbol": list("AAABBBCCC"),
                "exch": [3, 2, 1, 3, 1, 2, 1, 2, 3],
                "price": [
                    3.2598,
                    3.2599,
                    3.26,
                    12.5,
                    12.58,
                    12.59,
                    378.15,
                    378.2,
                    378.25,
                ],
                "mpv": [0.0001, 0.0001, 0.01, 0.25, 0.01, 0.01, 0.05, 0.1, 0.25],
            },
            columns=["symbol", "exch", "price", "mpv"],
        )

        tm.assert_frame_equal(result, expected)

    def test_merge_datatype_error_raises(self):
        msg = r"Incompatible merge dtype, .*, both sides must have numeric dtype"

        left = pd.DataFrame({"left_val": [1, 5, 10], "a": ["a", "b", "c"]})
        right = pd.DataFrame({"right_val": [1, 2, 3, 6, 7], "a": [1, 2, 3, 6, 7]})

        with pytest.raises(MergeError, match=msg):
            merge_asof(left, right, on="a")

    def test_merge_datatype_categorical_error_raises(self):
        msg = (
            r"incompatible merge keys \[0\] .* both sides category, "
            "but not equal ones"
        )

        left = pd.DataFrame(
            {"left_val": [1, 5, 10], "a": pd.Categorical(["a", "b", "c"])}
        )
        right = pd.DataFrame(
            {
                "right_val": [1, 2, 3, 6, 7],
                "a": pd.Categorical(["a", "X", "c", "X", "b"]),
            }
        )

        with pytest.raises(MergeError, match=msg):
            merge_asof(left, right, on="a")

    def test_merge_groupby_multiple_column_with_categorical_column(self):
        # GH 16454
        df = pd.DataFrame({"x": [0], "y": [0], "z": pd.Categorical([0])})
        result = merge_asof(df, df, on="x", by=["y", "z"])
        expected = pd.DataFrame({"x": [0], "y": [0], "z": pd.Categorical([0])})
        tm.assert_frame_equal(result, expected)

    @pytest.mark.parametrize(
        "func", [lambda x: x, lambda x: to_datetime(x)], ids=["numeric", "datetime"]
    )
    @pytest.mark.parametrize("side", ["left", "right"])
    def test_merge_on_nans(self, func, side):
        # GH 23189
        msg = f"Merge keys contain null values on {side} side"
        nulls = func([1.0, 5.0, np.nan])
        non_nulls = func([1.0, 5.0, 10.0])
        df_null = pd.DataFrame({"a": nulls, "left_val": ["a", "b", "c"]})
        df = pd.DataFrame({"a": non_nulls, "right_val": [1, 6, 11]})

        with pytest.raises(ValueError, match=msg):
            if side == "left":
                merge_asof(df_null, df, on="a")
            else:
                merge_asof(df, df_null, on="a")

    def test_merge_by_col_tz_aware(self):
        # GH 21184
        left = pd.DataFrame(
            {
                "by_col": pd.DatetimeIndex(["2018-01-01"]).tz_localize("UTC"),
                "on_col": [2],
                "values": ["a"],
            }
        )
        right = pd.DataFrame(
            {
                "by_col": pd.DatetimeIndex(["2018-01-01"]).tz_localize("UTC"),
                "on_col": [1],
                "values": ["b"],
            }
        )
        result = merge_asof(left, right, by="by_col", on="on_col")
        expected = pd.DataFrame(
            [[pd.Timestamp("2018-01-01", tz="UTC"), 2, "a", "b"]],
            columns=["by_col", "on_col", "values_x", "values_y"],
        )
        tm.assert_frame_equal(result, expected)

    def test_by_mixed_tz_aware(self):
        # GH 26649
        left = pd.DataFrame(
            {
                "by_col1": pd.DatetimeIndex(["2018-01-01"]).tz_localize("UTC"),
                "by_col2": ["HELLO"],
                "on_col": [2],
                "value": ["a"],
            }
        )
        right = pd.DataFrame(
            {
                "by_col1": pd.DatetimeIndex(["2018-01-01"]).tz_localize("UTC"),
                "by_col2": ["WORLD"],
                "on_col": [1],
                "value": ["b"],
            }
        )
        result = merge_asof(left, right, by=["by_col1", "by_col2"], on="on_col")
        expected = pd.DataFrame(
            [[pd.Timestamp("2018-01-01", tz="UTC"), "HELLO", 2, "a"]],
            columns=["by_col1", "by_col2", "on_col", "value_x"],
        )
        expected["value_y"] = np.array([np.nan], dtype=object)
        tm.assert_frame_equal(result, expected)

    def test_timedelta_tolerance_nearest(self):
        # GH 27642

        left = pd.DataFrame(
            list(zip([0, 5, 10, 15, 20, 25], [0, 1, 2, 3, 4, 5])),
            columns=["time", "left"],
        )

        left["time"] = pd.to_timedelta(left["time"], "ms")

        right = pd.DataFrame(
            list(zip([0, 3, 9, 12, 15, 18], [0, 1, 2, 3, 4, 5])),
            columns=["time", "right"],
        )

        right["time"] = pd.to_timedelta(right["time"], "ms")

        expected = pd.DataFrame(
            list(
                zip(
                    [0, 5, 10, 15, 20, 25],
                    [0, 1, 2, 3, 4, 5],
                    [0, np.nan, 2, 4, np.nan, np.nan],
                )
            ),
            columns=["time", "left", "right"],
        )

        expected["time"] = pd.to_timedelta(expected["time"], "ms")

        result = merge_asof(
            left, right, on="time", tolerance=Timedelta("1ms"), direction="nearest"
        )

        tm.assert_frame_equal(result, expected)

    def test_int_type_tolerance(self, any_int_dtype):
        # GH #28870

        left = pd.DataFrame({"a": [0, 10, 20], "left_val": [1, 2, 3]})
        right = pd.DataFrame({"a": [5, 15, 25], "right_val": [1, 2, 3]})
        left["a"] = left["a"].astype(any_int_dtype)
        right["a"] = right["a"].astype(any_int_dtype)

        expected = pd.DataFrame(
            {"a": [0, 10, 20], "left_val": [1, 2, 3], "right_val": [np.nan, 1.0, 2.0]}
        )
        expected["a"] = expected["a"].astype(any_int_dtype)

        result = merge_asof(left, right, on="a", tolerance=10)
        tm.assert_frame_equal(result, expected)

    def test_merge_index_column_tz(self):
        # GH 29864
        index = pd.date_range("2019-10-01", freq="30min", periods=5, tz="UTC")
        left = pd.DataFrame([0.9, 0.8, 0.7, 0.6], columns=["xyz"], index=index[1:])
        right = pd.DataFrame({"from_date": index, "abc": [2.46] * 4 + [2.19]})
        result = merge_asof(
            left=left, right=right, left_index=True, right_on=["from_date"]
        )
        expected = pd.DataFrame(
            {
                "xyz": [0.9, 0.8, 0.7, 0.6],
                "from_date": index[1:],
                "abc": [2.46] * 3 + [2.19],
            },
            index=pd.date_range(
                "2019-10-01 00:30:00", freq="30min", periods=4, tz="UTC"
            ),
        )
        tm.assert_frame_equal(result, expected)

        result = merge_asof(
            left=right, right=left, right_index=True, left_on=["from_date"]
        )
        expected = pd.DataFrame(
            {
                "from_date": index,
                "abc": [2.46] * 4 + [2.19],
                "xyz": [np.nan, 0.9, 0.8, 0.7, 0.6],
            },
            index=Index([0, 1, 2, 3, 4]),
        )
        tm.assert_frame_equal(result, expected)

    def test_left_index_right_index_tolerance(self):
        # https://github.com/pandas-dev/pandas/issues/35558
        dr1 = pd.date_range(start="1/1/2020", end="1/20/2020", freq="2D") + Timedelta(
            seconds=0.4
        )
        dr2 = pd.date_range(start="1/1/2020", end="2/1/2020")

        df1 = pd.DataFrame({"val1": "foo"}, index=pd.DatetimeIndex(dr1))
        df2 = pd.DataFrame({"val2": "bar"}, index=pd.DatetimeIndex(dr2))

        expected = pd.DataFrame(
            {"val1": "foo", "val2": "bar"}, index=pd.DatetimeIndex(dr1)
        )
        result = merge_asof(
            df1,
            df2,
            left_index=True,
            right_index=True,
            tolerance=Timedelta(seconds=0.5),
        )
        tm.assert_frame_equal(result, expected)


@pytest.mark.parametrize(
    "kwargs", [{"on": "x"}, {"left_index": True, "right_index": True}]
)
@pytest.mark.parametrize(
    "data",
    [["2019-06-01 00:09:12", "2019-06-01 00:10:29"], [1.0, "2019-06-01 00:10:29"]],
)
def test_merge_asof_non_numerical_dtype(kwargs, data):
    # GH#29130
    left = pd.DataFrame({"x": data}, index=data)
    right = pd.DataFrame({"x": data}, index=data)
    with pytest.raises(
        MergeError,
        match=r"Incompatible merge dtype, .*, both sides must have numeric dtype",
    ):
        merge_asof(left, right, **kwargs)


def test_merge_asof_non_numerical_dtype_object():
    # GH#29130
    left = pd.DataFrame({"a": ["12", "13", "15"], "left_val1": ["a", "b", "c"]})
    right = pd.DataFrame({"a": ["a", "b", "c"], "left_val": ["d", "e", "f"]})
    with pytest.raises(
        MergeError,
        match=r"Incompatible merge dtype, .*, both sides must have numeric dtype",
    ):
        merge_asof(
            left,
            right,
            left_on="left_val1",
            right_on="a",
            left_by="a",
            right_by="left_val",
        )


@pytest.mark.parametrize(
    "kwargs",
    [
        {"right_index": True, "left_index": True},
        {"left_on": "left_time", "right_index": True},
        {"left_index": True, "right_on": "right"},
    ],
)
def test_merge_asof_index_behavior(kwargs):
    # GH 33463
    index = Index([1, 5, 10], name="test")
    left = pd.DataFrame({"left": ["a", "b", "c"], "left_time": [1, 4, 10]}, index=index)
    right = pd.DataFrame({"right": [1, 2, 3, 6, 7]}, index=[1, 2, 3, 6, 7])
    result = merge_asof(left, right, **kwargs)

    expected = pd.DataFrame(
        {"left": ["a", "b", "c"], "left_time": [1, 4, 10], "right": [1, 3, 7]},
        index=index,
    )
    tm.assert_frame_equal(result, expected)<|MERGE_RESOLUTION|>--- conflicted
+++ resolved
@@ -5,16 +5,13 @@
 import pytz
 
 import pandas as pd
-<<<<<<< HEAD
-from pandas import Index, Timedelta, merge_asof, read_csv, to_datetime
-=======
 from pandas import (
+    Index,
     Timedelta,
     merge_asof,
     read_csv,
     to_datetime,
 )
->>>>>>> 9ab55b4a
 import pandas._testing as tm
 from pandas.core.reshape.merge import MergeError
 
