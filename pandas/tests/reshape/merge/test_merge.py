from datetime import (
    date,
    datetime,
    timedelta,
)
import re

import numpy as np
import pytest
import pytz

from pandas.core.dtypes.common import is_object_dtype
from pandas.core.dtypes.dtypes import CategoricalDtype

import pandas as pd
from pandas import (
    Categorical,
    CategoricalIndex,
    DataFrame,
    DatetimeIndex,
    Index,
    IntervalIndex,
    MultiIndex,
    PeriodIndex,
    RangeIndex,
    Series,
    TimedeltaIndex,
)
import pandas._testing as tm
from pandas.api.types import CategoricalDtype as CDT
from pandas.core.reshape.concat import concat
from pandas.core.reshape.merge import (
    MergeError,
    merge,
)


def get_test_data(ngroups=8, n=50):
    unique_groups = list(range(ngroups))
    arr = np.asarray(np.tile(unique_groups, n // ngroups))

    if len(arr) < n:
        arr = np.asarray(list(arr) + unique_groups[: n - len(arr)])

    np.random.shuffle(arr)
    return arr


def get_series():
    return [
        Series([1], dtype="int64"),
        Series([1], dtype="Int64"),
        Series([1.23]),
        Series(["foo"]),
        Series([True]),
        Series([pd.Timestamp("2018-01-01")]),
        Series([pd.Timestamp("2018-01-01", tz="US/Eastern")]),
    ]


def get_series_na():
    return [
        Series([np.nan], dtype="Int64"),
        Series([np.nan], dtype="float"),
        Series([np.nan], dtype="object"),
        Series([pd.NaT]),
    ]


@pytest.fixture(params=get_series(), ids=lambda x: x.dtype.name)
def series_of_dtype(request):
    """
    A parametrized fixture returning a variety of Series of different
    dtypes
    """
    return request.param


@pytest.fixture(params=get_series(), ids=lambda x: x.dtype.name)
def series_of_dtype2(request):
    """
    A duplicate of the series_of_dtype fixture, so that it can be used
    twice by a single function
    """
    return request.param


@pytest.fixture(params=get_series_na(), ids=lambda x: x.dtype.name)
def series_of_dtype_all_na(request):
    """
    A parametrized fixture returning a variety of Series with all NA
    values
    """
    return request.param


@pytest.fixture
def dfs_for_indicator():
    df1 = DataFrame({"col1": [0, 1], "col_conflict": [1, 2], "col_left": ["a", "b"]})
    df2 = DataFrame(
        {
            "col1": [1, 2, 3, 4, 5],
            "col_conflict": [1, 2, 3, 4, 5],
            "col_right": [2, 2, 2, 2, 2],
        }
    )
    return df1, df2


class TestMerge:
    @pytest.fixture
    def df(self):
        df = DataFrame(
            {
                "key1": get_test_data(),
                "key2": get_test_data(),
                "data1": np.random.randn(50),
                "data2": np.random.randn(50),
            }
        )

        # exclude a couple keys for fun
        df = df[df["key2"] > 1]
        return df

    @pytest.fixture
    def df2(self):
        return DataFrame(
            {
                "key1": get_test_data(n=10),
                "key2": get_test_data(ngroups=4, n=10),
                "value": np.random.randn(10),
            }
        )

    @pytest.fixture
    def left(self):
        return DataFrame(
            {"key": ["a", "b", "c", "d", "e", "e", "a"], "v1": np.random.randn(7)}
        )

    @pytest.fixture
    def right(self):
        return DataFrame({"v2": np.random.randn(4)}, index=["d", "b", "c", "a"])

    def test_merge_inner_join_empty(self):
        # GH 15328
        df_empty = DataFrame()
        df_a = DataFrame({"a": [1, 2]}, index=[0, 1], dtype="int64")
        result = merge(df_empty, df_a, left_index=True, right_index=True)
        expected = DataFrame({"a": []}, dtype="int64")
        tm.assert_frame_equal(result, expected)

    def test_merge_common(self, df, df2):
        joined = merge(df, df2)
        exp = merge(df, df2, on=["key1", "key2"])
        tm.assert_frame_equal(joined, exp)

    def test_merge_non_string_columns(self):
        # https://github.com/pandas-dev/pandas/issues/17962
        # Checks that method runs for non string column names
        left = DataFrame(
            {0: [1, 0, 1, 0], 1: [0, 1, 0, 0], 2: [0, 0, 2, 0], 3: [1, 0, 0, 3]}
        )

        right = left.astype(float)
        expected = left
        result = merge(left, right)
        tm.assert_frame_equal(expected, result)

    def test_merge_index_as_on_arg(self, df, df2):
        # GH14355

        left = df.set_index("key1")
        right = df2.set_index("key1")
        result = merge(left, right, on="key1")
        expected = merge(df, df2, on="key1").set_index("key1")
        tm.assert_frame_equal(result, expected)

    def test_merge_index_singlekey_right_vs_left(self):
        left = DataFrame(
            {"key": ["a", "b", "c", "d", "e", "e", "a"], "v1": np.random.randn(7)}
        )
        right = DataFrame({"v2": np.random.randn(4)}, index=["d", "b", "c", "a"])

        merged1 = merge(
            left, right, left_on="key", right_index=True, how="left", sort=False
        )
        merged2 = merge(
            right, left, right_on="key", left_index=True, how="right", sort=False
        )
        tm.assert_frame_equal(merged1, merged2.loc[:, merged1.columns])

        merged1 = merge(
            left, right, left_on="key", right_index=True, how="left", sort=True
        )
        merged2 = merge(
            right, left, right_on="key", left_index=True, how="right", sort=True
        )
        tm.assert_frame_equal(merged1, merged2.loc[:, merged1.columns])

    def test_merge_index_singlekey_inner(self):
        left = DataFrame(
            {"key": ["a", "b", "c", "d", "e", "e", "a"], "v1": np.random.randn(7)}
        )
        right = DataFrame({"v2": np.random.randn(4)}, index=["d", "b", "c", "a"])

        # inner join
        result = merge(left, right, left_on="key", right_index=True, how="inner")
        expected = left.join(right, on="key").loc[result.index]
        tm.assert_frame_equal(result, expected)

        result = merge(right, left, right_on="key", left_index=True, how="inner")
        expected = left.join(right, on="key").loc[result.index]
        tm.assert_frame_equal(result, expected.loc[:, result.columns])

    def test_merge_misspecified(self, df, df2, left, right):
        msg = "Must pass right_on or right_index=True"
        with pytest.raises(pd.errors.MergeError, match=msg):
            merge(left, right, left_index=True)
        msg = "Must pass left_on or left_index=True"
        with pytest.raises(pd.errors.MergeError, match=msg):
            merge(left, right, right_index=True)

        msg = (
            'Can only pass argument "on" OR "left_on" and "right_on", not '
            "a combination of both"
        )
        with pytest.raises(pd.errors.MergeError, match=msg):
            merge(left, left, left_on="key", on="key")

        msg = r"len\(right_on\) must equal len\(left_on\)"
        with pytest.raises(ValueError, match=msg):
            merge(df, df2, left_on=["key1"], right_on=["key1", "key2"])

    def test_index_and_on_parameters_confusion(self, df, df2):
        msg = "right_index parameter must be of type bool, not <class 'list'>"
        with pytest.raises(ValueError, match=msg):
            merge(
                df,
                df2,
                how="left",
                left_index=False,
                right_index=["key1", "key2"],
            )
        msg = "left_index parameter must be of type bool, not <class 'list'>"
        with pytest.raises(ValueError, match=msg):
            merge(
                df,
                df2,
                how="left",
                left_index=["key1", "key2"],
                right_index=False,
            )
        with pytest.raises(ValueError, match=msg):
            merge(
                df,
                df2,
                how="left",
                left_index=["key1", "key2"],
                right_index=["key1", "key2"],
            )

    def test_merge_overlap(self, left):
        merged = merge(left, left, on="key")
        exp_len = (left["key"].value_counts() ** 2).sum()
        assert len(merged) == exp_len
        assert "v1_x" in merged
        assert "v1_y" in merged

    def test_merge_different_column_key_names(self):
        left = DataFrame({"lkey": ["foo", "bar", "baz", "foo"], "value": [1, 2, 3, 4]})
        right = DataFrame({"rkey": ["foo", "bar", "qux", "foo"], "value": [5, 6, 7, 8]})

        merged = left.merge(
            right, left_on="lkey", right_on="rkey", how="outer", sort=True
        )

        exp = Series(["bar", "baz", "foo", "foo", "foo", "foo", np.nan], name="lkey")
        tm.assert_series_equal(merged["lkey"], exp)

        exp = Series(["bar", np.nan, "foo", "foo", "foo", "foo", "qux"], name="rkey")
        tm.assert_series_equal(merged["rkey"], exp)

        exp = Series([2, 3, 1, 1, 4, 4, np.nan], name="value_x")
        tm.assert_series_equal(merged["value_x"], exp)

        exp = Series([6, np.nan, 5, 8, 5, 8, 7], name="value_y")
        tm.assert_series_equal(merged["value_y"], exp)

    def test_merge_copy(self):
        left = DataFrame({"a": 0, "b": 1}, index=range(10))
        right = DataFrame({"c": "foo", "d": "bar"}, index=range(10))

        merged = merge(left, right, left_index=True, right_index=True, copy=True)

        merged["a"] = 6
        assert (left["a"] == 0).all()

        merged["d"] = "peekaboo"
        assert (right["d"] == "bar").all()

    def test_merge_nocopy(self, using_array_manager):
        left = DataFrame({"a": 0, "b": 1}, index=range(10))
        right = DataFrame({"c": "foo", "d": "bar"}, index=range(10))

        merged = merge(left, right, left_index=True, right_index=True, copy=False)

        assert np.shares_memory(merged["a"]._values, left["a"]._values)
        assert np.shares_memory(merged["d"]._values, right["d"]._values)

    def test_intelligently_handle_join_key(self):
        # #733, be a bit more 1337 about not returning unconsolidated DataFrame

        left = DataFrame(
            {"key": [1, 1, 2, 2, 3], "value": list(range(5))}, columns=["value", "key"]
        )
        right = DataFrame({"key": [1, 1, 2, 3, 4, 5], "rvalue": list(range(6))})

        joined = merge(left, right, on="key", how="outer")
        expected = DataFrame(
            {
                "key": [1, 1, 1, 1, 2, 2, 3, 4, 5],
                "value": np.array([0, 0, 1, 1, 2, 3, 4, np.nan, np.nan]),
                "rvalue": [0, 1, 0, 1, 2, 2, 3, 4, 5],
            },
            columns=["value", "key", "rvalue"],
        )
        tm.assert_frame_equal(joined, expected)

    def test_merge_join_key_dtype_cast(self):
        # #8596

        df1 = DataFrame({"key": [1], "v1": [10]})
        df2 = DataFrame({"key": [2], "v1": [20]})
        df = merge(df1, df2, how="outer")
        assert df["key"].dtype == "int64"

        df1 = DataFrame({"key": [True], "v1": [1]})
        df2 = DataFrame({"key": [False], "v1": [0]})
        df = merge(df1, df2, how="outer")

        # GH13169
        # GH#40073
        assert df["key"].dtype == "bool"

        df1 = DataFrame({"val": [1]})
        df2 = DataFrame({"val": [2]})
        lkey = np.array([1])
        rkey = np.array([2])
        df = merge(df1, df2, left_on=lkey, right_on=rkey, how="outer")
        assert df["key_0"].dtype == np.int_

    def test_handle_join_key_pass_array(self):
        left = DataFrame(
            {"key": [1, 1, 2, 2, 3], "value": np.arange(5)},
            columns=["value", "key"],
            dtype="int64",
        )
        right = DataFrame({"rvalue": np.arange(6)}, dtype="int64")
        key = np.array([1, 1, 2, 3, 4, 5], dtype="int64")

        merged = merge(left, right, left_on="key", right_on=key, how="outer")
        merged2 = merge(right, left, left_on=key, right_on="key", how="outer")

        tm.assert_series_equal(merged["key"], merged2["key"])
        assert merged["key"].notna().all()
        assert merged2["key"].notna().all()

        left = DataFrame({"value": np.arange(5)}, columns=["value"])
        right = DataFrame({"rvalue": np.arange(6)})
        lkey = np.array([1, 1, 2, 2, 3])
        rkey = np.array([1, 1, 2, 3, 4, 5])

        merged = merge(left, right, left_on=lkey, right_on=rkey, how="outer")
        expected = Series([1, 1, 1, 1, 2, 2, 3, 4, 5], dtype=np.int_, name="key_0")
        tm.assert_series_equal(merged["key_0"], expected)

        left = DataFrame({"value": np.arange(3)})
        right = DataFrame({"rvalue": np.arange(6)})

        key = np.array([0, 1, 1, 2, 2, 3], dtype=np.int64)
        merged = merge(left, right, left_index=True, right_on=key, how="outer")
        tm.assert_series_equal(merged["key_0"], Series(key, name="key_0"))

    def test_no_overlap_more_informative_error(self):
        dt = datetime.now()
        df1 = DataFrame({"x": ["a"]}, index=[dt])

        df2 = DataFrame({"y": ["b", "c"]}, index=[dt, dt])

        msg = (
            "No common columns to perform merge on. "
            f"Merge options: left_on={None}, right_on={None}, "
            f"left_index={False}, right_index={False}"
        )

        with pytest.raises(MergeError, match=msg):
            merge(df1, df2)

    def test_merge_non_unique_indexes(self):
        dt = datetime(2012, 5, 1)
        dt2 = datetime(2012, 5, 2)
        dt3 = datetime(2012, 5, 3)
        dt4 = datetime(2012, 5, 4)

        df1 = DataFrame({"x": ["a"]}, index=[dt])
        df2 = DataFrame({"y": ["b", "c"]}, index=[dt, dt])
        _check_merge(df1, df2)

        # Not monotonic
        df1 = DataFrame({"x": ["a", "b", "q"]}, index=[dt2, dt, dt4])
        df2 = DataFrame(
            {"y": ["c", "d", "e", "f", "g", "h"]}, index=[dt3, dt3, dt2, dt2, dt, dt]
        )
        _check_merge(df1, df2)

        df1 = DataFrame({"x": ["a", "b"]}, index=[dt, dt])
        df2 = DataFrame({"y": ["c", "d"]}, index=[dt, dt])
        _check_merge(df1, df2)

    def test_merge_non_unique_index_many_to_many(self):
        dt = datetime(2012, 5, 1)
        dt2 = datetime(2012, 5, 2)
        dt3 = datetime(2012, 5, 3)
        df1 = DataFrame({"x": ["a", "b", "c", "d"]}, index=[dt2, dt2, dt, dt])
        df2 = DataFrame(
            {"y": ["e", "f", "g", " h", "i"]}, index=[dt2, dt2, dt3, dt, dt]
        )
        _check_merge(df1, df2)

    def test_left_merge_empty_dataframe(self):
        left = DataFrame({"key": [1], "value": [2]})
        right = DataFrame({"key": []})

        result = merge(left, right, on="key", how="left")
        tm.assert_frame_equal(result, left)

        result = merge(right, left, on="key", how="right")
        tm.assert_frame_equal(result, left)

    @pytest.mark.parametrize(
        "kwarg",
        [
            {"left_index": True, "right_index": True},
            {"left_index": True, "right_on": "x"},
            {"left_on": "a", "right_index": True},
            {"left_on": "a", "right_on": "x"},
        ],
    )
    def test_merge_left_empty_right_empty(self, join_type, kwarg):
        # GH 10824
        left = DataFrame(columns=["a", "b", "c"])
        right = DataFrame(columns=["x", "y", "z"])

        exp_in = DataFrame(columns=["a", "b", "c", "x", "y", "z"], dtype=object)

        result = merge(left, right, how=join_type, **kwarg)
        tm.assert_frame_equal(result, exp_in)

    def test_merge_left_empty_right_notempty(self):
        # GH 10824
        left = DataFrame(columns=["a", "b", "c"])
        right = DataFrame([[1, 2, 3], [4, 5, 6], [7, 8, 9]], columns=["x", "y", "z"])

        exp_out = DataFrame(
            {
                "a": np.array([np.nan] * 3, dtype=object),
                "b": np.array([np.nan] * 3, dtype=object),
                "c": np.array([np.nan] * 3, dtype=object),
                "x": [1, 4, 7],
                "y": [2, 5, 8],
                "z": [3, 6, 9],
            },
            columns=["a", "b", "c", "x", "y", "z"],
        )
        exp_in = exp_out[0:0]  # make empty DataFrame keeping dtype

        def check1(exp, kwarg):
            result = merge(left, right, how="inner", **kwarg)
            tm.assert_frame_equal(result, exp)
            result = merge(left, right, how="left", **kwarg)
            tm.assert_frame_equal(result, exp)

        def check2(exp, kwarg):
            result = merge(left, right, how="right", **kwarg)
            tm.assert_frame_equal(result, exp)
            result = merge(left, right, how="outer", **kwarg)
            tm.assert_frame_equal(result, exp)

        for kwarg in [
            {"left_index": True, "right_index": True},
            {"left_index": True, "right_on": "x"},
        ]:
            check1(exp_in, kwarg)
            check2(exp_out, kwarg)

        kwarg = {"left_on": "a", "right_index": True}
        check1(exp_in, kwarg)
        exp_out["a"] = [0, 1, 2]
        check2(exp_out, kwarg)

        kwarg = {"left_on": "a", "right_on": "x"}
        check1(exp_in, kwarg)
        exp_out["a"] = np.array([np.nan] * 3, dtype=object)
        check2(exp_out, kwarg)

    def test_merge_left_notempty_right_empty(self):
        # GH 10824
        left = DataFrame([[1, 2, 3], [4, 5, 6], [7, 8, 9]], columns=["a", "b", "c"])
        right = DataFrame(columns=["x", "y", "z"])

        exp_out = DataFrame(
            {
                "a": [1, 4, 7],
                "b": [2, 5, 8],
                "c": [3, 6, 9],
                "x": np.array([np.nan] * 3, dtype=object),
                "y": np.array([np.nan] * 3, dtype=object),
                "z": np.array([np.nan] * 3, dtype=object),
            },
            columns=["a", "b", "c", "x", "y", "z"],
        )
        exp_in = exp_out[0:0]  # make empty DataFrame keeping dtype
        # result will have object dtype
        exp_in.index = exp_in.index.astype(object)

        def check1(exp, kwarg):
            result = merge(left, right, how="inner", **kwarg)
            tm.assert_frame_equal(result, exp)
            result = merge(left, right, how="right", **kwarg)
            tm.assert_frame_equal(result, exp)

        def check2(exp, kwarg):
            result = merge(left, right, how="left", **kwarg)
            tm.assert_frame_equal(result, exp)
            result = merge(left, right, how="outer", **kwarg)
            tm.assert_frame_equal(result, exp)

            # TODO: should the next loop be un-indented? doing so breaks this test
            for kwarg in [
                {"left_index": True, "right_index": True},
                {"left_index": True, "right_on": "x"},
                {"left_on": "a", "right_index": True},
                {"left_on": "a", "right_on": "x"},
            ]:
                check1(exp_in, kwarg)
                check2(exp_out, kwarg)

    def test_merge_empty_frame(self, series_of_dtype, series_of_dtype2):
        # GH 25183
        df = DataFrame(
            {"key": series_of_dtype, "value": series_of_dtype2},
            columns=["key", "value"],
        )
        df_empty = df[:0]
        expected = DataFrame(
            {
                "value_x": Series(dtype=df.dtypes["value"]),
                "key": Series(dtype=df.dtypes["key"]),
                "value_y": Series(dtype=df.dtypes["value"]),
            },
            columns=["value_x", "key", "value_y"],
        )
        actual = df_empty.merge(df, on="key")
        tm.assert_frame_equal(actual, expected)

    def test_merge_all_na_column(self, series_of_dtype, series_of_dtype_all_na):
        # GH 25183
        df_left = DataFrame(
            {"key": series_of_dtype, "value": series_of_dtype_all_na},
            columns=["key", "value"],
        )
        df_right = DataFrame(
            {"key": series_of_dtype, "value": series_of_dtype_all_na},
            columns=["key", "value"],
        )
        expected = DataFrame(
            {
                "key": series_of_dtype,
                "value_x": series_of_dtype_all_na,
                "value_y": series_of_dtype_all_na,
            },
            columns=["key", "value_x", "value_y"],
        )
        actual = df_left.merge(df_right, on="key")
        tm.assert_frame_equal(actual, expected)

    def test_merge_nosort(self):
        # GH#2098

        d = {
            "var1": np.random.randint(0, 10, size=10),
            "var2": np.random.randint(0, 10, size=10),
            "var3": [
                datetime(2012, 1, 12),
                datetime(2011, 2, 4),
                datetime(2010, 2, 3),
                datetime(2012, 1, 12),
                datetime(2011, 2, 4),
                datetime(2012, 4, 3),
                datetime(2012, 3, 4),
                datetime(2008, 5, 1),
                datetime(2010, 2, 3),
                datetime(2012, 2, 3),
            ],
        }
        df = DataFrame.from_dict(d)
        var3 = df.var3.unique()
        var3 = np.sort(var3)
        new = DataFrame.from_dict({"var3": var3, "var8": np.random.random(7)})

        result = df.merge(new, on="var3", sort=False)
        exp = merge(df, new, on="var3", sort=False)
        tm.assert_frame_equal(result, exp)

        assert (df.var3.unique() == result.var3.unique()).all()

    @pytest.mark.parametrize(
        ("sort", "values"), [(False, [1, 1, 0, 1, 1]), (True, [0, 1, 1, 1, 1])]
    )
    @pytest.mark.parametrize("how", ["left", "right"])
    def test_merge_same_order_left_right(self, sort, values, how):
        # GH#35382
        df = DataFrame({"a": [1, 0, 1]})

        result = df.merge(df, on="a", how=how, sort=sort)
        expected = DataFrame(values, columns=["a"])
        tm.assert_frame_equal(result, expected)

    def test_merge_nan_right(self):
        df1 = DataFrame({"i1": [0, 1], "i2": [0, 1]})
        df2 = DataFrame({"i1": [0], "i3": [0]})
        result = df1.join(df2, on="i1", rsuffix="_")
        expected = (
            DataFrame(
                {
                    "i1": {0: 0.0, 1: 1},
                    "i2": {0: 0, 1: 1},
                    "i1_": {0: 0, 1: np.nan},
                    "i3": {0: 0.0, 1: np.nan},
                    None: {0: 0, 1: 0},
                }
            )
            .set_index(None)
            .reset_index()[["i1", "i2", "i1_", "i3"]]
        )
        tm.assert_frame_equal(result, expected, check_dtype=False)

    def test_merge_nan_right2(self):
        df1 = DataFrame({"i1": [0, 1], "i2": [0.5, 1.5]})
        df2 = DataFrame({"i1": [0], "i3": [0.7]})
        result = df1.join(df2, rsuffix="_", on="i1")
        expected = DataFrame(
            {
                "i1": {0: 0, 1: 1},
                "i1_": {0: 0.0, 1: np.nan},
                "i2": {0: 0.5, 1: 1.5},
                "i3": {0: 0.69999999999999996, 1: np.nan},
            }
        )[["i1", "i2", "i1_", "i3"]]
        tm.assert_frame_equal(result, expected)

    def test_merge_type(self, df, df2):
        class NotADataFrame(DataFrame):
            @property
            def _constructor(self):
                return NotADataFrame

        nad = NotADataFrame(df)
        result = nad.merge(df2, on="key1")

        assert isinstance(result, NotADataFrame)

    def test_join_append_timedeltas(self, using_array_manager):
        # timedelta64 issues with join/merge
        # GH 5695

        d = DataFrame.from_dict(
            {"d": [datetime(2013, 11, 5, 5, 56)], "t": [timedelta(0, 22500)]}
        )
        df = DataFrame(columns=list("dt"))
        df = concat([df, d], ignore_index=True)
        result = concat([df, d], ignore_index=True)
        expected = DataFrame(
            {
                "d": [datetime(2013, 11, 5, 5, 56), datetime(2013, 11, 5, 5, 56)],
                "t": [timedelta(0, 22500), timedelta(0, 22500)],
            }
        )
        if using_array_manager:
            # TODO(ArrayManager) decide on exact casting rules in concat
            expected = expected.astype(object)
        tm.assert_frame_equal(result, expected)

    def test_join_append_timedeltas2(self):
        # timedelta64 issues with join/merge
        # GH 5695
        td = np.timedelta64(300000000)
        lhs = DataFrame(Series([td, td], index=["A", "B"]))
        rhs = DataFrame(Series([td], index=["A"]))

        result = lhs.join(rhs, rsuffix="r", how="left")
        expected = DataFrame(
            {
                "0": Series([td, td], index=list("AB")),
                "0r": Series([td, pd.NaT], index=list("AB")),
            }
        )
        tm.assert_frame_equal(result, expected)

    @pytest.mark.parametrize("unit", ["D", "h", "m", "s", "ms", "us", "ns"])
    def test_other_datetime_unit(self, unit):
        # GH 13389
        df1 = DataFrame({"entity_id": [101, 102]})
        ser = Series([None, None], index=[101, 102], name="days")

        dtype = f"datetime64[{unit}]"

        if unit in ["D", "h", "m"]:
            # not supported so we cast to the nearest supported unit, seconds
            exp_dtype = "datetime64[s]"
        else:
            exp_dtype = dtype
        df2 = ser.astype(exp_dtype).to_frame("days")
        assert df2["days"].dtype == exp_dtype

        result = df1.merge(df2, left_on="entity_id", right_index=True)

        days = np.array(["nat", "nat"], dtype=exp_dtype)
        days = pd.core.arrays.DatetimeArray._simple_new(days, dtype=days.dtype)
        exp = DataFrame(
            {
                "entity_id": [101, 102],
                "days": days,
            },
            columns=["entity_id", "days"],
        )
        assert exp["days"].dtype == exp_dtype
        tm.assert_frame_equal(result, exp)

    @pytest.mark.parametrize("unit", ["D", "h", "m", "s", "ms", "us", "ns"])
    def test_other_timedelta_unit(self, unit):
        # GH 13389
        df1 = DataFrame({"entity_id": [101, 102]})
        ser = Series([None, None], index=[101, 102], name="days")

        dtype = f"m8[{unit}]"
        if unit in ["D", "h", "m"]:
            # We cannot astype, instead do nearest supported unit, i.e. "s"
            msg = "Supported resolutions are 's', 'ms', 'us', 'ns'"
            with pytest.raises(ValueError, match=msg):
                ser.astype(dtype)

            df2 = ser.astype("m8[s]").to_frame("days")
        else:
            df2 = ser.astype(dtype).to_frame("days")
            assert df2["days"].dtype == dtype

        result = df1.merge(df2, left_on="entity_id", right_index=True)

        exp = DataFrame(
            {"entity_id": [101, 102], "days": np.array(["nat", "nat"], dtype=dtype)},
            columns=["entity_id", "days"],
        )
        tm.assert_frame_equal(result, exp)

    def test_overlapping_columns_error_message(self):
        df = DataFrame({"key": [1, 2, 3], "v1": [4, 5, 6], "v2": [7, 8, 9]})
        df2 = DataFrame({"key": [1, 2, 3], "v1": [4, 5, 6], "v2": [7, 8, 9]})

        df.columns = ["key", "foo", "foo"]
        df2.columns = ["key", "bar", "bar"]
        expected = DataFrame(
            {
                "key": [1, 2, 3],
                "v1": [4, 5, 6],
                "v2": [7, 8, 9],
                "v3": [4, 5, 6],
                "v4": [7, 8, 9],
            }
        )
        expected.columns = ["key", "foo", "foo", "bar", "bar"]
        tm.assert_frame_equal(merge(df, df2), expected)

        # #2649, #10639
        df2.columns = ["key1", "foo", "foo"]
        msg = r"Data columns not unique: Index\(\['foo'\], dtype='object'\)"
        with pytest.raises(MergeError, match=msg):
            merge(df, df2)

    def test_merge_on_datetime64tz(self):
        # GH11405
        left = DataFrame(
            {
                "key": pd.date_range("20151010", periods=2, tz="US/Eastern"),
                "value": [1, 2],
            }
        )
        right = DataFrame(
            {
                "key": pd.date_range("20151011", periods=3, tz="US/Eastern"),
                "value": [1, 2, 3],
            }
        )

        expected = DataFrame(
            {
                "key": pd.date_range("20151010", periods=4, tz="US/Eastern"),
                "value_x": [1, 2, np.nan, np.nan],
                "value_y": [np.nan, 1, 2, 3],
            }
        )
        result = merge(left, right, on="key", how="outer")
        tm.assert_frame_equal(result, expected)

    def test_merge_datetime64tz_values(self):
        left = DataFrame(
            {
                "key": [1, 2],
                "value": pd.date_range("20151010", periods=2, tz="US/Eastern"),
            }
        )
        right = DataFrame(
            {
                "key": [2, 3],
                "value": pd.date_range("20151011", periods=2, tz="US/Eastern"),
            }
        )
        expected = DataFrame(
            {
                "key": [1, 2, 3],
                "value_x": list(pd.date_range("20151010", periods=2, tz="US/Eastern"))
                + [pd.NaT],
                "value_y": [pd.NaT]
                + list(pd.date_range("20151011", periods=2, tz="US/Eastern")),
            }
        )
        result = merge(left, right, on="key", how="outer")
        tm.assert_frame_equal(result, expected)
        assert result["value_x"].dtype == "datetime64[ns, US/Eastern]"
        assert result["value_y"].dtype == "datetime64[ns, US/Eastern]"

    def test_merge_on_datetime64tz_empty(self):
        # https://github.com/pandas-dev/pandas/issues/25014
        dtz = pd.DatetimeTZDtype(tz="UTC")
        right = DataFrame(
            {
                "date": [pd.Timestamp("2018", tz=dtz.tz)],
                "value": [4.0],
                "date2": [pd.Timestamp("2019", tz=dtz.tz)],
            },
            columns=["date", "value", "date2"],
        )
        left = right[:0]
        result = left.merge(right, on="date")
        expected = DataFrame(
            {
                "value_x": Series(dtype=float),
                "date2_x": Series(dtype=dtz),
                "date": Series(dtype=dtz),
                "value_y": Series(dtype=float),
                "date2_y": Series(dtype=dtz),
            },
            columns=["value_x", "date2_x", "date", "value_y", "date2_y"],
        )
        tm.assert_frame_equal(result, expected)

    def test_merge_datetime64tz_with_dst_transition(self):
        # GH 18885
        df1 = DataFrame(
            pd.date_range("2017-10-29 01:00", periods=4, freq="H", tz="Europe/Madrid"),
            columns=["date"],
        )
        df1["value"] = 1
        df2 = DataFrame(
            {
                "date": pd.to_datetime(
                    [
                        "2017-10-29 03:00:00",
                        "2017-10-29 04:00:00",
                        "2017-10-29 05:00:00",
                    ]
                ),
                "value": 2,
            }
        )
        df2["date"] = df2["date"].dt.tz_localize("UTC").dt.tz_convert("Europe/Madrid")
        result = merge(df1, df2, how="outer", on="date")
        expected = DataFrame(
            {
                "date": pd.date_range(
                    "2017-10-29 01:00", periods=7, freq="H", tz="Europe/Madrid"
                ),
                "value_x": [1] * 4 + [np.nan] * 3,
                "value_y": [np.nan] * 4 + [2] * 3,
            }
        )
        tm.assert_frame_equal(result, expected)

    def test_merge_non_unique_period_index(self):
        # GH #16871
        index = pd.period_range("2016-01-01", periods=16, freq="M")
        df = DataFrame(list(range(len(index))), index=index, columns=["pnum"])
        df2 = concat([df, df])
        result = df.merge(df2, left_index=True, right_index=True, how="inner")
        expected = DataFrame(
            np.tile(np.arange(16, dtype=np.int64).repeat(2).reshape(-1, 1), 2),
            columns=["pnum_x", "pnum_y"],
            index=df2.sort_index().index,
        )
        tm.assert_frame_equal(result, expected)

    def test_merge_on_periods(self):
        left = DataFrame(
            {"key": pd.period_range("20151010", periods=2, freq="D"), "value": [1, 2]}
        )
        right = DataFrame(
            {
                "key": pd.period_range("20151011", periods=3, freq="D"),
                "value": [1, 2, 3],
            }
        )

        expected = DataFrame(
            {
                "key": pd.period_range("20151010", periods=4, freq="D"),
                "value_x": [1, 2, np.nan, np.nan],
                "value_y": [np.nan, 1, 2, 3],
            }
        )
        result = merge(left, right, on="key", how="outer")
        tm.assert_frame_equal(result, expected)

    def test_merge_period_values(self):
        left = DataFrame(
            {"key": [1, 2], "value": pd.period_range("20151010", periods=2, freq="D")}
        )
        right = DataFrame(
            {"key": [2, 3], "value": pd.period_range("20151011", periods=2, freq="D")}
        )

        exp_x = pd.period_range("20151010", periods=2, freq="D")
        exp_y = pd.period_range("20151011", periods=2, freq="D")
        expected = DataFrame(
            {
                "key": [1, 2, 3],
                "value_x": list(exp_x) + [pd.NaT],
                "value_y": [pd.NaT] + list(exp_y),
            }
        )
        result = merge(left, right, on="key", how="outer")
        tm.assert_frame_equal(result, expected)
        assert result["value_x"].dtype == "Period[D]"
        assert result["value_y"].dtype == "Period[D]"

    def test_indicator(self, dfs_for_indicator):
        # PR #10054. xref #7412 and closes #8790.
        df1, df2 = dfs_for_indicator
        df1_copy = df1.copy()

        df2_copy = df2.copy()

        df_result = DataFrame(
            {
                "col1": [0, 1, 2, 3, 4, 5],
                "col_conflict_x": [1, 2, np.nan, np.nan, np.nan, np.nan],
                "col_left": ["a", "b", np.nan, np.nan, np.nan, np.nan],
                "col_conflict_y": [np.nan, 1, 2, 3, 4, 5],
                "col_right": [np.nan, 2, 2, 2, 2, 2],
            }
        )
        df_result["_merge"] = Categorical(
            [
                "left_only",
                "both",
                "right_only",
                "right_only",
                "right_only",
                "right_only",
            ],
            categories=["left_only", "right_only", "both"],
        )

        df_result = df_result[
            [
                "col1",
                "col_conflict_x",
                "col_left",
                "col_conflict_y",
                "col_right",
                "_merge",
            ]
        ]

        test = merge(df1, df2, on="col1", how="outer", indicator=True)
        tm.assert_frame_equal(test, df_result)
        test = df1.merge(df2, on="col1", how="outer", indicator=True)
        tm.assert_frame_equal(test, df_result)

        # No side effects
        tm.assert_frame_equal(df1, df1_copy)
        tm.assert_frame_equal(df2, df2_copy)

        # Check with custom name
        df_result_custom_name = df_result
        df_result_custom_name = df_result_custom_name.rename(
            columns={"_merge": "custom_name"}
        )

        test_custom_name = merge(
            df1, df2, on="col1", how="outer", indicator="custom_name"
        )
        tm.assert_frame_equal(test_custom_name, df_result_custom_name)
        test_custom_name = df1.merge(
            df2, on="col1", how="outer", indicator="custom_name"
        )
        tm.assert_frame_equal(test_custom_name, df_result_custom_name)

    def test_merge_indicator_arg_validation(self, dfs_for_indicator):
        # Check only accepts strings and booleans
        df1, df2 = dfs_for_indicator

        msg = "indicator option can only accept boolean or string arguments"
        with pytest.raises(ValueError, match=msg):
            merge(df1, df2, on="col1", how="outer", indicator=5)
        with pytest.raises(ValueError, match=msg):
            df1.merge(df2, on="col1", how="outer", indicator=5)

    def test_merge_indicator_result_integrity(self, dfs_for_indicator):
        # Check result integrity
        df1, df2 = dfs_for_indicator

        test2 = merge(df1, df2, on="col1", how="left", indicator=True)
        assert (test2._merge != "right_only").all()
        test2 = df1.merge(df2, on="col1", how="left", indicator=True)
        assert (test2._merge != "right_only").all()

        test3 = merge(df1, df2, on="col1", how="right", indicator=True)
        assert (test3._merge != "left_only").all()
        test3 = df1.merge(df2, on="col1", how="right", indicator=True)
        assert (test3._merge != "left_only").all()

        test4 = merge(df1, df2, on="col1", how="inner", indicator=True)
        assert (test4._merge == "both").all()
        test4 = df1.merge(df2, on="col1", how="inner", indicator=True)
        assert (test4._merge == "both").all()

    def test_merge_indicator_invalid(self, dfs_for_indicator):
        # Check if working name in df
        df1, _ = dfs_for_indicator

        for i in ["_right_indicator", "_left_indicator", "_merge"]:
            df_badcolumn = DataFrame({"col1": [1, 2], i: [2, 2]})

            msg = (
                "Cannot use `indicator=True` option when data contains a "
                f"column named {i}|"
                "Cannot use name of an existing column for indicator column"
            )
            with pytest.raises(ValueError, match=msg):
                merge(df1, df_badcolumn, on="col1", how="outer", indicator=True)
            with pytest.raises(ValueError, match=msg):
                df1.merge(df_badcolumn, on="col1", how="outer", indicator=True)

        # Check for name conflict with custom name
        df_badcolumn = DataFrame({"col1": [1, 2], "custom_column_name": [2, 2]})

        msg = "Cannot use name of an existing column for indicator column"
        with pytest.raises(ValueError, match=msg):
            merge(
                df1,
                df_badcolumn,
                on="col1",
                how="outer",
                indicator="custom_column_name",
            )
        with pytest.raises(ValueError, match=msg):
            df1.merge(
                df_badcolumn, on="col1", how="outer", indicator="custom_column_name"
            )

    def test_merge_indicator_multiple_columns(self):
        # Merge on multiple columns
        df3 = DataFrame({"col1": [0, 1], "col2": ["a", "b"]})

        df4 = DataFrame({"col1": [1, 1, 3], "col2": ["b", "x", "y"]})

        hand_coded_result = DataFrame(
            {"col1": [0, 1, 1, 3], "col2": ["a", "b", "x", "y"]}
        )
        hand_coded_result["_merge"] = Categorical(
            ["left_only", "both", "right_only", "right_only"],
            categories=["left_only", "right_only", "both"],
        )

        test5 = merge(df3, df4, on=["col1", "col2"], how="outer", indicator=True)
        tm.assert_frame_equal(test5, hand_coded_result)
        test5 = df3.merge(df4, on=["col1", "col2"], how="outer", indicator=True)
        tm.assert_frame_equal(test5, hand_coded_result)

    def test_validation(self):
        left = DataFrame(
            {"a": ["a", "b", "c", "d"], "b": ["cat", "dog", "weasel", "horse"]},
            index=range(4),
        )

        right = DataFrame(
            {
                "a": ["a", "b", "c", "d", "e"],
                "c": ["meow", "bark", "um... weasel noise?", "nay", "chirp"],
            },
            index=range(5),
        )

        # Make sure no side effects.
        left_copy = left.copy()
        right_copy = right.copy()

        result = merge(left, right, left_index=True, right_index=True, validate="1:1")
        tm.assert_frame_equal(left, left_copy)
        tm.assert_frame_equal(right, right_copy)

        # make sure merge still correct
        expected = DataFrame(
            {
                "a_x": ["a", "b", "c", "d"],
                "b": ["cat", "dog", "weasel", "horse"],
                "a_y": ["a", "b", "c", "d"],
                "c": ["meow", "bark", "um... weasel noise?", "nay"],
            },
            index=range(4),
            columns=["a_x", "b", "a_y", "c"],
        )

        result = merge(
            left, right, left_index=True, right_index=True, validate="one_to_one"
        )
        tm.assert_frame_equal(result, expected)

        expected_2 = DataFrame(
            {
                "a": ["a", "b", "c", "d"],
                "b": ["cat", "dog", "weasel", "horse"],
                "c": ["meow", "bark", "um... weasel noise?", "nay"],
            },
            index=range(4),
        )

        result = merge(left, right, on="a", validate="1:1")
        tm.assert_frame_equal(left, left_copy)
        tm.assert_frame_equal(right, right_copy)
        tm.assert_frame_equal(result, expected_2)

        result = merge(left, right, on="a", validate="one_to_one")
        tm.assert_frame_equal(result, expected_2)

        # One index, one column
        expected_3 = DataFrame(
            {
                "b": ["cat", "dog", "weasel", "horse"],
                "a": ["a", "b", "c", "d"],
                "c": ["meow", "bark", "um... weasel noise?", "nay"],
            },
            columns=["b", "a", "c"],
            index=range(4),
        )

        left_index_reset = left.set_index("a")
        result = merge(
            left_index_reset,
            right,
            left_index=True,
            right_on="a",
            validate="one_to_one",
        )
        tm.assert_frame_equal(result, expected_3)

        # Dups on right
        right_w_dups = concat([right, DataFrame({"a": ["e"], "c": ["moo"]}, index=[4])])
        merge(
            left,
            right_w_dups,
            left_index=True,
            right_index=True,
            validate="one_to_many",
        )

        msg = "Merge keys are not unique in right dataset; not a one-to-one merge"
        with pytest.raises(MergeError, match=msg):
            merge(
                left,
                right_w_dups,
                left_index=True,
                right_index=True,
                validate="one_to_one",
            )

        with pytest.raises(MergeError, match=msg):
            merge(left, right_w_dups, on="a", validate="one_to_one")

        # Dups on left
        left_w_dups = concat(
            [left, DataFrame({"a": ["a"], "c": ["cow"]}, index=[3])], sort=True
        )
        merge(
            left_w_dups,
            right,
            left_index=True,
            right_index=True,
            validate="many_to_one",
        )

        msg = "Merge keys are not unique in left dataset; not a one-to-one merge"
        with pytest.raises(MergeError, match=msg):
            merge(
                left_w_dups,
                right,
                left_index=True,
                right_index=True,
                validate="one_to_one",
            )

        with pytest.raises(MergeError, match=msg):
            merge(left_w_dups, right, on="a", validate="one_to_one")

        # Dups on both
        merge(left_w_dups, right_w_dups, on="a", validate="many_to_many")

        msg = "Merge keys are not unique in right dataset; not a many-to-one merge"
        with pytest.raises(MergeError, match=msg):
            merge(
                left_w_dups,
                right_w_dups,
                left_index=True,
                right_index=True,
                validate="many_to_one",
            )

        msg = "Merge keys are not unique in left dataset; not a one-to-many merge"
        with pytest.raises(MergeError, match=msg):
            merge(left_w_dups, right_w_dups, on="a", validate="one_to_many")

        # Check invalid arguments
        msg = (
            '"jibberish" is not a valid argument. '
            "Valid arguments are:\n"
            '- "1:1"\n'
            '- "1:m"\n'
            '- "m:1"\n'
            '- "m:m"\n'
            '- "one_to_one"\n'
            '- "one_to_many"\n'
            '- "many_to_one"\n'
            '- "many_to_many"'
        )
        with pytest.raises(ValueError, match=msg):
            merge(left, right, on="a", validate="jibberish")

        # Two column merge, dups in both, but jointly no dups.
        left = DataFrame(
            {
                "a": ["a", "a", "b", "b"],
                "b": [0, 1, 0, 1],
                "c": ["cat", "dog", "weasel", "horse"],
            },
            index=range(4),
        )

        right = DataFrame(
            {
                "a": ["a", "a", "b"],
                "b": [0, 1, 0],
                "d": ["meow", "bark", "um... weasel noise?"],
            },
            index=range(3),
        )

        expected_multi = DataFrame(
            {
                "a": ["a", "a", "b"],
                "b": [0, 1, 0],
                "c": ["cat", "dog", "weasel"],
                "d": ["meow", "bark", "um... weasel noise?"],
            },
            index=range(3),
        )

        msg = (
            "Merge keys are not unique in either left or right dataset; "
            "not a one-to-one merge"
        )
        with pytest.raises(MergeError, match=msg):
            merge(left, right, on="a", validate="1:1")

        result = merge(left, right, on=["a", "b"], validate="1:1")
        tm.assert_frame_equal(result, expected_multi)

    def test_merge_two_empty_df_no_division_error(self):
        # GH17776, PR #17846
        a = DataFrame({"a": [], "b": [], "c": []})
        with np.errstate(divide="raise"):
            merge(a, a, on=("a", "b"))

    @pytest.mark.parametrize("how", ["right", "outer"])
    @pytest.mark.parametrize(
        "index,expected_index",
        [
            (
                CategoricalIndex([1, 2, 4]),
                CategoricalIndex([1, 2, 4, None, None, None]),
            ),
            (
                DatetimeIndex(["2001-01-01", "2002-02-02", "2003-03-03"]),
                DatetimeIndex(
                    ["2001-01-01", "2002-02-02", "2003-03-03", pd.NaT, pd.NaT, pd.NaT]
                ),
            ),
            *[
                (
                    Index([1, 2, 3], dtype=dtyp),
                    Index([1, 2, 3, None, None, None], dtype=np.float64),
                )
                for dtyp in tm.ALL_REAL_NUMPY_DTYPES
            ],
            (
                IntervalIndex.from_tuples([(1, 2), (2, 3), (3, 4)]),
                IntervalIndex.from_tuples(
                    [(1, 2), (2, 3), (3, 4), np.nan, np.nan, np.nan]
                ),
            ),
            (
                PeriodIndex(["2001-01-01", "2001-01-02", "2001-01-03"], freq="D"),
                PeriodIndex(
                    ["2001-01-01", "2001-01-02", "2001-01-03", pd.NaT, pd.NaT, pd.NaT],
                    freq="D",
                ),
            ),
            (
                TimedeltaIndex(["1d", "2d", "3d"]),
                TimedeltaIndex(["1d", "2d", "3d", pd.NaT, pd.NaT, pd.NaT]),
            ),
        ],
    )
    def test_merge_on_index_with_more_values(self, how, index, expected_index):
        # GH 24212
        # pd.merge gets [0, 1, 2, -1, -1, -1] as left_indexer, ensure that
        # -1 is interpreted as a missing value instead of the last element
        df1 = DataFrame({"a": [0, 1, 2], "key": [0, 1, 2]}, index=index)
        df2 = DataFrame({"b": [0, 1, 2, 3, 4, 5]})
        result = df1.merge(df2, left_on="key", right_index=True, how=how)
        expected = DataFrame(
            [
                [0, 0, 0],
                [1, 1, 1],
                [2, 2, 2],
                [np.nan, 3, 3],
                [np.nan, 4, 4],
                [np.nan, 5, 5],
            ],
            columns=["a", "key", "b"],
        )
        expected.set_index(expected_index, inplace=True)
        tm.assert_frame_equal(result, expected)

    def test_merge_right_index_right(self):
        # Note: the expected output here is probably incorrect.
        # See https://github.com/pandas-dev/pandas/issues/17257 for more.
        # We include this as a regression test for GH-24897.
        left = DataFrame({"a": [1, 2, 3], "key": [0, 1, 1]})
        right = DataFrame({"b": [1, 2, 3]})

        expected = DataFrame(
            {"a": [1, 2, 3, None], "key": [0, 1, 1, 2], "b": [1, 2, 2, 3]},
            columns=["a", "key", "b"],
            index=[0, 1, 2, np.nan],
        )
        result = left.merge(right, left_on="key", right_index=True, how="right")
        tm.assert_frame_equal(result, expected)

    @pytest.mark.parametrize("how", ["left", "right"])
    def test_merge_preserves_row_order(self, how):
        # GH 27453
        left_df = DataFrame({"animal": ["dog", "pig"], "max_speed": [40, 11]})
        right_df = DataFrame({"animal": ["quetzal", "pig"], "max_speed": [80, 11]})
        result = left_df.merge(right_df, on=["animal", "max_speed"], how=how)
        if how == "right":
            expected = DataFrame({"animal": ["quetzal", "pig"], "max_speed": [80, 11]})
        else:
            expected = DataFrame({"animal": ["dog", "pig"], "max_speed": [40, 11]})
        tm.assert_frame_equal(result, expected)

    def test_merge_take_missing_values_from_index_of_other_dtype(self):
        # GH 24212
        left = DataFrame(
            {
                "a": [1, 2, 3],
                "key": Categorical(["a", "a", "b"], categories=list("abc")),
            }
        )
        right = DataFrame({"b": [1, 2, 3]}, index=CategoricalIndex(["a", "b", "c"]))
        result = left.merge(right, left_on="key", right_index=True, how="right")
        expected = DataFrame(
            {
                "a": [1, 2, 3, None],
                "key": Categorical(["a", "a", "b", "c"]),
                "b": [1, 1, 2, 3],
            },
            index=[0, 1, 2, np.nan],
        )
        expected = expected.reindex(columns=["a", "key", "b"])
        tm.assert_frame_equal(result, expected)

    def test_merge_readonly(self):
        # https://github.com/pandas-dev/pandas/issues/27943
        data1 = DataFrame(
            np.arange(20).reshape((4, 5)) + 1, columns=["a", "b", "c", "d", "e"]
        )
        data2 = DataFrame(
            np.arange(20).reshape((5, 4)) + 1, columns=["a", "b", "x", "y"]
        )

        # make each underlying block array / column array read-only
        for arr in data1._mgr.arrays:
            arr.flags.writeable = False

        data1.merge(data2)  # no error


def _check_merge(x, y):
    for how in ["inner", "left", "outer"]:
        result = x.join(y, how=how)

        expected = merge(x.reset_index(), y.reset_index(), how=how, sort=True)
        expected = expected.set_index("index")

        # TODO check_names on merge?
        tm.assert_frame_equal(result, expected, check_names=False)


class TestMergeDtypes:
    @pytest.mark.parametrize(
        "right_vals", [["foo", "bar"], Series(["foo", "bar"]).astype("category")]
    )
    def test_different(self, right_vals):
        left = DataFrame(
            {
                "A": ["foo", "bar"],
                "B": Series(["foo", "bar"]).astype("category"),
                "C": [1, 2],
                "D": [1.0, 2.0],
                "E": Series([1, 2], dtype="uint64"),
                "F": Series([1, 2], dtype="int32"),
            }
        )
        right = DataFrame({"A": right_vals})

        # GH 9780
        # We allow merging on object and categorical cols and cast
        # categorical cols to object
        result = merge(left, right, on="A")
        assert is_object_dtype(result.A.dtype)

    @pytest.mark.parametrize("d1", [np.int64, np.int32, np.int16, np.int8, np.uint8])
    @pytest.mark.parametrize("d2", [np.int64, np.float64, np.float32, np.float16])
    def test_join_multi_dtypes(self, d1, d2):
        dtype1 = np.dtype(d1)
        dtype2 = np.dtype(d2)

        left = DataFrame(
            {
                "k1": np.array([0, 1, 2] * 8, dtype=dtype1),
                "k2": ["foo", "bar"] * 12,
                "v": np.array(np.arange(24), dtype=np.int64),
            }
        )

        index = MultiIndex.from_tuples([(2, "bar"), (1, "foo")])
        right = DataFrame({"v2": np.array([5, 7], dtype=dtype2)}, index=index)

        result = left.join(right, on=["k1", "k2"])

        expected = left.copy()

        if dtype2.kind == "i":
            dtype2 = np.dtype("float64")
        expected["v2"] = np.array(np.nan, dtype=dtype2)
        expected.loc[(expected.k1 == 2) & (expected.k2 == "bar"), "v2"] = 5
        expected.loc[(expected.k1 == 1) & (expected.k2 == "foo"), "v2"] = 7

        tm.assert_frame_equal(result, expected)

        result = left.join(right, on=["k1", "k2"], sort=True)
        expected.sort_values(["k1", "k2"], kind="mergesort", inplace=True)
        tm.assert_frame_equal(result, expected)

    @pytest.mark.parametrize(
        "int_vals, float_vals, exp_vals",
        [
            ([1, 2, 3], [1.0, 2.0, 3.0], {"X": [1, 2, 3], "Y": [1.0, 2.0, 3.0]}),
            ([1, 2, 3], [1.0, 3.0], {"X": [1, 3], "Y": [1.0, 3.0]}),
            ([1, 2], [1.0, 2.0, 3.0], {"X": [1, 2], "Y": [1.0, 2.0]}),
        ],
    )
    def test_merge_on_ints_floats(self, int_vals, float_vals, exp_vals):
        # GH 16572
        # Check that float column is not cast to object if
        # merging on float and int columns
        A = DataFrame({"X": int_vals})
        B = DataFrame({"Y": float_vals})
        expected = DataFrame(exp_vals)

        result = A.merge(B, left_on="X", right_on="Y")
        tm.assert_frame_equal(result, expected)

        result = B.merge(A, left_on="Y", right_on="X")
        tm.assert_frame_equal(result, expected[["Y", "X"]])

    def test_merge_key_dtype_cast(self):
        # GH 17044
        df1 = DataFrame({"key": [1.0, 2.0], "v1": [10, 20]}, columns=["key", "v1"])
        df2 = DataFrame({"key": [2], "v2": [200]}, columns=["key", "v2"])
        result = df1.merge(df2, on="key", how="left")
        expected = DataFrame(
            {"key": [1.0, 2.0], "v1": [10, 20], "v2": [np.nan, 200.0]},
            columns=["key", "v1", "v2"],
        )
        tm.assert_frame_equal(result, expected)

    def test_merge_on_ints_floats_warning(self):
        # GH 16572
        # merge will produce a warning when merging on int and
        # float columns where the float values are not exactly
        # equal to their int representation
        A = DataFrame({"X": [1, 2, 3]})
        B = DataFrame({"Y": [1.1, 2.5, 3.0]})
        expected = DataFrame({"X": [3], "Y": [3.0]})

        with tm.assert_produces_warning(UserWarning):
            result = A.merge(B, left_on="X", right_on="Y")
            tm.assert_frame_equal(result, expected)

        with tm.assert_produces_warning(UserWarning):
            result = B.merge(A, left_on="Y", right_on="X")
            tm.assert_frame_equal(result, expected[["Y", "X"]])

        # test no warning if float has NaNs
        B = DataFrame({"Y": [np.nan, np.nan, 3.0]})

        with tm.assert_produces_warning(None):
            result = B.merge(A, left_on="Y", right_on="X")
            tm.assert_frame_equal(result, expected[["Y", "X"]])

    def test_merge_incompat_infer_boolean_object(self):
        # GH21119: bool + object bool merge OK
        df1 = DataFrame({"key": Series([True, False], dtype=object)})
        df2 = DataFrame({"key": [True, False]})

        expected = DataFrame({"key": [True, False]}, dtype=object)
        result = merge(df1, df2, on="key")
        tm.assert_frame_equal(result, expected)
        result = merge(df2, df1, on="key")
        tm.assert_frame_equal(result, expected)

    def test_merge_incompat_infer_boolean_object_with_missing(self):
        # GH21119: bool + object bool merge OK
        # with missing value
        df1 = DataFrame({"key": Series([True, False, np.nan], dtype=object)})
        df2 = DataFrame({"key": [True, False]})

        expected = DataFrame({"key": [True, False]}, dtype=object)
        result = merge(df1, df2, on="key")
        tm.assert_frame_equal(result, expected)
        result = merge(df2, df1, on="key")
        tm.assert_frame_equal(result, expected)

    @pytest.mark.parametrize(
        "df1_vals, df2_vals",
        [
            # merge on category coerces to object
            ([0, 1, 2], Series(["a", "b", "a"]).astype("category")),
            ([0.0, 1.0, 2.0], Series(["a", "b", "a"]).astype("category")),
            # no not infer
            ([0, 1], Series([False, True], dtype=object)),
            ([0, 1], Series([False, True], dtype=bool)),
        ],
    )
    def test_merge_incompat_dtypes_are_ok(self, df1_vals, df2_vals):
        # these are explicitly allowed incompat merges, that pass thru
        # the result type is dependent on if the values on the rhs are
        # inferred, otherwise these will be coerced to object

        df1 = DataFrame({"A": df1_vals})
        df2 = DataFrame({"A": df2_vals})

        result = merge(df1, df2, on=["A"])
        assert is_object_dtype(result.A.dtype)
        result = merge(df2, df1, on=["A"])
        assert is_object_dtype(result.A.dtype)

    @pytest.mark.parametrize(
        "df1_vals, df2_vals",
        [
            # do not infer to numeric
            (Series([1, 2], dtype="uint64"), ["a", "b", "c"]),
            (Series([1, 2], dtype="int32"), ["a", "b", "c"]),
            ([0, 1, 2], ["0", "1", "2"]),
            ([0.0, 1.0, 2.0], ["0", "1", "2"]),
            ([0, 1, 2], ["0", "1", "2"]),
            (
                pd.date_range("1/1/2011", periods=2, freq="D"),
                ["2011-01-01", "2011-01-02"],
            ),
            (pd.date_range("1/1/2011", periods=2, freq="D"), [0, 1]),
            (pd.date_range("1/1/2011", periods=2, freq="D"), [0.0, 1.0]),
            (
                pd.date_range("20130101", periods=3),
                pd.date_range("20130101", periods=3, tz="US/Eastern"),
            ),
        ],
    )
    def test_merge_incompat_dtypes_error(self, df1_vals, df2_vals):
        # GH 9780, GH 15800
        # Raise a ValueError when a user tries to merge on
        # dtypes that are incompatible (e.g., obj and int/float)

        df1 = DataFrame({"A": df1_vals})
        df2 = DataFrame({"A": df2_vals})

        msg = (
            f"You are trying to merge on {df1['A'].dtype} and {df2['A'].dtype} "
            "columns for key 'A'. If you wish to proceed you should use pd.concat"
        )
        msg = re.escape(msg)
        with pytest.raises(ValueError, match=msg):
            merge(df1, df2, on=["A"])

        # Check that error still raised when swapping order of dataframes
        msg = (
            f"You are trying to merge on {df2['A'].dtype} and {df1['A'].dtype} "
            "columns for key 'A'. If you wish to proceed you should use pd.concat"
        )
        msg = re.escape(msg)
        with pytest.raises(ValueError, match=msg):
            merge(df2, df1, on=["A"])

        # Check that error still raised when merging on multiple columns
        # The error message should mention the first incompatible column
        if len(df1_vals) == len(df2_vals):
            # Column A in df1 and df2 is of compatible (the same) dtype
            # Columns B and C in df1 and df2 are of incompatible dtypes
            df3 = DataFrame({"A": df2_vals, "B": df1_vals, "C": df1_vals})
            df4 = DataFrame({"A": df2_vals, "B": df2_vals, "C": df2_vals})

            # Check that error raised correctly when merging all columns A, B, and C
            # The error message should mention key 'B'
            msg = (
                f"You are trying to merge on {df3['B'].dtype} and {df4['B'].dtype} "
                "columns for key 'B'. If you wish to proceed you should use pd.concat"
            )
            msg = re.escape(msg)
            with pytest.raises(ValueError, match=msg):
                merge(df3, df4)

            # Check that error raised correctly when merging columns A and C
            # The error message should mention key 'C'
            msg = (
                f"You are trying to merge on {df3['C'].dtype} and {df4['C'].dtype} "
                "columns for key 'C'. If you wish to proceed you should use pd.concat"
            )
            msg = re.escape(msg)
            with pytest.raises(ValueError, match=msg):
                merge(df3, df4, on=["A", "C"])

    @pytest.mark.parametrize(
        "expected_data, how",
        [
            ([1, 2], "outer"),
            ([], "inner"),
            ([2], "right"),
            ([1], "left"),
        ],
    )
    def test_merge_EA_dtype(self, any_numeric_ea_dtype, how, expected_data):
        # GH#40073
        d1 = DataFrame([(1,)], columns=["id"], dtype=any_numeric_ea_dtype)
        d2 = DataFrame([(2,)], columns=["id"], dtype=any_numeric_ea_dtype)
        result = merge(d1, d2, how=how)
        exp_index = RangeIndex(len(expected_data))
        expected = DataFrame(
            expected_data, index=exp_index, columns=["id"], dtype=any_numeric_ea_dtype
        )
        tm.assert_frame_equal(result, expected)

    @pytest.mark.parametrize(
        "expected_data, how",
        [
            (["a", "b"], "outer"),
            ([], "inner"),
            (["b"], "right"),
            (["a"], "left"),
        ],
    )
    def test_merge_string_dtype(self, how, expected_data, any_string_dtype):
        # GH#40073
        d1 = DataFrame([("a",)], columns=["id"], dtype=any_string_dtype)
        d2 = DataFrame([("b",)], columns=["id"], dtype=any_string_dtype)
        result = merge(d1, d2, how=how)
        exp_idx = RangeIndex(len(expected_data))
        expected = DataFrame(
            expected_data, index=exp_idx, columns=["id"], dtype=any_string_dtype
        )
        tm.assert_frame_equal(result, expected)

    @pytest.mark.parametrize(
        "how, expected_data",
        [
            ("inner", [[True, 1, 4], [False, 5, 3]]),
            ("outer", [[True, 1, 4], [False, 5, 3]]),
            ("left", [[True, 1, 4], [False, 5, 3]]),
            ("right", [[False, 5, 3], [True, 1, 4]]),
        ],
    )
    def test_merge_bool_dtype(self, how, expected_data):
        # GH#40073
        df1 = DataFrame({"A": [True, False], "B": [1, 5]})
        df2 = DataFrame({"A": [False, True], "C": [3, 4]})
        result = merge(df1, df2, how=how)
        expected = DataFrame(expected_data, columns=["A", "B", "C"])
        tm.assert_frame_equal(result, expected)

    def test_merge_ea_with_string(self, join_type, string_dtype):
        # GH 43734 Avoid the use of `assign` with multi-index
        df1 = DataFrame(
            data={
                ("lvl0", "lvl1-a"): ["1", "2", "3", "4", None],
                ("lvl0", "lvl1-b"): ["4", "5", "6", "7", "8"],
            },
            dtype=pd.StringDtype(),
        )
        df1_copy = df1.copy()
        df2 = DataFrame(
            data={
                ("lvl0", "lvl1-a"): ["1", "2", "3", pd.NA, "5"],
                ("lvl0", "lvl1-c"): ["7", "8", "9", pd.NA, "11"],
            },
            dtype=string_dtype,
        )
        df2_copy = df2.copy()
        merged = merge(left=df1, right=df2, on=[("lvl0", "lvl1-a")], how=join_type)

        # No change in df1 and df2
        tm.assert_frame_equal(df1, df1_copy)
        tm.assert_frame_equal(df2, df2_copy)

        # Check the expected types for the merged data frame
        expected = Series(
            [np.dtype("O"), pd.StringDtype(), np.dtype("O")],
            index=MultiIndex.from_tuples(
                [("lvl0", "lvl1-a"), ("lvl0", "lvl1-b"), ("lvl0", "lvl1-c")]
            ),
        )
        tm.assert_series_equal(merged.dtypes, expected)

    @pytest.mark.parametrize(
        "left_empty, how, exp",
        [
            (False, "left", "left"),
            (False, "right", "empty"),
            (False, "inner", "empty"),
            (False, "outer", "left"),
            (False, "cross", "empty_cross"),
            (True, "left", "empty"),
            (True, "right", "right"),
            (True, "inner", "empty"),
            (True, "outer", "right"),
            (True, "cross", "empty_cross"),
        ],
    )
    def test_merge_empty(self, left_empty, how, exp):
        left = DataFrame({"A": [2, 1], "B": [3, 4]})
        right = DataFrame({"A": [1], "C": [5]}, dtype="int64")

        if left_empty:
            left = left.head(0)
        else:
            right = right.head(0)

        result = left.merge(right, how=how)

        if exp == "left":
            expected = DataFrame({"A": [2, 1], "B": [3, 4], "C": [np.nan, np.nan]})
        elif exp == "right":
            expected = DataFrame({"B": [np.nan], "A": [1], "C": [5]})
        elif exp == "empty":
            expected = DataFrame(columns=["A", "B", "C"], dtype="int64")
            if left_empty:
                expected = expected[["B", "A", "C"]]
        elif exp == "empty_cross":
            expected = DataFrame(columns=["A_x", "B", "A_y", "C"], dtype="int64")

        tm.assert_frame_equal(result, expected)


@pytest.fixture
def left():
    np.random.seed(1234)
    return DataFrame(
        {
            "X": Series(np.random.choice(["foo", "bar"], size=(10,))).astype(
                CDT(["foo", "bar"])
            ),
            "Y": np.random.choice(["one", "two", "three"], size=(10,)),
        }
    )


@pytest.fixture
def right():
    np.random.seed(1234)
    return DataFrame(
        {"X": Series(["foo", "bar"]).astype(CDT(["foo", "bar"])), "Z": [1, 2]}
    )


class TestMergeCategorical:
    def test_identical(self, left):
        # merging on the same, should preserve dtypes
        merged = merge(left, left, on="X")
        result = merged.dtypes.sort_index()
        expected = Series(
            [CategoricalDtype(categories=["foo", "bar"]), np.dtype("O"), np.dtype("O")],
            index=["X", "Y_x", "Y_y"],
        )
        tm.assert_series_equal(result, expected)

    def test_basic(self, left, right):
        # we have matching Categorical dtypes in X
        # so should preserve the merged column
        merged = merge(left, right, on="X")
        result = merged.dtypes.sort_index()
        expected = Series(
            [
                CategoricalDtype(categories=["foo", "bar"]),
                np.dtype("O"),
                np.dtype("int64"),
            ],
            index=["X", "Y", "Z"],
        )
        tm.assert_series_equal(result, expected)

    def test_merge_categorical(self):
        # GH 9426

        right = DataFrame(
            {
                "c": {0: "a", 1: "b", 2: "c", 3: "d", 4: "e"},
                "d": {0: "null", 1: "null", 2: "null", 3: "null", 4: "null"},
            }
        )
        left = DataFrame(
            {
                "a": {0: "f", 1: "f", 2: "f", 3: "f", 4: "f"},
                "b": {0: "g", 1: "g", 2: "g", 3: "g", 4: "g"},
            }
        )
        df = merge(left, right, how="left", left_on="b", right_on="c")

        # object-object
        expected = df.copy()

        # object-cat
        # note that we propagate the category
        # because we don't have any matching rows
        cright = right.copy()
        cright["d"] = cright["d"].astype("category")
        result = merge(left, cright, how="left", left_on="b", right_on="c")
        expected["d"] = expected["d"].astype(CategoricalDtype(["null"]))
        tm.assert_frame_equal(result, expected)

        # cat-object
        cleft = left.copy()
        cleft["b"] = cleft["b"].astype("category")
        result = merge(cleft, cright, how="left", left_on="b", right_on="c")
        tm.assert_frame_equal(result, expected)

        # cat-cat
        cright = right.copy()
        cright["d"] = cright["d"].astype("category")
        cleft = left.copy()
        cleft["b"] = cleft["b"].astype("category")
        result = merge(cleft, cright, how="left", left_on="b", right_on="c")
        tm.assert_frame_equal(result, expected)

    def tests_merge_categorical_unordered_equal(self):
        # GH-19551
        df1 = DataFrame(
            {
                "Foo": Categorical(["A", "B", "C"], categories=["A", "B", "C"]),
                "Left": ["A0", "B0", "C0"],
            }
        )

        df2 = DataFrame(
            {
                "Foo": Categorical(["C", "B", "A"], categories=["C", "B", "A"]),
                "Right": ["C1", "B1", "A1"],
            }
        )
        result = merge(df1, df2, on=["Foo"])
        expected = DataFrame(
            {
                "Foo": Categorical(["A", "B", "C"]),
                "Left": ["A0", "B0", "C0"],
                "Right": ["A1", "B1", "C1"],
            }
        )
        tm.assert_frame_equal(result, expected)

    @pytest.mark.parametrize("ordered", [True, False])
    def test_multiindex_merge_with_unordered_categoricalindex(self, ordered):
        # GH 36973
        pcat = CategoricalDtype(categories=["P2", "P1"], ordered=ordered)
        df1 = DataFrame(
            {
                "id": ["C", "C", "D"],
                "p": Categorical(["P2", "P1", "P2"], dtype=pcat),
                "a": [0, 1, 2],
            }
        ).set_index(["id", "p"])
        df2 = DataFrame(
            {
                "id": ["A", "C", "C"],
                "p": Categorical(["P2", "P2", "P1"], dtype=pcat),
                "d1": [10, 11, 12],
            }
        ).set_index(["id", "p"])
        result = merge(df1, df2, how="left", left_index=True, right_index=True)
        expected = DataFrame(
            {
                "id": ["C", "C", "D"],
                "p": Categorical(["P2", "P1", "P2"], dtype=pcat),
                "a": [0, 1, 2],
                "d1": [11.0, 12.0, np.nan],
            }
        ).set_index(["id", "p"])
        tm.assert_frame_equal(result, expected)

    def test_other_columns(self, left, right):
        # non-merge columns should preserve if possible
        right = right.assign(Z=right.Z.astype("category"))

        merged = merge(left, right, on="X")
        result = merged.dtypes.sort_index()
        expected = Series(
            [
                CategoricalDtype(categories=["foo", "bar"]),
                np.dtype("O"),
                CategoricalDtype(categories=[1, 2]),
            ],
            index=["X", "Y", "Z"],
        )
        tm.assert_series_equal(result, expected)

        # categories are preserved
        assert left.X.values._categories_match_up_to_permutation(merged.X.values)
        assert right.Z.values._categories_match_up_to_permutation(merged.Z.values)

    @pytest.mark.parametrize(
        "change",
        [
            lambda x: x,
            lambda x: x.astype(CDT(["foo", "bar", "bah"])),
            lambda x: x.astype(CDT(ordered=True)),
        ],
    )
    def test_dtype_on_merged_different(self, change, join_type, left, right):
        # our merging columns, X now has 2 different dtypes
        # so we must be object as a result

        X = change(right.X.astype("object"))
        right = right.assign(X=X)
        assert isinstance(left.X.values.dtype, CategoricalDtype)
        # assert not left.X.values._categories_match_up_to_permutation(right.X.values)

        merged = merge(left, right, on="X", how=join_type)

        result = merged.dtypes.sort_index()
        expected = Series(
            [np.dtype("O"), np.dtype("O"), np.dtype("int64")], index=["X", "Y", "Z"]
        )
        tm.assert_series_equal(result, expected)

    def test_self_join_multiple_categories(self):
        # GH 16767
        # non-duplicates should work with multiple categories
        m = 5
        df = DataFrame(
            {
                "a": ["a", "b", "c", "d", "e", "f", "g", "h", "i", "j"] * m,
                "b": ["t", "w", "x", "y", "z"] * 2 * m,
                "c": [
                    letter
                    for each in ["m", "n", "u", "p", "o"]
                    for letter in [each] * 2 * m
                ],
                "d": [
                    letter
                    for each in [
                        "aa",
                        "bb",
                        "cc",
                        "dd",
                        "ee",
                        "ff",
                        "gg",
                        "hh",
                        "ii",
                        "jj",
                    ]
                    for letter in [each] * m
                ],
            }
        )

        # change them all to categorical variables
        df = df.apply(lambda x: x.astype("category"))

        # self-join should equal ourselves
        result = merge(df, df, on=list(df.columns))

        tm.assert_frame_equal(result, df)

    def test_dtype_on_categorical_dates(self):
        # GH 16900
        # dates should not be coerced to ints

        df = DataFrame(
            [[date(2001, 1, 1), 1.1], [date(2001, 1, 2), 1.3]], columns=["date", "num2"]
        )
        df["date"] = df["date"].astype("category")

        df2 = DataFrame(
            [[date(2001, 1, 1), 1.3], [date(2001, 1, 3), 1.4]], columns=["date", "num4"]
        )
        df2["date"] = df2["date"].astype("category")

        expected_outer = DataFrame(
            [
                [pd.Timestamp("2001-01-01").date(), 1.1, 1.3],
                [pd.Timestamp("2001-01-02").date(), 1.3, np.nan],
                [pd.Timestamp("2001-01-03").date(), np.nan, 1.4],
            ],
            columns=["date", "num2", "num4"],
        )
        result_outer = merge(df, df2, how="outer", on=["date"])
        tm.assert_frame_equal(result_outer, expected_outer)

        expected_inner = DataFrame(
            [[pd.Timestamp("2001-01-01").date(), 1.1, 1.3]],
            columns=["date", "num2", "num4"],
        )
        result_inner = merge(df, df2, how="inner", on=["date"])
        tm.assert_frame_equal(result_inner, expected_inner)

    @pytest.mark.parametrize("ordered", [True, False])
    @pytest.mark.parametrize(
        "category_column,categories,expected_categories",
        [
            ([False, True, True, False], [True, False], [True, False]),
            ([2, 1, 1, 2], [1, 2], [1, 2]),
            (["False", "True", "True", "False"], ["True", "False"], ["True", "False"]),
        ],
    )
    def test_merging_with_bool_or_int_cateorical_column(
        self, category_column, categories, expected_categories, ordered
    ):
        # GH 17187
        # merging with a boolean/int categorical column
        df1 = DataFrame({"id": [1, 2, 3, 4], "cat": category_column})
        df1["cat"] = df1["cat"].astype(CDT(categories, ordered=ordered))
        df2 = DataFrame({"id": [2, 4], "num": [1, 9]})
        result = df1.merge(df2)
        expected = DataFrame({"id": [2, 4], "cat": expected_categories, "num": [1, 9]})
        expected["cat"] = expected["cat"].astype(CDT(categories, ordered=ordered))
        tm.assert_frame_equal(expected, result)

    def test_merge_on_int_array(self):
        # GH 23020
        df = DataFrame({"A": Series([1, 2, np.nan], dtype="Int64"), "B": 1})
        result = merge(df, df, on="A")
        expected = DataFrame(
            {"A": Series([1, 2, np.nan], dtype="Int64"), "B_x": 1, "B_y": 1}
        )
        tm.assert_frame_equal(result, expected)


@pytest.fixture
def left_df():
    return DataFrame({"a": [20, 10, 0]}, index=[2, 1, 0])


@pytest.fixture
def right_df():
    return DataFrame({"b": [300, 100, 200]}, index=[3, 1, 2])


class TestMergeOnIndexes:
    @pytest.mark.parametrize(
        "how, sort, expected",
        [
            ("inner", False, DataFrame({"a": [20, 10], "b": [200, 100]}, index=[2, 1])),
            ("inner", True, DataFrame({"a": [10, 20], "b": [100, 200]}, index=[1, 2])),
            (
                "left",
                False,
                DataFrame({"a": [20, 10, 0], "b": [200, 100, np.nan]}, index=[2, 1, 0]),
            ),
            (
                "left",
                True,
                DataFrame({"a": [0, 10, 20], "b": [np.nan, 100, 200]}, index=[0, 1, 2]),
            ),
            (
                "right",
                False,
                DataFrame(
                    {"a": [np.nan, 10, 20], "b": [300, 100, 200]}, index=[3, 1, 2]
                ),
            ),
            (
                "right",
                True,
                DataFrame(
                    {"a": [10, 20, np.nan], "b": [100, 200, 300]}, index=[1, 2, 3]
                ),
            ),
            (
                "outer",
                False,
                DataFrame(
                    {"a": [0, 10, 20, np.nan], "b": [np.nan, 100, 200, 300]},
                    index=[0, 1, 2, 3],
                ),
            ),
            (
                "outer",
                True,
                DataFrame(
                    {"a": [0, 10, 20, np.nan], "b": [np.nan, 100, 200, 300]},
                    index=[0, 1, 2, 3],
                ),
            ),
        ],
    )
    def test_merge_on_indexes(self, left_df, right_df, how, sort, expected):
        result = merge(
            left_df, right_df, left_index=True, right_index=True, how=how, sort=sort
        )
        tm.assert_frame_equal(result, expected)


@pytest.mark.parametrize(
    "index",
    [Index([1, 2], dtype=dtyp, name="index_col") for dtyp in tm.ALL_REAL_NUMPY_DTYPES]
    + [
        CategoricalIndex(["A", "B"], categories=["A", "B"], name="index_col"),
        RangeIndex(start=0, stop=2, name="index_col"),
        DatetimeIndex(["2018-01-01", "2018-01-02"], name="index_col"),
    ],
    ids=lambda x: f"{type(x).__name__}[{x.dtype}]",
)
def test_merge_index_types(index):
    # gh-20777
    # assert key access is consistent across index types
    left = DataFrame({"left_data": [1, 2]}, index=index)
    right = DataFrame({"right_data": [1.0, 2.0]}, index=index)

    result = left.merge(right, on=["index_col"])

    expected = DataFrame({"left_data": [1, 2], "right_data": [1.0, 2.0]}, index=index)
    tm.assert_frame_equal(result, expected)


@pytest.mark.parametrize(
    "on,left_on,right_on,left_index,right_index,nm",
    [
        (["outer", "inner"], None, None, False, False, "B"),
        (None, None, None, True, True, "B"),
        (None, ["outer", "inner"], None, False, True, "B"),
        (None, None, ["outer", "inner"], True, False, "B"),
        (["outer", "inner"], None, None, False, False, None),
        (None, None, None, True, True, None),
        (None, ["outer", "inner"], None, False, True, None),
        (None, None, ["outer", "inner"], True, False, None),
    ],
)
def test_merge_series(on, left_on, right_on, left_index, right_index, nm):
    # GH 21220
    a = DataFrame(
        {"A": [1, 2, 3, 4]},
        index=MultiIndex.from_product([["a", "b"], [0, 1]], names=["outer", "inner"]),
    )
    b = Series(
        [1, 2, 3, 4],
        index=MultiIndex.from_product([["a", "b"], [1, 2]], names=["outer", "inner"]),
        name=nm,
    )
    expected = DataFrame(
        {"A": [2, 4], "B": [1, 3]},
        index=MultiIndex.from_product([["a", "b"], [1]], names=["outer", "inner"]),
    )
    if nm is not None:
        result = merge(
            a,
            b,
            on=on,
            left_on=left_on,
            right_on=right_on,
            left_index=left_index,
            right_index=right_index,
        )
        tm.assert_frame_equal(result, expected)
    else:
        msg = "Cannot merge a Series without a name"
        with pytest.raises(ValueError, match=msg):
            result = merge(
                a,
                b,
                on=on,
                left_on=left_on,
                right_on=right_on,
                left_index=left_index,
                right_index=right_index,
            )


def test_merge_series_multilevel():
    # GH#47946
    # GH 40993: For raising, enforced in 2.0
    a = DataFrame(
        {"A": [1, 2, 3, 4]},
        index=MultiIndex.from_product([["a", "b"], [0, 1]], names=["outer", "inner"]),
    )
    b = Series(
        [1, 2, 3, 4],
        index=MultiIndex.from_product([["a", "b"], [1, 2]], names=["outer", "inner"]),
        name=("B", "C"),
    )
    with pytest.raises(
        MergeError, match="Not allowed to merge between different levels"
    ):
        merge(a, b, on=["outer", "inner"])


@pytest.mark.parametrize(
    "col1, col2, kwargs, expected_cols",
    [
        (0, 0, {"suffixes": ("", "_dup")}, ["0", "0_dup"]),
        (0, 0, {"suffixes": (None, "_dup")}, [0, "0_dup"]),
        (0, 0, {"suffixes": ("_x", "_y")}, ["0_x", "0_y"]),
        (0, 0, {"suffixes": ["_x", "_y"]}, ["0_x", "0_y"]),
        ("a", 0, {"suffixes": (None, "_y")}, ["a", 0]),
        (0.0, 0.0, {"suffixes": ("_x", None)}, ["0.0_x", 0.0]),
        ("b", "b", {"suffixes": (None, "_y")}, ["b", "b_y"]),
        ("a", "a", {"suffixes": ("_x", None)}, ["a_x", "a"]),
        ("a", "b", {"suffixes": ("_x", None)}, ["a", "b"]),
        ("a", "a", {"suffixes": (None, "_x")}, ["a", "a_x"]),
        (0, 0, {"suffixes": ("_a", None)}, ["0_a", 0]),
        ("a", "a", {}, ["a_x", "a_y"]),
        (0, 0, {}, ["0_x", "0_y"]),
    ],
)
def test_merge_suffix(col1, col2, kwargs, expected_cols):
    # issue: 24782
    a = DataFrame({col1: [1, 2, 3]})
    b = DataFrame({col2: [4, 5, 6]})

    expected = DataFrame([[1, 4], [2, 5], [3, 6]], columns=expected_cols)

    result = a.merge(b, left_index=True, right_index=True, **kwargs)
    tm.assert_frame_equal(result, expected)

    result = merge(a, b, left_index=True, right_index=True, **kwargs)
    tm.assert_frame_equal(result, expected)


@pytest.mark.parametrize(
    "how,expected",
    [
        (
            "right",
            DataFrame(
                {"A": [100, 200, 300], "B1": [60, 70, np.nan], "B2": [600, 700, 800]}
            ),
        ),
        (
            "outer",
            DataFrame(
                {
                    "A": [100, 200, 1, 300],
                    "B1": [60, 70, 80, np.nan],
                    "B2": [600, 700, np.nan, 800],
                }
            ),
        ),
    ],
)
def test_merge_duplicate_suffix(how, expected):
    left_df = DataFrame({"A": [100, 200, 1], "B": [60, 70, 80]})
    right_df = DataFrame({"A": [100, 200, 300], "B": [600, 700, 800]})
    result = merge(left_df, right_df, on="A", how=how, suffixes=("_x", "_x"))
    expected.columns = ["A", "B_x", "B_x"]

    tm.assert_frame_equal(result, expected)


@pytest.mark.parametrize(
    "col1, col2, suffixes",
    [("a", "a", (None, None)), ("a", "a", ("", None)), (0, 0, (None, ""))],
)
def test_merge_suffix_error(col1, col2, suffixes):
    # issue: 24782
    a = DataFrame({col1: [1, 2, 3]})
    b = DataFrame({col2: [3, 4, 5]})

    # TODO: might reconsider current raise behaviour, see issue 24782
    msg = "columns overlap but no suffix specified"
    with pytest.raises(ValueError, match=msg):
        merge(a, b, left_index=True, right_index=True, suffixes=suffixes)


@pytest.mark.parametrize("suffixes", [{"left", "right"}, {"left": 0, "right": 0}])
def test_merge_suffix_raises(suffixes):
    a = DataFrame({"a": [1, 2, 3]})
    b = DataFrame({"b": [3, 4, 5]})

    with pytest.raises(TypeError, match="Passing 'suffixes' as a"):
        merge(a, b, left_index=True, right_index=True, suffixes=suffixes)


@pytest.mark.parametrize(
    "col1, col2, suffixes, msg",
    [
        ("a", "a", ("a", "b", "c"), r"too many values to unpack \(expected 2\)"),
        ("a", "a", tuple("a"), r"not enough values to unpack \(expected 2, got 1\)"),
    ],
)
def test_merge_suffix_length_error(col1, col2, suffixes, msg):
    a = DataFrame({col1: [1, 2, 3]})
    b = DataFrame({col2: [3, 4, 5]})

    with pytest.raises(ValueError, match=msg):
        merge(a, b, left_index=True, right_index=True, suffixes=suffixes)


@pytest.mark.parametrize("cat_dtype", ["one", "two"])
@pytest.mark.parametrize("reverse", [True, False])
def test_merge_equal_cat_dtypes(cat_dtype, reverse):
    # see gh-22501
    cat_dtypes = {
        "one": CategoricalDtype(categories=["a", "b", "c"], ordered=False),
        "two": CategoricalDtype(categories=["a", "b", "c"], ordered=False),
    }

    df1 = DataFrame(
        {"foo": Series(["a", "b", "c"]).astype(cat_dtypes["one"]), "left": [1, 2, 3]}
    ).set_index("foo")

    data_foo = ["a", "b", "c"]
    data_right = [1, 2, 3]

    if reverse:
        data_foo.reverse()
        data_right.reverse()

    df2 = DataFrame(
        {"foo": Series(data_foo).astype(cat_dtypes[cat_dtype]), "right": data_right}
    ).set_index("foo")

    result = df1.merge(df2, left_index=True, right_index=True)

    expected = DataFrame(
        {
            "left": [1, 2, 3],
            "right": [1, 2, 3],
            "foo": Series(["a", "b", "c"]).astype(cat_dtypes["one"]),
        }
    ).set_index("foo")

    tm.assert_frame_equal(result, expected)


def test_merge_equal_cat_dtypes2():
    # see gh-22501
    cat_dtype = CategoricalDtype(categories=["a", "b", "c"], ordered=False)

    # Test Data
    df1 = DataFrame(
        {"foo": Series(["a", "b"]).astype(cat_dtype), "left": [1, 2]}
    ).set_index("foo")

    df2 = DataFrame(
        {"foo": Series(["a", "b", "c"]).astype(cat_dtype), "right": [3, 2, 1]}
    ).set_index("foo")

    result = df1.merge(df2, left_index=True, right_index=True)

    expected = DataFrame(
        {"left": [1, 2], "right": [3, 2], "foo": Series(["a", "b"]).astype(cat_dtype)}
    ).set_index("foo")

    tm.assert_frame_equal(result, expected)


def test_merge_on_cat_and_ext_array():
    # GH 28668
    right = DataFrame(
        {"a": Series([pd.Interval(0, 1), pd.Interval(1, 2)], dtype="interval")}
    )
    left = right.copy()
    left["a"] = left["a"].astype("category")

    result = merge(left, right, how="inner", on="a")
    expected = right.copy()

    tm.assert_frame_equal(result, expected)


def test_merge_multiindex_columns():
    # Issue #28518
    # Verify that merging two dataframes give the expected labels
    # The original cause of this issue come from a bug lexsort_depth and is tested in
    # test_lexsort_depth

    letters = ["a", "b", "c", "d"]
    numbers = ["1", "2", "3"]
    index = MultiIndex.from_product((letters, numbers), names=["outer", "inner"])

    frame_x = DataFrame(columns=index)
    frame_x["id"] = ""
    frame_y = DataFrame(columns=index)
    frame_y["id"] = ""

    l_suf = "_x"
    r_suf = "_y"
    result = frame_x.merge(frame_y, on="id", suffixes=((l_suf, r_suf)))

    # Constructing the expected results
    expected_labels = [letter + l_suf for letter in letters] + [
        letter + r_suf for letter in letters
    ]
    expected_index = MultiIndex.from_product(
        [expected_labels, numbers], names=["outer", "inner"]
    )
    expected = DataFrame(columns=expected_index)
    expected["id"] = ""

    tm.assert_frame_equal(result, expected)


def test_merge_datetime_upcast_dtype():
    # https://github.com/pandas-dev/pandas/issues/31208
    df1 = DataFrame({"x": ["a", "b", "c"], "y": ["1", "2", "4"]})
    df2 = DataFrame(
        {"y": ["1", "2", "3"], "z": pd.to_datetime(["2000", "2001", "2002"])}
    )
    result = merge(df1, df2, how="left", on="y")
    expected = DataFrame(
        {
            "x": ["a", "b", "c"],
            "y": ["1", "2", "4"],
            "z": pd.to_datetime(["2000", "2001", "NaT"]),
        }
    )
    tm.assert_frame_equal(result, expected)


@pytest.mark.parametrize("n_categories", [5, 128])
def test_categorical_non_unique_monotonic(n_categories):
    # GH 28189
    # With n_categories as 5, we test the int8 case is hit in libjoin,
    # with n_categories as 128 we test the int16 case.
    left_index = CategoricalIndex([0] + list(range(n_categories)))
    df1 = DataFrame(range(n_categories + 1), columns=["value"], index=left_index)
    df2 = DataFrame(
        [[6]],
        columns=["value"],
        index=CategoricalIndex([0], categories=list(range(n_categories))),
    )

    result = merge(df1, df2, how="left", left_index=True, right_index=True)
    expected = DataFrame(
        [[i, 6.0] if i < 2 else [i, np.nan] for i in range(n_categories + 1)],
        columns=["value_x", "value_y"],
        index=left_index,
    )
    tm.assert_frame_equal(expected, result)


def test_merge_join_categorical_multiindex():
    # From issue 16627
    a = {
        "Cat1": Categorical(["a", "b", "a", "c", "a", "b"], ["a", "b", "c"]),
        "Int1": [0, 1, 0, 1, 0, 0],
    }
    a = DataFrame(a)

    b = {
        "Cat": Categorical(["a", "b", "c", "a", "b", "c"], ["a", "b", "c"]),
        "Int": [0, 0, 0, 1, 1, 1],
        "Factor": [1.1, 1.2, 1.3, 1.4, 1.5, 1.6],
    }
    b = DataFrame(b).set_index(["Cat", "Int"])["Factor"]

    expected = merge(
        a,
        b.reset_index(),
        left_on=["Cat1", "Int1"],
        right_on=["Cat", "Int"],
        how="left",
    )
    expected = expected.drop(["Cat", "Int"], axis=1)
    result = a.join(b, on=["Cat1", "Int1"])
    tm.assert_frame_equal(expected, result)

    # Same test, but with ordered categorical
    a = {
        "Cat1": Categorical(
            ["a", "b", "a", "c", "a", "b"], ["b", "a", "c"], ordered=True
        ),
        "Int1": [0, 1, 0, 1, 0, 0],
    }
    a = DataFrame(a)

    b = {
        "Cat": Categorical(
            ["a", "b", "c", "a", "b", "c"], ["b", "a", "c"], ordered=True
        ),
        "Int": [0, 0, 0, 1, 1, 1],
        "Factor": [1.1, 1.2, 1.3, 1.4, 1.5, 1.6],
    }
    b = DataFrame(b).set_index(["Cat", "Int"])["Factor"]

    expected = merge(
        a,
        b.reset_index(),
        left_on=["Cat1", "Int1"],
        right_on=["Cat", "Int"],
        how="left",
    )
    expected = expected.drop(["Cat", "Int"], axis=1)
    result = a.join(b, on=["Cat1", "Int1"])
    tm.assert_frame_equal(expected, result)


@pytest.mark.parametrize("func", ["merge", "merge_asof"])
@pytest.mark.parametrize(
    ("kwargs", "err_msg"),
    [
        ({"left_on": "a", "left_index": True}, ["left_on", "left_index"]),
        ({"right_on": "a", "right_index": True}, ["right_on", "right_index"]),
    ],
)
def test_merge_join_cols_error_reporting_duplicates(func, kwargs, err_msg):
    # GH: 16228
    left = DataFrame({"a": [1, 2], "b": [3, 4]})
    right = DataFrame({"a": [1, 1], "c": [5, 6]})
    msg = rf'Can only pass argument "{err_msg[0]}" OR "{err_msg[1]}" not both\.'
    with pytest.raises(MergeError, match=msg):
        getattr(pd, func)(left, right, **kwargs)


@pytest.mark.parametrize("func", ["merge", "merge_asof"])
@pytest.mark.parametrize(
    ("kwargs", "err_msg"),
    [
        ({"left_on": "a"}, ["right_on", "right_index"]),
        ({"right_on": "a"}, ["left_on", "left_index"]),
    ],
)
def test_merge_join_cols_error_reporting_missing(func, kwargs, err_msg):
    # GH: 16228
    left = DataFrame({"a": [1, 2], "b": [3, 4]})
    right = DataFrame({"a": [1, 1], "c": [5, 6]})
    msg = rf'Must pass "{err_msg[0]}" OR "{err_msg[1]}"\.'
    with pytest.raises(MergeError, match=msg):
        getattr(pd, func)(left, right, **kwargs)


@pytest.mark.parametrize("func", ["merge", "merge_asof"])
@pytest.mark.parametrize(
    "kwargs",
    [
        {"right_index": True},
        {"left_index": True},
    ],
)
def test_merge_join_cols_error_reporting_on_and_index(func, kwargs):
    # GH: 16228
    left = DataFrame({"a": [1, 2], "b": [3, 4]})
    right = DataFrame({"a": [1, 1], "c": [5, 6]})
    msg = (
        r'Can only pass argument "on" OR "left_index" '
        r'and "right_index", not a combination of both\.'
    )
    with pytest.raises(MergeError, match=msg):
        getattr(pd, func)(left, right, on="a", **kwargs)


def test_merge_right_left_index():
    # GH#38616
    left = DataFrame({"x": [1, 1], "z": ["foo", "foo"]})
    right = DataFrame({"x": [1, 1], "z": ["foo", "foo"]})
    result = merge(left, right, how="right", left_index=True, right_on="x")
    expected = DataFrame(
        {
            "x": [1, 1],
            "x_x": [1, 1],
            "z_x": ["foo", "foo"],
            "x_y": [1, 1],
            "z_y": ["foo", "foo"],
        }
    )
    tm.assert_frame_equal(result, expected)


def test_merge_result_empty_index_and_on():
    # GH#33814
    df1 = DataFrame({"a": [1], "b": [2]}).set_index(["a", "b"])
    df2 = DataFrame({"b": [1]}).set_index(["b"])
    expected = DataFrame({"a": [], "b": []}, dtype=np.int64).set_index(["a", "b"])
    result = merge(df1, df2, left_on=["b"], right_index=True)
    tm.assert_frame_equal(result, expected)

    result = merge(df2, df1, left_index=True, right_on=["b"])
    tm.assert_frame_equal(result, expected)


def test_merge_suffixes_produce_dup_columns_raises():
    # GH#22818; Enforced in 2.0
    left = DataFrame({"a": [1, 2, 3], "b": 1, "b_x": 2})
    right = DataFrame({"a": [1, 2, 3], "b": 2})

    with pytest.raises(MergeError, match="Passing 'suffixes' which cause duplicate"):
        merge(left, right, on="a")

    with pytest.raises(MergeError, match="Passing 'suffixes' which cause duplicate"):
        merge(right, left, on="a", suffixes=("_y", "_x"))


def test_merge_duplicate_columns_with_suffix_no_warning():
    # GH#22818
    # Do not raise warning when duplicates are caused by duplicates in origin
    left = DataFrame([[1, 1, 1], [2, 2, 2]], columns=["a", "b", "b"])
    right = DataFrame({"a": [1, 3], "b": 2})
    result = merge(left, right, on="a")
    expected = DataFrame([[1, 1, 1, 2]], columns=["a", "b_x", "b_x", "b_y"])
    tm.assert_frame_equal(result, expected)


def test_merge_duplicate_columns_with_suffix_causing_another_duplicate_raises():
    # GH#22818, Enforced in 2.0
    # This should raise warning because suffixes cause another collision
    left = DataFrame([[1, 1, 1, 1], [2, 2, 2, 2]], columns=["a", "b", "b", "b_x"])
    right = DataFrame({"a": [1, 3], "b": 2})
    with pytest.raises(MergeError, match="Passing 'suffixes' which cause duplicate"):
        merge(left, right, on="a")


def test_merge_string_float_column_result():
    # GH 13353
    df1 = DataFrame([[1, 2], [3, 4]], columns=Index(["a", 114.0]))
    df2 = DataFrame([[9, 10], [11, 12]], columns=["x", "y"])
    result = merge(df2, df1, how="inner", left_index=True, right_index=True)
    expected = DataFrame(
        [[9, 10, 1, 2], [11, 12, 3, 4]], columns=Index(["x", "y", "a", 114.0])
    )
    tm.assert_frame_equal(result, expected)


def test_mergeerror_on_left_index_mismatched_dtypes():
    # GH 22449
    df_1 = DataFrame(data=["X"], columns=["C"], index=[22])
    df_2 = DataFrame(data=["X"], columns=["C"], index=[999])
    with pytest.raises(MergeError, match="Can only pass argument"):
        merge(df_1, df_2, on=["C"], left_index=True)


def test_merge_on_left_categoricalindex():
    # GH#48464 don't raise when left_on is a CategoricalIndex
    ci = CategoricalIndex(range(3))

    right = DataFrame({"A": ci, "B": range(3)})
    left = DataFrame({"C": range(3, 6)})

    res = merge(left, right, left_on=ci, right_on="A")
    expected = merge(left, right, left_on=ci._data, right_on="A")
    tm.assert_frame_equal(res, expected)


@pytest.mark.parametrize("dtype", [None, "Int64"])
def test_merge_outer_with_NaN(dtype):
    # GH#43550
    left = DataFrame({"key": [1, 2], "col1": [1, 2]}, dtype=dtype)
    right = DataFrame({"key": [np.nan, np.nan], "col2": [3, 4]}, dtype=dtype)
    result = merge(left, right, on="key", how="outer")
    expected = DataFrame(
        {
            "key": [1, 2, np.nan, np.nan],
            "col1": [1, 2, np.nan, np.nan],
            "col2": [np.nan, np.nan, 3, 4],
        },
        dtype=dtype,
    )
    tm.assert_frame_equal(result, expected)

    # switch left and right
    result = merge(right, left, on="key", how="outer")
    expected = DataFrame(
        {
            "key": [np.nan, np.nan, 1, 2],
            "col2": [3, 4, np.nan, np.nan],
            "col1": [np.nan, np.nan, 1, 2],
        },
        dtype=dtype,
    )
    tm.assert_frame_equal(result, expected)


def test_merge_different_index_names():
    # GH#45094
    left = DataFrame({"a": [1]}, index=Index([1], name="c"))
    right = DataFrame({"a": [1]}, index=Index([1], name="d"))
    result = merge(left, right, left_on="c", right_on="d")
    expected = DataFrame({"a_x": [1], "a_y": 1})
    tm.assert_frame_equal(result, expected)


def test_merge_ea(any_numeric_ea_dtype, join_type):
    # GH#44240
    left = DataFrame({"a": [1, 2, 3], "b": 1}, dtype=any_numeric_ea_dtype)
    right = DataFrame({"a": [1, 2, 3], "c": 2}, dtype=any_numeric_ea_dtype)
    result = left.merge(right, how=join_type)
    expected = DataFrame({"a": [1, 2, 3], "b": 1, "c": 2}, dtype=any_numeric_ea_dtype)
    tm.assert_frame_equal(result, expected)


def test_merge_ea_and_non_ea(any_numeric_ea_dtype, join_type):
    # GH#44240
    left = DataFrame({"a": [1, 2, 3], "b": 1}, dtype=any_numeric_ea_dtype)
    right = DataFrame({"a": [1, 2, 3], "c": 2}, dtype=any_numeric_ea_dtype.lower())
    result = left.merge(right, how=join_type)
    expected = DataFrame(
        {
            "a": Series([1, 2, 3], dtype=any_numeric_ea_dtype),
            "b": Series([1, 1, 1], dtype=any_numeric_ea_dtype),
            "c": Series([2, 2, 2], dtype=any_numeric_ea_dtype.lower()),
        }
    )
    tm.assert_frame_equal(result, expected)


@pytest.mark.parametrize("dtype", ["int64", "int64[pyarrow]"])
def test_merge_arrow_and_numpy_dtypes(dtype):
    # GH#52406
    pytest.importorskip("pyarrow")
    df = DataFrame({"a": [1, 2]}, dtype=dtype)
    df2 = DataFrame({"a": [1, 2]}, dtype="int64[pyarrow]")
    result = df.merge(df2)
    expected = df.copy()
    tm.assert_frame_equal(result, expected)

    result = df2.merge(df)
    expected = df2.copy()
    tm.assert_frame_equal(result, expected)


<<<<<<< HEAD
def test_merge_multiindex_single_level():
    # GH #52331
    df = DataFrame({"col": ["A", "B"]})
    df2 = DataFrame(
        data={"b": [100]},
        index=MultiIndex.from_tuples([("A",), ("C",)], names=["col"]),
    )
    expected = DataFrame({"col": ["A", "B"], "b": [100, np.nan]})

    result = df.merge(df2, left_on=["col"], right_index=True, how="left")
=======
@pytest.mark.parametrize("tzinfo", [None, pytz.timezone("America/Chicago")])
def test_merge_datetime_different_resolution(tzinfo):
    # https://github.com/pandas-dev/pandas/issues/53200
    df1 = DataFrame(
        {
            "t": [pd.Timestamp(2023, 5, 12, tzinfo=tzinfo, unit="ns")],
            "a": [1],
        }
    )
    df2 = df1.copy()
    df2["t"] = df2["t"].dt.as_unit("s")

    expected = DataFrame(
        {
            "t": [pd.Timestamp(2023, 5, 12, tzinfo=tzinfo)],
            "a_x": [1],
            "a_y": [1],
        }
    )
    result = df1.merge(df2, on="t")
>>>>>>> ccfa9dba
    tm.assert_frame_equal(result, expected)<|MERGE_RESOLUTION|>--- conflicted
+++ resolved
@@ -2775,19 +2775,7 @@
     expected = df2.copy()
     tm.assert_frame_equal(result, expected)
 
-
-<<<<<<< HEAD
-def test_merge_multiindex_single_level():
-    # GH #52331
-    df = DataFrame({"col": ["A", "B"]})
-    df2 = DataFrame(
-        data={"b": [100]},
-        index=MultiIndex.from_tuples([("A",), ("C",)], names=["col"]),
-    )
-    expected = DataFrame({"col": ["A", "B"], "b": [100, np.nan]})
-
-    result = df.merge(df2, left_on=["col"], right_index=True, how="left")
-=======
+    
 @pytest.mark.parametrize("tzinfo", [None, pytz.timezone("America/Chicago")])
 def test_merge_datetime_different_resolution(tzinfo):
     # https://github.com/pandas-dev/pandas/issues/53200
@@ -2808,5 +2796,16 @@
         }
     )
     result = df1.merge(df2, on="t")
->>>>>>> ccfa9dba
+    tm.assert_frame_equal(result, expected)
+
+def test_merge_multiindex_single_level():
+    # GH #52331
+    df = DataFrame({"col": ["A", "B"]})
+    df2 = DataFrame(
+        data={"b": [100]},
+        index=MultiIndex.from_tuples([("A",), ("C",)], names=["col"]),
+    )
+    expected = DataFrame({"col": ["A", "B"], "b": [100, np.nan]})
+
+    result = df.merge(df2, left_on=["col"], right_index=True, how="left")
     tm.assert_frame_equal(result, expected)