import numpy as np
import pytest

import pandas as pd
from pandas import (
    Categorical,
    DataFrame,
    Index,
    Series,
)
import pandas._testing as tm

dt_data = [
    pd.Timestamp("2011-01-01"),
    pd.Timestamp("2011-01-02"),
    pd.Timestamp("2011-01-03"),
]
tz_data = [
    pd.Timestamp("2011-01-01", tz="US/Eastern"),
    pd.Timestamp("2011-01-02", tz="US/Eastern"),
    pd.Timestamp("2011-01-03", tz="US/Eastern"),
]
td_data = [
    pd.Timedelta("1 days"),
    pd.Timedelta("2 days"),
    pd.Timedelta("3 days"),
]
period_data = [
    pd.Period("2011-01", freq="M"),
    pd.Period("2011-02", freq="M"),
    pd.Period("2011-03", freq="M"),
]
data_dict = {
    "bool": [True, False, True],
    "int64": [1, 2, 3],
    "float64": [1.1, np.nan, 3.3],
    "category": Categorical(["X", "Y", "Z"]),
    "object": ["a", "b", "c"],
    "datetime64[ns]": dt_data,
    "datetime64[ns, US/Eastern]": tz_data,
    "timedelta64[ns]": td_data,
    "period[M]": period_data,
}


class TestConcatAppendCommon:
    """
    Test common dtype coercion rules between concat and append.
    """

    @pytest.fixture(params=sorted(data_dict.keys()))
    def item(self, request):
        key = request.param
        return key, data_dict[key]

    item2 = item

    def _check_expected_dtype(self, obj, label):
        """
        Check whether obj has expected dtype depending on label
        considering not-supported dtypes
        """
        if isinstance(obj, Index):
            assert obj.dtype == label
        elif isinstance(obj, Series):
            if label.startswith("period"):
                assert obj.dtype == "Period[M]"
            else:
                assert obj.dtype == label
        else:
            raise ValueError

    def test_dtypes(self, item):
        # to confirm test case covers intended dtypes
        typ, vals = item
        self._check_expected_dtype(Index(vals), typ)
        self._check_expected_dtype(Series(vals), typ)

    def test_concatlike_same_dtypes(self, item):
        # GH 13660
        typ1, vals1 = item

        vals2 = vals1
        vals3 = vals1

        if typ1 == "category":
            exp_data = Categorical(list(vals1) + list(vals2))
            exp_data3 = Categorical(list(vals1) + list(vals2) + list(vals3))
        else:
            exp_data = vals1 + vals2
            exp_data3 = vals1 + vals2 + vals3

        # ----- Index ----- #

        # index.append
        res = Index(vals1).append(Index(vals2))
        exp = Index(exp_data)
        tm.assert_index_equal(res, exp)

        # 3 elements
        res = Index(vals1).append([Index(vals2), Index(vals3)])
        exp = Index(exp_data3)
        tm.assert_index_equal(res, exp)

        # index.append name mismatch
        i1 = Index(vals1, name="x")
        i2 = Index(vals2, name="y")
        res = i1.append(i2)
        exp = Index(exp_data)
        tm.assert_index_equal(res, exp)

        # index.append name match
        i1 = Index(vals1, name="x")
        i2 = Index(vals2, name="x")
        res = i1.append(i2)
        exp = Index(exp_data, name="x")
        tm.assert_index_equal(res, exp)

        # cannot append non-index
        with pytest.raises(TypeError, match="all inputs must be Index"):
            Index(vals1).append(vals2)

        with pytest.raises(TypeError, match="all inputs must be Index"):
            Index(vals1).append([Index(vals2), vals3])

        # ----- Series ----- #

        # series.append
        res = Series(vals1)._append(Series(vals2), ignore_index=True)
        exp = Series(exp_data)
        tm.assert_series_equal(res, exp, check_index_type=True)

        # concat
        res = pd.concat([Series(vals1), Series(vals2)], ignore_index=True)
        tm.assert_series_equal(res, exp, check_index_type=True)

        # 3 elements
        res = Series(vals1)._append([Series(vals2), Series(vals3)], ignore_index=True)
        exp = Series(exp_data3)
        tm.assert_series_equal(res, exp)

        res = pd.concat(
            [Series(vals1), Series(vals2), Series(vals3)],
            ignore_index=True,
        )
        tm.assert_series_equal(res, exp)

        # name mismatch
        s1 = Series(vals1, name="x")
        s2 = Series(vals2, name="y")
        res = s1._append(s2, ignore_index=True)
        exp = Series(exp_data)
        tm.assert_series_equal(res, exp, check_index_type=True)

        res = pd.concat([s1, s2], ignore_index=True)
        tm.assert_series_equal(res, exp, check_index_type=True)

        # name match
        s1 = Series(vals1, name="x")
        s2 = Series(vals2, name="x")
        res = s1._append(s2, ignore_index=True)
        exp = Series(exp_data, name="x")
        tm.assert_series_equal(res, exp, check_index_type=True)

        res = pd.concat([s1, s2], ignore_index=True)
        tm.assert_series_equal(res, exp, check_index_type=True)

        # cannot append non-index
        msg = (
            r"cannot concatenate object of type '.+'; "
            "only Series and DataFrame objs are valid"
        )
        with pytest.raises(TypeError, match=msg):
            Series(vals1)._append(vals2)

        with pytest.raises(TypeError, match=msg):
            Series(vals1)._append([Series(vals2), vals3])

        with pytest.raises(TypeError, match=msg):
            pd.concat([Series(vals1), vals2])

        with pytest.raises(TypeError, match=msg):
            pd.concat([Series(vals1), Series(vals2), vals3])

    def test_concatlike_dtypes_coercion(self, item, item2, request):
        # GH 13660
        typ1, vals1 = item
        typ2, vals2 = item2

        vals3 = vals2

        # basically infer
        exp_index_dtype = None
        exp_series_dtype = None

        if typ1 == typ2:
            # same dtype is tested in test_concatlike_same_dtypes
            return
        elif typ1 == "category" or typ2 == "category":
            # The `vals1 + vals2` below fails bc one of these is a Categorical
            #  instead of a list; we have separate dedicated tests for categorical
            return

        warn = None
        # specify expected dtype
        if typ1 == "bool" and typ2 in ("int64", "float64"):
            # series coerces to numeric based on numpy rule
            # index doesn't because bool is object dtype
            exp_series_dtype = typ2
<<<<<<< HEAD
            mark = pytest.mark.xfail(reason="GH#39187 casting to object")
            request.node.add_marker(mark)
        elif typ2 == "bool" and typ1 in ("int64", "float64"):
            exp_series_dtype = typ1
            mark = pytest.mark.xfail(reason="GH#39187 casting to object")
            request.node.add_marker(mark)
=======
            warn = FutureWarning
        elif typ2 == "bool" and typ1 in ("int64", "float64"):
            exp_series_dtype = typ1
            warn = FutureWarning
>>>>>>> af76bd54
        elif (
            typ1 == "datetime64[ns, US/Eastern]"
            or typ2 == "datetime64[ns, US/Eastern]"
            or typ1 == "timedelta64[ns]"
            or typ2 == "timedelta64[ns]"
        ):
            exp_index_dtype = object
            exp_series_dtype = object

        exp_data = vals1 + vals2
        exp_data3 = vals1 + vals2 + vals3

        # ----- Index ----- #

        # index.append
        res = Index(vals1).append(Index(vals2))
        exp = Index(exp_data, dtype=exp_index_dtype)
        tm.assert_index_equal(res, exp)

        # 3 elements
        res = Index(vals1).append([Index(vals2), Index(vals3)])
        exp = Index(exp_data3, dtype=exp_index_dtype)
        tm.assert_index_equal(res, exp)

        # ----- Series ----- #

        # series._append
        with tm.assert_produces_warning(warn, match="concatenating bool-dtype"):
            # GH#39817
            res = Series(vals1)._append(Series(vals2), ignore_index=True)
        exp = Series(exp_data, dtype=exp_series_dtype)
        tm.assert_series_equal(res, exp, check_index_type=True)

        # concat
        with tm.assert_produces_warning(warn, match="concatenating bool-dtype"):
            # GH#39817
            res = pd.concat([Series(vals1), Series(vals2)], ignore_index=True)
        tm.assert_series_equal(res, exp, check_index_type=True)

        # 3 elements
        with tm.assert_produces_warning(warn, match="concatenating bool-dtype"):
            # GH#39817
            res = Series(vals1)._append(
                [Series(vals2), Series(vals3)], ignore_index=True
            )
        exp = Series(exp_data3, dtype=exp_series_dtype)
        tm.assert_series_equal(res, exp)

        with tm.assert_produces_warning(warn, match="concatenating bool-dtype"):
            # GH#39817
            res = pd.concat(
                [Series(vals1), Series(vals2), Series(vals3)],
                ignore_index=True,
            )
        tm.assert_series_equal(res, exp)

    def test_concatlike_common_coerce_to_pandas_object(self):
        # GH 13626
        # result must be Timestamp/Timedelta, not datetime.datetime/timedelta
        dti = pd.DatetimeIndex(["2011-01-01", "2011-01-02"])
        tdi = pd.TimedeltaIndex(["1 days", "2 days"])

        exp = Index(
            [
                pd.Timestamp("2011-01-01"),
                pd.Timestamp("2011-01-02"),
                pd.Timedelta("1 days"),
                pd.Timedelta("2 days"),
            ]
        )

        res = dti.append(tdi)
        tm.assert_index_equal(res, exp)
        assert isinstance(res[0], pd.Timestamp)
        assert isinstance(res[-1], pd.Timedelta)

        dts = Series(dti)
        tds = Series(tdi)
        res = dts._append(tds)
        tm.assert_series_equal(res, Series(exp, index=[0, 1, 0, 1]))
        assert isinstance(res.iloc[0], pd.Timestamp)
        assert isinstance(res.iloc[-1], pd.Timedelta)

        res = pd.concat([dts, tds])
        tm.assert_series_equal(res, Series(exp, index=[0, 1, 0, 1]))
        assert isinstance(res.iloc[0], pd.Timestamp)
        assert isinstance(res.iloc[-1], pd.Timedelta)

    def test_concatlike_datetimetz(self, tz_aware_fixture):
        tz = tz_aware_fixture
        # GH 7795
        dti1 = pd.DatetimeIndex(["2011-01-01", "2011-01-02"], tz=tz)
        dti2 = pd.DatetimeIndex(["2012-01-01", "2012-01-02"], tz=tz)

        exp = pd.DatetimeIndex(
            ["2011-01-01", "2011-01-02", "2012-01-01", "2012-01-02"], tz=tz
        )

        res = dti1.append(dti2)
        tm.assert_index_equal(res, exp)

        dts1 = Series(dti1)
        dts2 = Series(dti2)
        res = dts1._append(dts2)
        tm.assert_series_equal(res, Series(exp, index=[0, 1, 0, 1]))

        res = pd.concat([dts1, dts2])
        tm.assert_series_equal(res, Series(exp, index=[0, 1, 0, 1]))

    @pytest.mark.parametrize("tz", ["UTC", "US/Eastern", "Asia/Tokyo", "EST5EDT"])
    def test_concatlike_datetimetz_short(self, tz):
        # GH#7795
        ix1 = pd.date_range(start="2014-07-15", end="2014-07-17", freq="D", tz=tz)
        ix2 = pd.DatetimeIndex(["2014-07-11", "2014-07-21"], tz=tz)
        df1 = DataFrame(0, index=ix1, columns=["A", "B"])
        df2 = DataFrame(0, index=ix2, columns=["A", "B"])

        exp_idx = pd.DatetimeIndex(
            ["2014-07-15", "2014-07-16", "2014-07-17", "2014-07-11", "2014-07-21"],
            tz=tz,
        )
        exp = DataFrame(0, index=exp_idx, columns=["A", "B"])

        tm.assert_frame_equal(df1._append(df2), exp)
        tm.assert_frame_equal(pd.concat([df1, df2]), exp)

    def test_concatlike_datetimetz_to_object(self, tz_aware_fixture):
        tz = tz_aware_fixture
        # GH 13660

        # different tz coerces to object
        dti1 = pd.DatetimeIndex(["2011-01-01", "2011-01-02"], tz=tz)
        dti2 = pd.DatetimeIndex(["2012-01-01", "2012-01-02"])

        exp = Index(
            [
                pd.Timestamp("2011-01-01", tz=tz),
                pd.Timestamp("2011-01-02", tz=tz),
                pd.Timestamp("2012-01-01"),
                pd.Timestamp("2012-01-02"),
            ],
            dtype=object,
        )

        res = dti1.append(dti2)
        tm.assert_index_equal(res, exp)

        dts1 = Series(dti1)
        dts2 = Series(dti2)
        res = dts1._append(dts2)
        tm.assert_series_equal(res, Series(exp, index=[0, 1, 0, 1]))

        res = pd.concat([dts1, dts2])
        tm.assert_series_equal(res, Series(exp, index=[0, 1, 0, 1]))

        # different tz
        dti3 = pd.DatetimeIndex(["2012-01-01", "2012-01-02"], tz="US/Pacific")

        exp = Index(
            [
                pd.Timestamp("2011-01-01", tz=tz),
                pd.Timestamp("2011-01-02", tz=tz),
                pd.Timestamp("2012-01-01", tz="US/Pacific"),
                pd.Timestamp("2012-01-02", tz="US/Pacific"),
            ],
            dtype=object,
        )

        res = dti1.append(dti3)
        tm.assert_index_equal(res, exp)

        dts1 = Series(dti1)
        dts3 = Series(dti3)
        res = dts1._append(dts3)
        tm.assert_series_equal(res, Series(exp, index=[0, 1, 0, 1]))

        res = pd.concat([dts1, dts3])
        tm.assert_series_equal(res, Series(exp, index=[0, 1, 0, 1]))

    def test_concatlike_common_period(self):
        # GH 13660
        pi1 = pd.PeriodIndex(["2011-01", "2011-02"], freq="M")
        pi2 = pd.PeriodIndex(["2012-01", "2012-02"], freq="M")

        exp = pd.PeriodIndex(["2011-01", "2011-02", "2012-01", "2012-02"], freq="M")

        res = pi1.append(pi2)
        tm.assert_index_equal(res, exp)

        ps1 = Series(pi1)
        ps2 = Series(pi2)
        res = ps1._append(ps2)
        tm.assert_series_equal(res, Series(exp, index=[0, 1, 0, 1]))

        res = pd.concat([ps1, ps2])
        tm.assert_series_equal(res, Series(exp, index=[0, 1, 0, 1]))

    def test_concatlike_common_period_diff_freq_to_object(self):
        # GH 13221
        pi1 = pd.PeriodIndex(["2011-01", "2011-02"], freq="M")
        pi2 = pd.PeriodIndex(["2012-01-01", "2012-02-01"], freq="D")

        exp = Index(
            [
                pd.Period("2011-01", freq="M"),
                pd.Period("2011-02", freq="M"),
                pd.Period("2012-01-01", freq="D"),
                pd.Period("2012-02-01", freq="D"),
            ],
            dtype=object,
        )

        res = pi1.append(pi2)
        tm.assert_index_equal(res, exp)

        ps1 = Series(pi1)
        ps2 = Series(pi2)
        res = ps1._append(ps2)
        tm.assert_series_equal(res, Series(exp, index=[0, 1, 0, 1]))

        res = pd.concat([ps1, ps2])
        tm.assert_series_equal(res, Series(exp, index=[0, 1, 0, 1]))

    def test_concatlike_common_period_mixed_dt_to_object(self):
        # GH 13221
        # different datetimelike
        pi1 = pd.PeriodIndex(["2011-01", "2011-02"], freq="M")
        tdi = pd.TimedeltaIndex(["1 days", "2 days"])
        exp = Index(
            [
                pd.Period("2011-01", freq="M"),
                pd.Period("2011-02", freq="M"),
                pd.Timedelta("1 days"),
                pd.Timedelta("2 days"),
            ],
            dtype=object,
        )

        res = pi1.append(tdi)
        tm.assert_index_equal(res, exp)

        ps1 = Series(pi1)
        tds = Series(tdi)
        res = ps1._append(tds)
        tm.assert_series_equal(res, Series(exp, index=[0, 1, 0, 1]))

        res = pd.concat([ps1, tds])
        tm.assert_series_equal(res, Series(exp, index=[0, 1, 0, 1]))

        # inverse
        exp = Index(
            [
                pd.Timedelta("1 days"),
                pd.Timedelta("2 days"),
                pd.Period("2011-01", freq="M"),
                pd.Period("2011-02", freq="M"),
            ],
            dtype=object,
        )

        res = tdi.append(pi1)
        tm.assert_index_equal(res, exp)

        ps1 = Series(pi1)
        tds = Series(tdi)
        res = tds._append(ps1)
        tm.assert_series_equal(res, Series(exp, index=[0, 1, 0, 1]))

        res = pd.concat([tds, ps1])
        tm.assert_series_equal(res, Series(exp, index=[0, 1, 0, 1]))

    def test_concat_categorical(self):
        # GH 13524

        # same categories -> category
        s1 = Series([1, 2, np.nan], dtype="category")
        s2 = Series([2, 1, 2], dtype="category")

        exp = Series([1, 2, np.nan, 2, 1, 2], dtype="category")
        tm.assert_series_equal(pd.concat([s1, s2], ignore_index=True), exp)
        tm.assert_series_equal(s1._append(s2, ignore_index=True), exp)

        # partially different categories => not-category
        s1 = Series([3, 2], dtype="category")
        s2 = Series([2, 1], dtype="category")

        exp = Series([3, 2, 2, 1])
        tm.assert_series_equal(pd.concat([s1, s2], ignore_index=True), exp)
        tm.assert_series_equal(s1._append(s2, ignore_index=True), exp)

        # completely different categories (same dtype) => not-category
        s1 = Series([10, 11, np.nan], dtype="category")
        s2 = Series([np.nan, 1, 3, 2], dtype="category")

        exp = Series([10, 11, np.nan, np.nan, 1, 3, 2], dtype="object")
        tm.assert_series_equal(pd.concat([s1, s2], ignore_index=True), exp)
        tm.assert_series_equal(s1._append(s2, ignore_index=True), exp)

    def test_union_categorical_same_categories_different_order(self):
        # https://github.com/pandas-dev/pandas/issues/19096
        a = Series(Categorical(["a", "b", "c"], categories=["a", "b", "c"]))
        b = Series(Categorical(["a", "b", "c"], categories=["b", "a", "c"]))
        result = pd.concat([a, b], ignore_index=True)
        expected = Series(
            Categorical(["a", "b", "c", "a", "b", "c"], categories=["a", "b", "c"])
        )
        tm.assert_series_equal(result, expected)

    def test_concat_categorical_coercion(self):
        # GH 13524

        # category + not-category => not-category
        s1 = Series([1, 2, np.nan], dtype="category")
        s2 = Series([2, 1, 2])

        exp = Series([1, 2, np.nan, 2, 1, 2], dtype="object")
        tm.assert_series_equal(pd.concat([s1, s2], ignore_index=True), exp)
        tm.assert_series_equal(s1._append(s2, ignore_index=True), exp)

        # result shouldn't be affected by 1st elem dtype
        exp = Series([2, 1, 2, 1, 2, np.nan], dtype="object")
        tm.assert_series_equal(pd.concat([s2, s1], ignore_index=True), exp)
        tm.assert_series_equal(s2._append(s1, ignore_index=True), exp)

        # all values are not in category => not-category
        s1 = Series([3, 2], dtype="category")
        s2 = Series([2, 1])

        exp = Series([3, 2, 2, 1])
        tm.assert_series_equal(pd.concat([s1, s2], ignore_index=True), exp)
        tm.assert_series_equal(s1._append(s2, ignore_index=True), exp)

        exp = Series([2, 1, 3, 2])
        tm.assert_series_equal(pd.concat([s2, s1], ignore_index=True), exp)
        tm.assert_series_equal(s2._append(s1, ignore_index=True), exp)

        # completely different categories => not-category
        s1 = Series([10, 11, np.nan], dtype="category")
        s2 = Series([1, 3, 2])

        exp = Series([10, 11, np.nan, 1, 3, 2], dtype="object")
        tm.assert_series_equal(pd.concat([s1, s2], ignore_index=True), exp)
        tm.assert_series_equal(s1._append(s2, ignore_index=True), exp)

        exp = Series([1, 3, 2, 10, 11, np.nan], dtype="object")
        tm.assert_series_equal(pd.concat([s2, s1], ignore_index=True), exp)
        tm.assert_series_equal(s2._append(s1, ignore_index=True), exp)

        # different dtype => not-category
        s1 = Series([10, 11, np.nan], dtype="category")
        s2 = Series(["a", "b", "c"])

        exp = Series([10, 11, np.nan, "a", "b", "c"])
        tm.assert_series_equal(pd.concat([s1, s2], ignore_index=True), exp)
        tm.assert_series_equal(s1._append(s2, ignore_index=True), exp)

        exp = Series(["a", "b", "c", 10, 11, np.nan])
        tm.assert_series_equal(pd.concat([s2, s1], ignore_index=True), exp)
        tm.assert_series_equal(s2._append(s1, ignore_index=True), exp)

        # if normal series only contains NaN-likes => not-category
        s1 = Series([10, 11], dtype="category")
        s2 = Series([np.nan, np.nan, np.nan])

        exp = Series([10, 11, np.nan, np.nan, np.nan])
        tm.assert_series_equal(pd.concat([s1, s2], ignore_index=True), exp)
        tm.assert_series_equal(s1._append(s2, ignore_index=True), exp)

        exp = Series([np.nan, np.nan, np.nan, 10, 11])
        tm.assert_series_equal(pd.concat([s2, s1], ignore_index=True), exp)
        tm.assert_series_equal(s2._append(s1, ignore_index=True), exp)

    def test_concat_categorical_3elem_coercion(self):
        # GH 13524

        # mixed dtypes => not-category
        s1 = Series([1, 2, np.nan], dtype="category")
        s2 = Series([2, 1, 2], dtype="category")
        s3 = Series([1, 2, 1, 2, np.nan])

        exp = Series([1, 2, np.nan, 2, 1, 2, 1, 2, 1, 2, np.nan], dtype="float")
        tm.assert_series_equal(pd.concat([s1, s2, s3], ignore_index=True), exp)
        tm.assert_series_equal(s1._append([s2, s3], ignore_index=True), exp)

        exp = Series([1, 2, 1, 2, np.nan, 1, 2, np.nan, 2, 1, 2], dtype="float")
        tm.assert_series_equal(pd.concat([s3, s1, s2], ignore_index=True), exp)
        tm.assert_series_equal(s3._append([s1, s2], ignore_index=True), exp)

        # values are all in either category => not-category
        s1 = Series([4, 5, 6], dtype="category")
        s2 = Series([1, 2, 3], dtype="category")
        s3 = Series([1, 3, 4])

        exp = Series([4, 5, 6, 1, 2, 3, 1, 3, 4])
        tm.assert_series_equal(pd.concat([s1, s2, s3], ignore_index=True), exp)
        tm.assert_series_equal(s1._append([s2, s3], ignore_index=True), exp)

        exp = Series([1, 3, 4, 4, 5, 6, 1, 2, 3])
        tm.assert_series_equal(pd.concat([s3, s1, s2], ignore_index=True), exp)
        tm.assert_series_equal(s3._append([s1, s2], ignore_index=True), exp)

        # values are all in either category => not-category
        s1 = Series([4, 5, 6], dtype="category")
        s2 = Series([1, 2, 3], dtype="category")
        s3 = Series([10, 11, 12])

        exp = Series([4, 5, 6, 1, 2, 3, 10, 11, 12])
        tm.assert_series_equal(pd.concat([s1, s2, s3], ignore_index=True), exp)
        tm.assert_series_equal(s1._append([s2, s3], ignore_index=True), exp)

        exp = Series([10, 11, 12, 4, 5, 6, 1, 2, 3])
        tm.assert_series_equal(pd.concat([s3, s1, s2], ignore_index=True), exp)
        tm.assert_series_equal(s3._append([s1, s2], ignore_index=True), exp)

    def test_concat_categorical_multi_coercion(self):
        # GH 13524

        s1 = Series([1, 3], dtype="category")
        s2 = Series([3, 4], dtype="category")
        s3 = Series([2, 3])
        s4 = Series([2, 2], dtype="category")
        s5 = Series([1, np.nan])
        s6 = Series([1, 3, 2], dtype="category")

        # mixed dtype, values are all in categories => not-category
        exp = Series([1, 3, 3, 4, 2, 3, 2, 2, 1, np.nan, 1, 3, 2])
        res = pd.concat([s1, s2, s3, s4, s5, s6], ignore_index=True)
        tm.assert_series_equal(res, exp)
        res = s1._append([s2, s3, s4, s5, s6], ignore_index=True)
        tm.assert_series_equal(res, exp)

        exp = Series([1, 3, 2, 1, np.nan, 2, 2, 2, 3, 3, 4, 1, 3])
        res = pd.concat([s6, s5, s4, s3, s2, s1], ignore_index=True)
        tm.assert_series_equal(res, exp)
        res = s6._append([s5, s4, s3, s2, s1], ignore_index=True)
        tm.assert_series_equal(res, exp)

    def test_concat_categorical_ordered(self):
        # GH 13524

        s1 = Series(Categorical([1, 2, np.nan], ordered=True))
        s2 = Series(Categorical([2, 1, 2], ordered=True))

        exp = Series(Categorical([1, 2, np.nan, 2, 1, 2], ordered=True))
        tm.assert_series_equal(pd.concat([s1, s2], ignore_index=True), exp)
        tm.assert_series_equal(s1._append(s2, ignore_index=True), exp)

        exp = Series(Categorical([1, 2, np.nan, 2, 1, 2, 1, 2, np.nan], ordered=True))
        tm.assert_series_equal(pd.concat([s1, s2, s1], ignore_index=True), exp)
        tm.assert_series_equal(s1._append([s2, s1], ignore_index=True), exp)

    def test_concat_categorical_coercion_nan(self):
        # GH 13524

        # some edge cases
        # category + not-category => not category
        s1 = Series(np.array([np.nan, np.nan], dtype=np.float64), dtype="category")
        s2 = Series([np.nan, 1])

        exp = Series([np.nan, np.nan, np.nan, 1])
        tm.assert_series_equal(pd.concat([s1, s2], ignore_index=True), exp)
        tm.assert_series_equal(s1._append(s2, ignore_index=True), exp)

        s1 = Series([1, np.nan], dtype="category")
        s2 = Series([np.nan, np.nan])

        exp = Series([1, np.nan, np.nan, np.nan], dtype="float")
        tm.assert_series_equal(pd.concat([s1, s2], ignore_index=True), exp)
        tm.assert_series_equal(s1._append(s2, ignore_index=True), exp)

        # mixed dtype, all nan-likes => not-category
        s1 = Series([np.nan, np.nan], dtype="category")
        s2 = Series([np.nan, np.nan])

        exp = Series([np.nan, np.nan, np.nan, np.nan])
        tm.assert_series_equal(pd.concat([s1, s2], ignore_index=True), exp)
        tm.assert_series_equal(s1._append(s2, ignore_index=True), exp)
        tm.assert_series_equal(pd.concat([s2, s1], ignore_index=True), exp)
        tm.assert_series_equal(s2._append(s1, ignore_index=True), exp)

        # all category nan-likes => category
        s1 = Series([np.nan, np.nan], dtype="category")
        s2 = Series([np.nan, np.nan], dtype="category")

        exp = Series([np.nan, np.nan, np.nan, np.nan], dtype="category")

        tm.assert_series_equal(pd.concat([s1, s2], ignore_index=True), exp)
        tm.assert_series_equal(s1._append(s2, ignore_index=True), exp)

    def test_concat_categorical_empty(self):
        # GH 13524

        s1 = Series([], dtype="category")
        s2 = Series([1, 2], dtype="category")

        tm.assert_series_equal(pd.concat([s1, s2], ignore_index=True), s2)
        tm.assert_series_equal(s1._append(s2, ignore_index=True), s2)

        tm.assert_series_equal(pd.concat([s2, s1], ignore_index=True), s2)
        tm.assert_series_equal(s2._append(s1, ignore_index=True), s2)

        s1 = Series([], dtype="category")
        s2 = Series([], dtype="category")

        tm.assert_series_equal(pd.concat([s1, s2], ignore_index=True), s2)
        tm.assert_series_equal(s1._append(s2, ignore_index=True), s2)

        s1 = Series([], dtype="category")
        s2 = Series([], dtype="object")

        # different dtype => not-category
        tm.assert_series_equal(pd.concat([s1, s2], ignore_index=True), s2)
        tm.assert_series_equal(s1._append(s2, ignore_index=True), s2)
        tm.assert_series_equal(pd.concat([s2, s1], ignore_index=True), s2)
        tm.assert_series_equal(s2._append(s1, ignore_index=True), s2)

        s1 = Series([], dtype="category")
        s2 = Series([np.nan, np.nan])

        # empty Series is ignored
        exp = Series([np.nan, np.nan])
        tm.assert_series_equal(pd.concat([s1, s2], ignore_index=True), exp)
        tm.assert_series_equal(s1._append(s2, ignore_index=True), exp)

        tm.assert_series_equal(pd.concat([s2, s1], ignore_index=True), exp)
        tm.assert_series_equal(s2._append(s1, ignore_index=True), exp)

    def test_categorical_concat_append(self):
        cat = Categorical(["a", "b"], categories=["a", "b"])
        vals = [1, 2]
        df = DataFrame({"cats": cat, "vals": vals})
        cat2 = Categorical(["a", "b", "a", "b"], categories=["a", "b"])
        vals2 = [1, 2, 1, 2]
        exp = DataFrame({"cats": cat2, "vals": vals2}, index=Index([0, 1, 0, 1]))

        tm.assert_frame_equal(pd.concat([df, df]), exp)
        tm.assert_frame_equal(df._append(df), exp)

        # GH 13524 can concat different categories
        cat3 = Categorical(["a", "b"], categories=["a", "b", "c"])
        vals3 = [1, 2]
        df_different_categories = DataFrame({"cats": cat3, "vals": vals3})

        res = pd.concat([df, df_different_categories], ignore_index=True)
        exp = DataFrame({"cats": list("abab"), "vals": [1, 2, 1, 2]})
        tm.assert_frame_equal(res, exp)

        res = df._append(df_different_categories, ignore_index=True)
        tm.assert_frame_equal(res, exp)<|MERGE_RESOLUTION|>--- conflicted
+++ resolved
@@ -207,19 +207,14 @@
             # series coerces to numeric based on numpy rule
             # index doesn't because bool is object dtype
             exp_series_dtype = typ2
-<<<<<<< HEAD
             mark = pytest.mark.xfail(reason="GH#39187 casting to object")
             request.node.add_marker(mark)
+            warn = FutureWarning
         elif typ2 == "bool" and typ1 in ("int64", "float64"):
             exp_series_dtype = typ1
             mark = pytest.mark.xfail(reason="GH#39187 casting to object")
             request.node.add_marker(mark)
-=======
             warn = FutureWarning
-        elif typ2 == "bool" and typ1 in ("int64", "float64"):
-            exp_series_dtype = typ1
-            warn = FutureWarning
->>>>>>> af76bd54
         elif (
             typ1 == "datetime64[ns, US/Eastern]"
             or typ2 == "datetime64[ns, US/Eastern]"
@@ -235,7 +230,9 @@
         # ----- Index ----- #
 
         # index.append
-        res = Index(vals1).append(Index(vals2))
+        with tm.assert_produces_warning(warn, match="concatenating bool-dtype"):
+            # GH#39817
+            res = Index(vals1).append(Index(vals2))
         exp = Index(exp_data, dtype=exp_index_dtype)
         tm.assert_index_equal(res, exp)
 
