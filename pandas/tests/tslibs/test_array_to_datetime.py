from datetime import (
    date,
    datetime,
    timedelta,
    timezone,
)

from dateutil.tz.tz import tzoffset
import numpy as np
import pytest

from pandas._libs import (
    NaT,
    iNaT,
    tslib,
)
<<<<<<< HEAD
from pandas._libs.tslibs.np_datetime import OutOfBoundsDatetime
=======
from pandas._libs.tslibs.dtypes import NpyDatetimeUnit
>>>>>>> 6493d2a4

from pandas import Timestamp
import pandas._testing as tm

creso_infer = NpyDatetimeUnit.NPY_FR_GENERIC.value


class TestArrayToDatetimeWithTZResolutionInference:
    def test_array_to_datetime_with_tz_resolution(self):
        tz = tzoffset("custom", 3600)
        vals = np.array(["2016-01-01 02:03:04.567", NaT], dtype=object)
        res = tslib.array_to_datetime_with_tz(vals, tz, False, False, creso_infer)
        assert res.dtype == "M8[ms]"

        vals2 = np.array([datetime(2016, 1, 1, 2, 3, 4), NaT], dtype=object)
        res2 = tslib.array_to_datetime_with_tz(vals2, tz, False, False, creso_infer)
        assert res2.dtype == "M8[us]"

        vals3 = np.array([NaT, np.datetime64(12345, "s")], dtype=object)
        res3 = tslib.array_to_datetime_with_tz(vals3, tz, False, False, creso_infer)
        assert res3.dtype == "M8[s]"

    def test_array_to_datetime_with_tz_resolution_all_nat(self):
        tz = tzoffset("custom", 3600)
        vals = np.array(["NaT"], dtype=object)
        res = tslib.array_to_datetime_with_tz(vals, tz, False, False, creso_infer)
        assert res.dtype == "M8[ns]"

        vals2 = np.array([NaT, NaT], dtype=object)
        res2 = tslib.array_to_datetime_with_tz(vals2, tz, False, False, creso_infer)
        assert res2.dtype == "M8[ns]"


@pytest.mark.parametrize(
    "data,expected",
    [
        (
            ["01-01-2013", "01-02-2013"],
            [
                "2013-01-01T00:00:00.000000000",
                "2013-01-02T00:00:00.000000000",
            ],
        ),
        (
            ["Mon Sep 16 2013", "Tue Sep 17 2013"],
            [
                "2013-09-16T00:00:00.000000000",
                "2013-09-17T00:00:00.000000000",
            ],
        ),
    ],
)
def test_parsing_valid_dates(data, expected):
    arr = np.array(data, dtype=object)
    result, _ = tslib.array_to_datetime(arr)

    expected = np.array(expected, dtype="M8[ns]")
    tm.assert_numpy_array_equal(result, expected)


@pytest.mark.parametrize(
    "dt_string, expected_tz",
    [
        ["01-01-2013 08:00:00+08:00", 480],
        ["2013-01-01T08:00:00.000000000+0800", 480],
        ["2012-12-31T16:00:00.000000000-0800", -480],
        ["12-31-2012 23:00:00-01:00", -60],
    ],
)
def test_parsing_timezone_offsets(dt_string, expected_tz):
    # All of these datetime strings with offsets are equivalent
    # to the same datetime after the timezone offset is added.
    arr = np.array(["01-01-2013 00:00:00"], dtype=object)
    expected, _ = tslib.array_to_datetime(arr)

    arr = np.array([dt_string], dtype=object)
    result, result_tz = tslib.array_to_datetime(arr)

    tm.assert_numpy_array_equal(result, expected)
    assert result_tz == timezone(timedelta(minutes=expected_tz))


def test_parsing_non_iso_timezone_offset():
    dt_string = "01-01-2013T00:00:00.000000000+0000"
    arr = np.array([dt_string], dtype=object)

    with tm.assert_produces_warning(None):
        # GH#50949 should not get tzlocal-deprecation warning here
        result, result_tz = tslib.array_to_datetime(arr)
    expected = np.array([np.datetime64("2013-01-01 00:00:00.000000000")])

    tm.assert_numpy_array_equal(result, expected)
    assert result_tz is timezone.utc


def test_parsing_different_timezone_offsets():
    # see gh-17697
    data = ["2015-11-18 15:30:00+05:30", "2015-11-18 15:30:00+06:30"]
    data = np.array(data, dtype=object)

    msg = "parsing datetimes with mixed time zones will raise an error"
    with tm.assert_produces_warning(FutureWarning, match=msg):
        result, result_tz = tslib.array_to_datetime(data)
    expected = np.array(
        [
            datetime(2015, 11, 18, 15, 30, tzinfo=tzoffset(None, 19800)),
            datetime(2015, 11, 18, 15, 30, tzinfo=tzoffset(None, 23400)),
        ],
        dtype=object,
    )

    tm.assert_numpy_array_equal(result, expected)
    assert result_tz is None


@pytest.mark.parametrize(
    "data", [["-352.737091", "183.575577"], ["1", "2", "3", "4", "5"]]
)
def test_number_looking_strings_not_into_datetime(data):
    # see gh-4601
    #
    # These strings don't look like datetimes, so
    # they shouldn't be attempted to be converted.
    arr = np.array(data, dtype=object)
    result, _ = tslib.array_to_datetime(arr, errors="ignore")

    tm.assert_numpy_array_equal(result, arr)


@pytest.mark.parametrize(
    "invalid_date",
    [
        date(1000, 1, 1),
        datetime(1000, 1, 1),
        "1000-01-01",
        "Jan 1, 1000",
        np.datetime64("1000-01-01"),
    ],
)
@pytest.mark.parametrize("errors", ["coerce", "raise"])
def test_coerce_outside_ns_bounds(invalid_date, errors):
    arr = np.array([invalid_date], dtype="object")
    kwargs = {"values": arr, "errors": errors}

    if errors == "raise":
        msg = "^Out of bounds nanosecond timestamp: .*, at position 0$"

        with pytest.raises(OutOfBoundsDatetime, match=msg):
            tslib.array_to_datetime(**kwargs)
    else:  # coerce.
        result, _ = tslib.array_to_datetime(**kwargs)
        expected = np.array([iNaT], dtype="M8[ns]")

        tm.assert_numpy_array_equal(result, expected)


def test_coerce_outside_ns_bounds_one_valid():
    arr = np.array(["1/1/1000", "1/1/2000"], dtype=object)
    result, _ = tslib.array_to_datetime(arr, errors="coerce")

    expected = [iNaT, "2000-01-01T00:00:00.000000000"]
    expected = np.array(expected, dtype="M8[ns]")

    tm.assert_numpy_array_equal(result, expected)


@pytest.mark.parametrize("errors", ["ignore", "coerce"])
def test_coerce_of_invalid_datetimes(errors):
    arr = np.array(["01-01-2013", "not_a_date", "1"], dtype=object)
    kwargs = {"values": arr, "errors": errors}

    if errors == "ignore":
        # Without coercing, the presence of any invalid
        # dates prevents any values from being converted.
        result, _ = tslib.array_to_datetime(**kwargs)
        tm.assert_numpy_array_equal(result, arr)
    else:  # coerce.
        # With coercing, the invalid dates becomes iNaT
        result, _ = tslib.array_to_datetime(arr, errors="coerce")
        expected = ["2013-01-01T00:00:00.000000000", iNaT, iNaT]

        tm.assert_numpy_array_equal(result, np.array(expected, dtype="M8[ns]"))


def test_to_datetime_barely_out_of_bounds():
    # see gh-19382, gh-19529
    #
    # Close enough to bounds that dropping nanos
    # would result in an in-bounds datetime.
    arr = np.array(["2262-04-11 23:47:16.854775808"], dtype=object)
    msg = "^Out of bounds nanosecond timestamp: 2262-04-11 23:47:16, at position 0$"

    with pytest.raises(tslib.OutOfBoundsDatetime, match=msg):
        tslib.array_to_datetime(arr)


class SubDatetime(datetime):
    pass


@pytest.mark.parametrize(
    "data,expected",
    [
        ([SubDatetime(2000, 1, 1)], ["2000-01-01T00:00:00.000000000"]),
        ([datetime(2000, 1, 1)], ["2000-01-01T00:00:00.000000000"]),
        ([Timestamp(2000, 1, 1)], ["2000-01-01T00:00:00.000000000"]),
    ],
)
def test_datetime_subclass(data, expected):
    # GH 25851
    # ensure that subclassed datetime works with
    # array_to_datetime

    arr = np.array(data, dtype=object)
    result, _ = tslib.array_to_datetime(arr)

    expected = np.array(expected, dtype="M8[ns]")
    tm.assert_numpy_array_equal(result, expected)<|MERGE_RESOLUTION|>--- conflicted
+++ resolved
@@ -14,11 +14,8 @@
     iNaT,
     tslib,
 )
-<<<<<<< HEAD
+from pandas._libs.tslibs.dtypes import NpyDatetimeUnit
 from pandas._libs.tslibs.np_datetime import OutOfBoundsDatetime
-=======
-from pandas._libs.tslibs.dtypes import NpyDatetimeUnit
->>>>>>> 6493d2a4
 
 from pandas import Timestamp
 import pandas._testing as tm
