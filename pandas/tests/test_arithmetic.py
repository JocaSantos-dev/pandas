--- conflicted
+++ resolved
@@ -77,25 +77,6 @@
 class TestTimedelta64ArrayComparisons(object):
     # TODO: All of these need to be parametrized over box
 
-<<<<<<< HEAD
-    @pytest.mark.parametrize('index', [
-        pd.Int64Index(range(1, 11)),
-        pd.UInt64Index(range(1, 11)),
-        pd.Float64Index(range(1, 11)),
-        pd.RangeIndex(1, 11)],
-        ids=lambda x: type(x).__name__)
-    @pytest.mark.parametrize('scalar_td', [
-        Timedelta(days=1),
-        Timedelta(days=1).to_timedelta64(),
-        Timedelta(days=1).to_pytimedelta()],
-        ids=lambda x: type(x).__name__)
-    def test_numeric_arr_mul_tdscalar(self, scalar_td, index, box):
-        # GH#19333
-
-        if (box in [Series, pd.DataFrame] and
-                type(scalar_td) is timedelta and index.dtype == 'f8'):
-            raise pytest.xfail(reason="Cannot multiply timedelta by float")
-=======
     def test_tdi_cmp_str_invalid(self):
         # GH#13624
         tdi = TimedeltaIndex(['1 day', '2 days'])
@@ -103,7 +84,6 @@
         for left, right in [(tdi, 'a'), ('a', tdi)]:
             with pytest.raises(TypeError):
                 left > right
->>>>>>> 475e391e
 
             with pytest.raises(TypeError):
                 left == right
