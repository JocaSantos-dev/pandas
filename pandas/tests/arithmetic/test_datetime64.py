--- conflicted
+++ resolved
@@ -1591,15 +1591,10 @@
             # with 'operate' (from core/ops.py) for the ops that are not
             # defined
             op = getattr(get_ser, op_str, None)
-<<<<<<< HEAD
             # Previously, _validate_for_numeric_binop in core/indexes/base.py
             # did this for us.
             with pytest.raises(TypeError,
-                               match='operate|[cC]annot|unsupported|ufunc'):
-=======
-            with pytest.raises(TypeError,
                                match='operate|[cC]annot|unsupported operand'):
->>>>>>> 24a50fc3
                 op(test_ser)
 
         # ## timedelta64 ###
@@ -1981,11 +1976,7 @@
         result = dti - tdi
         tm.assert_index_equal(result, expected)
 
-<<<<<<< HEAD
         msg = 'cannot subtract .*TimedeltaArray'
-=======
-        msg = 'cannot subtract .*TimedeltaArrayMixin'
->>>>>>> 24a50fc3
         with pytest.raises(TypeError, match=msg):
             tdi - dti
 
@@ -1993,11 +1984,7 @@
         result = dti - tdi.values
         tm.assert_index_equal(result, expected)
 
-<<<<<<< HEAD
-        msg = 'cannot subtract DatetimeArray(Mixin)? from'
-=======
         msg = 'cannot subtract DatetimeArrayMixin from'
->>>>>>> 24a50fc3
         with pytest.raises(TypeError, match=msg):
             tdi.values - dti
 
@@ -2013,11 +2000,7 @@
         result -= tdi
         tm.assert_index_equal(result, expected)
 
-<<<<<<< HEAD
         msg = 'cannot subtract .*TimedeltaArray'
-=======
-        msg = 'cannot subtract .*TimedeltaArrayMixin'
->>>>>>> 24a50fc3
         with pytest.raises(TypeError, match=msg):
             tdi -= dti
 
@@ -2028,11 +2011,7 @@
 
         msg = '|'.join(['cannot perform __neg__ with this index type:',
                         'ufunc subtract cannot use operands with types',
-<<<<<<< HEAD
-                        'cannot subtract DatetimeArray(Mixin)? from'])
-=======
                         'cannot subtract DatetimeArrayMixin from'])
->>>>>>> 24a50fc3
         with pytest.raises(TypeError, match=msg):
             tdi.values -= dti
 
@@ -2052,14 +2031,9 @@
     def test_add_datetimelike_and_dti(self, addend, tz):
         # GH#9631
         dti = DatetimeIndex(['2011-01-01', '2011-01-02']).tz_localize(tz)
-<<<<<<< HEAD
-        msg = ('cannot add DatetimeArray(Mixin)? and '
-               '{0}'.format(type(addend).__name__))
-=======
         msg = ('cannot add DatetimeArrayMixin and {0}'
                .format(type(addend).__name__)).replace('DatetimeIndex',
                                                        'DatetimeArrayMixin')
->>>>>>> 24a50fc3
         with pytest.raises(TypeError, match=msg):
             dti + addend
         with pytest.raises(TypeError, match=msg):
