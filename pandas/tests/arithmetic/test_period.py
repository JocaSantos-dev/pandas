# -*- coding: utf-8 -*-
# Arithmetc tests for DataFrame/Series/Index/Array classes that should
# behave identically.
# Specifically for Period dtype
import operator

import numpy as np
import pytest

import pandas as pd
import pandas.util.testing as tm

from pandas.errors import PerformanceWarning

import pandas.core.indexes.period as period
from pandas.core import ops
from pandas import Period, PeriodIndex, period_range, Series


# ------------------------------------------------------------------
# Comparisons

class TestPeriodIndexComparisons(object):
    def test_pi_cmp_period(self):
        idx = period_range('2007-01', periods=20, freq='M')

        result = idx < idx[10]
        exp = idx.values < idx.values[10]
        tm.assert_numpy_array_equal(result, exp)

    @pytest.mark.parametrize('freq', ['M', '2M', '3M'])
    def test_parr_cmp_period_scalar(self, freq, box):
        # GH#13200
        xbox = np.ndarray if box is pd.Index else box

        base = PeriodIndex(['2011-01', '2011-02', '2011-03', '2011-04'],
                           freq=freq)
        base = tm.box_expected(base, box)
        per = Period('2011-02', freq=freq)

        exp = np.array([False, True, False, False])
        exp = tm.box_expected(exp, xbox)
        tm.assert_equal(base == per, exp)
        tm.assert_equal(per == base, exp)

        exp = np.array([True, False, True, True])
        exp = tm.box_expected(exp, xbox)
        tm.assert_equal(base != per, exp)
        tm.assert_equal(per != base, exp)

        exp = np.array([False, False, True, True])
        exp = tm.box_expected(exp, xbox)
        tm.assert_equal(base > per, exp)
        tm.assert_equal(per < base, exp)

        exp = np.array([True, False, False, False])
        exp = tm.box_expected(exp, xbox)
        tm.assert_equal(base < per, exp)
        tm.assert_equal(per > base, exp)

        exp = np.array([False, True, True, True])
        exp = tm.box_expected(exp, xbox)
        tm.assert_equal(base >= per, exp)
        tm.assert_equal(per <= base, exp)

        exp = np.array([True, True, False, False])
        exp = tm.box_expected(exp, xbox)
        tm.assert_equal(base <= per, exp)
        tm.assert_equal(per >= base, exp)

    @pytest.mark.parametrize('freq', ['M', '2M', '3M'])
    def test_parr_cmp_pi(self, freq, box_df_fail):
        # GH#13200
        box = box_df_fail
        xbox = np.ndarray if box is pd.Index else box

        base = PeriodIndex(['2011-01', '2011-02', '2011-03', '2011-04'],
                           freq=freq)
        base = tm.box_expected(base, box)

        # TODO: could also box idx?
        idx = PeriodIndex(['2011-02', '2011-01', '2011-03', '2011-05'],
                          freq=freq)

        exp = np.array([False, False, True, False])
        exp = tm.box_expected(exp, xbox)
        tm.assert_equal(base == idx, exp)

        exp = np.array([True, True, False, True])
        exp = tm.box_expected(exp, xbox)
        tm.assert_equal(base != idx, exp)

        exp = np.array([False, True, False, False])
        exp = tm.box_expected(exp, xbox)
        tm.assert_equal(base > idx, exp)

        exp = np.array([True, False, False, True])
        exp = tm.box_expected(exp, xbox)
        tm.assert_equal(base < idx, exp)

        exp = np.array([False, True, True, False])
        exp = tm.box_expected(exp, xbox)
        tm.assert_equal(base >= idx, exp)

        exp = np.array([True, False, True, True])
        exp = tm.box_expected(exp, xbox)
        tm.assert_equal(base <= idx, exp)

    @pytest.mark.parametrize('freq', ['M', '2M', '3M'])
    def test_parr_cmp_pi_mismatched_freq_raises(self, freq, box_df_fail):
        # GH#13200
        # different base freq
        box = box_df_fail

        base = PeriodIndex(['2011-01', '2011-02', '2011-03', '2011-04'],
                           freq=freq)
        base = tm.box_expected(base, box)

        msg = "Input has different freq=A-DEC from "
        with tm.assert_raises_regex(period.IncompatibleFrequency, msg):
            base <= Period('2011', freq='A')

        with tm.assert_raises_regex(period.IncompatibleFrequency, msg):
            Period('2011', freq='A') >= base

        # TODO: Could parametrize over boxes for idx?
        idx = PeriodIndex(['2011', '2012', '2013', '2014'], freq='A')
        with tm.assert_raises_regex(period.IncompatibleFrequency, msg):
            base <= idx

        # Different frequency
        msg = "Input has different freq=4M from "
        with tm.assert_raises_regex(period.IncompatibleFrequency, msg):
            base <= Period('2011', freq='4M')

        with tm.assert_raises_regex(period.IncompatibleFrequency, msg):
            Period('2011', freq='4M') >= base

        idx = PeriodIndex(['2011', '2012', '2013', '2014'], freq='4M')
        with tm.assert_raises_regex(period.IncompatibleFrequency, msg):
            base <= idx

    @pytest.mark.parametrize('freq', ['M', '2M', '3M'])
    def test_pi_cmp_nat(self, freq):
        idx1 = PeriodIndex(['2011-01', '2011-02', 'NaT', '2011-05'], freq=freq)

        result = idx1 > Period('2011-02', freq=freq)
        exp = np.array([False, False, False, True])
        tm.assert_numpy_array_equal(result, exp)
        result = Period('2011-02', freq=freq) < idx1
        tm.assert_numpy_array_equal(result, exp)

        result = idx1 == Period('NaT', freq=freq)
        exp = np.array([False, False, False, False])
        tm.assert_numpy_array_equal(result, exp)
        result = Period('NaT', freq=freq) == idx1
        tm.assert_numpy_array_equal(result, exp)

        result = idx1 != Period('NaT', freq=freq)
        exp = np.array([True, True, True, True])
        tm.assert_numpy_array_equal(result, exp)
        result = Period('NaT', freq=freq) != idx1
        tm.assert_numpy_array_equal(result, exp)

        idx2 = PeriodIndex(['2011-02', '2011-01', '2011-04', 'NaT'], freq=freq)
        result = idx1 < idx2
        exp = np.array([True, False, False, False])
        tm.assert_numpy_array_equal(result, exp)

        result = idx1 == idx2
        exp = np.array([False, False, False, False])
        tm.assert_numpy_array_equal(result, exp)

        result = idx1 != idx2
        exp = np.array([True, True, True, True])
        tm.assert_numpy_array_equal(result, exp)

        result = idx1 == idx1
        exp = np.array([True, True, False, True])
        tm.assert_numpy_array_equal(result, exp)

        result = idx1 != idx1
        exp = np.array([False, False, True, False])
        tm.assert_numpy_array_equal(result, exp)

    @pytest.mark.parametrize('freq', ['M', '2M', '3M'])
    def test_pi_cmp_nat_mismatched_freq_raises(self, freq):
        idx1 = PeriodIndex(['2011-01', '2011-02', 'NaT', '2011-05'], freq=freq)

        diff = PeriodIndex(['2011-02', '2011-01', '2011-04', 'NaT'], freq='4M')
        msg = "Input has different freq=4M from PeriodIndex"
        with tm.assert_raises_regex(period.IncompatibleFrequency, msg):
            idx1 > diff

        with tm.assert_raises_regex(period.IncompatibleFrequency, msg):
            idx1 == diff

    # TODO: De-duplicate with test_pi_cmp_nat
    @pytest.mark.parametrize('dtype', [object, None])
    def test_comp_nat(self, dtype):
        left = pd.PeriodIndex([pd.Period('2011-01-01'), pd.NaT,
                               pd.Period('2011-01-03')])
        right = pd.PeriodIndex([pd.NaT, pd.NaT, pd.Period('2011-01-03')])

        if dtype is not None:
            left = left.astype(dtype)
            right = right.astype(dtype)

        result = left == right
        expected = np.array([False, False, True])
        tm.assert_numpy_array_equal(result, expected)

        result = left != right
        expected = np.array([True, True, False])
        tm.assert_numpy_array_equal(result, expected)

        expected = np.array([False, False, False])
        tm.assert_numpy_array_equal(left == pd.NaT, expected)
        tm.assert_numpy_array_equal(pd.NaT == right, expected)

        expected = np.array([True, True, True])
        tm.assert_numpy_array_equal(left != pd.NaT, expected)
        tm.assert_numpy_array_equal(pd.NaT != left, expected)

        expected = np.array([False, False, False])
        tm.assert_numpy_array_equal(left < pd.NaT, expected)
        tm.assert_numpy_array_equal(pd.NaT > left, expected)


class TestPeriodSeriesComparisons(object):
    def test_cmp_series_period_series_mixed_freq(self):
        # GH#13200
        base = Series([Period('2011', freq='A'),
                       Period('2011-02', freq='M'),
                       Period('2013', freq='A'),
                       Period('2011-04', freq='M')])

        ser = Series([Period('2012', freq='A'),
                      Period('2011-01', freq='M'),
                      Period('2013', freq='A'),
                      Period('2011-05', freq='M')])

        exp = Series([False, False, True, False])
        tm.assert_series_equal(base == ser, exp)

        exp = Series([True, True, False, True])
        tm.assert_series_equal(base != ser, exp)

        exp = Series([False, True, False, False])
        tm.assert_series_equal(base > ser, exp)

        exp = Series([True, False, False, True])
        tm.assert_series_equal(base < ser, exp)

        exp = Series([False, True, True, False])
        tm.assert_series_equal(base >= ser, exp)

        exp = Series([True, False, True, True])
        tm.assert_series_equal(base <= ser, exp)


# ------------------------------------------------------------------
# Arithmetic

class TestPeriodFrameArithmetic(object):

    def test_ops_frame_period(self):
        # GH#13043
        df = pd.DataFrame({'A': [pd.Period('2015-01', freq='M'),
                                 pd.Period('2015-02', freq='M')],
                           'B': [pd.Period('2014-01', freq='M'),
                                 pd.Period('2014-02', freq='M')]})
        assert df['A'].dtype == 'Period[M]'
        assert df['B'].dtype == 'Period[M]'

        p = pd.Period('2015-03', freq='M')
        off = p.freq
        # dtype will be object because of original dtype
        exp = pd.DataFrame({'A': np.array([2 * off, 1 * off], dtype=object),
                            'B': np.array([14 * off, 13 * off], dtype=object)})
        tm.assert_frame_equal(p - df, exp)
        tm.assert_frame_equal(df - p, -1 * exp)

        df2 = pd.DataFrame({'A': [pd.Period('2015-05', freq='M'),
                                  pd.Period('2015-06', freq='M')],
                            'B': [pd.Period('2015-05', freq='M'),
                                  pd.Period('2015-06', freq='M')]})
        assert df2['A'].dtype == 'Period[M]'
        assert df2['B'].dtype == 'Period[M]'

        exp = pd.DataFrame({'A': np.array([4 * off, 4 * off], dtype=object),
                            'B': np.array([16 * off, 16 * off], dtype=object)})
        tm.assert_frame_equal(df2 - df, exp)
        tm.assert_frame_equal(df - df2, -1 * exp)


class TestPeriodIndexArithmetic(object):
    # ---------------------------------------------------------------
    # __add__/__sub__ with PeriodIndex
    # PeriodIndex + other is defined for integers and timedelta-like others
    # PeriodIndex - other is defined for integers, timedelta-like others,
    #   and PeriodIndex (with matching freq)

    def test_parr_add_iadd_parr_raises(self, box_df_broadcast_failure):
        box = box_df_broadcast_failure

        rng = pd.period_range('1/1/2000', freq='D', periods=5)
        other = pd.period_range('1/6/2000', freq='D', periods=5)
        # TODO: parametrize over boxes for other?

        rng = tm.box_expected(rng, box)
        # An earlier implementation of PeriodIndex addition performed
        # a set operation (union).  This has since been changed to
        # raise a TypeError. See GH#14164 and GH#13077 for historical
        # reference.
        with pytest.raises(TypeError):
            rng + other

        with pytest.raises(TypeError):
            rng += other

    def test_pi_sub_isub_pi(self):
        # GH#20049
        # For historical reference see GH#14164, GH#13077.
        # PeriodIndex subtraction originally performed set difference,
        # then changed to raise TypeError before being implemented in GH#20049
        rng = pd.period_range('1/1/2000', freq='D', periods=5)
        other = pd.period_range('1/6/2000', freq='D', periods=5)

        off = rng.freq
        expected = pd.Index([-5 * off] * 5)
        result = rng - other
        tm.assert_index_equal(result, expected)

        rng -= other
        tm.assert_index_equal(rng, expected)

    def test_pi_sub_pi_with_nat(self):
        rng = pd.period_range('1/1/2000', freq='D', periods=5)
        other = rng[1:].insert(0, pd.NaT)
        assert other[1:].equals(rng[1:])

        result = rng - other
        off = rng.freq
        expected = pd.Index([pd.NaT, 0 * off, 0 * off, 0 * off, 0 * off])
        tm.assert_index_equal(result, expected)

    def test_parr_sub_pi_mismatched_freq(self, box_df_broadcast_failure):
        box = box_df_broadcast_failure

        rng = pd.period_range('1/1/2000', freq='D', periods=5)
        other = pd.period_range('1/6/2000', freq='H', periods=5)
        # TODO: parametrize over boxes for other?

        rng = tm.box_expected(rng, box)
        with pytest.raises(period.IncompatibleFrequency):
            rng - other

    # -------------------------------------------------------------
    # Invalid Operations

    @pytest.mark.parametrize('other', [3.14, np.array([2.0, 3.0])])
    @pytest.mark.parametrize('op', [operator.add, ops.radd,
                                    operator.sub, ops.rsub])
    def test_pi_add_sub_float(self, op, other, box):
        if box is pd.DataFrame and isinstance(other, np.ndarray):
            pytest.xfail(reason="Tries to broadcast incorrectly")

        dti = pd.DatetimeIndex(['2011-01-01', '2011-01-02'], freq='D')
        pi = dti.to_period('D')
        pi = tm.box_expected(pi, box)
        with pytest.raises(TypeError):
            op(pi, other)

    # -----------------------------------------------------------------
    # __add__/__sub__ with ndarray[datetime64] and ndarray[timedelta64]

    def test_pi_add_sub_dt64_array_raises(self):
        rng = pd.period_range('1/1/2000', freq='D', periods=3)
        dti = pd.date_range('2016-01-01', periods=3)
        dtarr = dti.values

        with pytest.raises(TypeError):
            rng + dtarr
        with pytest.raises(TypeError):
            dtarr + rng

        with pytest.raises(TypeError):
            rng - dtarr
        with pytest.raises(TypeError):
            dtarr - rng

    def test_pi_add_sub_td64_array_non_tick_raises(self):
        rng = pd.period_range('1/1/2000', freq='Q', periods=3)
        tdi = pd.TimedeltaIndex(['-1 Day', '-1 Day', '-1 Day'])
        tdarr = tdi.values

        with pytest.raises(period.IncompatibleFrequency):
            rng + tdarr
        with pytest.raises(period.IncompatibleFrequency):
            tdarr + rng

        with pytest.raises(period.IncompatibleFrequency):
            rng - tdarr
        with pytest.raises(period.IncompatibleFrequency):
            tdarr - rng

    def test_pi_add_sub_td64_array_tick(self):
        # PeriodIndex + Timedelta-like is allowed only with
        #   tick-like frequencies
        rng = pd.period_range('1/1/2000', freq='90D', periods=3)
        tdi = pd.TimedeltaIndex(['-1 Day', '-1 Day', '-1 Day'])
        tdarr = tdi.values

        expected = pd.period_range('12/31/1999', freq='90D', periods=3)
        result = rng + tdi
        tm.assert_index_equal(result, expected)
        result = rng + tdarr
        tm.assert_index_equal(result, expected)
        result = tdi + rng
        tm.assert_index_equal(result, expected)
        result = tdarr + rng
        tm.assert_index_equal(result, expected)

        expected = pd.period_range('1/2/2000', freq='90D', periods=3)

        result = rng - tdi
        tm.assert_index_equal(result, expected)
        result = rng - tdarr
        tm.assert_index_equal(result, expected)

        with pytest.raises(TypeError):
            tdarr - rng

        with pytest.raises(TypeError):
            tdi - rng

    # -----------------------------------------------------------------
    # operations with array/Index of DateOffset objects

    @pytest.mark.parametrize('box', [np.array, pd.Index])
    def test_pi_add_offset_array(self, box):
        # GH#18849
        pi = pd.PeriodIndex([pd.Period('2015Q1'), pd.Period('2016Q2')])
        offs = box([pd.offsets.QuarterEnd(n=1, startingMonth=12),
                    pd.offsets.QuarterEnd(n=-2, startingMonth=12)])
        expected = pd.PeriodIndex([pd.Period('2015Q2'), pd.Period('2015Q4')])

        with tm.assert_produces_warning(PerformanceWarning):
            res = pi + offs
        tm.assert_index_equal(res, expected)

        with tm.assert_produces_warning(PerformanceWarning):
            res2 = offs + pi
        tm.assert_index_equal(res2, expected)

        unanchored = np.array([pd.offsets.Hour(n=1),
                               pd.offsets.Minute(n=-2)])
        # addition/subtraction ops with incompatible offsets should issue
        # a PerformanceWarning and _then_ raise a TypeError.
        with pytest.raises(period.IncompatibleFrequency):
            with tm.assert_produces_warning(PerformanceWarning):
                pi + unanchored
        with pytest.raises(period.IncompatibleFrequency):
            with tm.assert_produces_warning(PerformanceWarning):
                unanchored + pi

    @pytest.mark.parametrize('box', [np.array, pd.Index])
    def test_pi_sub_offset_array(self, box):
        # GH#18824
        pi = pd.PeriodIndex([pd.Period('2015Q1'), pd.Period('2016Q2')])
        other = box([pd.offsets.QuarterEnd(n=1, startingMonth=12),
                     pd.offsets.QuarterEnd(n=-2, startingMonth=12)])

        expected = PeriodIndex([pi[n] - other[n] for n in range(len(pi))])

        with tm.assert_produces_warning(PerformanceWarning):
            res = pi - other
        tm.assert_index_equal(res, expected)

        anchored = box([pd.offsets.MonthEnd(), pd.offsets.Day(n=2)])

        # addition/subtraction ops with anchored offsets should issue
        # a PerformanceWarning and _then_ raise a TypeError.
        with pytest.raises(period.IncompatibleFrequency):
            with tm.assert_produces_warning(PerformanceWarning):
                pi - anchored
        with pytest.raises(period.IncompatibleFrequency):
            with tm.assert_produces_warning(PerformanceWarning):
                anchored - pi

    def test_pi_add_iadd_int(self, one):
        # Variants of `one` for #19012
        rng = pd.period_range('2000-01-01 09:00', freq='H', periods=10)
        result = rng + one
        expected = pd.period_range('2000-01-01 10:00', freq='H', periods=10)
        tm.assert_index_equal(result, expected)
        rng += one
        tm.assert_index_equal(rng, expected)

    def test_pi_sub_isub_int(self, one):
        """
        PeriodIndex.__sub__ and __isub__ with several representations of
        the integer 1, e.g. int, long, np.int64, np.uint8, ...
        """
        rng = pd.period_range('2000-01-01 09:00', freq='H', periods=10)
        result = rng - one
        expected = pd.period_range('2000-01-01 08:00', freq='H', periods=10)
        tm.assert_index_equal(result, expected)
        rng -= one
        tm.assert_index_equal(rng, expected)

    @pytest.mark.parametrize('five', [5, np.array(5, dtype=np.int64)])
    def test_pi_sub_intlike(self, five):
        rng = period_range('2007-01', periods=50)

        result = rng - five
        exp = rng + (-five)
        tm.assert_index_equal(result, exp)

    def test_pi_sub_isub_offset(self):
        # offset
        # DateOffset
        rng = pd.period_range('2014', '2024', freq='A')
        result = rng - pd.offsets.YearEnd(5)
        expected = pd.period_range('2009', '2019', freq='A')
        tm.assert_index_equal(result, expected)
        rng -= pd.offsets.YearEnd(5)
        tm.assert_index_equal(rng, expected)

        rng = pd.period_range('2014-01', '2016-12', freq='M')
        result = rng - pd.offsets.MonthEnd(5)
        expected = pd.period_range('2013-08', '2016-07', freq='M')
        tm.assert_index_equal(result, expected)

        rng -= pd.offsets.MonthEnd(5)
        tm.assert_index_equal(rng, expected)

    # ---------------------------------------------------------------
    # __add__/__sub__ with integer arrays

    @pytest.mark.parametrize('box', [np.array, pd.Index])
    @pytest.mark.parametrize('op', [operator.add, ops.radd])
    def test_pi_add_intarray(self, box, op):
        # GH#19959
        pi = pd.PeriodIndex([pd.Period('2015Q1'), pd.Period('NaT')])
        other = box([4, -1])
        result = op(pi, other)
        expected = pd.PeriodIndex([pd.Period('2016Q1'), pd.Period('NaT')])
        tm.assert_index_equal(result, expected)

    @pytest.mark.parametrize('box', [np.array, pd.Index])
    def test_pi_sub_intarray(self, box):
        # GH#19959
        pi = pd.PeriodIndex([pd.Period('2015Q1'), pd.Period('NaT')])
        other = box([4, -1])
        result = pi - other
        expected = pd.PeriodIndex([pd.Period('2014Q1'), pd.Period('NaT')])
        tm.assert_index_equal(result, expected)

        with pytest.raises(TypeError):
            other - pi

    # ---------------------------------------------------------------
    # Timedelta-like (timedelta, timedelta64, Timedelta, Tick)
    # TODO: Some of these are misnomers because of non-Tick DateOffsets

    def test_pi_add_timedeltalike_minute_gt1(self, three_days):
        # GH#23031 adding a time-delta-like offset to a PeriodArray that has
        # minute frequency with n != 1.  A more general case is tested below
        # in test_pi_add_timedeltalike_tick_gt1, but here we write out the
        # expected result more explicitly.
        other = three_days
        rng = pd.period_range('2014-05-01', periods=3, freq='2D')

        expected = pd.PeriodIndex(['2014-05-04', '2014-05-06', '2014-05-08'],
                                  freq='2D')

        result = rng + other
        tm.assert_index_equal(result, expected)

        result = other + rng
        tm.assert_index_equal(result, expected)

        # subtraction
        expected = pd.PeriodIndex(['2014-04-28', '2014-04-30', '2014-05-02'],
                                  freq='2D')
        result = rng - other
        tm.assert_index_equal(result, expected)

        with pytest.raises(TypeError):
            other - rng

    @pytest.mark.parametrize('freqstr', ['5ns', '5us', '5ms',
                                         '5s', '5T', '5h', '5d'])
    def test_pi_add_timedeltalike_tick_gt1(self, three_days, freqstr):
        # GH#23031 adding a time-delta-like offset to a PeriodArray that has
        # tick-like frequency with n != 1
        other = three_days
        rng = pd.period_range('2014-05-01', periods=6, freq=freqstr)

        expected = pd.period_range(rng[0] + other, periods=6, freq=freqstr)

        result = rng + other
        tm.assert_index_equal(result, expected)

        result = other + rng
        tm.assert_index_equal(result, expected)

        # subtraction
        expected = pd.period_range(rng[0] - other, periods=6, freq=freqstr)
        result = rng - other
        tm.assert_index_equal(result, expected)

        with pytest.raises(TypeError):
            other - rng

    def test_pi_add_iadd_timedeltalike_daily(self, three_days):
        # Tick
        other = three_days
        rng = pd.period_range('2014-05-01', '2014-05-15', freq='D')
        expected = pd.period_range('2014-05-04', '2014-05-18', freq='D')

        result = rng + other
        tm.assert_index_equal(result, expected)

        rng += other
        tm.assert_index_equal(rng, expected)

    def test_pi_sub_isub_timedeltalike_daily(self, three_days):
        # Tick-like 3 Days
        other = three_days
        rng = pd.period_range('2014-05-01', '2014-05-15', freq='D')
        expected = pd.period_range('2014-04-28', '2014-05-12', freq='D')

        result = rng - other
        tm.assert_index_equal(result, expected)

        rng -= other
        tm.assert_index_equal(rng, expected)

    def test_pi_add_sub_timedeltalike_freq_mismatch_daily(self, not_daily):
        other = not_daily
        rng = pd.period_range('2014-05-01', '2014-05-15', freq='D')
        msg = 'Input has different freq(=.+)? from Period.*?\\(freq=D\\)'
        with tm.assert_raises_regex(period.IncompatibleFrequency, msg):
            rng + other
        with tm.assert_raises_regex(period.IncompatibleFrequency, msg):
            rng += other
<<<<<<< HEAD

    def test_pi_sub_timedeltalike_freq_mismatch_daily(self, not_daily):
        other = not_daily
        rng = pd.period_range('2014-05-01', '2014-05-15', freq='D')
        msg = 'Input has different freq(=.+)? from Period.*?\\(freq=D\\)'
=======
>>>>>>> 0a2d5019
        with tm.assert_raises_regex(period.IncompatibleFrequency, msg):
            rng - other
        with tm.assert_raises_regex(period.IncompatibleFrequency, msg):
            rng -= other

    def test_pi_add_iadd_timedeltalike_hourly(self, two_hours):
        other = two_hours
        rng = pd.period_range('2014-01-01 10:00', '2014-01-05 10:00', freq='H')
        expected = pd.period_range('2014-01-01 12:00', '2014-01-05 12:00',
                                   freq='H')

        result = rng + other
        tm.assert_index_equal(result, expected)

        rng += other
        tm.assert_index_equal(rng, expected)

    def test_pi_add_timedeltalike_mismatched_freq_hourly(self, not_hourly):
        other = not_hourly
        rng = pd.period_range('2014-01-01 10:00', '2014-01-05 10:00', freq='H')
        msg = 'Input has different freq(=.+)? from Period.*?\\(freq=H\\)'

        with tm.assert_raises_regex(period.IncompatibleFrequency, msg):
            rng + other

        with tm.assert_raises_regex(period.IncompatibleFrequency, msg):
            rng += other

    def test_pi_sub_isub_timedeltalike_hourly(self, two_hours):
        other = two_hours
        rng = pd.period_range('2014-01-01 10:00', '2014-01-05 10:00', freq='H')
        expected = pd.period_range('2014-01-01 08:00', '2014-01-05 08:00',
                                   freq='H')

        result = rng - other
        tm.assert_index_equal(result, expected)

        rng -= other
        tm.assert_index_equal(rng, expected)

    def test_add_iadd_timedeltalike_annual(self):
        # offset
        # DateOffset
        rng = pd.period_range('2014', '2024', freq='A')
        result = rng + pd.offsets.YearEnd(5)
        expected = pd.period_range('2019', '2029', freq='A')
        tm.assert_index_equal(result, expected)
        rng += pd.offsets.YearEnd(5)
        tm.assert_index_equal(rng, expected)

    def test_pi_add_sub_timedeltalike_freq_mismatch_annual(self,
                                                           mismatched_freq):
        other = mismatched_freq
        rng = pd.period_range('2014', '2024', freq='A')
        msg = ('Input has different freq(=.+)? '
               'from Period.*?\\(freq=A-DEC\\)')
        with tm.assert_raises_regex(period.IncompatibleFrequency, msg):
            rng + other
        with tm.assert_raises_regex(period.IncompatibleFrequency, msg):
            rng += other
<<<<<<< HEAD

    def test_pi_sub_isub_timedeltalike_freq_mismatch_annual(self,
                                                            mismatched_freq):
        other = mismatched_freq
        rng = pd.period_range('2014', '2024', freq='A')
        msg = ('Input has different freq(=.+)? '
               'from Period.*?\\(freq=A-DEC\\)')
=======
>>>>>>> 0a2d5019
        with tm.assert_raises_regex(period.IncompatibleFrequency, msg):
            rng - other
        with tm.assert_raises_regex(period.IncompatibleFrequency, msg):
            rng -= other

    def test_pi_add_iadd_timedeltalike_M(self):
        rng = pd.period_range('2014-01', '2016-12', freq='M')
        expected = pd.period_range('2014-06', '2017-05', freq='M')

        result = rng + pd.offsets.MonthEnd(5)
        tm.assert_index_equal(result, expected)

        rng += pd.offsets.MonthEnd(5)
        tm.assert_index_equal(rng, expected)

    def test_pi_add_sub_timedeltalike_freq_mismatch_monthly(self,
                                                            mismatched_freq):
        other = mismatched_freq
        rng = pd.period_range('2014-01', '2016-12', freq='M')
        msg = 'Input has different freq(=.+)? from Period.*?\\(freq=M\\)'
        with tm.assert_raises_regex(period.IncompatibleFrequency, msg):
            rng + other
        with tm.assert_raises_regex(period.IncompatibleFrequency, msg):
            rng += other
<<<<<<< HEAD

    def test_pi_sub_isub_timedeltalike_freq_mismatch_monthly(self,
                                                             mismatched_freq):
        other = mismatched_freq
        rng = pd.period_range('2014-01', '2016-12', freq='M')
        msg = 'Input has different freq(=.+)? from Period.*?\\(freq=M\\)'
=======
>>>>>>> 0a2d5019
        with tm.assert_raises_regex(period.IncompatibleFrequency, msg):
            rng - other
        with tm.assert_raises_regex(period.IncompatibleFrequency, msg):
            rng -= other


class TestPeriodSeriesArithmetic(object):
    def test_ops_series_timedelta(self):
        # GH 13043
        ser = pd.Series([pd.Period('2015-01-01', freq='D'),
                         pd.Period('2015-01-02', freq='D')], name='xxx')
        assert ser.dtype == 'Period[D]'

        expected = pd.Series([pd.Period('2015-01-02', freq='D'),
                              pd.Period('2015-01-03', freq='D')], name='xxx')

        result = ser + pd.Timedelta('1 days')
        tm.assert_series_equal(result, expected)

        result = pd.Timedelta('1 days') + ser
        tm.assert_series_equal(result, expected)

        result = ser + pd.tseries.offsets.Day()
        tm.assert_series_equal(result, expected)

        result = pd.tseries.offsets.Day() + ser
        tm.assert_series_equal(result, expected)

    def test_ops_series_period(self):
        # GH 13043
        ser = pd.Series([pd.Period('2015-01-01', freq='D'),
                         pd.Period('2015-01-02', freq='D')], name='xxx')
        assert ser.dtype == "Period[D]"

        per = pd.Period('2015-01-10', freq='D')
        off = per.freq
        # dtype will be object because of original dtype
        expected = pd.Series([9 * off, 8 * off], name='xxx', dtype=object)
        tm.assert_series_equal(per - ser, expected)
        tm.assert_series_equal(ser - per, -1 * expected)

        s2 = pd.Series([pd.Period('2015-01-05', freq='D'),
                        pd.Period('2015-01-04', freq='D')], name='xxx')
        assert s2.dtype == "Period[D]"

        expected = pd.Series([4 * off, 2 * off], name='xxx', dtype=object)
        tm.assert_series_equal(s2 - ser, expected)
        tm.assert_series_equal(ser - s2, -1 * expected)


class TestPeriodIndexSeriesMethods(object):
    """ Test PeriodIndex and Period Series Ops consistency """

    def _check(self, values, func, expected):
        idx = pd.PeriodIndex(values)
        result = func(idx)
        tm.assert_equal(result, expected)

        ser = pd.Series(values)
        result = func(ser)

        exp = pd.Series(expected, name=values.name)
        tm.assert_series_equal(result, exp)

    def test_pi_ops(self):
        idx = PeriodIndex(['2011-01', '2011-02', '2011-03', '2011-04'],
                          freq='M', name='idx')

        expected = PeriodIndex(['2011-03', '2011-04', '2011-05', '2011-06'],
                               freq='M', name='idx')
        self._check(idx, lambda x: x + 2, expected)
        self._check(idx, lambda x: 2 + x, expected)

        self._check(idx + 2, lambda x: x - 2, idx)
        result = idx - Period('2011-01', freq='M')
        off = idx.freq
        exp = pd.Index([0 * off, 1 * off, 2 * off, 3 * off], name='idx')
        tm.assert_index_equal(result, exp)

        result = Period('2011-01', freq='M') - idx
        exp = pd.Index([0 * off, -1 * off, -2 * off, -3 * off], name='idx')
        tm.assert_index_equal(result, exp)

    @pytest.mark.parametrize('ng', ["str", 1.5])
    def test_pi_ops_errors(self, ng, box):
        idx = PeriodIndex(['2011-01', '2011-02', '2011-03', '2011-04'],
                          freq='M', name='idx')
        obj = tm.box_expected(idx, box)

        msg = r"unsupported operand type\(s\)"

        with tm.assert_raises_regex(TypeError, msg):
            obj + ng

        with pytest.raises(TypeError):
            # error message differs between PY2 and 3
            ng + obj

        with tm.assert_raises_regex(TypeError, msg):
            obj - ng

        with pytest.raises(TypeError):
            np.add(obj, ng)

        with pytest.raises(TypeError):
            np.add(ng, obj)

        with pytest.raises(TypeError):
            np.subtract(obj, ng)

        with pytest.raises(TypeError):
            np.subtract(ng, obj)

    def test_pi_ops_nat(self):
        idx = PeriodIndex(['2011-01', '2011-02', 'NaT', '2011-04'],
                          freq='M', name='idx')
        expected = PeriodIndex(['2011-03', '2011-04', 'NaT', '2011-06'],
                               freq='M', name='idx')
        self._check(idx, lambda x: x + 2, expected)
        self._check(idx, lambda x: 2 + x, expected)
        self._check(idx, lambda x: np.add(x, 2), expected)

        self._check(idx + 2, lambda x: x - 2, idx)
        self._check(idx + 2, lambda x: np.subtract(x, 2), idx)

        # freq with mult
        idx = PeriodIndex(['2011-01', '2011-02', 'NaT', '2011-04'],
                          freq='2M', name='idx')
        expected = PeriodIndex(['2011-07', '2011-08', 'NaT', '2011-10'],
                               freq='2M', name='idx')
        self._check(idx, lambda x: x + 3, expected)
        self._check(idx, lambda x: 3 + x, expected)
        self._check(idx, lambda x: np.add(x, 3), expected)

        self._check(idx + 3, lambda x: x - 3, idx)
        self._check(idx + 3, lambda x: np.subtract(x, 3), idx)

    def test_pi_ops_array_int(self):
        idx = PeriodIndex(['2011-01', '2011-02', 'NaT', '2011-04'],
                          freq='M', name='idx')
        f = lambda x: x + np.array([1, 2, 3, 4])
        exp = PeriodIndex(['2011-02', '2011-04', 'NaT', '2011-08'],
                          freq='M', name='idx')
        self._check(idx, f, exp)

        f = lambda x: np.add(x, np.array([4, -1, 1, 2]))
        exp = PeriodIndex(['2011-05', '2011-01', 'NaT', '2011-06'],
                          freq='M', name='idx')
        self._check(idx, f, exp)

        f = lambda x: x - np.array([1, 2, 3, 4])
        exp = PeriodIndex(['2010-12', '2010-12', 'NaT', '2010-12'],
                          freq='M', name='idx')
        self._check(idx, f, exp)

        f = lambda x: np.subtract(x, np.array([3, 2, 3, -2]))
        exp = PeriodIndex(['2010-10', '2010-12', 'NaT', '2011-06'],
                          freq='M', name='idx')
        self._check(idx, f, exp)

    def test_pi_ops_offset(self):
        idx = PeriodIndex(['2011-01-01', '2011-02-01', '2011-03-01',
                           '2011-04-01'], freq='D', name='idx')
        f = lambda x: x + pd.offsets.Day()
        exp = PeriodIndex(['2011-01-02', '2011-02-02', '2011-03-02',
                           '2011-04-02'], freq='D', name='idx')
        self._check(idx, f, exp)

        f = lambda x: x + pd.offsets.Day(2)
        exp = PeriodIndex(['2011-01-03', '2011-02-03', '2011-03-03',
                           '2011-04-03'], freq='D', name='idx')
        self._check(idx, f, exp)

        f = lambda x: x - pd.offsets.Day(2)
        exp = PeriodIndex(['2010-12-30', '2011-01-30', '2011-02-27',
                           '2011-03-30'], freq='D', name='idx')
        self._check(idx, f, exp)

    def test_pi_offset_errors(self):
        idx = PeriodIndex(['2011-01-01', '2011-02-01', '2011-03-01',
                           '2011-04-01'], freq='D', name='idx')
        ser = pd.Series(idx)

        # Series op is applied per Period instance, thus error is raised
        # from Period
        msg = r"Input has different freq from Period.*?\(freq=D\)"
        for obj in [idx, ser]:
            with tm.assert_raises_regex(period.IncompatibleFrequency, msg):
                obj + pd.offsets.Hour(2)

            with tm.assert_raises_regex(period.IncompatibleFrequency, msg):
                pd.offsets.Hour(2) + obj

            with tm.assert_raises_regex(period.IncompatibleFrequency, msg):
                obj - pd.offsets.Hour(2)

    def test_pi_sub_period(self):
        # GH 13071
        idx = PeriodIndex(['2011-01', '2011-02', '2011-03', '2011-04'],
                          freq='M', name='idx')

        result = idx - pd.Period('2012-01', freq='M')
        off = idx.freq
        exp = pd.Index([-12 * off, -11 * off, -10 * off, -9 * off], name='idx')
        tm.assert_index_equal(result, exp)

        result = np.subtract(idx, pd.Period('2012-01', freq='M'))
        tm.assert_index_equal(result, exp)

        result = pd.Period('2012-01', freq='M') - idx
        exp = pd.Index([12 * off, 11 * off, 10 * off, 9 * off], name='idx')
        tm.assert_index_equal(result, exp)

        result = np.subtract(pd.Period('2012-01', freq='M'), idx)
        tm.assert_index_equal(result, exp)

        exp = pd.TimedeltaIndex([np.nan, np.nan, np.nan, np.nan], name='idx')
        tm.assert_index_equal(idx - pd.Period('NaT', freq='M'), exp)
        tm.assert_index_equal(pd.Period('NaT', freq='M') - idx, exp)

    def test_pi_sub_pdnat(self):
        # GH 13071
        idx = PeriodIndex(['2011-01', '2011-02', 'NaT', '2011-04'],
                          freq='M', name='idx')
        exp = pd.TimedeltaIndex([pd.NaT] * 4, name='idx')
        tm.assert_index_equal(pd.NaT - idx, exp)
        tm.assert_index_equal(idx - pd.NaT, exp)

    def test_pi_sub_period_nat(self):
        # GH 13071
        idx = PeriodIndex(['2011-01', 'NaT', '2011-03', '2011-04'],
                          freq='M', name='idx')

        result = idx - pd.Period('2012-01', freq='M')
        off = idx.freq
        exp = pd.Index([-12 * off, pd.NaT, -10 * off, -9 * off], name='idx')
        tm.assert_index_equal(result, exp)

        result = pd.Period('2012-01', freq='M') - idx
        exp = pd.Index([12 * off, pd.NaT, 10 * off, 9 * off], name='idx')
        tm.assert_index_equal(result, exp)

        exp = pd.TimedeltaIndex([np.nan, np.nan, np.nan, np.nan], name='idx')
        tm.assert_index_equal(idx - pd.Period('NaT', freq='M'), exp)
        tm.assert_index_equal(pd.Period('NaT', freq='M') - idx, exp)<|MERGE_RESOLUTION|>--- conflicted
+++ resolved
@@ -647,14 +647,6 @@
             rng + other
         with tm.assert_raises_regex(period.IncompatibleFrequency, msg):
             rng += other
-<<<<<<< HEAD
-
-    def test_pi_sub_timedeltalike_freq_mismatch_daily(self, not_daily):
-        other = not_daily
-        rng = pd.period_range('2014-05-01', '2014-05-15', freq='D')
-        msg = 'Input has different freq(=.+)? from Period.*?\\(freq=D\\)'
-=======
->>>>>>> 0a2d5019
         with tm.assert_raises_regex(period.IncompatibleFrequency, msg):
             rng - other
         with tm.assert_raises_regex(period.IncompatibleFrequency, msg):
@@ -715,16 +707,6 @@
             rng + other
         with tm.assert_raises_regex(period.IncompatibleFrequency, msg):
             rng += other
-<<<<<<< HEAD
-
-    def test_pi_sub_isub_timedeltalike_freq_mismatch_annual(self,
-                                                            mismatched_freq):
-        other = mismatched_freq
-        rng = pd.period_range('2014', '2024', freq='A')
-        msg = ('Input has different freq(=.+)? '
-               'from Period.*?\\(freq=A-DEC\\)')
-=======
->>>>>>> 0a2d5019
         with tm.assert_raises_regex(period.IncompatibleFrequency, msg):
             rng - other
         with tm.assert_raises_regex(period.IncompatibleFrequency, msg):
@@ -749,15 +731,6 @@
             rng + other
         with tm.assert_raises_regex(period.IncompatibleFrequency, msg):
             rng += other
-<<<<<<< HEAD
-
-    def test_pi_sub_isub_timedeltalike_freq_mismatch_monthly(self,
-                                                             mismatched_freq):
-        other = mismatched_freq
-        rng = pd.period_range('2014-01', '2016-12', freq='M')
-        msg = 'Input has different freq(=.+)? from Period.*?\\(freq=M\\)'
-=======
->>>>>>> 0a2d5019
         with tm.assert_raises_regex(period.IncompatibleFrequency, msg):
             rng - other
         with tm.assert_raises_regex(period.IncompatibleFrequency, msg):
