--- conflicted
+++ resolved
@@ -424,7 +424,6 @@
         tz = tz_naive_fixture
         other = Timestamp('2011-01-01', tz=tz)
 
-<<<<<<< HEAD
         idx = TimedeltaIndex(['1 day', '2 day'])
         expected = DatetimeIndex(['2011-01-02', '2011-01-03'], tz=tz)
 
@@ -433,10 +432,8 @@
 
         result = idx + other
         tm.assert_equal(result, expected)
+
         result = other + idx
-=======
-        result = Timestamp('2011-01-01') + idx
->>>>>>> 92fd46c8
         tm.assert_equal(result, expected)
 
     def test_td64arr_add_sub_timestamp(self, box):
