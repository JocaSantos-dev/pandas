--- conflicted
+++ resolved
@@ -18,20 +18,13 @@
     Timestamp,
     timedelta_range,
 )
-<<<<<<< HEAD
-import pandas.util.testing as tm
-
-from .common import (
+from pandas.tests.arithmetic.common import (
     assert_invalid_addsub_type,
     assert_invalid_comparison,
     get_upcast_box,
 )
-
-=======
-from pandas.tests.arithmetic.common import assert_invalid_comparison, get_upcast_box
 import pandas.util.testing as tm
 
->>>>>>> 5a7b5c95
 # ------------------------------------------------------------------
 # Timedelta64[ns] dtype Comparisons
 
