# -*- coding: utf-8 -*-
import pytest

import numpy as np
import pandas as pd

from pandas.compat import long
<<<<<<< HEAD
=======
from pandas.core.arrays import (
    PeriodArray, DatetimeArrayMixin as DatetimeArray,
    TimedeltaArrayMixin as TimedeltaArray)
>>>>>>> 1fecce2f
import pandas.util.testing as tm


# ------------------------------------------------------------------
# Helper Functions

def id_func(x):
    if isinstance(x, tuple):
        assert len(x) == 2
        return x[0].__name__ + '-' + str(x[1])
    else:
        return x.__name__


# ------------------------------------------------------------------

@pytest.fixture(params=[1, np.array(1, dtype=np.int64)])
def one(request):
    # zero-dim integer array behaves like an integer
    return request.param


zeros = [box_cls([0] * 5, dtype=dtype)
         for box_cls in [pd.Index, np.array]
         for dtype in [np.int64, np.uint64, np.float64]]
zeros.extend([np.array(0, dtype=dtype)
              for dtype in [np.int64, np.uint64, np.float64]])
zeros.extend([0, 0.0, long(0)])


@pytest.fixture(params=zeros)
def zero(request):
    # For testing division by (or of) zero for Index with length 5, this
    # gives several scalar-zeros and length-5 vector-zeros
    return request.param


# ------------------------------------------------------------------
# Vector Fixtures

@pytest.fixture(params=[pd.Float64Index(np.arange(5, dtype='float64')),
                        pd.Int64Index(np.arange(5, dtype='int64')),
                        pd.UInt64Index(np.arange(5, dtype='uint64')),
                        pd.RangeIndex(5)],
                ids=lambda x: type(x).__name__)
def numeric_idx(request):
    """
    Several types of numeric-dtypes Index objects
    """
    return request.param


@pytest.fixture
def tdser():
    """
    Return a Series with dtype='timedelta64[ns]', including a NaT.
    """
    return pd.Series(['59 Days', '59 Days', 'NaT'], dtype='timedelta64[ns]')


# ------------------------------------------------------------------
# Scalar Fixtures

@pytest.fixture(params=[pd.Timedelta('5m4s').to_pytimedelta(),
                        pd.Timedelta('5m4s'),
                        pd.Timedelta('5m4s').to_timedelta64()],
                ids=lambda x: type(x).__name__)
def scalar_td(request):
    """
    Several variants of Timedelta scalars representing 5 minutes and 4 seconds
    """
    return request.param


@pytest.fixture(params=[pd.offsets.Day(3),
                        pd.offsets.Hour(72),
                        pd.Timedelta(days=3).to_pytimedelta(),
                        pd.Timedelta('72:00:00'),
                        np.timedelta64(3, 'D'),
                        np.timedelta64(72, 'h')],
                ids=lambda x: type(x).__name__)
def three_days(request):
    """
    Several timedelta-like and DateOffset objects that each represent
    a 3-day timedelta
    """
    return request.param


@pytest.fixture(params=[pd.offsets.Hour(2),
                        pd.offsets.Minute(120),
                        pd.Timedelta(hours=2).to_pytimedelta(),
                        pd.Timedelta(seconds=2 * 3600),
                        np.timedelta64(2, 'h'),
                        np.timedelta64(120, 'm')],
                ids=lambda x: type(x).__name__)
def two_hours(request):
    """
    Several timedelta-like and DateOffset objects that each represent
    a 2-hour timedelta
    """
    return request.param


_common_mismatch = [pd.offsets.YearBegin(2),
                    pd.offsets.MonthBegin(1),
                    pd.offsets.Minute()]


@pytest.fixture(params=[pd.Timedelta(minutes=30).to_pytimedelta(),
                        np.timedelta64(30, 's'),
                        pd.Timedelta(seconds=30)] + _common_mismatch)
def not_hourly(request):
    """
    Several timedelta-like and DateOffset instances that are _not_
    compatible with Hourly frequencies.
    """
    return request.param


@pytest.fixture(params=[np.timedelta64(4, 'h'),
                        pd.Timedelta(hours=23).to_pytimedelta(),
                        pd.Timedelta('23:00:00')] + _common_mismatch)
def not_daily(request):
    """
    Several timedelta-like and DateOffset instances that are _not_
    compatible with Daily frequencies.
    """
    return request.param


@pytest.fixture(params=[np.timedelta64(365, 'D'),
                        pd.Timedelta(days=365).to_pytimedelta(),
                        pd.Timedelta(days=365)] + _common_mismatch)
def mismatched_freq(request):
    """
    Several timedelta-like and DateOffset instances that are _not_
    compatible with Monthly or Annual frequencies.
    """
    return request.param


# ------------------------------------------------------------------

@pytest.fixture(params=[pd.Index, pd.Series, pd.DataFrame],
                ids=id_func)
def box(request):
    """
    Several array-like containers that should have effectively identical
    behavior with respect to arithmetic operations.
    """
    return request.param


@pytest.fixture(params=[pd.Index,
                        pd.Series,
                        pytest.param(pd.DataFrame,
                                     marks=pytest.mark.xfail(strict=True))],
                ids=id_func)
def box_df_fail(request):
    """
    Fixture equivalent to `box` fixture but xfailing the DataFrame case.
    """
    return request.param


@pytest.fixture(params=[pd.Index, pd.Series, pd.DataFrame, tm.to_array],
                ids=id_func)
def box4(request):
    """
    Fixture to test on each of Index, Series, DataFrame, and pandas Array
    classes.
    """
    return request.param


@pytest.fixture(params=[pd.Index,
                        pd.Series,
                        (pd.DataFrame, False),
<<<<<<< HEAD
                        (pd.DataFrame, True),
                        tm.to_array],
                ids=id_func)
def box5(request):
=======
                        pytest.param((pd.DataFrame, True),
                                     marks=pytest.mark.xfail(strict=True))],
                ids=id_func)
def box_transpose_fail(request):
>>>>>>> 1fecce2f
    """
    Like `box4`, but the DataFrame case with box transpose=True and
    transpose=False
    """
    # GH#23620
    return request.param


<<<<<<< HEAD
@pytest.fixture(params=[pd.Index,
                        pd.Series,
                        (pd.DataFrame, False),
                        pytest.param((pd.DataFrame, True),
                                     marks=pytest.mark.xfail(strict=True)),
                        tm.to_array],
                ids=id_func)
def box5_tfail(request):
=======
@pytest.fixture(params=[pd.Index, pd.Series, pd.DataFrame, PeriodArray],
                ids=id_func)
def box_with_period(request):
>>>>>>> 1fecce2f
    """
    Like `box5`, but xfailing the transposed DataFrame case
    """
    # GH#23620
    return request.param


<<<<<<< HEAD
# Construct tuples of the form (box, tz) over all our box classes and
#  the timezones in tz_naive_fixture.  We then xfail the cases where the box
#  is a DataFrame-with-transpose and the timezone is not tz-naive (i.e. None)
boxes = [pd.Index,
         pd.Series,
         (pd.DataFrame, False),
         (pd.DataFrame, True),
         tm.to_array]

# copied from pandas.conftest tz_naive_fixture
TIMEZONES = [None, 'UTC', 'US/Eastern', 'Asia/Tokyo', 'dateutil/US/Pacific',
             'dateutil/Asia/Singapore']

params = [(x, y) for x in boxes for y in TIMEZONES]
for n in range(len(params)):
    tup = params[n]
    if isinstance(tup[0], tuple) and tup[0][1] is True and tup[1] is not None:
        # i.e. (DataFrame, True, tzinfo) excluding the no-tzinfo case
        param = pytest.param(tup, marks=pytest.mark.xfail(strict=True))
        params[n] = param


@pytest.fixture(params=params)
def box5_and_tz(request):
=======
@pytest.fixture(params=[pd.Index, pd.Series, pd.DataFrame, DatetimeArray],
                ids=id_func)
def box_with_datetime(request):
>>>>>>> 1fecce2f
    """
    Fixture to test over Index, Series, DataFrame, and pandas Array, also
    providing timezones, xfailing timezone-aware cases with transposed
    DataFrame
    """
    return request.param


<<<<<<< HEAD
# aliases so we can use the same fixture twice in a test
box4b = box4
box5b = box5
=======
@pytest.fixture(params=[pd.Index, pd.Series, pd.DataFrame, TimedeltaArray],
                ids=id_func)
def box_with_timedelta(request):
    """
    Like `box`, but specific to timedelta64 for also testing TimedeltaArray
    """
    return request.param


@pytest.fixture(params=[pd.Index, pd.Series, pd.DataFrame, tm.to_array],
                ids=id_func)
def box_with_array(request):
    """
    Fixture to test behavior for Index, Series, DataFrame, and pandas Array
    classes
    """
    return request.param
>>>>>>> 1fecce2f
<|MERGE_RESOLUTION|>--- conflicted
+++ resolved
@@ -5,12 +5,6 @@
 import pandas as pd
 
 from pandas.compat import long
-<<<<<<< HEAD
-=======
-from pandas.core.arrays import (
-    PeriodArray, DatetimeArrayMixin as DatetimeArray,
-    TimedeltaArrayMixin as TimedeltaArray)
->>>>>>> 1fecce2f
 import pandas.util.testing as tm
 
 
@@ -177,30 +171,13 @@
     return request.param
 
 
-@pytest.fixture(params=[pd.Index, pd.Series, pd.DataFrame, tm.to_array],
-                ids=id_func)
-def box4(request):
-    """
-    Fixture to test on each of Index, Series, DataFrame, and pandas Array
-    classes.
-    """
-    return request.param
-
-
 @pytest.fixture(params=[pd.Index,
                         pd.Series,
                         (pd.DataFrame, False),
-<<<<<<< HEAD
                         (pd.DataFrame, True),
                         tm.to_array],
                 ids=id_func)
 def box5(request):
-=======
-                        pytest.param((pd.DataFrame, True),
-                                     marks=pytest.mark.xfail(strict=True))],
-                ids=id_func)
-def box_transpose_fail(request):
->>>>>>> 1fecce2f
     """
     Like `box4`, but the DataFrame case with box transpose=True and
     transpose=False
@@ -209,7 +186,6 @@
     return request.param
 
 
-<<<<<<< HEAD
 @pytest.fixture(params=[pd.Index,
                         pd.Series,
                         (pd.DataFrame, False),
@@ -218,11 +194,6 @@
                         tm.to_array],
                 ids=id_func)
 def box5_tfail(request):
-=======
-@pytest.fixture(params=[pd.Index, pd.Series, pd.DataFrame, PeriodArray],
-                ids=id_func)
-def box_with_period(request):
->>>>>>> 1fecce2f
     """
     Like `box5`, but xfailing the transposed DataFrame case
     """
@@ -230,7 +201,6 @@
     return request.param
 
 
-<<<<<<< HEAD
 # Construct tuples of the form (box, tz) over all our box classes and
 #  the timezones in tz_naive_fixture.  We then xfail the cases where the box
 #  is a DataFrame-with-transpose and the timezone is not tz-naive (i.e. None)
@@ -255,11 +225,6 @@
 
 @pytest.fixture(params=params)
 def box5_and_tz(request):
-=======
-@pytest.fixture(params=[pd.Index, pd.Series, pd.DataFrame, DatetimeArray],
-                ids=id_func)
-def box_with_datetime(request):
->>>>>>> 1fecce2f
     """
     Fixture to test over Index, Series, DataFrame, and pandas Array, also
     providing timezones, xfailing timezone-aware cases with transposed
@@ -268,20 +233,6 @@
     return request.param
 
 
-<<<<<<< HEAD
-# aliases so we can use the same fixture twice in a test
-box4b = box4
-box5b = box5
-=======
-@pytest.fixture(params=[pd.Index, pd.Series, pd.DataFrame, TimedeltaArray],
-                ids=id_func)
-def box_with_timedelta(request):
-    """
-    Like `box`, but specific to timedelta64 for also testing TimedeltaArray
-    """
-    return request.param
-
-
 @pytest.fixture(params=[pd.Index, pd.Series, pd.DataFrame, tm.to_array],
                 ids=id_func)
 def box_with_array(request):
@@ -290,4 +241,8 @@
     classes
     """
     return request.param
->>>>>>> 1fecce2f
+
+
+# aliases so we can use the same fixture twice in a test
+box_with_arrayb = box_with_array
+box5b = box5