# -*- coding: utf-8 -*-
# pylint: disable-msg=E1101,W0612

from datetime import datetime, timedelta
import pytest
import re

from numpy import nan as NA
import numpy as np
from numpy.random import randint

from pandas.compat import range, u, PY3
import pandas.compat as compat
from pandas import Index, Series, DataFrame, isna, MultiIndex, notna, concat

from pandas.util.testing import assert_series_equal, assert_index_equal
import pandas.util.testing as tm

import pandas.core.strings as strings


def assert_series_or_index_equal(left, right):
    if isinstance(left, Series):
        assert_series_equal(left, right)
    else:  # Index
        assert_index_equal(left, right)


_any_string_method = [
    ('cat',           (),                     {'sep': ','}),       # noqa: E241
    ('cat',           (Series(list('zyx')),), {'sep': ',',         # noqa: E241
                                               'join': 'left'}),
    ('center',        (10,),                  {}),                 # noqa: E241
    ('contains',      ('a',),                 {}),                 # noqa: E241
    ('count',         ('a',),                 {}),                 # noqa: E241
    ('decode',        ('UTF-8',),             {}),                 # noqa: E241
    ('encode',        ('UTF-8',),             {}),                 # noqa: E241
    ('endswith',      ('a',),                 {}),                 # noqa: E241
    ('extract',       ('([a-z]*)',),          {'expand': False}),  # noqa: E241
    ('extract',       ('([a-z]*)',),          {'expand': True}),   # noqa: E241
    ('extractall',    ('([a-z]*)',),          {}),                 # noqa: E241
    ('find',          ('a',),                 {}),                 # noqa: E241
    ('findall',       ('a',),                 {}),                 # noqa: E241
    ('get',           (0,),                   {}),                 # noqa: E241
    # because "index" (and "rindex") fail intentionally
    # if the string is not found, search only for empty string
    ('index',         ('',),                  {}),                 # noqa: E241
    ('join',          (',',),                 {}),                 # noqa: E241
    ('ljust',         (10,),                  {}),                 # noqa: E241
    ('match',         ('a',),                 {}),                 # noqa: E241
    ('normalize',     ('NFC',),               {}),                 # noqa: E241
    ('pad',           (10,),                  {}),                 # noqa: E241
    ('partition',     (' ',),                 {'expand': False}),  # noqa: E241
    ('partition',     (' ',),                 {'expand': True}),   # noqa: E241
    ('repeat',        (3,),                   {}),                 # noqa: E241
    ('replace',       ('a', 'z',),            {}),                 # noqa: E241
    ('rfind',         ('a',),                 {}),                 # noqa: E241
    ('rindex',        ('',),                  {}),                 # noqa: E241
    ('rjust',         (10,),                  {}),                 # noqa: E241
    ('rpartition',    (' ',),                 {'expand': False}),  # noqa: E241
    ('rpartition',    (' ',),                 {'expand': True}),   # noqa: E241
    ('slice',         (0, 1,),                {}),                 # noqa: E241
    ('slice_replace', (0, 1, 'z',),           {}),                 # noqa: E241
    ('split',         (' ',),                 {'expand': False}),  # noqa: E241
    ('split',         (' ',),                 {'expand': True}),   # noqa: E241
    ('startswith',    ('a',),                 {}),                 # noqa: E241
    # translating unicode points of "a" to "d"
    ('translate',     ({97: 100},),           {}),                 # noqa: E241
    ('wrap',          (2,),                   {}),                 # noqa: E241
    ('zfill',         (10,),                  {})                  # noqa: E241
] + list(zip([
    # methods without positional arguments: zip with empty tuple and empty dict
    'capitalize', 'cat', 'get_dummies',
    'isalnum', 'isalpha', 'isdecimal',
    'isdigit', 'islower', 'isnumeric',
    'isspace', 'istitle', 'isupper',
    'len', 'lower', 'lstrip', 'partition',
    'rpartition', 'rsplit', 'rstrip',
    'slice', 'slice_replace', 'split',
    'strip', 'swapcase', 'title', 'upper'
], [()] * 100, [{}] * 100))
ids, _, _ = zip(*_any_string_method)  # use method name as fixture-id


# test that the above list captures all methods of StringMethods
missing_methods = {f for f in dir(strings.StringMethods)
                   if not f.startswith('_')} - set(ids)
assert not missing_methods


@pytest.fixture(params=_any_string_method, ids=ids)
def any_string_method(request):
    """
    Fixture for all public methods of `StringMethods`

    This fixture returns a tuple of the method name and sample arguments
    necessary to call the method.

    Returns
    -------
    method_name : str
        The name of the method in `StringMethods`
    args : tuple
        Sample values for the positional arguments
    kwargs : dict
        Sample values for the keyword arguments

    Examples
    --------
    >>> def test_something(any_string_method):
    ...     s = pd.Series(['a', 'b', np.nan, 'd'])
    ...
    ...     method_name, args, kwargs = any_string_method
    ...     method = getattr(s.str, method_name)
    ...     # will not raise
    ...     method(*args, **kwargs)
    """
    return request.param


# subset of the full set from pandas/conftest.py
_any_allowed_skipna_inferred_dtype = [
    ('string', ['a', np.nan, 'c']),
    ('unicode' if not PY3 else 'string', [u('a'), np.nan, u('c')]),
    ('bytes' if PY3 else 'string', [b'a', np.nan, b'c']),
    ('empty', [np.nan, np.nan, np.nan]),
    ('empty', []),
    ('mixed-integer', ['a', np.nan, 2])
]
ids, _ = zip(*_any_allowed_skipna_inferred_dtype)  # use inferred type as id


@pytest.fixture(params=_any_allowed_skipna_inferred_dtype, ids=ids)
def any_allowed_skipna_inferred_dtype(request):
    """
    Fixture for all (inferred) dtypes allowed in StringMethods.__init__

    The covered (inferred) types are:
    * 'string'
    * 'unicode' (if PY2)
    * 'empty'
    * 'bytes' (if PY3)
    * 'mixed'
    * 'mixed-integer'

    Returns
    -------
    inferred_dtype : str
        The string for the inferred dtype from _libs.lib.infer_dtype
    values : np.ndarray
        An array of object dtype that will be inferred to have
        `inferred_dtype`

    Examples
    --------
    >>> import pandas._libs.lib as lib
    >>>
    >>> def test_something(any_allowed_skipna_inferred_dtype):
    ...     inferred_dtype, values = any_allowed_skipna_inferred_dtype
    ...     # will pass
    ...     assert lib.infer_dtype(values, skipna=True) == inferred_dtype
    ...
    ...     # constructor for .str-accessor will also pass
    ...     pd.Series(values).str
    """
    inferred_dtype, values = request.param
    values = np.array(values, dtype=object)  # object dtype to avoid casting

    # correctness of inference tested in tests/dtypes/test_inference.py
    return inferred_dtype, values


class TestStringMethods(object):

    def test_api(self):

        # GH 6106, GH 9322
        assert Series.str is strings.StringMethods
        assert isinstance(Series(['']).str, strings.StringMethods)

    @pytest.mark.parametrize('dtype', [object, 'category'])
    @pytest.mark.parametrize('box', [Series, Index])
    def test_api_per_dtype(self, box, dtype, any_skipna_inferred_dtype):
        # one instance of parametrized fixture
        inferred_dtype, values = any_skipna_inferred_dtype

        t = box(values, dtype=dtype)  # explicit dtype to avoid casting

        # TODO: get rid of these xfails
        if dtype == 'category' and inferred_dtype in ['period', 'interval']:
            pytest.xfail(reason='Conversion to numpy array fails because '
                         'the ._values-attribute is not a numpy array for '
                         'PeriodArray/IntervalArray; see GH 23553')

        types_passing_constructor = ['string', 'unicode', 'empty',
                                     'bytes', 'mixed', 'mixed-integer']
        if inferred_dtype in types_passing_constructor:
            # GH 6106
            assert isinstance(t.str, strings.StringMethods)
        else:
            # GH 9184, GH 23011, GH 23163
            with pytest.raises(AttributeError, match='Can only use .str '
                               'accessor with string values.*'):
                t.str
            assert not hasattr(t, 'str')

    @pytest.mark.parametrize('dtype', [object, 'category'])
    @pytest.mark.parametrize('box', [Series, Index])
    def test_api_per_method(self, box, dtype,
                            any_allowed_skipna_inferred_dtype,
                            any_string_method):
        # this test does not check correctness of the different methods,
        # just that the methods work on the specified (inferred) dtypes,
        # and raise on all others

        # one instance of each parametrized fixture
        inferred_dtype, values = any_allowed_skipna_inferred_dtype
        method_name, args, kwargs = any_string_method

        # TODO: get rid of these xfails
        if (method_name in ['partition', 'rpartition'] and box == Index
                and inferred_dtype == 'empty'):
            pytest.xfail(reason='Method cannot deal with empty Index')
        if (method_name == 'split' and box == Index and values.size == 0
                and kwargs.get('expand', None) is not None):
            pytest.xfail(reason='Split fails on empty Series when expand=True')
        if (method_name == 'get_dummies' and box == Index
                and inferred_dtype == 'empty' and (dtype == object
                                                   or values.size == 0)):
            pytest.xfail(reason='Need to fortify get_dummies corner cases')

        t = box(values, dtype=dtype)  # explicit dtype to avoid casting
        method = getattr(t.str, method_name)

        bytes_allowed = method_name in ['decode', 'len']
        # as of v0.23.4, all methods except 'cat' are very lenient with the
        # allowed data types, just returning NaN for entries that error.
        # This could be changed with an 'errors'-kwarg to the `str`-accessor,
        # see discussion in GH 13877
        mixed_allowed = method_name not in ['cat']

        allowed_types = (['string', 'unicode', 'empty']
                         + ['bytes'] * bytes_allowed
                         + ['mixed', 'mixed-integer'] * mixed_allowed)

        if inferred_dtype in allowed_types:
            # xref GH 23555, GH 23556
            method(*args, **kwargs)  # works!
        else:
            # GH 23011, GH 23163
            msg = ('Cannot use .str.{name} with values of inferred dtype '
                   '{inferred_dtype!r}.'.format(name=method_name,
                                                inferred_dtype=inferred_dtype))
            with pytest.raises(TypeError, match=msg):
                method(*args, **kwargs)

    def test_api_for_categorical(self, any_string_method):
        # https://github.com/pandas-dev/pandas/issues/10661
        s = Series(list('aabb'))
        s = s + " " + s
        c = s.astype('category')
        assert isinstance(c.str, strings.StringMethods)

        method_name, args, kwargs = any_string_method

        result = getattr(c.str, method_name)(*args, **kwargs)
        expected = getattr(s.str, method_name)(*args, **kwargs)

        if isinstance(result, DataFrame):
            tm.assert_frame_equal(result, expected)
        elif isinstance(result, Series):
            tm.assert_series_equal(result, expected)
        else:
            # str.cat(others=None) returns string, for example
            assert result == expected

    def test_iter(self):
        # GH3638
        strs = 'google', 'wikimedia', 'wikipedia', 'wikitravel'
        ds = Series(strs)

        for s in ds.str:
            # iter must yield a Series
            assert isinstance(s, Series)

            # indices of each yielded Series should be equal to the index of
            # the original Series
            tm.assert_index_equal(s.index, ds.index)

            for el in s:
                # each element of the series is either a basestring/str or nan
                assert isinstance(el, compat.string_types) or isna(el)

        # desired behavior is to iterate until everything would be nan on the
        # next iter so make sure the last element of the iterator was 'l' in
        # this case since 'wikitravel' is the longest string
        assert s.dropna().values.item() == 'l'

    def test_iter_empty(self):
        ds = Series([], dtype=object)

        i, s = 100, 1

        for i, s in enumerate(ds.str):
            pass

        # nothing to iterate over so nothing defined values should remain
        # unchanged
        assert i == 100
        assert s == 1

    def test_iter_single_element(self):
        ds = Series(['a'])

        for i, s in enumerate(ds.str):
            pass

        assert not i
        assert_series_equal(ds, s)

    def test_iter_object_try_string(self):
        ds = Series([slice(None, randint(10), randint(10, 20)) for _ in range(
            4)])

        i, s = 100, 'h'

        for i, s in enumerate(ds.str):
            pass

        assert i == 100
        assert s == 'h'

    @pytest.mark.parametrize('box', [Series, Index])
    @pytest.mark.parametrize('other', [None, Series, Index])
    def test_str_cat_name(self, box, other):
        # GH 21053
        values = ['a', 'b']
        if other:
            other = other(values)
        else:
            other = values
        result = box(values, name='name').str.cat(other, sep=',', join='left')
        assert result.name == 'name'

    @pytest.mark.parametrize('box', [Series, Index])
    def test_str_cat(self, box):
        # test_cat above tests "str_cat" from ndarray;
        # here testing "str.cat" from Series/Indext to ndarray/list
        s = box(['a', 'a', 'b', 'b', 'c', np.nan])

        # single array
        result = s.str.cat()
        expected = 'aabbc'
        assert result == expected

        result = s.str.cat(na_rep='-')
        expected = 'aabbc-'
        assert result == expected

        result = s.str.cat(sep='_', na_rep='NA')
        expected = 'a_a_b_b_c_NA'
        assert result == expected

        t = np.array(['a', np.nan, 'b', 'd', 'foo', np.nan], dtype=object)
        expected = box(['aa', 'a-', 'bb', 'bd', 'cfoo', '--'])

        # Series/Index with array
        result = s.str.cat(t, na_rep='-')
        assert_series_or_index_equal(result, expected)

        # Series/Index with list
        result = s.str.cat(list(t), na_rep='-')
        assert_series_or_index_equal(result, expected)

        # errors for incorrect lengths
        rgx = 'All arrays must be same length, except those having an index.*'
        z = Series(['1', '2', '3'])

        with pytest.raises(ValueError, match=rgx):
            s.str.cat(z)

        with pytest.raises(ValueError, match=rgx):
            s.str.cat(z.values)

        with pytest.raises(ValueError, match=rgx):
            s.str.cat(list(z))

    @pytest.mark.parametrize('box', [Series, Index])
    def test_str_cat_raises_intuitive_error(self, box):
        # GH 11334
        s = box(['a', 'b', 'c', 'd'])
        message = "Did you mean to supply a `sep` keyword?"
        with pytest.raises(ValueError, match=message):
            s.str.cat('|')
        with pytest.raises(ValueError, match=message):
            s.str.cat('    ')

    @pytest.mark.parametrize('sep', ['', None])
    @pytest.mark.parametrize('dtype_target', ['object', 'category'])
    @pytest.mark.parametrize('dtype_caller', ['object', 'category'])
    @pytest.mark.parametrize('box', [Series, Index])
    def test_str_cat_categorical(self, box, dtype_caller, dtype_target, sep):
        s = Index(['a', 'a', 'b', 'a'], dtype=dtype_caller)
        s = s if box == Index else Series(s, index=s)
        t = Index(['b', 'a', 'b', 'c'], dtype=dtype_target)

        expected = Index(['ab', 'aa', 'bb', 'ac'])
        expected = expected if box == Index else Series(expected, index=s)

        # Series/Index with unaligned Index
        with tm.assert_produces_warning(expected_warning=FutureWarning):
            # FutureWarning to switch to alignment by default
            result = s.str.cat(t, sep=sep)
            assert_series_or_index_equal(result, expected)

        # Series/Index with Series having matching Index
        t = Series(t, index=s)
        result = s.str.cat(t, sep=sep)
        assert_series_or_index_equal(result, expected)

        # Series/Index with Series.values
        result = s.str.cat(t.values, sep=sep)
        assert_series_or_index_equal(result, expected)

        # Series/Index with Series having different Index
        t = Series(t.values, index=t)
        with tm.assert_produces_warning(expected_warning=FutureWarning):
            # FutureWarning to switch to alignment by default
            result = s.str.cat(t, sep=sep)
            assert_series_or_index_equal(result, expected)

    @pytest.mark.parametrize('box', [Series, Index])
    def test_str_cat_mixed_inputs(self, box):
        s = Index(['a', 'b', 'c', 'd'])
        s = s if box == Index else Series(s, index=s)

        t = Series(['A', 'B', 'C', 'D'], index=s.values)
        d = concat([t, Series(s, index=s)], axis=1)

        expected = Index(['aAa', 'bBb', 'cCc', 'dDd'])
        expected = expected if box == Index else Series(expected.values,
                                                        index=s.values)

        # Series/Index with DataFrame
        result = s.str.cat(d)
        assert_series_or_index_equal(result, expected)

        # Series/Index with two-dimensional ndarray
        result = s.str.cat(d.values)
        assert_series_or_index_equal(result, expected)

        # Series/Index with list of Series
        result = s.str.cat([t, s])
        assert_series_or_index_equal(result, expected)

        # Series/Index with mixed list of Series/array
        result = s.str.cat([t, s.values])
        assert_series_or_index_equal(result, expected)

        # Series/Index with list of list-likes
        with tm.assert_produces_warning(expected_warning=FutureWarning):
            # nested list-likes will be deprecated
            result = s.str.cat([t.values, list(s)])
            assert_series_or_index_equal(result, expected)

        # Series/Index with list of Series; different indexes
        t.index = ['b', 'c', 'd', 'a']
        with tm.assert_produces_warning(expected_warning=FutureWarning):
            # FutureWarning to switch to alignment by default
            result = s.str.cat([t, s])
            assert_series_or_index_equal(result, expected)

        # Series/Index with mixed list; different indexes
        with tm.assert_produces_warning(expected_warning=FutureWarning):
            # FutureWarning to switch to alignment by default
            result = s.str.cat([t, s.values])
            assert_series_or_index_equal(result, expected)

        # Series/Index with DataFrame; different indexes
        d.index = ['b', 'c', 'd', 'a']
        with tm.assert_produces_warning(expected_warning=FutureWarning):
            # FutureWarning to switch to alignment by default
            result = s.str.cat(d)
            assert_series_or_index_equal(result, expected)

        # Series/Index with iterator of list-likes
        with tm.assert_produces_warning(expected_warning=FutureWarning):
            # nested list-likes will be deprecated
            result = s.str.cat(iter([t.values, list(s)]))
            assert_series_or_index_equal(result, expected)

        # errors for incorrect lengths
        rgx = 'All arrays must be same length, except those having an index.*'
        z = Series(['1', '2', '3'])
        e = concat([z, z], axis=1)

        # DataFrame
        with pytest.raises(ValueError, match=rgx):
            s.str.cat(e)

        # two-dimensional ndarray
        with pytest.raises(ValueError, match=rgx):
            s.str.cat(e.values)

        # list of Series
        with pytest.raises(ValueError, match=rgx):
            s.str.cat([z, s])

        # list of list-likes
        with pytest.raises(ValueError, match=rgx):
            s.str.cat([z.values, s.values])

        # mixed list of Series/list-like
        with pytest.raises(ValueError, match=rgx):
            s.str.cat([z.values, s])

        # errors for incorrect arguments in list-like
        rgx = 'others must be Series, Index, DataFrame,.*'
        # make sure None/NaN do not crash checks in _get_series_list
        u = Series(['a', np.nan, 'c', None])

        # mix of string and Series
        with pytest.raises(TypeError, match=rgx):
            s.str.cat([u, 'u'])

        # DataFrame in list
        with pytest.raises(TypeError, match=rgx):
            s.str.cat([u, d])

        # 2-dim ndarray in list
        with pytest.raises(TypeError, match=rgx):
            s.str.cat([u, d.values])

        # nested lists
        with pytest.raises(TypeError, match=rgx):
            s.str.cat([u, [u, d]])

        # forbidden input type: set
        # GH 23009
        with pytest.raises(TypeError, match=rgx):
            s.str.cat(set(u))

        # forbidden input type: set in list
        # GH 23009
        with pytest.raises(TypeError, match=rgx):
            s.str.cat([u, set(u)])

        # other forbidden input type, e.g. int
        with pytest.raises(TypeError, match=rgx):
            s.str.cat(1)

    @pytest.mark.parametrize('join', ['left', 'outer', 'inner', 'right'])
    @pytest.mark.parametrize('box', [Series, Index])
    def test_str_cat_align_indexed(self, box, join):
        # https://github.com/pandas-dev/pandas/issues/18657
        s = Series(['a', 'b', 'c', 'd'], index=['a', 'b', 'c', 'd'])
        t = Series(['D', 'A', 'E', 'B'], index=['d', 'a', 'e', 'b'])
        sa, ta = s.align(t, join=join)
        # result after manual alignment of inputs
        expected = sa.str.cat(ta, na_rep='-')

        if box == Index:
            s = Index(s)
            sa = Index(sa)
            expected = Index(expected)

        result = s.str.cat(t, join=join, na_rep='-')
        assert_series_or_index_equal(result, expected)

    @pytest.mark.parametrize('join', ['left', 'outer', 'inner', 'right'])
    def test_str_cat_align_mixed_inputs(self, join):
        s = Series(['a', 'b', 'c', 'd'])
        t = Series(['d', 'a', 'e', 'b'], index=[3, 0, 4, 1])
        d = concat([t, t], axis=1)

        expected_outer = Series(['aaa', 'bbb', 'c--', 'ddd', '-ee'])
        expected = expected_outer.loc[s.index.join(t.index, how=join)]

        # list of Series
        result = s.str.cat([t, t], join=join, na_rep='-')
        tm.assert_series_equal(result, expected)

        # DataFrame
        result = s.str.cat(d, join=join, na_rep='-')
        tm.assert_series_equal(result, expected)

        # mixed list of indexed/unindexed
        u = np.array(['A', 'B', 'C', 'D'])
        expected_outer = Series(['aaA', 'bbB', 'c-C', 'ddD', '-e-'])
        # joint index of rhs [t, u]; u will be forced have index of s
        rhs_idx = t.index & s.index if join == 'inner' else t.index | s.index

        expected = expected_outer.loc[s.index.join(rhs_idx, how=join)]
        result = s.str.cat([t, u], join=join, na_rep='-')
        tm.assert_series_equal(result, expected)

        with tm.assert_produces_warning(expected_warning=FutureWarning):
            # nested list-likes will be deprecated
            result = s.str.cat([t, list(u)], join=join, na_rep='-')
            tm.assert_series_equal(result, expected)

        # errors for incorrect lengths
        rgx = r'If `others` contains arrays or lists \(or other list-likes.*'
        z = Series(['1', '2', '3']).values

        # unindexed object of wrong length
        with pytest.raises(ValueError, match=rgx):
            s.str.cat(z, join=join)

        # unindexed object of wrong length in list
        with pytest.raises(ValueError, match=rgx):
            s.str.cat([t, z], join=join)

<<<<<<< HEAD
=======
    @pytest.mark.parametrize('box', [Series, Index])
    @pytest.mark.parametrize('other', [Series, Index])
    def test_str_cat_all_na(self, box, other):
        # GH 24044

        # check that all NaNs in caller / target work
        s = Index(['a', 'b', 'c', 'd'])
        s = s if box == Index else Series(s, index=s)
        t = other([np.nan] * 4, dtype=object)
        # add index of s for alignment
        t = t if other == Index else Series(t, index=s)

        # all-NA target
        if box == Series:
            expected = Series([np.nan] * 4, index=s.index, dtype=object)
        else:  # box == Index
            expected = Index([np.nan] * 4, dtype=object)
        result = s.str.cat(t, join='left')
        assert_series_or_index_equal(result, expected)

        # all-NA caller (only for Series)
        if other == Series:
            expected = Series([np.nan] * 4, dtype=object, index=t.index)
            result = t.str.cat(s, join='left')
            tm.assert_series_equal(result, expected)

>>>>>>> 45f880b6
    def test_str_cat_special_cases(self):
        s = Series(['a', 'b', 'c', 'd'])
        t = Series(['d', 'a', 'e', 'b'], index=[3, 0, 4, 1])

        # iterator of elements with different types
        expected = Series(['aaa', 'bbb', 'c-c', 'ddd', '-e-'])
        result = s.str.cat(iter([t, s.values]), join='outer', na_rep='-')
        tm.assert_series_equal(result, expected)

        # right-align with different indexes in others
        expected = Series(['aa-', 'd-d'], index=[0, 3])
        result = s.str.cat([t.loc[[0]], t.loc[[3]]], join='right', na_rep='-')
        tm.assert_series_equal(result, expected)

    def test_cat_on_filtered_index(self):
        df = DataFrame(index=MultiIndex.from_product(
            [[2011, 2012], [1, 2, 3]], names=['year', 'month']))

        df = df.reset_index()
        df = df[df.month > 1]

        str_year = df.year.astype('str')
        str_month = df.month.astype('str')
        str_both = str_year.str.cat(str_month, sep=' ')

        assert str_both.loc[1] == '2011 2'

        str_multiple = str_year.str.cat([str_month, str_month], sep=' ')

        assert str_multiple.loc[1] == '2011 2 2'

    def test_count(self):
        values = np.array(['foo', 'foofoo', NA, 'foooofooofommmfoo'],
                          dtype=np.object_)

        result = strings.str_count(values, 'f[o]+')
        exp = np.array([1, 2, NA, 4])
        tm.assert_numpy_array_equal(result, exp)

        result = Series(values).str.count('f[o]+')
        exp = Series([1, 2, NA, 4])
        assert isinstance(result, Series)
        tm.assert_series_equal(result, exp)

        # mixed
        mixed = ['a', NA, 'b', True, datetime.today(), 'foo', None, 1, 2.]
        rs = strings.str_count(mixed, 'a')
        xp = np.array([1, NA, 0, NA, NA, 0, NA, NA, NA])
        tm.assert_numpy_array_equal(rs, xp)

        rs = Series(mixed).str.count('a')
        xp = Series([1, NA, 0, NA, NA, 0, NA, NA, NA])
        assert isinstance(rs, Series)
        tm.assert_series_equal(rs, xp)

        # unicode
        values = [u('foo'), u('foofoo'), NA, u('foooofooofommmfoo')]

        result = strings.str_count(values, 'f[o]+')
        exp = np.array([1, 2, NA, 4])
        tm.assert_numpy_array_equal(result, exp)

        result = Series(values).str.count('f[o]+')
        exp = Series([1, 2, NA, 4])
        assert isinstance(result, Series)
        tm.assert_series_equal(result, exp)

    def test_contains(self):
        values = np.array(['foo', NA, 'fooommm__foo',
                           'mmm_', 'foommm[_]+bar'], dtype=np.object_)
        pat = 'mmm[_]+'

        result = strings.str_contains(values, pat)
        expected = np.array([False, NA, True, True, False], dtype=np.object_)
        tm.assert_numpy_array_equal(result, expected)

        result = strings.str_contains(values, pat, regex=False)
        expected = np.array([False, NA, False, False, True], dtype=np.object_)
        tm.assert_numpy_array_equal(result, expected)

        values = ['foo', 'xyz', 'fooommm__foo', 'mmm_']
        result = strings.str_contains(values, pat)
        expected = np.array([False, False, True, True])
        assert result.dtype == np.bool_
        tm.assert_numpy_array_equal(result, expected)

        # case insensitive using regex
        values = ['Foo', 'xYz', 'fOOomMm__fOo', 'MMM_']
        result = strings.str_contains(values, 'FOO|mmm', case=False)
        expected = np.array([True, False, True, True])
        tm.assert_numpy_array_equal(result, expected)

        # case insensitive without regex
        result = strings.str_contains(values, 'foo', regex=False, case=False)
        expected = np.array([True, False, True, False])
        tm.assert_numpy_array_equal(result, expected)

        # mixed
        mixed = ['a', NA, 'b', True, datetime.today(), 'foo', None, 1, 2.]
        rs = strings.str_contains(mixed, 'o')
        xp = np.array([False, NA, False, NA, NA, True, NA, NA, NA],
                      dtype=np.object_)
        tm.assert_numpy_array_equal(rs, xp)

        rs = Series(mixed).str.contains('o')
        xp = Series([False, NA, False, NA, NA, True, NA, NA, NA])
        assert isinstance(rs, Series)
        tm.assert_series_equal(rs, xp)

        # unicode
        values = np.array([u'foo', NA, u'fooommm__foo', u'mmm_'],
                          dtype=np.object_)
        pat = 'mmm[_]+'

        result = strings.str_contains(values, pat)
        expected = np.array([False, np.nan, True, True], dtype=np.object_)
        tm.assert_numpy_array_equal(result, expected)

        result = strings.str_contains(values, pat, na=False)
        expected = np.array([False, False, True, True])
        tm.assert_numpy_array_equal(result, expected)

        values = np.array(['foo', 'xyz', 'fooommm__foo', 'mmm_'],
                          dtype=np.object_)
        result = strings.str_contains(values, pat)
        expected = np.array([False, False, True, True])
        assert result.dtype == np.bool_
        tm.assert_numpy_array_equal(result, expected)

    def test_contains_for_object_category(self):
        # gh 22158

        # na for category
        values = Series(["a", "b", "c", "a", np.nan], dtype="category")
        result = values.str.contains('a', na=True)
        expected = Series([True, False, False, True, True])
        tm.assert_series_equal(result, expected)

        result = values.str.contains('a', na=False)
        expected = Series([True, False, False, True, False])
        tm.assert_series_equal(result, expected)

        # na for objects
        values = Series(["a", "b", "c", "a", np.nan])
        result = values.str.contains('a', na=True)
        expected = Series([True, False, False, True, True])
        tm.assert_series_equal(result, expected)

        result = values.str.contains('a', na=False)
        expected = Series([True, False, False, True, False])
        tm.assert_series_equal(result, expected)

    def test_startswith(self):
        values = Series(['om', NA, 'foo_nom', 'nom', 'bar_foo', NA, 'foo'])

        result = values.str.startswith('foo')
        exp = Series([False, NA, True, False, False, NA, True])
        tm.assert_series_equal(result, exp)

        # mixed
        mixed = np.array(['a', NA, 'b', True, datetime.today(),
                          'foo', None, 1, 2.], dtype=np.object_)
        rs = strings.str_startswith(mixed, 'f')
        xp = np.array([False, NA, False, NA, NA, True, NA, NA, NA],
                      dtype=np.object_)
        tm.assert_numpy_array_equal(rs, xp)

        rs = Series(mixed).str.startswith('f')
        assert isinstance(rs, Series)
        xp = Series([False, NA, False, NA, NA, True, NA, NA, NA])
        tm.assert_series_equal(rs, xp)

        # unicode
        values = Series([u('om'), NA, u('foo_nom'), u('nom'), u('bar_foo'), NA,
                         u('foo')])

        result = values.str.startswith('foo')
        exp = Series([False, NA, True, False, False, NA, True])
        tm.assert_series_equal(result, exp)

        result = values.str.startswith('foo', na=True)
        tm.assert_series_equal(result, exp.fillna(True).astype(bool))

    def test_endswith(self):
        values = Series(['om', NA, 'foo_nom', 'nom', 'bar_foo', NA, 'foo'])

        result = values.str.endswith('foo')
        exp = Series([False, NA, False, False, True, NA, True])
        tm.assert_series_equal(result, exp)

        # mixed
        mixed = ['a', NA, 'b', True, datetime.today(), 'foo', None, 1, 2.]
        rs = strings.str_endswith(mixed, 'f')
        xp = np.array([False, NA, False, NA, NA, False, NA, NA, NA],
                      dtype=np.object_)
        tm.assert_numpy_array_equal(rs, xp)

        rs = Series(mixed).str.endswith('f')
        xp = Series([False, NA, False, NA, NA, False, NA, NA, NA])
        assert isinstance(rs, Series)
        tm.assert_series_equal(rs, xp)

        # unicode
        values = Series([u('om'), NA, u('foo_nom'), u('nom'), u('bar_foo'), NA,
                         u('foo')])

        result = values.str.endswith('foo')
        exp = Series([False, NA, False, False, True, NA, True])
        tm.assert_series_equal(result, exp)

        result = values.str.endswith('foo', na=False)
        tm.assert_series_equal(result, exp.fillna(False).astype(bool))

    def test_title(self):
        values = Series(["FOO", "BAR", NA, "Blah", "blurg"])

        result = values.str.title()
        exp = Series(["Foo", "Bar", NA, "Blah", "Blurg"])
        tm.assert_series_equal(result, exp)

        # mixed
        mixed = Series(["FOO", NA, "bar", True, datetime.today(), "blah", None,
                        1, 2.])
        mixed = mixed.str.title()
        exp = Series(["Foo", NA, "Bar", NA, NA, "Blah", NA, NA, NA])
        tm.assert_almost_equal(mixed, exp)

        # unicode
        values = Series([u("FOO"), NA, u("bar"), u("Blurg")])

        results = values.str.title()
        exp = Series([u("Foo"), NA, u("Bar"), u("Blurg")])

        tm.assert_series_equal(results, exp)

    def test_lower_upper(self):
        values = Series(['om', NA, 'nom', 'nom'])

        result = values.str.upper()
        exp = Series(['OM', NA, 'NOM', 'NOM'])
        tm.assert_series_equal(result, exp)

        result = result.str.lower()
        tm.assert_series_equal(result, values)

        # mixed
        mixed = Series(['a', NA, 'b', True, datetime.today(), 'foo', None, 1,
                        2.])
        mixed = mixed.str.upper()
        rs = Series(mixed).str.lower()
        xp = Series(['a', NA, 'b', NA, NA, 'foo', NA, NA, NA])
        assert isinstance(rs, Series)
        tm.assert_series_equal(rs, xp)

        # unicode
        values = Series([u('om'), NA, u('nom'), u('nom')])

        result = values.str.upper()
        exp = Series([u('OM'), NA, u('NOM'), u('NOM')])
        tm.assert_series_equal(result, exp)

        result = result.str.lower()
        tm.assert_series_equal(result, values)

    def test_capitalize(self):
        values = Series(["FOO", "BAR", NA, "Blah", "blurg"])
        result = values.str.capitalize()
        exp = Series(["Foo", "Bar", NA, "Blah", "Blurg"])
        tm.assert_series_equal(result, exp)

        # mixed
        mixed = Series(["FOO", NA, "bar", True, datetime.today(), "blah", None,
                        1, 2.])
        mixed = mixed.str.capitalize()
        exp = Series(["Foo", NA, "Bar", NA, NA, "Blah", NA, NA, NA])
        tm.assert_almost_equal(mixed, exp)

        # unicode
        values = Series([u("FOO"), NA, u("bar"), u("Blurg")])
        results = values.str.capitalize()
        exp = Series([u("Foo"), NA, u("Bar"), u("Blurg")])
        tm.assert_series_equal(results, exp)

    def test_swapcase(self):
        values = Series(["FOO", "BAR", NA, "Blah", "blurg"])
        result = values.str.swapcase()
        exp = Series(["foo", "bar", NA, "bLAH", "BLURG"])
        tm.assert_series_equal(result, exp)

        # mixed
        mixed = Series(["FOO", NA, "bar", True, datetime.today(), "Blah", None,
                        1, 2.])
        mixed = mixed.str.swapcase()
        exp = Series(["foo", NA, "BAR", NA, NA, "bLAH", NA, NA, NA])
        tm.assert_almost_equal(mixed, exp)

        # unicode
        values = Series([u("FOO"), NA, u("bar"), u("Blurg")])
        results = values.str.swapcase()
        exp = Series([u("foo"), NA, u("BAR"), u("bLURG")])
        tm.assert_series_equal(results, exp)

    def test_casemethods(self):
        values = ['aaa', 'bbb', 'CCC', 'Dddd', 'eEEE']
        s = Series(values)
        assert s.str.lower().tolist() == [v.lower() for v in values]
        assert s.str.upper().tolist() == [v.upper() for v in values]
        assert s.str.title().tolist() == [v.title() for v in values]
        assert s.str.capitalize().tolist() == [v.capitalize() for v in values]
        assert s.str.swapcase().tolist() == [v.swapcase() for v in values]

    def test_replace(self):
        values = Series(['fooBAD__barBAD', NA])

        result = values.str.replace('BAD[_]*', '')
        exp = Series(['foobar', NA])
        tm.assert_series_equal(result, exp)

        result = values.str.replace('BAD[_]*', '', n=1)
        exp = Series(['foobarBAD', NA])
        tm.assert_series_equal(result, exp)

        # mixed
        mixed = Series(['aBAD', NA, 'bBAD', True, datetime.today(), 'fooBAD',
                        None, 1, 2.])

        rs = Series(mixed).str.replace('BAD[_]*', '')
        xp = Series(['a', NA, 'b', NA, NA, 'foo', NA, NA, NA])
        assert isinstance(rs, Series)
        tm.assert_almost_equal(rs, xp)

        # unicode
        values = Series([u('fooBAD__barBAD'), NA])

        result = values.str.replace('BAD[_]*', '')
        exp = Series([u('foobar'), NA])
        tm.assert_series_equal(result, exp)

        result = values.str.replace('BAD[_]*', '', n=1)
        exp = Series([u('foobarBAD'), NA])
        tm.assert_series_equal(result, exp)

        # flags + unicode
        values = Series([b"abcd,\xc3\xa0".decode("utf-8")])
        exp = Series([b"abcd, \xc3\xa0".decode("utf-8")])
        result = values.str.replace(r"(?<=\w),(?=\w)", ", ", flags=re.UNICODE)
        tm.assert_series_equal(result, exp)

        # GH 13438
        for klass in (Series, Index):
            for repl in (None, 3, {'a': 'b'}):
                for data in (['a', 'b', None], ['a', 'b', 'c', 'ad']):
                    values = klass(data)
                    pytest.raises(TypeError, values.str.replace, 'a', repl)

    def test_replace_callable(self):
        # GH 15055
        values = Series(['fooBAD__barBAD', NA])

        # test with callable
        repl = lambda m: m.group(0).swapcase()
        result = values.str.replace('[a-z][A-Z]{2}', repl, n=2)
        exp = Series(['foObaD__baRbaD', NA])
        tm.assert_series_equal(result, exp)

        # test with wrong number of arguments, raising an error
        if compat.PY2:
            p_err = r'takes (no|(exactly|at (least|most)) ?\d+) arguments?'
        else:
            p_err = (r'((takes)|(missing)) (?(2)from \d+ to )?\d+ '
                     r'(?(3)required )positional arguments?')

        repl = lambda: None
        with pytest.raises(TypeError, match=p_err):
            values.str.replace('a', repl)

        repl = lambda m, x: None
        with pytest.raises(TypeError, match=p_err):
            values.str.replace('a', repl)

        repl = lambda m, x, y=None: None
        with pytest.raises(TypeError, match=p_err):
            values.str.replace('a', repl)

        # test regex named groups
        values = Series(['Foo Bar Baz', NA])
        pat = r"(?P<first>\w+) (?P<middle>\w+) (?P<last>\w+)"
        repl = lambda m: m.group('middle').swapcase()
        result = values.str.replace(pat, repl)
        exp = Series(['bAR', NA])
        tm.assert_series_equal(result, exp)

    def test_replace_compiled_regex(self):
        # GH 15446
        values = Series(['fooBAD__barBAD', NA])

        # test with compiled regex
        pat = re.compile(r'BAD[_]*')
        result = values.str.replace(pat, '')
        exp = Series(['foobar', NA])
        tm.assert_series_equal(result, exp)

        # mixed
        mixed = Series(['aBAD', NA, 'bBAD', True, datetime.today(), 'fooBAD',
                        None, 1, 2.])

        rs = Series(mixed).str.replace(pat, '')
        xp = Series(['a', NA, 'b', NA, NA, 'foo', NA, NA, NA])
        assert isinstance(rs, Series)
        tm.assert_almost_equal(rs, xp)

        # unicode
        values = Series([u('fooBAD__barBAD'), NA])

        result = values.str.replace(pat, '')
        exp = Series([u('foobar'), NA])
        tm.assert_series_equal(result, exp)

        result = values.str.replace(pat, '', n=1)
        exp = Series([u('foobarBAD'), NA])
        tm.assert_series_equal(result, exp)

        # flags + unicode
        values = Series([b"abcd,\xc3\xa0".decode("utf-8")])
        exp = Series([b"abcd, \xc3\xa0".decode("utf-8")])
        pat = re.compile(r"(?<=\w),(?=\w)", flags=re.UNICODE)
        result = values.str.replace(pat, ", ")
        tm.assert_series_equal(result, exp)

        # case and flags provided to str.replace will have no effect
        # and will produce warnings
        values = Series(['fooBAD__barBAD__bad', NA])
        pat = re.compile(r'BAD[_]*')

        with pytest.raises(ValueError,
                           match="case and flags cannot be"):
            result = values.str.replace(pat, '', flags=re.IGNORECASE)

        with pytest.raises(ValueError,
                           match="case and flags cannot be"):
            result = values.str.replace(pat, '', case=False)

        with pytest.raises(ValueError,
                           match="case and flags cannot be"):
            result = values.str.replace(pat, '', case=True)

        # test with callable
        values = Series(['fooBAD__barBAD', NA])
        repl = lambda m: m.group(0).swapcase()
        pat = re.compile('[a-z][A-Z]{2}')
        result = values.str.replace(pat, repl, n=2)
        exp = Series(['foObaD__baRbaD', NA])
        tm.assert_series_equal(result, exp)

    def test_replace_literal(self):
        # GH16808 literal replace (regex=False vs regex=True)
        values = Series(['f.o', 'foo', NA])
        exp = Series(['bao', 'bao', NA])
        result = values.str.replace('f.', 'ba')
        tm.assert_series_equal(result, exp)

        exp = Series(['bao', 'foo', NA])
        result = values.str.replace('f.', 'ba', regex=False)
        tm.assert_series_equal(result, exp)

        # Cannot do a literal replace if given a callable repl or compiled
        # pattern
        callable_repl = lambda m: m.group(0).swapcase()
        compiled_pat = re.compile('[a-z][A-Z]{2}')

        pytest.raises(ValueError, values.str.replace, 'abc', callable_repl,
                      regex=False)
        pytest.raises(ValueError, values.str.replace, compiled_pat, '',
                      regex=False)

    def test_repeat(self):
        values = Series(['a', 'b', NA, 'c', NA, 'd'])

        result = values.str.repeat(3)
        exp = Series(['aaa', 'bbb', NA, 'ccc', NA, 'ddd'])
        tm.assert_series_equal(result, exp)

        result = values.str.repeat([1, 2, 3, 4, 5, 6])
        exp = Series(['a', 'bb', NA, 'cccc', NA, 'dddddd'])
        tm.assert_series_equal(result, exp)

        # mixed
        mixed = Series(['a', NA, 'b', True, datetime.today(), 'foo', None, 1,
                        2.])

        rs = Series(mixed).str.repeat(3)
        xp = Series(['aaa', NA, 'bbb', NA, NA, 'foofoofoo', NA, NA, NA])
        assert isinstance(rs, Series)
        tm.assert_series_equal(rs, xp)

        # unicode
        values = Series([u('a'), u('b'), NA, u('c'), NA, u('d')])

        result = values.str.repeat(3)
        exp = Series([u('aaa'), u('bbb'), NA, u('ccc'), NA, u('ddd')])
        tm.assert_series_equal(result, exp)

        result = values.str.repeat([1, 2, 3, 4, 5, 6])
        exp = Series([u('a'), u('bb'), NA, u('cccc'), NA, u('dddddd')])
        tm.assert_series_equal(result, exp)

    def test_match(self):
        # New match behavior introduced in 0.13
        values = Series(['fooBAD__barBAD', NA, 'foo'])
        result = values.str.match('.*(BAD[_]+).*(BAD)')
        exp = Series([True, NA, False])
        tm.assert_series_equal(result, exp)

        values = Series(['fooBAD__barBAD', NA, 'foo'])
        result = values.str.match('.*BAD[_]+.*BAD')
        exp = Series([True, NA, False])
        tm.assert_series_equal(result, exp)

        # mixed
        mixed = Series(['aBAD_BAD', NA, 'BAD_b_BAD', True, datetime.today(),
                        'foo', None, 1, 2.])
        rs = Series(mixed).str.match('.*(BAD[_]+).*(BAD)')
        xp = Series([True, NA, True, NA, NA, False, NA, NA, NA])
        assert isinstance(rs, Series)
        tm.assert_series_equal(rs, xp)

        # unicode
        values = Series([u('fooBAD__barBAD'), NA, u('foo')])
        result = values.str.match('.*(BAD[_]+).*(BAD)')
        exp = Series([True, NA, False])
        tm.assert_series_equal(result, exp)

        # na GH #6609
        res = Series(['a', 0, np.nan]).str.match('a', na=False)
        exp = Series([True, False, False])
        assert_series_equal(exp, res)
        res = Series(['a', 0, np.nan]).str.match('a')
        exp = Series([True, np.nan, np.nan])
        assert_series_equal(exp, res)

    def test_extract_expand_None(self):
        values = Series(['fooBAD__barBAD', NA, 'foo'])
        with pytest.raises(ValueError,
                           match='expand must be True or False'):
            values.str.extract('.*(BAD[_]+).*(BAD)', expand=None)

    def test_extract_expand_unspecified(self):
        values = Series(['fooBAD__barBAD', NA, 'foo'])
        result_unspecified = values.str.extract('.*(BAD[_]+).*')
        assert isinstance(result_unspecified, DataFrame)
        result_true = values.str.extract('.*(BAD[_]+).*', expand=True)
        tm.assert_frame_equal(result_unspecified, result_true)

    def test_extract_expand_False(self):
        # Contains tests like those in test_match and some others.
        values = Series(['fooBAD__barBAD', NA, 'foo'])
        er = [NA, NA]  # empty row

        result = values.str.extract('.*(BAD[_]+).*(BAD)', expand=False)
        exp = DataFrame([['BAD__', 'BAD'], er, er])
        tm.assert_frame_equal(result, exp)

        # mixed
        mixed = Series(['aBAD_BAD', NA, 'BAD_b_BAD', True, datetime.today(),
                        'foo', None, 1, 2.])

        rs = Series(mixed).str.extract('.*(BAD[_]+).*(BAD)', expand=False)
        exp = DataFrame([['BAD_', 'BAD'], er, ['BAD_', 'BAD'], er, er, er, er,
                         er, er])
        tm.assert_frame_equal(rs, exp)

        # unicode
        values = Series([u('fooBAD__barBAD'), NA, u('foo')])

        result = values.str.extract('.*(BAD[_]+).*(BAD)', expand=False)
        exp = DataFrame([[u('BAD__'), u('BAD')], er, er])
        tm.assert_frame_equal(result, exp)

        # GH9980
        # Index only works with one regex group since
        # multi-group would expand to a frame
        idx = Index(['A1', 'A2', 'A3', 'A4', 'B5'])
        with pytest.raises(ValueError, match="supported"):
            idx.str.extract('([AB])([123])', expand=False)

        # these should work for both Series and Index
        for klass in [Series, Index]:
            # no groups
            s_or_idx = klass(['A1', 'B2', 'C3'])
            f = lambda: s_or_idx.str.extract('[ABC][123]', expand=False)
            pytest.raises(ValueError, f)

            # only non-capturing groups
            f = lambda: s_or_idx.str.extract('(?:[AB]).*', expand=False)
            pytest.raises(ValueError, f)

            # single group renames series/index properly
            s_or_idx = klass(['A1', 'A2'])
            result = s_or_idx.str.extract(r'(?P<uno>A)\d', expand=False)
            assert result.name == 'uno'

            exp = klass(['A', 'A'], name='uno')
            if klass == Series:
                tm.assert_series_equal(result, exp)
            else:
                tm.assert_index_equal(result, exp)

        s = Series(['A1', 'B2', 'C3'])
        # one group, no matches
        result = s.str.extract('(_)', expand=False)
        exp = Series([NA, NA, NA], dtype=object)
        tm.assert_series_equal(result, exp)

        # two groups, no matches
        result = s.str.extract('(_)(_)', expand=False)
        exp = DataFrame([[NA, NA], [NA, NA], [NA, NA]], dtype=object)
        tm.assert_frame_equal(result, exp)

        # one group, some matches
        result = s.str.extract('([AB])[123]', expand=False)
        exp = Series(['A', 'B', NA])
        tm.assert_series_equal(result, exp)

        # two groups, some matches
        result = s.str.extract('([AB])([123])', expand=False)
        exp = DataFrame([['A', '1'], ['B', '2'], [NA, NA]])
        tm.assert_frame_equal(result, exp)

        # one named group
        result = s.str.extract('(?P<letter>[AB])', expand=False)
        exp = Series(['A', 'B', NA], name='letter')
        tm.assert_series_equal(result, exp)

        # two named groups
        result = s.str.extract('(?P<letter>[AB])(?P<number>[123])',
                               expand=False)
        exp = DataFrame([['A', '1'], ['B', '2'], [NA, NA]],
                        columns=['letter', 'number'])
        tm.assert_frame_equal(result, exp)

        # mix named and unnamed groups
        result = s.str.extract('([AB])(?P<number>[123])', expand=False)
        exp = DataFrame([['A', '1'], ['B', '2'], [NA, NA]],
                        columns=[0, 'number'])
        tm.assert_frame_equal(result, exp)

        # one normal group, one non-capturing group
        result = s.str.extract('([AB])(?:[123])', expand=False)
        exp = Series(['A', 'B', NA])
        tm.assert_series_equal(result, exp)

        # two normal groups, one non-capturing group
        result = Series(['A11', 'B22', 'C33']).str.extract(
            '([AB])([123])(?:[123])', expand=False)
        exp = DataFrame([['A', '1'], ['B', '2'], [NA, NA]])
        tm.assert_frame_equal(result, exp)

        # one optional group followed by one normal group
        result = Series(['A1', 'B2', '3']).str.extract(
            '(?P<letter>[AB])?(?P<number>[123])', expand=False)
        exp = DataFrame([['A', '1'], ['B', '2'], [NA, '3']],
                        columns=['letter', 'number'])
        tm.assert_frame_equal(result, exp)

        # one normal group followed by one optional group
        result = Series(['A1', 'B2', 'C']).str.extract(
            '(?P<letter>[ABC])(?P<number>[123])?', expand=False)
        exp = DataFrame([['A', '1'], ['B', '2'], ['C', NA]],
                        columns=['letter', 'number'])
        tm.assert_frame_equal(result, exp)

        # GH6348
        # not passing index to the extractor
        def check_index(index):
            data = ['A1', 'B2', 'C']
            index = index[:len(data)]
            s = Series(data, index=index)
            result = s.str.extract(r'(\d)', expand=False)
            exp = Series(['1', '2', NA], index=index)
            tm.assert_series_equal(result, exp)

            result = Series(data, index=index).str.extract(
                r'(?P<letter>\D)(?P<number>\d)?', expand=False)
            e_list = [
                ['A', '1'],
                ['B', '2'],
                ['C', NA]
            ]
            exp = DataFrame(e_list, columns=['letter', 'number'], index=index)
            tm.assert_frame_equal(result, exp)

        i_funs = [
            tm.makeStringIndex, tm.makeUnicodeIndex, tm.makeIntIndex,
            tm.makeDateIndex, tm.makePeriodIndex, tm.makeRangeIndex
        ]
        for index in i_funs:
            check_index(index())

        # single_series_name_is_preserved.
        s = Series(['a3', 'b3', 'c2'], name='bob')
        r = s.str.extract(r'(?P<sue>[a-z])', expand=False)
        e = Series(['a', 'b', 'c'], name='sue')
        tm.assert_series_equal(r, e)
        assert r.name == e.name

    def test_extract_expand_True(self):
        # Contains tests like those in test_match and some others.
        values = Series(['fooBAD__barBAD', NA, 'foo'])
        er = [NA, NA]  # empty row

        result = values.str.extract('.*(BAD[_]+).*(BAD)', expand=True)
        exp = DataFrame([['BAD__', 'BAD'], er, er])
        tm.assert_frame_equal(result, exp)

        # mixed
        mixed = Series(['aBAD_BAD', NA, 'BAD_b_BAD', True, datetime.today(),
                        'foo', None, 1, 2.])

        rs = Series(mixed).str.extract('.*(BAD[_]+).*(BAD)', expand=True)
        exp = DataFrame([['BAD_', 'BAD'], er, ['BAD_', 'BAD'], er, er,
                         er, er, er, er])
        tm.assert_frame_equal(rs, exp)

        # unicode
        values = Series([u('fooBAD__barBAD'), NA, u('foo')])

        result = values.str.extract('.*(BAD[_]+).*(BAD)', expand=True)
        exp = DataFrame([[u('BAD__'), u('BAD')], er, er])
        tm.assert_frame_equal(result, exp)

        # these should work for both Series and Index
        for klass in [Series, Index]:
            # no groups
            s_or_idx = klass(['A1', 'B2', 'C3'])
            f = lambda: s_or_idx.str.extract('[ABC][123]', expand=True)
            pytest.raises(ValueError, f)

            # only non-capturing groups
            f = lambda: s_or_idx.str.extract('(?:[AB]).*', expand=True)
            pytest.raises(ValueError, f)

            # single group renames series/index properly
            s_or_idx = klass(['A1', 'A2'])
            result_df = s_or_idx.str.extract(r'(?P<uno>A)\d', expand=True)
            assert isinstance(result_df, DataFrame)
            result_series = result_df['uno']
            assert_series_equal(result_series, Series(['A', 'A'], name='uno'))

    def test_extract_series(self):
        # extract should give the same result whether or not the
        # series has a name.
        for series_name in None, "series_name":
            s = Series(['A1', 'B2', 'C3'], name=series_name)
            # one group, no matches
            result = s.str.extract('(_)', expand=True)
            exp = DataFrame([NA, NA, NA], dtype=object)
            tm.assert_frame_equal(result, exp)

            # two groups, no matches
            result = s.str.extract('(_)(_)', expand=True)
            exp = DataFrame([[NA, NA], [NA, NA], [NA, NA]], dtype=object)
            tm.assert_frame_equal(result, exp)

            # one group, some matches
            result = s.str.extract('([AB])[123]', expand=True)
            exp = DataFrame(['A', 'B', NA])
            tm.assert_frame_equal(result, exp)

            # two groups, some matches
            result = s.str.extract('([AB])([123])', expand=True)
            exp = DataFrame([['A', '1'], ['B', '2'], [NA, NA]])
            tm.assert_frame_equal(result, exp)

            # one named group
            result = s.str.extract('(?P<letter>[AB])', expand=True)
            exp = DataFrame({"letter": ['A', 'B', NA]})
            tm.assert_frame_equal(result, exp)

            # two named groups
            result = s.str.extract(
                '(?P<letter>[AB])(?P<number>[123])',
                expand=True)
            e_list = [
                ['A', '1'],
                ['B', '2'],
                [NA, NA]
            ]
            exp = DataFrame(e_list, columns=['letter', 'number'])
            tm.assert_frame_equal(result, exp)

            # mix named and unnamed groups
            result = s.str.extract('([AB])(?P<number>[123])', expand=True)
            exp = DataFrame(e_list, columns=[0, 'number'])
            tm.assert_frame_equal(result, exp)

            # one normal group, one non-capturing group
            result = s.str.extract('([AB])(?:[123])', expand=True)
            exp = DataFrame(['A', 'B', NA])
            tm.assert_frame_equal(result, exp)

    def test_extract_optional_groups(self):

        # two normal groups, one non-capturing group
        result = Series(['A11', 'B22', 'C33']).str.extract(
            '([AB])([123])(?:[123])', expand=True)
        exp = DataFrame([['A', '1'], ['B', '2'], [NA, NA]])
        tm.assert_frame_equal(result, exp)

        # one optional group followed by one normal group
        result = Series(['A1', 'B2', '3']).str.extract(
            '(?P<letter>[AB])?(?P<number>[123])', expand=True)
        e_list = [
            ['A', '1'],
            ['B', '2'],
            [NA, '3']
        ]
        exp = DataFrame(e_list, columns=['letter', 'number'])
        tm.assert_frame_equal(result, exp)

        # one normal group followed by one optional group
        result = Series(['A1', 'B2', 'C']).str.extract(
            '(?P<letter>[ABC])(?P<number>[123])?', expand=True)
        e_list = [
            ['A', '1'],
            ['B', '2'],
            ['C', NA]
        ]
        exp = DataFrame(e_list, columns=['letter', 'number'])
        tm.assert_frame_equal(result, exp)

        # GH6348
        # not passing index to the extractor
        def check_index(index):
            data = ['A1', 'B2', 'C']
            index = index[:len(data)]
            result = Series(data, index=index).str.extract(
                r'(\d)', expand=True)
            exp = DataFrame(['1', '2', NA], index=index)
            tm.assert_frame_equal(result, exp)

            result = Series(data, index=index).str.extract(
                r'(?P<letter>\D)(?P<number>\d)?', expand=True)
            e_list = [
                ['A', '1'],
                ['B', '2'],
                ['C', NA]
            ]
            exp = DataFrame(e_list, columns=['letter', 'number'], index=index)
            tm.assert_frame_equal(result, exp)

        i_funs = [
            tm.makeStringIndex, tm.makeUnicodeIndex, tm.makeIntIndex,
            tm.makeDateIndex, tm.makePeriodIndex, tm.makeRangeIndex
        ]
        for index in i_funs:
            check_index(index())

    def test_extract_single_group_returns_frame(self):
        # GH11386 extract should always return DataFrame, even when
        # there is only one group. Prior to v0.18.0, extract returned
        # Series when there was only one group in the regex.
        s = Series(['a3', 'b3', 'c2'], name='series_name')
        r = s.str.extract(r'(?P<letter>[a-z])', expand=True)
        e = DataFrame({"letter": ['a', 'b', 'c']})
        tm.assert_frame_equal(r, e)

    def test_extractall(self):
        subject_list = [
            'dave@google.com',
            'tdhock5@gmail.com',
            'maudelaperriere@gmail.com',
            'rob@gmail.com some text steve@gmail.com',
            'a@b.com some text c@d.com and e@f.com',
            np.nan,
            "",
        ]
        expected_tuples = [
            ("dave", "google", "com"),
            ("tdhock5", "gmail", "com"),
            ("maudelaperriere", "gmail", "com"),
            ("rob", "gmail", "com"), ("steve", "gmail", "com"),
            ("a", "b", "com"), ("c", "d", "com"), ("e", "f", "com"),
        ]
        named_pattern = r"""
        (?P<user>[a-z0-9]+)
        @
        (?P<domain>[a-z]+)
        \.
        (?P<tld>[a-z]{2,4})
        """
        expected_columns = ["user", "domain", "tld"]
        S = Series(subject_list)
        # extractall should return a DataFrame with one row for each
        # match, indexed by the subject from which the match came.
        expected_index = MultiIndex.from_tuples([
            (0, 0),
            (1, 0),
            (2, 0),
            (3, 0),
            (3, 1),
            (4, 0),
            (4, 1),
            (4, 2),
        ], names=(None, "match"))
        expected_df = DataFrame(
            expected_tuples, expected_index, expected_columns)
        computed_df = S.str.extractall(named_pattern, re.VERBOSE)
        tm.assert_frame_equal(computed_df, expected_df)

        # The index of the input Series should be used to construct
        # the index of the output DataFrame:
        series_index = MultiIndex.from_tuples([
            ("single", "Dave"),
            ("single", "Toby"),
            ("single", "Maude"),
            ("multiple", "robAndSteve"),
            ("multiple", "abcdef"),
            ("none", "missing"),
            ("none", "empty"),
        ])
        Si = Series(subject_list, series_index)
        expected_index = MultiIndex.from_tuples([
            ("single", "Dave", 0),
            ("single", "Toby", 0),
            ("single", "Maude", 0),
            ("multiple", "robAndSteve", 0),
            ("multiple", "robAndSteve", 1),
            ("multiple", "abcdef", 0),
            ("multiple", "abcdef", 1),
            ("multiple", "abcdef", 2),
        ], names=(None, None, "match"))
        expected_df = DataFrame(
            expected_tuples, expected_index, expected_columns)
        computed_df = Si.str.extractall(named_pattern, re.VERBOSE)
        tm.assert_frame_equal(computed_df, expected_df)

        # MultiIndexed subject with names.
        Sn = Series(subject_list, series_index)
        Sn.index.names = ("matches", "description")
        expected_index.names = ("matches", "description", "match")
        expected_df = DataFrame(
            expected_tuples, expected_index, expected_columns)
        computed_df = Sn.str.extractall(named_pattern, re.VERBOSE)
        tm.assert_frame_equal(computed_df, expected_df)

        # optional groups.
        subject_list = ['', 'A1', '32']
        named_pattern = '(?P<letter>[AB])?(?P<number>[123])'
        computed_df = Series(subject_list).str.extractall(named_pattern)
        expected_index = MultiIndex.from_tuples([
            (1, 0),
            (2, 0),
            (2, 1),
        ], names=(None, "match"))
        expected_df = DataFrame([
            ('A', '1'),
            (NA, '3'),
            (NA, '2'),
        ], expected_index, columns=['letter', 'number'])
        tm.assert_frame_equal(computed_df, expected_df)

        # only one of two groups has a name.
        pattern = '([AB])?(?P<number>[123])'
        computed_df = Series(subject_list).str.extractall(pattern)
        expected_df = DataFrame([
            ('A', '1'),
            (NA, '3'),
            (NA, '2'),
        ], expected_index, columns=[0, 'number'])
        tm.assert_frame_equal(computed_df, expected_df)

    def test_extractall_single_group(self):
        # extractall(one named group) returns DataFrame with one named
        # column.
        s = Series(['a3', 'b3', 'd4c2'], name='series_name')
        r = s.str.extractall(r'(?P<letter>[a-z])')
        i = MultiIndex.from_tuples([
            (0, 0),
            (1, 0),
            (2, 0),
            (2, 1),
        ], names=(None, "match"))
        e = DataFrame({"letter": ['a', 'b', 'd', 'c']}, i)
        tm.assert_frame_equal(r, e)

        # extractall(one un-named group) returns DataFrame with one
        # un-named column.
        r = s.str.extractall(r'([a-z])')
        e = DataFrame(['a', 'b', 'd', 'c'], i)
        tm.assert_frame_equal(r, e)

    def test_extractall_single_group_with_quantifier(self):
        # extractall(one un-named group with quantifier) returns
        # DataFrame with one un-named column (GH13382).
        s = Series(['ab3', 'abc3', 'd4cd2'], name='series_name')
        r = s.str.extractall(r'([a-z]+)')
        i = MultiIndex.from_tuples([
            (0, 0),
            (1, 0),
            (2, 0),
            (2, 1),
        ], names=(None, "match"))
        e = DataFrame(['ab', 'abc', 'd', 'cd'], i)
        tm.assert_frame_equal(r, e)

    @pytest.mark.parametrize('data, names', [
        ([], (None, )),
        ([], ('i1', )),
        ([], (None, 'i2')),
        ([], ('i1', 'i2')),
        (['a3', 'b3', 'd4c2'], (None, )),
        (['a3', 'b3', 'd4c2'], ('i1', 'i2')),
        (['a3', 'b3', 'd4c2'], (None, 'i2')),
        (['a3', 'b3', 'd4c2'], ('i1', 'i2')),
    ])
    def test_extractall_no_matches(self, data, names):
        # GH19075 extractall with no matches should return a valid MultiIndex
        n = len(data)
        if len(names) == 1:
            i = Index(range(n), name=names[0])
        else:
            a = (tuple([i] * (n - 1)) for i in range(n))
            i = MultiIndex.from_tuples(a, names=names)
        s = Series(data, name='series_name', index=i, dtype='object')
        ei = MultiIndex.from_tuples([], names=(names + ('match',)))

        # one un-named group.
        r = s.str.extractall('(z)')
        e = DataFrame(columns=[0], index=ei)
        tm.assert_frame_equal(r, e)

        # two un-named groups.
        r = s.str.extractall('(z)(z)')
        e = DataFrame(columns=[0, 1], index=ei)
        tm.assert_frame_equal(r, e)

        # one named group.
        r = s.str.extractall('(?P<first>z)')
        e = DataFrame(columns=["first"], index=ei)
        tm.assert_frame_equal(r, e)

        # two named groups.
        r = s.str.extractall('(?P<first>z)(?P<second>z)')
        e = DataFrame(columns=["first", "second"], index=ei)
        tm.assert_frame_equal(r, e)

        # one named, one un-named.
        r = s.str.extractall('(z)(?P<second>z)')
        e = DataFrame(columns=[0, "second"], index=ei)
        tm.assert_frame_equal(r, e)

    def test_extractall_stringindex(self):
        s = Series(["a1a2", "b1", "c1"], name='xxx')
        res = s.str.extractall(r"[ab](?P<digit>\d)")
        exp_idx = MultiIndex.from_tuples([(0, 0), (0, 1), (1, 0)],
                                         names=[None, 'match'])
        exp = DataFrame({'digit': ["1", "2", "1"]}, index=exp_idx)
        tm.assert_frame_equal(res, exp)

        # index should return the same result as the default index without name
        # thus index.name doesn't affect to the result
        for idx in [Index(["a1a2", "b1", "c1"]),
                    Index(["a1a2", "b1", "c1"], name='xxx')]:

            res = idx.str.extractall(r"[ab](?P<digit>\d)")
            tm.assert_frame_equal(res, exp)

        s = Series(["a1a2", "b1", "c1"], name='s_name',
                   index=Index(["XX", "yy", "zz"], name='idx_name'))
        res = s.str.extractall(r"[ab](?P<digit>\d)")
        exp_idx = MultiIndex.from_tuples([("XX", 0), ("XX", 1), ("yy", 0)],
                                         names=["idx_name", 'match'])
        exp = DataFrame({'digit': ["1", "2", "1"]}, index=exp_idx)
        tm.assert_frame_equal(res, exp)

    def test_extractall_errors(self):
        # Does not make sense to use extractall with a regex that has
        # no capture groups. (it returns DataFrame with one column for
        # each capture group)
        s = Series(['a3', 'b3', 'd4c2'], name='series_name')
        with pytest.raises(ValueError, match="no capture groups"):
            s.str.extractall(r'[a-z]')

    def test_extract_index_one_two_groups(self):
        s = Series(['a3', 'b3', 'd4c2'], index=["A3", "B3", "D4"],
                   name='series_name')
        r = s.index.str.extract(r'([A-Z])', expand=True)
        e = DataFrame(['A', "B", "D"])
        tm.assert_frame_equal(r, e)

        # Prior to v0.18.0, index.str.extract(regex with one group)
        # returned Index. With more than one group, extract raised an
        # error (GH9980). Now extract always returns DataFrame.
        r = s.index.str.extract(
            r'(?P<letter>[A-Z])(?P<digit>[0-9])', expand=True)
        e_list = [
            ("A", "3"),
            ("B", "3"),
            ("D", "4"),
        ]
        e = DataFrame(e_list, columns=["letter", "digit"])
        tm.assert_frame_equal(r, e)

    def test_extractall_same_as_extract(self):
        s = Series(['a3', 'b3', 'c2'], name='series_name')

        pattern_two_noname = r'([a-z])([0-9])'
        extract_two_noname = s.str.extract(pattern_two_noname, expand=True)
        has_multi_index = s.str.extractall(pattern_two_noname)
        no_multi_index = has_multi_index.xs(0, level="match")
        tm.assert_frame_equal(extract_two_noname, no_multi_index)

        pattern_two_named = r'(?P<letter>[a-z])(?P<digit>[0-9])'
        extract_two_named = s.str.extract(pattern_two_named, expand=True)
        has_multi_index = s.str.extractall(pattern_two_named)
        no_multi_index = has_multi_index.xs(0, level="match")
        tm.assert_frame_equal(extract_two_named, no_multi_index)

        pattern_one_named = r'(?P<group_name>[a-z])'
        extract_one_named = s.str.extract(pattern_one_named, expand=True)
        has_multi_index = s.str.extractall(pattern_one_named)
        no_multi_index = has_multi_index.xs(0, level="match")
        tm.assert_frame_equal(extract_one_named, no_multi_index)

        pattern_one_noname = r'([a-z])'
        extract_one_noname = s.str.extract(pattern_one_noname, expand=True)
        has_multi_index = s.str.extractall(pattern_one_noname)
        no_multi_index = has_multi_index.xs(0, level="match")
        tm.assert_frame_equal(extract_one_noname, no_multi_index)

    def test_extractall_same_as_extract_subject_index(self):
        # same as above tests, but s has an MultiIndex.
        i = MultiIndex.from_tuples([
            ("A", "first"),
            ("B", "second"),
            ("C", "third"),
        ], names=("capital", "ordinal"))
        s = Series(['a3', 'b3', 'c2'], i, name='series_name')

        pattern_two_noname = r'([a-z])([0-9])'
        extract_two_noname = s.str.extract(pattern_two_noname, expand=True)
        has_match_index = s.str.extractall(pattern_two_noname)
        no_match_index = has_match_index.xs(0, level="match")
        tm.assert_frame_equal(extract_two_noname, no_match_index)

        pattern_two_named = r'(?P<letter>[a-z])(?P<digit>[0-9])'
        extract_two_named = s.str.extract(pattern_two_named, expand=True)
        has_match_index = s.str.extractall(pattern_two_named)
        no_match_index = has_match_index.xs(0, level="match")
        tm.assert_frame_equal(extract_two_named, no_match_index)

        pattern_one_named = r'(?P<group_name>[a-z])'
        extract_one_named = s.str.extract(pattern_one_named, expand=True)
        has_match_index = s.str.extractall(pattern_one_named)
        no_match_index = has_match_index.xs(0, level="match")
        tm.assert_frame_equal(extract_one_named, no_match_index)

        pattern_one_noname = r'([a-z])'
        extract_one_noname = s.str.extract(pattern_one_noname, expand=True)
        has_match_index = s.str.extractall(pattern_one_noname)
        no_match_index = has_match_index.xs(0, level="match")
        tm.assert_frame_equal(extract_one_noname, no_match_index)

    def test_empty_str_methods(self):
        empty_str = empty = Series(dtype=object)
        empty_int = Series(dtype=int)
        empty_bool = Series(dtype=bool)
        empty_bytes = Series(dtype=object)

        # GH7241
        # (extract) on empty series

        tm.assert_series_equal(empty_str, empty.str.cat(empty))
        assert '' == empty.str.cat()
        tm.assert_series_equal(empty_str, empty.str.title())
        tm.assert_series_equal(empty_int, empty.str.count('a'))
        tm.assert_series_equal(empty_bool, empty.str.contains('a'))
        tm.assert_series_equal(empty_bool, empty.str.startswith('a'))
        tm.assert_series_equal(empty_bool, empty.str.endswith('a'))
        tm.assert_series_equal(empty_str, empty.str.lower())
        tm.assert_series_equal(empty_str, empty.str.upper())
        tm.assert_series_equal(empty_str, empty.str.replace('a', 'b'))
        tm.assert_series_equal(empty_str, empty.str.repeat(3))
        tm.assert_series_equal(empty_bool, empty.str.match('^a'))
        tm.assert_frame_equal(
            DataFrame(columns=[0], dtype=str),
            empty.str.extract('()', expand=True))
        tm.assert_frame_equal(
            DataFrame(columns=[0, 1], dtype=str),
            empty.str.extract('()()', expand=True))
        tm.assert_series_equal(
            empty_str,
            empty.str.extract('()', expand=False))
        tm.assert_frame_equal(
            DataFrame(columns=[0, 1], dtype=str),
            empty.str.extract('()()', expand=False))
        tm.assert_frame_equal(DataFrame(dtype=str), empty.str.get_dummies())
        tm.assert_series_equal(empty_str, empty_str.str.join(''))
        tm.assert_series_equal(empty_int, empty.str.len())
        tm.assert_series_equal(empty_str, empty_str.str.findall('a'))
        tm.assert_series_equal(empty_int, empty.str.find('a'))
        tm.assert_series_equal(empty_int, empty.str.rfind('a'))
        tm.assert_series_equal(empty_str, empty.str.pad(42))
        tm.assert_series_equal(empty_str, empty.str.center(42))
        tm.assert_series_equal(empty_str, empty.str.split('a'))
        tm.assert_series_equal(empty_str, empty.str.rsplit('a'))
        tm.assert_series_equal(empty_str,
                               empty.str.partition('a', expand=False))
        tm.assert_series_equal(empty_str,
                               empty.str.rpartition('a', expand=False))
        tm.assert_series_equal(empty_str, empty.str.slice(stop=1))
        tm.assert_series_equal(empty_str, empty.str.slice(step=1))
        tm.assert_series_equal(empty_str, empty.str.strip())
        tm.assert_series_equal(empty_str, empty.str.lstrip())
        tm.assert_series_equal(empty_str, empty.str.rstrip())
        tm.assert_series_equal(empty_str, empty.str.wrap(42))
        tm.assert_series_equal(empty_str, empty.str.get(0))
        tm.assert_series_equal(empty_str, empty_bytes.str.decode('ascii'))
        tm.assert_series_equal(empty_bytes, empty.str.encode('ascii'))
        tm.assert_series_equal(empty_str, empty.str.isalnum())
        tm.assert_series_equal(empty_str, empty.str.isalpha())
        tm.assert_series_equal(empty_str, empty.str.isdigit())
        tm.assert_series_equal(empty_str, empty.str.isspace())
        tm.assert_series_equal(empty_str, empty.str.islower())
        tm.assert_series_equal(empty_str, empty.str.isupper())
        tm.assert_series_equal(empty_str, empty.str.istitle())
        tm.assert_series_equal(empty_str, empty.str.isnumeric())
        tm.assert_series_equal(empty_str, empty.str.isdecimal())
        tm.assert_series_equal(empty_str, empty.str.capitalize())
        tm.assert_series_equal(empty_str, empty.str.swapcase())
        tm.assert_series_equal(empty_str, empty.str.normalize('NFC'))
        if compat.PY3:
            table = str.maketrans('a', 'b')
        else:
            import string
            table = string.maketrans('a', 'b')
        tm.assert_series_equal(empty_str, empty.str.translate(table))

    def test_empty_str_methods_to_frame(self):
        empty = Series(dtype=str)
        empty_df = DataFrame([])
        tm.assert_frame_equal(empty_df, empty.str.partition('a'))
        tm.assert_frame_equal(empty_df, empty.str.rpartition('a'))

    def test_ismethods(self):
        values = ['A', 'b', 'Xy', '4', '3A', '', 'TT', '55', '-', '  ']
        str_s = Series(values)
        alnum_e = [True, True, True, True, True, False, True, True, False,
                   False]
        alpha_e = [True, True, True, False, False, False, True, False, False,
                   False]
        digit_e = [False, False, False, True, False, False, False, True, False,
                   False]

        # TODO: unused
        num_e = [False, False, False, True, False, False,  # noqa
                 False, True, False, False]

        space_e = [False, False, False, False, False, False, False, False,
                   False, True]
        lower_e = [False, True, False, False, False, False, False, False,
                   False, False]
        upper_e = [True, False, False, False, True, False, True, False, False,
                   False]
        title_e = [True, False, True, False, True, False, False, False, False,
                   False]

        tm.assert_series_equal(str_s.str.isalnum(), Series(alnum_e))
        tm.assert_series_equal(str_s.str.isalpha(), Series(alpha_e))
        tm.assert_series_equal(str_s.str.isdigit(), Series(digit_e))
        tm.assert_series_equal(str_s.str.isspace(), Series(space_e))
        tm.assert_series_equal(str_s.str.islower(), Series(lower_e))
        tm.assert_series_equal(str_s.str.isupper(), Series(upper_e))
        tm.assert_series_equal(str_s.str.istitle(), Series(title_e))

        assert str_s.str.isalnum().tolist() == [v.isalnum() for v in values]
        assert str_s.str.isalpha().tolist() == [v.isalpha() for v in values]
        assert str_s.str.isdigit().tolist() == [v.isdigit() for v in values]
        assert str_s.str.isspace().tolist() == [v.isspace() for v in values]
        assert str_s.str.islower().tolist() == [v.islower() for v in values]
        assert str_s.str.isupper().tolist() == [v.isupper() for v in values]
        assert str_s.str.istitle().tolist() == [v.istitle() for v in values]

    def test_isnumeric(self):
        # 0x00bc: ¼ VULGAR FRACTION ONE QUARTER
        # 0x2605: ★ not number
        # 0x1378: ፸ ETHIOPIC NUMBER SEVENTY
        # 0xFF13: ３ Em 3
        values = ['A', '3', u'¼', u'★', u'፸', u'３', 'four']
        s = Series(values)
        numeric_e = [False, True, True, False, True, True, False]
        decimal_e = [False, True, False, False, False, True, False]
        tm.assert_series_equal(s.str.isnumeric(), Series(numeric_e))
        tm.assert_series_equal(s.str.isdecimal(), Series(decimal_e))

        unicodes = [u'A', u'3', u'¼', u'★', u'፸', u'３', u'four']
        assert s.str.isnumeric().tolist() == [v.isnumeric() for v in unicodes]
        assert s.str.isdecimal().tolist() == [v.isdecimal() for v in unicodes]

        values = ['A', np.nan, u'¼', u'★', np.nan, u'３', 'four']
        s = Series(values)
        numeric_e = [False, np.nan, True, False, np.nan, True, False]
        decimal_e = [False, np.nan, False, False, np.nan, True, False]
        tm.assert_series_equal(s.str.isnumeric(), Series(numeric_e))
        tm.assert_series_equal(s.str.isdecimal(), Series(decimal_e))

    def test_get_dummies(self):
        s = Series(['a|b', 'a|c', np.nan])
        result = s.str.get_dummies('|')
        expected = DataFrame([[1, 1, 0], [1, 0, 1], [0, 0, 0]],
                             columns=list('abc'))
        tm.assert_frame_equal(result, expected)

        s = Series(['a;b', 'a', 7])
        result = s.str.get_dummies(';')
        expected = DataFrame([[0, 1, 1], [0, 1, 0], [1, 0, 0]],
                             columns=list('7ab'))
        tm.assert_frame_equal(result, expected)

        # GH9980, GH8028
        idx = Index(['a|b', 'a|c', 'b|c'])
        result = idx.str.get_dummies('|')

        expected = MultiIndex.from_tuples([(1, 1, 0), (1, 0, 1),
                                           (0, 1, 1)], names=('a', 'b', 'c'))
        tm.assert_index_equal(result, expected)

    def test_get_dummies_with_name_dummy(self):
        # GH 12180
        # Dummies named 'name' should work as expected
        s = Series(['a', 'b,name', 'b'])
        result = s.str.get_dummies(',')
        expected = DataFrame([[1, 0, 0], [0, 1, 1], [0, 1, 0]],
                             columns=['a', 'b', 'name'])
        tm.assert_frame_equal(result, expected)

        idx = Index(['a|b', 'name|c', 'b|name'])
        result = idx.str.get_dummies('|')

        expected = MultiIndex.from_tuples([(1, 1, 0, 0), (0, 0, 1, 1),
                                           (0, 1, 0, 1)],
                                          names=('a', 'b', 'c', 'name'))
        tm.assert_index_equal(result, expected)

    def test_join(self):
        values = Series(['a_b_c', 'c_d_e', np.nan, 'f_g_h'])
        result = values.str.split('_').str.join('_')
        tm.assert_series_equal(values, result)

        # mixed
        mixed = Series(['a_b', NA, 'asdf_cas_asdf', True, datetime.today(),
                        'foo', None, 1, 2.])

        rs = Series(mixed).str.split('_').str.join('_')
        xp = Series(['a_b', NA, 'asdf_cas_asdf', NA, NA, 'foo', NA, NA, NA])

        assert isinstance(rs, Series)
        tm.assert_almost_equal(rs, xp)

        # unicode
        values = Series([u('a_b_c'), u('c_d_e'), np.nan, u('f_g_h')])
        result = values.str.split('_').str.join('_')
        tm.assert_series_equal(values, result)

    def test_len(self):
        values = Series(['foo', 'fooo', 'fooooo', np.nan, 'fooooooo'])

        result = values.str.len()
        exp = values.map(lambda x: len(x) if notna(x) else NA)
        tm.assert_series_equal(result, exp)

        # mixed
        mixed = Series(['a_b', NA, 'asdf_cas_asdf', True, datetime.today(),
                        'foo', None, 1, 2.])

        rs = Series(mixed).str.len()
        xp = Series([3, NA, 13, NA, NA, 3, NA, NA, NA])

        assert isinstance(rs, Series)
        tm.assert_almost_equal(rs, xp)

        # unicode
        values = Series([u('foo'), u('fooo'), u('fooooo'), np.nan, u(
            'fooooooo')])

        result = values.str.len()
        exp = values.map(lambda x: len(x) if notna(x) else NA)
        tm.assert_series_equal(result, exp)

    def test_findall(self):
        values = Series(['fooBAD__barBAD', NA, 'foo', 'BAD'])

        result = values.str.findall('BAD[_]*')
        exp = Series([['BAD__', 'BAD'], NA, [], ['BAD']])
        tm.assert_almost_equal(result, exp)

        # mixed
        mixed = Series(['fooBAD__barBAD', NA, 'foo', True, datetime.today(),
                        'BAD', None, 1, 2.])

        rs = Series(mixed).str.findall('BAD[_]*')
        xp = Series([['BAD__', 'BAD'], NA, [], NA, NA, ['BAD'], NA, NA, NA])

        assert isinstance(rs, Series)
        tm.assert_almost_equal(rs, xp)

        # unicode
        values = Series([u('fooBAD__barBAD'), NA, u('foo'), u('BAD')])

        result = values.str.findall('BAD[_]*')
        exp = Series([[u('BAD__'), u('BAD')], NA, [], [u('BAD')]])
        tm.assert_almost_equal(result, exp)

    def test_find(self):
        values = Series(['ABCDEFG', 'BCDEFEF', 'DEFGHIJEF', 'EFGHEF', 'XXXX'])
        result = values.str.find('EF')
        tm.assert_series_equal(result, Series([4, 3, 1, 0, -1]))
        expected = np.array([v.find('EF') for v in values.values],
                            dtype=np.int64)
        tm.assert_numpy_array_equal(result.values, expected)

        result = values.str.rfind('EF')
        tm.assert_series_equal(result, Series([4, 5, 7, 4, -1]))
        expected = np.array([v.rfind('EF') for v in values.values],
                            dtype=np.int64)
        tm.assert_numpy_array_equal(result.values, expected)

        result = values.str.find('EF', 3)
        tm.assert_series_equal(result, Series([4, 3, 7, 4, -1]))
        expected = np.array([v.find('EF', 3) for v in values.values],
                            dtype=np.int64)
        tm.assert_numpy_array_equal(result.values, expected)

        result = values.str.rfind('EF', 3)
        tm.assert_series_equal(result, Series([4, 5, 7, 4, -1]))
        expected = np.array([v.rfind('EF', 3) for v in values.values],
                            dtype=np.int64)
        tm.assert_numpy_array_equal(result.values, expected)

        result = values.str.find('EF', 3, 6)
        tm.assert_series_equal(result, Series([4, 3, -1, 4, -1]))
        expected = np.array([v.find('EF', 3, 6) for v in values.values],
                            dtype=np.int64)
        tm.assert_numpy_array_equal(result.values, expected)

        result = values.str.rfind('EF', 3, 6)
        tm.assert_series_equal(result, Series([4, 3, -1, 4, -1]))
        expected = np.array([v.rfind('EF', 3, 6) for v in values.values],
                            dtype=np.int64)
        tm.assert_numpy_array_equal(result.values, expected)

        with pytest.raises(TypeError,
                           match="expected a string object, not int"):
            result = values.str.find(0)

        with pytest.raises(TypeError,
                           match="expected a string object, not int"):
            result = values.str.rfind(0)

    def test_find_nan(self):
        values = Series(['ABCDEFG', np.nan, 'DEFGHIJEF', np.nan, 'XXXX'])
        result = values.str.find('EF')
        tm.assert_series_equal(result, Series([4, np.nan, 1, np.nan, -1]))

        result = values.str.rfind('EF')
        tm.assert_series_equal(result, Series([4, np.nan, 7, np.nan, -1]))

        result = values.str.find('EF', 3)
        tm.assert_series_equal(result, Series([4, np.nan, 7, np.nan, -1]))

        result = values.str.rfind('EF', 3)
        tm.assert_series_equal(result, Series([4, np.nan, 7, np.nan, -1]))

        result = values.str.find('EF', 3, 6)
        tm.assert_series_equal(result, Series([4, np.nan, -1, np.nan, -1]))

        result = values.str.rfind('EF', 3, 6)
        tm.assert_series_equal(result, Series([4, np.nan, -1, np.nan, -1]))

    def test_index(self):

        def _check(result, expected):
            if isinstance(result, Series):
                tm.assert_series_equal(result, expected)
            else:
                tm.assert_index_equal(result, expected)

        for klass in [Series, Index]:
            s = klass(['ABCDEFG', 'BCDEFEF', 'DEFGHIJEF', 'EFGHEF'])

            result = s.str.index('EF')
            _check(result, klass([4, 3, 1, 0]))
            expected = np.array([v.index('EF') for v in s.values],
                                dtype=np.int64)
            tm.assert_numpy_array_equal(result.values, expected)

            result = s.str.rindex('EF')
            _check(result, klass([4, 5, 7, 4]))
            expected = np.array([v.rindex('EF') for v in s.values],
                                dtype=np.int64)
            tm.assert_numpy_array_equal(result.values, expected)

            result = s.str.index('EF', 3)
            _check(result, klass([4, 3, 7, 4]))
            expected = np.array([v.index('EF', 3) for v in s.values],
                                dtype=np.int64)
            tm.assert_numpy_array_equal(result.values, expected)

            result = s.str.rindex('EF', 3)
            _check(result, klass([4, 5, 7, 4]))
            expected = np.array([v.rindex('EF', 3) for v in s.values],
                                dtype=np.int64)
            tm.assert_numpy_array_equal(result.values, expected)

            result = s.str.index('E', 4, 8)
            _check(result, klass([4, 5, 7, 4]))
            expected = np.array([v.index('E', 4, 8) for v in s.values],
                                dtype=np.int64)
            tm.assert_numpy_array_equal(result.values, expected)

            result = s.str.rindex('E', 0, 5)
            _check(result, klass([4, 3, 1, 4]))
            expected = np.array([v.rindex('E', 0, 5) for v in s.values],
                                dtype=np.int64)
            tm.assert_numpy_array_equal(result.values, expected)

            with pytest.raises(ValueError, match="substring not found"):
                result = s.str.index('DE')

            msg = "expected a string object, not int"
            with pytest.raises(TypeError, match=msg):
                result = s.str.index(0)

        # test with nan
        s = Series(['abcb', 'ab', 'bcbe', np.nan])
        result = s.str.index('b')
        tm.assert_series_equal(result, Series([1, 1, 0, np.nan]))
        result = s.str.rindex('b')
        tm.assert_series_equal(result, Series([3, 1, 2, np.nan]))

    def test_pad(self):
        values = Series(['a', 'b', NA, 'c', NA, 'eeeeee'])

        result = values.str.pad(5, side='left')
        exp = Series(['    a', '    b', NA, '    c', NA, 'eeeeee'])
        tm.assert_almost_equal(result, exp)

        result = values.str.pad(5, side='right')
        exp = Series(['a    ', 'b    ', NA, 'c    ', NA, 'eeeeee'])
        tm.assert_almost_equal(result, exp)

        result = values.str.pad(5, side='both')
        exp = Series(['  a  ', '  b  ', NA, '  c  ', NA, 'eeeeee'])
        tm.assert_almost_equal(result, exp)

        # mixed
        mixed = Series(['a', NA, 'b', True, datetime.today(), 'ee', None, 1, 2.
                        ])

        rs = Series(mixed).str.pad(5, side='left')
        xp = Series(['    a', NA, '    b', NA, NA, '   ee', NA, NA, NA])

        assert isinstance(rs, Series)
        tm.assert_almost_equal(rs, xp)

        mixed = Series(['a', NA, 'b', True, datetime.today(), 'ee', None, 1, 2.
                        ])

        rs = Series(mixed).str.pad(5, side='right')
        xp = Series(['a    ', NA, 'b    ', NA, NA, 'ee   ', NA, NA, NA])

        assert isinstance(rs, Series)
        tm.assert_almost_equal(rs, xp)

        mixed = Series(['a', NA, 'b', True, datetime.today(), 'ee', None, 1, 2.
                        ])

        rs = Series(mixed).str.pad(5, side='both')
        xp = Series(['  a  ', NA, '  b  ', NA, NA, '  ee ', NA, NA, NA])

        assert isinstance(rs, Series)
        tm.assert_almost_equal(rs, xp)

        # unicode
        values = Series([u('a'), u('b'), NA, u('c'), NA, u('eeeeee')])

        result = values.str.pad(5, side='left')
        exp = Series([u('    a'), u('    b'), NA, u('    c'), NA, u('eeeeee')])
        tm.assert_almost_equal(result, exp)

        result = values.str.pad(5, side='right')
        exp = Series([u('a    '), u('b    '), NA, u('c    '), NA, u('eeeeee')])
        tm.assert_almost_equal(result, exp)

        result = values.str.pad(5, side='both')
        exp = Series([u('  a  '), u('  b  '), NA, u('  c  '), NA, u('eeeeee')])
        tm.assert_almost_equal(result, exp)

    def test_pad_fillchar(self):

        values = Series(['a', 'b', NA, 'c', NA, 'eeeeee'])

        result = values.str.pad(5, side='left', fillchar='X')
        exp = Series(['XXXXa', 'XXXXb', NA, 'XXXXc', NA, 'eeeeee'])
        tm.assert_almost_equal(result, exp)

        result = values.str.pad(5, side='right', fillchar='X')
        exp = Series(['aXXXX', 'bXXXX', NA, 'cXXXX', NA, 'eeeeee'])
        tm.assert_almost_equal(result, exp)

        result = values.str.pad(5, side='both', fillchar='X')
        exp = Series(['XXaXX', 'XXbXX', NA, 'XXcXX', NA, 'eeeeee'])
        tm.assert_almost_equal(result, exp)

        msg = "fillchar must be a character, not str"
        with pytest.raises(TypeError, match=msg):
            result = values.str.pad(5, fillchar='XY')

        msg = "fillchar must be a character, not int"
        with pytest.raises(TypeError, match=msg):
            result = values.str.pad(5, fillchar=5)

    @pytest.mark.parametrize("f", ['center', 'ljust', 'rjust', 'zfill', 'pad'])
    def test_pad_width(self, f):
        # see gh-13598
        s = Series(['1', '22', 'a', 'bb'])
        msg = "width must be of integer type, not*"

        with pytest.raises(TypeError, match=msg):
            getattr(s.str, f)('f')

    def test_translate(self):

        def _check(result, expected):
            if isinstance(result, Series):
                tm.assert_series_equal(result, expected)
            else:
                tm.assert_index_equal(result, expected)

        for klass in [Series, Index]:
            s = klass(['abcdefg', 'abcc', 'cdddfg', 'cdefggg'])
            if not compat.PY3:
                import string
                table = string.maketrans('abc', 'cde')
            else:
                table = str.maketrans('abc', 'cde')
            result = s.str.translate(table)
            expected = klass(['cdedefg', 'cdee', 'edddfg', 'edefggg'])
            _check(result, expected)

            # use of deletechars is python 2 only
            if not compat.PY3:
                result = s.str.translate(table, deletechars='fg')
                expected = klass(['cdede', 'cdee', 'eddd', 'ede'])
                _check(result, expected)

                result = s.str.translate(None, deletechars='fg')
                expected = klass(['abcde', 'abcc', 'cddd', 'cde'])
                _check(result, expected)
            else:
                msg = "deletechars is not a valid argument"
                with pytest.raises(ValueError, match=msg):
                    result = s.str.translate(table, deletechars='fg')

        # Series with non-string values
        s = Series(['a', 'b', 'c', 1.2])
        expected = Series(['c', 'd', 'e', np.nan])
        result = s.str.translate(table)
        tm.assert_series_equal(result, expected)

    def test_center_ljust_rjust(self):
        values = Series(['a', 'b', NA, 'c', NA, 'eeeeee'])

        result = values.str.center(5)
        exp = Series(['  a  ', '  b  ', NA, '  c  ', NA, 'eeeeee'])
        tm.assert_almost_equal(result, exp)

        result = values.str.ljust(5)
        exp = Series(['a    ', 'b    ', NA, 'c    ', NA, 'eeeeee'])
        tm.assert_almost_equal(result, exp)

        result = values.str.rjust(5)
        exp = Series(['    a', '    b', NA, '    c', NA, 'eeeeee'])
        tm.assert_almost_equal(result, exp)

        # mixed
        mixed = Series(['a', NA, 'b', True, datetime.today(), 'c', 'eee', None,
                        1, 2.])

        rs = Series(mixed).str.center(5)
        xp = Series(['  a  ', NA, '  b  ', NA, NA, '  c  ', ' eee ', NA, NA, NA
                     ])
        assert isinstance(rs, Series)
        tm.assert_almost_equal(rs, xp)

        rs = Series(mixed).str.ljust(5)
        xp = Series(['a    ', NA, 'b    ', NA, NA, 'c    ', 'eee  ', NA, NA, NA
                     ])
        assert isinstance(rs, Series)
        tm.assert_almost_equal(rs, xp)

        rs = Series(mixed).str.rjust(5)
        xp = Series(['    a', NA, '    b', NA, NA, '    c', '  eee', NA, NA, NA
                     ])
        assert isinstance(rs, Series)
        tm.assert_almost_equal(rs, xp)

        # unicode
        values = Series([u('a'), u('b'), NA, u('c'), NA, u('eeeeee')])

        result = values.str.center(5)
        exp = Series([u('  a  '), u('  b  '), NA, u('  c  '), NA, u('eeeeee')])
        tm.assert_almost_equal(result, exp)

        result = values.str.ljust(5)
        exp = Series([u('a    '), u('b    '), NA, u('c    '), NA, u('eeeeee')])
        tm.assert_almost_equal(result, exp)

        result = values.str.rjust(5)
        exp = Series([u('    a'), u('    b'), NA, u('    c'), NA, u('eeeeee')])
        tm.assert_almost_equal(result, exp)

    def test_center_ljust_rjust_fillchar(self):
        values = Series(['a', 'bb', 'cccc', 'ddddd', 'eeeeee'])

        result = values.str.center(5, fillchar='X')
        expected = Series(['XXaXX', 'XXbbX', 'Xcccc', 'ddddd', 'eeeeee'])
        tm.assert_series_equal(result, expected)
        expected = np.array([v.center(5, 'X') for v in values.values],
                            dtype=np.object_)
        tm.assert_numpy_array_equal(result.values, expected)

        result = values.str.ljust(5, fillchar='X')
        expected = Series(['aXXXX', 'bbXXX', 'ccccX', 'ddddd', 'eeeeee'])
        tm.assert_series_equal(result, expected)
        expected = np.array([v.ljust(5, 'X') for v in values.values],
                            dtype=np.object_)
        tm.assert_numpy_array_equal(result.values, expected)

        result = values.str.rjust(5, fillchar='X')
        expected = Series(['XXXXa', 'XXXbb', 'Xcccc', 'ddddd', 'eeeeee'])
        tm.assert_series_equal(result, expected)
        expected = np.array([v.rjust(5, 'X') for v in values.values],
                            dtype=np.object_)
        tm.assert_numpy_array_equal(result.values, expected)

        # If fillchar is not a charatter, normal str raises TypeError
        # 'aaa'.ljust(5, 'XY')
        # TypeError: must be char, not str
        template = "fillchar must be a character, not {dtype}"

        with pytest.raises(TypeError, match=template.format(dtype="str")):
            values.str.center(5, fillchar='XY')

        with pytest.raises(TypeError, match=template.format(dtype="str")):
            values.str.ljust(5, fillchar='XY')

        with pytest.raises(TypeError, match=template.format(dtype="str")):
            values.str.rjust(5, fillchar='XY')

        with pytest.raises(TypeError, match=template.format(dtype="int")):
            values.str.center(5, fillchar=1)

        with pytest.raises(TypeError, match=template.format(dtype="int")):
            values.str.ljust(5, fillchar=1)

        with pytest.raises(TypeError, match=template.format(dtype="int")):
            values.str.rjust(5, fillchar=1)

    def test_zfill(self):
        values = Series(['1', '22', 'aaa', '333', '45678'])

        result = values.str.zfill(5)
        expected = Series(['00001', '00022', '00aaa', '00333', '45678'])
        tm.assert_series_equal(result, expected)
        expected = np.array([v.zfill(5) for v in values.values],
                            dtype=np.object_)
        tm.assert_numpy_array_equal(result.values, expected)

        result = values.str.zfill(3)
        expected = Series(['001', '022', 'aaa', '333', '45678'])
        tm.assert_series_equal(result, expected)
        expected = np.array([v.zfill(3) for v in values.values],
                            dtype=np.object_)
        tm.assert_numpy_array_equal(result.values, expected)

        values = Series(['1', np.nan, 'aaa', np.nan, '45678'])
        result = values.str.zfill(5)
        expected = Series(['00001', np.nan, '00aaa', np.nan, '45678'])
        tm.assert_series_equal(result, expected)

    def test_split(self):
        values = Series(['a_b_c', 'c_d_e', NA, 'f_g_h'])

        result = values.str.split('_')
        exp = Series([['a', 'b', 'c'], ['c', 'd', 'e'], NA, ['f', 'g', 'h']])
        tm.assert_series_equal(result, exp)

        # more than one char
        values = Series(['a__b__c', 'c__d__e', NA, 'f__g__h'])
        result = values.str.split('__')
        tm.assert_series_equal(result, exp)

        result = values.str.split('__', expand=False)
        tm.assert_series_equal(result, exp)

        # mixed
        mixed = Series(['a_b_c', NA, 'd_e_f', True, datetime.today(), None, 1,
                        2.])
        result = mixed.str.split('_')
        exp = Series([['a', 'b', 'c'], NA, ['d', 'e', 'f'], NA, NA, NA, NA, NA
                      ])
        assert isinstance(result, Series)
        tm.assert_almost_equal(result, exp)

        result = mixed.str.split('_', expand=False)
        assert isinstance(result, Series)
        tm.assert_almost_equal(result, exp)

        # unicode
        values = Series([u('a_b_c'), u('c_d_e'), NA, u('f_g_h')])

        result = values.str.split('_')
        exp = Series([[u('a'), u('b'), u('c')], [u('c'), u('d'), u('e')], NA,
                      [u('f'), u('g'), u('h')]])
        tm.assert_series_equal(result, exp)

        result = values.str.split('_', expand=False)
        tm.assert_series_equal(result, exp)

        # regex split
        values = Series([u('a,b_c'), u('c_d,e'), NA, u('f,g,h')])
        result = values.str.split('[,_]')
        exp = Series([[u('a'), u('b'), u('c')], [u('c'), u('d'), u('e')], NA,
                      [u('f'), u('g'), u('h')]])
        tm.assert_series_equal(result, exp)

    def test_rsplit(self):
        values = Series(['a_b_c', 'c_d_e', NA, 'f_g_h'])
        result = values.str.rsplit('_')
        exp = Series([['a', 'b', 'c'], ['c', 'd', 'e'], NA, ['f', 'g', 'h']])
        tm.assert_series_equal(result, exp)

        # more than one char
        values = Series(['a__b__c', 'c__d__e', NA, 'f__g__h'])
        result = values.str.rsplit('__')
        tm.assert_series_equal(result, exp)

        result = values.str.rsplit('__', expand=False)
        tm.assert_series_equal(result, exp)

        # mixed
        mixed = Series(['a_b_c', NA, 'd_e_f', True, datetime.today(), None, 1,
                        2.])
        result = mixed.str.rsplit('_')
        exp = Series([['a', 'b', 'c'], NA, ['d', 'e', 'f'], NA, NA, NA, NA, NA
                      ])
        assert isinstance(result, Series)
        tm.assert_almost_equal(result, exp)

        result = mixed.str.rsplit('_', expand=False)
        assert isinstance(result, Series)
        tm.assert_almost_equal(result, exp)

        # unicode
        values = Series([u('a_b_c'), u('c_d_e'), NA, u('f_g_h')])
        result = values.str.rsplit('_')
        exp = Series([[u('a'), u('b'), u('c')], [u('c'), u('d'), u('e')], NA,
                      [u('f'), u('g'), u('h')]])
        tm.assert_series_equal(result, exp)

        result = values.str.rsplit('_', expand=False)
        tm.assert_series_equal(result, exp)

        # regex split is not supported by rsplit
        values = Series([u('a,b_c'), u('c_d,e'), NA, u('f,g,h')])
        result = values.str.rsplit('[,_]')
        exp = Series([[u('a,b_c')], [u('c_d,e')], NA, [u('f,g,h')]])
        tm.assert_series_equal(result, exp)

        # setting max number of splits, make sure it's from reverse
        values = Series(['a_b_c', 'c_d_e', NA, 'f_g_h'])
        result = values.str.rsplit('_', n=1)
        exp = Series([['a_b', 'c'], ['c_d', 'e'], NA, ['f_g', 'h']])
        tm.assert_series_equal(result, exp)

    def test_split_blank_string(self):
        # expand blank split GH 20067
        values = Series([''], name='test')
        result = values.str.split(expand=True)
        exp = DataFrame([[]])
        tm.assert_frame_equal(result, exp)

        values = Series(['a b c', 'a b', '', ' '], name='test')
        result = values.str.split(expand=True)
        exp = DataFrame([['a', 'b', 'c'], ['a', 'b', np.nan],
                         [np.nan, np.nan, np.nan], [np.nan, np.nan, np.nan]])
        tm.assert_frame_equal(result, exp)

    def test_split_noargs(self):
        # #1859
        s = Series(['Wes McKinney', 'Travis  Oliphant'])
        result = s.str.split()
        expected = ['Travis', 'Oliphant']
        assert result[1] == expected
        result = s.str.rsplit()
        assert result[1] == expected

    def test_split_maxsplit(self):
        # re.split 0, str.split -1
        s = Series(['bd asdf jfg', 'kjasdflqw asdfnfk'])

        result = s.str.split(n=-1)
        xp = s.str.split()
        tm.assert_series_equal(result, xp)

        result = s.str.split(n=0)
        tm.assert_series_equal(result, xp)

        xp = s.str.split('asdf')
        result = s.str.split('asdf', n=0)
        tm.assert_series_equal(result, xp)

        result = s.str.split('asdf', n=-1)
        tm.assert_series_equal(result, xp)

    def test_split_no_pat_with_nonzero_n(self):
        s = Series(['split once', 'split once too!'])
        result = s.str.split(n=1)
        expected = Series({0: ['split', 'once'], 1: ['split', 'once too!']})
        tm.assert_series_equal(expected, result, check_index_type=False)

    def test_split_to_dataframe(self):
        s = Series(['nosplit', 'alsonosplit'])
        result = s.str.split('_', expand=True)
        exp = DataFrame({0: Series(['nosplit', 'alsonosplit'])})
        tm.assert_frame_equal(result, exp)

        s = Series(['some_equal_splits', 'with_no_nans'])
        result = s.str.split('_', expand=True)
        exp = DataFrame({0: ['some', 'with'],
                         1: ['equal', 'no'],
                         2: ['splits', 'nans']})
        tm.assert_frame_equal(result, exp)

        s = Series(['some_unequal_splits', 'one_of_these_things_is_not'])
        result = s.str.split('_', expand=True)
        exp = DataFrame({0: ['some', 'one'],
                         1: ['unequal', 'of'],
                         2: ['splits', 'these'],
                         3: [NA, 'things'],
                         4: [NA, 'is'],
                         5: [NA, 'not']})
        tm.assert_frame_equal(result, exp)

        s = Series(['some_splits', 'with_index'], index=['preserve', 'me'])
        result = s.str.split('_', expand=True)
        exp = DataFrame({0: ['some', 'with'], 1: ['splits', 'index']},
                        index=['preserve', 'me'])
        tm.assert_frame_equal(result, exp)

        with pytest.raises(ValueError, match="expand must be"):
            s.str.split('_', expand="not_a_boolean")

    def test_split_to_multiindex_expand(self):
        # https://github.com/pandas-dev/pandas/issues/23677

        idx = Index(['nosplit', 'alsonosplit', np.nan])
        result = idx.str.split('_', expand=True)
        exp = idx
        tm.assert_index_equal(result, exp)
        assert result.nlevels == 1

        idx = Index(['some_equal_splits', 'with_no_nans', np.nan, None])
        result = idx.str.split('_', expand=True)
        exp = MultiIndex.from_tuples([('some', 'equal', 'splits'),
                                      ('with', 'no', 'nans'),
                                      [np.nan, np.nan, np.nan],
                                      [None, None, None]])
        tm.assert_index_equal(result, exp)
        assert result.nlevels == 3

        idx = Index(['some_unequal_splits',
                     'one_of_these_things_is_not',
                     np.nan, None])
        result = idx.str.split('_', expand=True)
        exp = MultiIndex.from_tuples([('some', 'unequal', 'splits',
                                       NA, NA, NA),
                                      ('one', 'of', 'these',
                                       'things', 'is', 'not'),
                                      (np.nan, np.nan, np.nan,
                                       np.nan, np.nan, np.nan),
                                      (None, None, None,
                                       None, None, None)])
        tm.assert_index_equal(result, exp)
        assert result.nlevels == 6

        with pytest.raises(ValueError, match="expand must be"):
            idx.str.split('_', expand="not_a_boolean")

    def test_rsplit_to_dataframe_expand(self):
        s = Series(['nosplit', 'alsonosplit'])
        result = s.str.rsplit('_', expand=True)
        exp = DataFrame({0: Series(['nosplit', 'alsonosplit'])})
        tm.assert_frame_equal(result, exp)

        s = Series(['some_equal_splits', 'with_no_nans'])
        result = s.str.rsplit('_', expand=True)
        exp = DataFrame({0: ['some', 'with'],
                         1: ['equal', 'no'],
                         2: ['splits', 'nans']})
        tm.assert_frame_equal(result, exp)

        result = s.str.rsplit('_', expand=True, n=2)
        exp = DataFrame({0: ['some', 'with'],
                         1: ['equal', 'no'],
                         2: ['splits', 'nans']})
        tm.assert_frame_equal(result, exp)

        result = s.str.rsplit('_', expand=True, n=1)
        exp = DataFrame({0: ['some_equal', 'with_no'], 1: ['splits', 'nans']})
        tm.assert_frame_equal(result, exp)

        s = Series(['some_splits', 'with_index'], index=['preserve', 'me'])
        result = s.str.rsplit('_', expand=True)
        exp = DataFrame({0: ['some', 'with'], 1: ['splits', 'index']},
                        index=['preserve', 'me'])
        tm.assert_frame_equal(result, exp)

    def test_rsplit_to_multiindex_expand(self):
        idx = Index(['nosplit', 'alsonosplit'])
        result = idx.str.rsplit('_', expand=True)
        exp = idx
        tm.assert_index_equal(result, exp)
        assert result.nlevels == 1

        idx = Index(['some_equal_splits', 'with_no_nans'])
        result = idx.str.rsplit('_', expand=True)
        exp = MultiIndex.from_tuples([('some', 'equal', 'splits'), (
            'with', 'no', 'nans')])
        tm.assert_index_equal(result, exp)
        assert result.nlevels == 3

        idx = Index(['some_equal_splits', 'with_no_nans'])
        result = idx.str.rsplit('_', expand=True, n=1)
        exp = MultiIndex.from_tuples([('some_equal', 'splits'),
                                      ('with_no', 'nans')])
        tm.assert_index_equal(result, exp)
        assert result.nlevels == 2

    def test_split_nan_expand(self):
        # gh-18450
        s = Series(["foo,bar,baz", NA])
        result = s.str.split(",", expand=True)
        exp = DataFrame([["foo", "bar", "baz"], [NA, NA, NA]])
        tm.assert_frame_equal(result, exp)

        # check that these are actually np.nan and not None
        # TODO see GH 18463
        # tm.assert_frame_equal does not differentiate
        assert all(np.isnan(x) for x in result.iloc[1])

    def test_split_with_name(self):
        # GH 12617

        # should preserve name
        s = Series(['a,b', 'c,d'], name='xxx')
        res = s.str.split(',')
        exp = Series([['a', 'b'], ['c', 'd']], name='xxx')
        tm.assert_series_equal(res, exp)

        res = s.str.split(',', expand=True)
        exp = DataFrame([['a', 'b'], ['c', 'd']])
        tm.assert_frame_equal(res, exp)

        idx = Index(['a,b', 'c,d'], name='xxx')
        res = idx.str.split(',')
        exp = Index([['a', 'b'], ['c', 'd']], name='xxx')
        assert res.nlevels == 1
        tm.assert_index_equal(res, exp)

        res = idx.str.split(',', expand=True)
        exp = MultiIndex.from_tuples([('a', 'b'), ('c', 'd')])
        assert res.nlevels == 2
        tm.assert_index_equal(res, exp)

    def test_partition_series(self):
        # https://github.com/pandas-dev/pandas/issues/23558

        values = Series(['a_b_c', 'c_d_e', NA, 'f_g_h', None])

        result = values.str.partition('_', expand=False)
        exp = Series([('a', '_', 'b_c'), ('c', '_', 'd_e'), NA,
                      ('f', '_', 'g_h'), None])
        tm.assert_series_equal(result, exp)

        result = values.str.rpartition('_', expand=False)
        exp = Series([('a_b', '_', 'c'), ('c_d', '_', 'e'), NA,
                      ('f_g', '_', 'h'), None])
        tm.assert_series_equal(result, exp)

        # more than one char
        values = Series(['a__b__c', 'c__d__e', NA, 'f__g__h', None])
        result = values.str.partition('__', expand=False)
        exp = Series([('a', '__', 'b__c'), ('c', '__', 'd__e'), NA,
                      ('f', '__', 'g__h'), None])
        tm.assert_series_equal(result, exp)

        result = values.str.rpartition('__', expand=False)
        exp = Series([('a__b', '__', 'c'), ('c__d', '__', 'e'), NA,
                      ('f__g', '__', 'h'), None])
        tm.assert_series_equal(result, exp)

        # None
        values = Series(['a b c', 'c d e', NA, 'f g h', None])
        result = values.str.partition(expand=False)
        exp = Series([('a', ' ', 'b c'), ('c', ' ', 'd e'), NA,
                      ('f', ' ', 'g h'), None])
        tm.assert_series_equal(result, exp)

        result = values.str.rpartition(expand=False)
        exp = Series([('a b', ' ', 'c'), ('c d', ' ', 'e'), NA,
                      ('f g', ' ', 'h'), None])
        tm.assert_series_equal(result, exp)

        # Not split
        values = Series(['abc', 'cde', NA, 'fgh', None])
        result = values.str.partition('_', expand=False)
        exp = Series([('abc', '', ''), ('cde', '', ''), NA,
                      ('fgh', '', ''), None])
        tm.assert_series_equal(result, exp)

        result = values.str.rpartition('_', expand=False)
        exp = Series([('', '', 'abc'), ('', '', 'cde'), NA,
                      ('', '', 'fgh'), None])
        tm.assert_series_equal(result, exp)

        # unicode
        values = Series([u'a_b_c', u'c_d_e', NA, u'f_g_h'])

        result = values.str.partition('_', expand=False)
        exp = Series([(u'a', u'_', u'b_c'), (u'c', u'_', u'd_e'),
                      NA, (u'f', u'_', u'g_h')])
        tm.assert_series_equal(result, exp)

        result = values.str.rpartition('_', expand=False)
        exp = Series([(u'a_b', u'_', u'c'), (u'c_d', u'_', u'e'),
                      NA, (u'f_g', u'_', u'h')])
        tm.assert_series_equal(result, exp)

        # compare to standard lib
        values = Series(['A_B_C', 'B_C_D', 'E_F_G', 'EFGHEF'])
        result = values.str.partition('_', expand=False).tolist()
        assert result == [v.partition('_') for v in values]
        result = values.str.rpartition('_', expand=False).tolist()
        assert result == [v.rpartition('_') for v in values]

    def test_partition_index(self):
        # https://github.com/pandas-dev/pandas/issues/23558

        values = Index(['a_b_c', 'c_d_e', 'f_g_h', np.nan, None])

        result = values.str.partition('_', expand=False)
        exp = Index(np.array([('a', '_', 'b_c'), ('c', '_', 'd_e'),
                              ('f', '_', 'g_h'), np.nan, None]))
        tm.assert_index_equal(result, exp)
        assert result.nlevels == 1

        result = values.str.rpartition('_', expand=False)
        exp = Index(np.array([('a_b', '_', 'c'), ('c_d', '_', 'e'),
                              ('f_g', '_', 'h'), np.nan, None]))
        tm.assert_index_equal(result, exp)
        assert result.nlevels == 1

        result = values.str.partition('_')
        exp = Index([('a', '_', 'b_c'), ('c', '_', 'd_e'),
                     ('f', '_', 'g_h'), (np.nan, np.nan, np.nan),
                     (None, None, None)])
        tm.assert_index_equal(result, exp)
        assert isinstance(result, MultiIndex)
        assert result.nlevels == 3

        result = values.str.rpartition('_')
        exp = Index([('a_b', '_', 'c'), ('c_d', '_', 'e'),
                     ('f_g', '_', 'h'), (np.nan, np.nan, np.nan),
                     (None, None, None)])
        tm.assert_index_equal(result, exp)
        assert isinstance(result, MultiIndex)
        assert result.nlevels == 3

    def test_partition_to_dataframe(self):
        # https://github.com/pandas-dev/pandas/issues/23558

        values = Series(['a_b_c', 'c_d_e', NA, 'f_g_h', None])
        result = values.str.partition('_')
        exp = DataFrame({0: ['a', 'c', np.nan, 'f', None],
                         1: ['_', '_', np.nan, '_', None],
                         2: ['b_c', 'd_e', np.nan, 'g_h', None]})
        tm.assert_frame_equal(result, exp)

        result = values.str.rpartition('_')
        exp = DataFrame({0: ['a_b', 'c_d', np.nan, 'f_g', None],
                         1: ['_', '_', np.nan, '_', None],
                         2: ['c', 'e', np.nan, 'h', None]})
        tm.assert_frame_equal(result, exp)

        values = Series(['a_b_c', 'c_d_e', NA, 'f_g_h', None])
        result = values.str.partition('_', expand=True)
        exp = DataFrame({0: ['a', 'c', np.nan, 'f', None],
                         1: ['_', '_', np.nan, '_', None],
                         2: ['b_c', 'd_e', np.nan, 'g_h', None]})
        tm.assert_frame_equal(result, exp)

        result = values.str.rpartition('_', expand=True)
        exp = DataFrame({0: ['a_b', 'c_d', np.nan, 'f_g', None],
                         1: ['_', '_', np.nan, '_', None],
                         2: ['c', 'e', np.nan, 'h', None]})
        tm.assert_frame_equal(result, exp)

    def test_partition_with_name(self):
        # GH 12617

        s = Series(['a,b', 'c,d'], name='xxx')
        res = s.str.partition(',')
        exp = DataFrame({0: ['a', 'c'], 1: [',', ','], 2: ['b', 'd']})
        tm.assert_frame_equal(res, exp)

        # should preserve name
        res = s.str.partition(',', expand=False)
        exp = Series([('a', ',', 'b'), ('c', ',', 'd')], name='xxx')
        tm.assert_series_equal(res, exp)

        idx = Index(['a,b', 'c,d'], name='xxx')
        res = idx.str.partition(',')
        exp = MultiIndex.from_tuples([('a', ',', 'b'), ('c', ',', 'd')])
        assert res.nlevels == 3
        tm.assert_index_equal(res, exp)

        # should preserve name
        res = idx.str.partition(',', expand=False)
        exp = Index(np.array([('a', ',', 'b'), ('c', ',', 'd')]), name='xxx')
        assert res.nlevels == 1
        tm.assert_index_equal(res, exp)

    def test_partition_deprecation(self):
        # GH 22676; depr kwarg "pat" in favor of "sep"
        values = Series(['a_b_c', 'c_d_e', NA, 'f_g_h'])

        # str.partition
        # using sep -> no warning
        expected = values.str.partition(sep='_')
        with tm.assert_produces_warning(FutureWarning):
            result = values.str.partition(pat='_')
            tm.assert_frame_equal(result, expected)

        # str.rpartition
        # using sep -> no warning
        expected = values.str.rpartition(sep='_')
        with tm.assert_produces_warning(FutureWarning):
            result = values.str.rpartition(pat='_')
            tm.assert_frame_equal(result, expected)

    def test_pipe_failures(self):
        # #2119
        s = Series(['A|B|C'])

        result = s.str.split('|')
        exp = Series([['A', 'B', 'C']])

        tm.assert_series_equal(result, exp)

        result = s.str.replace('|', ' ')
        exp = Series(['A B C'])

        tm.assert_series_equal(result, exp)

    def test_slice(self):
        values = Series(['aafootwo', 'aabartwo', NA, 'aabazqux'])

        result = values.str.slice(2, 5)
        exp = Series(['foo', 'bar', NA, 'baz'])
        tm.assert_series_equal(result, exp)

        for start, stop, step in [(0, 3, -1), (None, None, -1), (3, 10, 2),
                                  (3, 0, -1)]:
            try:
                result = values.str.slice(start, stop, step)
                expected = Series([s[start:stop:step] if not isna(s) else NA
                                   for s in values])
                tm.assert_series_equal(result, expected)
            except IndexError:
                print('failed on %s:%s:%s' % (start, stop, step))
                raise

        # mixed
        mixed = Series(['aafootwo', NA, 'aabartwo', True, datetime.today(),
                        None, 1, 2.])

        rs = Series(mixed).str.slice(2, 5)
        xp = Series(['foo', NA, 'bar', NA, NA, NA, NA, NA])

        assert isinstance(rs, Series)
        tm.assert_almost_equal(rs, xp)

        rs = Series(mixed).str.slice(2, 5, -1)
        xp = Series(['oof', NA, 'rab', NA, NA, NA, NA, NA])

        # unicode
        values = Series([u('aafootwo'), u('aabartwo'), NA, u('aabazqux')])

        result = values.str.slice(2, 5)
        exp = Series([u('foo'), u('bar'), NA, u('baz')])
        tm.assert_series_equal(result, exp)

        result = values.str.slice(0, -1, 2)
        exp = Series([u('afow'), u('abrw'), NA, u('abzu')])
        tm.assert_series_equal(result, exp)

    def test_slice_replace(self):
        values = Series(['short', 'a bit longer', 'evenlongerthanthat', '', NA
                         ])

        exp = Series(['shrt', 'a it longer', 'evnlongerthanthat', '', NA])
        result = values.str.slice_replace(2, 3)
        tm.assert_series_equal(result, exp)

        exp = Series(['shzrt', 'a zit longer', 'evznlongerthanthat', 'z', NA])
        result = values.str.slice_replace(2, 3, 'z')
        tm.assert_series_equal(result, exp)

        exp = Series(['shzort', 'a zbit longer', 'evzenlongerthanthat', 'z', NA
                      ])
        result = values.str.slice_replace(2, 2, 'z')
        tm.assert_series_equal(result, exp)

        exp = Series(['shzort', 'a zbit longer', 'evzenlongerthanthat', 'z', NA
                      ])
        result = values.str.slice_replace(2, 1, 'z')
        tm.assert_series_equal(result, exp)

        exp = Series(['shorz', 'a bit longez', 'evenlongerthanthaz', 'z', NA])
        result = values.str.slice_replace(-1, None, 'z')
        tm.assert_series_equal(result, exp)

        exp = Series(['zrt', 'zer', 'zat', 'z', NA])
        result = values.str.slice_replace(None, -2, 'z')
        tm.assert_series_equal(result, exp)

        exp = Series(['shortz', 'a bit znger', 'evenlozerthanthat', 'z', NA])
        result = values.str.slice_replace(6, 8, 'z')
        tm.assert_series_equal(result, exp)

        exp = Series(['zrt', 'a zit longer', 'evenlongzerthanthat', 'z', NA])
        result = values.str.slice_replace(-10, 3, 'z')
        tm.assert_series_equal(result, exp)

    def test_strip_lstrip_rstrip(self):
        values = Series(['  aa   ', ' bb \n', NA, 'cc  '])

        result = values.str.strip()
        exp = Series(['aa', 'bb', NA, 'cc'])
        tm.assert_series_equal(result, exp)

        result = values.str.lstrip()
        exp = Series(['aa   ', 'bb \n', NA, 'cc  '])
        tm.assert_series_equal(result, exp)

        result = values.str.rstrip()
        exp = Series(['  aa', ' bb', NA, 'cc'])
        tm.assert_series_equal(result, exp)

    def test_strip_lstrip_rstrip_mixed(self):
        # mixed
        mixed = Series(['  aa  ', NA, ' bb \t\n', True, datetime.today(), None,
                        1, 2.])

        rs = Series(mixed).str.strip()
        xp = Series(['aa', NA, 'bb', NA, NA, NA, NA, NA])

        assert isinstance(rs, Series)
        tm.assert_almost_equal(rs, xp)

        rs = Series(mixed).str.lstrip()
        xp = Series(['aa  ', NA, 'bb \t\n', NA, NA, NA, NA, NA])

        assert isinstance(rs, Series)
        tm.assert_almost_equal(rs, xp)

        rs = Series(mixed).str.rstrip()
        xp = Series(['  aa', NA, ' bb', NA, NA, NA, NA, NA])

        assert isinstance(rs, Series)
        tm.assert_almost_equal(rs, xp)

    def test_strip_lstrip_rstrip_unicode(self):
        # unicode
        values = Series([u('  aa   '), u(' bb \n'), NA, u('cc  ')])

        result = values.str.strip()
        exp = Series([u('aa'), u('bb'), NA, u('cc')])
        tm.assert_series_equal(result, exp)

        result = values.str.lstrip()
        exp = Series([u('aa   '), u('bb \n'), NA, u('cc  ')])
        tm.assert_series_equal(result, exp)

        result = values.str.rstrip()
        exp = Series([u('  aa'), u(' bb'), NA, u('cc')])
        tm.assert_series_equal(result, exp)

    def test_strip_lstrip_rstrip_args(self):
        values = Series(['xxABCxx', 'xx BNSD', 'LDFJH xx'])

        rs = values.str.strip('x')
        xp = Series(['ABC', ' BNSD', 'LDFJH '])
        assert_series_equal(rs, xp)

        rs = values.str.lstrip('x')
        xp = Series(['ABCxx', ' BNSD', 'LDFJH xx'])
        assert_series_equal(rs, xp)

        rs = values.str.rstrip('x')
        xp = Series(['xxABC', 'xx BNSD', 'LDFJH '])
        assert_series_equal(rs, xp)

    def test_strip_lstrip_rstrip_args_unicode(self):
        values = Series([u('xxABCxx'), u('xx BNSD'), u('LDFJH xx')])

        rs = values.str.strip(u('x'))
        xp = Series(['ABC', ' BNSD', 'LDFJH '])
        assert_series_equal(rs, xp)

        rs = values.str.lstrip(u('x'))
        xp = Series(['ABCxx', ' BNSD', 'LDFJH xx'])
        assert_series_equal(rs, xp)

        rs = values.str.rstrip(u('x'))
        xp = Series(['xxABC', 'xx BNSD', 'LDFJH '])
        assert_series_equal(rs, xp)

    def test_wrap(self):
        # test values are: two words less than width, two words equal to width,
        # two words greater than width, one word less than width, one word
        # equal to width, one word greater than width, multiple tokens with
        # trailing whitespace equal to width
        values = Series([u('hello world'), u('hello world!'), u(
            'hello world!!'), u('abcdefabcde'), u('abcdefabcdef'), u(
                'abcdefabcdefa'), u('ab ab ab ab '), u('ab ab ab ab a'), u(
                    '\t')])

        # expected values
        xp = Series([u('hello world'), u('hello world!'), u('hello\nworld!!'),
                     u('abcdefabcde'), u('abcdefabcdef'), u('abcdefabcdef\na'),
                     u('ab ab ab ab'), u('ab ab ab ab\na'), u('')])

        rs = values.str.wrap(12, break_long_words=True)
        assert_series_equal(rs, xp)

        # test with pre and post whitespace (non-unicode), NaN, and non-ascii
        # Unicode
        values = Series(['  pre  ', np.nan, u('\xac\u20ac\U00008000 abadcafe')
                         ])
        xp = Series(['  pre', NA, u('\xac\u20ac\U00008000 ab\nadcafe')])
        rs = values.str.wrap(6)
        assert_series_equal(rs, xp)

    def test_get(self):
        values = Series(['a_b_c', 'c_d_e', np.nan, 'f_g_h'])

        result = values.str.split('_').str.get(1)
        expected = Series(['b', 'd', np.nan, 'g'])
        tm.assert_series_equal(result, expected)

        # mixed
        mixed = Series(['a_b_c', NA, 'c_d_e', True, datetime.today(), None, 1,
                        2.])

        rs = Series(mixed).str.split('_').str.get(1)
        xp = Series(['b', NA, 'd', NA, NA, NA, NA, NA])

        assert isinstance(rs, Series)
        tm.assert_almost_equal(rs, xp)

        # unicode
        values = Series([u('a_b_c'), u('c_d_e'), np.nan, u('f_g_h')])

        result = values.str.split('_').str.get(1)
        expected = Series([u('b'), u('d'), np.nan, u('g')])
        tm.assert_series_equal(result, expected)

        # bounds testing
        values = Series(['1_2_3_4_5', '6_7_8_9_10', '11_12'])

        # positive index
        result = values.str.split('_').str.get(2)
        expected = Series(['3', '8', np.nan])
        tm.assert_series_equal(result, expected)

        # negative index
        result = values.str.split('_').str.get(-3)
        expected = Series(['3', '8', np.nan])
        tm.assert_series_equal(result, expected)

    def test_get_complex(self):
        # GH 20671, getting value not in dict raising `KeyError`
        values = Series([(1, 2, 3), [1, 2, 3], {1, 2, 3},
                         {1: 'a', 2: 'b', 3: 'c'}])

        result = values.str.get(1)
        expected = Series([2, 2, np.nan, 'a'])
        tm.assert_series_equal(result, expected)

        result = values.str.get(-1)
        expected = Series([3, 3, np.nan, np.nan])
        tm.assert_series_equal(result, expected)

    @pytest.mark.parametrize('to_type', [tuple, list, np.array])
    def test_get_complex_nested(self, to_type):
        values = Series([to_type([to_type([1, 2])])])

        result = values.str.get(0)
        expected = Series([to_type([1, 2])])
        tm.assert_series_equal(result, expected)

        result = values.str.get(1)
        expected = Series([np.nan])
        tm.assert_series_equal(result, expected)

    def test_contains_moar(self):
        # PR #1179
        s = Series(['A', 'B', 'C', 'Aaba', 'Baca', '', NA,
                    'CABA', 'dog', 'cat'])

        result = s.str.contains('a')
        expected = Series([False, False, False, True, True, False, np.nan,
                           False, False, True])
        assert_series_equal(result, expected)

        result = s.str.contains('a', case=False)
        expected = Series([True, False, False, True, True, False, np.nan, True,
                           False, True])
        assert_series_equal(result, expected)

        result = s.str.contains('Aa')
        expected = Series([False, False, False, True, False, False, np.nan,
                           False, False, False])
        assert_series_equal(result, expected)

        result = s.str.contains('ba')
        expected = Series([False, False, False, True, False, False, np.nan,
                           False, False, False])
        assert_series_equal(result, expected)

        result = s.str.contains('ba', case=False)
        expected = Series([False, False, False, True, True, False, np.nan,
                           True, False, False])
        assert_series_equal(result, expected)

    def test_contains_nan(self):
        # PR #14171
        s = Series([np.nan, np.nan, np.nan], dtype=np.object_)

        result = s.str.contains('foo', na=False)
        expected = Series([False, False, False], dtype=np.bool_)
        assert_series_equal(result, expected)

        result = s.str.contains('foo', na=True)
        expected = Series([True, True, True], dtype=np.bool_)
        assert_series_equal(result, expected)

        result = s.str.contains('foo', na="foo")
        expected = Series(["foo", "foo", "foo"], dtype=np.object_)
        assert_series_equal(result, expected)

        result = s.str.contains('foo')
        expected = Series([np.nan, np.nan, np.nan], dtype=np.object_)
        assert_series_equal(result, expected)

    def test_replace_moar(self):
        # PR #1179
        s = Series(['A', 'B', 'C', 'Aaba', 'Baca', '', NA, 'CABA',
                    'dog', 'cat'])

        result = s.str.replace('A', 'YYY')
        expected = Series(['YYY', 'B', 'C', 'YYYaba', 'Baca', '', NA,
                           'CYYYBYYY', 'dog', 'cat'])
        assert_series_equal(result, expected)

        result = s.str.replace('A', 'YYY', case=False)
        expected = Series(['YYY', 'B', 'C', 'YYYYYYbYYY', 'BYYYcYYY', '', NA,
                           'CYYYBYYY', 'dog', 'cYYYt'])
        assert_series_equal(result, expected)

        result = s.str.replace('^.a|dog', 'XX-XX ', case=False)
        expected = Series(['A', 'B', 'C', 'XX-XX ba', 'XX-XX ca', '', NA,
                           'XX-XX BA', 'XX-XX ', 'XX-XX t'])
        assert_series_equal(result, expected)

    def test_string_slice_get_syntax(self):
        s = Series(['YYY', 'B', 'C', 'YYYYYYbYYY', 'BYYYcYYY', NA, 'CYYYBYYY',
                    'dog', 'cYYYt'])

        result = s.str[0]
        expected = s.str.get(0)
        assert_series_equal(result, expected)

        result = s.str[:3]
        expected = s.str.slice(stop=3)
        assert_series_equal(result, expected)

        result = s.str[2::-1]
        expected = s.str.slice(start=2, step=-1)
        assert_series_equal(result, expected)

    def test_string_slice_out_of_bounds(self):
        s = Series([(1, 2), (1, ), (3, 4, 5)])

        result = s.str[1]
        expected = Series([2, np.nan, 4])

        assert_series_equal(result, expected)

        s = Series(['foo', 'b', 'ba'])
        result = s.str[1]
        expected = Series(['o', np.nan, 'a'])
        assert_series_equal(result, expected)

    def test_match_findall_flags(self):
        data = {'Dave': 'dave@google.com',
                'Steve': 'steve@gmail.com',
                'Rob': 'rob@gmail.com',
                'Wes': np.nan}
        data = Series(data)

        pat = r'([A-Z0-9._%+-]+)@([A-Z0-9.-]+)\.([A-Z]{2,4})'

        result = data.str.extract(pat, flags=re.IGNORECASE, expand=True)
        assert result.iloc[0].tolist() == ['dave', 'google', 'com']

        result = data.str.match(pat, flags=re.IGNORECASE)
        assert result[0]

        result = data.str.findall(pat, flags=re.IGNORECASE)
        assert result[0][0] == ('dave', 'google', 'com')

        result = data.str.count(pat, flags=re.IGNORECASE)
        assert result[0] == 1

        with tm.assert_produces_warning(UserWarning):
            result = data.str.contains(pat, flags=re.IGNORECASE)
        assert result[0]

    def test_encode_decode(self):
        base = Series([u('a'), u('b'), u('a\xe4')])
        series = base.str.encode('utf-8')

        f = lambda x: x.decode('utf-8')
        result = series.str.decode('utf-8')
        exp = series.map(f)

        tm.assert_series_equal(result, exp)

    def test_encode_decode_errors(self):
        encodeBase = Series([u('a'), u('b'), u('a\x9d')])

        pytest.raises(UnicodeEncodeError, encodeBase.str.encode, 'cp1252')

        f = lambda x: x.encode('cp1252', 'ignore')
        result = encodeBase.str.encode('cp1252', 'ignore')
        exp = encodeBase.map(f)
        tm.assert_series_equal(result, exp)

        decodeBase = Series([b'a', b'b', b'a\x9d'])

        pytest.raises(UnicodeDecodeError, decodeBase.str.decode, 'cp1252')

        f = lambda x: x.decode('cp1252', 'ignore')
        result = decodeBase.str.decode('cp1252', 'ignore')
        exp = decodeBase.map(f)

        tm.assert_series_equal(result, exp)

    def test_normalize(self):
        values = ['ABC', u'ＡＢＣ', u'１２３', np.nan, u'ｱｲｴ']
        s = Series(values, index=['a', 'b', 'c', 'd', 'e'])

        normed = [u'ABC', u'ABC', u'123', np.nan, u'アイエ']
        expected = Series(normed, index=['a', 'b', 'c', 'd', 'e'])

        result = s.str.normalize('NFKC')
        tm.assert_series_equal(result, expected)

        expected = Series([u'ABC', u'ＡＢＣ', u'１２３', np.nan, u'ｱｲｴ'],
                          index=['a', 'b', 'c', 'd', 'e'])

        result = s.str.normalize('NFC')
        tm.assert_series_equal(result, expected)

        with pytest.raises(ValueError, match="invalid normalization form"):
            s.str.normalize('xxx')

        s = Index([u'ＡＢＣ', u'１２３', u'ｱｲｴ'])
        expected = Index([u'ABC', u'123', u'アイエ'])
        result = s.str.normalize('NFKC')
        tm.assert_index_equal(result, expected)

    def test_index_str_accessor_visibility(self):
        from pandas.core.strings import StringMethods

        if not compat.PY3:
            cases = [(['a', 'b'], 'string'), (['a', u('b')], 'mixed'),
                     ([u('a'), u('b')], 'unicode'),
                     (['a', 'b', 1], 'mixed-integer'),
                     (['a', 'b', 1.3], 'mixed'),
                     (['a', 'b', 1.3, 1], 'mixed-integer'),
                     (['aa', datetime(2011, 1, 1)], 'mixed')]
        else:
            cases = [(['a', 'b'], 'string'), (['a', u('b')], 'string'),
                     ([u('a'), u('b')], 'string'),
                     (['a', 'b', 1], 'mixed-integer'),
                     (['a', 'b', 1.3], 'mixed'),
                     (['a', 'b', 1.3, 1], 'mixed-integer'),
                     (['aa', datetime(2011, 1, 1)], 'mixed')]
        for values, tp in cases:
            idx = Index(values)
            assert isinstance(Series(values).str, StringMethods)
            assert isinstance(idx.str, StringMethods)
            assert idx.inferred_type == tp

        for values, tp in cases:
            idx = Index(values)
            assert isinstance(Series(values).str, StringMethods)
            assert isinstance(idx.str, StringMethods)
            assert idx.inferred_type == tp

        cases = [([1, np.nan], 'floating'),
                 ([datetime(2011, 1, 1)], 'datetime64'),
                 ([timedelta(1)], 'timedelta64')]
        for values, tp in cases:
            idx = Index(values)
            message = 'Can only use .str accessor with string values'
            with pytest.raises(AttributeError, match=message):
                Series(values).str
            with pytest.raises(AttributeError, match=message):
                idx.str
            assert idx.inferred_type == tp

        # MultiIndex has mixed dtype, but not allow to use accessor
        idx = MultiIndex.from_tuples([('a', 'b'), ('a', 'b')])
        assert idx.inferred_type == 'mixed'
        message = 'Can only use .str accessor with Index, not MultiIndex'
        with pytest.raises(AttributeError, match=message):
            idx.str

    def test_str_accessor_no_new_attributes(self):
        # https://github.com/pandas-dev/pandas/issues/10673
        s = Series(list('aabbcde'))
        with pytest.raises(AttributeError,
                           match="You cannot add any new attribute"):
            s.str.xlabel = "a"

    def test_method_on_bytes(self):
        lhs = Series(np.array(list('abc'), 'S1').astype(object))
        rhs = Series(np.array(list('def'), 'S1').astype(object))
        if compat.PY3:
            pytest.raises(TypeError, lhs.str.cat, rhs)
        else:
            result = lhs.str.cat(rhs)
            expected = Series(np.array(
                ['ad', 'be', 'cf'], 'S2').astype(object))
            tm.assert_series_equal(result, expected)<|MERGE_RESOLUTION|>--- conflicted
+++ resolved
@@ -611,8 +611,6 @@
         with pytest.raises(ValueError, match=rgx):
             s.str.cat([t, z], join=join)
 
-<<<<<<< HEAD
-=======
     @pytest.mark.parametrize('box', [Series, Index])
     @pytest.mark.parametrize('other', [Series, Index])
     def test_str_cat_all_na(self, box, other):
@@ -639,7 +637,6 @@
             result = t.str.cat(s, join='left')
             tm.assert_series_equal(result, expected)
 
->>>>>>> 45f880b6
     def test_str_cat_special_cases(self):
         s = Series(['a', 'b', 'c', 'd'])
         t = Series(['d', 'a', 'e', 'b'], index=[3, 0, 4, 1])
