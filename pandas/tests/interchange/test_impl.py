--- conflicted
+++ resolved
@@ -171,11 +171,7 @@
         {
             "x": np.array([1.0, 2.0, 3.0, 4.0, 0.0]),
             "y": np.array([1.5, 2.5, 3.5, 4.5, 0]),
-<<<<<<< HEAD
-            "z": np.array([True, False, True, True, True]).astype("float64"),
-=======
             "z": np.array([1.0, 0.0, 1.0, 1.0, 1.0]),
->>>>>>> 1c30d7e6
         }
     )
 
