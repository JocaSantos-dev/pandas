from datetime import datetime

import numpy as np
import pytest

from pandas._libs.tslibs import iNaT
from pandas.compat import (
    is_ci_environment,
    is_platform_windows,
)
from pandas.compat.numpy import np_version_lt1p23

import pandas as pd
import pandas._testing as tm
from pandas.core.interchange.column import PandasColumn
from pandas.core.interchange.dataframe_protocol import (
    ColumnNullType,
    DtypeKind,
)
from pandas.core.interchange.from_dataframe import from_dataframe
from pandas.core.interchange.utils import ArrowCTypes


@pytest.mark.parametrize("data", [("ordered", True), ("unordered", False)])
def test_categorical_dtype(data):
    data_categorical = {
        "ordered": pd.Categorical(list("testdata") * 30, ordered=True),
        "unordered": pd.Categorical(list("testdata") * 30, ordered=False),
    }
    df = pd.DataFrame({"A": (data_categorical[data[0]])})

    col = df.__dataframe__().get_column_by_name("A")
    assert col.dtype[0] == DtypeKind.CATEGORICAL
    assert col.null_count == 0
    assert col.describe_null == (ColumnNullType.USE_SENTINEL, -1)
    assert col.num_chunks() == 1
    desc_cat = col.describe_categorical
    assert desc_cat["is_ordered"] == data[1]
    assert desc_cat["is_dictionary"] is True
    assert isinstance(desc_cat["categories"], PandasColumn)
    tm.assert_series_equal(
        desc_cat["categories"]._col, pd.Series(["a", "d", "e", "s", "t"])
    )

    tm.assert_frame_equal(df, from_dataframe(df.__dataframe__()))


def test_categorical_pyarrow():
    # GH 49889
    pa = pytest.importorskip("pyarrow", "11.0.0")

    arr = ["Mon", "Tue", "Mon", "Wed", "Mon", "Thu", "Fri", "Sat", "Sun"]
    table = pa.table({"weekday": pa.array(arr).dictionary_encode()})
    exchange_df = table.__dataframe__()
    result = from_dataframe(exchange_df)
    weekday = pd.Categorical(
        arr, categories=["Mon", "Tue", "Wed", "Thu", "Fri", "Sat", "Sun"]
    )
    expected = pd.DataFrame({"weekday": weekday})
    tm.assert_frame_equal(result, expected)


def test_empty_categorical_pyarrow():
    # https://github.com/pandas-dev/pandas/issues/53077
    pa = pytest.importorskip("pyarrow", "11.0.0")

    arr = [None]
    table = pa.table({"arr": pa.array(arr, "float64").dictionary_encode()})
    exchange_df = table.__dataframe__()
    result = pd.api.interchange.from_dataframe(exchange_df)
    expected = pd.DataFrame({"arr": pd.Categorical([np.nan])})
    tm.assert_frame_equal(result, expected)


def test_large_string_pyarrow():
    # GH 52795
    pa = pytest.importorskip("pyarrow", "11.0.0")

    arr = ["Mon", "Tue"]
    table = pa.table({"weekday": pa.array(arr, "large_string")})
    exchange_df = table.__dataframe__()
    result = from_dataframe(exchange_df)
    expected = pd.DataFrame({"weekday": ["Mon", "Tue"]})
    tm.assert_frame_equal(result, expected)

    # check round-trip
    assert pa.Table.equals(pa.interchange.from_dataframe(result), table)


@pytest.mark.parametrize(
    ("offset", "length", "expected_values"),
    [
        (0, None, [3.3, float("nan"), 2.1]),
        (1, None, [float("nan"), 2.1]),
        (2, None, [2.1]),
        (0, 2, [3.3, float("nan")]),
        (0, 1, [3.3]),
        (1, 1, [float("nan")]),
    ],
)
def test_bitmasks_pyarrow(offset, length, expected_values):
    # GH 52795
    pa = pytest.importorskip("pyarrow", "11.0.0")

    arr = [3.3, None, 2.1]
    table = pa.table({"arr": arr}).slice(offset, length)
    exchange_df = table.__dataframe__()
    result = from_dataframe(exchange_df)
    expected = pd.DataFrame({"arr": expected_values})
    tm.assert_frame_equal(result, expected)

    # check round-trip
    assert pa.Table.equals(pa.interchange.from_dataframe(result), table)


@pytest.mark.parametrize(
    "data",
    [
        lambda: np.random.default_rng(2).integers(-100, 100),
        lambda: np.random.default_rng(2).integers(1, 100),
        lambda: np.random.default_rng(2).random(),
        lambda: np.random.default_rng(2).choice([True, False]),
        lambda: datetime(
            year=np.random.default_rng(2).integers(1900, 2100),
            month=np.random.default_rng(2).integers(1, 12),
            day=np.random.default_rng(2).integers(1, 20),
        ),
    ],
)
def test_dataframe(data):
    NCOLS, NROWS = 10, 20
    data = {
        f"col{int((i - NCOLS / 2) % NCOLS + 1)}": [data() for _ in range(NROWS)]
        for i in range(NCOLS)
    }
    df = pd.DataFrame(data)

    df2 = df.__dataframe__()

    assert df2.num_columns() == NCOLS
    assert df2.num_rows() == NROWS

    assert list(df2.column_names()) == list(data.keys())

    indices = (0, 2)
    names = tuple(list(data.keys())[idx] for idx in indices)

    result = from_dataframe(df2.select_columns(indices))
    expected = from_dataframe(df2.select_columns_by_name(names))
    tm.assert_frame_equal(result, expected)

    assert isinstance(result.attrs["_INTERCHANGE_PROTOCOL_BUFFERS"], list)
    assert isinstance(expected.attrs["_INTERCHANGE_PROTOCOL_BUFFERS"], list)


def test_missing_from_masked():
    df = pd.DataFrame(
        {
            "x": np.array([1.0, 2.0, 3.0, 4.0, 0.0]),
            "y": np.array([1.5, 2.5, 3.5, 4.5, 0]),
            "z": np.array([1.0, 0.0, 1.0, 1.0, 1.0]),
        }
    )

    df2 = df.__dataframe__()

    rng = np.random.default_rng(2)
    dict_null = {col: rng.integers(low=0, high=len(df)) for col in df.columns}
    for col, num_nulls in dict_null.items():
        null_idx = df.index[
            rng.choice(np.arange(len(df)), size=num_nulls, replace=False)
        ]
        df.loc[null_idx, col] = None

    df2 = df.__dataframe__()

    assert df2.get_column_by_name("x").null_count == dict_null["x"]
    assert df2.get_column_by_name("y").null_count == dict_null["y"]
    assert df2.get_column_by_name("z").null_count == dict_null["z"]


@pytest.mark.parametrize(
    "data",
    [
        {"x": [1.5, 2.5, 3.5], "y": [9.2, 10.5, 11.8]},
        {"x": [1, 2, 0], "y": [9.2, 10.5, 11.8]},
        {
            "x": np.array([True, True, False]),
            "y": np.array([1, 2, 0]),
            "z": np.array([9.2, 10.5, 11.8]),
        },
    ],
)
def test_mixed_data(data):
    df = pd.DataFrame(data)
    df2 = df.__dataframe__()

    for col_name in df.columns:
        assert df2.get_column_by_name(col_name).null_count == 0


def test_mixed_missing():
    df = pd.DataFrame(
        {
            "x": np.array([True, None, False, None, True]),
            "y": np.array([None, 2, None, 1, 2]),
            "z": np.array([9.2, 10.5, None, 11.8, None]),
        }
    )

    df2 = df.__dataframe__()

    for col_name in df.columns:
        assert df2.get_column_by_name(col_name).null_count == 2


def test_string():
    string_data = {
        "separator data": [
            "abC|DeF,Hik",
            "234,3245.67",
            "gSaf,qWer|Gre",
            "asd3,4sad|",
            np.nan,
        ]
    }
    test_str_data = string_data["separator data"] + [""]
    df = pd.DataFrame({"A": test_str_data})
    col = df.__dataframe__().get_column_by_name("A")

    assert col.size() == 6
    assert col.null_count == 1
    assert col.dtype[0] == DtypeKind.STRING
    assert col.describe_null == (ColumnNullType.USE_BYTEMASK, 0)

    df_sliced = df[1:]
    col = df_sliced.__dataframe__().get_column_by_name("A")
    assert col.size() == 5
    assert col.null_count == 1
    assert col.dtype[0] == DtypeKind.STRING
    assert col.describe_null == (ColumnNullType.USE_BYTEMASK, 0)


def test_nonstring_object():
    df = pd.DataFrame({"A": ["a", 10, 1.0, ()]})
    col = df.__dataframe__().get_column_by_name("A")
    with pytest.raises(NotImplementedError, match="not supported yet"):
        col.dtype


def test_datetime():
    df = pd.DataFrame({"A": [pd.Timestamp("2022-01-01"), pd.NaT]})
    col = df.__dataframe__().get_column_by_name("A")

    assert col.size() == 2
    assert col.null_count == 1
    assert col.dtype[0] == DtypeKind.DATETIME
    assert col.describe_null == (ColumnNullType.USE_SENTINEL, iNaT)

    tm.assert_frame_equal(df, from_dataframe(df.__dataframe__()))


@pytest.mark.skipif(np_version_lt1p23, reason="Numpy > 1.23 required")
def test_categorical_to_numpy_dlpack():
    # https://github.com/pandas-dev/pandas/issues/48393
    df = pd.DataFrame({"A": pd.Categorical(["a", "b", "a"])})
    col = df.__dataframe__().get_column_by_name("A")
    result = np.from_dlpack(col.get_buffers()["data"][0])
    expected = np.array([0, 1, 0], dtype="int8")
    tm.assert_numpy_array_equal(result, expected)


@pytest.mark.parametrize("data", [{}, {"a": []}])
def test_empty_pyarrow(data):
    # GH 53155
    pytest.importorskip("pyarrow", "11.0.0")
    from pyarrow.interchange import from_dataframe as pa_from_dataframe

    expected = pd.DataFrame(data)
    arrow_df = pa_from_dataframe(expected)
    result = from_dataframe(arrow_df)
    tm.assert_frame_equal(result, expected)


def test_multi_chunk_pyarrow() -> None:
    pa = pytest.importorskip("pyarrow", "11.0.0")
    n_legs = pa.chunked_array([[2, 2, 4], [4, 5, 100]])
    names = ["n_legs"]
    table = pa.table([n_legs], names=names)
    with pytest.raises(
        RuntimeError,
        match="To join chunks a copy is required which is "
        "forbidden by allow_copy=False",
    ):
        pd.api.interchange.from_dataframe(table, allow_copy=False)


@pytest.mark.parametrize("tz", ["UTC", "US/Pacific"])
def test_datetimetzdtype(tz, unit):
    # GH 54239
    tz_data = (
        pd.date_range("2018-01-01", periods=5, freq="D").tz_localize(tz).as_unit(unit)
    )
    df = pd.DataFrame({"ts_tz": tz_data})
    tm.assert_frame_equal(df, from_dataframe(df.__dataframe__()))


def test_interchange_from_non_pandas_tz_aware(request):
    # GH 54239, 54287
    pa = pytest.importorskip("pyarrow", "11.0.0")
    import pyarrow.compute as pc

    if is_platform_windows() and is_ci_environment():
        mark = pytest.mark.xfail(
            raises=pa.ArrowInvalid,
            reason=(
                "TODO: Set ARROW_TIMEZONE_DATABASE environment variable "
                "on CI to path to the tzdata for pyarrow."
            ),
        )
        request.applymarker(mark)

    arr = pa.array([datetime(2020, 1, 1), None, datetime(2020, 1, 2)])
    arr = pc.assume_timezone(arr, "Asia/Kathmandu")
    table = pa.table({"arr": arr})
    exchange_df = table.__dataframe__()
    result = from_dataframe(exchange_df)

    expected = pd.DataFrame(
        ["2020-01-01 00:00:00+05:45", "NaT", "2020-01-02 00:00:00+05:45"],
        columns=["arr"],
        dtype="datetime64[us, Asia/Kathmandu]",
    )
    tm.assert_frame_equal(expected, result)


def test_interchange_from_corrected_buffer_dtypes(monkeypatch) -> None:
    # https://github.com/pandas-dev/pandas/issues/54781
    df = pd.DataFrame({"a": ["foo", "bar"]}).__dataframe__()
    interchange = df.__dataframe__()
    column = interchange.get_column_by_name("a")
    buffers = column.get_buffers()
    buffers_data = buffers["data"]
    buffer_dtype = buffers_data[1]
    buffer_dtype = (
        DtypeKind.UINT,
        8,
        ArrowCTypes.UINT8,
        buffer_dtype[3],
    )
    buffers["data"] = (buffers_data[0], buffer_dtype)
    column.get_buffers = lambda: buffers
    interchange.get_column_by_name = lambda _: column
    monkeypatch.setattr(df, "__dataframe__", lambda allow_copy: interchange)
    pd.api.interchange.from_dataframe(df)


<<<<<<< HEAD
def test_empty_string_column():
    df = pd.DataFrame({"a": []}, dtype=str)
    df2 = df.__dataframe__()
    result = pd.api.interchange.from_dataframe(df2)
    tm.assert_frame_equal(df, result)
=======
def test_large_string():
    # GH#56702
    pytest.importorskip("pyarrow")
    df = pd.DataFrame({"a": ["x"]}, dtype="large_string[pyarrow]")
    result = pd.api.interchange.from_dataframe(df.__dataframe__())
    expected = pd.DataFrame({"a": ["x"]}, dtype="object")
    tm.assert_frame_equal(result, expected)
>>>>>>> c84f9890
<|MERGE_RESOLUTION|>--- conflicted
+++ resolved
@@ -355,18 +355,18 @@
     pd.api.interchange.from_dataframe(df)
 
 
-<<<<<<< HEAD
 def test_empty_string_column():
+    # https://github.com/pandas-dev/pandas/issues/56703
     df = pd.DataFrame({"a": []}, dtype=str)
     df2 = df.__dataframe__()
     result = pd.api.interchange.from_dataframe(df2)
     tm.assert_frame_equal(df, result)
-=======
+
+    
 def test_large_string():
     # GH#56702
     pytest.importorskip("pyarrow")
     df = pd.DataFrame({"a": ["x"]}, dtype="large_string[pyarrow]")
     result = pd.api.interchange.from_dataframe(df.__dataframe__())
     expected = pd.DataFrame({"a": ["x"]}, dtype="object")
-    tm.assert_frame_equal(result, expected)
->>>>>>> c84f9890
+    tm.assert_frame_equal(result, expected)