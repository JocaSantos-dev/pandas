--- conflicted
+++ resolved
@@ -789,13 +789,8 @@
         pi = PeriodIndex([pd.NaT] * 3, freq="S")
         frame = DataFrame([2, 3, 5], index=pi, columns=["a"])
         expected_index = PeriodIndex(data=[], freq=pi.freq)
-<<<<<<< HEAD
-        expected = DataFrame(index=expected_index)
+        expected = DataFrame(index=expected_index, columns=["a"], dtype="int64")
         result = frame.resample("1s", group_keys=False).mean()
-=======
-        expected = DataFrame(index=expected_index, columns=["a"], dtype="int64")
-        result = frame.resample("1s").mean()
->>>>>>> 2c4c9f3b
         tm.assert_frame_equal(result, expected)
 
     @pytest.mark.parametrize(
