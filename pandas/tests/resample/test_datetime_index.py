--- conflicted
+++ resolved
@@ -659,13 +659,8 @@
     ).as_unit(unit)
     s = Series(np.random.default_rng(2).random(len(dti)), dti)
     bs = s.resample("B", closed="right", label="right").mean()
-<<<<<<< HEAD
     result = bs.resample("8h").mean()
-    assert len(result) == 22
-=======
-    result = bs.resample("8H").mean()
     assert len(result) == 25
->>>>>>> 824a2738
     assert isinstance(result.index.freq, offsets.DateOffset)
     assert result.index.freq == offsets.Hour(8)
 
