--- conflicted
+++ resolved
@@ -5,11 +5,8 @@
 
 from pandas import (
     DataFrame,
-<<<<<<< HEAD
     DatetimeIndex,
-=======
     Index,
->>>>>>> e84bd1ce
     MultiIndex,
     NaT,
     PeriodIndex,
