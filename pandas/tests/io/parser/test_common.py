"""
Tests that work on both the Python and C engines but do not have a
specific classification into the other test modules.
"""
import codecs
import csv
from datetime import datetime
from inspect import signature
from io import BytesIO, StringIO
import os
import platform
from urllib.error import URLError

import numpy as np
import pytest

from pandas._libs.tslib import Timestamp
from pandas.compat import is_platform_linux
from pandas.errors import DtypeWarning, EmptyDataError, ParserError
import pandas.util._test_decorators as td

from pandas import DataFrame, Index, MultiIndex, Series, compat, concat, option_context
import pandas._testing as tm

from pandas.io.parsers import CParserWrapper, TextFileReader, TextParser

skip_pyarrow = pytest.mark.usefixtures("pyarrow_skip")


def test_override_set_noconvert_columns():
    # see gh-17351
    #
    # Usecols needs to be sorted in _set_noconvert_columns based
    # on the test_usecols_with_parse_dates test from test_usecols.py
    class MyTextFileReader(TextFileReader):
        def __init__(self):
            self._currow = 0
            self.squeeze = False

    class MyCParserWrapper(CParserWrapper):
        def _set_noconvert_columns(self):
            if self.usecols_dtype == "integer":
                # self.usecols is a set, which is documented as unordered
                # but in practice, a CPython set of integers is sorted.
                # In other implementations this assumption does not hold.
                # The following code simulates a different order, which
                # before GH 17351 would cause the wrong columns to be
                # converted via the parse_dates parameter
                self.usecols = list(self.usecols)
                self.usecols.reverse()
            return CParserWrapper._set_noconvert_columns(self)

    data = """a,b,c,d,e
0,1,20140101,0900,4
0,1,20140102,1000,4"""

    parse_dates = [[1, 2]]
    cols = {
        "a": [0, 0],
        "c_d": [Timestamp("2014-01-01 09:00:00"), Timestamp("2014-01-02 10:00:00")],
    }
    expected = DataFrame(cols, columns=["c_d", "a"])

    parser = MyTextFileReader()
    parser.options = {
        "usecols": [0, 2, 3],
        "parse_dates": parse_dates,
        "delimiter": ",",
    }
    parser.engine = "c"
    parser._engine = MyCParserWrapper(StringIO(data), **parser.options)

    result = parser.read()
    tm.assert_frame_equal(result, expected)


@skip_pyarrow
def test_empty_decimal_marker(all_parsers):
    data = """A|B|C
1|2,334|5
10|13|10.
"""
    # Parsers support only length-1 decimals
    msg = "Only length-1 decimal markers supported"
    parser = all_parsers

    with pytest.raises(ValueError, match=msg):
        parser.read_csv(StringIO(data), decimal="")


@skip_pyarrow
def test_bad_stream_exception(all_parsers, csv_dir_path):
    # see gh-13652
    #
    # This test validates that both the Python engine and C engine will
    # raise UnicodeDecodeError instead of C engine raising ParserError
    # and swallowing the exception that caused read to fail.
    path = os.path.join(csv_dir_path, "sauron.SHIFT_JIS.csv")
    codec = codecs.lookup("utf-8")
    utf8 = codecs.lookup("utf-8")
    parser = all_parsers
    msg = "'utf-8' codec can't decode byte"

    # Stream must be binary UTF8.
    with open(path, "rb") as handle, codecs.StreamRecoder(
        handle, utf8.encode, utf8.decode, codec.streamreader, codec.streamwriter
    ) as stream:

        with pytest.raises(UnicodeDecodeError, match=msg):
            parser.read_csv(stream)


@skip_pyarrow
def test_read_csv_local(all_parsers, csv1):
    prefix = "file:///" if compat.is_platform_windows() else "file://"
    parser = all_parsers

    fname = prefix + str(os.path.abspath(csv1))
    result = parser.read_csv(fname, index_col=0, parse_dates=True)

    expected = DataFrame(
        [
            [0.980269, 3.685731, -0.364216805298, -1.159738],
            [1.047916, -0.041232, -0.16181208307, 0.212549],
            [0.498581, 0.731168, -0.537677223318, 1.346270],
            [1.120202, 1.567621, 0.00364077397681, 0.675253],
            [-0.487094, 0.571455, -1.6116394093, 0.103469],
            [0.836649, 0.246462, 0.588542635376, 1.062782],
            [-0.157161, 1.340307, 1.1957779562, -1.097007],
        ],
        columns=["A", "B", "C", "D"],
        index=Index(
            [
                datetime(2000, 1, 3),
                datetime(2000, 1, 4),
                datetime(2000, 1, 5),
                datetime(2000, 1, 6),
                datetime(2000, 1, 7),
                datetime(2000, 1, 10),
                datetime(2000, 1, 11),
            ],
            name="index",
        ),
    )
    tm.assert_frame_equal(result, expected)


@skip_pyarrow
def test_1000_sep(all_parsers):
    parser = all_parsers
    data = """A|B|C
1|2,334|5
10|13|10.
"""
    expected = DataFrame({"A": [1, 10], "B": [2334, 13], "C": [5, 10.0]})

    result = parser.read_csv(StringIO(data), sep="|", thousands=",")
    tm.assert_frame_equal(result, expected)


def test_squeeze(all_parsers):
    data = """\
a,1
b,2
c,3
"""
    parser = all_parsers
    index = Index(["a", "b", "c"], name=0)
    expected = Series([1, 2, 3], name=1, index=index)

    result = parser.read_csv(StringIO(data), index_col=0, header=None, squeeze=True)
    tm.assert_series_equal(result, expected)

    # see gh-8217
    #
    # Series should not be a view.
    assert not result._is_view


@skip_pyarrow
def test_malformed(all_parsers):
    # see gh-6607
    parser = all_parsers
    data = """ignore
A,B,C
1,2,3 # comment
1,2,3,4,5
2,3,4
"""
    msg = "Expected 3 fields in line 4, saw 5"
    with pytest.raises(ParserError, match=msg):
        parser.read_csv(StringIO(data), header=1, comment="#")


@skip_pyarrow
@pytest.mark.parametrize("nrows", [5, 3, None])
def test_malformed_chunks(all_parsers, nrows):
    data = """ignore
A,B,C
skip
1,2,3
3,5,10 # comment
1,2,3,4,5
2,3,4
"""
    parser = all_parsers
    msg = "Expected 3 fields in line 6, saw 5"
    with parser.read_csv(
        StringIO(data), header=1, comment="#", iterator=True, chunksize=1, skiprows=[2]
    ) as reader:
        with pytest.raises(ParserError, match=msg):
            reader.read(nrows)


@skip_pyarrow
def test_unnamed_columns(all_parsers):
    data = """A,B,C,,
1,2,3,4,5
6,7,8,9,10
11,12,13,14,15
"""
    parser = all_parsers
    expected = DataFrame(
        [[1, 2, 3, 4, 5], [6, 7, 8, 9, 10], [11, 12, 13, 14, 15]],
        dtype=np.int64,
        columns=["A", "B", "C", "Unnamed: 3", "Unnamed: 4"],
    )
    result = parser.read_csv(StringIO(data))
    tm.assert_frame_equal(result, expected)


def test_csv_mixed_type(all_parsers):
    data = """A,B,C
a,1,2
b,3,4
c,4,5
"""
    parser = all_parsers
    expected = DataFrame({"A": ["a", "b", "c"], "B": [1, 3, 4], "C": [2, 4, 5]})
    result = parser.read_csv(StringIO(data))
    tm.assert_frame_equal(result, expected)


@skip_pyarrow
def test_read_csv_low_memory_no_rows_with_index(all_parsers):
    # see gh-21141
    parser = all_parsers

    if not parser.low_memory:
        pytest.skip("This is a low-memory specific test")

    data = """A,B,C
1,1,1,2
2,2,3,4
3,3,4,5
"""
    result = parser.read_csv(StringIO(data), low_memory=True, index_col=0, nrows=0)
    expected = DataFrame(columns=["A", "B", "C"])
    tm.assert_frame_equal(result, expected)


def test_read_csv_dataframe(all_parsers, csv1):
    parser = all_parsers
    result = parser.read_csv(csv1, index_col=0, parse_dates=True)

    expected = DataFrame(
        [
            [0.980269, 3.685731, -0.364216805298, -1.159738],
            [1.047916, -0.041232, -0.16181208307, 0.212549],
            [0.498581, 0.731168, -0.537677223318, 1.346270],
            [1.120202, 1.567621, 0.00364077397681, 0.675253],
            [-0.487094, 0.571455, -1.6116394093, 0.103469],
            [0.836649, 0.246462, 0.588542635376, 1.062782],
            [-0.157161, 1.340307, 1.1957779562, -1.097007],
        ],
        columns=["A", "B", "C", "D"],
        index=Index(
            [
                datetime(2000, 1, 3),
                datetime(2000, 1, 4),
                datetime(2000, 1, 5),
                datetime(2000, 1, 6),
                datetime(2000, 1, 7),
                datetime(2000, 1, 10),
                datetime(2000, 1, 11),
            ],
            name="index",
        ),
    )
    tm.assert_frame_equal(result, expected)


@skip_pyarrow
def test_read_csv_no_index_name(all_parsers, csv_dir_path):
    parser = all_parsers
    csv2 = os.path.join(csv_dir_path, "test2.csv")
    result = parser.read_csv(csv2, index_col=0, parse_dates=True)

    expected = DataFrame(
        [
            [0.980269, 3.685731, -0.364216805298, -1.159738, "foo"],
            [1.047916, -0.041232, -0.16181208307, 0.212549, "bar"],
            [0.498581, 0.731168, -0.537677223318, 1.346270, "baz"],
            [1.120202, 1.567621, 0.00364077397681, 0.675253, "qux"],
            [-0.487094, 0.571455, -1.6116394093, 0.103469, "foo2"],
        ],
        columns=["A", "B", "C", "D", "E"],
        index=Index(
            [
                datetime(2000, 1, 3),
                datetime(2000, 1, 4),
                datetime(2000, 1, 5),
                datetime(2000, 1, 6),
                datetime(2000, 1, 7),
            ]
        ),
    )
    tm.assert_frame_equal(result, expected)


@skip_pyarrow
def test_read_csv_wrong_num_columns(all_parsers):
    # Too few columns.
    data = """A,B,C,D,E,F
1,2,3,4,5,6
6,7,8,9,10,11,12
11,12,13,14,15,16
"""
    parser = all_parsers
    msg = "Expected 6 fields in line 3, saw 7"

    with pytest.raises(ParserError, match=msg):
        parser.read_csv(StringIO(data))


def test_read_duplicate_index_explicit(all_parsers):
    data = """index,A,B,C,D
foo,2,3,4,5
bar,7,8,9,10
baz,12,13,14,15
qux,12,13,14,15
foo,12,13,14,15
bar,12,13,14,15
"""
    parser = all_parsers
    result = parser.read_csv(StringIO(data), index_col=0)

    expected = DataFrame(
        [
            [2, 3, 4, 5],
            [7, 8, 9, 10],
            [12, 13, 14, 15],
            [12, 13, 14, 15],
            [12, 13, 14, 15],
            [12, 13, 14, 15],
        ],
        columns=["A", "B", "C", "D"],
        index=Index(["foo", "bar", "baz", "qux", "foo", "bar"], name="index"),
    )
    tm.assert_frame_equal(result, expected)


@skip_pyarrow
def test_read_duplicate_index_implicit(all_parsers):
    data = """A,B,C,D
foo,2,3,4,5
bar,7,8,9,10
baz,12,13,14,15
qux,12,13,14,15
foo,12,13,14,15
bar,12,13,14,15
"""
    parser = all_parsers
    result = parser.read_csv(StringIO(data))

    expected = DataFrame(
        [
            [2, 3, 4, 5],
            [7, 8, 9, 10],
            [12, 13, 14, 15],
            [12, 13, 14, 15],
            [12, 13, 14, 15],
            [12, 13, 14, 15],
        ],
        columns=["A", "B", "C", "D"],
        index=Index(["foo", "bar", "baz", "qux", "foo", "bar"]),
    )
    tm.assert_frame_equal(result, expected)


@pytest.mark.parametrize(
    "data,kwargs,expected",
    [
        (
            "A,B\nTrue,1\nFalse,2\nTrue,3",
            {},
            DataFrame([[True, 1], [False, 2], [True, 3]], columns=["A", "B"]),
        ),
        (
            "A,B\nYES,1\nno,2\nyes,3\nNo,3\nYes,3",
            {"true_values": ["yes", "Yes", "YES"], "false_values": ["no", "NO", "No"]},
            DataFrame(
                [[True, 1], [False, 2], [True, 3], [False, 3], [True, 3]],
                columns=["A", "B"],
            ),
        ),
        (
            "A,B\nTRUE,1\nFALSE,2\nTRUE,3",
            {},
            DataFrame([[True, 1], [False, 2], [True, 3]], columns=["A", "B"]),
        ),
        (
            "A,B\nfoo,bar\nbar,foo",
            {"true_values": ["foo"], "false_values": ["bar"]},
            DataFrame([[True, False], [False, True]], columns=["A", "B"]),
        ),
    ],
)
def test_parse_bool(all_parsers, data, kwargs, expected):
    parser = all_parsers
    result = parser.read_csv(StringIO(data), **kwargs)
    tm.assert_frame_equal(result, expected)


def test_int_conversion(all_parsers):
    data = """A,B
1.0,1
2.0,2
3.0,3
"""
    parser = all_parsers
    result = parser.read_csv(StringIO(data))

    expected = DataFrame([[1.0, 1], [2.0, 2], [3.0, 3]], columns=["A", "B"])
    tm.assert_frame_equal(result, expected)


@skip_pyarrow
@pytest.mark.parametrize("nrows", [3, 3.0])
def test_read_nrows(all_parsers, nrows):
    # see gh-10476
    data = """index,A,B,C,D
foo,2,3,4,5
bar,7,8,9,10
baz,12,13,14,15
qux,12,13,14,15
foo2,12,13,14,15
bar2,12,13,14,15
"""
    expected = DataFrame(
        [["foo", 2, 3, 4, 5], ["bar", 7, 8, 9, 10], ["baz", 12, 13, 14, 15]],
        columns=["index", "A", "B", "C", "D"],
    )
    parser = all_parsers

    result = parser.read_csv(StringIO(data), nrows=nrows)
    tm.assert_frame_equal(result, expected)


@skip_pyarrow
@pytest.mark.parametrize("nrows", [1.2, "foo", -1])
def test_read_nrows_bad(all_parsers, nrows):
    data = """index,A,B,C,D
foo,2,3,4,5
bar,7,8,9,10
baz,12,13,14,15
qux,12,13,14,15
foo2,12,13,14,15
bar2,12,13,14,15
"""
    msg = r"'nrows' must be an integer >=0"
    parser = all_parsers

    with pytest.raises(ValueError, match=msg):
        parser.read_csv(StringIO(data), nrows=nrows)


@skip_pyarrow
@pytest.mark.parametrize("index_col", [0, "index"])
def test_read_chunksize_with_index(all_parsers, index_col):
    parser = all_parsers
    data = """index,A,B,C,D
foo,2,3,4,5
bar,7,8,9,10
baz,12,13,14,15
qux,12,13,14,15
foo2,12,13,14,15
bar2,12,13,14,15
"""

    expected = DataFrame(
        [
            ["foo", 2, 3, 4, 5],
            ["bar", 7, 8, 9, 10],
            ["baz", 12, 13, 14, 15],
            ["qux", 12, 13, 14, 15],
            ["foo2", 12, 13, 14, 15],
            ["bar2", 12, 13, 14, 15],
        ],
        columns=["index", "A", "B", "C", "D"],
    )
    expected = expected.set_index("index")

    with parser.read_csv(StringIO(data), index_col=0, chunksize=2) as reader:
        chunks = list(reader)
    tm.assert_frame_equal(chunks[0], expected[:2])
    tm.assert_frame_equal(chunks[1], expected[2:4])
    tm.assert_frame_equal(chunks[2], expected[4:])


@skip_pyarrow
@pytest.mark.parametrize("chunksize", [1.3, "foo", 0])
def test_read_chunksize_bad(all_parsers, chunksize):
    data = """index,A,B,C,D
foo,2,3,4,5
bar,7,8,9,10
baz,12,13,14,15
qux,12,13,14,15
foo2,12,13,14,15
bar2,12,13,14,15
"""
    parser = all_parsers
    msg = r"'chunksize' must be an integer >=1"

    with pytest.raises(ValueError, match=msg):
        with parser.read_csv(StringIO(data), chunksize=chunksize) as _:
            pass


@skip_pyarrow
@pytest.mark.parametrize("chunksize", [2, 8])
def test_read_chunksize_and_nrows(all_parsers, chunksize):
    # see gh-15755
    data = """index,A,B,C,D
foo,2,3,4,5
bar,7,8,9,10
baz,12,13,14,15
qux,12,13,14,15
foo2,12,13,14,15
bar2,12,13,14,15
"""
    parser = all_parsers
    kwargs = {"index_col": 0, "nrows": 5}

    expected = parser.read_csv(StringIO(data), **kwargs)
    with parser.read_csv(StringIO(data), chunksize=chunksize, **kwargs) as reader:
        tm.assert_frame_equal(concat(reader), expected)


@skip_pyarrow
def test_read_chunksize_and_nrows_changing_size(all_parsers):
    data = """index,A,B,C,D
foo,2,3,4,5
bar,7,8,9,10
baz,12,13,14,15
qux,12,13,14,15
foo2,12,13,14,15
bar2,12,13,14,15
"""
    parser = all_parsers
    kwargs = {"index_col": 0, "nrows": 5}

    expected = parser.read_csv(StringIO(data), **kwargs)
    with parser.read_csv(StringIO(data), chunksize=8, **kwargs) as reader:
        tm.assert_frame_equal(reader.get_chunk(size=2), expected.iloc[:2])
        tm.assert_frame_equal(reader.get_chunk(size=4), expected.iloc[2:5])

        with pytest.raises(StopIteration, match=""):
            reader.get_chunk(size=3)


@skip_pyarrow
def test_get_chunk_passed_chunksize(all_parsers):
    parser = all_parsers
    data = """A,B,C
1,2,3
4,5,6
7,8,9
1,2,3"""

    with parser.read_csv(StringIO(data), chunksize=2) as reader:
        result = reader.get_chunk()

    expected = DataFrame([[1, 2, 3], [4, 5, 6]], columns=["A", "B", "C"])
    tm.assert_frame_equal(result, expected)


@skip_pyarrow
@pytest.mark.parametrize("kwargs", [{}, {"index_col": 0}])
def test_read_chunksize_compat(all_parsers, kwargs):
    # see gh-12185
    data = """index,A,B,C,D
foo,2,3,4,5
bar,7,8,9,10
baz,12,13,14,15
qux,12,13,14,15
foo2,12,13,14,15
bar2,12,13,14,15
"""
    parser = all_parsers
    result = parser.read_csv(StringIO(data), **kwargs)
    with parser.read_csv(StringIO(data), chunksize=2, **kwargs) as reader:
        tm.assert_frame_equal(concat(reader), result)


@skip_pyarrow
def test_read_chunksize_jagged_names(all_parsers):
    # see gh-23509
    parser = all_parsers
    data = "\n".join(["0"] * 7 + [",".join(["0"] * 10)])

    expected = DataFrame([[0] + [np.nan] * 9] * 7 + [[0] * 10])
    with parser.read_csv(StringIO(data), names=range(10), chunksize=4) as reader:
        result = concat(reader)
    tm.assert_frame_equal(result, expected)


@skip_pyarrow
def test_read_data_list(all_parsers):
    parser = all_parsers
    kwargs = {"index_col": 0}
    data = "A,B,C\nfoo,1,2,3\nbar,4,5,6"

    data_list = [["A", "B", "C"], ["foo", "1", "2", "3"], ["bar", "4", "5", "6"]]
    expected = parser.read_csv(StringIO(data), **kwargs)

    with TextParser(data_list, chunksize=2, **kwargs) as parser:
        result = parser.read()

    tm.assert_frame_equal(result, expected)


@skip_pyarrow
def test_iterator(all_parsers):
    # see gh-6607
    data = """index,A,B,C,D
foo,2,3,4,5
bar,7,8,9,10
baz,12,13,14,15
qux,12,13,14,15
foo2,12,13,14,15
bar2,12,13,14,15
"""
    parser = all_parsers
    kwargs = {"index_col": 0}

    expected = parser.read_csv(StringIO(data), **kwargs)
    with parser.read_csv(StringIO(data), iterator=True, **kwargs) as reader:

        first_chunk = reader.read(3)
        tm.assert_frame_equal(first_chunk, expected[:3])

        last_chunk = reader.read(5)
    tm.assert_frame_equal(last_chunk, expected[3:])


@skip_pyarrow
def test_iterator2(all_parsers):
    parser = all_parsers
    data = """A,B,C
foo,1,2,3
bar,4,5,6
baz,7,8,9
"""

    with parser.read_csv(StringIO(data), iterator=True) as reader:
        result = list(reader)

    expected = DataFrame(
        [[1, 2, 3], [4, 5, 6], [7, 8, 9]],
        index=["foo", "bar", "baz"],
        columns=["A", "B", "C"],
    )
    tm.assert_frame_equal(result[0], expected)


def test_reader_list(all_parsers):
    data = """index,A,B,C,D
foo,2,3,4,5
bar,7,8,9,10
baz,12,13,14,15
qux,12,13,14,15
foo2,12,13,14,15
bar2,12,13,14,15
"""
    parser = all_parsers
    kwargs = {"index_col": 0}

    lines = list(csv.reader(StringIO(data)))
    with TextParser(lines, chunksize=2, **kwargs) as reader:
        chunks = list(reader)

    expected = parser.read_csv(StringIO(data), **kwargs)

    tm.assert_frame_equal(chunks[0], expected[:2])
    tm.assert_frame_equal(chunks[1], expected[2:4])
    tm.assert_frame_equal(chunks[2], expected[4:])


def test_reader_list_skiprows(all_parsers):
    data = """index,A,B,C,D
foo,2,3,4,5
bar,7,8,9,10
baz,12,13,14,15
qux,12,13,14,15
foo2,12,13,14,15
bar2,12,13,14,15
"""
    parser = all_parsers
    kwargs = {"index_col": 0}

    lines = list(csv.reader(StringIO(data)))
    with TextParser(lines, chunksize=2, skiprows=[1], **kwargs) as reader:
        chunks = list(reader)

    expected = parser.read_csv(StringIO(data), **kwargs)

    tm.assert_frame_equal(chunks[0], expected[1:3])


@skip_pyarrow
def test_iterator_stop_on_chunksize(all_parsers):
    # gh-3967: stopping iteration when chunksize is specified
    parser = all_parsers
    data = """A,B,C
foo,1,2,3
bar,4,5,6
baz,7,8,9
"""

    with parser.read_csv(StringIO(data), chunksize=1) as reader:
        result = list(reader)

    assert len(result) == 3
    expected = DataFrame(
        [[1, 2, 3], [4, 5, 6], [7, 8, 9]],
        index=["foo", "bar", "baz"],
        columns=["A", "B", "C"],
    )
    tm.assert_frame_equal(concat(result), expected)


@skip_pyarrow
@pytest.mark.parametrize(
    "kwargs", [{"iterator": True, "chunksize": 1}, {"iterator": True}, {"chunksize": 1}]
)
def test_iterator_skipfooter_errors(all_parsers, kwargs):
    msg = "'skipfooter' not supported for iteration"
    parser = all_parsers
    data = "a\n1\n2"

    with pytest.raises(ValueError, match=msg):
        with parser.read_csv(StringIO(data), skipfooter=1, **kwargs) as _:
            pass


def test_nrows_skipfooter_errors(all_parsers):
    msg = "'skipfooter' not supported with 'nrows'"
    data = "a\n1\n2\n3\n4\n5\n6"
    parser = all_parsers

    with pytest.raises(ValueError, match=msg):
        parser.read_csv(StringIO(data), skipfooter=1, nrows=5)


@pytest.mark.parametrize(
    "data,kwargs,expected",
    [
        (
            """foo,2,3,4,5
bar,7,8,9,10
baz,12,13,14,15
qux,12,13,14,15
foo2,12,13,14,15
bar2,12,13,14,15
""",
            {"index_col": 0, "names": ["index", "A", "B", "C", "D"]},
            DataFrame(
                [
                    [2, 3, 4, 5],
                    [7, 8, 9, 10],
                    [12, 13, 14, 15],
                    [12, 13, 14, 15],
                    [12, 13, 14, 15],
                    [12, 13, 14, 15],
                ],
                index=Index(["foo", "bar", "baz", "qux", "foo2", "bar2"], name="index"),
                columns=["A", "B", "C", "D"],
            ),
        ),
        (
            """foo,one,2,3,4,5
foo,two,7,8,9,10
foo,three,12,13,14,15
bar,one,12,13,14,15
bar,two,12,13,14,15
""",
            {"index_col": [0, 1], "names": ["index1", "index2", "A", "B", "C", "D"]},
            DataFrame(
                [
                    [2, 3, 4, 5],
                    [7, 8, 9, 10],
                    [12, 13, 14, 15],
                    [12, 13, 14, 15],
                    [12, 13, 14, 15],
                ],
                index=MultiIndex.from_tuples(
                    [
                        ("foo", "one"),
                        ("foo", "two"),
                        ("foo", "three"),
                        ("bar", "one"),
                        ("bar", "two"),
                    ],
                    names=["index1", "index2"],
                ),
                columns=["A", "B", "C", "D"],
            ),
        ),
    ],
)
def test_pass_names_with_index(all_parsers, data, kwargs, expected):
    parser = all_parsers
    result = parser.read_csv(StringIO(data), **kwargs)
    tm.assert_frame_equal(result, expected)


@skip_pyarrow
@pytest.mark.parametrize("index_col", [[0, 1], [1, 0]])
def test_multi_index_no_level_names(all_parsers, index_col):
    data = """index1,index2,A,B,C,D
foo,one,2,3,4,5
foo,two,7,8,9,10
foo,three,12,13,14,15
bar,one,12,13,14,15
bar,two,12,13,14,15
"""
    headless_data = "\n".join(data.split("\n")[1:])

    names = ["A", "B", "C", "D"]
    parser = all_parsers

    result = parser.read_csv(
        StringIO(headless_data), index_col=index_col, header=None, names=names
    )
    expected = parser.read_csv(StringIO(data), index_col=index_col)

    # No index names in headless data.
    expected.index.names = [None] * 2
    tm.assert_frame_equal(result, expected)


@skip_pyarrow
def test_multi_index_no_level_names_implicit(all_parsers):
    parser = all_parsers
    data = """A,B,C,D
foo,one,2,3,4,5
foo,two,7,8,9,10
foo,three,12,13,14,15
bar,one,12,13,14,15
bar,two,12,13,14,15
"""

    result = parser.read_csv(StringIO(data))
    expected = DataFrame(
        [
            [2, 3, 4, 5],
            [7, 8, 9, 10],
            [12, 13, 14, 15],
            [12, 13, 14, 15],
            [12, 13, 14, 15],
        ],
        columns=["A", "B", "C", "D"],
        index=MultiIndex.from_tuples(
            [
                ("foo", "one"),
                ("foo", "two"),
                ("foo", "three"),
                ("bar", "one"),
                ("bar", "two"),
            ]
        ),
    )
    tm.assert_frame_equal(result, expected)


@skip_pyarrow
@pytest.mark.parametrize(
    "data,expected,header",
    [
        ("a,b", DataFrame(columns=["a", "b"]), [0]),
        (
            "a,b\nc,d",
            DataFrame(columns=MultiIndex.from_tuples([("a", "c"), ("b", "d")])),
            [0, 1],
        ),
    ],
)
@pytest.mark.parametrize("round_trip", [True, False])
def test_multi_index_blank_df(all_parsers, data, expected, header, round_trip):
    # see gh-14545
    parser = all_parsers
    data = expected.to_csv(index=False) if round_trip else data

    result = parser.read_csv(StringIO(data), header=header)
    tm.assert_frame_equal(result, expected)


@skip_pyarrow
def test_no_unnamed_index(all_parsers):
    parser = all_parsers
    data = """ id c0 c1 c2
0 1 0 a b
1 2 0 c d
2 2 2 e f
"""
    result = parser.read_csv(StringIO(data), sep=" ")
    expected = DataFrame(
        [[0, 1, 0, "a", "b"], [1, 2, 0, "c", "d"], [2, 2, 2, "e", "f"]],
        columns=["Unnamed: 0", "id", "c0", "c1", "c2"],
    )
    tm.assert_frame_equal(result, expected)


def test_read_csv_parse_simple_list(all_parsers):
    parser = all_parsers
    data = """foo
bar baz
qux foo
foo
bar"""

    result = parser.read_csv(StringIO(data), header=None)
    expected = DataFrame(["foo", "bar baz", "qux foo", "foo", "bar"])
    tm.assert_frame_equal(result, expected)


@skip_pyarrow
@tm.network
def test_url(all_parsers, csv_dir_path):
    # TODO: FTP testing
    parser = all_parsers
    kwargs = {"sep": "\t"}

    url = (
        "https://raw.github.com/pandas-dev/pandas/master/"
        "pandas/tests/io/parser/data/salaries.csv"
    )
    url_result = parser.read_csv(url, **kwargs)

    local_path = os.path.join(csv_dir_path, "salaries.csv")
    local_result = parser.read_csv(local_path, **kwargs)
    tm.assert_frame_equal(url_result, local_result)


@skip_pyarrow
@pytest.mark.slow
def test_local_file(all_parsers, csv_dir_path):
    parser = all_parsers
    kwargs = {"sep": "\t"}

    local_path = os.path.join(csv_dir_path, "salaries.csv")
    local_result = parser.read_csv(local_path, **kwargs)
    url = "file://localhost/" + local_path

    try:
        url_result = parser.read_csv(url, **kwargs)
        tm.assert_frame_equal(url_result, local_result)
    except URLError:
        # Fails on some systems.
        pytest.skip("Failing on: " + " ".join(platform.uname()))


@skip_pyarrow
def test_path_path_lib(all_parsers):
    parser = all_parsers
    df = tm.makeDataFrame()
    result = tm.round_trip_pathlib(df.to_csv, lambda p: parser.read_csv(p, index_col=0))
    tm.assert_frame_equal(df, result)


@skip_pyarrow
def test_path_local_path(all_parsers):
    parser = all_parsers
    df = tm.makeDataFrame()
    result = tm.round_trip_localpath(
        df.to_csv, lambda p: parser.read_csv(p, index_col=0)
    )
    tm.assert_frame_equal(df, result)


@skip_pyarrow
def test_nonexistent_path(all_parsers):
    # gh-2428: pls no segfault
    # gh-14086: raise more helpful FileNotFoundError
    # GH#29233 "File foo" instead of "File b'foo'"
    parser = all_parsers
    path = f"{tm.rands(10)}.csv"

    msg = r"\[Errno 2\]"
    with pytest.raises(FileNotFoundError, match=msg) as e:
        parser.read_csv(path)
    assert path == e.value.filename


@skip_pyarrow
@td.skip_if_windows  # os.chmod does not work in windows
def test_no_permission(all_parsers):
    # GH 23784
    parser = all_parsers

    msg = r"\[Errno 13\]"
    with tm.ensure_clean() as path:
        os.chmod(path, 0)  # make file unreadable

        # verify that this process cannot open the file (not running as sudo)
        try:
            with open(path):
                pass
            pytest.skip("Running as sudo.")
        except PermissionError:
            pass

        with pytest.raises(PermissionError, match=msg) as e:
            parser.read_csv(path)
        assert path == e.value.filename


@skip_pyarrow
def test_missing_trailing_delimiters(all_parsers):
    parser = all_parsers
    data = """A,B,C,D
1,2,3,4
1,3,3,
1,4,5"""

    result = parser.read_csv(StringIO(data))
    expected = DataFrame(
        [[1, 2, 3, 4], [1, 3, 3, np.nan], [1, 4, 5, np.nan]],
        columns=["A", "B", "C", "D"],
    )
    tm.assert_frame_equal(result, expected)


@skip_pyarrow
def test_skip_initial_space(all_parsers):
    data = (
        '"09-Apr-2012", "01:10:18.300", 2456026.548822908, 12849, '
        "1.00361,  1.12551, 330.65659, 0355626618.16711,  73.48821, "
        "314.11625,  1917.09447,   179.71425,  80.000, 240.000, -350,  "
        "70.06056, 344.98370, 1,   1, -0.689265, -0.692787,  "
        "0.212036,    14.7674,   41.605,   -9999.0,   -9999.0,   "
        "-9999.0,   -9999.0,   -9999.0,  -9999.0, 000, 012, 128"
    )
    parser = all_parsers

    result = parser.read_csv(
        StringIO(data),
        names=list(range(33)),
        header=None,
        na_values=["-9999.0"],
        skipinitialspace=True,
    )
    expected = DataFrame(
        [
            [
                "09-Apr-2012",
                "01:10:18.300",
                2456026.548822908,
                12849,
                1.00361,
                1.12551,
                330.65659,
                355626618.16711,
                73.48821,
                314.11625,
                1917.09447,
                179.71425,
                80.0,
                240.0,
                -350,
                70.06056,
                344.9837,
                1,
                1,
                -0.689265,
                -0.692787,
                0.212036,
                14.7674,
                41.605,
                np.nan,
                np.nan,
                np.nan,
                np.nan,
                np.nan,
                np.nan,
                0,
                12,
                128,
            ]
        ]
    )
    tm.assert_frame_equal(result, expected)


@skip_pyarrow
def test_trailing_delimiters(all_parsers):
    # see gh-2442
    data = """A,B,C
1,2,3,
4,5,6,
7,8,9,"""
    parser = all_parsers
    result = parser.read_csv(StringIO(data), index_col=False)

    expected = DataFrame({"A": [1, 4, 7], "B": [2, 5, 8], "C": [3, 6, 9]})
    tm.assert_frame_equal(result, expected)


def test_escapechar(all_parsers):
    # https://stackoverflow.com/questions/13824840/feature-request-for-
    # pandas-read-csv
    data = '''SEARCH_TERM,ACTUAL_URL
"bra tv bord","http://www.ikea.com/se/sv/catalog/categories/departments/living_room/10475/?se%7cps%7cnonbranded%7cvardagsrum%7cgoogle%7ctv_bord"
"tv p\xc3\xa5 hjul","http://www.ikea.com/se/sv/catalog/categories/departments/living_room/10475/?se%7cps%7cnonbranded%7cvardagsrum%7cgoogle%7ctv_bord"
"SLAGBORD, \\"Bergslagen\\", IKEA:s 1700-tals series","http://www.ikea.com/se/sv/catalog/categories/departments/living_room/10475/?se%7cps%7cnonbranded%7cvardagsrum%7cgoogle%7ctv_bord"'''  # noqa

    parser = all_parsers
    result = parser.read_csv(
        StringIO(data), escapechar="\\", quotechar='"', encoding="utf-8"
    )

    assert result["SEARCH_TERM"][2] == 'SLAGBORD, "Bergslagen", IKEA:s 1700-tals series'

    tm.assert_index_equal(result.columns, Index(["SEARCH_TERM", "ACTUAL_URL"]))


def test_int64_min_issues(all_parsers):
    # see gh-2599
    parser = all_parsers
    data = "A,B\n0,0\n0,"
    result = parser.read_csv(StringIO(data))

    expected = DataFrame({"A": [0, 0], "B": [0, np.nan]})
    tm.assert_frame_equal(result, expected)


def test_parse_integers_above_fp_precision(all_parsers):
    data = """Numbers
17007000002000191
17007000002000191
17007000002000191
17007000002000191
17007000002000192
17007000002000192
17007000002000192
17007000002000192
17007000002000192
17007000002000194"""
    parser = all_parsers
    result = parser.read_csv(StringIO(data))
    expected = DataFrame(
        {
            "Numbers": [
                17007000002000191,
                17007000002000191,
                17007000002000191,
                17007000002000191,
                17007000002000192,
                17007000002000192,
                17007000002000192,
                17007000002000192,
                17007000002000192,
                17007000002000194,
            ]
        }
    )
    tm.assert_frame_equal(result, expected)


@pytest.mark.xfail(reason="GH38630, sometimes gives ResourceWarning", strict=False)
def test_chunks_have_consistent_numerical_type(all_parsers):
    parser = all_parsers
    integers = [str(i) for i in range(499999)]
    data = "a\n" + "\n".join(integers + ["1.0", "2.0"] + integers)

    # Coercions should work without warnings.
    with tm.assert_produces_warning(None):
        result = parser.read_csv(StringIO(data))

    assert type(result.a[0]) is np.float64
    assert result.a.dtype == float


def test_warn_if_chunks_have_mismatched_type(all_parsers):
    warning_type = None
    parser = all_parsers
    integers = [str(i) for i in range(499999)]
    data = "a\n" + "\n".join(integers + ["a", "b"] + integers)

    # see gh-3866: if chunks are different types and can't
    # be coerced using numerical types, then issue warning.
    if parser.engine == "c" and parser.low_memory:
        warning_type = DtypeWarning

    with tm.assert_produces_warning(warning_type):
        df = parser.read_csv(StringIO(data))
    assert df.a.dtype == object


@skip_pyarrow
@pytest.mark.parametrize("sep", [" ", r"\s+"])
def test_integer_overflow_bug(all_parsers, sep):
    # see gh-2601
    data = "65248E10 11\n55555E55 22\n"
    parser = all_parsers

    result = parser.read_csv(StringIO(data), header=None, sep=sep)
    expected = DataFrame([[6.5248e14, 11], [5.5555e59, 22]])
    tm.assert_frame_equal(result, expected)


@skip_pyarrow
def test_catch_too_many_names(all_parsers):
    # see gh-5156
    data = """\
1,2,3
4,,6
7,8,9
10,11,12\n"""
    parser = all_parsers
    msg = (
        "Too many columns specified: expected 4 and found 3"
        if parser.engine == "c"
        else "Number of passed names did not match "
        "number of header fields in the file"
    )

    with pytest.raises(ValueError, match=msg):
        parser.read_csv(StringIO(data), header=0, names=["a", "b", "c", "d"])


@skip_pyarrow
def test_ignore_leading_whitespace(all_parsers):
    # see gh-3374, gh-6607
    parser = all_parsers
    data = " a b c\n 1 2 3\n 4 5 6\n 7 8 9"
    result = parser.read_csv(StringIO(data), sep=r"\s+")

    expected = DataFrame({"a": [1, 4, 7], "b": [2, 5, 8], "c": [3, 6, 9]})
    tm.assert_frame_equal(result, expected)


def test_chunk_begins_with_newline_whitespace(all_parsers):
    # see gh-10022
    parser = all_parsers
    data = "\n hello\nworld\n"

    result = parser.read_csv(StringIO(data), header=None)
    expected = DataFrame([" hello", "world"])
    tm.assert_frame_equal(result, expected)


@skip_pyarrow
def test_empty_with_index(all_parsers):
    # see gh-10184
    data = "x,y"
    parser = all_parsers
    result = parser.read_csv(StringIO(data), index_col=0)

    expected = DataFrame(columns=["y"], index=Index([], name="x"))
    tm.assert_frame_equal(result, expected)


@skip_pyarrow
def test_empty_with_multi_index(all_parsers):
    # see gh-10467
    data = "x,y,z"
    parser = all_parsers
    result = parser.read_csv(StringIO(data), index_col=["x", "y"])

    expected = DataFrame(
        columns=["z"], index=MultiIndex.from_arrays([[]] * 2, names=["x", "y"])
    )
    tm.assert_frame_equal(result, expected)


@skip_pyarrow
def test_empty_with_reversed_multi_index(all_parsers):
    data = "x,y,z"
    parser = all_parsers
    result = parser.read_csv(StringIO(data), index_col=[1, 0])

    expected = DataFrame(
        columns=["z"], index=MultiIndex.from_arrays([[]] * 2, names=["y", "x"])
    )
    tm.assert_frame_equal(result, expected)


@skip_pyarrow
def test_float_parser(all_parsers):
    # see gh-9565
    parser = all_parsers
    data = "45e-1,4.5,45.,inf,-inf"
    result = parser.read_csv(StringIO(data), header=None)

    expected = DataFrame([[float(s) for s in data.split(",")]])
    tm.assert_frame_equal(result, expected)


def test_scientific_no_exponent(all_parsers_all_precisions):
    # see gh-12215
    df = DataFrame.from_dict({"w": ["2e"], "x": ["3E"], "y": ["42e"], "z": ["632E"]})
    data = df.to_csv(index=False)
    parser, precision = all_parsers_all_precisions

    df_roundtrip = parser.read_csv(StringIO(data), float_precision=precision)
    tm.assert_frame_equal(df_roundtrip, df)


@skip_pyarrow
@pytest.mark.parametrize("conv", [None, np.int64, np.uint64])
def test_int64_overflow(all_parsers, conv):
    data = """ID
00013007854817840016671868
00013007854817840016749251
00013007854817840016754630
00013007854817840016781876
00013007854817840017028824
00013007854817840017963235
00013007854817840018860166"""
    parser = all_parsers

    if conv is None:
        # 13007854817840016671868 > UINT64_MAX, so this
        # will overflow and return object as the dtype.
        result = parser.read_csv(StringIO(data))
        expected = DataFrame(
            [
                "00013007854817840016671868",
                "00013007854817840016749251",
                "00013007854817840016754630",
                "00013007854817840016781876",
                "00013007854817840017028824",
                "00013007854817840017963235",
                "00013007854817840018860166",
            ],
            columns=["ID"],
        )
        tm.assert_frame_equal(result, expected)
    else:
        # 13007854817840016671868 > UINT64_MAX, so attempts
        # to cast to either int64 or uint64 will result in
        # an OverflowError being raised.
        msg = (
            "(Python int too large to convert to C long)|"
            "(long too big to convert)|"
            "(int too big to convert)"
        )

        with pytest.raises(OverflowError, match=msg):
            parser.read_csv(StringIO(data), converters={"ID": conv})


@skip_pyarrow
@pytest.mark.parametrize(
    "val", [np.iinfo(np.uint64).max, np.iinfo(np.int64).max, np.iinfo(np.int64).min]
)
def test_int64_uint64_range(all_parsers, val):
    # These numbers fall right inside the int64-uint64
    # range, so they should be parsed as string.
    parser = all_parsers
    result = parser.read_csv(StringIO(str(val)), header=None)

    expected = DataFrame([val])
    tm.assert_frame_equal(result, expected)


@skip_pyarrow
@pytest.mark.parametrize(
    "val", [np.iinfo(np.uint64).max + 1, np.iinfo(np.int64).min - 1]
)
def test_outside_int64_uint64_range(all_parsers, val):
    # These numbers fall just outside the int64-uint64
    # range, so they should be parsed as string.
    parser = all_parsers
    result = parser.read_csv(StringIO(str(val)), header=None)

    expected = DataFrame([str(val)])
    tm.assert_frame_equal(result, expected)


@skip_pyarrow
@pytest.mark.parametrize("exp_data", [[str(-1), str(2 ** 63)], [str(2 ** 63), str(-1)]])
def test_numeric_range_too_wide(all_parsers, exp_data):
    # No numerical dtype can hold both negative and uint64
    # values, so they should be cast as string.
    parser = all_parsers
    data = "\n".join(exp_data)
    expected = DataFrame(exp_data)

    result = parser.read_csv(StringIO(data), header=None)
    tm.assert_frame_equal(result, expected)


<<<<<<< HEAD
@skip_pyarrow
=======
@pytest.mark.parametrize("neg_exp", [-617, -100000, -99999999999999999])
def test_very_negative_exponent(all_parsers_all_precisions, neg_exp):
    # GH#38753
    parser, precision = all_parsers_all_precisions
    data = f"data\n10E{neg_exp}"
    result = parser.read_csv(StringIO(data), float_precision=precision)
    expected = DataFrame({"data": [0.0]})
    tm.assert_frame_equal(result, expected)


@pytest.mark.parametrize("exp", [999999999999999999, -999999999999999999])
def test_too_many_exponent_digits(all_parsers_all_precisions, exp, request):
    # GH#38753
    parser, precision = all_parsers_all_precisions
    data = f"data\n10E{exp}"
    result = parser.read_csv(StringIO(data), float_precision=precision)
    if precision == "round_trip":
        if exp == 999999999999999999 and is_platform_linux():
            mark = pytest.mark.xfail(reason="GH38794, on Linux gives object result")
            request.node.add_marker(mark)

        value = np.inf if exp > 0 else 0.0
        expected = DataFrame({"data": [value]})
    else:
        expected = DataFrame({"data": [f"10E{exp}"]})

    tm.assert_frame_equal(result, expected)


>>>>>>> 72ad7178
@pytest.mark.parametrize("iterator", [True, False])
def test_empty_with_nrows_chunksize(all_parsers, iterator):
    # see gh-9535
    parser = all_parsers
    expected = DataFrame(columns=["foo", "bar"])

    nrows = 10
    data = StringIO("foo,bar\n")

    if iterator:
        with parser.read_csv(data, chunksize=nrows) as reader:
            result = next(iter(reader))
    else:
        result = parser.read_csv(data, nrows=nrows)

    tm.assert_frame_equal(result, expected)


@skip_pyarrow
@pytest.mark.parametrize(
    "data,kwargs,expected,msg",
    [
        # gh-10728: WHITESPACE_LINE
        (
            "a,b,c\n4,5,6\n ",
            {},
            DataFrame([[4, 5, 6]], columns=["a", "b", "c"]),
            None,
        ),
        # gh-10548: EAT_LINE_COMMENT
        (
            "a,b,c\n4,5,6\n#comment",
            {"comment": "#"},
            DataFrame([[4, 5, 6]], columns=["a", "b", "c"]),
            None,
        ),
        # EAT_CRNL_NOP
        (
            "a,b,c\n4,5,6\n\r",
            {},
            DataFrame([[4, 5, 6]], columns=["a", "b", "c"]),
            None,
        ),
        # EAT_COMMENT
        (
            "a,b,c\n4,5,6#comment",
            {"comment": "#"},
            DataFrame([[4, 5, 6]], columns=["a", "b", "c"]),
            None,
        ),
        # SKIP_LINE
        (
            "a,b,c\n4,5,6\nskipme",
            {"skiprows": [2]},
            DataFrame([[4, 5, 6]], columns=["a", "b", "c"]),
            None,
        ),
        # EAT_LINE_COMMENT
        (
            "a,b,c\n4,5,6\n#comment",
            {"comment": "#", "skip_blank_lines": False},
            DataFrame([[4, 5, 6]], columns=["a", "b", "c"]),
            None,
        ),
        # IN_FIELD
        (
            "a,b,c\n4,5,6\n ",
            {"skip_blank_lines": False},
            DataFrame([["4", 5, 6], [" ", None, None]], columns=["a", "b", "c"]),
            None,
        ),
        # EAT_CRNL
        (
            "a,b,c\n4,5,6\n\r",
            {"skip_blank_lines": False},
            DataFrame([[4, 5, 6], [None, None, None]], columns=["a", "b", "c"]),
            None,
        ),
        # ESCAPED_CHAR
        (
            "a,b,c\n4,5,6\n\\",
            {"escapechar": "\\"},
            None,
            "(EOF following escape character)|(unexpected end of data)",
        ),
        # ESCAPE_IN_QUOTED_FIELD
        (
            'a,b,c\n4,5,6\n"\\',
            {"escapechar": "\\"},
            None,
            "(EOF inside string starting at row 2)|(unexpected end of data)",
        ),
        # IN_QUOTED_FIELD
        (
            'a,b,c\n4,5,6\n"',
            {"escapechar": "\\"},
            None,
            "(EOF inside string starting at row 2)|(unexpected end of data)",
        ),
    ],
    ids=[
        "whitespace-line",
        "eat-line-comment",
        "eat-crnl-nop",
        "eat-comment",
        "skip-line",
        "eat-line-comment",
        "in-field",
        "eat-crnl",
        "escaped-char",
        "escape-in-quoted-field",
        "in-quoted-field",
    ],
)
def test_eof_states(all_parsers, data, kwargs, expected, msg):
    # see gh-10728, gh-10548
    parser = all_parsers

    if expected is None:
        with pytest.raises(ParserError, match=msg):
            parser.read_csv(StringIO(data), **kwargs)
    else:
        result = parser.read_csv(StringIO(data), **kwargs)
        tm.assert_frame_equal(result, expected)


@skip_pyarrow
@pytest.mark.parametrize("usecols", [None, [0, 1], ["a", "b"]])
def test_uneven_lines_with_usecols(all_parsers, usecols):
    # see gh-12203
    parser = all_parsers
    data = r"""a,b,c
0,1,2
3,4,5,6,7
8,9,10"""

    if usecols is None:
        # Make sure that an error is still raised
        # when the "usecols" parameter is not provided.
        msg = r"Expected \d+ fields in line \d+, saw \d+"
        with pytest.raises(ParserError, match=msg):
            parser.read_csv(StringIO(data))
    else:
        expected = DataFrame({"a": [0, 3, 8], "b": [1, 4, 9]})

        result = parser.read_csv(StringIO(data), usecols=usecols)
        tm.assert_frame_equal(result, expected)


@skip_pyarrow
@pytest.mark.parametrize(
    "data,kwargs,expected",
    [
        # First, check to see that the response of parser when faced with no
        # provided columns raises the correct error, with or without usecols.
        ("", {}, None),
        ("", {"usecols": ["X"]}, None),
        (
            ",,",
            {"names": ["Dummy", "X", "Dummy_2"], "usecols": ["X"]},
            DataFrame(columns=["X"], index=[0], dtype=np.float64),
        ),
        (
            "",
            {"names": ["Dummy", "X", "Dummy_2"], "usecols": ["X"]},
            DataFrame(columns=["X"]),
        ),
    ],
)
def test_read_empty_with_usecols(all_parsers, data, kwargs, expected):
    # see gh-12493
    parser = all_parsers

    if expected is None:
        msg = "No columns to parse from file"
        with pytest.raises(EmptyDataError, match=msg):
            parser.read_csv(StringIO(data), **kwargs)
    else:
        result = parser.read_csv(StringIO(data), **kwargs)
        tm.assert_frame_equal(result, expected)


@skip_pyarrow
@pytest.mark.parametrize(
    "kwargs,expected",
    [
        # gh-8661, gh-8679: this should ignore six lines, including
        # lines with trailing whitespace and blank lines.
        (
            {
                "header": None,
                "delim_whitespace": True,
                "skiprows": [0, 1, 2, 3, 5, 6],
                "skip_blank_lines": True,
            },
            DataFrame([[1.0, 2.0, 4.0], [5.1, np.nan, 10.0]]),
        ),
        # gh-8983: test skipping set of rows after a row with trailing spaces.
        (
            {
                "delim_whitespace": True,
                "skiprows": [1, 2, 3, 5, 6],
                "skip_blank_lines": True,
            },
            DataFrame({"A": [1.0, 5.1], "B": [2.0, np.nan], "C": [4.0, 10]}),
        ),
    ],
)
def test_trailing_spaces(all_parsers, kwargs, expected):
    data = "A B C  \nrandom line with trailing spaces    \nskip\n1,2,3\n1,2.,4.\nrandom line with trailing tabs\t\t\t\n   \n5.1,NaN,10.0\n"  # noqa
    parser = all_parsers

    result = parser.read_csv(StringIO(data.replace(",", "  ")), **kwargs)
    tm.assert_frame_equal(result, expected)


def test_raise_on_sep_with_delim_whitespace(all_parsers):
    # see gh-6607
    data = "a b c\n1 2 3"
    parser = all_parsers

    with pytest.raises(ValueError, match="you can only specify one"):
        parser.read_csv(StringIO(data), sep=r"\s", delim_whitespace=True)


@skip_pyarrow
@pytest.mark.parametrize("delim_whitespace", [True, False])
def test_single_char_leading_whitespace(all_parsers, delim_whitespace):
    # see gh-9710
    parser = all_parsers
    data = """\
MyColumn
a
b
a
b\n"""

    expected = DataFrame({"MyColumn": list("abab")})
    result = parser.read_csv(
        StringIO(data), skipinitialspace=True, delim_whitespace=delim_whitespace
    )
    tm.assert_frame_equal(result, expected)


@skip_pyarrow
@pytest.mark.parametrize(
    "sep,skip_blank_lines,exp_data",
    [
        (",", True, [[1.0, 2.0, 4.0], [5.0, np.nan, 10.0], [-70.0, 0.4, 1.0]]),
        (r"\s+", True, [[1.0, 2.0, 4.0], [5.0, np.nan, 10.0], [-70.0, 0.4, 1.0]]),
        (
            ",",
            False,
            [
                [1.0, 2.0, 4.0],
                [np.nan, np.nan, np.nan],
                [np.nan, np.nan, np.nan],
                [5.0, np.nan, 10.0],
                [np.nan, np.nan, np.nan],
                [-70.0, 0.4, 1.0],
            ],
        ),
    ],
)
def test_empty_lines(all_parsers, sep, skip_blank_lines, exp_data):
    parser = all_parsers
    data = """\
A,B,C
1,2.,4.


5.,NaN,10.0

-70,.4,1
"""

    if sep == r"\s+":
        data = data.replace(",", "  ")

    result = parser.read_csv(StringIO(data), sep=sep, skip_blank_lines=skip_blank_lines)
    expected = DataFrame(exp_data, columns=["A", "B", "C"])
    tm.assert_frame_equal(result, expected)


@skip_pyarrow
def test_whitespace_lines(all_parsers):
    parser = all_parsers
    data = """

\t  \t\t
\t
A,B,C
\t    1,2.,4.
5.,NaN,10.0
"""
    expected = DataFrame([[1, 2.0, 4.0], [5.0, np.nan, 10.0]], columns=["A", "B", "C"])
    result = parser.read_csv(StringIO(data))
    tm.assert_frame_equal(result, expected)


@skip_pyarrow
@pytest.mark.parametrize(
    "data,expected",
    [
        (
            """   A   B   C   D
a   1   2   3   4
b   1   2   3   4
c   1   2   3   4
""",
            DataFrame(
                [[1, 2, 3, 4], [1, 2, 3, 4], [1, 2, 3, 4]],
                columns=["A", "B", "C", "D"],
                index=["a", "b", "c"],
            ),
        ),
        (
            "    a b c\n1 2 3 \n4 5  6\n 7 8 9",
            DataFrame([[1, 2, 3], [4, 5, 6], [7, 8, 9]], columns=["a", "b", "c"]),
        ),
    ],
)
def test_whitespace_regex_separator(all_parsers, data, expected):
    # see gh-6607
    parser = all_parsers
    result = parser.read_csv(StringIO(data), sep=r"\s+")
    tm.assert_frame_equal(result, expected)


@skip_pyarrow
def test_verbose_read(all_parsers, capsys):
    parser = all_parsers
    data = """a,b,c,d
one,1,2,3
one,1,2,3
,1,2,3
one,1,2,3
,1,2,3
,1,2,3
one,1,2,3
two,1,2,3"""

    # Engines are verbose in different ways.
    parser.read_csv(StringIO(data), verbose=True)
    captured = capsys.readouterr()

    if parser.engine == "c":
        assert "Tokenization took:" in captured.out
        assert "Parser memory cleanup took:" in captured.out
    else:  # Python engine
        assert captured.out == "Filled 3 NA values in column a\n"


@skip_pyarrow
def test_verbose_read2(all_parsers, capsys):
    parser = all_parsers
    data = """a,b,c,d
one,1,2,3
two,1,2,3
three,1,2,3
four,1,2,3
five,1,2,3
,1,2,3
seven,1,2,3
eight,1,2,3"""

    parser.read_csv(StringIO(data), verbose=True, index_col=0)
    captured = capsys.readouterr()

    # Engines are verbose in different ways.
    if parser.engine == "c":
        assert "Tokenization took:" in captured.out
        assert "Parser memory cleanup took:" in captured.out
    else:  # Python engine
        assert captured.out == "Filled 1 NA values in column a\n"


def test_iteration_open_handle(all_parsers):
    parser = all_parsers
    kwargs = {"squeeze": True, "header": None}

    with tm.ensure_clean() as path:
        with open(path, "w") as f:
            f.write("AAA\nBBB\nCCC\nDDD\nEEE\nFFF\nGGG")

        with open(path) as f:
            for line in f:
                if "CCC" in line:
                    break

            result = parser.read_csv(f, **kwargs)
            expected = Series(["DDD", "EEE", "FFF", "GGG"], name=0)
            tm.assert_series_equal(result, expected)


@skip_pyarrow
@pytest.mark.parametrize(
    "data,thousands,decimal",
    [
        (
            """A|B|C
1|2,334.01|5
10|13|10.
""",
            ",",
            ".",
        ),
        (
            """A|B|C
1|2.334,01|5
10|13|10,
""",
            ".",
            ",",
        ),
    ],
)
def test_1000_sep_with_decimal(all_parsers, data, thousands, decimal):
    parser = all_parsers
    expected = DataFrame({"A": [1, 10], "B": [2334.01, 13], "C": [5, 10.0]})

    result = parser.read_csv(
        StringIO(data), sep="|", thousands=thousands, decimal=decimal
    )
    tm.assert_frame_equal(result, expected)


@skip_pyarrow
def test_euro_decimal_format(all_parsers):
    parser = all_parsers
    data = """Id;Number1;Number2;Text1;Text2;Number3
1;1521,1541;187101,9543;ABC;poi;4,738797819
2;121,12;14897,76;DEF;uyt;0,377320872
3;878,158;108013,434;GHI;rez;2,735694704"""

    result = parser.read_csv(StringIO(data), sep=";", decimal=",")
    expected = DataFrame(
        [
            [1, 1521.1541, 187101.9543, "ABC", "poi", 4.738797819],
            [2, 121.12, 14897.76, "DEF", "uyt", 0.377320872],
            [3, 878.158, 108013.434, "GHI", "rez", 2.735694704],
        ],
        columns=["Id", "Number1", "Number2", "Text1", "Text2", "Number3"],
    )
    tm.assert_frame_equal(result, expected)


@skip_pyarrow
@pytest.mark.parametrize("na_filter", [True, False])
def test_inf_parsing(all_parsers, na_filter):
    parser = all_parsers
    data = """\
,A
a,inf
b,-inf
c,+Inf
d,-Inf
e,INF
f,-INF
g,+INf
h,-INf
i,inF
j,-inF"""
    expected = DataFrame(
        {"A": [float("inf"), float("-inf")] * 5},
        index=["a", "b", "c", "d", "e", "f", "g", "h", "i", "j"],
    )
    result = parser.read_csv(StringIO(data), index_col=0, na_filter=na_filter)
    tm.assert_frame_equal(result, expected)


@skip_pyarrow
@pytest.mark.parametrize("na_filter", [True, False])
def test_infinity_parsing(all_parsers, na_filter):
    parser = all_parsers
    data = """\
,A
a,Infinity
b,-Infinity
c,+Infinity
"""
    expected = DataFrame(
        {"A": [float("infinity"), float("-infinity"), float("+infinity")]},
        index=["a", "b", "c"],
    )
    result = parser.read_csv(StringIO(data), index_col=0, na_filter=na_filter)
    tm.assert_frame_equal(result, expected)


@skip_pyarrow
@pytest.mark.parametrize("nrows", [0, 1, 2, 3, 4, 5])
def test_raise_on_no_columns(all_parsers, nrows):
    parser = all_parsers
    data = "\n" * nrows

    msg = "No columns to parse from file"
    with pytest.raises(EmptyDataError, match=msg):
        parser.read_csv(StringIO(data))


@skip_pyarrow
@td.check_file_leaks
def test_memory_map(all_parsers, csv_dir_path):
    mmap_file = os.path.join(csv_dir_path, "test_mmap.csv")
    parser = all_parsers

    expected = DataFrame(
        {"a": [1, 2, 3], "b": ["one", "two", "three"], "c": ["I", "II", "III"]}
    )

    result = parser.read_csv(mmap_file, memory_map=True)
    tm.assert_frame_equal(result, expected)


@skip_pyarrow
def test_null_byte_char(all_parsers):
    # see gh-2741
    data = "\x00,foo"
    names = ["a", "b"]
    parser = all_parsers

    if parser.engine == "c":
        expected = DataFrame([[np.nan, "foo"]], columns=names)
        out = parser.read_csv(StringIO(data), names=names)
        tm.assert_frame_equal(out, expected)
    else:
        msg = "NULL byte detected"
        with pytest.raises(ParserError, match=msg):
            parser.read_csv(StringIO(data), names=names)


@skip_pyarrow
def test_temporary_file(all_parsers):
    # see gh-13398
    parser = all_parsers
    data = "0 0"

    with tm.ensure_clean(mode="w+", return_filelike=True) as new_file:
        new_file.write(data)
        new_file.flush()
        new_file.seek(0)

        result = parser.read_csv(new_file, sep=r"\s+", header=None)

        expected = DataFrame([[0, 0]])
        tm.assert_frame_equal(result, expected)


def test_internal_eof_byte(all_parsers):
    # see gh-5500
    parser = all_parsers
    data = "a,b\n1\x1a,2"

    expected = DataFrame([["1\x1a", 2]], columns=["a", "b"])
    result = parser.read_csv(StringIO(data))
    tm.assert_frame_equal(result, expected)


def test_internal_eof_byte_to_file(all_parsers):
    # see gh-16559
    parser = all_parsers
    data = b'c1,c2\r\n"test \x1a    test", test\r\n'
    expected = DataFrame([["test \x1a    test", " test"]], columns=["c1", "c2"])
    path = f"__{tm.rands(10)}__.csv"

    with tm.ensure_clean(path) as path:
        with open(path, "wb") as f:
            f.write(data)

        result = parser.read_csv(path)
        tm.assert_frame_equal(result, expected)


def test_sub_character(all_parsers, csv_dir_path):
    # see gh-16893
    filename = os.path.join(csv_dir_path, "sub_char.csv")
    expected = DataFrame([[1, 2, 3]], columns=["a", "\x1ab", "c"])

    parser = all_parsers
    result = parser.read_csv(filename)
    tm.assert_frame_equal(result, expected)


def test_file_handle_string_io(all_parsers):
    # gh-14418
    #
    # Don't close user provided file handles.
    parser = all_parsers
    data = "a,b\n1,2"

    fh = StringIO(data)
    parser.read_csv(fh)
    assert not fh.closed


def test_file_handles_with_open(all_parsers, csv1):
    # gh-14418
    #
    # Don't close user provided file handles.
    parser = all_parsers

    for mode in ["r", "rb"]:
        with open(csv1, mode) as f:
            parser.read_csv(f)
            assert not f.closed


@skip_pyarrow
def test_invalid_file_buffer_class(all_parsers):
    # see gh-15337
    class InvalidBuffer:
        pass

    parser = all_parsers
    msg = "Invalid file path or buffer object type"

    with pytest.raises(ValueError, match=msg):
        parser.read_csv(InvalidBuffer())


@skip_pyarrow
def test_invalid_file_buffer_mock(all_parsers):
    # see gh-15337
    parser = all_parsers
    msg = "Invalid file path or buffer object type"

    class Foo:
        pass

    with pytest.raises(ValueError, match=msg):
        parser.read_csv(Foo())


def test_valid_file_buffer_seems_invalid(all_parsers):
    # gh-16135: we want to ensure that "tell" and "seek"
    # aren't actually being used when we call `read_csv`
    #
    # Thus, while the object may look "invalid" (these
    # methods are attributes of the `StringIO` class),
    # it is still a valid file-object for our purposes.
    class NoSeekTellBuffer(StringIO):
        def tell(self):
            raise AttributeError("No tell method")

        def seek(self, pos, whence=0):
            raise AttributeError("No seek method")

    data = "a\n1"
    parser = all_parsers
    expected = DataFrame({"a": [1]})

    result = parser.read_csv(NoSeekTellBuffer(data))
    tm.assert_frame_equal(result, expected)


@skip_pyarrow
@pytest.mark.parametrize(
    "kwargs",
    [{}, {"error_bad_lines": True}],  # Default is True.  # Explicitly pass in.
)
@pytest.mark.parametrize(
    "warn_kwargs", [{}, {"warn_bad_lines": True}, {"warn_bad_lines": False}]
)
def test_error_bad_lines(all_parsers, kwargs, warn_kwargs):
    # see gh-15925
    parser = all_parsers
    kwargs.update(**warn_kwargs)
    data = "a\n1\n1,2,3\n4\n5,6,7"

    msg = "Expected 1 fields in line 3, saw 3"
    with pytest.raises(ParserError, match=msg):
        parser.read_csv(StringIO(data), **kwargs)


@skip_pyarrow
def test_warn_bad_lines(all_parsers, capsys):
    # see gh-15925
    parser = all_parsers
    data = "a\n1\n1,2,3\n4\n5,6,7"
    expected = DataFrame({"a": [1, 4]})

    result = parser.read_csv(StringIO(data), error_bad_lines=False, warn_bad_lines=True)
    tm.assert_frame_equal(result, expected)

    captured = capsys.readouterr()
    assert "Skipping line 3" in captured.err
    assert "Skipping line 5" in captured.err


@skip_pyarrow
def test_suppress_error_output(all_parsers, capsys):
    # see gh-15925
    parser = all_parsers
    data = "a\n1\n1,2,3\n4\n5,6,7"
    expected = DataFrame({"a": [1, 4]})

    result = parser.read_csv(
        StringIO(data), error_bad_lines=False, warn_bad_lines=False
    )
    tm.assert_frame_equal(result, expected)

    captured = capsys.readouterr()
    assert captured.err == ""


@pytest.mark.parametrize("filename", ["sé-es-vé.csv", "ru-sй.csv", "中文文件名.csv"])
def test_filename_with_special_chars(all_parsers, filename):
    # see gh-15086.
    parser = all_parsers
    df = DataFrame({"a": [1, 2, 3]})

    with tm.ensure_clean(filename) as path:
        df.to_csv(path, index=False)

        result = parser.read_csv(path)
        tm.assert_frame_equal(result, df)


@skip_pyarrow
def test_read_csv_memory_growth_chunksize(all_parsers):
    # see gh-24805
    #
    # Let's just make sure that we don't crash
    # as we iteratively process all chunks.
    parser = all_parsers

    with tm.ensure_clean() as path:
        with open(path, "w") as f:
            for i in range(1000):
                f.write(str(i) + "\n")

        with parser.read_csv(path, chunksize=20) as result:
            for _ in result:
                pass


def test_read_csv_raises_on_header_prefix(all_parsers):
    # gh-27394
    parser = all_parsers
    msg = "Argument prefix must be None if argument header is not None"

    s = StringIO("0,1\n2,3")

    with pytest.raises(ValueError, match=msg):
        parser.read_csv(s, header=0, prefix="_X")


def test_unexpected_keyword_parameter_exception(all_parsers):
    # GH-34976
    parser = all_parsers

    msg = "{}\\(\\) got an unexpected keyword argument 'foo'"
    with pytest.raises(TypeError, match=msg.format("read_csv")):
        parser.read_csv("foo.csv", foo=1)
    with pytest.raises(TypeError, match=msg.format("read_table")):
        parser.read_table("foo.tsv", foo=1)


def test_read_table_same_signature_as_read_csv(all_parsers):
    # GH-34976
    parser = all_parsers

    table_sign = signature(parser.read_table)
    csv_sign = signature(parser.read_csv)

    assert table_sign.parameters.keys() == csv_sign.parameters.keys()
    assert table_sign.return_annotation == csv_sign.return_annotation

    for key, csv_param in csv_sign.parameters.items():
        table_param = table_sign.parameters[key]
        if key == "sep":
            assert csv_param.default == ","
            assert table_param.default == "\t"
            assert table_param.annotation == csv_param.annotation
            assert table_param.kind == csv_param.kind
            continue
        else:
            assert table_param == csv_param


def test_read_table_equivalency_to_read_csv(all_parsers):
    # see gh-21948
    # As of 0.25.0, read_table is undeprecated
    parser = all_parsers
    data = "a\tb\n1\t2\n3\t4"
    expected = parser.read_csv(StringIO(data), sep="\t")
    result = parser.read_table(StringIO(data))
    tm.assert_frame_equal(result, expected)


@skip_pyarrow
def test_first_row_bom(all_parsers):
    # see gh-26545
    parser = all_parsers
    data = '''\ufeff"Head1"	"Head2"	"Head3"'''

    result = parser.read_csv(StringIO(data), delimiter="\t")
    expected = DataFrame(columns=["Head1", "Head2", "Head3"])
    tm.assert_frame_equal(result, expected)


@skip_pyarrow
def test_first_row_bom_unquoted(all_parsers):
    # see gh-36343
    parser = all_parsers
    data = """\ufeffHead1	Head2	Head3"""

    result = parser.read_csv(StringIO(data), delimiter="\t")
    expected = DataFrame(columns=["Head1", "Head2", "Head3"])
    tm.assert_frame_equal(result, expected)


def test_integer_precision(all_parsers):
    # Gh 7072
    s = """1,1;0;0;0;1;1;3844;3844;3844;1;1;1;1;1;1;0;0;1;1;0;0,,,4321583677327450765
5,1;0;0;0;1;1;843;843;843;1;1;1;1;1;1;0;0;1;1;0;0,64.0,;,4321113141090630389"""
    parser = all_parsers
    result = parser.read_csv(StringIO(s), header=None)[4]
    expected = Series([4321583677327450765, 4321113141090630389], name=4)
    tm.assert_series_equal(result, expected)


@skip_pyarrow
def test_file_descriptor_leak(all_parsers):
    # GH 31488

    parser = all_parsers
    with tm.ensure_clean() as path:

        def test():
            with pytest.raises(EmptyDataError, match="No columns to parse from file"):
                parser.read_csv(path)

        td.check_file_leaks(test)()


@skip_pyarrow
@pytest.mark.parametrize("nrows", range(1, 6))
def test_blank_lines_between_header_and_data_rows(all_parsers, nrows):
    # GH 28071
    ref = DataFrame(
        [[np.nan, np.nan], [np.nan, np.nan], [1, 2], [np.nan, np.nan], [3, 4]],
        columns=list("ab"),
    )
    csv = "\nheader\n\na,b\n\n\n1,2\n\n3,4"
    parser = all_parsers
    df = parser.read_csv(StringIO(csv), header=3, nrows=nrows, skip_blank_lines=False)
    tm.assert_frame_equal(df, ref[:nrows])


@skip_pyarrow
def test_no_header_two_extra_columns(all_parsers):
    # GH 26218
    column_names = ["one", "two", "three"]
    ref = DataFrame([["foo", "bar", "baz"]], columns=column_names)
    stream = StringIO("foo,bar,baz,bam,blah")
    parser = all_parsers
    df = parser.read_csv(stream, header=None, names=column_names, index_col=False)
    tm.assert_frame_equal(df, ref)


def test_read_csv_names_not_accepting_sets(all_parsers):
    # GH 34946
    data = """\
    1,2,3
    4,5,6\n"""
    parser = all_parsers
    with pytest.raises(ValueError, match="Names should be an ordered collection."):
        parser.read_csv(StringIO(data), names=set("QAZ"))


def test_read_csv_with_use_inf_as_na(all_parsers):
    # https://github.com/pandas-dev/pandas/issues/35493
    parser = all_parsers
    data = "1.0\nNaN\n3.0"
    with option_context("use_inf_as_na", True):
        result = parser.read_csv(StringIO(data), header=None)
    expected = DataFrame([1.0, np.nan, 3.0])
    tm.assert_frame_equal(result, expected)


@skip_pyarrow
def test_read_table_delim_whitespace_default_sep(all_parsers):
    # GH: 35958
    f = StringIO("a  b  c\n1 -2 -3\n4  5   6")
    parser = all_parsers
    result = parser.read_table(f, delim_whitespace=True)
    expected = DataFrame({"a": [1, 4], "b": [-2, 5], "c": [-3, 6]})
    tm.assert_frame_equal(result, expected)


@pytest.mark.parametrize("delimiter", [",", "\t"])
def test_read_csv_delim_whitespace_non_default_sep(all_parsers, delimiter):
    # GH: 35958
    f = StringIO("a  b  c\n1 -2 -3\n4  5   6")
    parser = all_parsers
    msg = (
        "Specified a delimiter with both sep and "
        "delim_whitespace=True; you can only specify one."
    )
    with pytest.raises(ValueError, match=msg):
        parser.read_csv(f, delim_whitespace=True, sep=delimiter)

    with pytest.raises(ValueError, match=msg):
        parser.read_csv(f, delim_whitespace=True, delimiter=delimiter)


@pytest.mark.parametrize("delimiter", [",", "\t"])
def test_read_table_delim_whitespace_non_default_sep(all_parsers, delimiter):
    # GH: 35958
    f = StringIO("a  b  c\n1 -2 -3\n4  5   6")
    parser = all_parsers
    msg = (
        "Specified a delimiter with both sep and "
        "delim_whitespace=True; you can only specify one."
    )
    with pytest.raises(ValueError, match=msg):
        parser.read_table(f, delim_whitespace=True, sep=delimiter)

    with pytest.raises(ValueError, match=msg):
        parser.read_table(f, delim_whitespace=True, delimiter=delimiter)


@skip_pyarrow
def test_dict_keys_as_names(all_parsers):
    # GH: 36928
    data = "1,2"

    keys = {"a": int, "b": int}.keys()
    parser = all_parsers

    result = parser.read_csv(StringIO(data), names=keys)
    expected = DataFrame({"a": [1], "b": [2]})
    tm.assert_frame_equal(result, expected)


@pytest.mark.parametrize("io_class", [StringIO, BytesIO])
@pytest.mark.parametrize("encoding", [None, "utf-8"])
def test_read_csv_file_handle(all_parsers, io_class, encoding):
    """
    Test whether read_csv does not close user-provided file handles.

    GH 36980
    """
    parser = all_parsers
    expected = DataFrame({"a": [1], "b": [2]})

    content = "a,b\n1,2"
    if io_class == BytesIO:
        content = content.encode("utf-8")
    handle = io_class(content)

    tm.assert_frame_equal(parser.read_csv(handle, encoding=encoding), expected)
    assert not handle.closed


@skip_pyarrow
def test_memory_map_file_handle_silent_fallback(all_parsers, compression):
    """
    Do not fail for buffers with memory_map=True (cannot memory map BytesIO).

    GH 37621
    """
    parser = all_parsers
    expected = DataFrame({"a": [1], "b": [2]})

    handle = BytesIO()
    expected.to_csv(handle, index=False, compression=compression, mode="wb")
    handle.seek(0)

    tm.assert_frame_equal(
        parser.read_csv(handle, memory_map=True, compression=compression),
        expected,
    )


@skip_pyarrow
def test_memory_map_compression(all_parsers, compression):
    """
    Support memory map for compressed files.

    GH 37621
    """
    parser = all_parsers
    expected = DataFrame({"a": [1], "b": [2]})

    with tm.ensure_clean() as path:
        expected.to_csv(path, index=False, compression=compression)

        tm.assert_frame_equal(
            parser.read_csv(path, memory_map=True, compression=compression),
            expected,
        )


@skip_pyarrow
def test_context_manager(all_parsers, datapath):
    # make sure that opened files are closed
    parser = all_parsers

    path = datapath("io", "data", "csv", "iris.csv")

    reader = parser.read_csv(path, chunksize=1)
    assert not reader._engine.handles.handle.closed
    try:
        with reader:
            next(reader)
            assert False
    except AssertionError:
        assert reader._engine.handles.handle.closed


@skip_pyarrow
def test_context_manageri_user_provided(all_parsers, datapath):
    # make sure that user-provided handles are not closed
    parser = all_parsers

    with open(datapath("io", "data", "csv", "iris.csv"), mode="r") as path:

        reader = parser.read_csv(path, chunksize=1)
        assert not reader._engine.handles.handle.closed
        try:
            with reader:
                next(reader)
                assert False
        except AssertionError:
            assert not reader._engine.handles.handle.closed<|MERGE_RESOLUTION|>--- conflicted
+++ resolved
@@ -1403,9 +1403,7 @@
     tm.assert_frame_equal(result, expected)
 
 
-<<<<<<< HEAD
-@skip_pyarrow
-=======
+@skip_pyarrow
 @pytest.mark.parametrize("neg_exp", [-617, -100000, -99999999999999999])
 def test_very_negative_exponent(all_parsers_all_precisions, neg_exp):
     # GH#38753
@@ -1435,7 +1433,7 @@
     tm.assert_frame_equal(result, expected)
 
 
->>>>>>> 72ad7178
+@skip_pyarrow
 @pytest.mark.parametrize("iterator", [True, False])
 def test_empty_with_nrows_chunksize(all_parsers, iterator):
     # see gh-9535
