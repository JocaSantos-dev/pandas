"""
Tests that the file header is properly handled or inferred
during parsing for all of the parsers defined in parsers.py
"""

from collections import namedtuple
from io import StringIO

import numpy as np
import pytest

from pandas.errors import ParserError

from pandas import DataFrame, Index, MultiIndex
import pandas._testing as tm

skip_pyarrow = pytest.mark.usefixtures("pyarrow_skip")
xfail_pyarrow = pytest.mark.usefixtures("pyarrow_xfail")


@xfail_pyarrow
def test_read_with_bad_header(all_parsers):
    parser = all_parsers
    msg = r"but only \d+ lines in file"

    with pytest.raises(ValueError, match=msg):
        s = StringIO(",,")
        parser.read_csv(s, header=[10])


def test_negative_header(all_parsers):
    # see gh-27779
    parser = all_parsers
    data = """1,2,3,4,5
6,7,8,9,10
11,12,13,14,15
"""
    with pytest.raises(
        ValueError,
        match="Passing negative integer to header is invalid. "
        "For no header, use header=None instead",
    ):
        parser.read_csv(StringIO(data), header=-1)


@pytest.mark.parametrize("header", [([-1, 2, 4]), ([-5, 0])])
def test_negative_multi_index_header(all_parsers, header):
    # see gh-27779
    parser = all_parsers
    data = """1,2,3,4,5
        6,7,8,9,10
        11,12,13,14,15
        """
    with pytest.raises(
        ValueError, match="cannot specify multi-index header with negative integers"
    ):
        parser.read_csv(StringIO(data), header=header)


@pytest.mark.parametrize("header", [True, False])
def test_bool_header_arg(all_parsers, header):
    # see gh-6114
    parser = all_parsers
    data = """\
MyColumn
a
b
a
b"""
    msg = "Passing a bool to header is invalid"
    with pytest.raises(TypeError, match=msg):
        parser.read_csv(StringIO(data), header=header)


def test_no_header_prefix(all_parsers):
    parser = all_parsers
    data = """1,2,3,4,5
6,7,8,9,10
11,12,13,14,15
"""
    result = parser.read_csv(StringIO(data), prefix="Field", header=None)
    expected = DataFrame(
        [[1, 2, 3, 4, 5], [6, 7, 8, 9, 10], [11, 12, 13, 14, 15]],
        columns=["Field0", "Field1", "Field2", "Field3", "Field4"],
    )
    tm.assert_frame_equal(result, expected)


@xfail_pyarrow
def test_header_with_index_col(all_parsers):
    parser = all_parsers
    data = """foo,1,2,3
bar,4,5,6
baz,7,8,9
"""
    names = ["A", "B", "C"]
    result = parser.read_csv(StringIO(data), names=names)

    expected = DataFrame(
        [[1, 2, 3], [4, 5, 6], [7, 8, 9]],
        index=["foo", "bar", "baz"],
        columns=["A", "B", "C"],
    )
    tm.assert_frame_equal(result, expected)


def test_header_not_first_line(all_parsers):
    parser = all_parsers
    data = """got,to,ignore,this,line
got,to,ignore,this,line
index,A,B,C,D
foo,2,3,4,5
bar,7,8,9,10
baz,12,13,14,15
"""
    data2 = """index,A,B,C,D
foo,2,3,4,5
bar,7,8,9,10
baz,12,13,14,15
"""

    result = parser.read_csv(StringIO(data), header=2, index_col=0)
    expected = parser.read_csv(StringIO(data2), header=0, index_col=0)
    tm.assert_frame_equal(result, expected)


@xfail_pyarrow
def test_header_multi_index(all_parsers):
    parser = all_parsers
    expected = tm.makeCustomDataframe(5, 3, r_idx_nlevels=2, c_idx_nlevels=4)

    data = """\
C0,,C_l0_g0,C_l0_g1,C_l0_g2

C1,,C_l1_g0,C_l1_g1,C_l1_g2
C2,,C_l2_g0,C_l2_g1,C_l2_g2
C3,,C_l3_g0,C_l3_g1,C_l3_g2
R0,R1,,,
R_l0_g0,R_l1_g0,R0C0,R0C1,R0C2
R_l0_g1,R_l1_g1,R1C0,R1C1,R1C2
R_l0_g2,R_l1_g2,R2C0,R2C1,R2C2
R_l0_g3,R_l1_g3,R3C0,R3C1,R3C2
R_l0_g4,R_l1_g4,R4C0,R4C1,R4C2
"""
    result = parser.read_csv(StringIO(data), header=[0, 1, 2, 3], index_col=[0, 1])
    tm.assert_frame_equal(result, expected)


@pytest.mark.parametrize(
    "kwargs,msg",
    [
        (
            {"index_col": ["foo", "bar"]},
            (
                "index_col must only contain "
                "row numbers when specifying "
                "a multi-index header"
            ),
        ),
        (
            {"index_col": [0, 1], "names": ["foo", "bar"]},
            ("cannot specify names when specifying a multi-index header"),
        ),
        (
            {"index_col": [0, 1], "usecols": ["foo", "bar"]},
            ("cannot specify usecols when specifying a multi-index header"),
        ),
    ],
)
def test_header_multi_index_invalid(all_parsers, kwargs, msg):
    data = """\
C0,,C_l0_g0,C_l0_g1,C_l0_g2

C1,,C_l1_g0,C_l1_g1,C_l1_g2
C2,,C_l2_g0,C_l2_g1,C_l2_g2
C3,,C_l3_g0,C_l3_g1,C_l3_g2
R0,R1,,,
R_l0_g0,R_l1_g0,R0C0,R0C1,R0C2
R_l0_g1,R_l1_g1,R1C0,R1C1,R1C2
R_l0_g2,R_l1_g2,R2C0,R2C1,R2C2
R_l0_g3,R_l1_g3,R3C0,R3C1,R3C2
R_l0_g4,R_l1_g4,R4C0,R4C1,R4C2
"""
    parser = all_parsers

    with pytest.raises(ValueError, match=msg):
        parser.read_csv(StringIO(data), header=[0, 1, 2, 3], **kwargs)


_TestTuple = namedtuple("names", ["first", "second"])


@xfail_pyarrow
@pytest.mark.parametrize(
    "kwargs",
    [
        {"header": [0, 1]},
        {
            "skiprows": 3,
            "names": [
                ("a", "q"),
                ("a", "r"),
                ("a", "s"),
                ("b", "t"),
                ("c", "u"),
                ("c", "v"),
            ],
        },
        {
            "skiprows": 3,
            "names": [
                _TestTuple("a", "q"),
                _TestTuple("a", "r"),
                _TestTuple("a", "s"),
                _TestTuple("b", "t"),
                _TestTuple("c", "u"),
                _TestTuple("c", "v"),
            ],
        },
    ],
)
def test_header_multi_index_common_format1(all_parsers, kwargs):
    parser = all_parsers
    expected = DataFrame(
        [[1, 2, 3, 4, 5, 6], [7, 8, 9, 10, 11, 12]],
        index=["one", "two"],
        columns=MultiIndex.from_tuples(
            [("a", "q"), ("a", "r"), ("a", "s"), ("b", "t"), ("c", "u"), ("c", "v")]
        ),
    )
    data = """,a,a,a,b,c,c
,q,r,s,t,u,v
,,,,,,
one,1,2,3,4,5,6
two,7,8,9,10,11,12"""

    result = parser.read_csv(StringIO(data), index_col=0, **kwargs)
    tm.assert_frame_equal(result, expected)


@xfail_pyarrow
@pytest.mark.parametrize(
    "kwargs",
    [
        {"header": [0, 1]},
        {
            "skiprows": 2,
            "names": [
                ("a", "q"),
                ("a", "r"),
                ("a", "s"),
                ("b", "t"),
                ("c", "u"),
                ("c", "v"),
            ],
        },
        {
            "skiprows": 2,
            "names": [
                _TestTuple("a", "q"),
                _TestTuple("a", "r"),
                _TestTuple("a", "s"),
                _TestTuple("b", "t"),
                _TestTuple("c", "u"),
                _TestTuple("c", "v"),
            ],
        },
    ],
)
def test_header_multi_index_common_format2(all_parsers, kwargs):
    parser = all_parsers
    expected = DataFrame(
        [[1, 2, 3, 4, 5, 6], [7, 8, 9, 10, 11, 12]],
        index=["one", "two"],
        columns=MultiIndex.from_tuples(
            [("a", "q"), ("a", "r"), ("a", "s"), ("b", "t"), ("c", "u"), ("c", "v")]
        ),
    )
    data = """,a,a,a,b,c,c
,q,r,s,t,u,v
one,1,2,3,4,5,6
two,7,8,9,10,11,12"""

    result = parser.read_csv(StringIO(data), index_col=0, **kwargs)
    tm.assert_frame_equal(result, expected)


@xfail_pyarrow
@pytest.mark.parametrize(
    "kwargs",
    [
        {"header": [0, 1]},
        {
            "skiprows": 2,
            "names": [
                ("a", "q"),
                ("a", "r"),
                ("a", "s"),
                ("b", "t"),
                ("c", "u"),
                ("c", "v"),
            ],
        },
        {
            "skiprows": 2,
            "names": [
                _TestTuple("a", "q"),
                _TestTuple("a", "r"),
                _TestTuple("a", "s"),
                _TestTuple("b", "t"),
                _TestTuple("c", "u"),
                _TestTuple("c", "v"),
            ],
        },
    ],
)
def test_header_multi_index_common_format3(all_parsers, kwargs):
    parser = all_parsers
    expected = DataFrame(
        [[1, 2, 3, 4, 5, 6], [7, 8, 9, 10, 11, 12]],
        index=["one", "two"],
        columns=MultiIndex.from_tuples(
            [("a", "q"), ("a", "r"), ("a", "s"), ("b", "t"), ("c", "u"), ("c", "v")]
        ),
    )
    expected = expected.reset_index(drop=True)
    data = """a,a,a,b,c,c
q,r,s,t,u,v
1,2,3,4,5,6
7,8,9,10,11,12"""

    result = parser.read_csv(StringIO(data), index_col=None, **kwargs)
    tm.assert_frame_equal(result, expected)


@xfail_pyarrow
def test_header_multi_index_common_format_malformed1(all_parsers):
    parser = all_parsers
    expected = DataFrame(
        np.array([[2, 3, 4, 5, 6], [8, 9, 10, 11, 12]], dtype="int64"),
        index=Index([1, 7]),
        columns=MultiIndex(
            levels=[["a", "b", "c"], ["r", "s", "t", "u", "v"]],
            codes=[[0, 0, 1, 2, 2], [0, 1, 2, 3, 4]],
            names=["a", "q"],
        ),
    )
    data = """a,a,a,b,c,c
q,r,s,t,u,v
1,2,3,4,5,6
7,8,9,10,11,12"""

    result = parser.read_csv(StringIO(data), header=[0, 1], index_col=0)
    tm.assert_frame_equal(expected, result)


@xfail_pyarrow
def test_header_multi_index_common_format_malformed2(all_parsers):
    parser = all_parsers
    expected = DataFrame(
        np.array([[2, 3, 4, 5, 6], [8, 9, 10, 11, 12]], dtype="int64"),
        index=Index([1, 7]),
        columns=MultiIndex(
            levels=[["a", "b", "c"], ["r", "s", "t", "u", "v"]],
            codes=[[0, 0, 1, 2, 2], [0, 1, 2, 3, 4]],
            names=[None, "q"],
        ),
    )

    data = """,a,a,b,c,c
q,r,s,t,u,v
1,2,3,4,5,6
7,8,9,10,11,12"""

    result = parser.read_csv(StringIO(data), header=[0, 1], index_col=0)
    tm.assert_frame_equal(expected, result)


@xfail_pyarrow
def test_header_multi_index_common_format_malformed3(all_parsers):
    parser = all_parsers
    expected = DataFrame(
        np.array([[3, 4, 5, 6], [9, 10, 11, 12]], dtype="int64"),
        index=MultiIndex(levels=[[1, 7], [2, 8]], codes=[[0, 1], [0, 1]]),
        columns=MultiIndex(
            levels=[["a", "b", "c"], ["s", "t", "u", "v"]],
            codes=[[0, 1, 2, 2], [0, 1, 2, 3]],
            names=[None, "q"],
        ),
    )
    data = """,a,a,b,c,c
q,r,s,t,u,v
1,2,3,4,5,6
7,8,9,10,11,12"""

    result = parser.read_csv(StringIO(data), header=[0, 1], index_col=[0, 1])
    tm.assert_frame_equal(expected, result)


@skip_pyarrow
@pytest.mark.parametrize(
    "data,header", [("1,2,3\n4,5,6", None), ("foo,bar,baz\n1,2,3\n4,5,6", 0)]
)
def test_header_names_backward_compat(all_parsers, data, header):
    # see gh-2539
    parser = all_parsers
    expected = parser.read_csv(StringIO("1,2,3\n4,5,6"), names=["a", "b", "c"])

    result = parser.read_csv(StringIO(data), names=["a", "b", "c"], header=header)
    tm.assert_frame_equal(result, expected)


<<<<<<< HEAD
@skip_pyarrow
@pytest.mark.parametrize("kwargs", [dict(), dict(index_col=False)])
=======
@pytest.mark.parametrize("kwargs", [{}, {"index_col": False}])
>>>>>>> 6b5357af
def test_read_only_header_no_rows(all_parsers, kwargs):
    # See gh-7773
    parser = all_parsers
    expected = DataFrame(columns=["a", "b", "c"])

    result = parser.read_csv(StringIO("a,b,c"), **kwargs)
    tm.assert_frame_equal(result, expected)


@pytest.mark.parametrize(
    "kwargs,names",
    [
        ({}, [0, 1, 2, 3, 4]),
        ({"prefix": "X"}, ["X0", "X1", "X2", "X3", "X4"]),
        (
            {"names": ["foo", "bar", "baz", "quux", "panda"]},
            ["foo", "bar", "baz", "quux", "panda"],
        ),
    ],
)
def test_no_header(all_parsers, kwargs, names):
    parser = all_parsers
    data = """1,2,3,4,5
6,7,8,9,10
11,12,13,14,15
"""
    expected = DataFrame(
        [[1, 2, 3, 4, 5], [6, 7, 8, 9, 10], [11, 12, 13, 14, 15]], columns=names
    )
    result = parser.read_csv(StringIO(data), header=None, **kwargs)
    tm.assert_frame_equal(result, expected)


@pytest.mark.parametrize("header", [["a", "b"], "string_header"])
def test_non_int_header(all_parsers, header):
    # see gh-16338
    msg = "header must be integer or list of integers"
    data = """1,2\n3,4"""
    parser = all_parsers

    with pytest.raises(ValueError, match=msg):
        parser.read_csv(StringIO(data), header=header)


@xfail_pyarrow
def test_singleton_header(all_parsers):
    # see gh-7757
    data = """a,b,c\n0,1,2\n1,2,3"""
    parser = all_parsers

    expected = DataFrame({"a": [0, 1], "b": [1, 2], "c": [2, 3]})
    result = parser.read_csv(StringIO(data), header=[0])
    tm.assert_frame_equal(result, expected)


@xfail_pyarrow
@pytest.mark.parametrize(
    "data,expected",
    [
        (
            "A,A,A,B\none,one,one,two\n0,40,34,0.1",
            DataFrame(
                [[0, 40, 34, 0.1]],
                columns=MultiIndex.from_tuples(
                    [("A", "one"), ("A", "one.1"), ("A", "one.2"), ("B", "two")]
                ),
            ),
        ),
        (
            "A,A,A,B\none,one,one.1,two\n0,40,34,0.1",
            DataFrame(
                [[0, 40, 34, 0.1]],
                columns=MultiIndex.from_tuples(
                    [("A", "one"), ("A", "one.1"), ("A", "one.1.1"), ("B", "two")]
                ),
            ),
        ),
        (
            "A,A,A,B,B\none,one,one.1,two,two\n0,40,34,0.1,0.1",
            DataFrame(
                [[0, 40, 34, 0.1, 0.1]],
                columns=MultiIndex.from_tuples(
                    [
                        ("A", "one"),
                        ("A", "one.1"),
                        ("A", "one.1.1"),
                        ("B", "two"),
                        ("B", "two.1"),
                    ]
                ),
            ),
        ),
    ],
)
def test_mangles_multi_index(all_parsers, data, expected):
    # see gh-18062
    parser = all_parsers

    result = parser.read_csv(StringIO(data), header=[0, 1])
    tm.assert_frame_equal(result, expected)


@xfail_pyarrow
@pytest.mark.parametrize("index_col", [None, [0]])
@pytest.mark.parametrize(
    "columns", [None, (["", "Unnamed"]), (["Unnamed", ""]), (["Unnamed", "NotUnnamed"])]
)
def test_multi_index_unnamed(all_parsers, index_col, columns):
    # see gh-23687
    #
    # When specifying a multi-index header, make sure that
    # we don't error just because one of the rows in our header
    # has ALL column names containing the string "Unnamed". The
    # correct condition to check is whether the row contains
    # ALL columns that did not have names (and instead were given
    # placeholder ones).
    parser = all_parsers
    header = [0, 1]

    if index_col is None:
        data = ",".join(columns or ["", ""]) + "\n0,1\n2,3\n4,5\n"
    else:
        data = ",".join([""] + (columns or ["", ""])) + "\n,0,1\n0,2,3\n1,4,5\n"

    if columns is None:
        msg = (
            r"Passed header=\[0,1\] are too "
            r"many rows for this multi_index of columns"
        )
        with pytest.raises(ParserError, match=msg):
            parser.read_csv(StringIO(data), header=header, index_col=index_col)
    else:
        result = parser.read_csv(StringIO(data), header=header, index_col=index_col)
        exp_columns = []

        for i, col in enumerate(columns):
            if not col:  # Unnamed.
                col = f"Unnamed: {i if index_col is None else i + 1}_level_0"

            exp_columns.append(col)

        columns = MultiIndex.from_tuples(zip(exp_columns, ["0", "1"]))
        expected = DataFrame([[2, 3], [4, 5]], columns=columns)
        tm.assert_frame_equal(result, expected)


@xfail_pyarrow
def test_read_csv_multiindex_columns(all_parsers):
    # GH#6051
    parser = all_parsers

    s1 = "Male, Male, Male, Female, Female\nR, R, L, R, R\n.86, .67, .88, .78, .81"
    s2 = (
        "Male, Male, Male, Female, Female\n"
        "R, R, L, R, R\n"
        ".86, .67, .88, .78, .81\n"
        ".86, .67, .88, .78, .82"
    )

    mi = MultiIndex.from_tuples(
        [
            ("Male", "R"),
            (" Male", " R"),
            (" Male", " L"),
            (" Female", " R"),
            (" Female", " R.1"),
        ]
    )
    expected = DataFrame(
        [[0.86, 0.67, 0.88, 0.78, 0.81], [0.86, 0.67, 0.88, 0.78, 0.82]], columns=mi
    )

    df1 = parser.read_csv(StringIO(s1), header=[0, 1])
    tm.assert_frame_equal(df1, expected.iloc[:1])
    df2 = parser.read_csv(StringIO(s2), header=[0, 1])
    tm.assert_frame_equal(df2, expected)<|MERGE_RESOLUTION|>--- conflicted
+++ resolved
@@ -410,12 +410,8 @@
     tm.assert_frame_equal(result, expected)
 
 
-<<<<<<< HEAD
 @skip_pyarrow
-@pytest.mark.parametrize("kwargs", [dict(), dict(index_col=False)])
-=======
 @pytest.mark.parametrize("kwargs", [{}, {"index_col": False}])
->>>>>>> 6b5357af
 def test_read_only_header_no_rows(all_parsers, kwargs):
     # See gh-7773
     parser = all_parsers
