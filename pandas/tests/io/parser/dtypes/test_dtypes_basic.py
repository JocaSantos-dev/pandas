"""
Tests dtype specification during parsing
for all of the parsers defined in parsers.py
"""
from collections import defaultdict
from io import StringIO

import numpy as np
import pytest

from pandas.errors import ParserWarning

import pandas as pd
from pandas import (
    DataFrame,
    Timestamp,
)
import pandas._testing as tm
from pandas.core.arrays import (
    ArrowStringArray,
    IntegerArray,
    StringArray,
)


@pytest.mark.parametrize("dtype", [str, object])
@pytest.mark.parametrize("check_orig", [True, False])
@pytest.mark.usefixtures("pyarrow_xfail")
def test_dtype_all_columns(all_parsers, dtype, check_orig):
    # see gh-3795, gh-6607
    parser = all_parsers

    df = DataFrame(
        np.random.rand(5, 2).round(4),
        columns=list("AB"),
        index=["1A", "1B", "1C", "1D", "1E"],
    )

    with tm.ensure_clean("__passing_str_as_dtype__.csv") as path:
        df.to_csv(path)

        result = parser.read_csv(path, dtype=dtype, index_col=0)

        if check_orig:
            expected = df.copy()
            result = result.astype(float)
        else:
            expected = df.astype(str)

        tm.assert_frame_equal(result, expected)


@pytest.mark.usefixtures("pyarrow_xfail")
def test_dtype_per_column(all_parsers):
    parser = all_parsers
    data = """\
one,two
1,2.5
2,3.5
3,4.5
4,5.5"""
    expected = DataFrame(
        [[1, "2.5"], [2, "3.5"], [3, "4.5"], [4, "5.5"]], columns=["one", "two"]
    )
    expected["one"] = expected["one"].astype(np.float64)
    expected["two"] = expected["two"].astype(object)

    result = parser.read_csv(StringIO(data), dtype={"one": np.float64, 1: str})
    tm.assert_frame_equal(result, expected)


@pytest.mark.usefixtures("pyarrow_xfail")
def test_invalid_dtype_per_column(all_parsers):
    parser = all_parsers
    data = """\
one,two
1,2.5
2,3.5
3,4.5
4,5.5"""

    with pytest.raises(TypeError, match="data type [\"']foo[\"'] not understood"):
        parser.read_csv(StringIO(data), dtype={"one": "foo", 1: "int"})


@pytest.mark.usefixtures("pyarrow_xfail")
def test_raise_on_passed_int_dtype_with_nas(all_parsers):
    # see gh-2631
    parser = all_parsers
    data = """YEAR, DOY, a
2001,106380451,10
2001,,11
2001,106380451,67"""

    msg = (
        "Integer column has NA values"
        if parser.engine == "c"
        else "Unable to convert column DOY"
    )
    with pytest.raises(ValueError, match=msg):
        parser.read_csv(StringIO(data), dtype={"DOY": np.int64}, skipinitialspace=True)


@pytest.mark.usefixtures("pyarrow_xfail")
def test_dtype_with_converters(all_parsers):
    parser = all_parsers
    data = """a,b
1.1,2.2
1.2,2.3"""

    # Dtype spec ignored if converted specified.
    result = parser.read_csv_check_warnings(
        ParserWarning,
        "Both a converter and dtype were specified for column a "
        "- only the converter will be used.",
        StringIO(data),
        dtype={"a": "i8"},
        converters={"a": lambda x: str(x)},
    )
    expected = DataFrame({"a": ["1.1", "1.2"], "b": [2.2, 2.3]})
    tm.assert_frame_equal(result, expected)


@pytest.mark.parametrize(
    "dtype", list(np.typecodes["AllInteger"] + np.typecodes["Float"])
)
def test_numeric_dtype(all_parsers, dtype):
    data = "0\n1"
    parser = all_parsers
    expected = DataFrame([0, 1], dtype=dtype)

    result = parser.read_csv(StringIO(data), header=None, dtype=dtype)
    tm.assert_frame_equal(expected, result)


@pytest.mark.usefixtures("pyarrow_xfail")
def test_boolean_dtype(all_parsers):
    parser = all_parsers
    data = "\n".join(
        [
            "a",
            "True",
            "TRUE",
            "true",
            "1",
            "1.0",
            "False",
            "FALSE",
            "false",
            "0",
            "0.0",
            "NaN",
            "nan",
            "NA",
            "null",
            "NULL",
        ]
    )

    result = parser.read_csv(StringIO(data), dtype="boolean")
    expected = DataFrame(
        {
            "a": pd.array(
                [
                    True,
                    True,
                    True,
                    True,
                    True,
                    False,
                    False,
                    False,
                    False,
                    False,
                    None,
                    None,
                    None,
                    None,
                    None,
                ],
                dtype="boolean",
            )
        }
    )

    tm.assert_frame_equal(result, expected)


@pytest.mark.usefixtures("pyarrow_xfail")
def test_delimiter_with_usecols_and_parse_dates(all_parsers):
    # GH#35873
    result = all_parsers.read_csv(
        StringIO('"dump","-9,1","-9,1",20101010'),
        engine="python",
        names=["col", "col1", "col2", "col3"],
        usecols=["col1", "col2", "col3"],
        parse_dates=["col3"],
        decimal=",",
    )
    expected = DataFrame(
        {"col1": [-9.1], "col2": [-9.1], "col3": [Timestamp("2010-10-10")]}
    )
    tm.assert_frame_equal(result, expected)


@pytest.mark.parametrize("thousands", ["_", None])
def test_decimal_and_exponential(
    request, python_parser_only, numeric_decimal, thousands
):
    # GH#31920
    decimal_number_check(request, python_parser_only, numeric_decimal, thousands, None)


@pytest.mark.parametrize("thousands", ["_", None])
@pytest.mark.parametrize("float_precision", [None, "legacy", "high", "round_trip"])
def test_1000_sep_decimal_float_precision(
    request, c_parser_only, numeric_decimal, float_precision, thousands
):
    # test decimal and thousand sep handling in across 'float_precision'
    # parsers
    decimal_number_check(
        request, c_parser_only, numeric_decimal, thousands, float_precision
    )
    text, value = numeric_decimal
    text = " " + text + " "
    if isinstance(value, str):  # the negative cases (parse as text)
        value = " " + value + " "
    decimal_number_check(
        request, c_parser_only, (text, value), thousands, float_precision
    )


def decimal_number_check(request, parser, numeric_decimal, thousands, float_precision):
    # GH#31920
    value = numeric_decimal[0]
    if thousands is None and value in ("1_,", "1_234,56", "1_234,56e0"):
        request.node.add_marker(
            pytest.mark.xfail(reason=f"thousands={thousands} and sep is in {value}")
        )
    df = parser.read_csv(
        StringIO(value),
        float_precision=float_precision,
        sep="|",
        thousands=thousands,
        decimal=",",
        header=None,
    )
    val = df.iloc[0, 0]
    assert val == numeric_decimal[1]


@pytest.mark.parametrize("float_precision", [None, "legacy", "high", "round_trip"])
def test_skip_whitespace(c_parser_only, float_precision):
    DATA = """id\tnum\t
1\t1.2 \t
1\t 2.1\t
2\t 1\t
2\t 1.2 \t
"""
    df = c_parser_only.read_csv(
        StringIO(DATA),
        float_precision=float_precision,
        sep="\t",
        header=0,
        dtype={1: np.float64},
    )
    tm.assert_series_equal(df.iloc[:, 1], pd.Series([1.2, 2.1, 1.0, 1.2], name="num"))


@pytest.mark.usefixtures("pyarrow_xfail")
def test_true_values_cast_to_bool(all_parsers):
    # GH#34655
    text = """a,b
yes,xxx
no,yyy
1,zzz
0,aaa
    """
    parser = all_parsers
    result = parser.read_csv(
        StringIO(text),
        true_values=["yes"],
        false_values=["no"],
        dtype={"a": "boolean"},
    )
    expected = DataFrame(
        {"a": [True, False, True, False], "b": ["xxx", "yyy", "zzz", "aaa"]}
    )
    expected["a"] = expected["a"].astype("boolean")
    tm.assert_frame_equal(result, expected)


@pytest.mark.usefixtures("pyarrow_xfail")
@pytest.mark.parametrize("dtypes, exp_value", [({}, "1"), ({"a.1": "int64"}, 1)])
def test_dtype_mangle_dup_cols(all_parsers, dtypes, exp_value):
    # GH#35211
    parser = all_parsers
    data = """a,a\n1,1"""
    dtype_dict = {"a": str, **dtypes}
    # GH#42462
    dtype_dict_copy = dtype_dict.copy()
    result = parser.read_csv(StringIO(data), dtype=dtype_dict)
    expected = DataFrame({"a": ["1"], "a.1": [exp_value]})
    assert dtype_dict == dtype_dict_copy, "dtype dict changed"
    tm.assert_frame_equal(result, expected)


@pytest.mark.usefixtures("pyarrow_xfail")
def test_dtype_mangle_dup_cols_single_dtype(all_parsers):
    # GH#42022
    parser = all_parsers
    data = """a,a\n1,1"""
    result = parser.read_csv(StringIO(data), dtype=str)
    expected = DataFrame({"a": ["1"], "a.1": ["1"]})
    tm.assert_frame_equal(result, expected)


@pytest.mark.usefixtures("pyarrow_xfail")
def test_dtype_multi_index(all_parsers):
    # GH 42446
    parser = all_parsers
    data = "A,B,B\nX,Y,Z\n1,2,3"

    result = parser.read_csv(
        StringIO(data),
        header=list(range(2)),
        dtype={
            ("A", "X"): np.int32,
            ("B", "Y"): np.int32,
            ("B", "Z"): np.float32,
        },
    )

    expected = DataFrame(
        {
            ("A", "X"): np.int32([1]),
            ("B", "Y"): np.int32([2]),
            ("B", "Z"): np.float32([3]),
        }
    )

    tm.assert_frame_equal(result, expected)


def test_nullable_int_dtype(all_parsers, any_int_ea_dtype):
    # GH 25472
    parser = all_parsers
    dtype = any_int_ea_dtype

    data = """a,b,c
,3,5
1,,6
2,4,"""
    expected = DataFrame(
        {
            "a": pd.array([pd.NA, 1, 2], dtype=dtype),
            "b": pd.array([3, pd.NA, 4], dtype=dtype),
            "c": pd.array([5, 6, pd.NA], dtype=dtype),
        }
    )
    actual = parser.read_csv(StringIO(data), dtype=dtype)
    tm.assert_frame_equal(actual, expected)


@pytest.mark.usefixtures("pyarrow_xfail")
@pytest.mark.parametrize("default", ["float", "float64"])
def test_dtypes_defaultdict(all_parsers, default):
    # GH#41574
    data = """a,b
1,2
"""
    dtype = defaultdict(lambda: default, a="int64")
    parser = all_parsers
    result = parser.read_csv(StringIO(data), dtype=dtype)
    expected = DataFrame({"a": [1], "b": 2.0})
    tm.assert_frame_equal(result, expected)


@pytest.mark.usefixtures("pyarrow_xfail")
def test_dtypes_defaultdict_mangle_dup_cols(all_parsers):
    # GH#41574
    data = """a,b,a,b,b.1
1,2,3,4,5
"""
    dtype = defaultdict(lambda: "float64", a="int64")
    dtype["b.1"] = "int64"
    parser = all_parsers
    result = parser.read_csv(StringIO(data), dtype=dtype)
    expected = DataFrame({"a": [1], "b": [2.0], "a.1": [3], "b.2": [4.0], "b.1": [5]})
    tm.assert_frame_equal(result, expected)


@pytest.mark.usefixtures("pyarrow_xfail")
def test_dtypes_defaultdict_invalid(all_parsers):
    # GH#41574
    data = """a,b
1,2
"""
    dtype = defaultdict(lambda: "invalid_dtype", a="int64")
    parser = all_parsers
    with pytest.raises(TypeError, match="not understood"):
        parser.read_csv(StringIO(data), dtype=dtype)


@pytest.mark.usefixtures("pyarrow_xfail")
def test_use_nullable_dtypes(all_parsers):
    # GH#36712

    parser = all_parsers

    data = """a,b,c,d,e,f,g,h,i,j
1,2.5,True,a,,,,,12-31-2019,
3,4.5,False,b,6,7.5,True,a,12-31-2019,
"""
    result = parser.read_csv(
        StringIO(data), use_nullable_dtypes=True, parse_dates=["i"]
    )
    expected = DataFrame(
        {
            "a": pd.Series([1, 3], dtype="Int64"),
            "b": pd.Series([2.5, 4.5], dtype="Float64"),
            "c": pd.Series([True, False], dtype="boolean"),
            "d": pd.Series(["a", "b"], dtype="string"),
            "e": pd.Series([pd.NA, 6], dtype="Int64"),
            "f": pd.Series([pd.NA, 7.5], dtype="Float64"),
            "g": pd.Series([pd.NA, True], dtype="boolean"),
            "h": pd.Series([pd.NA, "a"], dtype="string"),
            "i": pd.Series([Timestamp("2019-12-31")] * 2),
            "j": pd.Series([pd.NA, pd.NA], dtype="Int64"),
        }
    )
    tm.assert_frame_equal(result, expected)


def test_use_nullabla_dtypes_and_dtype(all_parsers):
    # GH#36712

    parser = all_parsers

    data = """a,b
1,2.5
,
"""
    result = parser.read_csv(StringIO(data), use_nullable_dtypes=True, dtype="float64")
    expected = DataFrame({"a": [1.0, np.nan], "b": [2.5, np.nan]})
    tm.assert_frame_equal(result, expected)


@pytest.mark.usefixtures("pyarrow_xfail")
def test_use_nullable_dtypes_string(all_parsers, string_storage):
    # GH#36712
    pa = pytest.importorskip("pyarrow")

    with pd.option_context("mode.string_storage", string_storage):

        parser = all_parsers

        data = """a,b
a,x
b,
"""
        result = parser.read_csv(StringIO(data), use_nullable_dtypes=True)

        if string_storage == "python":
            expected = DataFrame(
                {
                    "a": StringArray(np.array(["a", "b"], dtype=np.object_)),
                    "b": StringArray(np.array(["x", pd.NA], dtype=np.object_)),
                }
            )
        else:
            expected = DataFrame(
                {
                    "a": ArrowStringArray(pa.array(["a", "b"])),
                    "b": ArrowStringArray(pa.array(["x", None])),
                }
            )
        tm.assert_frame_equal(result, expected)


def test_use_nullable_dtypes_ea_dtype_specified(all_parsers):
    # GH#491496
    data = """a,b
1,2
"""
    parser = all_parsers
    result = parser.read_csv(StringIO(data), dtype="Int64", use_nullable_dtypes=True)
    expected = DataFrame({"a": [1], "b": 2}, dtype="Int64")
    tm.assert_frame_equal(result, expected)


def test_use_nullable_dtypes_pyarrow_backend(all_parsers, request):
    # GH#36712
    pa = pytest.importorskip("pyarrow")
    parser = all_parsers
    engine = parser.engine

    data = """a,b,c,d,e,f,g,h,i,j
1,2.5,True,a,,,,,12-31-2019,
3,4.5,False,b,6,7.5,True,a,12-31-2019,
"""
    with pd.option_context("mode.dtype_backend", "pyarrow"):
        if engine == "c":
            request.node.add_marker(
                pytest.mark.xfail(
                    raises=NotImplementedError,
                    reason=f"Not implemented with engine={parser.engine}",
                )
            )
        result = parser.read_csv(
            StringIO(data), use_nullable_dtypes=True, parse_dates=["i"]
        )
        expected = DataFrame(
            {
                "a": pd.Series([1, 3], dtype="int64[pyarrow]"),
                "b": pd.Series([2.5, 4.5], dtype="float64[pyarrow]"),
                "c": pd.Series([True, False], dtype="bool[pyarrow]"),
                "d": pd.Series(["a", "b"], dtype=pd.ArrowDtype(pa.string())),
                "e": pd.Series([pd.NA, 6], dtype="int64[pyarrow]"),
                "f": pd.Series([pd.NA, 7.5], dtype="float64[pyarrow]"),
                "g": pd.Series([pd.NA, True], dtype="bool[pyarrow]"),
                "h": pd.Series(
                    [pd.NA if engine == "python" else "", "a"],
                    dtype=pd.ArrowDtype(pa.string()),
                ),
                "i": pd.Series([Timestamp("2019-12-31")] * 2),
                "j": pd.Series([pd.NA, pd.NA], dtype="null[pyarrow]"),
            }
        )
    tm.assert_frame_equal(result, expected)


<<<<<<< HEAD
@pytest.mark.usefixtures("pyarrow_xfail")
def test_use_nullable_dtypes_option(all_parsers):
    # GH#50748

    parser = all_parsers

    data = """a
1
3
"""
    with pd.option_context("mode.nullable_dtypes", True):
        result = parser.read_csv(StringIO(data))
    expected = DataFrame({"a": pd.Series([1, 3], dtype="Int64")})
=======
def test_ea_int_avoid_overflow(all_parsers):
    # GH#32134
    parser = all_parsers
    data = """a,b
1,1
,1
1582218195625938945,1
"""
    result = parser.read_csv(StringIO(data), dtype={"a": "Int64"})
    expected = DataFrame(
        {
            "a": IntegerArray(
                np.array([1, 1, 1582218195625938945]), np.array([False, True, False])
            ),
            "b": 1,
        }
    )
>>>>>>> 5e4ea2e1
    tm.assert_frame_equal(result, expected)<|MERGE_RESOLUTION|>--- conflicted
+++ resolved
@@ -530,7 +530,6 @@
     tm.assert_frame_equal(result, expected)
 
 
-<<<<<<< HEAD
 @pytest.mark.usefixtures("pyarrow_xfail")
 def test_use_nullable_dtypes_option(all_parsers):
     # GH#50748
@@ -544,7 +543,9 @@
     with pd.option_context("mode.nullable_dtypes", True):
         result = parser.read_csv(StringIO(data))
     expected = DataFrame({"a": pd.Series([1, 3], dtype="Int64")})
-=======
+    tm.assert_frame_equal(result, expected)
+
+
 def test_ea_int_avoid_overflow(all_parsers):
     # GH#32134
     parser = all_parsers
@@ -562,5 +563,4 @@
             "b": 1,
         }
     )
->>>>>>> 5e4ea2e1
     tm.assert_frame_equal(result, expected)