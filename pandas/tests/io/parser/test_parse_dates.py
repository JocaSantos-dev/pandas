--- conflicted
+++ resolved
@@ -746,18 +746,12 @@
 def test_nat_parse(all_parsers):
     # see gh-3062
     parser = all_parsers
-<<<<<<< HEAD
     df = DataFrame(
-        dict(
-            {
-                "A": np.arange(10, dtype="float64"),
-                "B": Timestamp("20010101").as_unit("ns"),
-            }
-        )
-    )
-=======
-    df = DataFrame({"A": np.arange(10, dtype="float64"), "B": Timestamp("20010101")})
->>>>>>> ddff84a5
+        {
+            "A": np.arange(10, dtype="float64"),
+            "B": Timestamp("20010101").as_unit("ns"),
+        }
+    )
     df.iloc[3:6, :] = np.nan
 
     with tm.ensure_clean("__nat_parse_.csv") as path:
