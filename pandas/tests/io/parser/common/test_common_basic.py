"""
Tests that work on both the Python and C engines but do not have a
specific classification into the other test modules.
"""
from datetime import datetime
from inspect import signature
from io import StringIO
import os
from pathlib import Path
import sys

import numpy as np
import pytest

from pandas.errors import (
    EmptyDataError,
    ParserError,
    ParserWarning,
)

from pandas import (
    DataFrame,
    Index,
    Timestamp,
    compat,
)
import pandas._testing as tm

from pandas.io.parsers import TextFileReader
from pandas.io.parsers.c_parser_wrapper import CParserWrapper

pytestmark = pytest.mark.filterwarnings(
    "ignore:Passing a BlockManager to DataFrame:DeprecationWarning"
)

xfail_pyarrow = pytest.mark.usefixtures("pyarrow_xfail")


def test_override_set_noconvert_columns():
    # see gh-17351
    #
    # Usecols needs to be sorted in _set_noconvert_columns based
    # on the test_usecols_with_parse_dates test from test_usecols.py
    class MyTextFileReader(TextFileReader):
        def __init__(self) -> None:
            self._currow = 0
            self.squeeze = False

    class MyCParserWrapper(CParserWrapper):
        def _set_noconvert_columns(self):
            if self.usecols_dtype == "integer":
                # self.usecols is a set, which is documented as unordered
                # but in practice, a CPython set of integers is sorted.
                # In other implementations this assumption does not hold.
                # The following code simulates a different order, which
                # before GH 17351 would cause the wrong columns to be
                # converted via the parse_dates parameter
                self.usecols = list(self.usecols)
                self.usecols.reverse()
            return CParserWrapper._set_noconvert_columns(self)

    data = """a,b,c,d,e
0,1,2014-01-01,09:00,4
0,1,2014-01-02,10:00,4"""

    parse_dates = [[1, 2]]
    cols = {
        "a": [0, 0],
        "c_d": [Timestamp("2014-01-01 09:00:00"), Timestamp("2014-01-02 10:00:00")],
    }
    expected = DataFrame(cols, columns=["c_d", "a"])

    parser = MyTextFileReader()
    parser.options = {
        "usecols": [0, 2, 3],
        "parse_dates": parse_dates,
        "delimiter": ",",
    }
    parser.engine = "c"
    parser._engine = MyCParserWrapper(StringIO(data), **parser.options)

    result = parser.read()
    tm.assert_frame_equal(result, expected)


def test_read_csv_local(all_parsers, csv1):
    prefix = "file:///" if compat.is_platform_windows() else "file://"
    parser = all_parsers

    fname = prefix + str(os.path.abspath(csv1))
<<<<<<< HEAD
    result = parser.read_csv(fname, index_col=0, parse_dates=True)

=======

    warn = None
    if parser.engine == "pyarrow":
        warn = DeprecationWarning
    msg = "Passing a BlockManager to DataFrame is deprecated"

    with tm.assert_produces_warning(warn, match=msg, check_stacklevel=False):
        result = parser.read_csv(fname, index_col=0, parse_dates=True)
    # TODO: make unit check more specific
    if parser.engine == "pyarrow":
        result.index = result.index.as_unit("ns")
>>>>>>> aeb36445
    expected = DataFrame(
        [
            [0.980269, 3.685731, -0.364216805298, -1.159738],
            [1.047916, -0.041232, -0.16181208307, 0.212549],
            [0.498581, 0.731168, -0.537677223318, 1.346270],
            [1.120202, 1.567621, 0.00364077397681, 0.675253],
            [-0.487094, 0.571455, -1.6116394093, 0.103469],
            [0.836649, 0.246462, 0.588542635376, 1.062782],
            [-0.157161, 1.340307, 1.1957779562, -1.097007],
        ],
        columns=["A", "B", "C", "D"],
        index=Index(
            [
                datetime(2000, 1, 3),
                datetime(2000, 1, 4),
                datetime(2000, 1, 5),
                datetime(2000, 1, 6),
                datetime(2000, 1, 7),
                datetime(2000, 1, 10),
                datetime(2000, 1, 11),
            ],
            name="index",
        ),
    )
    tm.assert_frame_equal(result, expected)


@xfail_pyarrow
def test_1000_sep(all_parsers):
    parser = all_parsers
    data = """A|B|C
1|2,334|5
10|13|10.
"""
    expected = DataFrame({"A": [1, 10], "B": [2334, 13], "C": [5, 10.0]})

    result = parser.read_csv(StringIO(data), sep="|", thousands=",")
    tm.assert_frame_equal(result, expected)


@xfail_pyarrow
def test_unnamed_columns(all_parsers):
    data = """A,B,C,,
1,2,3,4,5
6,7,8,9,10
11,12,13,14,15
"""
    parser = all_parsers
    expected = DataFrame(
        [[1, 2, 3, 4, 5], [6, 7, 8, 9, 10], [11, 12, 13, 14, 15]],
        dtype=np.int64,
        columns=["A", "B", "C", "Unnamed: 3", "Unnamed: 4"],
    )
    result = parser.read_csv(StringIO(data))
    tm.assert_frame_equal(result, expected)


def test_csv_mixed_type(all_parsers):
    data = """A,B,C
a,1,2
b,3,4
c,4,5
"""
    parser = all_parsers
    expected = DataFrame({"A": ["a", "b", "c"], "B": [1, 3, 4], "C": [2, 4, 5]})
    result = parser.read_csv(StringIO(data))
    tm.assert_frame_equal(result, expected)


@xfail_pyarrow
def test_read_csv_low_memory_no_rows_with_index(all_parsers):
    # see gh-21141
    parser = all_parsers

    if not parser.low_memory:
        pytest.skip("This is a low-memory specific test")

    data = """A,B,C
1,1,1,2
2,2,3,4
3,3,4,5
"""
    result = parser.read_csv(StringIO(data), low_memory=True, index_col=0, nrows=0)
    expected = DataFrame(columns=["A", "B", "C"])
    tm.assert_frame_equal(result, expected)


def test_read_csv_dataframe(all_parsers, csv1):
    parser = all_parsers
    result = parser.read_csv(csv1, index_col=0, parse_dates=True)
    # TODO: make unit check more specific
    if parser.engine == "pyarrow":
        result.index = result.index.as_unit("ns")
    expected = DataFrame(
        [
            [0.980269, 3.685731, -0.364216805298, -1.159738],
            [1.047916, -0.041232, -0.16181208307, 0.212549],
            [0.498581, 0.731168, -0.537677223318, 1.346270],
            [1.120202, 1.567621, 0.00364077397681, 0.675253],
            [-0.487094, 0.571455, -1.6116394093, 0.103469],
            [0.836649, 0.246462, 0.588542635376, 1.062782],
            [-0.157161, 1.340307, 1.1957779562, -1.097007],
        ],
        columns=["A", "B", "C", "D"],
        index=Index(
            [
                datetime(2000, 1, 3),
                datetime(2000, 1, 4),
                datetime(2000, 1, 5),
                datetime(2000, 1, 6),
                datetime(2000, 1, 7),
                datetime(2000, 1, 10),
                datetime(2000, 1, 11),
            ],
            name="index",
        ),
    )
    tm.assert_frame_equal(result, expected)


@xfail_pyarrow
@pytest.mark.parametrize("nrows", [3, 3.0])
def test_read_nrows(all_parsers, nrows):
    # see gh-10476
    data = """index,A,B,C,D
foo,2,3,4,5
bar,7,8,9,10
baz,12,13,14,15
qux,12,13,14,15
foo2,12,13,14,15
bar2,12,13,14,15
"""
    expected = DataFrame(
        [["foo", 2, 3, 4, 5], ["bar", 7, 8, 9, 10], ["baz", 12, 13, 14, 15]],
        columns=["index", "A", "B", "C", "D"],
    )
    parser = all_parsers

    result = parser.read_csv(StringIO(data), nrows=nrows)
    tm.assert_frame_equal(result, expected)


@xfail_pyarrow
@pytest.mark.parametrize("nrows", [1.2, "foo", -1])
def test_read_nrows_bad(all_parsers, nrows):
    data = """index,A,B,C,D
foo,2,3,4,5
bar,7,8,9,10
baz,12,13,14,15
qux,12,13,14,15
foo2,12,13,14,15
bar2,12,13,14,15
"""
    msg = r"'nrows' must be an integer >=0"
    parser = all_parsers

    with pytest.raises(ValueError, match=msg):
        parser.read_csv(StringIO(data), nrows=nrows)


def test_nrows_skipfooter_errors(all_parsers):
    msg = "'skipfooter' not supported with 'nrows'"
    data = "a\n1\n2\n3\n4\n5\n6"
    parser = all_parsers

    with pytest.raises(ValueError, match=msg):
        parser.read_csv(StringIO(data), skipfooter=1, nrows=5)


@xfail_pyarrow
def test_missing_trailing_delimiters(all_parsers):
    parser = all_parsers
    data = """A,B,C,D
1,2,3,4
1,3,3,
1,4,5"""

    result = parser.read_csv(StringIO(data))
    expected = DataFrame(
        [[1, 2, 3, 4], [1, 3, 3, np.nan], [1, 4, 5, np.nan]],
        columns=["A", "B", "C", "D"],
    )
    tm.assert_frame_equal(result, expected)


@xfail_pyarrow
def test_skip_initial_space(all_parsers):
    data = (
        '"09-Apr-2012", "01:10:18.300", 2456026.548822908, 12849, '
        "1.00361,  1.12551, 330.65659, 0355626618.16711,  73.48821, "
        "314.11625,  1917.09447,   179.71425,  80.000, 240.000, -350,  "
        "70.06056, 344.98370, 1,   1, -0.689265, -0.692787,  "
        "0.212036,    14.7674,   41.605,   -9999.0,   -9999.0,   "
        "-9999.0,   -9999.0,   -9999.0,  -9999.0, 000, 012, 128"
    )
    parser = all_parsers

    result = parser.read_csv(
        StringIO(data),
        names=list(range(33)),
        header=None,
        na_values=["-9999.0"],
        skipinitialspace=True,
    )
    expected = DataFrame(
        [
            [
                "09-Apr-2012",
                "01:10:18.300",
                2456026.548822908,
                12849,
                1.00361,
                1.12551,
                330.65659,
                355626618.16711,
                73.48821,
                314.11625,
                1917.09447,
                179.71425,
                80.0,
                240.0,
                -350,
                70.06056,
                344.9837,
                1,
                1,
                -0.689265,
                -0.692787,
                0.212036,
                14.7674,
                41.605,
                np.nan,
                np.nan,
                np.nan,
                np.nan,
                np.nan,
                np.nan,
                0,
                12,
                128,
            ]
        ]
    )
    tm.assert_frame_equal(result, expected)


@xfail_pyarrow
def test_trailing_delimiters(all_parsers):
    # see gh-2442
    data = """A,B,C
1,2,3,
4,5,6,
7,8,9,"""
    parser = all_parsers
    result = parser.read_csv(StringIO(data), index_col=False)

    expected = DataFrame({"A": [1, 4, 7], "B": [2, 5, 8], "C": [3, 6, 9]})
    tm.assert_frame_equal(result, expected)


def test_escapechar(all_parsers):
    # https://stackoverflow.com/questions/13824840/feature-request-for-
    # pandas-read-csv
    data = '''SEARCH_TERM,ACTUAL_URL
"bra tv board","http://www.ikea.com/se/sv/catalog/categories/departments/living_room/10475/?se%7cps%7cnonbranded%7cvardagsrum%7cgoogle%7ctv_bord"
"tv p\xc3\xa5 hjul","http://www.ikea.com/se/sv/catalog/categories/departments/living_room/10475/?se%7cps%7cnonbranded%7cvardagsrum%7cgoogle%7ctv_bord"
"SLAGBORD, \\"Bergslagen\\", IKEA:s 1700-tals series","http://www.ikea.com/se/sv/catalog/categories/departments/living_room/10475/?se%7cps%7cnonbranded%7cvardagsrum%7cgoogle%7ctv_bord"'''  # noqa: E501

    parser = all_parsers
    result = parser.read_csv(
        StringIO(data), escapechar="\\", quotechar='"', encoding="utf-8"
    )

    assert result["SEARCH_TERM"][2] == 'SLAGBORD, "Bergslagen", IKEA:s 1700-tals series'

    tm.assert_index_equal(result.columns, Index(["SEARCH_TERM", "ACTUAL_URL"]))


@xfail_pyarrow
def test_ignore_leading_whitespace(all_parsers):
    # see gh-3374, gh-6607
    parser = all_parsers
    data = " a b c\n 1 2 3\n 4 5 6\n 7 8 9"
    result = parser.read_csv(StringIO(data), sep=r"\s+")

    expected = DataFrame({"a": [1, 4, 7], "b": [2, 5, 8], "c": [3, 6, 9]})
    tm.assert_frame_equal(result, expected)


@xfail_pyarrow
@pytest.mark.parametrize("usecols", [None, [0, 1], ["a", "b"]])
def test_uneven_lines_with_usecols(all_parsers, usecols):
    # see gh-12203
    parser = all_parsers
    data = r"""a,b,c
0,1,2
3,4,5,6,7
8,9,10"""

    if usecols is None:
        # Make sure that an error is still raised
        # when the "usecols" parameter is not provided.
        msg = r"Expected \d+ fields in line \d+, saw \d+"
        with pytest.raises(ParserError, match=msg):
            parser.read_csv(StringIO(data))
    else:
        expected = DataFrame({"a": [0, 3, 8], "b": [1, 4, 9]})

        result = parser.read_csv(StringIO(data), usecols=usecols)
        tm.assert_frame_equal(result, expected)


@xfail_pyarrow
@pytest.mark.parametrize(
    "data,kwargs,expected",
    [
        # First, check to see that the response of parser when faced with no
        # provided columns raises the correct error, with or without usecols.
        ("", {}, None),
        ("", {"usecols": ["X"]}, None),
        (
            ",,",
            {"names": ["Dummy", "X", "Dummy_2"], "usecols": ["X"]},
            DataFrame(columns=["X"], index=[0], dtype=np.float64),
        ),
        (
            "",
            {"names": ["Dummy", "X", "Dummy_2"], "usecols": ["X"]},
            DataFrame(columns=["X"]),
        ),
    ],
)
def test_read_empty_with_usecols(all_parsers, data, kwargs, expected):
    # see gh-12493
    parser = all_parsers

    if expected is None:
        msg = "No columns to parse from file"
        with pytest.raises(EmptyDataError, match=msg):
            parser.read_csv(StringIO(data), **kwargs)
    else:
        result = parser.read_csv(StringIO(data), **kwargs)
        tm.assert_frame_equal(result, expected)


@xfail_pyarrow
@pytest.mark.parametrize(
    "kwargs,expected",
    [
        # gh-8661, gh-8679: this should ignore six lines, including
        # lines with trailing whitespace and blank lines.
        (
            {
                "header": None,
                "delim_whitespace": True,
                "skiprows": [0, 1, 2, 3, 5, 6],
                "skip_blank_lines": True,
            },
            DataFrame([[1.0, 2.0, 4.0], [5.1, np.nan, 10.0]]),
        ),
        # gh-8983: test skipping set of rows after a row with trailing spaces.
        (
            {
                "delim_whitespace": True,
                "skiprows": [1, 2, 3, 5, 6],
                "skip_blank_lines": True,
            },
            DataFrame({"A": [1.0, 5.1], "B": [2.0, np.nan], "C": [4.0, 10]}),
        ),
    ],
)
def test_trailing_spaces(all_parsers, kwargs, expected):
    data = "A B C  \nrandom line with trailing spaces    \nskip\n1,2,3\n1,2.,4.\nrandom line with trailing tabs\t\t\t\n   \n5.1,NaN,10.0\n"  # noqa: E501
    parser = all_parsers

    result = parser.read_csv(StringIO(data.replace(",", "  ")), **kwargs)
    tm.assert_frame_equal(result, expected)


def test_raise_on_sep_with_delim_whitespace(all_parsers):
    # see gh-6607
    data = "a b c\n1 2 3"
    parser = all_parsers

    with pytest.raises(ValueError, match="you can only specify one"):
        parser.read_csv(StringIO(data), sep=r"\s", delim_whitespace=True)


def test_read_filepath_or_buffer(all_parsers):
    # see gh-43366
    parser = all_parsers

    with pytest.raises(TypeError, match="Expected file path name or file-like"):
        parser.read_csv(filepath_or_buffer=b"input")


@xfail_pyarrow
@pytest.mark.parametrize("delim_whitespace", [True, False])
def test_single_char_leading_whitespace(all_parsers, delim_whitespace):
    # see gh-9710
    parser = all_parsers
    data = """\
MyColumn
a
b
a
b\n"""

    expected = DataFrame({"MyColumn": list("abab")})
    result = parser.read_csv(
        StringIO(data), skipinitialspace=True, delim_whitespace=delim_whitespace
    )
    tm.assert_frame_equal(result, expected)


@pytest.mark.parametrize(
    "sep,skip_blank_lines,exp_data",
    [
        (",", True, [[1.0, 2.0, 4.0], [5.0, np.nan, 10.0], [-70.0, 0.4, 1.0]]),
        (r"\s+", True, [[1.0, 2.0, 4.0], [5.0, np.nan, 10.0], [-70.0, 0.4, 1.0]]),
        (
            ",",
            False,
            [
                [1.0, 2.0, 4.0],
                [np.nan, np.nan, np.nan],
                [np.nan, np.nan, np.nan],
                [5.0, np.nan, 10.0],
                [np.nan, np.nan, np.nan],
                [-70.0, 0.4, 1.0],
            ],
        ),
    ],
)
def test_empty_lines(all_parsers, sep, skip_blank_lines, exp_data, request):
    parser = all_parsers
    data = """\
A,B,C
1,2.,4.


5.,NaN,10.0

-70,.4,1
"""

    if sep == r"\s+":
        data = data.replace(",", "  ")
        if parser.engine == "pyarrow":
            mark = pytest.mark.xfail(
                raises=ValueError,
                reason="the 'pyarrow' engine does not support regex separators",
            )
            request.applymarker(mark)

    result = parser.read_csv(StringIO(data), sep=sep, skip_blank_lines=skip_blank_lines)
    expected = DataFrame(exp_data, columns=["A", "B", "C"])
    tm.assert_frame_equal(result, expected)


@xfail_pyarrow
def test_whitespace_lines(all_parsers):
    parser = all_parsers
    data = """

\t  \t\t
\t
A,B,C
\t    1,2.,4.
5.,NaN,10.0
"""
    expected = DataFrame([[1, 2.0, 4.0], [5.0, np.nan, 10.0]], columns=["A", "B", "C"])
    result = parser.read_csv(StringIO(data))
    tm.assert_frame_equal(result, expected)


@xfail_pyarrow
@pytest.mark.parametrize(
    "data,expected",
    [
        (
            """   A   B   C   D
a   1   2   3   4
b   1   2   3   4
c   1   2   3   4
""",
            DataFrame(
                [[1, 2, 3, 4], [1, 2, 3, 4], [1, 2, 3, 4]],
                columns=["A", "B", "C", "D"],
                index=["a", "b", "c"],
            ),
        ),
        (
            "    a b c\n1 2 3 \n4 5  6\n 7 8 9",
            DataFrame([[1, 2, 3], [4, 5, 6], [7, 8, 9]], columns=["a", "b", "c"]),
        ),
    ],
)
def test_whitespace_regex_separator(all_parsers, data, expected):
    # see gh-6607
    parser = all_parsers
    result = parser.read_csv(StringIO(data), sep=r"\s+")
    tm.assert_frame_equal(result, expected)


def test_sub_character(all_parsers, csv_dir_path):
    # see gh-16893
    filename = os.path.join(csv_dir_path, "sub_char.csv")
    expected = DataFrame([[1, 2, 3]], columns=["a", "\x1ab", "c"])

    parser = all_parsers
    result = parser.read_csv(filename)
    tm.assert_frame_equal(result, expected)


@pytest.mark.parametrize("filename", ["sé-es-vé.csv", "ru-sй.csv", "中文文件名.csv"])
def test_filename_with_special_chars(all_parsers, filename):
    # see gh-15086.
    parser = all_parsers
    df = DataFrame({"a": [1, 2, 3]})

    with tm.ensure_clean(filename) as path:
        df.to_csv(path, index=False)

        result = parser.read_csv(path)
        tm.assert_frame_equal(result, df)


def test_read_table_same_signature_as_read_csv(all_parsers):
    # GH-34976
    parser = all_parsers

    table_sign = signature(parser.read_table)
    csv_sign = signature(parser.read_csv)

    assert table_sign.parameters.keys() == csv_sign.parameters.keys()
    assert table_sign.return_annotation == csv_sign.return_annotation

    for key, csv_param in csv_sign.parameters.items():
        table_param = table_sign.parameters[key]
        if key == "sep":
            assert csv_param.default == ","
            assert table_param.default == "\t"
            assert table_param.annotation == csv_param.annotation
            assert table_param.kind == csv_param.kind
            continue

        assert table_param == csv_param


def test_read_table_equivalency_to_read_csv(all_parsers):
    # see gh-21948
    # As of 0.25.0, read_table is undeprecated
    parser = all_parsers
    data = "a\tb\n1\t2\n3\t4"
    expected = parser.read_csv(StringIO(data), sep="\t")
    result = parser.read_table(StringIO(data))
    tm.assert_frame_equal(result, expected)


@pytest.mark.parametrize("read_func", ["read_csv", "read_table"])
def test_read_csv_and_table_sys_setprofile(all_parsers, read_func):
    # GH#41069
    parser = all_parsers
    data = "a b\n0 1"

    sys.setprofile(lambda *a, **k: None)
    result = getattr(parser, read_func)(StringIO(data))
    sys.setprofile(None)

    expected = DataFrame({"a b": ["0 1"]})
    tm.assert_frame_equal(result, expected)


@xfail_pyarrow
def test_first_row_bom(all_parsers):
    # see gh-26545
    parser = all_parsers
    data = '''\ufeff"Head1"\t"Head2"\t"Head3"'''

    result = parser.read_csv(StringIO(data), delimiter="\t")
    expected = DataFrame(columns=["Head1", "Head2", "Head3"])
    tm.assert_frame_equal(result, expected)


@xfail_pyarrow
def test_first_row_bom_unquoted(all_parsers):
    # see gh-36343
    parser = all_parsers
    data = """\ufeffHead1\tHead2\tHead3"""

    result = parser.read_csv(StringIO(data), delimiter="\t")
    expected = DataFrame(columns=["Head1", "Head2", "Head3"])
    tm.assert_frame_equal(result, expected)


@xfail_pyarrow
@pytest.mark.parametrize("nrows", range(1, 6))
def test_blank_lines_between_header_and_data_rows(all_parsers, nrows):
    # GH 28071
    ref = DataFrame(
        [[np.nan, np.nan], [np.nan, np.nan], [1, 2], [np.nan, np.nan], [3, 4]],
        columns=list("ab"),
    )
    csv = "\nheader\n\na,b\n\n\n1,2\n\n3,4"
    parser = all_parsers
    df = parser.read_csv(StringIO(csv), header=3, nrows=nrows, skip_blank_lines=False)
    tm.assert_frame_equal(df, ref[:nrows])


@xfail_pyarrow
def test_no_header_two_extra_columns(all_parsers):
    # GH 26218
    column_names = ["one", "two", "three"]
    ref = DataFrame([["foo", "bar", "baz"]], columns=column_names)
    stream = StringIO("foo,bar,baz,bam,blah")
    parser = all_parsers
    df = parser.read_csv_check_warnings(
        ParserWarning,
        "Length of header or names does not match length of data. "
        "This leads to a loss of data with index_col=False.",
        stream,
        header=None,
        names=column_names,
        index_col=False,
    )
    tm.assert_frame_equal(df, ref)


def test_read_csv_names_not_accepting_sets(all_parsers):
    # GH 34946
    data = """\
    1,2,3
    4,5,6\n"""
    parser = all_parsers
    with pytest.raises(ValueError, match="Names should be an ordered collection."):
        parser.read_csv(StringIO(data), names=set("QAZ"))


@xfail_pyarrow
def test_read_table_delim_whitespace_default_sep(all_parsers):
    # GH: 35958
    f = StringIO("a  b  c\n1 -2 -3\n4  5   6")
    parser = all_parsers
    result = parser.read_table(f, delim_whitespace=True)
    expected = DataFrame({"a": [1, 4], "b": [-2, 5], "c": [-3, 6]})
    tm.assert_frame_equal(result, expected)


@pytest.mark.parametrize("delimiter", [",", "\t"])
def test_read_csv_delim_whitespace_non_default_sep(all_parsers, delimiter):
    # GH: 35958
    f = StringIO("a  b  c\n1 -2 -3\n4  5   6")
    parser = all_parsers
    msg = (
        "Specified a delimiter with both sep and "
        "delim_whitespace=True; you can only specify one."
    )
    with pytest.raises(ValueError, match=msg):
        parser.read_csv(f, delim_whitespace=True, sep=delimiter)

    with pytest.raises(ValueError, match=msg):
        parser.read_csv(f, delim_whitespace=True, delimiter=delimiter)


def test_read_csv_delimiter_and_sep_no_default(all_parsers):
    # GH#39823
    f = StringIO("a,b\n1,2")
    parser = all_parsers
    msg = "Specified a sep and a delimiter; you can only specify one."
    with pytest.raises(ValueError, match=msg):
        parser.read_csv(f, sep=" ", delimiter=".")


@pytest.mark.parametrize("kwargs", [{"delimiter": "\n"}, {"sep": "\n"}])
def test_read_csv_line_break_as_separator(kwargs, all_parsers):
    # GH#43528
    parser = all_parsers
    data = """a,b,c
1,2,3
    """
    msg = (
        r"Specified \\n as separator or delimiter. This forces the python engine "
        r"which does not accept a line terminator. Hence it is not allowed to use "
        r"the line terminator as separator."
    )
    with pytest.raises(ValueError, match=msg):
        parser.read_csv(StringIO(data), **kwargs)


@pytest.mark.parametrize("delimiter", [",", "\t"])
def test_read_table_delim_whitespace_non_default_sep(all_parsers, delimiter):
    # GH: 35958
    f = StringIO("a  b  c\n1 -2 -3\n4  5   6")
    parser = all_parsers
    msg = (
        "Specified a delimiter with both sep and "
        "delim_whitespace=True; you can only specify one."
    )
    with pytest.raises(ValueError, match=msg):
        parser.read_table(f, delim_whitespace=True, sep=delimiter)

    with pytest.raises(ValueError, match=msg):
        parser.read_table(f, delim_whitespace=True, delimiter=delimiter)


@xfail_pyarrow
def test_dict_keys_as_names(all_parsers):
    # GH: 36928
    data = "1,2"

    keys = {"a": int, "b": int}.keys()
    parser = all_parsers

    result = parser.read_csv(StringIO(data), names=keys)
    expected = DataFrame({"a": [1], "b": [2]})
    tm.assert_frame_equal(result, expected)


@xfail_pyarrow
def test_encoding_surrogatepass(all_parsers):
    # GH39017
    parser = all_parsers
    content = b"\xed\xbd\xbf"
    decoded = content.decode("utf-8", errors="surrogatepass")
    expected = DataFrame({decoded: [decoded]}, index=[decoded * 2])
    expected.index.name = decoded * 2

    with tm.ensure_clean() as path:
        Path(path).write_bytes(
            content * 2 + b"," + content + b"\n" + content * 2 + b"," + content
        )
        df = parser.read_csv(path, encoding_errors="surrogatepass", index_col=0)
        tm.assert_frame_equal(df, expected)
        with pytest.raises(UnicodeDecodeError, match="'utf-8' codec can't decode byte"):
            parser.read_csv(path)


def test_malformed_second_line(all_parsers):
    # see GH14782
    parser = all_parsers
    data = "\na\nb\n"
    result = parser.read_csv(StringIO(data), skip_blank_lines=False, header=1)
    expected = DataFrame({"a": ["b"]})
    tm.assert_frame_equal(result, expected)


@xfail_pyarrow
def test_short_single_line(all_parsers):
    # GH 47566
    parser = all_parsers
    columns = ["a", "b", "c"]
    data = "1,2"
    result = parser.read_csv(StringIO(data), header=None, names=columns)
    expected = DataFrame({"a": [1], "b": [2], "c": [np.nan]})
    tm.assert_frame_equal(result, expected)


@xfail_pyarrow
def test_short_multi_line(all_parsers):
    # GH 47566
    parser = all_parsers
    columns = ["a", "b", "c"]
    data = "1,2\n1,2"
    result = parser.read_csv(StringIO(data), header=None, names=columns)
    expected = DataFrame({"a": [1, 1], "b": [2, 2], "c": [np.nan, np.nan]})
    tm.assert_frame_equal(result, expected)


def test_read_seek(all_parsers):
    # GH48646
    parser = all_parsers
    prefix = "### DATA\n"
    content = "nkey,value\ntables,rectangular\n"
    with tm.ensure_clean() as path:
        Path(path).write_text(prefix + content, encoding="utf-8")
        with open(path, encoding="utf-8") as file:
            file.readline()
            actual = parser.read_csv(file)
        expected = parser.read_csv(StringIO(content))
    tm.assert_frame_equal(actual, expected)<|MERGE_RESOLUTION|>--- conflicted
+++ resolved
@@ -88,22 +88,10 @@
     parser = all_parsers
 
     fname = prefix + str(os.path.abspath(csv1))
-<<<<<<< HEAD
     result = parser.read_csv(fname, index_col=0, parse_dates=True)
-
-=======
-
-    warn = None
-    if parser.engine == "pyarrow":
-        warn = DeprecationWarning
-    msg = "Passing a BlockManager to DataFrame is deprecated"
-
-    with tm.assert_produces_warning(warn, match=msg, check_stacklevel=False):
-        result = parser.read_csv(fname, index_col=0, parse_dates=True)
     # TODO: make unit check more specific
     if parser.engine == "pyarrow":
         result.index = result.index.as_unit("ns")
->>>>>>> aeb36445
     expected = DataFrame(
         [
             [0.980269, 3.685731, -0.364216805298, -1.159738],
