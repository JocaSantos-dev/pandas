import shlex
import subprocess
import time

import pytest

from pandas.compat import (
    is_ci_environment,
    is_platform_arm,
    is_platform_mac,
    is_platform_windows,
)
import pandas.util._test_decorators as td

<<<<<<< HEAD
=======
import pandas._testing as tm

import pandas.io.common as icom
>>>>>>> d2cd5e21
from pandas.io.parsers import read_csv


@pytest.fixture
def compression_to_extension():
    return {value: key for key, value in icom.extension_to_compression.items()}


@pytest.fixture
def tips_file(datapath):
    """Path to the tips dataset"""
    return datapath("io", "data", "csv", "tips.csv")


@pytest.fixture
def jsonl_file(datapath):
    """Path to a JSONL dataset"""
    return datapath("io", "parser", "data", "items.jsonl")


@pytest.fixture
def salaries_table(datapath):
    """DataFrame with the salaries dataset"""
    return read_csv(datapath("io", "parser", "data", "salaries.csv"), sep="\t")


@pytest.fixture
def feather_file(datapath):
    return datapath("io", "data", "feather", "feather-0_3_1.feather")


@pytest.fixture
def s3so(worker_id):
    if is_ci_environment():
        url = "http://localhost:5000/"
    else:
        worker_id = "5" if worker_id == "master" else worker_id.lstrip("gw")
        url = f"http://127.0.0.1:555{worker_id}/"
    return {"client_kwargs": {"endpoint_url": url}}


@pytest.fixture(scope="session")
def monkeysession():
    with pytest.MonkeyPatch.context() as mp:
        yield mp


@pytest.fixture(scope="session")
def s3_base(worker_id, monkeysession):
    """
    Fixture for mocking S3 interaction.

    Sets up moto server in separate process locally
    Return url for motoserver/moto CI service
    """
    pytest.importorskip("s3fs")
    pytest.importorskip("boto3")

    # temporary workaround as moto fails for botocore >= 1.11 otherwise,
    # see https://github.com/spulec/moto/issues/1924 & 1952
    monkeysession.setenv("AWS_ACCESS_KEY_ID", "foobar_key")
    monkeysession.setenv("AWS_SECRET_ACCESS_KEY", "foobar_secret")
    if is_ci_environment():
        if is_platform_arm() or is_platform_mac() or is_platform_windows():
            # NOT RUN on Windows/macOS/ARM, only Ubuntu
            # - subprocess in CI can cause timeouts
            # - GitHub Actions do not support
            #   container services for the above OSs
            # - CircleCI will probably hit the Docker rate pull limit
            pytest.skip(
                "S3 tests do not have a corresponding service in "
                "Windows, macOS or ARM platforms"
            )
        else:
            yield "http://localhost:5000"
    else:
        requests = pytest.importorskip("requests")
        pytest.importorskip("moto", minversion="1.3.14")
        pytest.importorskip("flask")  # server mode needs flask too

        # Launching moto in server mode, i.e., as a separate process
        # with an S3 endpoint on localhost

        worker_id = "5" if worker_id == "master" else worker_id.lstrip("gw")
        endpoint_port = f"555{worker_id}"
        endpoint_uri = f"http://127.0.0.1:{endpoint_port}/"

        # pipe to null to avoid logging in terminal
        with subprocess.Popen(
            shlex.split(f"moto_server s3 -p {endpoint_port}"),
            stdout=subprocess.DEVNULL,
            stderr=subprocess.DEVNULL,
        ) as proc:
            timeout = 5
            while timeout > 0:
                try:
                    # OK to go once server is accepting connections
                    r = requests.get(endpoint_uri)
                    if r.ok:
                        break
                except Exception:
                    pass
                timeout -= 0.1
                time.sleep(0.1)
            yield endpoint_uri

            proc.terminate()


@pytest.fixture
def s3_resource(s3_base, tips_file, jsonl_file, feather_file):
    """
    Sets up S3 bucket with contents

    The primary bucket name is "pandas-test". The following datasets
    are loaded.

    - tips.csv
    - tips.csv.gz
    - tips.csv.bz2
    - items.jsonl

    A private bucket "cant_get_it" is also created. The boto3 s3 resource
    is yielded by the fixture.
    """
    import boto3
    import s3fs

    test_s3_files = [
        ("tips#1.csv", tips_file),
        ("tips.csv", tips_file),
        ("tips.csv.gz", tips_file + ".gz"),
        ("tips.csv.bz2", tips_file + ".bz2"),
        ("items.jsonl", jsonl_file),
        ("simple_dataset.feather", feather_file),
    ]

    def add_tips_files(bucket_name):
        for s3_key, file_name in test_s3_files:
            with open(file_name, "rb") as f:
                cli.put_object(Bucket=bucket_name, Key=s3_key, Body=f)

    bucket = "pandas-test"
    conn = boto3.resource("s3", endpoint_url=s3_base)
    cli = boto3.client("s3", endpoint_url=s3_base)

    try:
        cli.create_bucket(Bucket=bucket)
    except Exception:
        # OK is bucket already exists
        pass
    try:
        cli.create_bucket(Bucket="cant_get_it", ACL="private")
    except Exception:
        # OK is bucket already exists
        pass
    timeout = 2
    while not cli.list_buckets()["Buckets"] and timeout > 0:
        time.sleep(0.1)
        timeout -= 0.1

    add_tips_files(bucket)
    add_tips_files("cant_get_it")
    s3fs.S3FileSystem.clear_instance_cache()
    yield conn

    s3 = s3fs.S3FileSystem(client_kwargs={"endpoint_url": s3_base})

    try:
        s3.rm(bucket, recursive=True)
    except Exception:
        pass
    try:
        s3.rm("cant_get_it", recursive=True)
    except Exception:
        pass
    timeout = 2
    while cli.list_buckets()["Buckets"] and timeout > 0:
        time.sleep(0.1)
        timeout -= 0.1


_compression_formats_params = [
    (".no_compress", None),
    ("", None),
    (".gz", "gzip"),
    (".GZ", "gzip"),
    (".bz2", "bz2"),
    (".BZ2", "bz2"),
    (".zip", "zip"),
    (".ZIP", "zip"),
    (".xz", "xz"),
    (".XZ", "xz"),
    pytest.param((".zst", "zstd"), marks=td.skip_if_no("zstandard")),
    pytest.param((".ZST", "zstd"), marks=td.skip_if_no("zstandard")),
]


@pytest.fixture(params=_compression_formats_params[1:])
def compression_format(request):
    return request.param


@pytest.fixture(params=_compression_formats_params)
def compression_ext(request):
    return request.param[0]<|MERGE_RESOLUTION|>--- conflicted
+++ resolved
@@ -12,12 +12,7 @@
 )
 import pandas.util._test_decorators as td
 
-<<<<<<< HEAD
-=======
-import pandas._testing as tm
-
 import pandas.io.common as icom
->>>>>>> d2cd5e21
 from pandas.io.parsers import read_csv
 
 
