--- conflicted
+++ resolved
@@ -1054,23 +1054,6 @@
         res = flavor_read_html(StringIO(str_df), parse_dates=["date"], index_col=0)
         tm.assert_frame_equal(expected, res[0])
 
-<<<<<<< HEAD
-    def test_parse_dates_combine(self, flavor_read_html):
-        raw_dates = Series(date_range("1/1/2001", periods=10))
-        df = DataFrame(
-            {
-                "date": raw_dates.map(lambda x: str(x.date())),
-                "time": raw_dates.map(lambda x: str(x.time())),
-            }
-        )
-        res = flavor_read_html(
-            StringIO(df.to_html()), parse_dates={"datetime": [1, 2]}, index_col=1
-        )
-        newdf = DataFrame({"datetime": raw_dates}).astype("M8[s]")
-        tm.assert_frame_equal(newdf, res[0])
-
-=======
->>>>>>> 2aa155ae
     def test_wikipedia_states_table(self, datapath, flavor_read_html):
         data = datapath("io", "data", "html", "wikipedia_states.html")
         assert os.path.isfile(data), f"{data!r} is not a file"
