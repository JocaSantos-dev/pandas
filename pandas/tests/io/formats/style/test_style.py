import copy
import re
from textwrap import dedent

import numpy as np
import pytest

import pandas as pd
from pandas import (
    DataFrame,
    MultiIndex,
)
import pandas._testing as tm

jinja2 = pytest.importorskip("jinja2")
from pandas.io.formats.style import (  # isort:skip
    Styler,
)
from pandas.io.formats.style_render import (
    _get_level_lengths,
    _get_trimming_maximums,
    maybe_convert_css_to_tuples,
    non_reducing_slice,
)


@pytest.fixture
def mi_df():
    return DataFrame(
        [[1, 2], [3, 4]],
        index=MultiIndex.from_product([["i0"], ["i1_a", "i1_b"]]),
        columns=MultiIndex.from_product([["c0"], ["c1_a", "c1_b"]]),
        dtype=int,
    )


@pytest.fixture
def mi_styler(mi_df):
    return Styler(mi_df, uuid_len=0)


@pytest.fixture
def mi_styler_comp(mi_styler):
    # comprehensively add features to mi_styler
    mi_styler.css = {**mi_styler.css, **{"row": "ROW", "col": "COL"}}
    mi_styler.uuid_len = 5
    mi_styler.uuid = "abcde"
    mi_styler.set_caption("capt")
    mi_styler.set_table_styles([{"selector": "a", "props": "a:v;"}])
    mi_styler.hide_columns()
    mi_styler.hide_columns([("c0", "c1_a")])
    mi_styler.hide_columns(names=True)
    mi_styler.hide_index()
    mi_styler.hide_index([("i0", "i1_a")])
    mi_styler.hide_index(names=True)
    mi_styler.set_table_attributes('class="box"')
    mi_styler.format(na_rep="MISSING", precision=3)
    mi_styler.format_index(precision=2, axis=0)
    mi_styler.format_index(precision=4, axis=1)
    mi_styler.highlight_max(axis=None)
    mi_styler.applymap_index(lambda x: "color: white;", axis=0)
    mi_styler.applymap_index(lambda x: "color: black;", axis=1)
    mi_styler.set_td_classes(
        DataFrame(
            [["a", "b"], ["a", "c"]], index=mi_styler.index, columns=mi_styler.columns
        )
    )
    mi_styler.set_tooltips(
        DataFrame(
            [["a2", "b2"], ["a2", "c2"]],
            index=mi_styler.index,
            columns=mi_styler.columns,
        )
    )
    return mi_styler


@pytest.mark.parametrize(
    "sparse_columns, exp_cols",
    [
        (
            True,
            [
                {"is_visible": True, "attributes": 'colspan="2"', "value": "c0"},
                {"is_visible": False, "attributes": "", "value": "c0"},
            ],
        ),
        (
            False,
            [
                {"is_visible": True, "attributes": "", "value": "c0"},
                {"is_visible": True, "attributes": "", "value": "c0"},
            ],
        ),
    ],
)
def test_mi_styler_sparsify_columns(mi_styler, sparse_columns, exp_cols):
    exp_l1_c0 = {"is_visible": True, "attributes": "", "display_value": "c1_a"}
    exp_l1_c1 = {"is_visible": True, "attributes": "", "display_value": "c1_b"}

    ctx = mi_styler._translate(True, sparse_columns)

    assert exp_cols[0].items() <= ctx["head"][0][2].items()
    assert exp_cols[1].items() <= ctx["head"][0][3].items()
    assert exp_l1_c0.items() <= ctx["head"][1][2].items()
    assert exp_l1_c1.items() <= ctx["head"][1][3].items()


@pytest.mark.parametrize(
    "sparse_index, exp_rows",
    [
        (
            True,
            [
                {"is_visible": True, "attributes": 'rowspan="2"', "value": "i0"},
                {"is_visible": False, "attributes": "", "value": "i0"},
            ],
        ),
        (
            False,
            [
                {"is_visible": True, "attributes": "", "value": "i0"},
                {"is_visible": True, "attributes": "", "value": "i0"},
            ],
        ),
    ],
)
def test_mi_styler_sparsify_index(mi_styler, sparse_index, exp_rows):
    exp_l1_r0 = {"is_visible": True, "attributes": "", "display_value": "i1_a"}
    exp_l1_r1 = {"is_visible": True, "attributes": "", "display_value": "i1_b"}

    ctx = mi_styler._translate(sparse_index, True)

    assert exp_rows[0].items() <= ctx["body"][0][0].items()
    assert exp_rows[1].items() <= ctx["body"][1][0].items()
    assert exp_l1_r0.items() <= ctx["body"][0][1].items()
    assert exp_l1_r1.items() <= ctx["body"][1][1].items()


def test_mi_styler_sparsify_options(mi_styler):
    with pd.option_context("styler.sparse.index", False):
        html1 = mi_styler.to_html()
    with pd.option_context("styler.sparse.index", True):
        html2 = mi_styler.to_html()

    assert html1 != html2

    with pd.option_context("styler.sparse.columns", False):
        html1 = mi_styler.to_html()
    with pd.option_context("styler.sparse.columns", True):
        html2 = mi_styler.to_html()

    assert html1 != html2


@pytest.mark.parametrize(
    "rn, cn, max_els, max_rows, max_cols, exp_rn, exp_cn",
    [
        (100, 100, 100, None, None, 12, 6),  # reduce to (12, 6) < 100 elements
        (1000, 3, 750, None, None, 250, 3),  # dynamically reduce rows to 250, keep cols
        (4, 1000, 500, None, None, 4, 125),  # dynamically reduce cols to 125, keep rows
        (1000, 3, 750, 10, None, 10, 3),  # overwrite above dynamics with max_row
        (4, 1000, 500, None, 5, 4, 5),  # overwrite above dynamics with max_col
        (100, 100, 700, 50, 50, 25, 25),  # rows cols below given maxes so < 700 elmts
    ],
)
def test_trimming_maximum(rn, cn, max_els, max_rows, max_cols, exp_rn, exp_cn):
    rn, cn = _get_trimming_maximums(
        rn, cn, max_els, max_rows, max_cols, scaling_factor=0.5
    )
    assert (rn, cn) == (exp_rn, exp_cn)


@pytest.mark.parametrize(
    "option, val",
    [
        ("styler.render.max_elements", 6),
        ("styler.render.max_rows", 3),
    ],
)
def test_render_trimming_rows(option, val):
    # test auto and specific trimming of rows
    df = DataFrame(np.arange(120).reshape(60, 2))
    with pd.option_context(option, val):
        ctx = df.style._translate(True, True)
    assert len(ctx["head"][0]) == 3  # index + 2 data cols
    assert len(ctx["body"]) == 4  # 3 data rows + trimming row
    assert len(ctx["body"][0]) == 3  # index + 2 data cols


@pytest.mark.parametrize(
    "option, val",
    [
        ("styler.render.max_elements", 6),
        ("styler.render.max_columns", 2),
    ],
)
def test_render_trimming_cols(option, val):
    # test auto and specific trimming of cols
    df = DataFrame(np.arange(30).reshape(3, 10))
    with pd.option_context(option, val):
        ctx = df.style._translate(True, True)
    assert len(ctx["head"][0]) == 4  # index + 2 data cols + trimming col
    assert len(ctx["body"]) == 3  # 3 data rows
    assert len(ctx["body"][0]) == 4  # index + 2 data cols + trimming col


def test_render_trimming_mi():
    midx = MultiIndex.from_product([[1, 2], [1, 2, 3]])
    df = DataFrame(np.arange(36).reshape(6, 6), columns=midx, index=midx)
    with pd.option_context("styler.render.max_elements", 4):
        ctx = df.style._translate(True, True)

    assert len(ctx["body"][0]) == 5  # 2 indexes + 2 data cols + trimming row
    assert {"attributes": 'rowspan="2"'}.items() <= ctx["body"][0][0].items()
    assert {"class": "data row0 col_trim"}.items() <= ctx["body"][0][4].items()
    assert {"class": "data row_trim col_trim"}.items() <= ctx["body"][2][4].items()
    assert len(ctx["body"]) == 3  # 2 data rows + trimming row

    assert len(ctx["head"][0]) == 5  # 2 indexes + 2 column headers + trimming col
    assert {"attributes": 'colspan="2"'}.items() <= ctx["head"][0][2].items()


def test_render_empty_mi():
    # GH 43305
    df = DataFrame(index=MultiIndex.from_product([["A"], [0, 1]], names=[None, "one"]))
    expected = dedent(
        """\
    >
      <thead>
        <tr>
          <th class="index_name level0" >&nbsp;</th>
          <th class="index_name level1" >one</th>
        </tr>
      </thead>
    """
    )
    assert expected in df.style.to_html()


@pytest.mark.parametrize("comprehensive", [True, False])
@pytest.mark.parametrize("render", [True, False])
@pytest.mark.parametrize("deepcopy", [True, False])
def test_copy(comprehensive, render, deepcopy, mi_styler, mi_styler_comp):
    styler = mi_styler_comp if comprehensive else mi_styler
    styler.uuid_len = 5

    s2 = copy.deepcopy(styler) if deepcopy else copy.copy(styler)  # make copy and check
    assert s2 is not styler

    if render:
        styler.to_html()

    excl = [
        "na_rep",  # deprecated
        "precision",  # deprecated
        "cellstyle_map",  # render time vars..
        "cellstyle_map_columns",
        "cellstyle_map_index",
    ]
    if not deepcopy:  # check memory locations are equal for all included attributes
        for attr in [a for a in styler.__dict__ if (not callable(a) and a not in excl)]:
            assert id(getattr(s2, attr)) == id(getattr(styler, attr))
    else:  # check memory locations are different for nested or mutable vars
        shallow = [
            "data",
            "columns",
            "index",
            "uuid_len",
            "uuid",
            "caption",
            "cell_ids",
            "hide_index_",
            "hide_columns_",
            "hide_index_names",
            "hide_column_names",
            "table_attributes",
        ]
        for attr in shallow:
            assert id(getattr(s2, attr)) == id(getattr(styler, attr))

        for attr in [
            a
            for a in styler.__dict__
            if (not callable(a) and a not in excl and a not in shallow)
        ]:
            if getattr(s2, attr) is None:
                assert id(getattr(s2, attr)) == id(getattr(styler, attr))
            else:
                assert id(getattr(s2, attr)) != id(getattr(styler, attr))


def test_clear(mi_styler_comp):
    # NOTE: if this test fails for new features then 'mi_styler_comp' should be updated
    # to ensure proper testing of the 'copy', 'clear', 'export' methods with new feature
    # GH 40675
    styler = mi_styler_comp
    styler._compute()  # execute applied methods

    clean_copy = Styler(styler.data, uuid=styler.uuid)

    excl = [
        "data",
        "index",
        "columns",
        "uuid",
        "uuid_len",  # uuid is set to be the same on styler and clean_copy
        "cell_ids",
        "cellstyle_map",  # execution time only
        "cellstyle_map_columns",  # execution time only
        "cellstyle_map_index",  # execution time only
        "precision",  # deprecated
        "na_rep",  # deprecated
    ]
    # tests vars are not same vals on obj and clean copy before clear (except for excl)
    for attr in [a for a in styler.__dict__ if not (callable(a) or a in excl)]:
        res = getattr(styler, attr) == getattr(clean_copy, attr)
        assert not (all(res) if (hasattr(res, "__iter__") and len(res) > 0) else res)

    # test vars have same vales on obj and clean copy after clearing
    styler.clear()
    for attr in [a for a in styler.__dict__ if not (callable(a))]:
        res = getattr(styler, attr) == getattr(clean_copy, attr)
        assert all(res) if hasattr(res, "__iter__") else res


def test_hide_raises(mi_styler):
    msg = "`subset` and `level` cannot be passed simultaneously"
    with pytest.raises(ValueError, match=msg):
        mi_styler.hide_index(subset="something", level="something else")

    msg = "`level` must be of type `int`, `str` or list of such"
    with pytest.raises(ValueError, match=msg):
        mi_styler.hide_index(level={"bad": 1, "type": 2})


@pytest.mark.parametrize("level", [1, "one", [1], ["one"]])
def test_hide_index_level(mi_styler, level):
    mi_styler.index.names, mi_styler.columns.names = ["zero", "one"], ["zero", "one"]
    ctx = mi_styler.hide_index(level=level)._translate(False, True)
    assert len(ctx["head"][0]) == 3
    assert len(ctx["head"][1]) == 3
    assert len(ctx["head"][2]) == 4
    assert ctx["head"][2][0]["is_visible"]
    assert not ctx["head"][2][1]["is_visible"]

    assert ctx["body"][0][0]["is_visible"]
    assert not ctx["body"][0][1]["is_visible"]
    assert ctx["body"][1][0]["is_visible"]
    assert not ctx["body"][1][1]["is_visible"]


@pytest.mark.parametrize("level", [1, "one", [1], ["one"]])
@pytest.mark.parametrize("names", [True, False])
def test_hide_columns_level(mi_styler, level, names):
    mi_styler.columns.names = ["zero", "one"]
    if names:
        mi_styler.index.names = ["zero", "one"]
    ctx = mi_styler.hide_columns(level=level)._translate(True, False)
    assert len(ctx["head"]) == (2 if names else 1)


@pytest.mark.parametrize("method", ["applymap", "apply"])
@pytest.mark.parametrize("axis", ["index", "columns"])
def test_apply_map_header(method, axis):
    # GH 41893
    df = DataFrame({"A": [0, 0], "B": [1, 1]}, index=["C", "D"])
    func = {
        "apply": lambda s: ["attr: val" if ("A" in v or "C" in v) else "" for v in s],
        "applymap": lambda v: "attr: val" if ("A" in v or "C" in v) else "",
    }

    # test execution added to todo
    result = getattr(df.style, f"{method}_index")(func[method], axis=axis)
    assert len(result._todo) == 1
    assert len(getattr(result, f"ctx_{axis}")) == 0

    # test ctx object on compute
    result._compute()
    expected = {
        (0, 0): [("attr", "val")],
    }
    assert getattr(result, f"ctx_{axis}") == expected


@pytest.mark.parametrize("method", ["apply", "applymap"])
@pytest.mark.parametrize("axis", ["index", "columns"])
def test_apply_map_header_mi(mi_styler, method, axis):
    # GH 41893
    func = {
        "apply": lambda s: ["attr: val;" if "b" in v else "" for v in s],
        "applymap": lambda v: "attr: val" if "b" in v else "",
    }
    result = getattr(mi_styler, f"{method}_index")(func[method], axis=axis)._compute()
    expected = {(1, 1): [("attr", "val")]}
    assert getattr(result, f"ctx_{axis}") == expected


def test_apply_map_header_raises(mi_styler):
    # GH 41893
    with pytest.raises(ValueError, match="No axis named bad for object type DataFrame"):
        mi_styler.applymap_index(lambda v: "attr: val;", axis="bad")._compute()


class TestStyler:
    def setup_method(self, method):
        np.random.seed(24)
        self.s = DataFrame({"A": np.random.permutation(range(6))})
        self.df = DataFrame({"A": [0, 1], "B": np.random.randn(2)})
        self.f = lambda x: x
        self.g = lambda x: x

        def h(x, foo="bar"):
            return pd.Series(f"color: {foo}", index=x.index, name=x.name)

        self.h = h
        self.styler = Styler(self.df)
        self.attrs = DataFrame({"A": ["color: red", "color: blue"]})
        self.dataframes = [
            self.df,
            DataFrame(
                {"f": [1.0, 2.0], "o": ["a", "b"], "c": pd.Categorical(["a", "b"])}
            ),
        ]
        self.blank_value = "&nbsp;"

    def test_init_non_pandas(self):
        msg = "``data`` must be a Series or DataFrame"
        with pytest.raises(TypeError, match=msg):
            Styler([1, 2, 3])

    def test_init_series(self):
        result = Styler(pd.Series([1, 2]))
        assert result.data.ndim == 2

    def test_repr_html_ok(self):
        self.styler._repr_html_()

    def test_repr_html_mathjax(self):
        # gh-19824 / 41395
        assert "tex2jax_ignore" not in self.styler._repr_html_()

        with pd.option_context("styler.html.mathjax", False):
            assert "tex2jax_ignore" in self.styler._repr_html_()

    def test_update_ctx(self):
        self.styler._update_ctx(self.attrs)
        expected = {(0, 0): [("color", "red")], (1, 0): [("color", "blue")]}
        assert self.styler.ctx == expected

    def test_update_ctx_flatten_multi_and_trailing_semi(self):
        attrs = DataFrame({"A": ["color: red; foo: bar", "color:blue ; foo: baz;"]})
        self.styler._update_ctx(attrs)
        expected = {
            (0, 0): [("color", "red"), ("foo", "bar")],
            (1, 0): [("color", "blue"), ("foo", "baz")],
        }
        assert self.styler.ctx == expected

    def test_render(self):
        df = DataFrame({"A": [0, 1]})
        style = lambda x: pd.Series(["color: red", "color: blue"], name=x.name)
        s = Styler(df, uuid="AB").apply(style)
        s.to_html()
        # it worked?

    def test_multiple_render(self):
        # GH 39396
        s = Styler(self.df, uuid_len=0).applymap(lambda x: "color: red;", subset=["A"])
        s.to_html()  # do 2 renders to ensure css styles not duplicated
        assert (
            '<style type="text/css">\n#T__row0_col0, #T__row1_col0 {\n'
            "  color: red;\n}\n</style>" in s.to_html()
        )

    def test_render_empty_dfs(self):
        empty_df = DataFrame()
        es = Styler(empty_df)
        es.to_html()
        # An index but no columns
        DataFrame(columns=["a"]).style.to_html()
        # A column but no index
        DataFrame(index=["a"]).style.to_html()
        # No IndexError raised?

    def test_render_double(self):
        df = DataFrame({"A": [0, 1]})
        style = lambda x: pd.Series(
            ["color: red; border: 1px", "color: blue; border: 2px"], name=x.name
        )
        s = Styler(df, uuid="AB").apply(style)
        s.to_html()
        # it worked?

    def test_set_properties(self):
        df = DataFrame({"A": [0, 1]})
        result = df.style.set_properties(color="white", size="10px")._compute().ctx
        # order is deterministic
        v = [("color", "white"), ("size", "10px")]
        expected = {(0, 0): v, (1, 0): v}
        assert result.keys() == expected.keys()
        for v1, v2 in zip(result.values(), expected.values()):
            assert sorted(v1) == sorted(v2)

    def test_set_properties_subset(self):
        df = DataFrame({"A": [0, 1]})
        result = (
            df.style.set_properties(subset=pd.IndexSlice[0, "A"], color="white")
            ._compute()
            .ctx
        )
        expected = {(0, 0): [("color", "white")]}
        assert result == expected

    def test_empty_index_name_doesnt_display(self):
        # https://github.com/pandas-dev/pandas/pull/12090#issuecomment-180695902
        df = DataFrame({"A": [1, 2], "B": [3, 4], "C": [5, 6]})
        result = df.style._translate(True, True)
        assert len(result["head"]) == 1
        expected = {
            "class": "blank level0",
            "type": "th",
            "value": self.blank_value,
            "is_visible": True,
            "display_value": self.blank_value,
        }
        assert expected.items() <= result["head"][0][0].items()

    def test_index_name(self):
        # https://github.com/pandas-dev/pandas/issues/11655
        df = DataFrame({"A": [1, 2], "B": [3, 4], "C": [5, 6]})
        result = df.set_index("A").style._translate(True, True)
        expected = {
            "class": "index_name level0",
            "type": "th",
            "value": "A",
            "is_visible": True,
            "display_value": "A",
        }
        assert expected.items() <= result["head"][1][0].items()

    def test_multiindex_name(self):
        # https://github.com/pandas-dev/pandas/issues/11655
        df = DataFrame({"A": [1, 2], "B": [3, 4], "C": [5, 6]})
        result = df.set_index(["A", "B"]).style._translate(True, True)

        expected = [
            {
                "class": "index_name level0",
                "type": "th",
                "value": "A",
                "is_visible": True,
                "display_value": "A",
            },
            {
                "class": "index_name level1",
                "type": "th",
                "value": "B",
                "is_visible": True,
                "display_value": "B",
            },
            {
                "class": "blank col0",
                "type": "th",
                "value": self.blank_value,
                "is_visible": True,
                "display_value": self.blank_value,
            },
        ]
        assert result["head"][1] == expected

    def test_numeric_columns(self):
        # https://github.com/pandas-dev/pandas/issues/12125
        # smoke test for _translate
        df = DataFrame({0: [1, 2, 3]})
        df.style._translate(True, True)

    def test_apply_axis(self):
        df = DataFrame({"A": [0, 0], "B": [1, 1]})
        f = lambda x: [f"val: {x.max()}" for v in x]
        result = df.style.apply(f, axis=1)
        assert len(result._todo) == 1
        assert len(result.ctx) == 0
        result._compute()
        expected = {
            (0, 0): [("val", "1")],
            (0, 1): [("val", "1")],
            (1, 0): [("val", "1")],
            (1, 1): [("val", "1")],
        }
        assert result.ctx == expected

        result = df.style.apply(f, axis=0)
        expected = {
            (0, 0): [("val", "0")],
            (0, 1): [("val", "1")],
            (1, 0): [("val", "0")],
            (1, 1): [("val", "1")],
        }
        result._compute()
        assert result.ctx == expected
        result = df.style.apply(f)  # default
        result._compute()
        assert result.ctx == expected

    @pytest.mark.parametrize("axis", [0, 1])
    def test_apply_series_return(self, axis):
        # GH 42014
        df = DataFrame([[1, 2], [3, 4]], index=["X", "Y"], columns=["X", "Y"])

        # test Series return where len(Series) < df.index or df.columns but labels OK
        func = lambda s: pd.Series(["color: red;"], index=["Y"])
        result = df.style.apply(func, axis=axis)._compute().ctx
        assert result[(1, 1)] == [("color", "red")]
        assert result[(1 - axis, axis)] == [("color", "red")]

        # test Series return where labels align but different order
        func = lambda s: pd.Series(["color: red;", "color: blue;"], index=["Y", "X"])
        result = df.style.apply(func, axis=axis)._compute().ctx
        assert result[(0, 0)] == [("color", "blue")]
        assert result[(1, 1)] == [("color", "red")]
        assert result[(1 - axis, axis)] == [("color", "red")]
        assert result[(axis, 1 - axis)] == [("color", "blue")]

    @pytest.mark.parametrize("index", [False, True])
    @pytest.mark.parametrize("columns", [False, True])
    def test_apply_dataframe_return(self, index, columns):
        # GH 42014
        df = DataFrame([[1, 2], [3, 4]], index=["X", "Y"], columns=["X", "Y"])
        idxs = ["X", "Y"] if index else ["Y"]
        cols = ["X", "Y"] if columns else ["Y"]
        df_styles = DataFrame("color: red;", index=idxs, columns=cols)
        result = df.style.apply(lambda x: df_styles, axis=None)._compute().ctx

        assert result[(1, 1)] == [("color", "red")]  # (Y,Y) styles always present
        assert (result[(0, 1)] == [("color", "red")]) is index  # (X,Y) only if index
        assert (result[(1, 0)] == [("color", "red")]) is columns  # (Y,X) only if cols
        assert (result[(0, 0)] == [("color", "red")]) is (index and columns)  # (X,X)

    @pytest.mark.parametrize(
        "slice_",
        [
            pd.IndexSlice[:],
            pd.IndexSlice[:, ["A"]],
            pd.IndexSlice[[1], :],
            pd.IndexSlice[[1], ["A"]],
            pd.IndexSlice[:2, ["A", "B"]],
        ],
    )
    @pytest.mark.parametrize("axis", [0, 1])
    def test_apply_subset(self, slice_, axis):
        result = (
            self.df.style.apply(self.h, axis=axis, subset=slice_, foo="baz")
            ._compute()
            .ctx
        )
        expected = {
            (r, c): [("color", "baz")]
            for r, row in enumerate(self.df.index)
            for c, col in enumerate(self.df.columns)
            if row in self.df.loc[slice_].index and col in self.df.loc[slice_].columns
        }
        assert result == expected

    @pytest.mark.parametrize(
        "slice_",
        [
            pd.IndexSlice[:],
            pd.IndexSlice[:, ["A"]],
            pd.IndexSlice[[1], :],
            pd.IndexSlice[[1], ["A"]],
            pd.IndexSlice[:2, ["A", "B"]],
        ],
    )
    def test_applymap_subset(self, slice_):
        result = (
            self.df.style.applymap(lambda x: "color:baz;", subset=slice_)._compute().ctx
        )
        expected = {
            (r, c): [("color", "baz")]
            for r, row in enumerate(self.df.index)
            for c, col in enumerate(self.df.columns)
            if row in self.df.loc[slice_].index and col in self.df.loc[slice_].columns
        }
        assert result == expected

    @pytest.mark.parametrize(
        "slice_",
        [
            pd.IndexSlice[:, pd.IndexSlice["x", "A"]],
            pd.IndexSlice[:, pd.IndexSlice[:, "A"]],
            pd.IndexSlice[:, pd.IndexSlice[:, ["A", "C"]]],  # missing col element
            pd.IndexSlice[pd.IndexSlice["a", 1], :],
            pd.IndexSlice[pd.IndexSlice[:, 1], :],
            pd.IndexSlice[pd.IndexSlice[:, [1, 3]], :],  # missing row element
            pd.IndexSlice[:, ("x", "A")],
            pd.IndexSlice[("a", 1), :],
        ],
    )
    def test_applymap_subset_multiindex(self, slice_):
        # GH 19861
        # edited for GH 33562
        warn = None
        msg = "indexing on a MultiIndex with a nested sequence of labels"
        if (
            isinstance(slice_[-1], tuple)
            and isinstance(slice_[-1][-1], list)
            and "C" in slice_[-1][-1]
        ):
            warn = FutureWarning
        elif (
            isinstance(slice_[0], tuple)
            and isinstance(slice_[0][1], list)
            and 3 in slice_[0][1]
        ):
            warn = FutureWarning

        idx = MultiIndex.from_product([["a", "b"], [1, 2]])
        col = MultiIndex.from_product([["x", "y"], ["A", "B"]])
        df = DataFrame(np.random.rand(4, 4), columns=col, index=idx)

        with tm.assert_produces_warning(warn, match=msg, check_stacklevel=False):
            df.style.applymap(lambda x: "color: red;", subset=slice_).to_html()

    def test_applymap_subset_multiindex_code(self):
        # https://github.com/pandas-dev/pandas/issues/25858
        # Checks styler.applymap works with multindex when codes are provided
        codes = np.array([[0, 0, 1, 1], [0, 1, 0, 1]])
        columns = MultiIndex(
            levels=[["a", "b"], ["%", "#"]], codes=codes, names=["", ""]
        )
        df = DataFrame(
            [[1, -1, 1, 1], [-1, 1, 1, 1]], index=["hello", "world"], columns=columns
        )
        pct_subset = pd.IndexSlice[:, pd.IndexSlice[:, "%":"%"]]

        def color_negative_red(val):
            color = "red" if val < 0 else "black"
            return f"color: {color}"

        df.loc[pct_subset]
        df.style.applymap(color_negative_red, subset=pct_subset)

    def test_empty(self):
        df = DataFrame({"A": [1, 0]})
        s = df.style
        s.ctx = {(0, 0): [("color", "red")], (1, 0): [("", "")]}

        result = s._translate(True, True)["cellstyle"]
        expected = [
            {"props": [("color", "red")], "selectors": ["row0_col0"]},
            {"props": [("", "")], "selectors": ["row1_col0"]},
        ]
        assert result == expected

    def test_duplicate(self):
        df = DataFrame({"A": [1, 0]})
        s = df.style
        s.ctx = {(0, 0): [("color", "red")], (1, 0): [("color", "red")]}

        result = s._translate(True, True)["cellstyle"]
        expected = [
            {"props": [("color", "red")], "selectors": ["row0_col0", "row1_col0"]}
        ]
        assert result == expected

    def test_init_with_na_rep(self):
        # GH 21527 28358
        df = DataFrame([[None, None], [1.1, 1.2]], columns=["A", "B"])

        ctx = Styler(df, na_rep="NA")._translate(True, True)
        assert ctx["body"][0][1]["display_value"] == "NA"
        assert ctx["body"][0][2]["display_value"] == "NA"

    def test_caption(self):
        styler = Styler(self.df, caption="foo")
        result = styler.to_html()
        assert all(["caption" in result, "foo" in result])

        styler = self.df.style
        result = styler.set_caption("baz")
        assert styler is result
        assert styler.caption == "baz"

    def test_uuid(self):
        styler = Styler(self.df, uuid="abc123")
        result = styler.to_html()
        assert "abc123" in result

        styler = self.df.style
        result = styler.set_uuid("aaa")
        assert result is styler
        assert result.uuid == "aaa"

    def test_unique_id(self):
        # See https://github.com/pandas-dev/pandas/issues/16780
        df = DataFrame({"a": [1, 3, 5, 6], "b": [2, 4, 12, 21]})
        result = df.style.to_html(uuid="test")
        assert "test" in result
        ids = re.findall('id="(.*?)"', result)
        assert np.unique(ids).size == len(ids)

    def test_table_styles(self):
        style = [{"selector": "th", "props": [("foo", "bar")]}]  # default format
        styler = Styler(self.df, table_styles=style)
        result = " ".join(styler.to_html().split())
        assert "th { foo: bar; }" in result

        styler = self.df.style
        result = styler.set_table_styles(style)
        assert styler is result
        assert styler.table_styles == style

        # GH 39563
        style = [{"selector": "th", "props": "foo:bar;"}]  # css string format
        styler = self.df.style.set_table_styles(style)
        result = " ".join(styler.to_html().split())
        assert "th { foo: bar; }" in result

    def test_table_styles_multiple(self):
        ctx = self.df.style.set_table_styles(
            [
                {"selector": "th,td", "props": "color:red;"},
                {"selector": "tr", "props": "color:green;"},
            ]
        )._translate(True, True)["table_styles"]
        assert ctx == [
            {"selector": "th", "props": [("color", "red")]},
            {"selector": "td", "props": [("color", "red")]},
            {"selector": "tr", "props": [("color", "green")]},
        ]

    def test_maybe_convert_css_to_tuples(self):
        expected = [("a", "b"), ("c", "d e")]
        assert maybe_convert_css_to_tuples("a:b;c:d e;") == expected
        assert maybe_convert_css_to_tuples("a: b ;c:  d e  ") == expected
        expected = []
        assert maybe_convert_css_to_tuples("") == expected

    def test_maybe_convert_css_to_tuples_err(self):
        msg = "Styles supplied as string must follow CSS rule formats"
        with pytest.raises(ValueError, match=msg):
            maybe_convert_css_to_tuples("err")

    def test_table_attributes(self):
        attributes = 'class="foo" data-bar'
        styler = Styler(self.df, table_attributes=attributes)
        result = styler.to_html()
        assert 'class="foo" data-bar' in result

        result = self.df.style.set_table_attributes(attributes).to_html()
        assert 'class="foo" data-bar' in result

    def test_apply_none(self):
        def f(x):
            return DataFrame(
                np.where(x == x.max(), "color: red", ""),
                index=x.index,
                columns=x.columns,
            )

        result = DataFrame([[1, 2], [3, 4]]).style.apply(f, axis=None)._compute().ctx
        assert result[(1, 1)] == [("color", "red")]

    def test_trim(self):
        result = self.df.style.to_html()  # trim=True
        assert result.count("#") == 0

        result = self.df.style.highlight_max().to_html()
        assert result.count("#") == len(self.df.columns)

    def test_export(self):
        f = lambda x: "color: red" if x > 0 else "color: blue"
        g = lambda x, z: f"color: {z}" if x > 0 else f"color: {z}"
        style1 = self.styler
        style1.applymap(f).applymap(g, z="b").highlight_max()._compute()  # = render
        result = style1.export()
        style2 = self.df.style
        style2.use(result)
        assert style1._todo == style2._todo
        style2.to_html()

    def test_bad_apply_shape(self):
        df = DataFrame([[1, 2], [3, 4]], index=["A", "B"], columns=["X", "Y"])

        msg = "resulted in the apply method collapsing to a Series."
        with pytest.raises(ValueError, match=msg):
            df.style._apply(lambda x: "x")

        msg = "created invalid {} labels"
        with pytest.raises(ValueError, match=msg.format("index")):
            df.style._apply(lambda x: [""])

        with pytest.raises(ValueError, match=msg.format("index")):
            df.style._apply(lambda x: ["", "", "", ""])

        with pytest.raises(ValueError, match=msg.format("index")):
            df.style._apply(lambda x: pd.Series(["a:v;", ""], index=["A", "C"]), axis=0)

        with pytest.raises(ValueError, match=msg.format("columns")):
            df.style._apply(lambda x: ["", "", ""], axis=1)

        with pytest.raises(ValueError, match=msg.format("columns")):
            df.style._apply(lambda x: pd.Series(["a:v;", ""], index=["X", "Z"]), axis=1)

        msg = "returned ndarray with wrong shape"
        with pytest.raises(ValueError, match=msg):
            df.style._apply(lambda x: np.array([[""], [""]]), axis=None)

    def test_apply_bad_return(self):
        def f(x):
            return ""

        df = DataFrame([[1, 2], [3, 4]])
        msg = (
            "must return a DataFrame or ndarray when passed to `Styler.apply` "
            "with axis=None"
        )
        with pytest.raises(TypeError, match=msg):
            df.style._apply(f, axis=None)

    @pytest.mark.parametrize("axis", ["index", "columns"])
    def test_apply_bad_labels(self, axis):
        def f(x):
            return DataFrame(**{axis: ["bad", "labels"]})

        df = DataFrame([[1, 2], [3, 4]])
        msg = f"created invalid {axis} labels."
        with pytest.raises(ValueError, match=msg):
            df.style._apply(f, axis=None)

    def test_get_level_lengths(self):
        index = MultiIndex.from_product([["a", "b"], [0, 1, 2]])
        expected = {
            (0, 0): 3,
            (0, 3): 3,
            (1, 0): 1,
            (1, 1): 1,
            (1, 2): 1,
            (1, 3): 1,
            (1, 4): 1,
            (1, 5): 1,
        }
        result = _get_level_lengths(index, sparsify=True, max_index=100)
        tm.assert_dict_equal(result, expected)

        expected = {
            (0, 0): 1,
            (0, 1): 1,
            (0, 2): 1,
            (0, 3): 1,
            (0, 4): 1,
            (0, 5): 1,
            (1, 0): 1,
            (1, 1): 1,
            (1, 2): 1,
            (1, 3): 1,
            (1, 4): 1,
            (1, 5): 1,
        }
        result = _get_level_lengths(index, sparsify=False, max_index=100)
        tm.assert_dict_equal(result, expected)

    def test_get_level_lengths_un_sorted(self):
        index = MultiIndex.from_arrays([[1, 1, 2, 1], ["a", "b", "b", "d"]])
        expected = {
            (0, 0): 2,
            (0, 2): 1,
            (0, 3): 1,
            (1, 0): 1,
            (1, 1): 1,
            (1, 2): 1,
            (1, 3): 1,
        }
        result = _get_level_lengths(index, sparsify=True, max_index=100)
        tm.assert_dict_equal(result, expected)

        expected = {
            (0, 0): 1,
            (0, 1): 1,
            (0, 2): 1,
            (0, 3): 1,
            (1, 0): 1,
            (1, 1): 1,
            (1, 2): 1,
            (1, 3): 1,
        }
        result = _get_level_lengths(index, sparsify=False, max_index=100)
        tm.assert_dict_equal(result, expected)

    def test_mi_sparse_index_names(self):
        # TODO this test is verbose can be minimised to more directly target test
        df = DataFrame(
            {"A": [1, 2]},
            index=MultiIndex.from_arrays(
                [["a", "a"], [0, 1]], names=["idx_level_0", "idx_level_1"]
            ),
        )
        result = df.style._translate(True, True)
        head = result["head"][1]
        expected = [
            {
                "class": "index_name level0",
                "value": "idx_level_0",
                "type": "th",
                "is_visible": True,
                "display_value": "idx_level_0",
            },
            {
                "class": "index_name level1",
                "value": "idx_level_1",
                "type": "th",
                "is_visible": True,
                "display_value": "idx_level_1",
            },
            {
                "class": "blank col0",
                "value": self.blank_value,
                "type": "th",
                "is_visible": True,
                "display_value": self.blank_value,
            },
        ]

        assert head == expected

    def test_mi_sparse_column_names(self):
        df = DataFrame(
            np.arange(16).reshape(4, 4),
            index=MultiIndex.from_arrays(
                [["a", "a", "b", "a"], [0, 1, 1, 2]],
                names=["idx_level_0", "idx_level_1"],
            ),
            columns=MultiIndex.from_arrays(
                [["C1", "C1", "C2", "C2"], [1, 0, 1, 0]], names=["col_0", "col_1"]
            ),
        )
        result = Styler(df, cell_ids=False)._translate(True, True)
        head = result["head"][1]
        expected = [
            {
                "class": "blank",
                "value": self.blank_value,
                "display_value": self.blank_value,
                "type": "th",
                "is_visible": True,
            },
            {
                "class": "index_name level1",
                "value": "col_1",
                "display_value": "col_1",
                "is_visible": True,
                "type": "th",
            },
            {
                "class": "col_heading level1 col0",
                "display_value": "1",
                "is_visible": True,
                "type": "th",
                "value": 1,
                "attributes": "",
            },
            {
                "class": "col_heading level1 col1",
                "display_value": "0",
                "is_visible": True,
                "type": "th",
                "value": 0,
                "attributes": "",
            },
            {
                "class": "col_heading level1 col2",
                "display_value": "1",
                "is_visible": True,
                "type": "th",
                "value": 1,
                "attributes": "",
            },
            {
                "class": "col_heading level1 col3",
                "display_value": "0",
                "is_visible": True,
                "type": "th",
                "value": 0,
                "attributes": "",
            },
        ]
        assert head == expected

    def test_hide_column_headers(self):
        ctx = self.styler.hide_columns()._translate(True, True)
        assert len(ctx["head"]) == 0  # no header entries with an unnamed index

        self.df.index.name = "some_name"
        ctx = self.df.style.hide_columns()._translate(True, True)
        assert len(ctx["head"]) == 1
        # index names still visible, changed in #42101, reverted in 43404

    def test_hide_single_index(self):
        # GH 14194
        # single unnamed index
        ctx = self.df.style._translate(True, True)
        assert ctx["body"][0][0]["is_visible"]
        assert ctx["head"][0][0]["is_visible"]
        ctx2 = self.df.style.hide_index()._translate(True, True)
        assert not ctx2["body"][0][0]["is_visible"]
        assert not ctx2["head"][0][0]["is_visible"]

        # single named index
        ctx3 = self.df.set_index("A").style._translate(True, True)
        assert ctx3["body"][0][0]["is_visible"]
        assert len(ctx3["head"]) == 2  # 2 header levels
        assert ctx3["head"][0][0]["is_visible"]

        ctx4 = self.df.set_index("A").style.hide_index()._translate(True, True)
        assert not ctx4["body"][0][0]["is_visible"]
        assert len(ctx4["head"]) == 1  # only 1 header levels
        assert not ctx4["head"][0][0]["is_visible"]

    def test_hide_multiindex(self):
        # GH 14194
        df = DataFrame(
            {"A": [1, 2], "B": [1, 2]},
            index=MultiIndex.from_arrays(
                [["a", "a"], [0, 1]], names=["idx_level_0", "idx_level_1"]
            ),
        )
        ctx1 = df.style._translate(True, True)
        # tests for 'a' and '0'
        assert ctx1["body"][0][0]["is_visible"]
        assert ctx1["body"][0][1]["is_visible"]
        # check for blank header rows
        assert len(ctx1["head"][0]) == 4  # two visible indexes and two data columns

        ctx2 = df.style.hide_index()._translate(True, True)
        # tests for 'a' and '0'
        assert not ctx2["body"][0][0]["is_visible"]
        assert not ctx2["body"][0][1]["is_visible"]
        # check for blank header rows
        assert len(ctx2["head"][0]) == 3  # one hidden (col name) and two data columns
        assert not ctx2["head"][0][0]["is_visible"]

    def test_hide_columns_single_level(self):
        # GH 14194
        # test hiding single column
        ctx = self.df.style._translate(True, True)
        assert ctx["head"][0][1]["is_visible"]
        assert ctx["head"][0][1]["display_value"] == "A"
        assert ctx["head"][0][2]["is_visible"]
        assert ctx["head"][0][2]["display_value"] == "B"
        assert ctx["body"][0][1]["is_visible"]  # col A, row 1
        assert ctx["body"][1][2]["is_visible"]  # col B, row 1

        ctx = self.df.style.hide_columns("A")._translate(True, True)
        assert not ctx["head"][0][1]["is_visible"]
        assert not ctx["body"][0][1]["is_visible"]  # col A, row 1
        assert ctx["body"][1][2]["is_visible"]  # col B, row 1

        # test hiding mulitiple columns
        ctx = self.df.style.hide_columns(["A", "B"])._translate(True, True)
        assert not ctx["head"][0][1]["is_visible"]
        assert not ctx["head"][0][2]["is_visible"]
        assert not ctx["body"][0][1]["is_visible"]  # col A, row 1
        assert not ctx["body"][1][2]["is_visible"]  # col B, row 1

    def test_hide_columns_index_mult_levels(self):
        # GH 14194
        # setup dataframe with multiple column levels and indices
        i1 = MultiIndex.from_arrays(
            [["a", "a"], [0, 1]], names=["idx_level_0", "idx_level_1"]
        )
        i2 = MultiIndex.from_arrays(
            [["b", "b"], [0, 1]], names=["col_level_0", "col_level_1"]
        )
        df = DataFrame([[1, 2], [3, 4]], index=i1, columns=i2)
        ctx = df.style._translate(True, True)
        # column headers
        assert ctx["head"][0][2]["is_visible"]
        assert ctx["head"][1][2]["is_visible"]
        assert ctx["head"][1][3]["display_value"] == "1"
        # indices
        assert ctx["body"][0][0]["is_visible"]
        # data
        assert ctx["body"][1][2]["is_visible"]
        assert ctx["body"][1][2]["display_value"] == "3"
        assert ctx["body"][1][3]["is_visible"]
        assert ctx["body"][1][3]["display_value"] == "4"

        # hide top column level, which hides both columns
        ctx = df.style.hide_columns("b")._translate(True, True)
        assert not ctx["head"][0][2]["is_visible"]  # b
        assert not ctx["head"][1][2]["is_visible"]  # 0
        assert not ctx["body"][1][2]["is_visible"]  # 3
        assert ctx["body"][0][0]["is_visible"]  # index

        # hide first column only
        ctx = df.style.hide_columns([("b", 0)])._translate(True, True)
        assert not ctx["head"][0][2]["is_visible"]  # b
        assert ctx["head"][0][3]["is_visible"]  # b
        assert not ctx["head"][1][2]["is_visible"]  # 0
        assert not ctx["body"][1][2]["is_visible"]  # 3
        assert ctx["body"][1][3]["is_visible"]
        assert ctx["body"][1][3]["display_value"] == "4"

        # hide second column and index
        ctx = df.style.hide_columns([("b", 1)]).hide_index()._translate(True, True)
        assert not ctx["body"][0][0]["is_visible"]  # index
        assert len(ctx["head"][0]) == 3
        assert ctx["head"][0][1]["is_visible"]  # b
        assert ctx["head"][1][1]["is_visible"]  # 0
        assert not ctx["head"][1][2]["is_visible"]  # 1
        assert not ctx["body"][1][3]["is_visible"]  # 4
        assert ctx["body"][1][2]["is_visible"]
        assert ctx["body"][1][2]["display_value"] == "3"

        # hide top row level, which hides both rows so body empty
        ctx = df.style.hide_index("a")._translate(True, True)
        assert ctx["body"] == []

        # hide first row only
        ctx = df.style.hide_index(("a", 0))._translate(True, True)
        for i in [0, 1, 2, 3]:
            assert "row1" in ctx["body"][0][i]["class"]  # row0 not included in body
            assert ctx["body"][0][i]["is_visible"]

    def test_pipe(self):
        def set_caption_from_template(styler, a, b):
            return styler.set_caption(f"Dataframe with a = {a} and b = {b}")

        styler = self.df.style.pipe(set_caption_from_template, "A", b="B")
        assert "Dataframe with a = A and b = B" in styler.to_html()

        # Test with an argument that is a (callable, keyword_name) pair.
        def f(a, b, styler):
            return (a, b, styler)

        styler = self.df.style
        result = styler.pipe((f, "styler"), a=1, b=2)
        assert result == (1, 2, styler)

    def test_no_cell_ids(self):
        # GH 35588
        # GH 35663
        df = DataFrame(data=[[0]])
        styler = Styler(df, uuid="_", cell_ids=False)
        styler.to_html()
        s = styler.to_html()  # render twice to ensure ctx is not updated
        assert s.find('<td class="data row0 col0" >') != -1

    @pytest.mark.parametrize(
        "classes",
        [
            DataFrame(
                data=[["", "test-class"], [np.nan, None]],
                columns=["A", "B"],
                index=["a", "b"],
            ),
            DataFrame(data=[["test-class"]], columns=["B"], index=["a"]),
            DataFrame(data=[["test-class", "unused"]], columns=["B", "C"], index=["a"]),
        ],
    )
    def test_set_data_classes(self, classes):
        # GH 36159
        df = DataFrame(data=[[0, 1], [2, 3]], columns=["A", "B"], index=["a", "b"])
        s = Styler(df, uuid_len=0, cell_ids=False).set_td_classes(classes).to_html()
        assert '<td class="data row0 col0" >0</td>' in s
        assert '<td class="data row0 col1 test-class" >1</td>' in s
        assert '<td class="data row1 col0" >2</td>' in s
        assert '<td class="data row1 col1" >3</td>' in s
        # GH 39317
        s = Styler(df, uuid_len=0, cell_ids=True).set_td_classes(classes).to_html()
        assert '<td id="T__row0_col0" class="data row0 col0" >0</td>' in s
        assert '<td id="T__row0_col1" class="data row0 col1 test-class" >1</td>' in s
        assert '<td id="T__row1_col0" class="data row1 col0" >2</td>' in s
        assert '<td id="T__row1_col1" class="data row1 col1" >3</td>' in s

    def test_set_data_classes_reindex(self):
        # GH 39317
        df = DataFrame(
            data=[[0, 1, 2], [3, 4, 5], [6, 7, 8]], columns=[0, 1, 2], index=[0, 1, 2]
        )
        classes = DataFrame(
            data=[["mi", "ma"], ["mu", "mo"]],
            columns=[0, 2],
            index=[0, 2],
        )
        s = Styler(df, uuid_len=0).set_td_classes(classes).to_html()
        assert '<td id="T__row0_col0" class="data row0 col0 mi" >0</td>' in s
        assert '<td id="T__row0_col2" class="data row0 col2 ma" >2</td>' in s
        assert '<td id="T__row1_col1" class="data row1 col1" >4</td>' in s
        assert '<td id="T__row2_col0" class="data row2 col0 mu" >6</td>' in s
        assert '<td id="T__row2_col2" class="data row2 col2 mo" >8</td>' in s

    def test_chaining_table_styles(self):
        # GH 35607
        df = DataFrame(data=[[0, 1], [1, 2]], columns=["A", "B"])
        styler = df.style.set_table_styles(
            [{"selector": "", "props": [("background-color", "yellow")]}]
        ).set_table_styles(
            [{"selector": ".col0", "props": [("background-color", "blue")]}],
            overwrite=False,
        )
        assert len(styler.table_styles) == 2

    def test_column_and_row_styling(self):
        # GH 35607
        df = DataFrame(data=[[0, 1], [1, 2]], columns=["A", "B"])
        s = Styler(df, uuid_len=0)
        s = s.set_table_styles({"A": [{"selector": "", "props": [("color", "blue")]}]})
        assert "#T_ .col0 {\n  color: blue;\n}" in s.to_html()
        s = s.set_table_styles(
            {0: [{"selector": "", "props": [("color", "blue")]}]}, axis=1
        )
        assert "#T_ .row0 {\n  color: blue;\n}" in s.to_html()

    @pytest.mark.parametrize("len_", [1, 5, 32, 33, 100])
    def test_uuid_len(self, len_):
        # GH 36345
        df = DataFrame(data=[["A"]])
        s = Styler(df, uuid_len=len_, cell_ids=False).to_html()
        strt = s.find('id="T_')
        end = s[strt + 6 :].find('"')
        if len_ > 32:
            assert end == 32
        else:
            assert end == len_

    @pytest.mark.parametrize("len_", [-2, "bad", None])
    def test_uuid_len_raises(self, len_):
        # GH 36345
        df = DataFrame(data=[["A"]])
        msg = "``uuid_len`` must be an integer in range \\[0, 32\\]."
        with pytest.raises(TypeError, match=msg):
            Styler(df, uuid_len=len_, cell_ids=False).to_html()

    @pytest.mark.parametrize(
        "slc",
        [
            pd.IndexSlice[:, :],
            pd.IndexSlice[:, 1],
            pd.IndexSlice[1, :],
            pd.IndexSlice[[1], [1]],
            pd.IndexSlice[1, [1]],
            pd.IndexSlice[[1], 1],
            pd.IndexSlice[1],
            pd.IndexSlice[1, 1],
            slice(None, None, None),
            [0, 1],
            np.array([0, 1]),
            pd.Series([0, 1]),
        ],
    )
    def test_non_reducing_slice(self, slc):
        df = DataFrame([[0, 1], [2, 3]])

        tslice_ = non_reducing_slice(slc)
        assert isinstance(df.loc[tslice_], DataFrame)

    @pytest.mark.parametrize("box", [list, pd.Series, np.array])
    def test_list_slice(self, box):
        # like dataframe getitem
        subset = box(["A"])

        df = DataFrame({"A": [1, 2], "B": [3, 4]}, index=["A", "B"])
        expected = pd.IndexSlice[:, ["A"]]

        result = non_reducing_slice(subset)
        tm.assert_frame_equal(df.loc[result], df.loc[expected])

    def test_non_reducing_slice_on_multiindex(self):
        # GH 19861
        dic = {
            ("a", "d"): [1, 4],
            ("a", "c"): [2, 3],
            ("b", "c"): [3, 2],
            ("b", "d"): [4, 1],
        }
        df = DataFrame(dic, index=[0, 1])
        idx = pd.IndexSlice
        slice_ = idx[:, idx["b", "d"]]
        tslice_ = non_reducing_slice(slice_)

        result = df.loc[tslice_]
        expected = DataFrame({("b", "d"): [4, 1]})
        tm.assert_frame_equal(result, expected)

    @pytest.mark.parametrize(
        "slice_",
        [
            pd.IndexSlice[:, :],
            # check cols
            pd.IndexSlice[:, pd.IndexSlice[["a"]]],  # inferred deeper need list
            pd.IndexSlice[:, pd.IndexSlice[["a"], ["c"]]],  # inferred deeper need list
            pd.IndexSlice[:, pd.IndexSlice["a", "c", :]],
            pd.IndexSlice[:, pd.IndexSlice["a", :, "e"]],
            pd.IndexSlice[:, pd.IndexSlice[:, "c", "e"]],
            pd.IndexSlice[:, pd.IndexSlice["a", ["c", "d"], :]],  # check list
            pd.IndexSlice[:, pd.IndexSlice["a", ["c", "d", "-"], :]],  # allow missing
            pd.IndexSlice[:, pd.IndexSlice["a", ["c", "d", "-"], "e"]],  # no slice
            # check rows
            pd.IndexSlice[pd.IndexSlice[["U"]], :],  # inferred deeper need list
            pd.IndexSlice[pd.IndexSlice[["U"], ["W"]], :],  # inferred deeper need list
            pd.IndexSlice[pd.IndexSlice["U", "W", :], :],
            pd.IndexSlice[pd.IndexSlice["U", :, "Y"], :],
            pd.IndexSlice[pd.IndexSlice[:, "W", "Y"], :],
            pd.IndexSlice[pd.IndexSlice[:, "W", ["Y", "Z"]], :],  # check list
            pd.IndexSlice[pd.IndexSlice[:, "W", ["Y", "Z", "-"]], :],  # allow missing
            pd.IndexSlice[pd.IndexSlice["U", "W", ["Y", "Z", "-"]], :],  # no slice
            # check simultaneous
            pd.IndexSlice[pd.IndexSlice[:, "W", "Y"], pd.IndexSlice["a", "c", :]],
        ],
    )
    def test_non_reducing_multi_slice_on_multiindex(self, slice_):
        # GH 33562
        cols = MultiIndex.from_product([["a", "b"], ["c", "d"], ["e", "f"]])
        idxs = MultiIndex.from_product([["U", "V"], ["W", "X"], ["Y", "Z"]])
        df = DataFrame(np.arange(64).reshape(8, 8), columns=cols, index=idxs)

        msg = "indexing on a MultiIndex with a nested sequence of labels"
        warn = None
        for lvl in [0, 1]:
            key = slice_[lvl]
            if isinstance(key, tuple):
                for subkey in key:
                    if isinstance(subkey, list) and "-" in subkey:
                        # not present in the index level, ignored, will raise in future
                        warn = FutureWarning

        with tm.assert_produces_warning(warn, match=msg):
            expected = df.loc[slice_]

        with tm.assert_produces_warning(warn, match=msg):
            result = df.loc[non_reducing_slice(slice_)]
        tm.assert_frame_equal(result, expected)


def test_hidden_index_names(mi_df):
    mi_df.index.names = ["Lev0", "Lev1"]
    mi_styler = mi_df.style
    ctx = mi_styler._translate(True, True)
    assert len(ctx["head"]) == 3  # 2 column index levels + 1 index names row

    mi_styler.hide_index(names=True)
    ctx = mi_styler._translate(True, True)
    assert len(ctx["head"]) == 2  # index names row is unparsed
    for i in range(4):
        assert ctx["body"][0][i]["is_visible"]  # 2 index levels + 2 data values visible

    mi_styler.hide_index(level=1)
    ctx = mi_styler._translate(True, True)
    assert len(ctx["head"]) == 2  # index names row is still hidden
    assert ctx["body"][0][0]["is_visible"] is True
    assert ctx["body"][0][1]["is_visible"] is False


def test_hidden_column_names(mi_df):
    mi_df.columns.names = ["Lev0", "Lev1"]
    mi_styler = mi_df.style
    ctx = mi_styler._translate(True, True)
    assert ctx["head"][0][1]["display_value"] == "Lev0"
    assert ctx["head"][1][1]["display_value"] == "Lev1"

    mi_styler.hide_columns(names=True)
    ctx = mi_styler._translate(True, True)
    assert ctx["head"][0][1]["display_value"] == "&nbsp;"
    assert ctx["head"][1][1]["display_value"] == "&nbsp;"

    mi_styler.hide_columns(level=0)
    ctx = mi_styler._translate(True, True)
    assert len(ctx["head"]) == 1  # no index names and only one visible column headers
    assert ctx["head"][0][1]["display_value"] == "&nbsp;"


@pytest.mark.parametrize("caption", [1, ("a", "b", "c"), (1, "s")])
def test_caption_raises(mi_styler, caption):
    msg = "`caption` must be either a string or 2-tuple of strings."
    with pytest.raises(ValueError, match=msg):
        mi_styler.set_caption(caption)


def test_hiding_headers_over_index_no_sparsify():
    # GH 43464
    midx = MultiIndex.from_product([[1, 2], ["a", "a", "b"]])
    df = DataFrame(9, index=midx, columns=[0])
    ctx = df.style._translate(False, False)
    assert len(ctx["body"]) == 6
    ctx = df.style.hide_index((1, "a"))._translate(False, False)
    assert len(ctx["body"]) == 4
    assert "row2" in ctx["body"][0][0]["class"]


def test_hiding_headers_over_columns_no_sparsify():
    # GH 43464
    midx = MultiIndex.from_product([[1, 2], ["a", "a", "b"]])
    df = DataFrame(9, columns=midx, index=[0])
    ctx = df.style._translate(False, False)
    for ix in [(0, 1), (0, 2), (1, 1), (1, 2)]:
        assert ctx["head"][ix[0]][ix[1]]["is_visible"] is True
    ctx = df.style.hide_columns((1, "a"))._translate(False, False)
    for ix in [(0, 1), (0, 2), (1, 1), (1, 2)]:
        assert ctx["head"][ix[0]][ix[1]]["is_visible"] is False


def test_get_level_lengths_mi_hidden():
    # GH 43464
    index = MultiIndex.from_arrays([[1, 1, 1, 2, 2, 2], ["a", "a", "b", "a", "a", "b"]])
    expected = {
        (0, 2): 1,
        (0, 3): 1,
        (0, 4): 1,
        (0, 5): 1,
        (1, 2): 1,
        (1, 3): 1,
        (1, 4): 1,
        (1, 5): 1,
    }
    result = _get_level_lengths(
        index,
        sparsify=False,
        max_index=100,
        hidden_elements=[0, 1, 0, 1],  # hidden element can repeat if duplicated index
    )
    tm.assert_dict_equal(result, expected)


<<<<<<< HEAD
def test_row_trimming_hide_index():
    # gh 43703
    df = DataFrame([[1], [2], [3], [4], [5]])
    with pd.option_context("styler.render.max_rows", 2):
        ctx = df.style.hide_index([0, 1])._translate(True, True)
    assert len(ctx["body"]) == 3
    for r, val in enumerate(["3", "4", "..."]):
        assert ctx["body"][r][1]["display_value"] == val
=======
def test_set_table_styles_ids_css(mi_styler):
    assert mi_styler.cell_ids is True
    mi_styler.set_table_styles(css_class_names={"row_heading": "FOO"}, cell_ids=False)
    assert mi_styler.css["row_heading"] == "FOO"
    assert mi_styler.cell_ids is False
>>>>>>> d9834644
<|MERGE_RESOLUTION|>--- conflicted
+++ resolved
@@ -1523,7 +1523,13 @@
     tm.assert_dict_equal(result, expected)
 
 
-<<<<<<< HEAD
+def test_set_table_styles_ids_css(mi_styler):
+    assert mi_styler.cell_ids is True
+    mi_styler.set_table_styles(css_class_names={"row_heading": "FOO"}, cell_ids=False)
+    assert mi_styler.css["row_heading"] == "FOO"
+    assert mi_styler.cell_ids is False
+
+
 def test_row_trimming_hide_index():
     # gh 43703
     df = DataFrame([[1], [2], [3], [4], [5]])
@@ -1531,11 +1537,4 @@
         ctx = df.style.hide_index([0, 1])._translate(True, True)
     assert len(ctx["body"]) == 3
     for r, val in enumerate(["3", "4", "..."]):
-        assert ctx["body"][r][1]["display_value"] == val
-=======
-def test_set_table_styles_ids_css(mi_styler):
-    assert mi_styler.cell_ids is True
-    mi_styler.set_table_styles(css_class_names={"row_heading": "FOO"}, cell_ids=False)
-    assert mi_styler.css["row_heading"] == "FOO"
-    assert mi_styler.cell_ids is False
->>>>>>> d9834644
+        assert ctx["body"][r][1]["display_value"] == val