import copy
import re

import numpy as np
import pytest

import pandas as pd
from pandas import (
    DataFrame,
    MultiIndex,
)
import pandas._testing as tm

jinja2 = pytest.importorskip("jinja2")
from pandas.io.formats.style import (  # isort:skip
    Styler,
)
from pandas.io.formats.style_render import (
    _get_level_lengths,
    _get_trimming_maximums,
    maybe_convert_css_to_tuples,
    non_reducing_slice,
)


@pytest.fixture
def mi_df():
    return DataFrame(
        [[1, 2], [3, 4]],
        index=MultiIndex.from_product([["i0"], ["i1_a", "i1_b"]]),
        columns=MultiIndex.from_product([["c0"], ["c1_a", "c1_b"]]),
        dtype=int,
    )


@pytest.fixture
def mi_styler(mi_df):
    return Styler(mi_df, uuid_len=0)


@pytest.fixture
def mi_styler_comp(mi_styler):
    # comprehensively add features to mi_styler
    mi_styler.uuid_len = 5
    mi_styler.uuid = "abcde_"
    mi_styler.set_caption("capt")
    mi_styler.set_table_styles([{"selector": "a", "props": "a:v;"}])
    mi_styler.hide_columns()
    mi_styler.hide_columns([("c0", "c1_a")])
    mi_styler.hide_index()
    mi_styler.hide_index([("i0", "i1_a")])
    mi_styler.set_table_attributes('class="box"')
    mi_styler.format(na_rep="MISSING", precision=3)
    mi_styler.highlight_max(axis=None)
    mi_styler.set_td_classes(
        DataFrame(
            [["a", "b"], ["a", "c"]], index=mi_styler.index, columns=mi_styler.columns
        )
    )
    mi_styler.set_tooltips(
        DataFrame(
            [["a2", "b2"], ["a2", "c2"]],
            index=mi_styler.index,
            columns=mi_styler.columns,
        )
    )
    return mi_styler


@pytest.mark.parametrize(
    "sparse_columns, exp_cols",
    [
        (
            True,
            [
                {"is_visible": True, "attributes": 'colspan="2"', "value": "c0"},
                {"is_visible": False, "attributes": "", "value": "c0"},
            ],
        ),
        (
            False,
            [
                {"is_visible": True, "attributes": "", "value": "c0"},
                {"is_visible": True, "attributes": "", "value": "c0"},
            ],
        ),
    ],
)
def test_mi_styler_sparsify_columns(mi_styler, sparse_columns, exp_cols):
    exp_l1_c0 = {"is_visible": True, "attributes": "", "display_value": "c1_a"}
    exp_l1_c1 = {"is_visible": True, "attributes": "", "display_value": "c1_b"}

    ctx = mi_styler._translate(True, sparse_columns)

    assert exp_cols[0].items() <= ctx["head"][0][2].items()
    assert exp_cols[1].items() <= ctx["head"][0][3].items()
    assert exp_l1_c0.items() <= ctx["head"][1][2].items()
    assert exp_l1_c1.items() <= ctx["head"][1][3].items()


@pytest.mark.parametrize(
    "sparse_index, exp_rows",
    [
        (
            True,
            [
                {"is_visible": True, "attributes": 'rowspan="2"', "value": "i0"},
                {"is_visible": False, "attributes": "", "value": "i0"},
            ],
        ),
        (
            False,
            [
                {"is_visible": True, "attributes": "", "value": "i0"},
                {"is_visible": True, "attributes": "", "value": "i0"},
            ],
        ),
    ],
)
def test_mi_styler_sparsify_index(mi_styler, sparse_index, exp_rows):
    exp_l1_r0 = {"is_visible": True, "attributes": "", "display_value": "i1_a"}
    exp_l1_r1 = {"is_visible": True, "attributes": "", "display_value": "i1_b"}

    ctx = mi_styler._translate(sparse_index, True)

    assert exp_rows[0].items() <= ctx["body"][0][0].items()
    assert exp_rows[1].items() <= ctx["body"][1][0].items()
    assert exp_l1_r0.items() <= ctx["body"][0][1].items()
    assert exp_l1_r1.items() <= ctx["body"][1][1].items()


def test_mi_styler_sparsify_options(mi_styler):
    with pd.option_context("styler.sparse.index", False):
        html1 = mi_styler.render()
    with pd.option_context("styler.sparse.index", True):
        html2 = mi_styler.render()

    assert html1 != html2

    with pd.option_context("styler.sparse.columns", False):
        html1 = mi_styler.render()
    with pd.option_context("styler.sparse.columns", True):
        html2 = mi_styler.render()

    assert html1 != html2


def test_trimming_maximum():
    rn, cn = _get_trimming_maximums(100, 100, 100, scaling_factor=0.5)
    assert (rn, cn) == (12, 6)

    rn, cn = _get_trimming_maximums(1000, 3, 750, scaling_factor=0.5)
    assert (rn, cn) == (250, 3)


def test_render_trimming():
    df = DataFrame(np.arange(120).reshape(60, 2))
    with pd.option_context("styler.render.max_elements", 6):
        ctx = df.style._translate(True, True)
    assert len(ctx["head"][0]) == 3  # index + 2 data cols
    assert len(ctx["body"]) == 4  # 3 data rows + trimming row
    assert len(ctx["body"][0]) == 3  # index + 2 data cols

    df = DataFrame(np.arange(120).reshape(12, 10))
    with pd.option_context("styler.render.max_elements", 6):
        ctx = df.style._translate(True, True)
    assert len(ctx["head"][0]) == 4  # index + 2 data cols + trimming row
    assert len(ctx["body"]) == 4  # 3 data rows + trimming row
    assert len(ctx["body"][0]) == 4  # index + 2 data cols + trimming row


def test_render_trimming_mi():
    midx = MultiIndex.from_product([[1, 2], [1, 2, 3]])
    df = DataFrame(np.arange(36).reshape(6, 6), columns=midx, index=midx)
    with pd.option_context("styler.render.max_elements", 4):
        ctx = df.style._translate(True, True)

    assert len(ctx["body"][0]) == 5  # 2 indexes + 2 data cols + trimming row
    assert {"attributes": 'rowspan="2"'}.items() <= ctx["body"][0][0].items()
    assert {"class": "data row0 col_trim"}.items() <= ctx["body"][0][4].items()
    assert {"class": "data row_trim col_trim"}.items() <= ctx["body"][2][4].items()
    assert len(ctx["body"]) == 3  # 2 data rows + trimming row

    assert len(ctx["head"][0]) == 5  # 2 indexes + 2 column headers + trimming col
    assert {"attributes": 'colspan="2"'}.items() <= ctx["head"][0][2].items()


<<<<<<< HEAD
@pytest.mark.parametrize("method", ["applymap", "apply"])
@pytest.mark.parametrize("axis", ["index", "columns"])
def test_apply_map_header(method, axis):
    # GH 41893
    df = DataFrame({"A": [0, 0], "B": [1, 1]}, index=["C", "D"])
    func = {
        "apply": lambda s: ["attr: val" if ("A" in v or "C" in v) else "" for v in s],
        "applymap": lambda v: "attr: val" if ("A" in v or "C" in v) else "",
    }

    # test execution added to todo
    result = getattr(df.style, f"{method}_header")(func[method], axis=axis)
    assert len(result._todo) == 1
    assert len(getattr(result, f"ctx_{axis}")) == 0

    # test ctx object on compute
    result._compute()
    expected = {
        (0, 0): [("attr", "val")],
    }
    assert getattr(result, f"ctx_{axis}") == expected


@pytest.mark.parametrize("method", ["apply", "applymap"])
@pytest.mark.parametrize("axis", ["index", "columns"])
def test_apply_map_header_mi(mi_styler, method, axis):
    # GH 41893
    func = {
        "apply": lambda s: ["attr: val;" if "b" in v else "" for v in s],
        "applymap": lambda v: "attr: val" if "b" in v else "",
    }
    result = getattr(mi_styler, f"{method}_header")(func[method], axis=axis)._compute()
    expected = {(1, 1): [("attr", "val")]}
    assert getattr(result, f"ctx_{axis}") == expected


def test_apply_map_header_raises(mi_styler):
    # GH 41893
    with pytest.raises(ValueError, match="`axis` must be one of 0, 1, 'index', 'col"):
        mi_styler.applymap_header(lambda v: "attr: val;", axis="bad-axis")._compute()
=======
@pytest.mark.parametrize("comprehensive", [True, False])
@pytest.mark.parametrize("render", [True, False])
@pytest.mark.parametrize("deepcopy", [True, False])
def test_copy(comprehensive, render, deepcopy, mi_styler, mi_styler_comp):
    styler = mi_styler_comp if comprehensive else mi_styler
    styler.uuid_len = 5

    s2 = copy.deepcopy(styler) if deepcopy else copy.copy(styler)  # make copy and check
    assert s2 is not styler

    if render:
        styler.to_html()

    excl = ["na_rep", "precision", "uuid", "cellstyle_map"]  # deprecated or special var
    if not deepcopy:  # check memory locations are equal for all included attributes
        for attr in [a for a in styler.__dict__ if (not callable(a) and a not in excl)]:
            assert id(getattr(s2, attr)) == id(getattr(styler, attr))
    else:  # check memory locations are different for nested or mutable vars
        shallow = [
            "data",
            "columns",
            "index",
            "uuid_len",
            "caption",
            "cell_ids",
            "hide_index_",
            "hide_columns_",
            "table_attributes",
        ]
        for attr in shallow:
            assert id(getattr(s2, attr)) == id(getattr(styler, attr))

        for attr in [
            a
            for a in styler.__dict__
            if (not callable(a) and a not in excl and a not in shallow)
        ]:
            if getattr(s2, attr) is None:
                assert id(getattr(s2, attr)) == id(getattr(styler, attr))
            else:
                assert id(getattr(s2, attr)) != id(getattr(styler, attr))
>>>>>>> 17ecb56c


class TestStyler:
    def setup_method(self, method):
        np.random.seed(24)
        self.s = DataFrame({"A": np.random.permutation(range(6))})
        self.df = DataFrame({"A": [0, 1], "B": np.random.randn(2)})
        self.f = lambda x: x
        self.g = lambda x: x

        def h(x, foo="bar"):
            return pd.Series(f"color: {foo}", index=x.index, name=x.name)

        self.h = h
        self.styler = Styler(self.df)
        self.attrs = DataFrame({"A": ["color: red", "color: blue"]})
        self.dataframes = [
            self.df,
            DataFrame(
                {"f": [1.0, 2.0], "o": ["a", "b"], "c": pd.Categorical(["a", "b"])}
            ),
        ]
        self.blank_value = "&nbsp;"

    def test_init_non_pandas(self):
        msg = "``data`` must be a Series or DataFrame"
        with pytest.raises(TypeError, match=msg):
            Styler([1, 2, 3])

    def test_init_series(self):
        result = Styler(pd.Series([1, 2]))
        assert result.data.ndim == 2

    def test_repr_html_ok(self):
        self.styler._repr_html_()

    def test_repr_html_mathjax(self):
        # gh-19824
        assert "tex2jax_ignore" not in self.styler._repr_html_()

        with pd.option_context("display.html.use_mathjax", False):
            assert "tex2jax_ignore" in self.styler._repr_html_()

    def test_update_ctx(self):
        self.styler._update_ctx(self.attrs)
        expected = {(0, 0): [("color", "red")], (1, 0): [("color", "blue")]}
        assert self.styler.ctx == expected

    def test_update_ctx_flatten_multi_and_trailing_semi(self):
        attrs = DataFrame({"A": ["color: red; foo: bar", "color:blue ; foo: baz;"]})
        self.styler._update_ctx(attrs)
        expected = {
            (0, 0): [("color", "red"), ("foo", "bar")],
            (1, 0): [("color", "blue"), ("foo", "baz")],
        }
        assert self.styler.ctx == expected

    def test_clear(self):
        # updated in GH 39396
        tt = DataFrame({"A": [None, "tt"]})
        css = DataFrame({"A": [None, "cls-a"]})
        s = self.df.style.highlight_max().set_tooltips(tt).set_td_classes(css)
        s = s.hide_index().hide_columns("A")
        # _todo, tooltips and cell_context items added to..
        assert len(s._todo) > 0
        assert s.tooltips
        assert len(s.cell_context) > 0
        assert s.hide_index_ is True
        assert len(s.hidden_columns) > 0

        s = s._compute()
        # ctx item affected when a render takes place. _todo is maintained
        assert len(s.ctx) > 0
        assert len(s._todo) > 0

        s.clear()
        # ctx, _todo, tooltips and cell_context items all revert to null state.
        assert len(s.ctx) == 0
        assert len(s._todo) == 0
        assert not s.tooltips
        assert len(s.cell_context) == 0
        assert s.hide_index_ is False
        assert len(s.hidden_columns) == 0

    def test_render(self):
        df = DataFrame({"A": [0, 1]})
        style = lambda x: pd.Series(["color: red", "color: blue"], name=x.name)
        s = Styler(df, uuid="AB").apply(style)
        s.render()
        # it worked?

    def test_multiple_render(self):
        # GH 39396
        s = Styler(self.df, uuid_len=0).applymap(lambda x: "color: red;", subset=["A"])
        s.render()  # do 2 renders to ensure css styles not duplicated
        assert (
            '<style type="text/css">\n#T__row0_col0, #T__row1_col0 {\n'
            "  color: red;\n}\n</style>" in s.render()
        )

    def test_render_empty_dfs(self):
        empty_df = DataFrame()
        es = Styler(empty_df)
        es.render()
        # An index but no columns
        DataFrame(columns=["a"]).style.render()
        # A column but no index
        DataFrame(index=["a"]).style.render()
        # No IndexError raised?

    def test_render_double(self):
        df = DataFrame({"A": [0, 1]})
        style = lambda x: pd.Series(
            ["color: red; border: 1px", "color: blue; border: 2px"], name=x.name
        )
        s = Styler(df, uuid="AB").apply(style)
        s.render()
        # it worked?

    def test_set_properties(self):
        df = DataFrame({"A": [0, 1]})
        result = df.style.set_properties(color="white", size="10px")._compute().ctx
        # order is deterministic
        v = [("color", "white"), ("size", "10px")]
        expected = {(0, 0): v, (1, 0): v}
        assert result.keys() == expected.keys()
        for v1, v2 in zip(result.values(), expected.values()):
            assert sorted(v1) == sorted(v2)

    def test_set_properties_subset(self):
        df = DataFrame({"A": [0, 1]})
        result = (
            df.style.set_properties(subset=pd.IndexSlice[0, "A"], color="white")
            ._compute()
            .ctx
        )
        expected = {(0, 0): [("color", "white")]}
        assert result == expected

    def test_empty_index_name_doesnt_display(self):
        # https://github.com/pandas-dev/pandas/pull/12090#issuecomment-180695902
        df = DataFrame({"A": [1, 2], "B": [3, 4], "C": [5, 6]})
        result = df.style._translate(True, True)
        assert len(result["head"]) == 1
        expected = {
            "class": "blank level0",
            "type": "th",
            "value": self.blank_value,
            "is_visible": True,
            "display_value": self.blank_value,
        }
        assert expected.items() <= result["head"][0][0].items()

    def test_index_name(self):
        # https://github.com/pandas-dev/pandas/issues/11655
        df = DataFrame({"A": [1, 2], "B": [3, 4], "C": [5, 6]})
        result = df.set_index("A").style._translate(True, True)
        expected = {
            "class": "index_name level0",
            "type": "th",
            "value": "A",
            "is_visible": True,
            "display_value": "A",
        }
        assert expected.items() <= result["head"][1][0].items()

    def test_multiindex_name(self):
        # https://github.com/pandas-dev/pandas/issues/11655
        df = DataFrame({"A": [1, 2], "B": [3, 4], "C": [5, 6]})
        result = df.set_index(["A", "B"]).style._translate(True, True)

        expected = [
            {
                "class": "index_name level0",
                "type": "th",
                "value": "A",
                "is_visible": True,
                "display_value": "A",
            },
            {
                "class": "index_name level1",
                "type": "th",
                "value": "B",
                "is_visible": True,
                "display_value": "B",
            },
            {
                "class": "blank col0",
                "type": "th",
                "value": self.blank_value,
                "is_visible": True,
                "display_value": self.blank_value,
            },
        ]
        assert result["head"][1] == expected

    def test_numeric_columns(self):
        # https://github.com/pandas-dev/pandas/issues/12125
        # smoke test for _translate
        df = DataFrame({0: [1, 2, 3]})
        df.style._translate(True, True)

    def test_apply_axis(self):
        df = DataFrame({"A": [0, 0], "B": [1, 1]})
        f = lambda x: [f"val: {x.max()}" for v in x]
        result = df.style.apply(f, axis=1)
        assert len(result._todo) == 1
        assert len(result.ctx) == 0
        result._compute()
        expected = {
            (0, 0): [("val", "1")],
            (0, 1): [("val", "1")],
            (1, 0): [("val", "1")],
            (1, 1): [("val", "1")],
        }
        assert result.ctx == expected

        result = df.style.apply(f, axis=0)
        expected = {
            (0, 0): [("val", "0")],
            (0, 1): [("val", "1")],
            (1, 0): [("val", "0")],
            (1, 1): [("val", "1")],
        }
        result._compute()
        assert result.ctx == expected
        result = df.style.apply(f)  # default
        result._compute()
        assert result.ctx == expected

    @pytest.mark.parametrize(
        "slice_",
        [
            pd.IndexSlice[:],
            pd.IndexSlice[:, ["A"]],
            pd.IndexSlice[[1], :],
            pd.IndexSlice[[1], ["A"]],
            pd.IndexSlice[:2, ["A", "B"]],
        ],
    )
    @pytest.mark.parametrize("axis", [0, 1])
    def test_apply_subset(self, slice_, axis):
        result = (
            self.df.style.apply(self.h, axis=axis, subset=slice_, foo="baz")
            ._compute()
            .ctx
        )
        expected = {
            (r, c): [("color", "baz")]
            for r, row in enumerate(self.df.index)
            for c, col in enumerate(self.df.columns)
            if row in self.df.loc[slice_].index and col in self.df.loc[slice_].columns
        }
        assert result == expected

    @pytest.mark.parametrize(
        "slice_",
        [
            pd.IndexSlice[:],
            pd.IndexSlice[:, ["A"]],
            pd.IndexSlice[[1], :],
            pd.IndexSlice[[1], ["A"]],
            pd.IndexSlice[:2, ["A", "B"]],
        ],
    )
    def test_applymap_subset(self, slice_):
        result = (
            self.df.style.applymap(lambda x: "color:baz;", subset=slice_)._compute().ctx
        )
        expected = {
            (r, c): [("color", "baz")]
            for r, row in enumerate(self.df.index)
            for c, col in enumerate(self.df.columns)
            if row in self.df.loc[slice_].index and col in self.df.loc[slice_].columns
        }
        assert result == expected

    @pytest.mark.parametrize(
        "slice_",
        [
            pd.IndexSlice[:, pd.IndexSlice["x", "A"]],
            pd.IndexSlice[:, pd.IndexSlice[:, "A"]],
            pd.IndexSlice[:, pd.IndexSlice[:, ["A", "C"]]],  # missing col element
            pd.IndexSlice[pd.IndexSlice["a", 1], :],
            pd.IndexSlice[pd.IndexSlice[:, 1], :],
            pd.IndexSlice[pd.IndexSlice[:, [1, 3]], :],  # missing row element
            pd.IndexSlice[:, ("x", "A")],
            pd.IndexSlice[("a", 1), :],
        ],
    )
    def test_applymap_subset_multiindex(self, slice_):
        # GH 19861
        # edited for GH 33562
        idx = MultiIndex.from_product([["a", "b"], [1, 2]])
        col = MultiIndex.from_product([["x", "y"], ["A", "B"]])
        df = DataFrame(np.random.rand(4, 4), columns=col, index=idx)
        df.style.applymap(lambda x: "color: red;", subset=slice_).render()

    def test_applymap_subset_multiindex_code(self):
        # https://github.com/pandas-dev/pandas/issues/25858
        # Checks styler.applymap works with multindex when codes are provided
        codes = np.array([[0, 0, 1, 1], [0, 1, 0, 1]])
        columns = MultiIndex(
            levels=[["a", "b"], ["%", "#"]], codes=codes, names=["", ""]
        )
        df = DataFrame(
            [[1, -1, 1, 1], [-1, 1, 1, 1]], index=["hello", "world"], columns=columns
        )
        pct_subset = pd.IndexSlice[:, pd.IndexSlice[:, "%":"%"]]

        def color_negative_red(val):
            color = "red" if val < 0 else "black"
            return f"color: {color}"

        df.loc[pct_subset]
        df.style.applymap(color_negative_red, subset=pct_subset)

    def test_where_with_one_style(self):
        # GH 17474
        def f(x):
            return x > 0.5

        style1 = "foo: bar"

        with tm.assert_produces_warning(FutureWarning):
            result = self.df.style.where(f, style1)._compute().ctx
        expected = {
            (r, c): [("foo", "bar")]
            for r, row in enumerate(self.df.index)
            for c, col in enumerate(self.df.columns)
            if f(self.df.loc[row, col])
        }
        assert result == expected

    @pytest.mark.parametrize(
        "slice_",
        [
            pd.IndexSlice[:],
            pd.IndexSlice[:, ["A"]],
            pd.IndexSlice[[1], :],
            pd.IndexSlice[[1], ["A"]],
            pd.IndexSlice[:2, ["A", "B"]],
        ],
    )
    def test_where_subset(self, slice_):
        # GH 17474
        def f(x):
            return x > 0.5

        style1 = "foo: bar"
        style2 = "baz: foo"

        with tm.assert_produces_warning(FutureWarning):
            res = self.df.style.where(f, style1, style2, subset=slice_)._compute().ctx
        expected = {
            (r, c): [("foo", "bar") if f(self.df.loc[row, col]) else ("baz", "foo")]
            for r, row in enumerate(self.df.index)
            for c, col in enumerate(self.df.columns)
            if row in self.df.loc[slice_].index and col in self.df.loc[slice_].columns
        }
        assert res == expected

    def test_where_subset_compare_with_applymap(self):
        # GH 17474
        def f(x):
            return x > 0.5

        style1 = "foo: bar"
        style2 = "baz: foo"

        def g(x):
            return style1 if f(x) else style2

        slices = [
            pd.IndexSlice[:],
            pd.IndexSlice[:, ["A"]],
            pd.IndexSlice[[1], :],
            pd.IndexSlice[[1], ["A"]],
            pd.IndexSlice[:2, ["A", "B"]],
        ]

        for slice_ in slices:
            with tm.assert_produces_warning(FutureWarning):
                result = (
                    self.df.style.where(f, style1, style2, subset=slice_)._compute().ctx
                )
            expected = self.df.style.applymap(g, subset=slice_)._compute().ctx
            assert result == expected

    def test_where_kwargs(self):
        df = DataFrame([[1, 2], [3, 4]])

        def f(x, val):
            return x > val

        with tm.assert_produces_warning(FutureWarning):
            res = df.style.where(f, "color:green;", "color:red;", val=2)._compute().ctx
        expected = {
            (0, 0): [("color", "red")],
            (0, 1): [("color", "red")],
            (1, 0): [("color", "green")],
            (1, 1): [("color", "green")],
        }
        assert res == expected

    def test_empty(self):
        df = DataFrame({"A": [1, 0]})
        s = df.style
        s.ctx = {(0, 0): [("color", "red")], (1, 0): [("", "")]}

        result = s._translate(True, True)["cellstyle"]
        expected = [
            {"props": [("color", "red")], "selectors": ["row0_col0"]},
            {"props": [("", "")], "selectors": ["row1_col0"]},
        ]
        assert result == expected

    def test_duplicate(self):
        df = DataFrame({"A": [1, 0]})
        s = df.style
        s.ctx = {(0, 0): [("color", "red")], (1, 0): [("color", "red")]}

        result = s._translate(True, True)["cellstyle"]
        expected = [
            {"props": [("color", "red")], "selectors": ["row0_col0", "row1_col0"]}
        ]
        assert result == expected

    def test_init_with_na_rep(self):
        # GH 21527 28358
        df = DataFrame([[None, None], [1.1, 1.2]], columns=["A", "B"])

        ctx = Styler(df, na_rep="NA")._translate(True, True)
        assert ctx["body"][0][1]["display_value"] == "NA"
        assert ctx["body"][0][2]["display_value"] == "NA"

    def test_set_na_rep(self):
        # GH 21527 28358
        df = DataFrame([[None, None], [1.1, 1.2]], columns=["A", "B"])

        with tm.assert_produces_warning(FutureWarning):
            ctx = df.style.set_na_rep("NA")._translate(True, True)
        assert ctx["body"][0][1]["display_value"] == "NA"
        assert ctx["body"][0][2]["display_value"] == "NA"

        with tm.assert_produces_warning(FutureWarning):
            ctx = (
                df.style.set_na_rep("NA")
                .format(None, na_rep="-", subset=["B"])
                ._translate(True, True)
            )
        assert ctx["body"][0][1]["display_value"] == "NA"
        assert ctx["body"][0][2]["display_value"] == "-"

    def test_caption(self):
        styler = Styler(self.df, caption="foo")
        result = styler.render()
        assert all(["caption" in result, "foo" in result])

        styler = self.df.style
        result = styler.set_caption("baz")
        assert styler is result
        assert styler.caption == "baz"

    def test_uuid(self):
        styler = Styler(self.df, uuid="abc123")
        result = styler.render()
        assert "abc123" in result

        styler = self.df.style
        result = styler.set_uuid("aaa")
        assert result is styler
        assert result.uuid == "aaa"

    def test_unique_id(self):
        # See https://github.com/pandas-dev/pandas/issues/16780
        df = DataFrame({"a": [1, 3, 5, 6], "b": [2, 4, 12, 21]})
        result = df.style.render(uuid="test")
        assert "test" in result
        ids = re.findall('id="(.*?)"', result)
        assert np.unique(ids).size == len(ids)

    def test_table_styles(self):
        style = [{"selector": "th", "props": [("foo", "bar")]}]  # default format
        styler = Styler(self.df, table_styles=style)
        result = " ".join(styler.render().split())
        assert "th { foo: bar; }" in result

        styler = self.df.style
        result = styler.set_table_styles(style)
        assert styler is result
        assert styler.table_styles == style

        # GH 39563
        style = [{"selector": "th", "props": "foo:bar;"}]  # css string format
        styler = self.df.style.set_table_styles(style)
        result = " ".join(styler.render().split())
        assert "th { foo: bar; }" in result

    def test_table_styles_multiple(self):
        ctx = self.df.style.set_table_styles(
            [
                {"selector": "th,td", "props": "color:red;"},
                {"selector": "tr", "props": "color:green;"},
            ]
        )._translate(True, True)["table_styles"]
        assert ctx == [
            {"selector": "th", "props": [("color", "red")]},
            {"selector": "td", "props": [("color", "red")]},
            {"selector": "tr", "props": [("color", "green")]},
        ]

    def test_maybe_convert_css_to_tuples(self):
        expected = [("a", "b"), ("c", "d e")]
        assert maybe_convert_css_to_tuples("a:b;c:d e;") == expected
        assert maybe_convert_css_to_tuples("a: b ;c:  d e  ") == expected
        expected = []
        assert maybe_convert_css_to_tuples("") == expected

    def test_maybe_convert_css_to_tuples_err(self):
        msg = "Styles supplied as string must follow CSS rule formats"
        with pytest.raises(ValueError, match=msg):
            maybe_convert_css_to_tuples("err")

    def test_table_attributes(self):
        attributes = 'class="foo" data-bar'
        styler = Styler(self.df, table_attributes=attributes)
        result = styler.render()
        assert 'class="foo" data-bar' in result

        result = self.df.style.set_table_attributes(attributes).render()
        assert 'class="foo" data-bar' in result

    def test_precision(self):
        s = Styler(self.df, precision=2)
        assert s.precision == 2

        with tm.assert_produces_warning(FutureWarning):
            s2 = s.set_precision(4)
        assert s is s2
        assert s.precision == 4

    def test_apply_none(self):
        def f(x):
            return DataFrame(
                np.where(x == x.max(), "color: red", ""),
                index=x.index,
                columns=x.columns,
            )

        result = DataFrame([[1, 2], [3, 4]]).style.apply(f, axis=None)._compute().ctx
        assert result[(1, 1)] == [("color", "red")]

    def test_trim(self):
        result = self.df.style.render()  # trim=True
        assert result.count("#") == 0

        result = self.df.style.highlight_max().render()
        assert result.count("#") == len(self.df.columns)

    def test_export(self):
        f = lambda x: "color: red" if x > 0 else "color: blue"
        g = lambda x, z: f"color: {z}" if x > 0 else f"color: {z}"
        style1 = self.styler
        style1.applymap(f).applymap(g, z="b").highlight_max()._compute()  # = render
        result = style1.export()
        style2 = self.df.style
        style2.use(result)
        assert style1._todo == style2._todo
        style2.render()

    def test_bad_apply_shape(self):
        df = DataFrame([[1, 2], [3, 4]])
        msg = "returned the wrong shape"
        with pytest.raises(ValueError, match=msg):
            df.style._apply(lambda x: "x", subset=pd.IndexSlice[[0, 1], :])

        with pytest.raises(ValueError, match=msg):
            df.style._apply(lambda x: [""], subset=pd.IndexSlice[[0, 1], :])

        with pytest.raises(ValueError, match=msg):
            df.style._apply(lambda x: ["", "", "", ""])

        with pytest.raises(ValueError, match=msg):
            df.style._apply(lambda x: ["", "", ""], subset=1)

        msg = "Length mismatch: Expected axis has 3 elements"
        with pytest.raises(ValueError, match=msg):
            df.style._apply(lambda x: ["", "", ""], axis=1)

        msg = "returned ndarray with wrong shape"
        with pytest.raises(ValueError, match=msg):
            df.style._apply(lambda x: np.array([[""], [""]]), axis=None)

    def test_apply_bad_return(self):
        def f(x):
            return ""

        df = DataFrame([[1, 2], [3, 4]])
        msg = (
            "must return a DataFrame or ndarray when passed to `Styler.apply` "
            "with axis=None"
        )
        with pytest.raises(TypeError, match=msg):
            df.style._apply(f, axis=None)

    def test_apply_bad_labels(self):
        def f(x):
            return DataFrame(index=[1, 2], columns=["a", "b"])

        df = DataFrame([[1, 2], [3, 4]])
        msg = "must have identical index and columns as the input"
        with pytest.raises(ValueError, match=msg):
            df.style._apply(f, axis=None)

    def test_get_level_lengths(self):
        index = MultiIndex.from_product([["a", "b"], [0, 1, 2]])
        expected = {
            (0, 0): 3,
            (0, 3): 3,
            (1, 0): 1,
            (1, 1): 1,
            (1, 2): 1,
            (1, 3): 1,
            (1, 4): 1,
            (1, 5): 1,
        }
        result = _get_level_lengths(index, sparsify=True, max_index=100)
        tm.assert_dict_equal(result, expected)

        expected = {
            (0, 0): 1,
            (0, 1): 1,
            (0, 2): 1,
            (0, 3): 1,
            (0, 4): 1,
            (0, 5): 1,
            (1, 0): 1,
            (1, 1): 1,
            (1, 2): 1,
            (1, 3): 1,
            (1, 4): 1,
            (1, 5): 1,
        }
        result = _get_level_lengths(index, sparsify=False, max_index=100)
        tm.assert_dict_equal(result, expected)

    def test_get_level_lengths_un_sorted(self):
        index = MultiIndex.from_arrays([[1, 1, 2, 1], ["a", "b", "b", "d"]])
        expected = {
            (0, 0): 2,
            (0, 2): 1,
            (0, 3): 1,
            (1, 0): 1,
            (1, 1): 1,
            (1, 2): 1,
            (1, 3): 1,
        }
        result = _get_level_lengths(index, sparsify=True, max_index=100)
        tm.assert_dict_equal(result, expected)

        expected = {
            (0, 0): 1,
            (0, 1): 1,
            (0, 2): 1,
            (0, 3): 1,
            (1, 0): 1,
            (1, 1): 1,
            (1, 2): 1,
            (1, 3): 1,
        }
        result = _get_level_lengths(index, sparsify=False, max_index=100)
        tm.assert_dict_equal(result, expected)

    def test_mi_sparse_index_names(self):
        # TODO this test is verbose can be minimised to more directly target test
        df = DataFrame(
            {"A": [1, 2]},
            index=MultiIndex.from_arrays(
                [["a", "a"], [0, 1]], names=["idx_level_0", "idx_level_1"]
            ),
        )
        result = df.style._translate(True, True)
        head = result["head"][1]
        expected = [
            {
                "class": "index_name level0",
                "value": "idx_level_0",
                "type": "th",
                "is_visible": True,
                "display_value": "idx_level_0",
            },
            {
                "class": "index_name level1",
                "value": "idx_level_1",
                "type": "th",
                "is_visible": True,
                "display_value": "idx_level_1",
            },
            {
                "class": "blank col0",
                "value": self.blank_value,
                "type": "th",
                "is_visible": True,
                "display_value": self.blank_value,
            },
        ]

        assert head == expected

    def test_mi_sparse_column_names(self):
        df = DataFrame(
            np.arange(16).reshape(4, 4),
            index=MultiIndex.from_arrays(
                [["a", "a", "b", "a"], [0, 1, 1, 2]],
                names=["idx_level_0", "idx_level_1"],
            ),
            columns=MultiIndex.from_arrays(
                [["C1", "C1", "C2", "C2"], [1, 0, 1, 0]], names=["col_0", "col_1"]
            ),
        )
        result = Styler(df, cell_ids=False)._translate(True, True)
        head = result["head"][1]
        expected = [
            {
                "class": "blank",
                "value": self.blank_value,
                "display_value": self.blank_value,
                "type": "th",
                "is_visible": True,
            },
            {
                "class": "index_name level1",
                "value": "col_1",
                "display_value": "col_1",
                "is_visible": True,
                "type": "th",
            },
            {
                "class": "col_heading level1 col0",
                "display_value": 1,
                "is_visible": True,
                "type": "th",
                "value": 1,
                "attributes": "",
            },
            {
                "class": "col_heading level1 col1",
                "display_value": 0,
                "is_visible": True,
                "type": "th",
                "value": 0,
                "attributes": "",
            },
            {
                "class": "col_heading level1 col2",
                "display_value": 1,
                "is_visible": True,
                "type": "th",
                "value": 1,
                "attributes": "",
            },
            {
                "class": "col_heading level1 col3",
                "display_value": 0,
                "is_visible": True,
                "type": "th",
                "value": 0,
                "attributes": "",
            },
        ]
        assert head == expected

    def test_hide_column_headers(self):
        ctx = self.styler.hide_columns()._translate(True, True)
        assert len(ctx["head"]) == 0  # no header entries with an unnamed index

        self.df.index.name = "some_name"
        ctx = self.df.style.hide_columns()._translate(True, True)
        assert len(ctx["head"]) == 1  # only a single row for index names: no col heads

    def test_hide_single_index(self):
        # GH 14194
        # single unnamed index
        ctx = self.df.style._translate(True, True)
        assert ctx["body"][0][0]["is_visible"]
        assert ctx["head"][0][0]["is_visible"]
        ctx2 = self.df.style.hide_index()._translate(True, True)
        assert not ctx2["body"][0][0]["is_visible"]
        assert not ctx2["head"][0][0]["is_visible"]

        # single named index
        ctx3 = self.df.set_index("A").style._translate(True, True)
        assert ctx3["body"][0][0]["is_visible"]
        assert len(ctx3["head"]) == 2  # 2 header levels
        assert ctx3["head"][0][0]["is_visible"]

        ctx4 = self.df.set_index("A").style.hide_index()._translate(True, True)
        assert not ctx4["body"][0][0]["is_visible"]
        assert len(ctx4["head"]) == 1  # only 1 header levels
        assert not ctx4["head"][0][0]["is_visible"]

    def test_hide_multiindex(self):
        # GH 14194
        df = DataFrame(
            {"A": [1, 2]},
            index=MultiIndex.from_arrays(
                [["a", "a"], [0, 1]], names=["idx_level_0", "idx_level_1"]
            ),
        )
        ctx1 = df.style._translate(True, True)
        # tests for 'a' and '0'
        assert ctx1["body"][0][0]["is_visible"]
        assert ctx1["body"][0][1]["is_visible"]
        # check for blank header rows
        assert ctx1["head"][0][0]["is_visible"]
        assert ctx1["head"][0][1]["is_visible"]

        ctx2 = df.style.hide_index()._translate(True, True)
        # tests for 'a' and '0'
        assert not ctx2["body"][0][0]["is_visible"]
        assert not ctx2["body"][0][1]["is_visible"]
        # check for blank header rows
        assert not ctx2["head"][0][0]["is_visible"]
        assert not ctx2["head"][0][1]["is_visible"]

    def test_hide_columns_single_level(self):
        # GH 14194
        # test hiding single column
        ctx = self.df.style._translate(True, True)
        assert ctx["head"][0][1]["is_visible"]
        assert ctx["head"][0][1]["display_value"] == "A"
        assert ctx["head"][0][2]["is_visible"]
        assert ctx["head"][0][2]["display_value"] == "B"
        assert ctx["body"][0][1]["is_visible"]  # col A, row 1
        assert ctx["body"][1][2]["is_visible"]  # col B, row 1

        ctx = self.df.style.hide_columns("A")._translate(True, True)
        assert not ctx["head"][0][1]["is_visible"]
        assert not ctx["body"][0][1]["is_visible"]  # col A, row 1
        assert ctx["body"][1][2]["is_visible"]  # col B, row 1

        # test hiding mulitiple columns
        ctx = self.df.style.hide_columns(["A", "B"])._translate(True, True)
        assert not ctx["head"][0][1]["is_visible"]
        assert not ctx["head"][0][2]["is_visible"]
        assert not ctx["body"][0][1]["is_visible"]  # col A, row 1
        assert not ctx["body"][1][2]["is_visible"]  # col B, row 1

    def test_hide_columns_index_mult_levels(self):
        # GH 14194
        # setup dataframe with multiple column levels and indices
        i1 = MultiIndex.from_arrays(
            [["a", "a"], [0, 1]], names=["idx_level_0", "idx_level_1"]
        )
        i2 = MultiIndex.from_arrays(
            [["b", "b"], [0, 1]], names=["col_level_0", "col_level_1"]
        )
        df = DataFrame([[1, 2], [3, 4]], index=i1, columns=i2)
        ctx = df.style._translate(True, True)
        # column headers
        assert ctx["head"][0][2]["is_visible"]
        assert ctx["head"][1][2]["is_visible"]
        assert ctx["head"][1][3]["display_value"] == 1
        # indices
        assert ctx["body"][0][0]["is_visible"]
        # data
        assert ctx["body"][1][2]["is_visible"]
        assert ctx["body"][1][2]["display_value"] == 3
        assert ctx["body"][1][3]["is_visible"]
        assert ctx["body"][1][3]["display_value"] == 4

        # hide top column level, which hides both columns
        ctx = df.style.hide_columns("b")._translate(True, True)
        assert not ctx["head"][0][2]["is_visible"]  # b
        assert not ctx["head"][1][2]["is_visible"]  # 0
        assert not ctx["body"][1][2]["is_visible"]  # 3
        assert ctx["body"][0][0]["is_visible"]  # index

        # hide first column only
        ctx = df.style.hide_columns([("b", 0)])._translate(True, True)
        assert not ctx["head"][0][2]["is_visible"]  # b
        assert ctx["head"][0][3]["is_visible"]  # b
        assert not ctx["head"][1][2]["is_visible"]  # 0
        assert not ctx["body"][1][2]["is_visible"]  # 3
        assert ctx["body"][1][3]["is_visible"]
        assert ctx["body"][1][3]["display_value"] == 4

        # hide second column and index
        ctx = df.style.hide_columns([("b", 1)]).hide_index()._translate(True, True)
        assert not ctx["body"][0][0]["is_visible"]  # index
        assert ctx["head"][0][2]["is_visible"]  # b
        assert ctx["head"][1][2]["is_visible"]  # 0
        assert not ctx["head"][1][3]["is_visible"]  # 1
        assert not ctx["body"][1][3]["is_visible"]  # 4
        assert ctx["body"][1][2]["is_visible"]
        assert ctx["body"][1][2]["display_value"] == 3

        # hide top row level, which hides both rows
        ctx = df.style.hide_index("a")._translate(True, True)
        for i in [0, 1, 2, 3]:
            assert not ctx["body"][0][i]["is_visible"]
            assert not ctx["body"][1][i]["is_visible"]

        # hide first row only
        ctx = df.style.hide_index(("a", 0))._translate(True, True)
        for i in [0, 1, 2, 3]:
            assert not ctx["body"][0][i]["is_visible"]
            assert ctx["body"][1][i]["is_visible"]

    def test_pipe(self):
        def set_caption_from_template(styler, a, b):
            return styler.set_caption(f"Dataframe with a = {a} and b = {b}")

        styler = self.df.style.pipe(set_caption_from_template, "A", b="B")
        assert "Dataframe with a = A and b = B" in styler.render()

        # Test with an argument that is a (callable, keyword_name) pair.
        def f(a, b, styler):
            return (a, b, styler)

        styler = self.df.style
        result = styler.pipe((f, "styler"), a=1, b=2)
        assert result == (1, 2, styler)

    def test_no_cell_ids(self):
        # GH 35588
        # GH 35663
        df = DataFrame(data=[[0]])
        styler = Styler(df, uuid="_", cell_ids=False)
        styler.render()
        s = styler.render()  # render twice to ensure ctx is not updated
        assert s.find('<td class="data row0 col0" >') != -1

    @pytest.mark.parametrize(
        "classes",
        [
            DataFrame(
                data=[["", "test-class"], [np.nan, None]],
                columns=["A", "B"],
                index=["a", "b"],
            ),
            DataFrame(data=[["test-class"]], columns=["B"], index=["a"]),
            DataFrame(data=[["test-class", "unused"]], columns=["B", "C"], index=["a"]),
        ],
    )
    def test_set_data_classes(self, classes):
        # GH 36159
        df = DataFrame(data=[[0, 1], [2, 3]], columns=["A", "B"], index=["a", "b"])
        s = Styler(df, uuid_len=0, cell_ids=False).set_td_classes(classes).render()
        assert '<td class="data row0 col0" >0</td>' in s
        assert '<td class="data row0 col1 test-class" >1</td>' in s
        assert '<td class="data row1 col0" >2</td>' in s
        assert '<td class="data row1 col1" >3</td>' in s
        # GH 39317
        s = Styler(df, uuid_len=0, cell_ids=True).set_td_classes(classes).render()
        assert '<td id="T__row0_col0" class="data row0 col0" >0</td>' in s
        assert '<td id="T__row0_col1" class="data row0 col1 test-class" >1</td>' in s
        assert '<td id="T__row1_col0" class="data row1 col0" >2</td>' in s
        assert '<td id="T__row1_col1" class="data row1 col1" >3</td>' in s

    def test_set_data_classes_reindex(self):
        # GH 39317
        df = DataFrame(
            data=[[0, 1, 2], [3, 4, 5], [6, 7, 8]], columns=[0, 1, 2], index=[0, 1, 2]
        )
        classes = DataFrame(
            data=[["mi", "ma"], ["mu", "mo"]],
            columns=[0, 2],
            index=[0, 2],
        )
        s = Styler(df, uuid_len=0).set_td_classes(classes).render()
        assert '<td id="T__row0_col0" class="data row0 col0 mi" >0</td>' in s
        assert '<td id="T__row0_col2" class="data row0 col2 ma" >2</td>' in s
        assert '<td id="T__row1_col1" class="data row1 col1" >4</td>' in s
        assert '<td id="T__row2_col0" class="data row2 col0 mu" >6</td>' in s
        assert '<td id="T__row2_col2" class="data row2 col2 mo" >8</td>' in s

    def test_chaining_table_styles(self):
        # GH 35607
        df = DataFrame(data=[[0, 1], [1, 2]], columns=["A", "B"])
        styler = df.style.set_table_styles(
            [{"selector": "", "props": [("background-color", "yellow")]}]
        ).set_table_styles(
            [{"selector": ".col0", "props": [("background-color", "blue")]}],
            overwrite=False,
        )
        assert len(styler.table_styles) == 2

    def test_column_and_row_styling(self):
        # GH 35607
        df = DataFrame(data=[[0, 1], [1, 2]], columns=["A", "B"])
        s = Styler(df, uuid_len=0)
        s = s.set_table_styles({"A": [{"selector": "", "props": [("color", "blue")]}]})
        assert "#T__ .col0 {\n  color: blue;\n}" in s.render()
        s = s.set_table_styles(
            {0: [{"selector": "", "props": [("color", "blue")]}]}, axis=1
        )
        assert "#T__ .row0 {\n  color: blue;\n}" in s.render()

    @pytest.mark.parametrize("len_", [1, 5, 32, 33, 100])
    def test_uuid_len(self, len_):
        # GH 36345
        df = DataFrame(data=[["A"]])
        s = Styler(df, uuid_len=len_, cell_ids=False).render()
        strt = s.find('id="T_')
        end = s[strt + 6 :].find('"')
        if len_ > 32:
            assert end == 32 + 1
        else:
            assert end == len_ + 1

    @pytest.mark.parametrize("len_", [-2, "bad", None])
    def test_uuid_len_raises(self, len_):
        # GH 36345
        df = DataFrame(data=[["A"]])
        msg = "``uuid_len`` must be an integer in range \\[0, 32\\]."
        with pytest.raises(TypeError, match=msg):
            Styler(df, uuid_len=len_, cell_ids=False).render()

    @pytest.mark.parametrize(
        "slc",
        [
            pd.IndexSlice[:, :],
            pd.IndexSlice[:, 1],
            pd.IndexSlice[1, :],
            pd.IndexSlice[[1], [1]],
            pd.IndexSlice[1, [1]],
            pd.IndexSlice[[1], 1],
            pd.IndexSlice[1],
            pd.IndexSlice[1, 1],
            slice(None, None, None),
            [0, 1],
            np.array([0, 1]),
            pd.Series([0, 1]),
        ],
    )
    def test_non_reducing_slice(self, slc):
        df = DataFrame([[0, 1], [2, 3]])

        tslice_ = non_reducing_slice(slc)
        assert isinstance(df.loc[tslice_], DataFrame)

    @pytest.mark.parametrize("box", [list, pd.Series, np.array])
    def test_list_slice(self, box):
        # like dataframe getitem
        subset = box(["A"])

        df = DataFrame({"A": [1, 2], "B": [3, 4]}, index=["A", "B"])
        expected = pd.IndexSlice[:, ["A"]]

        result = non_reducing_slice(subset)
        tm.assert_frame_equal(df.loc[result], df.loc[expected])

    def test_non_reducing_slice_on_multiindex(self):
        # GH 19861
        dic = {
            ("a", "d"): [1, 4],
            ("a", "c"): [2, 3],
            ("b", "c"): [3, 2],
            ("b", "d"): [4, 1],
        }
        df = DataFrame(dic, index=[0, 1])
        idx = pd.IndexSlice
        slice_ = idx[:, idx["b", "d"]]
        tslice_ = non_reducing_slice(slice_)

        result = df.loc[tslice_]
        expected = DataFrame({("b", "d"): [4, 1]})
        tm.assert_frame_equal(result, expected)

    @pytest.mark.parametrize(
        "slice_",
        [
            pd.IndexSlice[:, :],
            # check cols
            pd.IndexSlice[:, pd.IndexSlice[["a"]]],  # inferred deeper need list
            pd.IndexSlice[:, pd.IndexSlice[["a"], ["c"]]],  # inferred deeper need list
            pd.IndexSlice[:, pd.IndexSlice["a", "c", :]],
            pd.IndexSlice[:, pd.IndexSlice["a", :, "e"]],
            pd.IndexSlice[:, pd.IndexSlice[:, "c", "e"]],
            pd.IndexSlice[:, pd.IndexSlice["a", ["c", "d"], :]],  # check list
            pd.IndexSlice[:, pd.IndexSlice["a", ["c", "d", "-"], :]],  # allow missing
            pd.IndexSlice[:, pd.IndexSlice["a", ["c", "d", "-"], "e"]],  # no slice
            # check rows
            pd.IndexSlice[pd.IndexSlice[["U"]], :],  # inferred deeper need list
            pd.IndexSlice[pd.IndexSlice[["U"], ["W"]], :],  # inferred deeper need list
            pd.IndexSlice[pd.IndexSlice["U", "W", :], :],
            pd.IndexSlice[pd.IndexSlice["U", :, "Y"], :],
            pd.IndexSlice[pd.IndexSlice[:, "W", "Y"], :],
            pd.IndexSlice[pd.IndexSlice[:, "W", ["Y", "Z"]], :],  # check list
            pd.IndexSlice[pd.IndexSlice[:, "W", ["Y", "Z", "-"]], :],  # allow missing
            pd.IndexSlice[pd.IndexSlice["U", "W", ["Y", "Z", "-"]], :],  # no slice
            # check simultaneous
            pd.IndexSlice[pd.IndexSlice[:, "W", "Y"], pd.IndexSlice["a", "c", :]],
        ],
    )
    def test_non_reducing_multi_slice_on_multiindex(self, slice_):
        # GH 33562
        cols = MultiIndex.from_product([["a", "b"], ["c", "d"], ["e", "f"]])
        idxs = MultiIndex.from_product([["U", "V"], ["W", "X"], ["Y", "Z"]])
        df = DataFrame(np.arange(64).reshape(8, 8), columns=cols, index=idxs)

        expected = df.loc[slice_]
        result = df.loc[non_reducing_slice(slice_)]
        tm.assert_frame_equal(result, expected)<|MERGE_RESOLUTION|>--- conflicted
+++ resolved
@@ -185,48 +185,6 @@
     assert {"attributes": 'colspan="2"'}.items() <= ctx["head"][0][2].items()
 
 
-<<<<<<< HEAD
-@pytest.mark.parametrize("method", ["applymap", "apply"])
-@pytest.mark.parametrize("axis", ["index", "columns"])
-def test_apply_map_header(method, axis):
-    # GH 41893
-    df = DataFrame({"A": [0, 0], "B": [1, 1]}, index=["C", "D"])
-    func = {
-        "apply": lambda s: ["attr: val" if ("A" in v or "C" in v) else "" for v in s],
-        "applymap": lambda v: "attr: val" if ("A" in v or "C" in v) else "",
-    }
-
-    # test execution added to todo
-    result = getattr(df.style, f"{method}_header")(func[method], axis=axis)
-    assert len(result._todo) == 1
-    assert len(getattr(result, f"ctx_{axis}")) == 0
-
-    # test ctx object on compute
-    result._compute()
-    expected = {
-        (0, 0): [("attr", "val")],
-    }
-    assert getattr(result, f"ctx_{axis}") == expected
-
-
-@pytest.mark.parametrize("method", ["apply", "applymap"])
-@pytest.mark.parametrize("axis", ["index", "columns"])
-def test_apply_map_header_mi(mi_styler, method, axis):
-    # GH 41893
-    func = {
-        "apply": lambda s: ["attr: val;" if "b" in v else "" for v in s],
-        "applymap": lambda v: "attr: val" if "b" in v else "",
-    }
-    result = getattr(mi_styler, f"{method}_header")(func[method], axis=axis)._compute()
-    expected = {(1, 1): [("attr", "val")]}
-    assert getattr(result, f"ctx_{axis}") == expected
-
-
-def test_apply_map_header_raises(mi_styler):
-    # GH 41893
-    with pytest.raises(ValueError, match="`axis` must be one of 0, 1, 'index', 'col"):
-        mi_styler.applymap_header(lambda v: "attr: val;", axis="bad-axis")._compute()
-=======
 @pytest.mark.parametrize("comprehensive", [True, False])
 @pytest.mark.parametrize("render", [True, False])
 @pytest.mark.parametrize("deepcopy", [True, False])
@@ -268,7 +226,48 @@
                 assert id(getattr(s2, attr)) == id(getattr(styler, attr))
             else:
                 assert id(getattr(s2, attr)) != id(getattr(styler, attr))
->>>>>>> 17ecb56c
+
+
+@pytest.mark.parametrize("method", ["applymap", "apply"])
+@pytest.mark.parametrize("axis", ["index", "columns"])
+def test_apply_map_header(method, axis):
+    # GH 41893
+    df = DataFrame({"A": [0, 0], "B": [1, 1]}, index=["C", "D"])
+    func = {
+        "apply": lambda s: ["attr: val" if ("A" in v or "C" in v) else "" for v in s],
+        "applymap": lambda v: "attr: val" if ("A" in v or "C" in v) else "",
+    }
+
+    # test execution added to todo
+    result = getattr(df.style, f"{method}_header")(func[method], axis=axis)
+    assert len(result._todo) == 1
+    assert len(getattr(result, f"ctx_{axis}")) == 0
+
+    # test ctx object on compute
+    result._compute()
+    expected = {
+        (0, 0): [("attr", "val")],
+    }
+    assert getattr(result, f"ctx_{axis}") == expected
+
+
+@pytest.mark.parametrize("method", ["apply", "applymap"])
+@pytest.mark.parametrize("axis", ["index", "columns"])
+def test_apply_map_header_mi(mi_styler, method, axis):
+    # GH 41893
+    func = {
+        "apply": lambda s: ["attr: val;" if "b" in v else "" for v in s],
+        "applymap": lambda v: "attr: val" if "b" in v else "",
+    }
+    result = getattr(mi_styler, f"{method}_header")(func[method], axis=axis)._compute()
+    expected = {(1, 1): [("attr", "val")]}
+    assert getattr(result, f"ctx_{axis}") == expected
+
+
+def test_apply_map_header_raises(mi_styler):
+    # GH 41893
+    with pytest.raises(ValueError, match="`axis` must be one of 0, 1, 'index', 'col"):
+        mi_styler.applymap_header(lambda v: "attr: val;", axis="bad-axis")._compute()
 
 
 class TestStyler:
