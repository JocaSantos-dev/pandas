--- conflicted
+++ resolved
@@ -1259,17 +1259,9 @@
         assert ctx["body"][1][2]["is_visible"]
         assert ctx["body"][1][2]["display_value"] == "3"
 
-<<<<<<< HEAD
-        # hide top row level, which hides both rows
+        # hide top row level, which hides both rows so body empty
         ctx = df.style.hide("a", axis="index")._translate(True, True)
-        for i in [0, 1, 2, 3]:
-            assert not ctx["body"][0][i]["is_visible"]
-            assert not ctx["body"][1][i]["is_visible"]
-=======
-        # hide top row level, which hides both rows so body empty
-        ctx = df.style.hide_index("a")._translate(True, True)
         assert ctx["body"] == []
->>>>>>> a921d80c
 
         # hide first row only
         ctx = df.style.hide(("a", 0), axis="index")._translate(True, True)
@@ -1542,11 +1534,6 @@
     assert len(ctx["body"]) == 4
     assert "row2" in ctx["body"][0][0]["class"]
 
-<<<<<<< HEAD
-    styler = df.style.hide((1, "a"), axis=axis)
-    ctx = styler._translate(False, False)
-=======
->>>>>>> a921d80c
 
 def test_hiding_headers_over_columns_no_sparsify():
     # GH 43464
@@ -1555,7 +1542,7 @@
     ctx = df.style._translate(False, False)
     for ix in [(0, 1), (0, 2), (1, 1), (1, 2)]:
         assert ctx["head"][ix[0]][ix[1]]["is_visible"] is True
-    ctx = df.style.hide_columns((1, "a"))._translate(False, False)
+    ctx = df.style.hide((1, "a"), axis="columns")._translate(False, False)
     for ix in [(0, 1), (0, 2), (1, 1), (1, 2)]:
         assert ctx["head"][ix[0]][ix[1]]["is_visible"] is False
 
@@ -1586,7 +1573,7 @@
     # gh 43703
     df = DataFrame([[1], [2], [3], [4], [5]])
     with pd.option_context("styler.render.max_rows", 2):
-        ctx = df.style.hide_index([0, 1])._translate(True, True)
+        ctx = df.style.hide([0, 1], axis="index")._translate(True, True)
     assert len(ctx["body"]) == 3
     for r, val in enumerate(["3", "4", "..."]):
         assert ctx["body"][r][1]["display_value"] == val