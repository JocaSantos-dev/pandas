import copy
import re
from textwrap import dedent

import numpy as np
import pytest

from pandas import (
    Categorical,
    DataFrame,
    IndexSlice,
    MultiIndex,
    Series,
<<<<<<< HEAD
=======
    option_context,
>>>>>>> c0bdeb4c
)
import pandas._testing as tm

jinja2 = pytest.importorskip("jinja2")
from pandas.io.formats.style import (  # isort:skip
    Styler,
)
from pandas.io.formats.style_render import (
    _get_level_lengths,
    _get_trimming_maximums,
    maybe_convert_css_to_tuples,
    non_reducing_slice,
)


@pytest.fixture
def mi_df():
    return DataFrame(
        [[1, 2], [3, 4]],
        index=MultiIndex.from_product([["i0"], ["i1_a", "i1_b"]]),
        columns=MultiIndex.from_product([["c0"], ["c1_a", "c1_b"]]),
        dtype=int,
    )


@pytest.fixture
def mi_styler(mi_df):
    return Styler(mi_df, uuid_len=0)


@pytest.fixture
def mi_styler_comp(mi_styler):
    # comprehensively add features to mi_styler
    mi_styler = mi_styler._copy(deepcopy=True)
    mi_styler.css = {**mi_styler.css, **{"row": "ROW", "col": "COL"}}
    mi_styler.uuid_len = 5
    mi_styler.uuid = "abcde"
    mi_styler.set_caption("capt")
    mi_styler.set_table_styles([{"selector": "a", "props": "a:v;"}])
    mi_styler.hide(axis="columns")
    mi_styler.hide([("c0", "c1_a")], axis="columns", names=True)
    mi_styler.hide(axis="index")
    mi_styler.hide([("i0", "i1_a")], axis="index", names=True)
    mi_styler.set_table_attributes('class="box"')
    mi_styler.format(na_rep="MISSING", precision=3)
    mi_styler.format_index(precision=2, axis=0)
    mi_styler.format_index(precision=4, axis=1)
    mi_styler.highlight_max(axis=None)
    mi_styler.applymap_index(lambda x: "color: white;", axis=0)
    mi_styler.applymap_index(lambda x: "color: black;", axis=1)
    mi_styler.set_td_classes(
        DataFrame(
            [["a", "b"], ["a", "c"]], index=mi_styler.index, columns=mi_styler.columns
        )
    )
    mi_styler.set_tooltips(
        DataFrame(
            [["a2", "b2"], ["a2", "c2"]],
            index=mi_styler.index,
            columns=mi_styler.columns,
        )
    )
    mi_styler.set_descriptors(["mean"])
    return mi_styler


@pytest.mark.parametrize(
    "sparse_columns, exp_cols",
    [
        (
            True,
            [
                {"is_visible": True, "attributes": 'colspan="2"', "value": "c0"},
                {"is_visible": False, "attributes": "", "value": "c0"},
            ],
        ),
        (
            False,
            [
                {"is_visible": True, "attributes": "", "value": "c0"},
                {"is_visible": True, "attributes": "", "value": "c0"},
            ],
        ),
    ],
)
def test_mi_styler_sparsify_columns(mi_styler, sparse_columns, exp_cols):
    exp_l1_c0 = {"is_visible": True, "attributes": "", "display_value": "c1_a"}
    exp_l1_c1 = {"is_visible": True, "attributes": "", "display_value": "c1_b"}

    ctx = mi_styler._translate(True, sparse_columns)

    assert exp_cols[0].items() <= ctx["head"][0][2].items()
    assert exp_cols[1].items() <= ctx["head"][0][3].items()
    assert exp_l1_c0.items() <= ctx["head"][1][2].items()
    assert exp_l1_c1.items() <= ctx["head"][1][3].items()


@pytest.mark.parametrize(
    "sparse_index, exp_rows",
    [
        (
            True,
            [
                {"is_visible": True, "attributes": 'rowspan="2"', "value": "i0"},
                {"is_visible": False, "attributes": "", "value": "i0"},
            ],
        ),
        (
            False,
            [
                {"is_visible": True, "attributes": "", "value": "i0"},
                {"is_visible": True, "attributes": "", "value": "i0"},
            ],
        ),
    ],
)
def test_mi_styler_sparsify_index(mi_styler, sparse_index, exp_rows):
    exp_l1_r0 = {"is_visible": True, "attributes": "", "display_value": "i1_a"}
    exp_l1_r1 = {"is_visible": True, "attributes": "", "display_value": "i1_b"}

    ctx = mi_styler._translate(sparse_index, True)

    assert exp_rows[0].items() <= ctx["body"][0][0].items()
    assert exp_rows[1].items() <= ctx["body"][1][0].items()
    assert exp_l1_r0.items() <= ctx["body"][0][1].items()
    assert exp_l1_r1.items() <= ctx["body"][1][1].items()


def test_mi_styler_sparsify_options(mi_styler):
    with option_context("styler.sparse.index", False):
        html1 = mi_styler.to_html()
    with option_context("styler.sparse.index", True):
        html2 = mi_styler.to_html()

    assert html1 != html2

    with option_context("styler.sparse.columns", False):
        html1 = mi_styler.to_html()
    with option_context("styler.sparse.columns", True):
        html2 = mi_styler.to_html()

    assert html1 != html2


@pytest.mark.parametrize(
    "rn, cn, max_els, max_rows, max_cols, exp_rn, exp_cn",
    [
        (100, 100, 100, None, None, 12, 6),  # reduce to (12, 6) < 100 elements
        (1000, 3, 750, None, None, 250, 3),  # dynamically reduce rows to 250, keep cols
        (4, 1000, 500, None, None, 4, 125),  # dynamically reduce cols to 125, keep rows
        (1000, 3, 750, 10, None, 10, 3),  # overwrite above dynamics with max_row
        (4, 1000, 500, None, 5, 4, 5),  # overwrite above dynamics with max_col
        (100, 100, 700, 50, 50, 25, 25),  # rows cols below given maxes so < 700 elmts
    ],
)
def test_trimming_maximum(rn, cn, max_els, max_rows, max_cols, exp_rn, exp_cn):
    rn, cn = _get_trimming_maximums(
        rn, cn, max_els, max_rows, max_cols, scaling_factor=0.5
    )
    assert (rn, cn) == (exp_rn, exp_cn)


@pytest.mark.parametrize(
    "option, val",
    [
        ("styler.render.max_elements", 6),
        ("styler.render.max_rows", 3),
    ],
)
def test_render_trimming_rows(option, val):
    # test auto and specific trimming of rows
    df = DataFrame(np.arange(120).reshape(60, 2))
    with option_context(option, val):
        ctx = df.style._translate(True, True)
    assert len(ctx["head"][0]) == 3  # index + 2 data cols
    assert len(ctx["body"]) == 4  # 3 data rows + trimming row
    assert len(ctx["body"][0]) == 3  # index + 2 data cols


@pytest.mark.parametrize(
    "option, val",
    [
        ("styler.render.max_elements", 6),
        ("styler.render.max_columns", 2),
    ],
)
def test_render_trimming_cols(option, val):
    # test auto and specific trimming of cols
    df = DataFrame(np.arange(30).reshape(3, 10))
    with option_context(option, val):
        ctx = df.style._translate(True, True)
    assert len(ctx["head"][0]) == 4  # index + 2 data cols + trimming col
    assert len(ctx["body"]) == 3  # 3 data rows
    assert len(ctx["body"][0]) == 4  # index + 2 data cols + trimming col


def test_render_trimming_mi():
    midx = MultiIndex.from_product([[1, 2], [1, 2, 3]])
    df = DataFrame(np.arange(36).reshape(6, 6), columns=midx, index=midx)
    with option_context("styler.render.max_elements", 4):
        ctx = df.style._translate(True, True)

    assert len(ctx["body"][0]) == 5  # 2 indexes + 2 data cols + trimming row
    assert {"attributes": 'rowspan="2"'}.items() <= ctx["body"][0][0].items()
    assert {"class": "data row0 col_trim"}.items() <= ctx["body"][0][4].items()
    assert {"class": "data row_trim col_trim"}.items() <= ctx["body"][2][4].items()
    assert len(ctx["body"]) == 3  # 2 data rows + trimming row


def test_render_empty_mi():
    # GH 43305
    df = DataFrame(index=MultiIndex.from_product([["A"], [0, 1]], names=[None, "one"]))
    expected = dedent(
        """\
    >
      <thead>
        <tr>
          <th class="index_name level0" >&nbsp;</th>
          <th class="index_name level1" >one</th>
        </tr>
      </thead>
    """
    )
    assert expected in df.style.to_html()


@pytest.mark.parametrize("comprehensive", [True, False])
@pytest.mark.parametrize("render", [True, False])
@pytest.mark.parametrize("deepcopy", [True, False])
def test_copy(comprehensive, render, deepcopy, mi_styler, mi_styler_comp):
    styler = mi_styler_comp if comprehensive else mi_styler
    styler.uuid_len = 5

    s2 = copy.deepcopy(styler) if deepcopy else copy.copy(styler)  # make copy and check
    assert s2 is not styler

    if render:
        styler.to_html()

    excl = [
        "na_rep",  # deprecated
        "precision",  # deprecated
        "cellstyle_map",  # render time vars..
        "cellstyle_map_columns",
        "cellstyle_map_index",
        "template_latex",  # render templates are class level
        "template_html",
        "template_html_style",
        "template_html_table",
    ]
    if not deepcopy:  # check memory locations are equal for all included attributes
        for attr in [a for a in styler.__dict__ if (not callable(a) and a not in excl)]:
            assert id(getattr(s2, attr)) == id(getattr(styler, attr))
    else:  # check memory locations are different for nested or mutable vars
        shallow = [
            "data",
            "columns",
            "index",
            "uuid_len",
            "uuid",
            "caption",
            "cell_ids",
            "hide_index_",
            "hide_columns_",
            "hide_index_names",
            "hide_column_names",
            "table_attributes",
        ]
        for attr in shallow:
            assert id(getattr(s2, attr)) == id(getattr(styler, attr))

        for attr in [
            a
            for a in styler.__dict__
            if (not callable(a) and a not in excl and a not in shallow)
        ]:
            if getattr(s2, attr) is None:
                assert id(getattr(s2, attr)) == id(getattr(styler, attr))
            else:
                assert id(getattr(s2, attr)) != id(getattr(styler, attr))


def test_clear(mi_styler_comp):
    # NOTE: if this test fails for new features then 'mi_styler_comp' should be updated
    # to ensure proper testing of the 'copy', 'clear', 'export' methods with new feature
    # GH 40675
    styler = mi_styler_comp
    styler._compute()  # execute applied methods

    clean_copy = Styler(styler.data, uuid=styler.uuid)

    excl = [
        "data",
        "index",
        "columns",
        "uuid",
        "uuid_len",  # uuid is set to be the same on styler and clean_copy
        "cell_ids",
        "cellstyle_map",  # execution time only
        "cellstyle_map_columns",  # execution time only
        "cellstyle_map_index",  # execution time only
        "precision",  # deprecated
        "na_rep",  # deprecated
        "template_latex",  # render templates are class level
        "template_html",
        "template_html_style",
        "template_html_table",
    ]
    # tests vars are not same vals on obj and clean copy before clear (except for excl)
    for attr in [a for a in styler.__dict__ if not (callable(a) or a in excl)]:
        res = getattr(styler, attr) == getattr(clean_copy, attr)
        if hasattr(res, "__iter__") and len(res) > 0:
            assert not all(res)  # some element in iterable differs
        elif hasattr(res, "__iter__") and len(res) == 0:
            pass  # empty array
        else:
            assert not res  # explicit var differs

    # test vars have same vales on obj and clean copy after clearing
    styler.clear()
    for attr in [a for a in styler.__dict__ if not (callable(a))]:
        res = getattr(styler, attr) == getattr(clean_copy, attr)
        assert all(res) if hasattr(res, "__iter__") else res


def test_export(mi_styler_comp, mi_styler):
    exp_attrs = [
        "_todo",
        "hide_index_",
        "hide_index_names",
        "hide_columns_",
        "hide_column_names",
        "table_attributes",
        "table_styles",
        "css",
        "descriptors",
    ]
    for attr in exp_attrs:
        check = getattr(mi_styler, attr) == getattr(mi_styler_comp, attr)
        assert not (
            all(check) if (hasattr(check, "__iter__") and len(check) > 0) else check
        )

    export = mi_styler_comp.export()
    used = mi_styler.use(export)
    for attr in exp_attrs:
        check = getattr(used, attr) == getattr(mi_styler_comp, attr)
        assert all(check) if (hasattr(check, "__iter__") and len(check) > 0) else check

    used.to_html()


def test_hide_raises(mi_styler):
    msg = "`subset` and `level` cannot be passed simultaneously"
    with pytest.raises(ValueError, match=msg):
        mi_styler.hide(axis="index", subset="something", level="something else")

    msg = "`level` must be of type `int`, `str` or list of such"
    with pytest.raises(ValueError, match=msg):
        mi_styler.hide(axis="index", level={"bad": 1, "type": 2})


@pytest.mark.parametrize("level", [1, "one", [1], ["one"]])
def test_hide_index_level(mi_styler, level):
    mi_styler.index.names, mi_styler.columns.names = ["zero", "one"], ["zero", "one"]
    ctx = mi_styler.hide(axis="index", level=level)._translate(False, True)
    assert len(ctx["head"][0]) == 3
    assert len(ctx["head"][1]) == 3
    assert len(ctx["head"][2]) == 4
    assert ctx["head"][2][0]["is_visible"]
    assert not ctx["head"][2][1]["is_visible"]

    assert ctx["body"][0][0]["is_visible"]
    assert not ctx["body"][0][1]["is_visible"]
    assert ctx["body"][1][0]["is_visible"]
    assert not ctx["body"][1][1]["is_visible"]


@pytest.mark.parametrize("level", [1, "one", [1], ["one"]])
@pytest.mark.parametrize("names", [True, False])
def test_hide_columns_level(mi_styler, level, names):
    mi_styler.columns.names = ["zero", "one"]
    if names:
        mi_styler.index.names = ["zero", "one"]
    ctx = mi_styler.hide(axis="columns", level=level)._translate(True, False)
    assert len(ctx["head"]) == (2 if names else 1)


@pytest.mark.parametrize("method", ["applymap", "apply"])
@pytest.mark.parametrize("axis", ["index", "columns"])
def test_apply_map_header(method, axis):
    # GH 41893
    df = DataFrame({"A": [0, 0], "B": [1, 1]}, index=["C", "D"])
    func = {
        "apply": lambda s: ["attr: val" if ("A" in v or "C" in v) else "" for v in s],
        "applymap": lambda v: "attr: val" if ("A" in v or "C" in v) else "",
    }

    # test execution added to todo
    result = getattr(df.style, f"{method}_index")(func[method], axis=axis)
    assert len(result._todo) == 1
    assert len(getattr(result, f"ctx_{axis}")) == 0

    # test ctx object on compute
    result._compute()
    expected = {
        (0, 0): [("attr", "val")],
    }
    assert getattr(result, f"ctx_{axis}") == expected


@pytest.mark.parametrize("method", ["apply", "applymap"])
@pytest.mark.parametrize("axis", ["index", "columns"])
def test_apply_map_header_mi(mi_styler, method, axis):
    # GH 41893
    func = {
        "apply": lambda s: ["attr: val;" if "b" in v else "" for v in s],
        "applymap": lambda v: "attr: val" if "b" in v else "",
    }
    result = getattr(mi_styler, f"{method}_index")(func[method], axis=axis)._compute()
    expected = {(1, 1): [("attr", "val")]}
    assert getattr(result, f"ctx_{axis}") == expected


def test_apply_map_header_raises(mi_styler):
    # GH 41893
    with pytest.raises(ValueError, match="No axis named bad for object type DataFrame"):
        mi_styler.applymap_index(lambda v: "attr: val;", axis="bad")._compute()


class TestStyler:
    def setup_method(self, method):
        np.random.seed(24)
        self.s = DataFrame({"A": np.random.permutation(range(6))})
        self.df = DataFrame({"A": [0, 1], "B": np.random.randn(2)})
        self.f = lambda x: x
        self.g = lambda x: x

        def h(x, foo="bar"):
            return Series(f"color: {foo}", index=x.index, name=x.name)

        self.h = h
        self.styler = Styler(self.df)
        self.attrs = DataFrame({"A": ["color: red", "color: blue"]})
        self.dataframes = [
            self.df,
            DataFrame({"f": [1.0, 2.0], "o": ["a", "b"], "c": Categorical(["a", "b"])}),
        ]
        self.blank_value = "&nbsp;"

    def test_init_non_pandas(self):
        msg = "``data`` must be a Series or DataFrame"
        with pytest.raises(TypeError, match=msg):
            Styler([1, 2, 3])

    def test_init_series(self):
        result = Styler(Series([1, 2]))
        assert result.data.ndim == 2

    def test_repr_html_ok(self):
        self.styler._repr_html_()

    def test_repr_html_mathjax(self):
        # gh-19824 / 41395
        assert "tex2jax_ignore" not in self.styler._repr_html_()

        with option_context("styler.html.mathjax", False):
            assert "tex2jax_ignore" in self.styler._repr_html_()

    def test_update_ctx(self):
        self.styler._update_ctx(self.attrs)
        expected = {(0, 0): [("color", "red")], (1, 0): [("color", "blue")]}
        assert self.styler.ctx == expected

    def test_update_ctx_flatten_multi_and_trailing_semi(self):
        attrs = DataFrame({"A": ["color: red; foo: bar", "color:blue ; foo: baz;"]})
        self.styler._update_ctx(attrs)
        expected = {
            (0, 0): [("color", "red"), ("foo", "bar")],
            (1, 0): [("color", "blue"), ("foo", "baz")],
        }
        assert self.styler.ctx == expected

    def test_render(self):
        df = DataFrame({"A": [0, 1]})
        style = lambda x: Series(["color: red", "color: blue"], name=x.name)
        s = Styler(df, uuid="AB").apply(style)
        s.to_html()
        # it worked?

    def test_multiple_render(self):
        # GH 39396
        s = Styler(self.df, uuid_len=0).applymap(lambda x: "color: red;", subset=["A"])
        s.to_html()  # do 2 renders to ensure css styles not duplicated
        assert (
            '<style type="text/css">\n#T__row0_col0, #T__row1_col0 {\n'
            "  color: red;\n}\n</style>" in s.to_html()
        )

    def test_render_empty_dfs(self):
        empty_df = DataFrame()
        es = Styler(empty_df)
        es.to_html()
        # An index but no columns
        DataFrame(columns=["a"]).style.to_html()
        # A column but no index
        DataFrame(index=["a"]).style.to_html()
        # No IndexError raised?

    def test_render_double(self):
        df = DataFrame({"A": [0, 1]})
        style = lambda x: Series(
            ["color: red; border: 1px", "color: blue; border: 2px"], name=x.name
        )
        s = Styler(df, uuid="AB").apply(style)
        s.to_html()
        # it worked?

    def test_set_properties(self):
        df = DataFrame({"A": [0, 1]})
        result = df.style.set_properties(color="white", size="10px")._compute().ctx
        # order is deterministic
        v = [("color", "white"), ("size", "10px")]
        expected = {(0, 0): v, (1, 0): v}
        assert result.keys() == expected.keys()
        for v1, v2 in zip(result.values(), expected.values()):
            assert sorted(v1) == sorted(v2)

    def test_set_properties_subset(self):
        df = DataFrame({"A": [0, 1]})
        result = (
            df.style.set_properties(subset=IndexSlice[0, "A"], color="white")
            ._compute()
            .ctx
        )
        expected = {(0, 0): [("color", "white")]}
        assert result == expected

    def test_empty_index_name_doesnt_display(self):
        # https://github.com/pandas-dev/pandas/pull/12090#issuecomment-180695902
        df = DataFrame({"A": [1, 2], "B": [3, 4], "C": [5, 6]})
        result = df.style._translate(True, True)
        assert len(result["head"]) == 1
        expected = {
            "class": "blank level0",
            "type": "th",
            "value": self.blank_value,
            "is_visible": True,
            "display_value": self.blank_value,
        }
        assert expected.items() <= result["head"][0][0].items()

    def test_index_name(self):
        # https://github.com/pandas-dev/pandas/issues/11655
        df = DataFrame({"A": [1, 2], "B": [3, 4], "C": [5, 6]})
        result = df.set_index("A").style._translate(True, True)
        expected = {
            "class": "index_name level0",
            "type": "th",
            "value": "A",
            "is_visible": True,
            "display_value": "A",
        }
        assert expected.items() <= result["head"][1][0].items()

    def test_numeric_columns(self):
        # https://github.com/pandas-dev/pandas/issues/12125
        # smoke test for _translate
        df = DataFrame({0: [1, 2, 3]})
        df.style._translate(True, True)

    def test_apply_axis(self):
        df = DataFrame({"A": [0, 0], "B": [1, 1]})
        f = lambda x: [f"val: {x.max()}" for v in x]
        result = df.style.apply(f, axis=1)
        assert len(result._todo) == 1
        assert len(result.ctx) == 0
        result._compute()
        expected = {
            (0, 0): [("val", "1")],
            (0, 1): [("val", "1")],
            (1, 0): [("val", "1")],
            (1, 1): [("val", "1")],
        }
        assert result.ctx == expected

        result = df.style.apply(f, axis=0)
        expected = {
            (0, 0): [("val", "0")],
            (0, 1): [("val", "1")],
            (1, 0): [("val", "0")],
            (1, 1): [("val", "1")],
        }
        result._compute()
        assert result.ctx == expected
        result = df.style.apply(f)  # default
        result._compute()
        assert result.ctx == expected

    @pytest.mark.parametrize("axis", [0, 1])
    def test_apply_series_return(self, axis):
        # GH 42014
        df = DataFrame([[1, 2], [3, 4]], index=["X", "Y"], columns=["X", "Y"])

        # test Series return where len(Series) < df.index or df.columns but labels OK
        func = lambda s: Series(["color: red;"], index=["Y"])
        result = df.style.apply(func, axis=axis)._compute().ctx
        assert result[(1, 1)] == [("color", "red")]
        assert result[(1 - axis, axis)] == [("color", "red")]

        # test Series return where labels align but different order
        func = lambda s: Series(["color: red;", "color: blue;"], index=["Y", "X"])
        result = df.style.apply(func, axis=axis)._compute().ctx
        assert result[(0, 0)] == [("color", "blue")]
        assert result[(1, 1)] == [("color", "red")]
        assert result[(1 - axis, axis)] == [("color", "red")]
        assert result[(axis, 1 - axis)] == [("color", "blue")]

    @pytest.mark.parametrize("index", [False, True])
    @pytest.mark.parametrize("columns", [False, True])
    def test_apply_dataframe_return(self, index, columns):
        # GH 42014
        df = DataFrame([[1, 2], [3, 4]], index=["X", "Y"], columns=["X", "Y"])
        idxs = ["X", "Y"] if index else ["Y"]
        cols = ["X", "Y"] if columns else ["Y"]
        df_styles = DataFrame("color: red;", index=idxs, columns=cols)
        result = df.style.apply(lambda x: df_styles, axis=None)._compute().ctx

        assert result[(1, 1)] == [("color", "red")]  # (Y,Y) styles always present
        assert (result[(0, 1)] == [("color", "red")]) is index  # (X,Y) only if index
        assert (result[(1, 0)] == [("color", "red")]) is columns  # (Y,X) only if cols
        assert (result[(0, 0)] == [("color", "red")]) is (index and columns)  # (X,X)

    @pytest.mark.parametrize(
        "slice_",
        [
            IndexSlice[:],
            IndexSlice[:, ["A"]],
            IndexSlice[[1], :],
            IndexSlice[[1], ["A"]],
            IndexSlice[:2, ["A", "B"]],
        ],
    )
    @pytest.mark.parametrize("axis", [0, 1])
    def test_apply_subset(self, slice_, axis):
        result = (
            self.df.style.apply(self.h, axis=axis, subset=slice_, foo="baz")
            ._compute()
            .ctx
        )
        expected = {
            (r, c): [("color", "baz")]
            for r, row in enumerate(self.df.index)
            for c, col in enumerate(self.df.columns)
            if row in self.df.loc[slice_].index and col in self.df.loc[slice_].columns
        }
        assert result == expected

    @pytest.mark.parametrize(
        "slice_",
        [
            IndexSlice[:],
            IndexSlice[:, ["A"]],
            IndexSlice[[1], :],
            IndexSlice[[1], ["A"]],
            IndexSlice[:2, ["A", "B"]],
        ],
    )
    def test_applymap_subset(self, slice_):
        result = (
            self.df.style.applymap(lambda x: "color:baz;", subset=slice_)._compute().ctx
        )
        expected = {
            (r, c): [("color", "baz")]
            for r, row in enumerate(self.df.index)
            for c, col in enumerate(self.df.columns)
            if row in self.df.loc[slice_].index and col in self.df.loc[slice_].columns
        }
        assert result == expected

    @pytest.mark.parametrize(
        "slice_",
        [
            IndexSlice[:, IndexSlice["x", "A"]],
            IndexSlice[:, IndexSlice[:, "A"]],
            IndexSlice[:, IndexSlice[:, ["A", "C"]]],  # missing col element
            IndexSlice[IndexSlice["a", 1], :],
            IndexSlice[IndexSlice[:, 1], :],
            IndexSlice[IndexSlice[:, [1, 3]], :],  # missing row element
            IndexSlice[:, ("x", "A")],
            IndexSlice[("a", 1), :],
        ],
    )
    def test_applymap_subset_multiindex(self, slice_):
        # GH 19861
        # edited for GH 33562
        warn = None
        msg = "indexing on a MultiIndex with a nested sequence of labels"
        if (
            isinstance(slice_[-1], tuple)
            and isinstance(slice_[-1][-1], list)
            and "C" in slice_[-1][-1]
        ):
            warn = FutureWarning
        elif (
            isinstance(slice_[0], tuple)
            and isinstance(slice_[0][1], list)
            and 3 in slice_[0][1]
        ):
            warn = FutureWarning

        idx = MultiIndex.from_product([["a", "b"], [1, 2]])
        col = MultiIndex.from_product([["x", "y"], ["A", "B"]])
        df = DataFrame(np.random.rand(4, 4), columns=col, index=idx)

        with tm.assert_produces_warning(warn, match=msg):
            df.style.applymap(lambda x: "color: red;", subset=slice_).to_html()

    def test_applymap_subset_multiindex_code(self):
        # https://github.com/pandas-dev/pandas/issues/25858
        # Checks styler.applymap works with multindex when codes are provided
        codes = np.array([[0, 0, 1, 1], [0, 1, 0, 1]])
        columns = MultiIndex(
            levels=[["a", "b"], ["%", "#"]], codes=codes, names=["", ""]
        )
        df = DataFrame(
            [[1, -1, 1, 1], [-1, 1, 1, 1]], index=["hello", "world"], columns=columns
        )
        pct_subset = IndexSlice[:, IndexSlice[:, "%":"%"]]

        def color_negative_red(val):
            color = "red" if val < 0 else "black"
            return f"color: {color}"

        df.loc[pct_subset]
        df.style.applymap(color_negative_red, subset=pct_subset)

    def test_empty(self):
        df = DataFrame({"A": [1, 0]})
        s = df.style
        s.ctx = {(0, 0): [("color", "red")], (1, 0): [("", "")]}

        result = s._translate(True, True)["cellstyle"]
        expected = [
            {"props": [("color", "red")], "selectors": ["row0_col0"]},
            {"props": [("", "")], "selectors": ["row1_col0"]},
        ]
        assert result == expected

    def test_duplicate(self):
        df = DataFrame({"A": [1, 0]})
        s = df.style
        s.ctx = {(0, 0): [("color", "red")], (1, 0): [("color", "red")]}

        result = s._translate(True, True)["cellstyle"]
        expected = [
            {"props": [("color", "red")], "selectors": ["row0_col0", "row1_col0"]}
        ]
        assert result == expected

    def test_init_with_na_rep(self):
        # GH 21527 28358
        df = DataFrame([[None, None], [1.1, 1.2]], columns=["A", "B"])

        ctx = Styler(df, na_rep="NA")._translate(True, True)
        assert ctx["body"][0][1]["display_value"] == "NA"
        assert ctx["body"][0][2]["display_value"] == "NA"

    def test_caption(self):
        styler = Styler(self.df, caption="foo")
        result = styler.to_html()
        assert all(["caption" in result, "foo" in result])

        styler = self.df.style
        result = styler.set_caption("baz")
        assert styler is result
        assert styler.caption == "baz"

    def test_uuid(self):
        styler = Styler(self.df, uuid="abc123")
        result = styler.to_html()
        assert "abc123" in result

        styler = self.df.style
        result = styler.set_uuid("aaa")
        assert result is styler
        assert result.uuid == "aaa"

    def test_unique_id(self):
        # See https://github.com/pandas-dev/pandas/issues/16780
        df = DataFrame({"a": [1, 3, 5, 6], "b": [2, 4, 12, 21]})
        result = df.style.to_html(uuid="test")
        assert "test" in result
        ids = re.findall('id="(.*?)"', result)
        assert np.unique(ids).size == len(ids)

    def test_table_styles(self):
        style = [{"selector": "th", "props": [("foo", "bar")]}]  # default format
        styler = Styler(self.df, table_styles=style)
        result = " ".join(styler.to_html().split())
        assert "th { foo: bar; }" in result

        styler = self.df.style
        result = styler.set_table_styles(style)
        assert styler is result
        assert styler.table_styles == style

        # GH 39563
        style = [{"selector": "th", "props": "foo:bar;"}]  # css string format
        styler = self.df.style.set_table_styles(style)
        result = " ".join(styler.to_html().split())
        assert "th { foo: bar; }" in result

    def test_table_styles_multiple(self):
        ctx = self.df.style.set_table_styles(
            [
                {"selector": "th,td", "props": "color:red;"},
                {"selector": "tr", "props": "color:green;"},
            ]
        )._translate(True, True)["table_styles"]
        assert ctx == [
            {"selector": "th", "props": [("color", "red")]},
            {"selector": "td", "props": [("color", "red")]},
            {"selector": "tr", "props": [("color", "green")]},
        ]

    def test_table_styles_dict_multiple_selectors(self):
        # GH 44011
        result = self.df.style.set_table_styles(
            [{"selector": "th,td", "props": [("border-left", "2px solid black")]}]
        )._translate(True, True)["table_styles"]

        expected = [
            {"selector": "th", "props": [("border-left", "2px solid black")]},
            {"selector": "td", "props": [("border-left", "2px solid black")]},
        ]

        assert result == expected

    def test_maybe_convert_css_to_tuples(self):
        expected = [("a", "b"), ("c", "d e")]
        assert maybe_convert_css_to_tuples("a:b;c:d e;") == expected
        assert maybe_convert_css_to_tuples("a: b ;c:  d e  ") == expected
        expected = []
        assert maybe_convert_css_to_tuples("") == expected

    def test_maybe_convert_css_to_tuples_err(self):
        msg = "Styles supplied as string must follow CSS rule formats"
        with pytest.raises(ValueError, match=msg):
            maybe_convert_css_to_tuples("err")

    def test_table_attributes(self):
        attributes = 'class="foo" data-bar'
        styler = Styler(self.df, table_attributes=attributes)
        result = styler.to_html()
        assert 'class="foo" data-bar' in result

        result = self.df.style.set_table_attributes(attributes).to_html()
        assert 'class="foo" data-bar' in result

    def test_apply_none(self):
        def f(x):
            return DataFrame(
                np.where(x == x.max(), "color: red", ""),
                index=x.index,
                columns=x.columns,
            )

        result = DataFrame([[1, 2], [3, 4]]).style.apply(f, axis=None)._compute().ctx
        assert result[(1, 1)] == [("color", "red")]

    def test_trim(self):
        result = self.df.style.to_html()  # trim=True
        assert result.count("#") == 0

        result = self.df.style.highlight_max().to_html()
        assert result.count("#") == len(self.df.columns)

    def test_export(self):
        f = lambda x: "color: red" if x > 0 else "color: blue"
        g = lambda x, z: f"color: {z}" if x > 0 else f"color: {z}"
        style1 = self.styler
        style1.applymap(f).applymap(g, z="b").highlight_max()._compute()  # = render
        result = style1.export()
        style2 = self.df.style
        style2.use(result)
        assert style1._todo == style2._todo
        style2.to_html()

    def test_bad_apply_shape(self):
        df = DataFrame([[1, 2], [3, 4]], index=["A", "B"], columns=["X", "Y"])

        msg = "resulted in the apply method collapsing to a Series."
        with pytest.raises(ValueError, match=msg):
            df.style._apply(lambda x: "x")

        msg = "created invalid {} labels"
        with pytest.raises(ValueError, match=msg.format("index")):
            df.style._apply(lambda x: [""])

        with pytest.raises(ValueError, match=msg.format("index")):
            df.style._apply(lambda x: ["", "", "", ""])

        with pytest.raises(ValueError, match=msg.format("index")):
            df.style._apply(lambda x: Series(["a:v;", ""], index=["A", "C"]), axis=0)

        with pytest.raises(ValueError, match=msg.format("columns")):
            df.style._apply(lambda x: ["", "", ""], axis=1)

        with pytest.raises(ValueError, match=msg.format("columns")):
            df.style._apply(lambda x: Series(["a:v;", ""], index=["X", "Z"]), axis=1)

        msg = "returned ndarray with wrong shape"
        with pytest.raises(ValueError, match=msg):
            df.style._apply(lambda x: np.array([[""], [""]]), axis=None)

    def test_apply_bad_return(self):
        def f(x):
            return ""

        df = DataFrame([[1, 2], [3, 4]])
        msg = (
            "must return a DataFrame or ndarray when passed to `Styler.apply` "
            "with axis=None"
        )
        with pytest.raises(TypeError, match=msg):
            df.style._apply(f, axis=None)

    @pytest.mark.parametrize("axis", ["index", "columns"])
    def test_apply_bad_labels(self, axis):
        def f(x):
            return DataFrame(**{axis: ["bad", "labels"]})

        df = DataFrame([[1, 2], [3, 4]])
        msg = f"created invalid {axis} labels."
        with pytest.raises(ValueError, match=msg):
            df.style._apply(f, axis=None)

    def test_get_level_lengths(self):
        index = MultiIndex.from_product([["a", "b"], [0, 1, 2]])
        expected = {
            (0, 0): 3,
            (0, 3): 3,
            (1, 0): 1,
            (1, 1): 1,
            (1, 2): 1,
            (1, 3): 1,
            (1, 4): 1,
            (1, 5): 1,
        }
        result = _get_level_lengths(index, sparsify=True, max_index=100)
        tm.assert_dict_equal(result, expected)

        expected = {
            (0, 0): 1,
            (0, 1): 1,
            (0, 2): 1,
            (0, 3): 1,
            (0, 4): 1,
            (0, 5): 1,
            (1, 0): 1,
            (1, 1): 1,
            (1, 2): 1,
            (1, 3): 1,
            (1, 4): 1,
            (1, 5): 1,
        }
        result = _get_level_lengths(index, sparsify=False, max_index=100)
        tm.assert_dict_equal(result, expected)

    def test_get_level_lengths_un_sorted(self):
        index = MultiIndex.from_arrays([[1, 1, 2, 1], ["a", "b", "b", "d"]])
        expected = {
            (0, 0): 2,
            (0, 2): 1,
            (0, 3): 1,
            (1, 0): 1,
            (1, 1): 1,
            (1, 2): 1,
            (1, 3): 1,
        }
        result = _get_level_lengths(index, sparsify=True, max_index=100)
        tm.assert_dict_equal(result, expected)

        expected = {
            (0, 0): 1,
            (0, 1): 1,
            (0, 2): 1,
            (0, 3): 1,
            (1, 0): 1,
            (1, 1): 1,
            (1, 2): 1,
            (1, 3): 1,
        }
        result = _get_level_lengths(index, sparsify=False, max_index=100)
        tm.assert_dict_equal(result, expected)

    def test_mi_sparse_index_names(self):
        # Test the class names and displayed value are correct on rendering MI names
        df = DataFrame(
            {"A": [1, 2]},
            index=MultiIndex.from_arrays(
                [["a", "a"], [0, 1]], names=["idx_level_0", "idx_level_1"]
            ),
        )
        result = df.style._translate(True, True)
        head = result["head"][1]
        expected = [
            {
                "class": "index_name level0",
                "display_value": "idx_level_0",
                "is_visible": True,
            },
            {
                "class": "index_name level1",
                "display_value": "idx_level_1",
                "is_visible": True,
            },
            {
                "class": "blank col0",
                "display_value": self.blank_value,
                "is_visible": True,
            },
        ]
        for i, expected_dict in enumerate(expected):
            assert expected_dict.items() <= head[i].items()

    def test_mi_sparse_column_names(self):
        df = DataFrame(
            np.arange(16).reshape(4, 4),
            index=MultiIndex.from_arrays(
                [["a", "a", "b", "a"], [0, 1, 1, 2]],
                names=["idx_level_0", "idx_level_1"],
            ),
            columns=MultiIndex.from_arrays(
                [["C1", "C1", "C2", "C2"], [1, 0, 1, 0]], names=["colnam_0", "colnam_1"]
            ),
        )
        result = Styler(df, cell_ids=False)._translate(True, True)

        for level in [0, 1]:
            head = result["head"][level]
            expected = [
                {
                    "class": "blank",
                    "display_value": self.blank_value,
                    "is_visible": True,
                },
                {
                    "class": f"index_name level{level}",
                    "display_value": f"colnam_{level}",
                    "is_visible": True,
                },
            ]
            for i, expected_dict in enumerate(expected):
                assert expected_dict.items() <= head[i].items()

    def test_hide_column_headers(self):
        ctx = self.styler.hide(axis="columns")._translate(True, True)
        assert len(ctx["head"]) == 0  # no header entries with an unnamed index

        self.df.index.name = "some_name"
        ctx = self.df.style.hide(axis="columns")._translate(True, True)
        assert len(ctx["head"]) == 1
        # index names still visible, changed in #42101, reverted in 43404

    def test_hide_single_index(self):
        # GH 14194
        # single unnamed index
        ctx = self.df.style._translate(True, True)
        assert ctx["body"][0][0]["is_visible"]
        assert ctx["head"][0][0]["is_visible"]
        ctx2 = self.df.style.hide(axis="index")._translate(True, True)
        assert not ctx2["body"][0][0]["is_visible"]
        assert not ctx2["head"][0][0]["is_visible"]

        # single named index
        ctx3 = self.df.set_index("A").style._translate(True, True)
        assert ctx3["body"][0][0]["is_visible"]
        assert len(ctx3["head"]) == 2  # 2 header levels
        assert ctx3["head"][0][0]["is_visible"]

        ctx4 = self.df.set_index("A").style.hide(axis="index")._translate(True, True)
        assert not ctx4["body"][0][0]["is_visible"]
        assert len(ctx4["head"]) == 1  # only 1 header levels
        assert not ctx4["head"][0][0]["is_visible"]

    def test_hide_multiindex(self):
        # GH 14194
        df = DataFrame(
            {"A": [1, 2], "B": [1, 2]},
            index=MultiIndex.from_arrays(
                [["a", "a"], [0, 1]], names=["idx_level_0", "idx_level_1"]
            ),
        )
        ctx1 = df.style._translate(True, True)
        # tests for 'a' and '0'
        assert ctx1["body"][0][0]["is_visible"]
        assert ctx1["body"][0][1]["is_visible"]
        # check for blank header rows
        assert len(ctx1["head"][0]) == 4  # two visible indexes and two data columns

        ctx2 = df.style.hide(axis="index")._translate(True, True)
        # tests for 'a' and '0'
        assert not ctx2["body"][0][0]["is_visible"]
        assert not ctx2["body"][0][1]["is_visible"]
        # check for blank header rows
        assert len(ctx2["head"][0]) == 3  # one hidden (col name) and two data columns
        assert not ctx2["head"][0][0]["is_visible"]

    def test_hide_columns_single_level(self):
        # GH 14194
        # test hiding single column
        ctx = self.df.style._translate(True, True)
        assert ctx["head"][0][1]["is_visible"]
        assert ctx["head"][0][1]["display_value"] == "A"
        assert ctx["head"][0][2]["is_visible"]
        assert ctx["head"][0][2]["display_value"] == "B"
        assert ctx["body"][0][1]["is_visible"]  # col A, row 1
        assert ctx["body"][1][2]["is_visible"]  # col B, row 1

        ctx = self.df.style.hide("A", axis="columns")._translate(True, True)
        assert not ctx["head"][0][1]["is_visible"]
        assert not ctx["body"][0][1]["is_visible"]  # col A, row 1
        assert ctx["body"][1][2]["is_visible"]  # col B, row 1

        # test hiding mulitiple columns
        ctx = self.df.style.hide(["A", "B"], axis="columns")._translate(True, True)
        assert not ctx["head"][0][1]["is_visible"]
        assert not ctx["head"][0][2]["is_visible"]
        assert not ctx["body"][0][1]["is_visible"]  # col A, row 1
        assert not ctx["body"][1][2]["is_visible"]  # col B, row 1

    def test_hide_columns_index_mult_levels(self):
        # GH 14194
        # setup dataframe with multiple column levels and indices
        i1 = MultiIndex.from_arrays(
            [["a", "a"], [0, 1]], names=["idx_level_0", "idx_level_1"]
        )
        i2 = MultiIndex.from_arrays(
            [["b", "b"], [0, 1]], names=["col_level_0", "col_level_1"]
        )
        df = DataFrame([[1, 2], [3, 4]], index=i1, columns=i2)
        ctx = df.style._translate(True, True)
        # column headers
        assert ctx["head"][0][2]["is_visible"]
        assert ctx["head"][1][2]["is_visible"]
        assert ctx["head"][1][3]["display_value"] == "1"
        # indices
        assert ctx["body"][0][0]["is_visible"]
        # data
        assert ctx["body"][1][2]["is_visible"]
        assert ctx["body"][1][2]["display_value"] == "3"
        assert ctx["body"][1][3]["is_visible"]
        assert ctx["body"][1][3]["display_value"] == "4"

        # hide top column level, which hides both columns
        ctx = df.style.hide("b", axis="columns")._translate(True, True)
        assert not ctx["head"][0][2]["is_visible"]  # b
        assert not ctx["head"][1][2]["is_visible"]  # 0
        assert not ctx["body"][1][2]["is_visible"]  # 3
        assert ctx["body"][0][0]["is_visible"]  # index

        # hide first column only
        ctx = df.style.hide([("b", 0)], axis="columns")._translate(True, True)
        assert not ctx["head"][0][2]["is_visible"]  # b
        assert ctx["head"][0][3]["is_visible"]  # b
        assert not ctx["head"][1][2]["is_visible"]  # 0
        assert not ctx["body"][1][2]["is_visible"]  # 3
        assert ctx["body"][1][3]["is_visible"]
        assert ctx["body"][1][3]["display_value"] == "4"

        # hide second column and index
        ctx = df.style.hide([("b", 1)], axis=1).hide(axis=0)._translate(True, True)
        assert not ctx["body"][0][0]["is_visible"]  # index
        assert len(ctx["head"][0]) == 3
        assert ctx["head"][0][1]["is_visible"]  # b
        assert ctx["head"][1][1]["is_visible"]  # 0
        assert not ctx["head"][1][2]["is_visible"]  # 1
        assert not ctx["body"][1][3]["is_visible"]  # 4
        assert ctx["body"][1][2]["is_visible"]
        assert ctx["body"][1][2]["display_value"] == "3"

        # hide top row level, which hides both rows so body empty
        ctx = df.style.hide("a", axis="index")._translate(True, True)
        assert ctx["body"] == []

        # hide first row only
        ctx = df.style.hide(("a", 0), axis="index")._translate(True, True)
        for i in [0, 1, 2, 3]:
            assert "row1" in ctx["body"][0][i]["class"]  # row0 not included in body
            assert ctx["body"][0][i]["is_visible"]

    def test_pipe(self):
        def set_caption_from_template(styler, a, b):
            return styler.set_caption(f"Dataframe with a = {a} and b = {b}")

        styler = self.df.style.pipe(set_caption_from_template, "A", b="B")
        assert "Dataframe with a = A and b = B" in styler.to_html()

        # Test with an argument that is a (callable, keyword_name) pair.
        def f(a, b, styler):
            return (a, b, styler)

        styler = self.df.style
        result = styler.pipe((f, "styler"), a=1, b=2)
        assert result == (1, 2, styler)

    def test_no_cell_ids(self):
        # GH 35588
        # GH 35663
        df = DataFrame(data=[[0]])
        styler = Styler(df, uuid="_", cell_ids=False)
        styler.to_html()
        s = styler.to_html()  # render twice to ensure ctx is not updated
        assert s.find('<td class="data row0 col0" >') != -1

    @pytest.mark.parametrize(
        "classes",
        [
            DataFrame(
                data=[["", "test-class"], [np.nan, None]],
                columns=["A", "B"],
                index=["a", "b"],
            ),
            DataFrame(data=[["test-class"]], columns=["B"], index=["a"]),
            DataFrame(data=[["test-class", "unused"]], columns=["B", "C"], index=["a"]),
        ],
    )
    def test_set_data_classes(self, classes):
        # GH 36159
        df = DataFrame(data=[[0, 1], [2, 3]], columns=["A", "B"], index=["a", "b"])
        s = Styler(df, uuid_len=0, cell_ids=False).set_td_classes(classes).to_html()
        assert '<td class="data row0 col0" >0</td>' in s
        assert '<td class="data row0 col1 test-class" >1</td>' in s
        assert '<td class="data row1 col0" >2</td>' in s
        assert '<td class="data row1 col1" >3</td>' in s
        # GH 39317
        s = Styler(df, uuid_len=0, cell_ids=True).set_td_classes(classes).to_html()
        assert '<td id="T__row0_col0" class="data row0 col0" >0</td>' in s
        assert '<td id="T__row0_col1" class="data row0 col1 test-class" >1</td>' in s
        assert '<td id="T__row1_col0" class="data row1 col0" >2</td>' in s
        assert '<td id="T__row1_col1" class="data row1 col1" >3</td>' in s

    def test_set_data_classes_reindex(self):
        # GH 39317
        df = DataFrame(
            data=[[0, 1, 2], [3, 4, 5], [6, 7, 8]], columns=[0, 1, 2], index=[0, 1, 2]
        )
        classes = DataFrame(
            data=[["mi", "ma"], ["mu", "mo"]],
            columns=[0, 2],
            index=[0, 2],
        )
        s = Styler(df, uuid_len=0).set_td_classes(classes).to_html()
        assert '<td id="T__row0_col0" class="data row0 col0 mi" >0</td>' in s
        assert '<td id="T__row0_col2" class="data row0 col2 ma" >2</td>' in s
        assert '<td id="T__row1_col1" class="data row1 col1" >4</td>' in s
        assert '<td id="T__row2_col0" class="data row2 col0 mu" >6</td>' in s
        assert '<td id="T__row2_col2" class="data row2 col2 mo" >8</td>' in s

    def test_chaining_table_styles(self):
        # GH 35607
        df = DataFrame(data=[[0, 1], [1, 2]], columns=["A", "B"])
        styler = df.style.set_table_styles(
            [{"selector": "", "props": [("background-color", "yellow")]}]
        ).set_table_styles(
            [{"selector": ".col0", "props": [("background-color", "blue")]}],
            overwrite=False,
        )
        assert len(styler.table_styles) == 2

    def test_column_and_row_styling(self):
        # GH 35607
        df = DataFrame(data=[[0, 1], [1, 2]], columns=["A", "B"])
        s = Styler(df, uuid_len=0)
        s = s.set_table_styles({"A": [{"selector": "", "props": [("color", "blue")]}]})
        assert "#T_ .col0 {\n  color: blue;\n}" in s.to_html()
        s = s.set_table_styles(
            {0: [{"selector": "", "props": [("color", "blue")]}]}, axis=1
        )
        assert "#T_ .row0 {\n  color: blue;\n}" in s.to_html()

    @pytest.mark.parametrize("len_", [1, 5, 32, 33, 100])
    def test_uuid_len(self, len_):
        # GH 36345
        df = DataFrame(data=[["A"]])
        s = Styler(df, uuid_len=len_, cell_ids=False).to_html()
        strt = s.find('id="T_')
        end = s[strt + 6 :].find('"')
        if len_ > 32:
            assert end == 32
        else:
            assert end == len_

    @pytest.mark.parametrize("len_", [-2, "bad", None])
    def test_uuid_len_raises(self, len_):
        # GH 36345
        df = DataFrame(data=[["A"]])
        msg = "``uuid_len`` must be an integer in range \\[0, 32\\]."
        with pytest.raises(TypeError, match=msg):
            Styler(df, uuid_len=len_, cell_ids=False).to_html()

    @pytest.mark.parametrize(
        "slc",
        [
            IndexSlice[:, :],
            IndexSlice[:, 1],
            IndexSlice[1, :],
            IndexSlice[[1], [1]],
            IndexSlice[1, [1]],
            IndexSlice[[1], 1],
            IndexSlice[1],
            IndexSlice[1, 1],
            slice(None, None, None),
            [0, 1],
            np.array([0, 1]),
            Series([0, 1]),
        ],
    )
    def test_non_reducing_slice(self, slc):
        df = DataFrame([[0, 1], [2, 3]])

        tslice_ = non_reducing_slice(slc)
        assert isinstance(df.loc[tslice_], DataFrame)

    @pytest.mark.parametrize("box", [list, Series, np.array])
    def test_list_slice(self, box):
        # like dataframe getitem
        subset = box(["A"])

        df = DataFrame({"A": [1, 2], "B": [3, 4]}, index=["A", "B"])
        expected = IndexSlice[:, ["A"]]

        result = non_reducing_slice(subset)
        tm.assert_frame_equal(df.loc[result], df.loc[expected])

    def test_non_reducing_slice_on_multiindex(self):
        # GH 19861
        dic = {
            ("a", "d"): [1, 4],
            ("a", "c"): [2, 3],
            ("b", "c"): [3, 2],
            ("b", "d"): [4, 1],
        }
        df = DataFrame(dic, index=[0, 1])
        idx = IndexSlice
        slice_ = idx[:, idx["b", "d"]]
        tslice_ = non_reducing_slice(slice_)

        result = df.loc[tslice_]
        expected = DataFrame({("b", "d"): [4, 1]})
        tm.assert_frame_equal(result, expected)

    @pytest.mark.parametrize(
        "slice_",
        [
            IndexSlice[:, :],
            # check cols
            IndexSlice[:, IndexSlice[["a"]]],  # inferred deeper need list
            IndexSlice[:, IndexSlice[["a"], ["c"]]],  # inferred deeper need list
            IndexSlice[:, IndexSlice["a", "c", :]],
            IndexSlice[:, IndexSlice["a", :, "e"]],
            IndexSlice[:, IndexSlice[:, "c", "e"]],
            IndexSlice[:, IndexSlice["a", ["c", "d"], :]],  # check list
            IndexSlice[:, IndexSlice["a", ["c", "d", "-"], :]],  # allow missing
            IndexSlice[:, IndexSlice["a", ["c", "d", "-"], "e"]],  # no slice
            # check rows
            IndexSlice[IndexSlice[["U"]], :],  # inferred deeper need list
            IndexSlice[IndexSlice[["U"], ["W"]], :],  # inferred deeper need list
            IndexSlice[IndexSlice["U", "W", :], :],
            IndexSlice[IndexSlice["U", :, "Y"], :],
            IndexSlice[IndexSlice[:, "W", "Y"], :],
            IndexSlice[IndexSlice[:, "W", ["Y", "Z"]], :],  # check list
            IndexSlice[IndexSlice[:, "W", ["Y", "Z", "-"]], :],  # allow missing
            IndexSlice[IndexSlice["U", "W", ["Y", "Z", "-"]], :],  # no slice
            # check simultaneous
            IndexSlice[IndexSlice[:, "W", "Y"], IndexSlice["a", "c", :]],
        ],
    )
    def test_non_reducing_multi_slice_on_multiindex(self, slice_):
        # GH 33562
        cols = MultiIndex.from_product([["a", "b"], ["c", "d"], ["e", "f"]])
        idxs = MultiIndex.from_product([["U", "V"], ["W", "X"], ["Y", "Z"]])
        df = DataFrame(np.arange(64).reshape(8, 8), columns=cols, index=idxs)

        msg = "indexing on a MultiIndex with a nested sequence of labels"
        warn = None
        for lvl in [0, 1]:
            key = slice_[lvl]
            if isinstance(key, tuple):
                for subkey in key:
                    if isinstance(subkey, list) and "-" in subkey:
                        # not present in the index level, ignored, will raise in future
                        warn = FutureWarning

        with tm.assert_produces_warning(warn, match=msg):
            expected = df.loc[slice_]

        with tm.assert_produces_warning(warn, match=msg):
            result = df.loc[non_reducing_slice(slice_)]
        tm.assert_frame_equal(result, expected)


def test_hidden_index_names(mi_df):
    mi_df.index.names = ["Lev0", "Lev1"]
    mi_styler = mi_df.style
    ctx = mi_styler._translate(True, True)
    assert len(ctx["head"]) == 3  # 2 column index levels + 1 index names row

    mi_styler.hide(axis="index", names=True)
    ctx = mi_styler._translate(True, True)
    assert len(ctx["head"]) == 2  # index names row is unparsed
    for i in range(4):
        assert ctx["body"][0][i]["is_visible"]  # 2 index levels + 2 data values visible

    mi_styler.hide(axis="index", level=1)
    ctx = mi_styler._translate(True, True)
    assert len(ctx["head"]) == 2  # index names row is still hidden
    assert ctx["body"][0][0]["is_visible"] is True
    assert ctx["body"][0][1]["is_visible"] is False


def test_hidden_column_names(mi_df):
    mi_df.columns.names = ["Lev0", "Lev1"]
    mi_styler = mi_df.style
    ctx = mi_styler._translate(True, True)
    assert ctx["head"][0][1]["display_value"] == "Lev0"
    assert ctx["head"][1][1]["display_value"] == "Lev1"

    mi_styler.hide(names=True, axis="columns")
    ctx = mi_styler._translate(True, True)
    assert ctx["head"][0][1]["display_value"] == "&nbsp;"
    assert ctx["head"][1][1]["display_value"] == "&nbsp;"

    mi_styler.hide(level=0, axis="columns")
    ctx = mi_styler._translate(True, True)
    assert len(ctx["head"]) == 1  # no index names and only one visible column headers
    assert ctx["head"][0][1]["display_value"] == "&nbsp;"


@pytest.mark.parametrize("caption", [1, ("a", "b", "c"), (1, "s")])
def test_caption_raises(mi_styler, caption):
    msg = "`caption` must be either a string or 2-tuple of strings."
    with pytest.raises(ValueError, match=msg):
        mi_styler.set_caption(caption)


def test_hiding_headers_over_index_no_sparsify():
    # GH 43464
    midx = MultiIndex.from_product([[1, 2], ["a", "a", "b"]])
    df = DataFrame(9, index=midx, columns=[0])
    ctx = df.style._translate(False, False)
    assert len(ctx["body"]) == 6
    ctx = df.style.hide((1, "a"), axis=0)._translate(False, False)
    assert len(ctx["body"]) == 4
    assert "row2" in ctx["body"][0][0]["class"]


def test_hiding_headers_over_columns_no_sparsify():
    # GH 43464
    midx = MultiIndex.from_product([[1, 2], ["a", "a", "b"]])
    df = DataFrame(9, columns=midx, index=[0])
    ctx = df.style._translate(False, False)
    for ix in [(0, 1), (0, 2), (1, 1), (1, 2)]:
        assert ctx["head"][ix[0]][ix[1]]["is_visible"] is True
    ctx = df.style.hide((1, "a"), axis="columns")._translate(False, False)
    for ix in [(0, 1), (0, 2), (1, 1), (1, 2)]:
        assert ctx["head"][ix[0]][ix[1]]["is_visible"] is False


def test_get_level_lengths_mi_hidden():
    # GH 43464
    index = MultiIndex.from_arrays([[1, 1, 1, 2, 2, 2], ["a", "a", "b", "a", "a", "b"]])
    expected = {
        (0, 2): 1,
        (0, 3): 1,
        (0, 4): 1,
        (0, 5): 1,
        (1, 2): 1,
        (1, 3): 1,
        (1, 4): 1,
        (1, 5): 1,
    }
    result = _get_level_lengths(
        index,
        sparsify=False,
        max_index=100,
        hidden_elements=[0, 1, 0, 1],  # hidden element can repeat if duplicated index
    )
    tm.assert_dict_equal(result, expected)


def test_row_trimming_hide_index():
    # gh 43703
    df = DataFrame([[1], [2], [3], [4], [5]])
    with option_context("styler.render.max_rows", 2):
        ctx = df.style.hide([0, 1], axis="index")._translate(True, True)
    assert len(ctx["body"]) == 3
    for r, val in enumerate(["3", "4", "..."]):
        assert ctx["body"][r][1]["display_value"] == val


def test_row_trimming_hide_index_mi():
    # gh 44247
    df = DataFrame([[1], [2], [3], [4], [5]])
    df.index = MultiIndex.from_product([[0], [0, 1, 2, 3, 4]])
    with option_context("styler.render.max_rows", 2):
        ctx = df.style.hide([(0, 0), (0, 1)], axis="index")._translate(True, True)
    assert len(ctx["body"]) == 3

    # level 0 index headers (sparsified)
    assert {"value": 0, "attributes": 'rowspan="2"', "is_visible": True}.items() <= ctx[
        "body"
    ][0][0].items()
    assert {"value": 0, "attributes": "", "is_visible": False}.items() <= ctx["body"][
        1
    ][0].items()
    assert {"value": "...", "is_visible": True}.items() <= ctx["body"][2][0].items()

    for r, val in enumerate(["2", "3", "..."]):
        assert ctx["body"][r][1]["display_value"] == val  # level 1 index headers
    for r, val in enumerate(["3", "4", "..."]):
        assert ctx["body"][r][2]["display_value"] == val  # data values


def test_col_trimming_hide_columns():
    # gh 44272
    df = DataFrame([[1, 2, 3, 4, 5]])
    with option_context("styler.render.max_columns", 2):
        ctx = df.style.hide([0, 1], axis="columns")._translate(True, True)

    assert len(ctx["head"][0]) == 6  # blank, [0, 1 (hidden)], [2 ,3 (visible)], + trim
    for c, vals in enumerate([(1, False), (2, True), (3, True), ("...", True)]):
        assert ctx["head"][0][c + 2]["value"] == vals[0]
        assert ctx["head"][0][c + 2]["is_visible"] == vals[1]

    assert len(ctx["body"][0]) == 6  # index + 2 hidden + 2 visible + trimming col


def test_descriptors(mi_styler):
    mi_styler.set_descriptors(
        [
            "mean",
            Series.mean,
            ("my-text", Series.mean),
            ("my-func", lambda s: s.sum() / len(s)),
        ]
    )
    ctx = mi_styler._translate(True, True)
    assert len(ctx["head"]) == 6  # 2 rows for MultiIndex columns and 4 descriptors

    exp_labels = ["mean", "&nbsp;", "my-text", "my-func"]
    for r, row in enumerate(ctx["head"][2:6]):  # iterate after col headers
        for c, col in enumerate(row[2:]):  # iterate after row headers
            result = {k: col[k] for k in ["type", "is_visible", "value"]}
            assert (
                result.items() <= ctx["head"][2][c + 2].items()
            )  # check all calcs same
            assert col["class"] == f"descriptor_value descriptor{r} col{c}"  # test css

        assert row[1]["value"] == exp_labels[r]  # test label is printed
        assert f"descriptor_name descriptor{r}" in row[1]["class"]  # test css<|MERGE_RESOLUTION|>--- conflicted
+++ resolved
@@ -11,10 +11,7 @@
     IndexSlice,
     MultiIndex,
     Series,
-<<<<<<< HEAD
-=======
     option_context,
->>>>>>> c0bdeb4c
 )
 import pandas._testing as tm
 
