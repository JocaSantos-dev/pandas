--- conflicted
+++ resolved
@@ -297,7 +297,16 @@
     assert not ctx["body"][1][1]["is_visible"]
 
 
-<<<<<<< HEAD
+@pytest.mark.parametrize("level", [1, "one", [1], ["one"]])
+@pytest.mark.parametrize("names", [True, False])
+def test_hide_columns_level(mi_styler, level, names):
+    mi_styler.columns.names = ["zero", "one"]
+    if names:
+        mi_styler.index.names = ["zero", "one"]
+    ctx = mi_styler.hide_columns(level=level)._translate(True, False)
+    assert len(ctx["head"]) == (2 if names else 1)
+
+
 @pytest.mark.parametrize("method", ["applymap", "apply"])
 @pytest.mark.parametrize("axis", ["index", "columns"])
 def test_apply_map_header(method, axis):
@@ -338,16 +347,6 @@
     # GH 41893
     with pytest.raises(ValueError, match="`axis` must be one of 0, 1, 'index', 'col"):
         mi_styler.applymap_index(lambda v: "attr: val;", axis="bad-axis")._compute()
-=======
-@pytest.mark.parametrize("level", [1, "one", [1], ["one"]])
-@pytest.mark.parametrize("names", [True, False])
-def test_hide_columns_level(mi_styler, level, names):
-    mi_styler.columns.names = ["zero", "one"]
-    if names:
-        mi_styler.index.names = ["zero", "one"]
-    ctx = mi_styler.hide_columns(level=level)._translate(True, False)
-    assert len(ctx["head"]) == (2 if names else 1)
->>>>>>> 4f0e2e97
 
 
 class TestStyler:
