--- conflicted
+++ resolved
@@ -446,128 +446,6 @@
     assert "\\caption[short cap]{full cap}" in result
 
 
-<<<<<<< HEAD
-def test_longtable_comprehensive(styler):
-    result = styler.to_latex(
-        environment="longtable", hrules=True, label="fig:A", caption=("full", "short")
-    )
-    assert result == dedent(
-        """\
-        \\begin{longtable}{lrrl}
-        \\caption[short]{full} \\label{fig:A} \\\\
-        \\toprule
-        {} & {A} & {B} & {C} \\\\
-        \\midrule
-        \\endfirsthead
-        \\caption[]{full} \\\\
-        \\toprule
-        {} & {A} & {B} & {C} \\\\
-        \\midrule
-        \\endhead
-        \\midrule
-        \\multicolumn{4}{r}{Continued on next page} \\\\
-        \\midrule
-        \\endfoot
-        \\bottomrule
-        \\endlastfoot
-        0 & 0 & -0.61 & ab \\\\
-        1 & 1 & -1.22 & cd \\\\
-        \\end{longtable}"""
-    )
-
-
-def test_longtable_minimal(styler):
-    result = styler.to_latex(environment="longtable")
-    assert result == dedent(
-        """\
-        \\begin{longtable}{lrrl}
-        {} & {A} & {B} & {C} \\\\
-        \\endfirsthead
-        {} & {A} & {B} & {C} \\\\
-        \\endhead
-        \\multicolumn{4}{r}{Continued on next page} \\\\
-        \\endfoot
-        \\endlastfoot
-        0 & 0 & -0.61 & ab \\\\
-        1 & 1 & -1.22 & cd \\\\
-        \\end{longtable}"""
-    )
-
-
-def test_longtable_multiindex_columns(df):
-    cidx = MultiIndex.from_tuples([("A", "a"), ("A", "b"), ("B", "c")])
-    df.columns = cidx
-    expected = dedent(
-        """\
-        \\begin{longtable}{lrrl}
-        {} & \\multicolumn{2}{r}{A} & {B} \\\\
-        {} & {a} & {b} & {c} \\\\
-        \\endfirsthead
-        {} & \\multicolumn{2}{r}{A} & {B} \\\\
-        {} & {a} & {b} & {c} \\\\
-        \\endhead
-        """
-    )
-    assert expected in df.style.to_latex(environment="longtable")
-
-    # non-sparse
-    expected = dedent(
-        """\
-        \\begin{longtable}{lrrl}
-        {} & {A} & {A} & {B} \\\\
-        {} & {a} & {b} & {c} \\\\
-        \\endfirsthead
-        {} & {A} & {A} & {B} \\\\
-        {} & {a} & {b} & {c} \\\\
-        \\endhead
-        """
-    )
-    assert expected in df.style.to_latex(environment="longtable", sparse_columns=False)
-
-
-def test_longtable_caption_label(styler):
-    expected = dedent(
-        """\
-        \\caption{full} \\\\
-        {} & {A} & {B} & {C} \\\\
-        \\endfirsthead
-        \\caption[]{full} \\\\
-        """
-    )
-    assert expected in styler.to_latex(environment="longtable", caption="full")
-
-    expected = dedent(
-        """\
-        \\caption[short]{full} \\label{fig:A} \\\\
-        {} & {A} & {B} & {C} \\\\
-        \\endfirsthead
-        \\caption[]{full} \\\\
-        """
-    )
-    assert expected in styler.to_latex(
-        environment="longtable", caption=("full", "short"), label="fig:A"
-    )
-
-    expected = dedent(
-        """\
-        \\caption{full} \\label{fig:A} \\\\
-        {} & {A} & {B} & {C} \\\\
-        \\endfirsthead
-        \\caption[]{full} \\\\
-        """
-    )
-    assert expected in styler.to_latex(
-        environment="longtable", caption="full", label="fig:A"
-    )
-
-
-def test_latex_environment(styler):
-    result = styler.to_latex(environment="figure*")
-    assert "\\begin{table}" not in result
-    assert "\\end{table}" not in result
-    assert "\\begin{figure*}" in result
-    assert "\\end{figure*}" in result
-=======
 @pytest.mark.parametrize(
     "css, expected",
     [
@@ -611,4 +489,125 @@
     expected = [("command", "option--wrap")]
     result = _parse_latex_css_conversion(css)
     assert result == expected
->>>>>>> a6a8915c
+
+
+def test_longtable_comprehensive(styler):
+    result = styler.to_latex(
+        environment="longtable", hrules=True, label="fig:A", caption=("full", "short")
+    )
+    assert result == dedent(
+        """\
+        \\begin{longtable}{lrrl}
+        \\caption[short]{full} \\label{fig:A} \\\\
+        \\toprule
+        {} & {A} & {B} & {C} \\\\
+        \\midrule
+        \\endfirsthead
+        \\caption[]{full} \\\\
+        \\toprule
+        {} & {A} & {B} & {C} \\\\
+        \\midrule
+        \\endhead
+        \\midrule
+        \\multicolumn{4}{r}{Continued on next page} \\\\
+        \\midrule
+        \\endfoot
+        \\bottomrule
+        \\endlastfoot
+        0 & 0 & -0.61 & ab \\\\
+        1 & 1 & -1.22 & cd \\\\
+        \\end{longtable}"""
+    )
+
+
+def test_longtable_minimal(styler):
+    result = styler.to_latex(environment="longtable")
+    assert result == dedent(
+        """\
+        \\begin{longtable}{lrrl}
+        {} & {A} & {B} & {C} \\\\
+        \\endfirsthead
+        {} & {A} & {B} & {C} \\\\
+        \\endhead
+        \\multicolumn{4}{r}{Continued on next page} \\\\
+        \\endfoot
+        \\endlastfoot
+        0 & 0 & -0.61 & ab \\\\
+        1 & 1 & -1.22 & cd \\\\
+        \\end{longtable}"""
+    )
+
+
+def test_longtable_multiindex_columns(df):
+    cidx = MultiIndex.from_tuples([("A", "a"), ("A", "b"), ("B", "c")])
+    df.columns = cidx
+    expected = dedent(
+        """\
+        \\begin{longtable}{lrrl}
+        {} & \\multicolumn{2}{r}{A} & {B} \\\\
+        {} & {a} & {b} & {c} \\\\
+        \\endfirsthead
+        {} & \\multicolumn{2}{r}{A} & {B} \\\\
+        {} & {a} & {b} & {c} \\\\
+        \\endhead
+        """
+    )
+    assert expected in df.style.to_latex(environment="longtable")
+
+    # non-sparse
+    expected = dedent(
+        """\
+        \\begin{longtable}{lrrl}
+        {} & {A} & {A} & {B} \\\\
+        {} & {a} & {b} & {c} \\\\
+        \\endfirsthead
+        {} & {A} & {A} & {B} \\\\
+        {} & {a} & {b} & {c} \\\\
+        \\endhead
+        """
+    )
+    assert expected in df.style.to_latex(environment="longtable", sparse_columns=False)
+
+
+def test_longtable_caption_label(styler):
+    expected = dedent(
+        """\
+        \\caption{full} \\\\
+        {} & {A} & {B} & {C} \\\\
+        \\endfirsthead
+        \\caption[]{full} \\\\
+        """
+    )
+    assert expected in styler.to_latex(environment="longtable", caption="full")
+
+    expected = dedent(
+        """\
+        \\caption[short]{full} \\label{fig:A} \\\\
+        {} & {A} & {B} & {C} \\\\
+        \\endfirsthead
+        \\caption[]{full} \\\\
+        """
+    )
+    assert expected in styler.to_latex(
+        environment="longtable", caption=("full", "short"), label="fig:A"
+    )
+
+    expected = dedent(
+        """\
+        \\caption{full} \\label{fig:A} \\\\
+        {} & {A} & {B} & {C} \\\\
+        \\endfirsthead
+        \\caption[]{full} \\\\
+        """
+    )
+    assert expected in styler.to_latex(
+        environment="longtable", caption="full", label="fig:A"
+    )
+
+
+def test_latex_environment(styler):
+    result = styler.to_latex(environment="figure*")
+    assert "\\begin{table}" not in result
+    assert "\\end{table}" not in result
+    assert "\\begin{figure*}" in result
+    assert "\\end{figure*}" in result