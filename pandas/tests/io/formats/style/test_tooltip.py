--- conflicted
+++ resolved
@@ -72,25 +72,14 @@
         DataFrame([["tooltip"]], index=["x"], columns=["A"]),
         css_class="other-class",
         props=[("color", "green")],
-<<<<<<< HEAD
-    ).render()
+    ).to_html()
     assert "#T_ .other-class {\n  color: green;\n" in result
     assert '#T_ #T__row0_col0 .other-class::after {\n  content: "tooltip";\n' in result
-=======
-    ).to_html()
-    assert "#T__ .other-class {\n  color: green;\n" in result
-    assert '#T__ #T__row0_col0 .other-class::after {\n  content: "tooltip";\n' in result
->>>>>>> 6d214827
 
     # GH 39563
     result = styler.set_tooltips(  # set_tooltips overwrites previous
         DataFrame([["tooltip"]], index=["x"], columns=["A"]),
         css_class="another-class",
         props="color:green;color:red;",
-<<<<<<< HEAD
-    ).render()
-    assert "#T_ .another-class {\n  color: green;\n  color: red;\n}" in result
-=======
     ).to_html()
-    assert "#T__ .another-class {\n  color: green;\n  color: red;\n}" in result
->>>>>>> 6d214827
+    assert "#T_ .another-class {\n  color: green;\n  color: red;\n}" in result