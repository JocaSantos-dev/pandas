--- conflicted
+++ resolved
@@ -4,11 +4,8 @@
 from pandas import (
     DataFrame,
     IndexSlice,
-<<<<<<< HEAD
     Timedelta,
     Timestamp,
-=======
->>>>>>> dcc651d0
 )
 
 pytest.importorskip("jinja2")
@@ -43,90 +40,6 @@
         ._compute()
         .ctx
     )
-<<<<<<< HEAD
-    def test_highlight_between_raises(self, arg, map, axis):
-        df = DataFrame([[1, 2, 3], [1, 2, 3]])
-        msg = f"supplied '{arg}' is not correct shape"
-        with pytest.raises(ValueError, match=msg):
-            df.style.highlight_between(**{arg: map, "axis": axis})._compute()
-
-    def test_highlight_between_raises2(self):
-        msg = "values can be 'both', 'left', 'right', or 'neither'"
-        with pytest.raises(ValueError, match=msg):
-            self.df.style.highlight_between(inclusive="badstring")._compute()
-
-        with pytest.raises(ValueError, match=msg):
-            self.df.style.highlight_between(inclusive=1)._compute()
-
-    def test_highlight_between_inclusive(self):
-        kwargs = {"left": 0, "right": 1, "subset": ["A"]}
-        result = self.df.style.highlight_between(**kwargs, inclusive="both")._compute()
-        assert result.ctx == {
-            (0, 0): [("background-color", "yellow")],
-            (1, 0): [("background-color", "yellow")],
-        }
-        result = self.df.style.highlight_between(
-            **kwargs, inclusive="neither"
-        )._compute()
-        assert result.ctx == {}
-        result = self.df.style.highlight_between(**kwargs, inclusive="left")._compute()
-        assert result.ctx == {(0, 0): [("background-color", "yellow")]}
-        result = self.df.style.highlight_between(**kwargs, inclusive="right")._compute()
-        assert result.ctx == {(1, 0): [("background-color", "yellow")]}
-
-    @pytest.mark.parametrize(
-        "kwargs",
-        [
-            {"q_left": 0.5, "q_right": 1, "axis": 1},  # base case
-            {"q_left": 0.5, "q_right": 1, "axis": None},  # test axis
-            {"q_left": 0, "q_right": 1, "subset": ["A"]},  # test subset
-            {"q_left": 0.5, "axis": 1},  # test no high
-            {"q_right": 1, "subset": ["A"], "axis": 0},  # test no low
-            {"q_left": 0.5, "axis": 1, "props": "background-color: yellow"},  # tst prop
-        ],
-    )
-    def test_highlight_quantile(self, kwargs):
-        expected = {
-            (0, 0): [("background-color", "yellow")],
-            (1, 0): [("background-color", "yellow")],
-        }
-        result = self.df.style.highlight_quantile(**kwargs)._compute().ctx
-        assert result == expected
-
-    @pytest.mark.skipif(
-        np.__version__[:4] in ["1.16", "1.17"], reason="Numpy Issue #14831"
-    )
-    @pytest.mark.parametrize(
-        "f,kwargs",
-        [
-            ("highlight_min", {"axis": 1, "subset": IndexSlice[1, :]}),
-            ("highlight_max", {"axis": 0, "subset": [0]}),
-            ("highlight_quantile", {"axis": None, "q_left": 0.6, "q_right": 0.8}),
-            ("highlight_between", {"subset": [0]}),
-        ],
-    )
-    @pytest.mark.parametrize(
-        "df",
-        [
-            DataFrame([[0, 1], [2, 3]], dtype=int),
-            DataFrame([[0, 1], [2, 3]], dtype=float),
-            DataFrame([[0, 1], [2, 3]], dtype="datetime64[ns]"),
-            DataFrame([[0, 1], [2, 3]], dtype=str),
-            DataFrame([[0, 1], [2, 3]], dtype="timedelta64[ns]"),
-        ],
-    )
-    def test_all_highlight_dtypes(self, f, kwargs, df):
-        if f == "highlight_quantile" and isinstance(
-            df.iloc[0, 0], (str, Timestamp, Timedelta)
-        ):
-            return None  # quantile incompatible with str, datetime64, timedelta64
-        elif f == "highlight_between":
-            kwargs["left"] = df.iloc[1, 0]  # set the range low for testing
-
-        expected = {(1, 0): [("background-color", "yellow")]}
-        result = getattr(df.style, f)(**kwargs)._compute().ctx
-        assert result == expected
-=======
     expected = {
         (1, 0): [("background-color", "red")],
         (1, 1): [("background-color", "green")],
@@ -231,4 +144,56 @@
     kwargs = {"left": 0, "right": 1, "subset": IndexSlice[[0, 1], :]}
     result = styler.highlight_between(**kwargs, inclusive=inclusive)._compute()
     assert result.ctx == expected
->>>>>>> dcc651d0
+
+
+@pytest.mark.parametrize(
+    "kwargs",
+    [
+        {"q_left": 0.5, "q_right": 1, "axis": 1},  # base case
+        {"q_left": 0.5, "q_right": 1, "axis": None},  # test axis
+        {"q_left": 0, "q_right": 1, "subset": ["A"]},  # test subset
+        {"q_left": 0.5, "axis": 1},  # test no high
+        {"q_right": 1, "subset": ["A"], "axis": 0},  # test no low
+        {"q_left": 0.5, "axis": 1, "props": "background-color: yellow"},  # tst prop
+    ],
+)
+def test_highlight_quantile(styler, kwargs):
+    expected = {
+        (0, 0): [("background-color", "yellow")],
+        (1, 0): [("background-color", "yellow")],
+    }
+    result = styler.highlight_quantile(**kwargs)._compute().ctx
+    assert result == expected
+
+
+@pytest.mark.skipif(np.__version__[:4] in ["1.16", "1.17"], reason="Numpy Issue #14831")
+@pytest.mark.parametrize(
+    "f,kwargs",
+    [
+        ("highlight_min", {"axis": 1, "subset": IndexSlice[1, :]}),
+        ("highlight_max", {"axis": 0, "subset": [0]}),
+        ("highlight_quantile", {"axis": None, "q_left": 0.6, "q_right": 0.8}),
+        ("highlight_between", {"subset": [0]}),
+    ],
+)
+@pytest.mark.parametrize(
+    "df",
+    [
+        DataFrame([[0, 1], [2, 3]], dtype=int),
+        DataFrame([[0, 1], [2, 3]], dtype=float),
+        DataFrame([[0, 1], [2, 3]], dtype="datetime64[ns]"),
+        DataFrame([[0, 1], [2, 3]], dtype=str),
+        DataFrame([[0, 1], [2, 3]], dtype="timedelta64[ns]"),
+    ],
+)
+def test_all_highlight_dtypes(f, kwargs, df):
+    if f == "highlight_quantile" and isinstance(
+        df.iloc[0, 0], (str, Timestamp, Timedelta)
+    ):
+        return None  # quantile incompatible with str, datetime64, timedelta64
+    elif f == "highlight_between":
+        kwargs["left"] = df.iloc[1, 0]  # set the range low for testing
+
+    expected = {(1, 0): [("background-color", "yellow")]}
+    result = getattr(df.style, f)(**kwargs)._compute().ctx
+    assert result == expected