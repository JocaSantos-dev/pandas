--- conflicted
+++ resolved
@@ -429,8 +429,7 @@
     assert (
         '<th id="T__level0_col0" class="col_heading level0 col0" >A</th>' in result
     ) is columns
-<<<<<<< HEAD
-    assert ("#T_level0_col0 {\n  attr: val;\n}" in result) is columns
+    assert ("#T__level0_col0 {\n  attr: val;\n}" in result) is columns
 
 
 @pytest.mark.parametrize("rows", [True, False])
@@ -443,7 +442,4 @@
 
     assert ">5</td>" in result  # [[0,1], [4,5]] always visible
     assert (">8</td>" in result) is not rows  # first trimmed vertical element
-    assert (">2</td>" in result) is not cols  # first trimmed horizontal element
-=======
-    assert ("#T__level0_col0 {\n  attr: val;\n}" in result) is columns
->>>>>>> 8b90070c
+    assert (">2</td>" in result) is not cols  # first trimmed horizontal element