from textwrap import dedent

import numpy as np
import pytest

from pandas import (
    DataFrame,
    MultiIndex,
    option_context,
)

jinja2 = pytest.importorskip("jinja2")
from pandas.io.formats.style import Styler

loader = jinja2.PackageLoader("pandas", "io/formats/templates")
env = jinja2.Environment(loader=loader, trim_blocks=True)


@pytest.fixture
def styler():
    return Styler(DataFrame([[2.61], [2.69]], index=["a", "b"], columns=["A"]))


@pytest.fixture
def styler_mi():
    midx = MultiIndex.from_product([["a", "b"], ["c", "d"]])
    return Styler(DataFrame(np.arange(16).reshape(4, 4), index=midx, columns=midx))


@pytest.fixture
def tpl_style():
    return env.get_template("html_style.tpl")


@pytest.fixture
def tpl_table():
    return env.get_template("html_table.tpl")


def test_html_template_extends_options():
    # make sure if templates are edited tests are updated as are setup fixtures
    # to understand the dependency
    with open("pandas/io/formats/templates/html.tpl") as file:
        result = file.read()
    assert "{% include html_style_tpl %}" in result
    assert "{% include html_table_tpl %}" in result


def test_exclude_styles(styler):
    result = styler.to_html(exclude_styles=True, doctype_html=True)
    expected = dedent(
        """\
        <!DOCTYPE html>
        <html>
        <head>
        <meta charset="utf-8">
        </head>
        <body>
        <table>
          <thead>
            <tr>
              <th >&nbsp;</th>
              <th >A</th>
            </tr>
          </thead>
          <tbody>
            <tr>
              <th >a</th>
              <td >2.610000</td>
            </tr>
            <tr>
              <th >b</th>
              <td >2.690000</td>
            </tr>
          </tbody>
        </table>
        </body>
        </html>
        """
    )
    assert result == expected


def test_w3_html_format(styler):
    styler.set_uuid("").set_table_styles(
        [{"selector": "th", "props": "att2:v2;"}]
    ).applymap(lambda x: "att1:v1;").set_table_attributes(
        'class="my-cls1" style="attr3:v3;"'
    ).set_td_classes(
        DataFrame(["my-cls2"], index=["a"], columns=["A"])
    ).format(
        "{:.1f}"
    ).set_caption(
        "A comprehensive test"
    )
    expected = dedent(
        """\
        <style type="text/css">
        #T_ th {
          att2: v2;
        }
        #T__row0_col0, #T__row1_col0 {
          att1: v1;
        }
        </style>
        <table id="T_" class="my-cls1" style="attr3:v3;">
          <caption>A comprehensive test</caption>
          <thead>
            <tr>
              <th class="blank level0" >&nbsp;</th>
              <th id="T__level0_col0" class="col_heading level0 col0" >A</th>
            </tr>
          </thead>
          <tbody>
            <tr>
              <th id="T__level0_row0" class="row_heading level0 row0" >a</th>
              <td id="T__row0_col0" class="data row0 col0 my-cls2" >2.6</td>
            </tr>
            <tr>
              <th id="T__level0_row1" class="row_heading level0 row1" >b</th>
              <td id="T__row1_col0" class="data row1 col0" >2.7</td>
            </tr>
          </tbody>
        </table>
        """
    )
    assert expected == styler.to_html()


def test_colspan_w3():
    # GH 36223
    df = DataFrame(data=[[1, 2]], columns=[["l0", "l0"], ["l1a", "l1b"]])
    styler = Styler(df, uuid="_", cell_ids=False)
    assert '<th class="col_heading level0 col0" colspan="2">l0</th>' in styler.to_html()


def test_rowspan_w3():
    # GH 38533
    df = DataFrame(data=[[1, 2]], index=[["l0", "l0"], ["l1a", "l1b"]])
    styler = Styler(df, uuid="_", cell_ids=False)
    assert '<th class="row_heading level0 row0" rowspan="2">l0</th>' in styler.to_html()


def test_styles(styler):
    styler.set_uuid("abc")
    styler.set_table_styles([{"selector": "td", "props": "color: red;"}])
    result = styler.to_html(doctype_html=True)
    expected = dedent(
        """\
        <!DOCTYPE html>
        <html>
        <head>
        <meta charset="utf-8">
        <style type="text/css">
        #T_abc td {
          color: red;
        }
        </style>
        </head>
        <body>
        <table id="T_abc">
          <thead>
            <tr>
              <th class="blank level0" >&nbsp;</th>
              <th id="T_abc_level0_col0" class="col_heading level0 col0" >A</th>
            </tr>
          </thead>
          <tbody>
            <tr>
              <th id="T_abc_level0_row0" class="row_heading level0 row0" >a</th>
              <td id="T_abc_row0_col0" class="data row0 col0" >2.610000</td>
            </tr>
            <tr>
              <th id="T_abc_level0_row1" class="row_heading level0 row1" >b</th>
              <td id="T_abc_row1_col0" class="data row1 col0" >2.690000</td>
            </tr>
          </tbody>
        </table>
        </body>
        </html>
        """
    )
    assert result == expected


def test_doctype(styler):
    result = styler.to_html(doctype_html=False)
    assert "<html>" not in result
    assert "<body>" not in result
    assert "<!DOCTYPE html>" not in result
    assert "<head>" not in result


def test_doctype_encoding(styler):
    with option_context("styler.render.encoding", "ASCII"):
        result = styler.to_html(doctype_html=True)
        assert '<meta charset="ASCII">' in result
        result = styler.to_html(doctype_html=True, encoding="ANSI")
        assert '<meta charset="ANSI">' in result


def test_bold_headers_arg(styler):
    result = styler.to_html(bold_headers=True)
    assert "th {\n  font-weight: bold;\n}" in result
    result = styler.to_html()
    assert "th {\n  font-weight: bold;\n}" not in result


def test_caption_arg(styler):
    result = styler.to_html(caption="foo bar")
    assert "<caption>foo bar</caption>" in result
    result = styler.to_html()
    assert "<caption>foo bar</caption>" not in result


def test_block_names(tpl_style, tpl_table):
    # catch accidental removal of a block
    expected_style = {
        "before_style",
        "style",
        "table_styles",
        "before_cellstyle",
        "cellstyle",
    }
    expected_table = {
        "before_table",
        "table",
        "caption",
        "thead",
        "tbody",
        "after_table",
        "before_head_rows",
        "head_tr",
        "after_head_rows",
        "before_rows",
        "tr",
        "after_rows",
    }
    result1 = set(tpl_style.blocks)
    assert result1 == expected_style

    result2 = set(tpl_table.blocks)
    assert result2 == expected_table


def test_from_custom_template_table(tmpdir):
    p = tmpdir.mkdir("tpl").join("myhtml_table.tpl")
    p.write(
        dedent(
            """\
            {% extends "html_table.tpl" %}
            {% block table %}
            <h1>{{custom_title}}</h1>
            {{ super() }}
            {% endblock table %}"""
        )
    )
    result = Styler.from_custom_template(str(tmpdir.join("tpl")), "myhtml_table.tpl")
    assert issubclass(result, Styler)
    assert result.env is not Styler.env
    assert result.template_html_table is not Styler.template_html_table
    styler = result(DataFrame({"A": [1, 2]}))
    assert "<h1>My Title</h1>\n\n\n<table" in styler.to_html(custom_title="My Title")


def test_from_custom_template_style(tmpdir):
    p = tmpdir.mkdir("tpl").join("myhtml_style.tpl")
    p.write(
        dedent(
            """\
            {% extends "html_style.tpl" %}
            {% block style %}
            <link rel="stylesheet" href="mystyle.css">
            {{ super() }}
            {% endblock style %}"""
        )
    )
    result = Styler.from_custom_template(
        str(tmpdir.join("tpl")), html_style="myhtml_style.tpl"
    )
    assert issubclass(result, Styler)
    assert result.env is not Styler.env
    assert result.template_html_style is not Styler.template_html_style
    styler = result(DataFrame({"A": [1, 2]}))
    assert '<link rel="stylesheet" href="mystyle.css">\n\n<style' in styler.to_html()


def test_caption_as_sequence(styler):
    styler.set_caption(("full cap", "short cap"))
    assert "<caption>full cap</caption>" in styler.to_html()


@pytest.mark.parametrize("index", [False, True])
@pytest.mark.parametrize("columns", [False, True])
@pytest.mark.parametrize("index_name", [True, False])
def test_sticky_basic(styler, index, columns, index_name):
    if index_name:
        styler.index.name = "some text"
    if index:
        styler.set_sticky(axis=0)
    if columns:
        styler.set_sticky(axis=1)

    left_css = (
        "#T_ {0} {{\n  position: sticky;\n  background-color: white;\n"
        "  left: 0px;\n  z-index: {1};\n}}"
    )
    top_css = (
        "#T_ {0} {{\n  position: sticky;\n  background-color: white;\n"
        "  top: {1}px;\n  z-index: {2};\n{3}}}"
    )

    res = styler.set_uuid("").to_html()

    # test index stickys over thead and tbody
    assert (left_css.format("thead tr th:nth-child(1)", "3 !important") in res) is index
    assert (left_css.format("tbody tr th:nth-child(1)", "1") in res) is index

    # test column stickys including if name row
    assert (
        top_css.format("thead tr:nth-child(1) th", "0", "2", "  height: 25px;\n") in res
    ) is (columns and index_name)
    assert (
        top_css.format("thead tr:nth-child(2) th", "25", "2", "  height: 25px;\n")
        in res
    ) is (columns and index_name)
    assert (top_css.format("thead tr:nth-child(1) th", "0", "2", "") in res) is (
        columns and not index_name
    )


@pytest.mark.parametrize("index", [False, True])
@pytest.mark.parametrize("columns", [False, True])
def test_sticky_mi(styler_mi, index, columns):
    if index:
        styler_mi.set_sticky(axis=0)
    if columns:
        styler_mi.set_sticky(axis=1)

    left_css = (
        "#T_ {0} {{\n  position: sticky;\n  background-color: white;\n"
        "  left: {1}px;\n  min-width: 75px;\n  max-width: 75px;\n  z-index: {2};\n}}"
    )
    top_css = (
        "#T_ {0} {{\n  position: sticky;\n  background-color: white;\n"
        "  top: {1}px;\n  height: 25px;\n  z-index: {2};\n}}"
    )

    res = styler_mi.set_uuid("").to_html()

    # test the index stickys for thead and tbody over both levels
    assert (
        left_css.format("thead tr th:nth-child(1)", "0", "3 !important") in res
    ) is index
    assert (left_css.format("tbody tr th.level0", "0", "1") in res) is index
    assert (
        left_css.format("thead tr th:nth-child(2)", "75", "3 !important") in res
    ) is index
    assert (left_css.format("tbody tr th.level1", "75", "1") in res) is index

    # test the column stickys for each level row
    assert (top_css.format("thead tr:nth-child(1) th", "0", "2") in res) is columns
    assert (top_css.format("thead tr:nth-child(2) th", "25", "2") in res) is columns


@pytest.mark.parametrize("index", [False, True])
@pytest.mark.parametrize("columns", [False, True])
@pytest.mark.parametrize("levels", [[1], ["one"], "one"])
def test_sticky_levels(styler_mi, index, columns, levels):
    styler_mi.index.names, styler_mi.columns.names = ["zero", "one"], ["zero", "one"]
    if index:
        styler_mi.set_sticky(axis=0, levels=levels)
    if columns:
        styler_mi.set_sticky(axis=1, levels=levels)

    left_css = (
        "#T_ {0} {{\n  position: sticky;\n  background-color: white;\n"
        "  left: {1}px;\n  min-width: 75px;\n  max-width: 75px;\n  z-index: {2};\n}}"
    )
    top_css = (
        "#T_ {0} {{\n  position: sticky;\n  background-color: white;\n"
        "  top: {1}px;\n  height: 25px;\n  z-index: {2};\n}}"
    )

    res = styler_mi.set_uuid("").to_html()

    # test no sticking of level0
    assert "#T_ thead tr th:nth-child(1)" not in res
    assert "#T_ tbody tr th.level0" not in res
    assert "#T_ thead tr:nth-child(1) th" not in res

    # test sticking level1
    assert (
        left_css.format("thead tr th:nth-child(2)", "0", "3 !important") in res
    ) is index
    assert (left_css.format("tbody tr th.level1", "0", "1") in res) is index
    assert (top_css.format("thead tr:nth-child(2) th", "0", "2") in res) is columns


def test_sticky_raises(styler):
    with pytest.raises(ValueError, match="No axis named bad for object type DataFrame"):
        styler.set_sticky(axis="bad")


@pytest.mark.parametrize(
    "sparse_index, sparse_columns",
    [(True, True), (True, False), (False, True), (False, False)],
)
def test_sparse_options(sparse_index, sparse_columns):
    cidx = MultiIndex.from_tuples([("Z", "a"), ("Z", "b"), ("Y", "c")])
    ridx = MultiIndex.from_tuples([("A", "a"), ("A", "b"), ("B", "c")])
    df = DataFrame([[1, 2, 3], [4, 5, 6], [7, 8, 9]], index=ridx, columns=cidx)
    styler = df.style

    default_html = styler.to_html()  # defaults under pd.options to (True , True)

    with option_context(
        "styler.sparse.index", sparse_index, "styler.sparse.columns", sparse_columns
    ):
        html1 = styler.to_html()
        assert (html1 == default_html) is (sparse_index and sparse_columns)
    html2 = styler.to_html(sparse_index=sparse_index, sparse_columns=sparse_columns)
    assert html1 == html2


@pytest.mark.parametrize("index", [True, False])
@pytest.mark.parametrize("columns", [True, False])
def test_applymap_header_cell_ids(styler, index, columns):
    # GH 41893
    func = lambda v: "attr: val;"
    styler.uuid, styler.cell_ids = "", False
    if index:
        styler.applymap_index(func, axis="index")
    if columns:
        styler.applymap_index(func, axis="columns")

    result = styler.to_html()

    # test no data cell ids
    assert '<td class="data row0 col0" >2.610000</td>' in result
    assert '<td class="data row1 col0" >2.690000</td>' in result

    # test index header ids where needed and css styles
    assert (
        '<th id="T__level0_row0" class="row_heading level0 row0" >a</th>' in result
    ) is index
    assert (
        '<th id="T__level0_row1" class="row_heading level0 row1" >b</th>' in result
    ) is index
    assert ("#T__level0_row0, #T__level0_row1 {\n  attr: val;\n}" in result) is index

    # test column header ids where needed and css styles
    assert (
        '<th id="T__level0_col0" class="col_heading level0 col0" >A</th>' in result
    ) is columns
    assert ("#T__level0_col0 {\n  attr: val;\n}" in result) is columns


@pytest.mark.parametrize("rows", [True, False])
@pytest.mark.parametrize("cols", [True, False])
def test_maximums(styler_mi, rows, cols):
    result = styler_mi.to_html(
        max_rows=2 if rows else None,
        max_columns=2 if cols else None,
    )

    assert ">5</td>" in result  # [[0,1], [4,5]] always visible
    assert (">8</td>" in result) is not rows  # first trimmed vertical element
    assert (">2</td>" in result) is not cols  # first trimmed horizontal element


def test_replaced_css_class_names(styler_mi):
    css = {
        "row_heading": "ROWHEAD",
        # "col_heading": "COLHEAD",
        "index_name": "IDXNAME",
        # "col": "COL",
        "row": "ROW",
        # "col_trim": "COLTRIM",
        "row_trim": "ROWTRIM",
        "level": "LEVEL",
        "data": "DATA",
        "blank": "BLANK",
    }
    midx = MultiIndex.from_product([["a", "b"], ["c", "d"]])
    styler_mi = Styler(
        DataFrame(np.arange(16).reshape(4, 4), index=midx, columns=midx),
        uuid_len=0,
<<<<<<< HEAD
        css_class_names=css,
    )
=======
    ).set_table_styles(css_class_names=css)
>>>>>>> 445bb9f5
    styler_mi.index.names = ["n1", "n2"]
    styler_mi.hide_index(styler_mi.index[1:])
    styler_mi.hide_columns(styler_mi.columns[1:])
    styler_mi.applymap_index(lambda v: "color: red;", axis=0)
    styler_mi.applymap_index(lambda v: "color: green;", axis=1)
    styler_mi.applymap(lambda v: "color: blue;")
    expected = dedent(
        """\
    <style type="text/css">
    #T__ROW0_col0 {
      color: blue;
    }
    #T__LEVEL0_ROW0, #T__LEVEL1_ROW0 {
      color: red;
    }
    #T__LEVEL0_col0, #T__LEVEL1_col0 {
      color: green;
    }
    </style>
    <table id="T_">
      <thead>
        <tr>
          <th class="BLANK" >&nbsp;</th>
          <th class="IDXNAME LEVEL0" >n1</th>
          <th id="T__LEVEL0_col0" class="col_heading LEVEL0 col0" >a</th>
        </tr>
        <tr>
          <th class="BLANK" >&nbsp;</th>
          <th class="IDXNAME LEVEL1" >n2</th>
          <th id="T__LEVEL1_col0" class="col_heading LEVEL1 col0" >c</th>
        </tr>
        <tr>
          <th class="IDXNAME LEVEL0" >n1</th>
          <th class="IDXNAME LEVEL1" >n2</th>
          <th class="BLANK col0" >&nbsp;</th>
        </tr>
      </thead>
      <tbody>
        <tr>
          <th id="T__LEVEL0_ROW0" class="ROWHEAD LEVEL0 ROW0" >a</th>
          <th id="T__LEVEL1_ROW0" class="ROWHEAD LEVEL1 ROW0" >c</th>
          <td id="T__ROW0_col0" class="DATA ROW0 col0" >0</td>
        </tr>
<<<<<<< HEAD
=======
        <tr>
        </tr>
        <tr>
        </tr>
        <tr>
        </tr>
>>>>>>> 445bb9f5
      </tbody>
    </table>
    """
    )
    result = styler_mi.to_html()
    assert result == expected


def test_include_css_style_rules_only_for_visible_cells(styler_mi):
    # GH 43619
    result = (
        styler_mi.set_uuid("")
        .applymap(lambda v: "color: blue;")
        .hide_columns(styler_mi.data.columns[1:])
        .hide_index(styler_mi.data.index[1:])
        .to_html()
    )
    expected_styles = dedent(
        """\
        <style type="text/css">
        #T__row0_col0 {
          color: blue;
        }
        </style>
        """
    )
    assert expected_styles in result


def test_include_css_style_rules_only_for_visible_index_labels(styler_mi):
    # GH 43619
    result = (
        styler_mi.set_uuid("")
        .applymap_index(lambda v: "color: blue;", axis="index")
        .hide_columns(styler_mi.data.columns)
        .hide_index(styler_mi.data.index[1:])
        .to_html()
    )
    expected_styles = dedent(
        """\
        <style type="text/css">
        #T__level0_row0, #T__level1_row0 {
          color: blue;
        }
        </style>
        """
    )
    assert expected_styles in result


def test_include_css_style_rules_only_for_visible_column_labels(styler_mi):
    # GH 43619
    result = (
        styler_mi.set_uuid("")
        .applymap_index(lambda v: "color: blue;", axis="columns")
        .hide_columns(styler_mi.data.columns[1:])
        .hide_index(styler_mi.data.index)
        .to_html()
    )
    expected_styles = dedent(
        """\
        <style type="text/css">
        #T__level0_col0, #T__level1_col0 {
          color: blue;
        }
        </style>
        """
    )
    assert expected_styles in result


def test_hiding_index_columns_multiindex_alignment():
    # gh 43644
    midx = MultiIndex.from_product(
        [["i0", "j0"], ["i1"], ["i2", "j2"]], names=["i-0", "i-1", "i-2"]
    )
    cidx = MultiIndex.from_product(
        [["c0"], ["c1", "d1"], ["c2", "d2"]], names=["c-0", "c-1", "c-2"]
    )
    df = DataFrame(np.arange(16).reshape(4, 4), index=midx, columns=cidx)
    styler = Styler(df, uuid_len=0)
    styler.hide_index(level=1).hide_columns(level=0)
    styler.hide_index([("j0", "i1", "j2")])
    styler.hide_columns([("c0", "d1", "d2")])
    result = styler.to_html()
    expected = dedent(
        """\
    <style type="text/css">
    </style>
    <table id="T_">
      <thead>
        <tr>
          <th class="blank" >&nbsp;</th>
          <th class="index_name level1" >c-1</th>
          <th id="T__level1_col0" class="col_heading level1 col0" colspan="2">c1</th>
          <th id="T__level1_col2" class="col_heading level1 col2" >d1</th>
        </tr>
        <tr>
          <th class="blank" >&nbsp;</th>
          <th class="index_name level2" >c-2</th>
          <th id="T__level2_col0" class="col_heading level2 col0" >c2</th>
          <th id="T__level2_col1" class="col_heading level2 col1" >d2</th>
          <th id="T__level2_col2" class="col_heading level2 col2" >c2</th>
        </tr>
        <tr>
          <th class="index_name level0" >i-0</th>
          <th class="index_name level2" >i-2</th>
          <th class="blank col0" >&nbsp;</th>
          <th class="blank col1" >&nbsp;</th>
          <th class="blank col2" >&nbsp;</th>
        </tr>
      </thead>
      <tbody>
        <tr>
          <th id="T__level0_row0" class="row_heading level0 row0" rowspan="2">i0</th>
          <th id="T__level2_row0" class="row_heading level2 row0" >i2</th>
          <td id="T__row0_col0" class="data row0 col0" >0</td>
          <td id="T__row0_col1" class="data row0 col1" >1</td>
          <td id="T__row0_col2" class="data row0 col2" >2</td>
        </tr>
        <tr>
          <th id="T__level2_row1" class="row_heading level2 row1" >j2</th>
          <td id="T__row1_col0" class="data row1 col0" >4</td>
          <td id="T__row1_col1" class="data row1 col1" >5</td>
          <td id="T__row1_col2" class="data row1 col2" >6</td>
        </tr>
        <tr>
          <th id="T__level0_row2" class="row_heading level0 row2" >j0</th>
          <th id="T__level2_row2" class="row_heading level2 row2" >i2</th>
          <td id="T__row2_col0" class="data row2 col0" >8</td>
          <td id="T__row2_col1" class="data row2 col1" >9</td>
          <td id="T__row2_col2" class="data row2 col2" >10</td>
        </tr>
      </tbody>
    </table>
    """
    )
    assert result == expected<|MERGE_RESOLUTION|>--- conflicted
+++ resolved
@@ -486,12 +486,7 @@
     styler_mi = Styler(
         DataFrame(np.arange(16).reshape(4, 4), index=midx, columns=midx),
         uuid_len=0,
-<<<<<<< HEAD
-        css_class_names=css,
-    )
-=======
     ).set_table_styles(css_class_names=css)
->>>>>>> 445bb9f5
     styler_mi.index.names = ["n1", "n2"]
     styler_mi.hide_index(styler_mi.index[1:])
     styler_mi.hide_columns(styler_mi.columns[1:])
@@ -535,15 +530,12 @@
           <th id="T__LEVEL1_ROW0" class="ROWHEAD LEVEL1 ROW0" >c</th>
           <td id="T__ROW0_col0" class="DATA ROW0 col0" >0</td>
         </tr>
-<<<<<<< HEAD
-=======
-        <tr>
-        </tr>
-        <tr>
-        </tr>
-        <tr>
-        </tr>
->>>>>>> 445bb9f5
+        <tr>
+        </tr>
+        <tr>
+        </tr>
+        <tr>
+        </tr>
       </tbody>
     </table>
     """
