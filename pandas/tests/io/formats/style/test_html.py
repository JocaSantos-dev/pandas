--- conflicted
+++ resolved
@@ -429,7 +429,27 @@
         styler.set_sticky(axis="bad")
 
 
-<<<<<<< HEAD
+@pytest.mark.parametrize(
+    "sparse_index, sparse_columns",
+    [(True, True), (True, False), (False, True), (False, False)],
+)
+def test_sparse_options(sparse_index, sparse_columns):
+    cidx = MultiIndex.from_tuples([("Z", "a"), ("Z", "b"), ("Y", "c")])
+    ridx = MultiIndex.from_tuples([("A", "a"), ("A", "b"), ("B", "c")])
+    df = DataFrame([[1, 2, 3], [4, 5, 6], [7, 8, 9]], index=ridx, columns=cidx)
+    styler = df.style
+
+    default_html = styler.to_html()  # defaults under pd.options to (True , True)
+
+    with option_context(
+        "styler.sparse.index", sparse_index, "styler.sparse.columns", sparse_columns
+    ):
+        html1 = styler.to_html()
+        assert (html1 == default_html) is (sparse_index and sparse_columns)
+    html2 = styler.to_html(sparse_index=sparse_index, sparse_columns=sparse_columns)
+    assert html1 == html2
+
+
 @pytest.mark.parametrize("index", [True, False])
 @pytest.mark.parametrize("columns", [True, False])
 def test_applymap_header_cell_ids(styler, index, columns):
@@ -460,25 +480,4 @@
     assert (
         '<th id="T_level0_col0" class="col_heading level0 col0" >A</th>' in result
     ) is columns
-    assert ("#T_level0_col0 {\n  attr: val;\n}" in result) is columns
-=======
-@pytest.mark.parametrize(
-    "sparse_index, sparse_columns",
-    [(True, True), (True, False), (False, True), (False, False)],
-)
-def test_sparse_options(sparse_index, sparse_columns):
-    cidx = MultiIndex.from_tuples([("Z", "a"), ("Z", "b"), ("Y", "c")])
-    ridx = MultiIndex.from_tuples([("A", "a"), ("A", "b"), ("B", "c")])
-    df = DataFrame([[1, 2, 3], [4, 5, 6], [7, 8, 9]], index=ridx, columns=cidx)
-    styler = df.style
-
-    default_html = styler.to_html()  # defaults under pd.options to (True , True)
-
-    with option_context(
-        "styler.sparse.index", sparse_index, "styler.sparse.columns", sparse_columns
-    ):
-        html1 = styler.to_html()
-        assert (html1 == default_html) is (sparse_index and sparse_columns)
-    html2 = styler.to_html(sparse_index=sparse_index, sparse_columns=sparse_columns)
-    assert html1 == html2
->>>>>>> 1e88d66e
+    assert ("#T_level0_col0 {\n  attr: val;\n}" in result) is columns