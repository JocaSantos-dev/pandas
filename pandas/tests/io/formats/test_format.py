--- conflicted
+++ resolved
@@ -194,11 +194,7 @@
     def test_show_counts(self, row, columns, show_counts, result):
 
         # Explicit cast to float to avoid implicit cast when setting nan
-<<<<<<< HEAD
-        df = DataFrame(1, columns=range(10), index=range(10), dtype="float")
-=======
         df = DataFrame(1, columns=range(10), index=range(10)).astype({1: "float"})
->>>>>>> 1d8b1885
         df.iloc[1, 1] = np.nan
 
         with option_context(
