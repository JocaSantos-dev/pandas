--- conflicted
+++ resolved
@@ -577,126 +577,6 @@
         finally:
             sys.stdin = _stdin
 
-<<<<<<< HEAD
-    def test_to_string_unicode_columns(self, float_frame):
-        df = DataFrame({"\u03c3": np.arange(10.0)})
-
-        buf = StringIO()
-        df.to_string(buf=buf)
-        buf.getvalue()
-
-        buf = StringIO()
-        df.info(buf=buf)
-        buf.getvalue()
-
-        result = float_frame.to_string()
-        assert isinstance(result, str)
-
-    def test_to_string_utf8_columns(self):
-        n = "\u05d0".encode()
-
-        with option_context("display.max_rows", 1):
-            df = DataFrame([1, 2], columns=[n])
-            repr(df)
-
-    def test_to_string_unicode_two(self):
-        dm = DataFrame({"c/\u03c3": []})
-        buf = StringIO()
-        dm.to_string(buf)
-
-    def test_to_string_unicode_three(self):
-        dm = DataFrame(["\xc2"])
-        buf = StringIO()
-        dm.to_string(buf)
-
-    def test_to_string_with_formatters(self):
-        df = DataFrame(
-            {
-                "int": [1, 2, 3],
-                "float": [1.0, 2.0, 3.0],
-                "object": [(1, 2), True, False],
-            },
-            columns=["int", "float", "object"],
-        )
-
-        formatters = [
-            ("int", lambda x: f"0x{x:x}"),
-            ("float", lambda x: f"[{x: 4.1f}]"),
-            ("object", lambda x: f"-{x!s}-"),
-        ]
-        result = df.to_string(formatters=dict(formatters))
-        result2 = df.to_string(formatters=list(zip(*formatters))[1])
-        assert result == (
-            "  int  float    object\n"
-            "0 0x1 [ 1.0]  -(1, 2)-\n"
-            "1 0x2 [ 2.0]    -True-\n"
-            "2 0x3 [ 3.0]   -False-"
-        )
-        assert result == result2
-
-    @pytest.mark.parametrize(
-        "formatters",
-        [
-            dict(
-                int=lambda x: f"[1] {x}",
-                float=lambda x: f"[2] {x}",
-                object=lambda x: f"[3] {x}",
-            ),
-            [lambda x: f"[1] {x}", lambda x: f"[2] {x}", lambda x: f"[3] {x}"],
-        ],
-    )
-    def test_to_string_with_truncated_formatters(self, formatters):
-        df = DataFrame(
-            {
-                "int": [1, 2, 3],
-                "float": [1.0, 2.0, 3.0],
-                "object": [(1, 2), True, False],
-            },
-            columns=["int", "float", "object"],
-        )
-        result = df.to_string(formatters=formatters, max_cols=2)
-        assert result == (
-            "    int  ...      object\n"
-            "0 [1] 1  ...  [3] (1, 2)\n"
-            "1 [1] 2  ...    [3] True\n"
-            "2 [1] 3  ...   [3] False"
-        )
-
-    def test_to_string_with_datetime64_monthformatter(self):
-        months = [datetime(2016, 1, 1), datetime(2016, 2, 2)]
-        x = DataFrame({"months": months})
-
-        def format_func(x):
-            return x.strftime("%Y-%m")
-
-        result = x.to_string(formatters={"months": format_func})
-        expected = "months\n0 2016-01\n1 2016-02"
-        assert result.strip() == expected
-
-    def test_to_string_with_datetime64_hourformatter(self):
-
-        x = DataFrame(
-            {
-                "hod": pd.to_datetime(
-                    ["10:10:10.100", "12:12:12.120"], format="%H:%M:%S.%f"
-                )
-            }
-        )
-
-        def format_func(x):
-            return x.strftime("%H:%M")
-
-        result = x.to_string(formatters={"hod": format_func})
-        expected = "hod\n0 10:10\n1 12:12"
-        assert result.strip() == expected
-
-    def test_to_string_with_formatters_unicode(self):
-        df = DataFrame({"c/\u03c3": [1, 2, 3]})
-        result = df.to_string(formatters={"c/\u03c3": str})
-        assert result == "  c/\u03c3\n" + "0   1\n1   2\n2   3"
-
-=======
->>>>>>> b867e21d
     def test_east_asian_unicode_false(self):
         # not aligned properly because of east asian width
 
