--- conflicted
+++ resolved
@@ -1522,13 +1522,8 @@
         msg = (
             "In future versions `DataFrame.to_latex` is expected to utilise the base "
             "implementation of `Styler.to_latex` for formatting and rendering. "
-<<<<<<< HEAD
-            "The arguments signature may therefore change. It is recommended instead to"
-            "use `DataFrame.style.to_latex` which also contains additional "
-=======
             "The arguments signature may therefore change. It is recommended instead "
             "to use `DataFrame.style.to_latex` which also contains additional "
->>>>>>> 53eeaffa
             "functionality."
         )
         with tm.assert_produces_warning(FutureWarning, match=msg):
