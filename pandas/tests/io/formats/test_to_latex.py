import codecs
from datetime import datetime
from textwrap import dedent

import pytest

import pandas as pd
from pandas import DataFrame, Series
import pandas._testing as tm

from pandas.io.formats.format import DataFrameFormatter
from pandas.io.formats.latex import (
    RegularTableBuilder,
    RowBodyIterator,
    RowHeaderIterator,
    RowStringConverter,
)


def _dedent(string):
    """Dedent without new line in the beginning.

    Built-in textwrap.dedent would keep new line character in the beginning
    of multi-line string starting from the new line.
    This version drops the leading new line character.
    """
    return dedent(string).lstrip()


class TestToLatex:
    @pytest.fixture
    def df_short(self):
        """Short dataframe for testing table/tabular/longtable LaTeX env."""
        return DataFrame({"a": [1, 2], "b": ["b1", "b2"]})

    @pytest.fixture
    def caption_table(self):
        """Caption for table/tabular LaTeX environment."""
        return "a table in a \\texttt{table/tabular} environment"

    @pytest.fixture
    def label_table(self):
        """Label for table/tabular LaTeX environment."""
        return "tab:table_tabular"

    @pytest.fixture
    def caption_longtable(self):
        """Caption for longtable LaTeX environment."""
        return "a table in a \\texttt{longtable} environment"

    @pytest.fixture
    def label_longtable(self):
        """Label for longtable LaTeX environment."""
        return "tab:longtable"

    @pytest.fixture
    def multiindex_frame(self):
        """Multiindex dataframe for testing multirow LaTeX macros."""
        yield DataFrame.from_dict(
            {
                ("c1", 0): pd.Series({x: x for x in range(4)}),
                ("c1", 1): pd.Series({x: x + 4 for x in range(4)}),
                ("c2", 0): pd.Series({x: x for x in range(4)}),
                ("c2", 1): pd.Series({x: x + 4 for x in range(4)}),
                ("c3", 0): pd.Series({x: x for x in range(4)}),
            }
        ).T

    @pytest.fixture
    def multicolumn_frame(self):
        """Multicolumn dataframe for testing multicolumn LaTeX macros."""
        yield pd.DataFrame(
            {
                ("c1", 0): {x: x for x in range(5)},
                ("c1", 1): {x: x + 5 for x in range(5)},
                ("c2", 0): {x: x for x in range(5)},
                ("c2", 1): {x: x + 5 for x in range(5)},
                ("c3", 0): {x: x for x in range(5)},
            }
        )

    @pytest.fixture
    def df_with_symbols(self):
        """Dataframe with special characters for testing chars escaping."""
        a = "a"
        b = "b"
        yield DataFrame({"co$e^x$": {a: "a", b: "b"}, "co^l1": {a: "a", b: "b"}})

    def test_to_latex_to_file(self, float_frame):
        with tm.ensure_clean("test.tex") as path:
            float_frame.to_latex(path)
            with open(path) as f:
                assert float_frame.to_latex() == f.read()

    def test_to_latex_to_file_utf8_with_encoding(self):
        # test with utf-8 and encoding option (GH 7061)
        df = DataFrame([["au\xdfgangen"]])
        with tm.ensure_clean("test.tex") as path:
            df.to_latex(path, encoding="utf-8")
            with codecs.open(path, "r", encoding="utf-8") as f:
                assert df.to_latex() == f.read()

    def test_to_latex_to_file_utf8_without_encoding(self):
        # test with utf-8 without encoding option
        df = DataFrame([["au\xdfgangen"]])
        with tm.ensure_clean("test.tex") as path:
            df.to_latex(path)
            with codecs.open(path, "r", encoding="utf-8") as f:
                assert df.to_latex() == f.read()

    def test_to_latex_tabular_with_index(self):
        df = DataFrame({"a": [1, 2], "b": ["b1", "b2"]})
        result = df.to_latex()
        expected = _dedent(
            r"""
            \begin{tabular}{lrl}
            \toprule
            {} &  a &   b \\
            \midrule
            0 &  1 &  b1 \\
            1 &  2 &  b2 \\
            \bottomrule
            \end{tabular}
            """
        )
        assert result == expected

    def test_to_latex_tabular_without_index(self):
        df = DataFrame({"a": [1, 2], "b": ["b1", "b2"]})
        result = df.to_latex(index=False)
        expected = _dedent(
            r"""
            \begin{tabular}{rl}
            \toprule
             a &  b \\
            \midrule
             1 & b1 \\
             2 & b2 \\
            \bottomrule
            \end{tabular}
            """
        )
        assert result == expected

    @pytest.mark.parametrize(
        "bad_column_format",
        [5, 1.2, ["l", "r"], ("r", "c"), {"r", "c", "l"}, dict(a="r", b="l")],
    )
    def test_to_latex_bad_column_format(self, bad_column_format):
        df = DataFrame({"a": [1, 2], "b": ["b1", "b2"]})
        msg = r"column_format must be str or unicode"
        with pytest.raises(ValueError, match=msg):
            df.to_latex(column_format=bad_column_format)

    def test_to_latex_column_format(self, float_frame):
        # GH Bug #9402
        float_frame.to_latex(column_format="lcr")

        df = DataFrame({"a": [1, 2], "b": ["b1", "b2"]})
        result = df.to_latex(column_format="lcr")
        expected = _dedent(
            r"""
            \begin{tabular}{lcr}
            \toprule
            {} &  a &   b \\
            \midrule
            0 &  1 &  b1 \\
            1 &  2 &  b2 \\
            \bottomrule
            \end{tabular}
            """
        )
        assert result == expected

    def test_to_latex_empty_tabular(self):
        df = DataFrame()
        result = df.to_latex()
        expected = _dedent(
            r"""
            \begin{tabular}{l}
            \toprule
            Empty DataFrame
            Columns: Index([], dtype='object')
            Index: Index([], dtype='object') \\
            \bottomrule
            \end{tabular}
            """
        )
        assert result == expected

    def test_to_latex_empty_longtable(self):
        df = DataFrame()
        result = df.to_latex(longtable=True)
        expected = _dedent(
            r"""
            \begin{longtable}{l}
            \toprule
            Empty DataFrame
            Columns: Index([], dtype='object')
            Index: Index([], dtype='object') \\
            \end{longtable}
            """
        )
        assert result == expected

    def test_to_latex_with_formatters(self):
        df = DataFrame(
            {
                "datetime64": [
                    datetime(2016, 1, 1),
                    datetime(2016, 2, 5),
                    datetime(2016, 3, 3),
                ],
                "float": [1.0, 2.0, 3.0],
                "int": [1, 2, 3],
                "object": [(1, 2), True, False],
            }
        )

        formatters = {
            "datetime64": lambda x: x.strftime("%Y-%m"),
            "float": lambda x: f"[{x: 4.1f}]",
            "int": lambda x: f"0x{x:x}",
            "object": lambda x: f"-{x!s}-",
            "__index__": lambda x: f"index: {x}",
        }
        result = df.to_latex(formatters=dict(formatters))

        expected = _dedent(
            r"""
            \begin{tabular}{llrrl}
            \toprule
            {} & datetime64 &  float & int &    object \\
            \midrule
            index: 0 &    2016-01 & [ 1.0] & 0x1 &  -(1, 2)- \\
            index: 1 &    2016-02 & [ 2.0] & 0x2 &    -True- \\
            index: 2 &    2016-03 & [ 3.0] & 0x3 &   -False- \\
            \bottomrule
            \end{tabular}
            """
        )
        assert result == expected

    def test_to_latex_multiindex_column_tabular(self):
        df = DataFrame({("x", "y"): ["a"]})
        result = df.to_latex()
        expected = _dedent(
            r"""
            \begin{tabular}{ll}
            \toprule
            {} &  x \\
            {} &  y \\
            \midrule
            0 &  a \\
            \bottomrule
            \end{tabular}
            """
        )
        assert result == expected

    def test_to_latex_multiindex_small_tabular(self):
        df = DataFrame({("x", "y"): ["a"]})
        result = df.T.to_latex()
        expected = _dedent(
            r"""
            \begin{tabular}{lll}
            \toprule
              &   &  0 \\
            \midrule
            x & y &  a \\
            \bottomrule
            \end{tabular}
            """
        )
        assert result == expected

    def test_to_latex_multiindex_tabular(self, multiindex_frame):
        result = multiindex_frame.to_latex()
        expected = _dedent(
            r"""
            \begin{tabular}{llrrrr}
            \toprule
               &   &  0 &  1 &  2 &  3 \\
            \midrule
            c1 & 0 &  0 &  1 &  2 &  3 \\
               & 1 &  4 &  5 &  6 &  7 \\
            c2 & 0 &  0 &  1 &  2 &  3 \\
               & 1 &  4 &  5 &  6 &  7 \\
            c3 & 0 &  0 &  1 &  2 &  3 \\
            \bottomrule
            \end{tabular}
            """
        )
        assert result == expected

    def test_to_latex_multicolumn_tabular(self, multiindex_frame):
        # GH 14184
        df = multiindex_frame.T
        df.columns.names = ["a", "b"]
        result = df.to_latex()
        expected = _dedent(
            r"""
            \begin{tabular}{lrrrrr}
            \toprule
            a & \multicolumn{2}{l}{c1} & \multicolumn{2}{l}{c2} & c3 \\
            b &  0 &  1 &  0 &  1 &  0 \\
            \midrule
            0 &  0 &  4 &  0 &  4 &  0 \\
            1 &  1 &  5 &  1 &  5 &  1 \\
            2 &  2 &  6 &  2 &  6 &  2 \\
            3 &  3 &  7 &  3 &  7 &  3 \\
            \bottomrule
            \end{tabular}
            """
        )
        assert result == expected

    def test_to_latex_index_has_name_tabular(self):
        # GH 10660
        df = pd.DataFrame({"a": [0, 0, 1, 1], "b": list("abab"), "c": [1, 2, 3, 4]})
        result = df.set_index(["a", "b"]).to_latex()
        expected = _dedent(
            r"""
            \begin{tabular}{llr}
            \toprule
              &   &  c \\
            a & b &    \\
            \midrule
            0 & a &  1 \\
              & b &  2 \\
            1 & a &  3 \\
              & b &  4 \\
            \bottomrule
            \end{tabular}
            """
        )
        assert result == expected

    def test_to_latex_groupby_tabular(self):
        # GH 10660
        df = pd.DataFrame({"a": [0, 0, 1, 1], "b": list("abab"), "c": [1, 2, 3, 4]})
        result = df.groupby("a").describe().to_latex()
        expected = _dedent(
            r"""
            \begin{tabular}{lrrrrrrrr}
            \toprule
            {} & \multicolumn{8}{l}{c} \\
            {} & count & mean &       std &  min &   25\% &  50\% &   75\% &  max \\
            a &       &      &           &      &       &      &       &      \\
            \midrule
            0 &   2.0 &  1.5 &  0.707107 &  1.0 &  1.25 &  1.5 &  1.75 &  2.0 \\
            1 &   2.0 &  3.5 &  0.707107 &  3.0 &  3.25 &  3.5 &  3.75 &  4.0 \\
            \bottomrule
            \end{tabular}
            """
        )
        assert result == expected

    def test_to_latex_multiindex_dupe_level(self):
        # see gh-14484
        #
        # If an index is repeated in subsequent rows, it should be
        # replaced with a blank in the created table. This should
        # ONLY happen if all higher order indices (to the left) are
        # equal too. In this test, 'c' has to be printed both times
        # because the higher order index 'A' != 'B'.
        df = pd.DataFrame(
            index=pd.MultiIndex.from_tuples([("A", "c"), ("B", "c")]), columns=["col"]
        )
        result = df.to_latex()
        expected = _dedent(
            r"""
            \begin{tabular}{lll}
            \toprule
              &   &  col \\
            \midrule
            A & c &  NaN \\
            B & c &  NaN \\
            \bottomrule
            \end{tabular}
            """
        )
        assert result == expected

    def test_to_latex_multicolumn_default(self, multicolumn_frame):
        result = multicolumn_frame.to_latex()
        expected = _dedent(
            r"""
            \begin{tabular}{lrrrrr}
            \toprule
            {} & \multicolumn{2}{l}{c1} & \multicolumn{2}{l}{c2} & c3 \\
            {} &  0 &  1 &  0 &  1 &  0 \\
            \midrule
            0 &  0 &  5 &  0 &  5 &  0 \\
            1 &  1 &  6 &  1 &  6 &  1 \\
            2 &  2 &  7 &  2 &  7 &  2 \\
            3 &  3 &  8 &  3 &  8 &  3 \\
            4 &  4 &  9 &  4 &  9 &  4 \\
            \bottomrule
            \end{tabular}
            """
        )
        assert result == expected

    def test_to_latex_multicolumn_false(self, multicolumn_frame):
        result = multicolumn_frame.to_latex(multicolumn=False)
        expected = _dedent(
            r"""
            \begin{tabular}{lrrrrr}
            \toprule
            {} & c1 &    & c2 &    & c3 \\
            {} &  0 &  1 &  0 &  1 &  0 \\
            \midrule
            0 &  0 &  5 &  0 &  5 &  0 \\
            1 &  1 &  6 &  1 &  6 &  1 \\
            2 &  2 &  7 &  2 &  7 &  2 \\
            3 &  3 &  8 &  3 &  8 &  3 \\
            4 &  4 &  9 &  4 &  9 &  4 \\
            \bottomrule
            \end{tabular}
            """
        )
        assert result == expected

    def test_to_latex_multirow_true(self, multicolumn_frame):
        result = multicolumn_frame.T.to_latex(multirow=True)
        expected = _dedent(
            r"""
            \begin{tabular}{llrrrrr}
            \toprule
               &   &  0 &  1 &  2 &  3 &  4 \\
            \midrule
            \multirow{2}{*}{c1} & 0 &  0 &  1 &  2 &  3 &  4 \\
               & 1 &  5 &  6 &  7 &  8 &  9 \\
            \cline{1-7}
            \multirow{2}{*}{c2} & 0 &  0 &  1 &  2 &  3 &  4 \\
               & 1 &  5 &  6 &  7 &  8 &  9 \\
            \cline{1-7}
            c3 & 0 &  0 &  1 &  2 &  3 &  4 \\
            \bottomrule
            \end{tabular}
            """
        )
        assert result == expected

    def test_to_latex_multicolumnrow_with_multicol_format(self, multicolumn_frame):
        multicolumn_frame.index = multicolumn_frame.T.index
        result = multicolumn_frame.T.to_latex(
            multirow=True,
            multicolumn=True,
            multicolumn_format="c",
        )
        expected = _dedent(
            r"""
            \begin{tabular}{llrrrrr}
            \toprule
               &   & \multicolumn{2}{c}{c1} & \multicolumn{2}{c}{c2} & c3 \\
               &   &  0 &  1 &  0 &  1 &  0 \\
            \midrule
            \multirow{2}{*}{c1} & 0 &  0 &  1 &  2 &  3 &  4 \\
               & 1 &  5 &  6 &  7 &  8 &  9 \\
            \cline{1-7}
            \multirow{2}{*}{c2} & 0 &  0 &  1 &  2 &  3 &  4 \\
               & 1 &  5 &  6 &  7 &  8 &  9 \\
            \cline{1-7}
            c3 & 0 &  0 &  1 &  2 &  3 &  4 \\
            \bottomrule
            \end{tabular}
            """
        )
        assert result == expected

    def test_to_latex_escape_false(self, df_with_symbols):
        result = df_with_symbols.to_latex(escape=False)
        expected = _dedent(
            r"""
            \begin{tabular}{lll}
            \toprule
            {} & co$e^x$ & co^l1 \\
            \midrule
            a &       a &     a \\
            b &       b &     b \\
            \bottomrule
            \end{tabular}
            """
        )
        assert result == expected

    def test_to_latex_escape_default(self, df_with_symbols):
        result = df_with_symbols.to_latex()  # default: escape=True
        expected = _dedent(
            r"""
            \begin{tabular}{lll}
            \toprule
            {} & co\$e\textasciicircum x\$ & co\textasciicircum l1 \\
            \midrule
            a &       a &     a \\
            b &       b &     b \\
            \bottomrule
            \end{tabular}
            """
        )
        assert result == expected

    def test_to_latex_special_escape(self):
        df = DataFrame([r"a\b\c", r"^a^b^c", r"~a~b~c"])
        result = df.to_latex()
        expected = _dedent(
            r"""
            \begin{tabular}{ll}
            \toprule
            {} &       0 \\
            \midrule
            0 &   a\textbackslash b\textbackslash c \\
            1 &  \textasciicircum a\textasciicircum b\textasciicircum c \\
            2 &  \textasciitilde a\textasciitilde b\textasciitilde c \\
            \bottomrule
            \end{tabular}
            """
        )
        assert result == expected

    def test_to_latex_longtable_with_index(self):
        df = DataFrame({"a": [1, 2], "b": ["b1", "b2"]})
<<<<<<< HEAD
        withindex_result = df.to_latex(longtable=True)
        withindex_expected = r"""\begin{longtable}{lrl}
\toprule
{} &  a &   b \\
\midrule
\endfirsthead

\toprule
{} &  a &   b \\
\midrule
\endhead
\midrule
\multicolumn{3}{r}{{Continued on next page}} \\
\midrule
\endfoot

\bottomrule
\endlastfoot
0 &  1 &  b1 \\
1 &  2 &  b2 \\
\end{longtable}
"""
        assert withindex_result == withindex_expected

        withoutindex_result = df.to_latex(index=False, longtable=True)
        withoutindex_expected = r"""\begin{longtable}{rl}
\toprule
 a &  b \\
\midrule
\endfirsthead

\toprule
 a &  b \\
\midrule
\endhead
\midrule
\multicolumn{2}{r}{{Continued on next page}} \\
\midrule
\endfoot

\bottomrule
\endlastfoot
 1 & b1 \\
 2 & b2 \\
\end{longtable}
"""

        assert withoutindex_result == withoutindex_expected

        df = DataFrame({"a": [1, 2]})
        with1column_result = df.to_latex(index=False, longtable=True)
        assert r"\multicolumn{1}" in with1column_result

        df = DataFrame({"a": [1, 2], "b": [3, 4], "c": [5, 6]})
        with3columns_result = df.to_latex(index=False, longtable=True)
        assert r"\multicolumn{3}" in with3columns_result

    def test_to_latex_caption_label(self):
        # GH 25436
        the_caption = "a table in a \\texttt{table/tabular} environment"
        the_short_caption = "a table"
        the_label = "tab:table_tabular"
=======
        result = df.to_latex(longtable=True)
        expected = _dedent(
            r"""
            \begin{longtable}{lrl}
            \toprule
            {} &  a &   b \\
            \midrule
            \endfirsthead

            \toprule
            {} &  a &   b \\
            \midrule
            \endhead
            \midrule
            \multicolumn{3}{r}{{Continued on next page}} \\
            \midrule
            \endfoot

            \bottomrule
            \endlastfoot
            0 &  1 &  b1 \\
            1 &  2 &  b2 \\
            \end{longtable}
            """
        )
        assert result == expected
>>>>>>> d9722efe

    def test_to_latex_longtable_without_index(self):
        df = DataFrame({"a": [1, 2], "b": ["b1", "b2"]})
        result = df.to_latex(index=False, longtable=True)
        expected = _dedent(
            r"""
            \begin{longtable}{rl}
            \toprule
             a &  b \\
            \midrule
            \endfirsthead

            \toprule
             a &  b \\
            \midrule
            \endhead
            \midrule
            \multicolumn{2}{r}{{Continued on next page}} \\
            \midrule
            \endfoot

            \bottomrule
            \endlastfoot
             1 & b1 \\
             2 & b2 \\
            \end{longtable}
            """
        )
        assert result == expected

    @pytest.mark.parametrize(
        "df, expected_number",
        [
            (DataFrame({"a": [1, 2]}), 1),
            (DataFrame({"a": [1, 2], "b": [3, 4]}), 2),
            (DataFrame({"a": [1, 2], "b": [3, 4], "c": [5, 6]}), 3),
        ],
    )
    def test_to_latex_longtable_continued_on_next_page(self, df, expected_number):
        result = df.to_latex(index=False, longtable=True)
        assert fr"\multicolumn{{{expected_number}}}" in result

    def test_to_latex_caption_only(self, df_short, caption_table):
        # GH 25436
        result = df_short.to_latex(caption=caption_table)
        expected = _dedent(
            r"""
            \begin{table}
            \centering
            \caption{a table in a \texttt{table/tabular} environment}
            \begin{tabular}{lrl}
            \toprule
            {} &  a &   b \\
            \midrule
            0 &  1 &  b1 \\
            1 &  2 &  b2 \\
            \bottomrule
            \end{tabular}
            \end{table}
            """
        )
        assert result == expected

<<<<<<< HEAD
        # test when the short_caption is provided alongside caption
        result_cl = df.to_latex(caption=(the_caption, the_short_caption))

        expected_cl = r"""\begin{table}
\centering
\caption[a table]{a table in a \texttt{table/tabular} environment}
\begin{tabular}{lrl}
\toprule
{} &  a &   b \\
\midrule
0 &  1 &  b1 \\
1 &  2 &  b2 \\
\bottomrule
\end{tabular}
\end{table}
"""
        assert result_cl == expected_cl

        # test when the short_caption is provided alongside caption and label
        result_cl = df.to_latex(
            caption=(the_caption, the_short_caption), label=the_label,
        )

        expected_cl = r"""\begin{table}
\centering
\caption[a table]{a table in a \texttt{table/tabular} environment}
\label{tab:table_tabular}
\begin{tabular}{lrl}
\toprule
{} &  a &   b \\
\midrule
0 &  1 &  b1 \\
1 &  2 &  b2 \\
\bottomrule
\end{tabular}
\end{table}
"""
        assert result_cl == expected_cl

        # test that wrong number of params is raised
        msg = "caption must be either a string or a tuple of two strings"
        with pytest.raises(ValueError, match=msg):
            df.to_latex(caption=(the_caption, the_short_caption, "extra_string"))

        with pytest.raises(ValueError, match=msg):
            df.to_latex(caption=(the_caption,))

        with pytest.raises(ValueError, match=msg):
            df.to_latex(caption=(None,))

        # test that two chars caption is handled correctly
        result_cl = df.to_latex(caption="xy")
        expected_cl = r"""\begin{table}
\centering
\caption{xy}
\begin{tabular}{lrl}
\toprule
{} &  a &   b \\
\midrule
0 &  1 &  b1 \\
1 &  2 &  b2 \\
\bottomrule
\end{tabular}
\end{table}
"""
        assert result_cl == expected_cl

    def test_to_latex_longtable_caption_label(self):
        # GH 25436
        the_caption = "a table in a \\texttt{longtable} environment"
        the_short_caption = "a table"
        the_label = "tab:longtable"
=======
    def test_to_latex_label_only(self, df_short, label_table):
        # GH 25436
        result = df_short.to_latex(label=label_table)
        expected = _dedent(
            r"""
            \begin{table}
            \centering
            \label{tab:table_tabular}
            \begin{tabular}{lrl}
            \toprule
            {} &  a &   b \\
            \midrule
            0 &  1 &  b1 \\
            1 &  2 &  b2 \\
            \bottomrule
            \end{tabular}
            \end{table}
            """
        )
        assert result == expected
>>>>>>> d9722efe

    def test_to_latex_caption_and_label(self, df_short, caption_table, label_table):
        # GH 25436
        result = df_short.to_latex(caption=caption_table, label=label_table)
        expected = _dedent(
            r"""
            \begin{table}
            \centering
            \caption{a table in a \texttt{table/tabular} environment}
            \label{tab:table_tabular}
            \begin{tabular}{lrl}
            \toprule
            {} &  a &   b \\
            \midrule
            0 &  1 &  b1 \\
            1 &  2 &  b2 \\
            \bottomrule
            \end{tabular}
            \end{table}
            """
        )
        assert result == expected

    def test_to_latex_longtable_caption_only(self, df_short, caption_longtable):
        # GH 25436
        # test when no caption and no label is provided
        # is performed by test_to_latex_longtable()
        result = df_short.to_latex(longtable=True, caption=caption_longtable)
        expected = _dedent(
            r"""
            \begin{longtable}{lrl}
            \caption{a table in a \texttt{longtable} environment}\\
            \toprule
            {} &  a &   b \\
            \midrule
            \endfirsthead
            \caption[]{a table in a \texttt{longtable} environment} \\
            \toprule
            {} &  a &   b \\
            \midrule
            \endhead
            \midrule
            \multicolumn{3}{r}{{Continued on next page}} \\
            \midrule
            \endfoot

            \bottomrule
            \endlastfoot
            0 &  1 &  b1 \\
            1 &  2 &  b2 \\
            \end{longtable}
            """
        )
        assert result == expected

    def test_to_latex_longtable_label_only(self, df_short, label_longtable):
        # GH 25436
        result = df_short.to_latex(longtable=True, label=label_longtable)
        expected = _dedent(
            r"""
            \begin{longtable}{lrl}
            \label{tab:longtable}\\
            \toprule
            {} &  a &   b \\
            \midrule
            \endfirsthead

            \toprule
            {} &  a &   b \\
            \midrule
            \endhead
            \midrule
            \multicolumn{3}{r}{{Continued on next page}} \\
            \midrule
            \endfoot

            \bottomrule
            \endlastfoot
            0 &  1 &  b1 \\
            1 &  2 &  b2 \\
            \end{longtable}
            """
        )
        assert result == expected

    def test_to_latex_longtable_caption_and_label(
        self,
        df_short,
        caption_longtable,
        label_longtable,
    ):
        # GH 25436
        result = df_short.to_latex(
            longtable=True,
            caption=caption_longtable,
            label=label_longtable,
        )
        expected = _dedent(
            r"""
            \begin{longtable}{lrl}
            \caption{a table in a \texttt{longtable} environment}
            \label{tab:longtable}\\
            \toprule
            {} &  a &   b \\
            \midrule
            \endfirsthead
            \caption[]{a table in a \texttt{longtable} environment} \\
            \toprule
            {} &  a &   b \\
            \midrule
            \endhead
            \midrule
            \multicolumn{3}{r}{{Continued on next page}} \\
            \midrule
            \endfoot

            \bottomrule
            \endlastfoot
            0 &  1 &  b1 \\
            1 &  2 &  b2 \\
            \end{longtable}
            """
        )
        assert result == expected

        # test when the caption, the short_caption and the label are provided
        result_cl = df.to_latex(
            longtable=True, caption=(the_caption, the_short_caption), label=the_label,
        )

        expected_cl = r"""\begin{longtable}{lrl}
\caption[a table]{a table in a \texttt{longtable} environment}
\label{tab:longtable}\\
\toprule
{} &  a &   b \\
\midrule
\endfirsthead
\caption[]{a table in a \texttt{longtable} environment} \\
\toprule
{} &  a &   b \\
\midrule
\endhead
\midrule
\multicolumn{3}{r}{{Continued on next page}} \\
\midrule
\endfoot

\bottomrule
\endlastfoot
0 &  1 &  b1 \\
1 &  2 &  b2 \\
\end{longtable}
"""
        assert result_cl == expected_cl

    def test_to_latex_position(self):
        the_position = "h"
        df = DataFrame({"a": [1, 2], "b": ["b1", "b2"]})
        result = df.to_latex(position=the_position)
        expected = _dedent(
            r"""
            \begin{table}[h]
            \centering
            \begin{tabular}{lrl}
            \toprule
            {} &  a &   b \\
            \midrule
            0 &  1 &  b1 \\
            1 &  2 &  b2 \\
            \bottomrule
            \end{tabular}
            \end{table}
            """
        )
        assert result == expected

    def test_to_latex_longtable_position(self):
        the_position = "t"
        df = DataFrame({"a": [1, 2], "b": ["b1", "b2"]})
        result = df.to_latex(longtable=True, position=the_position)
        expected = _dedent(
            r"""
            \begin{longtable}[t]{lrl}
            \toprule
            {} &  a &   b \\
            \midrule
            \endfirsthead

            \toprule
            {} &  a &   b \\
            \midrule
            \endhead
            \midrule
            \multicolumn{3}{r}{{Continued on next page}} \\
            \midrule
            \endfoot

            \bottomrule
            \endlastfoot
            0 &  1 &  b1 \\
            1 &  2 &  b2 \\
            \end{longtable}
            """
        )
        assert result == expected

    def test_to_latex_escape_special_chars(self):
        special_characters = ["&", "%", "$", "#", "_", "{", "}", "~", "^", "\\"]
        df = DataFrame(data=special_characters)
        result = df.to_latex()
        expected = _dedent(
            r"""
            \begin{tabular}{ll}
            \toprule
            {} &  0 \\
            \midrule
            0 &  \& \\
            1 &  \% \\
            2 &  \$ \\
            3 &  \# \\
            4 &  \_ \\
            5 &  \{ \\
            6 &  \} \\
            7 &  \textasciitilde  \\
            8 &  \textasciicircum  \\
            9 &  \textbackslash  \\
            \bottomrule
            \end{tabular}
            """
        )
        assert result == expected

    def test_to_latex_no_header_with_index(self):
        # GH 7124
        df = DataFrame({"a": [1, 2], "b": ["b1", "b2"]})
        result = df.to_latex(header=False)
        expected = _dedent(
            r"""
            \begin{tabular}{lrl}
            \toprule
            0 &  1 &  b1 \\
            1 &  2 &  b2 \\
            \bottomrule
            \end{tabular}
            """
        )
        assert result == expected

    def test_to_latex_no_header_without_index(self):
        # GH 7124
        df = DataFrame({"a": [1, 2], "b": ["b1", "b2"]})
        result = df.to_latex(index=False, header=False)
        expected = _dedent(
            r"""
            \begin{tabular}{rl}
            \toprule
            1 & b1 \\
            2 & b2 \\
            \bottomrule
            \end{tabular}
            """
        )
        assert result == expected

    def test_to_latex_specified_header_with_index(self):
        # GH 7124
        df = DataFrame({"a": [1, 2], "b": ["b1", "b2"]})
        result = df.to_latex(header=["AA", "BB"])
        expected = _dedent(
            r"""
            \begin{tabular}{lrl}
            \toprule
            {} & AA &  BB \\
            \midrule
            0 &  1 &  b1 \\
            1 &  2 &  b2 \\
            \bottomrule
            \end{tabular}
            """
        )
        assert result == expected

    def test_to_latex_specified_header_without_index(self):
        # GH 7124
        df = DataFrame({"a": [1, 2], "b": ["b1", "b2"]})
        result = df.to_latex(header=["AA", "BB"], index=False)
        expected = _dedent(
            r"""
            \begin{tabular}{rl}
            \toprule
            AA & BB \\
            \midrule
             1 & b1 \\
             2 & b2 \\
            \bottomrule
            \end{tabular}
            """
        )
        assert result == expected

    def test_to_latex_specified_header_special_chars_without_escape(self):
        # GH 7124
        df = DataFrame({"a": [1, 2], "b": ["b1", "b2"]})
        result = df.to_latex(header=["$A$", "$B$"], escape=False)
        expected = _dedent(
            r"""
            \begin{tabular}{lrl}
            \toprule
            {} & $A$ & $B$ \\
            \midrule
            0 &   1 &  b1 \\
            1 &   2 &  b2 \\
            \bottomrule
            \end{tabular}
            """
        )
        assert result == expected

    def test_to_latex_number_of_items_in_header_missmatch_raises(self):
        # GH 7124
        df = DataFrame({"a": [1, 2], "b": ["b1", "b2"]})
        msg = "Writing 2 cols but got 1 aliases"
        with pytest.raises(ValueError, match=msg):
            df.to_latex(header=["A"])

    def test_to_latex_decimal(self):
        # GH 12031
        df = DataFrame({"a": [1.0, 2.1], "b": ["b1", "b2"]})
        result = df.to_latex(decimal=",")
        expected = _dedent(
            r"""
            \begin{tabular}{lrl}
            \toprule
            {} &    a &   b \\
            \midrule
            0 &  1,0 &  b1 \\
            1 &  2,1 &  b2 \\
            \bottomrule
            \end{tabular}
            """
        )
        assert result == expected

    def test_to_latex_series(self):
        s = Series(["a", "b", "c"])
        result = s.to_latex()
        expected = _dedent(
            r"""
            \begin{tabular}{ll}
            \toprule
            {} &  0 \\
            \midrule
            0 &  a \\
            1 &  b \\
            2 &  c \\
            \bottomrule
            \end{tabular}
            """
        )
        assert result == expected

    def test_to_latex_bold_rows(self):
        # GH 16707
        df = pd.DataFrame({"a": [1, 2], "b": ["b1", "b2"]})
        result = df.to_latex(bold_rows=True)
        expected = _dedent(
            r"""
            \begin{tabular}{lrl}
            \toprule
            {} &  a &   b \\
            \midrule
            \textbf{0} &  1 &  b1 \\
            \textbf{1} &  2 &  b2 \\
            \bottomrule
            \end{tabular}
            """
        )
        assert result == expected

    def test_to_latex_no_bold_rows(self):
        # GH 16707
        df = pd.DataFrame({"a": [1, 2], "b": ["b1", "b2"]})
        result = df.to_latex(bold_rows=False)
        expected = _dedent(
            r"""
            \begin{tabular}{lrl}
            \toprule
            {} &  a &   b \\
            \midrule
            0 &  1 &  b1 \\
            1 &  2 &  b2 \\
            \bottomrule
            \end{tabular}
            """
        )
        assert result == expected

    @pytest.mark.parametrize("name0", [None, "named0"])
    @pytest.mark.parametrize("name1", [None, "named1"])
    @pytest.mark.parametrize("axes", [[0], [1], [0, 1]])
    def test_to_latex_multiindex_names(self, name0, name1, axes):
        # GH 18667
        names = [name0, name1]
        mi = pd.MultiIndex.from_product([[1, 2], [3, 4]])
        df = pd.DataFrame(-1, index=mi.copy(), columns=mi.copy())
        for idx in axes:
            df.axes[idx].names = names

        idx_names = tuple(n or "{}" for n in names)
        idx_names_row = (
            f"{idx_names[0]} & {idx_names[1]} &    &    &    &    \\\\\n"
            if (0 in axes and any(names))
            else ""
        )
        placeholder = "{}" if any(names) and 1 in axes else " "
        col_names = [n if (bool(n) and 1 in axes) else placeholder for n in names]
        observed = df.to_latex()
        expected = r"""\begin{tabular}{llrrrr}
\toprule
  & %s & \multicolumn{2}{l}{1} & \multicolumn{2}{l}{2} \\
  & %s &  3 &  4 &  3 &  4 \\
%s\midrule
1 & 3 & -1 & -1 & -1 & -1 \\
  & 4 & -1 & -1 & -1 & -1 \\
2 & 3 & -1 & -1 & -1 & -1 \\
  & 4 & -1 & -1 & -1 & -1 \\
\bottomrule
\end{tabular}
""" % tuple(
            list(col_names) + [idx_names_row]
        )
        assert observed == expected

    @pytest.mark.parametrize("one_row", [True, False])
    def test_to_latex_multiindex_nans(self, one_row):
        # GH 14249
        df = pd.DataFrame({"a": [None, 1], "b": [2, 3], "c": [4, 5]})
        if one_row:
            df = df.iloc[[0]]
        observed = df.set_index(["a", "b"]).to_latex()
        expected = _dedent(
            r"""
            \begin{tabular}{llr}
            \toprule
                &   &  c \\
            a & b &    \\
            \midrule
            NaN & 2 &  4 \\
            """
        )
        if not one_row:
            expected += r"""1.0 & 3 &  5 \\
"""
        expected += r"""\bottomrule
\end{tabular}
"""
        assert observed == expected

    def test_to_latex_non_string_index(self):
        # GH 19981
        observed = pd.DataFrame([[1, 2, 3]] * 2).set_index([0, 1]).to_latex()
        expected = _dedent(
            r"""
            \begin{tabular}{llr}
            \toprule
              &   &  2 \\
            0 & 1 &    \\
            \midrule
            1 & 2 &  3 \\
              & 2 &  3 \\
            \bottomrule
            \end{tabular}
            """
        )
        assert observed == expected

    def test_to_latex_midrule_location(self):
        # GH 18326
        df = pd.DataFrame({"a": [1, 2]})
        df.index.name = "foo"
        result = df.to_latex(index_names=False)
        expected = _dedent(
            r"""
            \begin{tabular}{lr}
            \toprule
            {} &  a \\
            \midrule
            0 &  1 \\
            1 &  2 \\
            \bottomrule
            \end{tabular}
            """
        )
        assert result == expected

    def test_to_latex_multiindex_empty_name(self):
        # GH 18669
        mi = pd.MultiIndex.from_product([[1, 2]], names=[""])
        df = pd.DataFrame(-1, index=mi, columns=range(4))
        observed = df.to_latex()
        expected = _dedent(
            r"""
            \begin{tabular}{lrrrr}
            \toprule
              &  0 &  1 &  2 &  3 \\
            {} &    &    &    &    \\
            \midrule
            1 & -1 & -1 & -1 & -1 \\
            2 & -1 & -1 & -1 & -1 \\
            \bottomrule
            \end{tabular}
            """
        )
        assert observed == expected

    def test_to_latex_float_format_no_fixed_width_3decimals(self):
        # GH 21625
        df = DataFrame({"x": [0.19999]})
        result = df.to_latex(float_format="%.3f")
        expected = _dedent(
            r"""
            \begin{tabular}{lr}
            \toprule
            {} &     x \\
            \midrule
            0 & 0.200 \\
            \bottomrule
            \end{tabular}
            """
        )
        assert result == expected

    def test_to_latex_float_format_no_fixed_width_integer(self):
        # GH 22270
        df = DataFrame({"x": [100.0]})
        result = df.to_latex(float_format="%.0f")
        expected = _dedent(
            r"""
            \begin{tabular}{lr}
            \toprule
            {} &   x \\
            \midrule
            0 & 100 \\
            \bottomrule
            \end{tabular}
            """
        )
        assert result == expected

    def test_to_latex_multindex_header(self):
        # GH 16718
        df = pd.DataFrame({"a": [0], "b": [1], "c": [2], "d": [3]})
        df = df.set_index(["a", "b"])
        observed = df.to_latex(header=["r1", "r2"])
        expected = _dedent(
            r"""
            \begin{tabular}{llrr}
            \toprule
              &   & r1 & r2 \\
            a & b &    &    \\
            \midrule
            0 & 1 &  2 &  3 \\
            \bottomrule
            \end{tabular}
            """
        )
        assert observed == expected


class TestTableBuilder:
    @pytest.fixture
    def dataframe(self):
        return DataFrame({"a": [1, 2], "b": ["b1", "b2"]})

    @pytest.fixture
    def table_builder(self, dataframe):
        return RegularTableBuilder(formatter=DataFrameFormatter(dataframe))

    def test_create_row_iterator(self, table_builder):
        iterator = table_builder._create_row_iterator(over="header")
        assert isinstance(iterator, RowHeaderIterator)

    def test_create_body_iterator(self, table_builder):
        iterator = table_builder._create_row_iterator(over="body")
        assert isinstance(iterator, RowBodyIterator)

    def test_create_body_wrong_kwarg_raises(self, table_builder):
        with pytest.raises(ValueError, match="must be either 'header' or 'body'"):
            table_builder._create_row_iterator(over="SOMETHING BAD")


class TestRowStringConverter:
    @pytest.mark.parametrize(
        "row_num, expected",
        [
            (0, r"{} &  Design &  ratio &  xy \\"),
            (1, r"0 &       1 &      4 &  10 \\"),
            (2, r"1 &       2 &      5 &  11 \\"),
        ],
    )
    def test_get_strrow_normal_without_escape(self, row_num, expected):
        df = DataFrame({r"Design": [1, 2, 3], r"ratio": [4, 5, 6], r"xy": [10, 11, 12]})
        row_string_converter = RowStringConverter(
            formatter=DataFrameFormatter(df, escape=True),
        )
        assert row_string_converter.get_strrow(row_num=row_num) == expected

    @pytest.mark.parametrize(
        "row_num, expected",
        [
            (0, r"{} &  Design \# &  ratio, \% &  x\&y \\"),
            (1, r"0 &         1 &         4 &   10 \\"),
            (2, r"1 &         2 &         5 &   11 \\"),
        ],
    )
    def test_get_strrow_normal_with_escape(self, row_num, expected):
        df = DataFrame(
            {r"Design #": [1, 2, 3], r"ratio, %": [4, 5, 6], r"x&y": [10, 11, 12]}
        )
        row_string_converter = RowStringConverter(
            formatter=DataFrameFormatter(df, escape=True),
        )
        assert row_string_converter.get_strrow(row_num=row_num) == expected

    @pytest.mark.parametrize(
        "row_num, expected",
        [
            (0, r"{} & \multicolumn{2}{r}{c1} & \multicolumn{2}{r}{c2} & c3 \\"),
            (1, r"{} &  0 &  1 &  0 &  1 &  0 \\"),
            (2, r"0 &  0 &  5 &  0 &  5 &  0 \\"),
        ],
    )
    def test_get_strrow_multindex_multicolumn(self, row_num, expected):
        df = DataFrame(
            {
                ("c1", 0): {x: x for x in range(5)},
                ("c1", 1): {x: x + 5 for x in range(5)},
                ("c2", 0): {x: x for x in range(5)},
                ("c2", 1): {x: x + 5 for x in range(5)},
                ("c3", 0): {x: x for x in range(5)},
            }
        )

        row_string_converter = RowStringConverter(
            formatter=DataFrameFormatter(df),
            multicolumn=True,
            multicolumn_format="r",
            multirow=True,
        )

        assert row_string_converter.get_strrow(row_num=row_num) == expected<|MERGE_RESOLUTION|>--- conflicted
+++ resolved
@@ -37,6 +37,11 @@
     def caption_table(self):
         """Caption for table/tabular LaTeX environment."""
         return "a table in a \\texttt{table/tabular} environment"
+
+    @pytest.fixture
+    def short_caption(self):
+        """Short caption for testing \\caption[short_caption]{full_caption}."""
+        return "a table"
 
     @pytest.fixture
     def label_table(self):
@@ -522,70 +527,6 @@
 
     def test_to_latex_longtable_with_index(self):
         df = DataFrame({"a": [1, 2], "b": ["b1", "b2"]})
-<<<<<<< HEAD
-        withindex_result = df.to_latex(longtable=True)
-        withindex_expected = r"""\begin{longtable}{lrl}
-\toprule
-{} &  a &   b \\
-\midrule
-\endfirsthead
-
-\toprule
-{} &  a &   b \\
-\midrule
-\endhead
-\midrule
-\multicolumn{3}{r}{{Continued on next page}} \\
-\midrule
-\endfoot
-
-\bottomrule
-\endlastfoot
-0 &  1 &  b1 \\
-1 &  2 &  b2 \\
-\end{longtable}
-"""
-        assert withindex_result == withindex_expected
-
-        withoutindex_result = df.to_latex(index=False, longtable=True)
-        withoutindex_expected = r"""\begin{longtable}{rl}
-\toprule
- a &  b \\
-\midrule
-\endfirsthead
-
-\toprule
- a &  b \\
-\midrule
-\endhead
-\midrule
-\multicolumn{2}{r}{{Continued on next page}} \\
-\midrule
-\endfoot
-
-\bottomrule
-\endlastfoot
- 1 & b1 \\
- 2 & b2 \\
-\end{longtable}
-"""
-
-        assert withoutindex_result == withoutindex_expected
-
-        df = DataFrame({"a": [1, 2]})
-        with1column_result = df.to_latex(index=False, longtable=True)
-        assert r"\multicolumn{1}" in with1column_result
-
-        df = DataFrame({"a": [1, 2], "b": [3, 4], "c": [5, 6]})
-        with3columns_result = df.to_latex(index=False, longtable=True)
-        assert r"\multicolumn{3}" in with3columns_result
-
-    def test_to_latex_caption_label(self):
-        # GH 25436
-        the_caption = "a table in a \\texttt{table/tabular} environment"
-        the_short_caption = "a table"
-        the_label = "tab:table_tabular"
-=======
         result = df.to_latex(longtable=True)
         expected = _dedent(
             r"""
@@ -612,7 +553,6 @@
             """
         )
         assert result == expected
->>>>>>> d9722efe
 
     def test_to_latex_longtable_without_index(self):
         df = DataFrame({"a": [1, 2], "b": ["b1", "b2"]})
@@ -676,80 +616,6 @@
         )
         assert result == expected
 
-<<<<<<< HEAD
-        # test when the short_caption is provided alongside caption
-        result_cl = df.to_latex(caption=(the_caption, the_short_caption))
-
-        expected_cl = r"""\begin{table}
-\centering
-\caption[a table]{a table in a \texttt{table/tabular} environment}
-\begin{tabular}{lrl}
-\toprule
-{} &  a &   b \\
-\midrule
-0 &  1 &  b1 \\
-1 &  2 &  b2 \\
-\bottomrule
-\end{tabular}
-\end{table}
-"""
-        assert result_cl == expected_cl
-
-        # test when the short_caption is provided alongside caption and label
-        result_cl = df.to_latex(
-            caption=(the_caption, the_short_caption), label=the_label,
-        )
-
-        expected_cl = r"""\begin{table}
-\centering
-\caption[a table]{a table in a \texttt{table/tabular} environment}
-\label{tab:table_tabular}
-\begin{tabular}{lrl}
-\toprule
-{} &  a &   b \\
-\midrule
-0 &  1 &  b1 \\
-1 &  2 &  b2 \\
-\bottomrule
-\end{tabular}
-\end{table}
-"""
-        assert result_cl == expected_cl
-
-        # test that wrong number of params is raised
-        msg = "caption must be either a string or a tuple of two strings"
-        with pytest.raises(ValueError, match=msg):
-            df.to_latex(caption=(the_caption, the_short_caption, "extra_string"))
-
-        with pytest.raises(ValueError, match=msg):
-            df.to_latex(caption=(the_caption,))
-
-        with pytest.raises(ValueError, match=msg):
-            df.to_latex(caption=(None,))
-
-        # test that two chars caption is handled correctly
-        result_cl = df.to_latex(caption="xy")
-        expected_cl = r"""\begin{table}
-\centering
-\caption{xy}
-\begin{tabular}{lrl}
-\toprule
-{} &  a &   b \\
-\midrule
-0 &  1 &  b1 \\
-1 &  2 &  b2 \\
-\bottomrule
-\end{tabular}
-\end{table}
-"""
-        assert result_cl == expected_cl
-
-    def test_to_latex_longtable_caption_label(self):
-        # GH 25436
-        the_caption = "a table in a \\texttt{longtable} environment"
-        the_short_caption = "a table"
-        the_label = "tab:longtable"
-=======
     def test_to_latex_label_only(self, df_short, label_table):
         # GH 25436
         result = df_short.to_latex(label=label_table)
@@ -770,7 +636,6 @@
             """
         )
         assert result == expected
->>>>>>> d9722efe
 
     def test_to_latex_caption_and_label(self, df_short, caption_table, label_table):
         # GH 25436
@@ -781,6 +646,101 @@
             \centering
             \caption{a table in a \texttt{table/tabular} environment}
             \label{tab:table_tabular}
+            \begin{tabular}{lrl}
+            \toprule
+            {} &  a &   b \\
+            \midrule
+            0 &  1 &  b1 \\
+            1 &  2 &  b2 \\
+            \bottomrule
+            \end{tabular}
+            \end{table}
+            """
+        )
+        assert result == expected
+
+    def test_to_latex_caption_and_shortcaption(
+        self,
+        df_short,
+        caption_table,
+        short_caption,
+    ):
+        result = df_short.to_latex(caption=(caption_table, short_caption))
+        expected = _dedent(
+            r"""
+            \begin{table}
+            \centering
+            \caption[a table]{a table in a \texttt{table/tabular} environment}
+            \begin{tabular}{lrl}
+            \toprule
+            {} &  a &   b \\
+            \midrule
+            0 &  1 &  b1 \\
+            1 &  2 &  b2 \\
+            \bottomrule
+            \end{tabular}
+            \end{table}
+            """
+        )
+        assert result == expected
+
+    def test_to_latex_caption_shortcaption_and_label(
+        self,
+        df_short,
+        caption_table,
+        short_caption,
+        label_table
+    ):
+        # test when the short_caption is provided alongside caption and label
+        result = df_short.to_latex(
+            caption=(caption_table, short_caption),
+            label=label_table,
+        )
+        expected = _dedent(
+            r"""
+            \begin{table}
+            \centering
+            \caption[a table]{a table in a \texttt{table/tabular} environment}
+            \label{tab:table_tabular}
+            \begin{tabular}{lrl}
+            \toprule
+            {} &  a &   b \\
+            \midrule
+            0 &  1 &  b1 \\
+            1 &  2 &  b2 \\
+            \bottomrule
+            \end{tabular}
+            \end{table}
+            """
+        )
+        assert result == expected
+
+    @pytest.mark.parametrize(
+        "bad_caption",
+        [
+            ("full_caption", "short_caption", "extra_string"),
+            ("full_caption", "short_caption", 1),
+            ("full_caption", "short_caption", None),
+            ("full_caption",),
+            (None,),
+        ],
+    )
+    def test_to_latex_bad_caption_raises(self, bad_caption):
+        # test that wrong number of params is raised
+        df = pd.DataFrame({'a': [1]})
+        msg = "caption must be either a string or a tuple of two strings"
+        with pytest.raises(ValueError, match=msg):
+            df.to_latex(caption=bad_caption)
+
+    def test_to_latex_two_chars_caption(self, df_short):
+        # test that two chars caption is handled correctly
+        # it must not be unpacked into long_caption, short_caption.
+        result = df_short.to_latex(caption="xy")
+        expected = _dedent(
+            r"""
+            \begin{table}
+            \centering
+            \caption{xy}
             \begin{tabular}{lrl}
             \toprule
             {} &  a &   b \\
@@ -896,35 +856,46 @@
         )
         assert result == expected
 
+    def test_to_latex_longtable_caption_shortcaption_and_label(
+        self,
+        df_short,
+        caption_longtable,
+        short_caption,
+        label_longtable,
+    ):
         # test when the caption, the short_caption and the label are provided
-        result_cl = df.to_latex(
-            longtable=True, caption=(the_caption, the_short_caption), label=the_label,
-        )
-
-        expected_cl = r"""\begin{longtable}{lrl}
-\caption[a table]{a table in a \texttt{longtable} environment}
-\label{tab:longtable}\\
-\toprule
-{} &  a &   b \\
-\midrule
-\endfirsthead
-\caption[]{a table in a \texttt{longtable} environment} \\
-\toprule
-{} &  a &   b \\
-\midrule
-\endhead
-\midrule
-\multicolumn{3}{r}{{Continued on next page}} \\
-\midrule
-\endfoot
-
-\bottomrule
-\endlastfoot
-0 &  1 &  b1 \\
-1 &  2 &  b2 \\
-\end{longtable}
-"""
-        assert result_cl == expected_cl
+        result = df_short.to_latex(
+            longtable=True,
+            caption=(caption_longtable, short_caption),
+            label=label_longtable,
+        )
+        expected = _dedent(
+            r"""
+            \begin{longtable}{lrl}
+            \caption[a table]{a table in a \texttt{longtable} environment}
+            \label{tab:longtable}\\
+            \toprule
+            {} &  a &   b \\
+            \midrule
+            \endfirsthead
+            \caption[]{a table in a \texttt{longtable} environment} \\
+            \toprule
+            {} &  a &   b \\
+            \midrule
+            \endhead
+            \midrule
+            \multicolumn{3}{r}{{Continued on next page}} \\
+            \midrule
+            \endfoot
+
+            \bottomrule
+            \endlastfoot
+            0 &  1 &  b1 \\
+            1 &  2 &  b2 \\
+            \end{longtable}
+            """
+        )
+        assert result == expected
 
     def test_to_latex_position(self):
         the_position = "h"
