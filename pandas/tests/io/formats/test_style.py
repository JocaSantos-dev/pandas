--- conflicted
+++ resolved
@@ -1718,7 +1718,26 @@
         s = Styler(df, uuid="_", cell_ids=False)
         assert '<th class="col_heading level0 col0" colspan="2">l0</th>' in s.render()
 
-<<<<<<< HEAD
+    @pytest.mark.parametrize("len_", [1, 5, 32, 33, 100])
+    def test_uuid_len(self, len_):
+        # GH 36345
+        df = pd.DataFrame(data=[["A"]])
+        s = Styler(df, uuid_len=len_, cell_ids=False).render()
+        strt = s.find('id="T_')
+        end = s[strt + 6 :].find('"')
+        if len_ > 32:
+            assert end == 32 + 1
+        else:
+            assert end == len_ + 1
+
+    @pytest.mark.parametrize("len_", [-2, "bad", None])
+    def test_uuid_len_raises(self, len_):
+        # GH 36345
+        df = pd.DataFrame(data=[["A"]])
+        msg = "``uuid_len`` must be an integer in range \\[0, 32\\]."
+        with pytest.raises(TypeError, match=msg):
+            Styler(df, uuid_len=len_, cell_ids=False).render()
+
     @pytest.mark.parametrize(
         "ttips",
         [
@@ -1788,27 +1807,6 @@
             '#T__ #T__row0_col0 .other-class::after {\n          content: "tooltip";\n'
             in s
         )
-=======
-    @pytest.mark.parametrize("len_", [1, 5, 32, 33, 100])
-    def test_uuid_len(self, len_):
-        # GH 36345
-        df = pd.DataFrame(data=[["A"]])
-        s = Styler(df, uuid_len=len_, cell_ids=False).render()
-        strt = s.find('id="T_')
-        end = s[strt + 6 :].find('"')
-        if len_ > 32:
-            assert end == 32 + 1
-        else:
-            assert end == len_ + 1
-
-    @pytest.mark.parametrize("len_", [-2, "bad", None])
-    def test_uuid_len_raises(self, len_):
-        # GH 36345
-        df = pd.DataFrame(data=[["A"]])
-        msg = "``uuid_len`` must be an integer in range \\[0, 32\\]."
-        with pytest.raises(TypeError, match=msg):
-            Styler(df, uuid_len=len_, cell_ids=False).render()
->>>>>>> 80f0a74c
 
 
 @td.skip_if_no_mpl
