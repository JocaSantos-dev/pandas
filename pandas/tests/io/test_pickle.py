"""
manage legacy pickle tests

How to add pickle tests:

1. Install pandas version intended to output the pickle.

2. Execute "generate_legacy_storage_files.py" to create the pickle.
$ python generate_legacy_storage_files.py <output_dir> pickle

3. Move the created pickle to "data/legacy_pickle/<version>" directory.
"""
from __future__ import annotations

from array import array
import bz2
import datetime
import functools
from functools import partial
import gzip
import io
import os
from pathlib import Path
import pickle
import shutil
import tarfile
from typing import Any
import uuid
import zipfile

import numpy as np
import pytest

from pandas.compat import (
    get_lzma_file,
    is_platform_little_endian,
)
from pandas.compat._optional import import_optional_dependency
from pandas.compat.compressors import flatten_buffer
import pandas.util._test_decorators as td

import pandas as pd
from pandas import (
    DataFrame,
    Index,
    Series,
    period_range,
)
import pandas._testing as tm
from pandas.tests.io.generate_legacy_storage_files import create_pickle_data

import pandas.io.common as icom
from pandas.tseries.offsets import (
    Day,
    MonthEnd,
)


# ---------------------
# comparison functions
# ---------------------
def compare_element(result, expected, typ):
    if isinstance(expected, Index):
        tm.assert_index_equal(expected, result)
        return

    if typ.startswith("sp_"):
        tm.assert_equal(result, expected)
    elif typ == "timestamp":
        if expected is pd.NaT:
            assert result is pd.NaT
        else:
            assert result == expected
    else:
        comparator = getattr(tm, f"assert_{typ}_equal", tm.assert_almost_equal)
        comparator(result, expected)


# ---------------------
# tests
# ---------------------


@pytest.mark.parametrize(
    "data",
    [
        b"123",
        b"123456",
        bytearray(b"123"),
        memoryview(b"123"),
        pickle.PickleBuffer(b"123"),
        array("I", [1, 2, 3]),
        memoryview(b"123456").cast("B", (3, 2)),
        memoryview(b"123456").cast("B", (3, 2))[::2],
        np.arange(12).reshape((3, 4), order="C"),
        np.arange(12).reshape((3, 4), order="F"),
        np.arange(12).reshape((3, 4), order="C")[:, ::2],
    ],
)
def test_flatten_buffer(data):
    result = flatten_buffer(data)
    expected = memoryview(data).tobytes("A")
    assert result == expected
    if isinstance(data, (bytes, bytearray)):
        assert result is data
    elif isinstance(result, memoryview):
        assert result.ndim == 1
        assert result.format == "B"
        assert result.contiguous
        assert result.shape == (result.nbytes,)


def test_pickles(datapath):
    if not is_platform_little_endian():
        pytest.skip("known failure on non-little endian")

    # For loop for compat with --strict-data-files
    for legacy_pickle in Path(__file__).parent.glob("data/legacy_pickle/*/*.p*kl*"):
        legacy_pickle = datapath(legacy_pickle)

        data = pd.read_pickle(legacy_pickle)

        for typ, dv in data.items():
            for dt, result in dv.items():
                expected = data[typ][dt]

                if typ == "series" and dt == "ts":
                    # GH 7748
                    tm.assert_series_equal(result, expected)
                    assert result.index.freq == expected.index.freq
                    assert not result.index.freq.normalize
                    tm.assert_series_equal(result > 0, expected > 0)

                    # GH 9291
                    freq = result.index.freq
                    assert freq + Day(1) == Day(2)

                    res = freq + pd.Timedelta(hours=1)
                    assert isinstance(res, pd.Timedelta)
                    assert res == pd.Timedelta(days=1, hours=1)

                    res = freq + pd.Timedelta(nanoseconds=1)
                    assert isinstance(res, pd.Timedelta)
                    assert res == pd.Timedelta(days=1, nanoseconds=1)
                elif typ == "index" and dt == "period":
                    tm.assert_index_equal(result, expected)
                    assert isinstance(result.freq, MonthEnd)
                    assert result.freq == MonthEnd()
                    assert result.freqstr == "M"
                    tm.assert_index_equal(result.shift(2), expected.shift(2))
                elif typ == "series" and dt in ("dt_tz", "cat"):
                    tm.assert_series_equal(result, expected)
                elif typ == "frame" and dt in (
                    "dt_mixed_tzs",
                    "cat_onecol",
                    "cat_and_float",
                ):
                    tm.assert_frame_equal(result, expected)
                else:
                    compare_element(result, expected, typ)


def python_pickler(obj, path):
    with open(path, "wb") as fh:
        pickle.dump(obj, fh, protocol=-1)


def python_unpickler(path):
    with open(path, "rb") as fh:
        fh.seek(0)
        return pickle.load(fh)


def flatten(data: dict) -> list[tuple[str, Any]]:
    """Flatten create_pickle_data"""
    return [
        (typ, example)
        for typ, examples in data.items()
        for example in examples.values()
    ]


@pytest.mark.parametrize(
    "pickle_writer",
    [
        pytest.param(python_pickler, id="python"),
        pytest.param(pd.to_pickle, id="pandas_proto_default"),
        pytest.param(
            functools.partial(pd.to_pickle, protocol=pickle.HIGHEST_PROTOCOL),
            id="pandas_proto_highest",
        ),
        pytest.param(functools.partial(pd.to_pickle, protocol=4), id="pandas_proto_4"),
        pytest.param(
            functools.partial(pd.to_pickle, protocol=5),
            id="pandas_proto_5",
        ),
    ],
)
@pytest.mark.parametrize("writer", [pd.to_pickle, python_pickler])
@pytest.mark.parametrize("typ, expected", flatten(create_pickle_data()))
def test_round_trip_current(typ, expected, pickle_writer, writer):
    with tm.ensure_clean() as path:
        # test writing with each pickler
        pickle_writer(expected, path)

        # test reading with each unpickler
        result = pd.read_pickle(path)
        compare_element(result, expected, typ)

        result = python_unpickler(path)
        compare_element(result, expected, typ)

        # and the same for file objects (GH 35679)
        with open(path, mode="wb") as handle:
            writer(expected, path)
            handle.seek(0)  # shouldn't close file handle
        with open(path, mode="rb") as handle:
            result = pd.read_pickle(handle)
            handle.seek(0)  # shouldn't close file handle
        compare_element(result, expected, typ)


def test_pickle_path_pathlib():
    df = DataFrame(
        1.1 * np.arange(120).reshape((30, 4)),
        columns=Index(list("ABCD"), dtype=object),
        index=Index([f"i-{i}" for i in range(30)], dtype=object),
    )
    result = tm.round_trip_pathlib(df.to_pickle, pd.read_pickle)
    tm.assert_frame_equal(df, result)


<<<<<<< HEAD
=======
def test_pickle_path_localpath():
    df = DataFrame(
        1.1 * np.arange(120).reshape((30, 4)),
        columns=Index(list("ABCD"), dtype=object),
        index=Index([f"i-{i}" for i in range(30)], dtype=object),
    )
    result = tm.round_trip_localpath(df.to_pickle, pd.read_pickle)
    tm.assert_frame_equal(df, result)


>>>>>>> d44f6c11
# ---------------------
# test pickle compression
# ---------------------


@pytest.fixture
def get_random_path():
    return f"__{uuid.uuid4()}__.pickle"


class TestCompression:
    _extension_to_compression = icom.extension_to_compression

    def compress_file(self, src_path, dest_path, compression):
        if compression is None:
            shutil.copyfile(src_path, dest_path)
            return

        if compression == "gzip":
            f = gzip.open(dest_path, "w")
        elif compression == "bz2":
            f = bz2.BZ2File(dest_path, "w")
        elif compression == "zip":
            with zipfile.ZipFile(dest_path, "w", compression=zipfile.ZIP_DEFLATED) as f:
                f.write(src_path, os.path.basename(src_path))
        elif compression == "tar":
            with open(src_path, "rb") as fh:
                with tarfile.open(dest_path, mode="w") as tar:
                    tarinfo = tar.gettarinfo(src_path, os.path.basename(src_path))
                    tar.addfile(tarinfo, fh)
        elif compression == "xz":
            f = get_lzma_file()(dest_path, "w")
        elif compression == "zstd":
            f = import_optional_dependency("zstandard").open(dest_path, "wb")
        else:
            msg = f"Unrecognized compression type: {compression}"
            raise ValueError(msg)

        if compression not in ["zip", "tar"]:
            with open(src_path, "rb") as fh:
                with f:
                    f.write(fh.read())

    def test_write_explicit(self, compression, get_random_path):
        base = get_random_path
        path1 = base + ".compressed"
        path2 = base + ".raw"

        with tm.ensure_clean(path1) as p1, tm.ensure_clean(path2) as p2:
            df = DataFrame(
                1.1 * np.arange(120).reshape((30, 4)),
                columns=Index(list("ABCD"), dtype=object),
                index=Index([f"i-{i}" for i in range(30)], dtype=object),
            )

            # write to compressed file
            df.to_pickle(p1, compression=compression)

            # decompress
            with tm.decompress_file(p1, compression=compression) as f:
                with open(p2, "wb") as fh:
                    fh.write(f.read())

            # read decompressed file
            df2 = pd.read_pickle(p2, compression=None)

            tm.assert_frame_equal(df, df2)

    @pytest.mark.parametrize("compression", ["", "None", "bad", "7z"])
    def test_write_explicit_bad(self, compression, get_random_path):
        with pytest.raises(ValueError, match="Unrecognized compression type"):
            with tm.ensure_clean(get_random_path) as path:
                df = DataFrame(
                    1.1 * np.arange(120).reshape((30, 4)),
                    columns=Index(list("ABCD"), dtype=object),
                    index=Index([f"i-{i}" for i in range(30)], dtype=object),
                )
                df.to_pickle(path, compression=compression)

    def test_write_infer(self, compression_ext, get_random_path):
        base = get_random_path
        path1 = base + compression_ext
        path2 = base + ".raw"
        compression = self._extension_to_compression.get(compression_ext.lower())

        with tm.ensure_clean(path1) as p1, tm.ensure_clean(path2) as p2:
            df = DataFrame(
                1.1 * np.arange(120).reshape((30, 4)),
                columns=Index(list("ABCD"), dtype=object),
                index=Index([f"i-{i}" for i in range(30)], dtype=object),
            )

            # write to compressed file by inferred compression method
            df.to_pickle(p1)

            # decompress
            with tm.decompress_file(p1, compression=compression) as f:
                with open(p2, "wb") as fh:
                    fh.write(f.read())

            # read decompressed file
            df2 = pd.read_pickle(p2, compression=None)

            tm.assert_frame_equal(df, df2)

    def test_read_explicit(self, compression, get_random_path):
        base = get_random_path
        path1 = base + ".raw"
        path2 = base + ".compressed"

        with tm.ensure_clean(path1) as p1, tm.ensure_clean(path2) as p2:
            df = DataFrame(
                1.1 * np.arange(120).reshape((30, 4)),
                columns=Index(list("ABCD"), dtype=object),
                index=Index([f"i-{i}" for i in range(30)], dtype=object),
            )

            # write to uncompressed file
            df.to_pickle(p1, compression=None)

            # compress
            self.compress_file(p1, p2, compression=compression)

            # read compressed file
            df2 = pd.read_pickle(p2, compression=compression)
            tm.assert_frame_equal(df, df2)

    def test_read_infer(self, compression_ext, get_random_path):
        base = get_random_path
        path1 = base + ".raw"
        path2 = base + compression_ext
        compression = self._extension_to_compression.get(compression_ext.lower())

        with tm.ensure_clean(path1) as p1, tm.ensure_clean(path2) as p2:
            df = DataFrame(
                1.1 * np.arange(120).reshape((30, 4)),
                columns=Index(list("ABCD"), dtype=object),
                index=Index([f"i-{i}" for i in range(30)], dtype=object),
            )

            # write to uncompressed file
            df.to_pickle(p1, compression=None)

            # compress
            self.compress_file(p1, p2, compression=compression)

            # read compressed file by inferred compression method
            df2 = pd.read_pickle(p2)
            tm.assert_frame_equal(df, df2)


# ---------------------
# test pickle compression
# ---------------------


class TestProtocol:
    @pytest.mark.parametrize("protocol", [-1, 0, 1, 2])
    def test_read(self, protocol, get_random_path):
        with tm.ensure_clean(get_random_path) as path:
            df = DataFrame(
                1.1 * np.arange(120).reshape((30, 4)),
                columns=Index(list("ABCD"), dtype=object),
                index=Index([f"i-{i}" for i in range(30)], dtype=object),
            )
            df.to_pickle(path, protocol=protocol)
            df2 = pd.read_pickle(path)
            tm.assert_frame_equal(df, df2)


@pytest.mark.parametrize(
    ["pickle_file", "excols"],
    [
        ("test_py27.pkl", Index(["a", "b", "c"])),
        (
            "test_mi_py27.pkl",
            pd.MultiIndex.from_arrays([["a", "b", "c"], ["A", "B", "C"]]),
        ),
    ],
)
def test_unicode_decode_error(datapath, pickle_file, excols):
    # pickle file written with py27, should be readable without raising
    #  UnicodeDecodeError, see GH#28645 and GH#31988
    path = datapath("io", "data", "pickle", pickle_file)
    df = pd.read_pickle(path)

    # just test the columns are correct since the values are random
    tm.assert_index_equal(df.columns, excols)


# ---------------------
# tests for buffer I/O
# ---------------------


def test_pickle_buffer_roundtrip():
    with tm.ensure_clean() as path:
        df = DataFrame(
            1.1 * np.arange(120).reshape((30, 4)),
            columns=Index(list("ABCD"), dtype=object),
            index=Index([f"i-{i}" for i in range(30)], dtype=object),
        )
        with open(path, "wb") as fh:
            df.to_pickle(fh)
        with open(path, "rb") as fh:
            result = pd.read_pickle(fh)
        tm.assert_frame_equal(df, result)


# ---------------------
# tests for URL I/O
# ---------------------


@pytest.mark.parametrize(
    "mockurl", ["http://url.com", "ftp://test.com", "http://gzip.com"]
)
def test_pickle_generalurl_read(monkeypatch, mockurl):
    def python_pickler(obj, path):
        with open(path, "wb") as fh:
            pickle.dump(obj, fh, protocol=-1)

    class MockReadResponse:
        def __init__(self, path) -> None:
            self.file = open(path, "rb")
            if "gzip" in path:
                self.headers = {"Content-Encoding": "gzip"}
            else:
                self.headers = {"Content-Encoding": ""}

        def __enter__(self):
            return self

        def __exit__(self, *args):
            self.close()

        def read(self):
            return self.file.read()

        def close(self):
            return self.file.close()

    with tm.ensure_clean() as path:

        def mock_urlopen_read(*args, **kwargs):
            return MockReadResponse(path)

        df = DataFrame(
            1.1 * np.arange(120).reshape((30, 4)),
            columns=Index(list("ABCD"), dtype=object),
            index=Index([f"i-{i}" for i in range(30)], dtype=object),
        )
        python_pickler(df, path)
        monkeypatch.setattr("urllib.request.urlopen", mock_urlopen_read)
        result = pd.read_pickle(mockurl)
        tm.assert_frame_equal(df, result)


def test_pickle_fsspec_roundtrip():
    pytest.importorskip("fsspec")
    with tm.ensure_clean():
        mockurl = "memory://mockfile"
        df = DataFrame(
            1.1 * np.arange(120).reshape((30, 4)),
            columns=Index(list("ABCD"), dtype=object),
            index=Index([f"i-{i}" for i in range(30)], dtype=object),
        )
        df.to_pickle(mockurl)
        result = pd.read_pickle(mockurl)
        tm.assert_frame_equal(df, result)


class MyTz(datetime.tzinfo):
    def __init__(self) -> None:
        pass


def test_read_pickle_with_subclass():
    # GH 12163
    expected = Series(dtype=object), MyTz()
    result = tm.round_trip_pickle(expected)

    tm.assert_series_equal(result[0], expected[0])
    assert isinstance(result[1], MyTz)


def test_pickle_binary_object_compression(compression):
    """
    Read/write from binary file-objects w/wo compression.

    GH 26237, GH 29054, and GH 29570
    """
    df = DataFrame(
        1.1 * np.arange(120).reshape((30, 4)),
        columns=Index(list("ABCD"), dtype=object),
        index=Index([f"i-{i}" for i in range(30)], dtype=object),
    )

    # reference for compression
    with tm.ensure_clean() as path:
        df.to_pickle(path, compression=compression)
        reference = Path(path).read_bytes()

    # write
    buffer = io.BytesIO()
    df.to_pickle(buffer, compression=compression)
    buffer.seek(0)

    # gzip  and zip safe the filename: cannot compare the compressed content
    assert buffer.getvalue() == reference or compression in ("gzip", "zip", "tar")

    # read
    read_df = pd.read_pickle(buffer, compression=compression)
    buffer.seek(0)
    tm.assert_frame_equal(df, read_df)


def test_pickle_dataframe_with_multilevel_index(
    multiindex_year_month_day_dataframe_random_data,
    multiindex_dataframe_random_data,
):
    ymd = multiindex_year_month_day_dataframe_random_data
    frame = multiindex_dataframe_random_data

    def _test_roundtrip(frame):
        unpickled = tm.round_trip_pickle(frame)
        tm.assert_frame_equal(frame, unpickled)

    _test_roundtrip(frame)
    _test_roundtrip(frame.T)
    _test_roundtrip(ymd)
    _test_roundtrip(ymd.T)


def test_pickle_timeseries_periodindex():
    # GH#2891
    prng = period_range("1/1/2011", "1/1/2012", freq="M")
    ts = Series(np.random.default_rng(2).standard_normal(len(prng)), prng)
    new_ts = tm.round_trip_pickle(ts)
    assert new_ts.index.freqstr == "M"


@pytest.mark.parametrize(
    "name", [777, 777.0, "name", datetime.datetime(2001, 11, 11), (1, 2)]
)
def test_pickle_preserve_name(name):
    unpickled = tm.round_trip_pickle(Series(np.arange(10, dtype=np.float64), name=name))
    assert unpickled.name == name


def test_pickle_datetimes(datetime_series):
    unp_ts = tm.round_trip_pickle(datetime_series)
    tm.assert_series_equal(unp_ts, datetime_series)


def test_pickle_strings(string_series):
    unp_series = tm.round_trip_pickle(string_series)
    tm.assert_series_equal(unp_series, string_series)


@td.skip_array_manager_invalid_test
def test_pickle_preserves_block_ndim():
    # GH#37631
    ser = Series(list("abc")).astype("category").iloc[[0]]
    res = tm.round_trip_pickle(ser)

    assert res._mgr.blocks[0].ndim == 1
    assert res._mgr.blocks[0].shape == (1,)

    # GH#37631 OP issue was about indexing, underlying problem was pickle
    tm.assert_series_equal(res[[True]], ser)


@pytest.mark.parametrize("protocol", [pickle.DEFAULT_PROTOCOL, pickle.HIGHEST_PROTOCOL])
def test_pickle_big_dataframe_compression(protocol, compression):
    # GH#39002
    df = DataFrame(range(100000))
    result = tm.round_trip_pathlib(
        partial(df.to_pickle, protocol=protocol, compression=compression),
        partial(pd.read_pickle, compression=compression),
    )
    tm.assert_frame_equal(df, result)


def test_pickle_frame_v124_unpickle_130(datapath):
    # GH#42345 DataFrame created in 1.2.x, unpickle in 1.3.x
    path = datapath(
        Path(__file__).parent,
        "data",
        "legacy_pickle",
        "1.2.4",
        "empty_frame_v1_2_4-GH#42345.pkl",
    )
    with open(path, "rb") as fd:
        df = pickle.load(fd)

    expected = DataFrame(index=[], columns=[])
    tm.assert_frame_equal(df, expected)


def test_pickle_pos_args_deprecation():
    # GH-54229
    df = DataFrame({"a": [1, 2, 3]})
    msg = (
        r"Starting with pandas version 3.0 all arguments of to_pickle except for the "
        r"argument 'path' will be keyword-only."
    )
    with tm.assert_produces_warning(FutureWarning, match=msg):
        buffer = io.BytesIO()
        df.to_pickle(buffer, "infer")<|MERGE_RESOLUTION|>--- conflicted
+++ resolved
@@ -230,19 +230,6 @@
     tm.assert_frame_equal(df, result)
 
 
-<<<<<<< HEAD
-=======
-def test_pickle_path_localpath():
-    df = DataFrame(
-        1.1 * np.arange(120).reshape((30, 4)),
-        columns=Index(list("ABCD"), dtype=object),
-        index=Index([f"i-{i}" for i in range(30)], dtype=object),
-    )
-    result = tm.round_trip_localpath(df.to_pickle, pd.read_pickle)
-    tm.assert_frame_equal(df, result)
-
-
->>>>>>> d44f6c11
 # ---------------------
 # test pickle compression
 # ---------------------
