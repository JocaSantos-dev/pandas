--- conflicted
+++ resolved
@@ -80,60 +80,7 @@
 @pytest.mark.skipif(not _DEPS_INSTALLED,
                     reason="clipboard primitives not installed")
 class TestClipboard(object):
-<<<<<<< HEAD
-
-    @classmethod
-    def setup_class(cls):
-        cls.data = {}
-        cls.data['string'] = mkdf(5, 3, c_idx_type='s', r_idx_type='i',
-                                  c_idx_names=[None], r_idx_names=[None])
-        cls.data['int'] = mkdf(5, 3, data_gen_f=lambda *args: randint(2),
-                               c_idx_type='s', r_idx_type='i',
-                               c_idx_names=[None], r_idx_names=[None])
-        cls.data['float'] = mkdf(5, 3,
-                                 data_gen_f=lambda r, c: float(r) + 0.01,
-                                 c_idx_type='s', r_idx_type='i',
-                                 c_idx_names=[None], r_idx_names=[None])
-        cls.data['mixed'] = DataFrame({'a': np.arange(1.0, 6.0) + 0.01,
-                                       'b': np.arange(1, 6),
-                                       'c': list('abcde')})
-
-        # Test columns exceeding "max_colwidth" (GH8305)
-        _cw = get_option('display.max_colwidth') + 1
-        cls.data['colwidth'] = mkdf(5, 3, data_gen_f=lambda *args: 'x' * _cw,
-                                    c_idx_type='s', r_idx_type='i',
-                                    c_idx_names=[None], r_idx_names=[None])
-        # Test GH-5346
-        max_rows = get_option('display.max_rows')
-        cls.data['longdf'] = mkdf(max_rows + 1, 3,
-                                  data_gen_f=lambda *args: randint(2),
-                                  c_idx_type='s', r_idx_type='i',
-                                  c_idx_names=[None], r_idx_names=[None])
-        # Test for non-ascii text: GH9263
-        cls.data['nonascii'] = pd.DataFrame({'en': 'in English'.split(),
-                                             'es': 'en español'.split()})
-        # unicode round trip test for GH 13747, GH 12529
-        cls.data['utf8'] = pd.DataFrame({'a': ['µasd', 'Ωœ∑´'],
-                                         'b': ['øπ∆˚¬', 'œ∑´®']})
-        cls.data_types = list(cls.data.keys())
-
-    @classmethod
-    def teardown_class(cls):
-        del cls.data_types, cls.data
-
-    def test_read_delim_warning(self):
-        with tm.assert_produces_warning():
-            self.data['string'].to_clipboard()
-            pd.read_clipboard(sep=r'\s+', engine='c')
-
-    def test_write_delim_warning(self):
-        with tm.assert_produces_warning():
-            self.data['string'].to_clipboard(excel=True, sep=r'\s+')
-
-    def check_round_trip_frame(self, data_type, excel=None, sep=None,
-=======
     def check_round_trip_frame(self, data, excel=None, sep=None,
->>>>>>> f9cc39fb
                                encoding=None):
         data.to_clipboard(excel=excel, sep=sep, encoding=encoding)
         result = read_clipboard(sep=sep or '\t', index_col=0,
