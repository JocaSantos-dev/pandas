import io

import numpy as np
import pytest

from pandas import (
    DataFrame,
    date_range,
    read_csv,
    read_excel,
    read_feather,
    read_json,
    read_parquet,
    read_pickle,
    read_stata,
)
import pandas._testing as tm
from pandas.util import _test_decorators as td

df1 = DataFrame(
    {
        "int": [1, 3],
        "float": [2.0, np.nan],
        "str": ["t", "s"],
        "dt": date_range("2018-06-18", periods=2),
    }
)
text = str(df1.to_csv(index=False)).encode()


@pytest.fixture
def cleared_fs():
    fsspec = pytest.importorskip("fsspec")

    memfs = fsspec.filesystem("memory")
    yield memfs
    memfs.store.clear()


def test_read_csv(cleared_fs):
    from fsspec.implementations.memory import MemoryFile

    cleared_fs.store["test/test.csv"] = MemoryFile(data=text)
    df2 = read_csv("memory://test/test.csv", parse_dates=["dt"])

    tm.assert_frame_equal(df1, df2)


def test_reasonable_error(monkeypatch, cleared_fs):
    from fsspec import registry
    from fsspec.registry import known_implementations

    registry.target.clear()
    with pytest.raises(ValueError, match="nosuchprotocol"):
        read_csv("nosuchprotocol://test/test.csv")
    err_msg = "test error message"
    monkeypatch.setitem(
        known_implementations,
        "couldexist",
        {"class": "unimportable.CouldExist", "err": err_msg},
    )
    with pytest.raises(ImportError, match=err_msg):
        read_csv("couldexist://test/test.csv")


def test_to_csv(cleared_fs):
    df1.to_csv("memory://test/test.csv", index=True)

    df2 = read_csv("memory://test/test.csv", parse_dates=["dt"], index_col=0)

    tm.assert_frame_equal(df1, df2)


@pytest.mark.parametrize("ext", ["xls", "xlsx"])
def test_to_excel(cleared_fs, ext):
    if ext == "xls":
        pytest.importorskip("xlwt")
    else:
        pytest.importorskip("openpyxl")

    path = f"memory://test/test.{ext}"
    df1.to_excel(path, index=True)

    df2 = read_excel(path, parse_dates=["dt"], index_col=0)

    tm.assert_frame_equal(df1, df2)


@pytest.mark.parametrize("binary_mode", [False, True])
def test_to_csv_fsspec_object(cleared_fs, binary_mode):
    fsspec = pytest.importorskip("fsspec")

    path = "memory://test/test.csv"
    mode = "wb" if binary_mode else "w"
    fsspec_object = fsspec.open(path, mode=mode).open()

    df1.to_csv(fsspec_object, index=True)
    assert not fsspec_object.closed
    fsspec_object.close()

    mode = mode.replace("w", "r")
    fsspec_object = fsspec.open(path, mode=mode).open()

    df2 = read_csv(
        fsspec_object,
        parse_dates=["dt"],
        index_col=0,
    )
    assert not fsspec_object.closed
    fsspec_object.close()

    tm.assert_frame_equal(df1, df2)


def test_csv_options(fsspectest):
    df = DataFrame({"a": [0]})
    df.to_csv(
        "testmem://test/test.csv", storage_options={"test": "csv_write"}, index=False
    )
    assert fsspectest.test[0] == "csv_write"
    read_csv("testmem://test/test.csv", storage_options={"test": "csv_read"})
    assert fsspectest.test[0] == "csv_read"


@pytest.mark.parametrize("extension", ["xlsx", "xls"])
def test_excel_options(fsspectest, extension):
    if extension == "xls":
        pytest.importorskip("xlwt")
    else:
        pytest.importorskip("openpyxl")

    df = DataFrame({"a": [0]})

    path = f"testmem://test/test.{extension}"

    df.to_excel(path, storage_options={"test": "write"}, index=False)
    assert fsspectest.test[0] == "write"
    read_excel(path, storage_options={"test": "read"})
    assert fsspectest.test[0] == "read"


@td.skip_if_no("fastparquet")
def test_to_parquet_new_file(monkeypatch, cleared_fs):
    """Regression test for writing to a not-yet-existent GCS Parquet file."""
    df1.to_parquet(
        "memory://test/test.csv", index=True, engine="fastparquet", compression=None
    )


@td.skip_if_no("pyarrow")
def test_arrowparquet_options(fsspectest):
    """Regression test for writing to a not-yet-existent GCS Parquet file."""
    df = DataFrame({"a": [0]})
    df.to_parquet(
        "testmem://test/test.csv",
        engine="pyarrow",
        compression=None,
        storage_options={"test": "parquet_write"},
    )
    assert fsspectest.test[0] == "parquet_write"
    read_parquet(
        "testmem://test/test.csv",
        engine="pyarrow",
        storage_options={"test": "parquet_read"},
    )
    assert fsspectest.test[0] == "parquet_read"


@td.skip_array_manager_not_yet_implemented  # TODO(ArrayManager) fastparquet
@td.skip_if_no("fastparquet")
def test_fastparquet_options(fsspectest):
    """Regression test for writing to a not-yet-existent GCS Parquet file."""
    df = DataFrame({"a": [0]})
    df.to_parquet(
        "testmem://test/test.csv",
        engine="fastparquet",
        compression=None,
        storage_options={"test": "parquet_write"},
    )
    assert fsspectest.test[0] == "parquet_write"
    read_parquet(
        "testmem://test/test.csv",
        engine="fastparquet",
        storage_options={"test": "parquet_read"},
    )
    assert fsspectest.test[0] == "parquet_read"


@td.skip_if_no("s3fs")
def test_from_s3_csv(s3_resource, tips_file, s3so):
    tm.assert_equal(
        read_csv("s3://pandas-test/tips.csv", storage_options=s3so), read_csv(tips_file)
    )
    # the following are decompressed by pandas, not fsspec
    tm.assert_equal(
        read_csv("s3://pandas-test/tips.csv.gz", storage_options=s3so),
        read_csv(tips_file),
    )
    tm.assert_equal(
        read_csv("s3://pandas-test/tips.csv.bz2", storage_options=s3so),
        read_csv(tips_file),
    )


@pytest.mark.parametrize("protocol", ["s3", "s3a", "s3n"])
@td.skip_if_no("s3fs")
def test_s3_protocols(s3_resource, tips_file, protocol, s3so):
    tm.assert_equal(
        read_csv("%s://pandas-test/tips.csv" % protocol, storage_options=s3so),
        read_csv(tips_file),
    )


@td.skip_array_manager_not_yet_implemented  # TODO(ArrayManager) fastparquet
@td.skip_if_no("s3fs")
@td.skip_if_no("fastparquet")
def test_s3_parquet(s3_resource, s3so):
    fn = "s3://pandas-test/test.parquet"
    df1.to_parquet(
        fn, index=False, engine="fastparquet", compression=None, storage_options=s3so
    )
    df2 = read_parquet(fn, engine="fastparquet", storage_options=s3so)
    tm.assert_equal(df1, df2)


@td.skip_if_installed("fsspec")
def test_not_present_exception():
    msg = "Missing optional dependency 'fsspec'|fsspec library is required"
    with pytest.raises(ImportError, match=msg):
        read_csv("memory://test/test.csv")


@td.skip_if_no("pyarrow")
def test_feather_options(fsspectest):
    df = DataFrame({"a": [0]})
    df.to_feather("testmem://afile", storage_options={"test": "feather_write"})
    assert fsspectest.test[0] == "feather_write"
    out = read_feather("testmem://afile", storage_options={"test": "feather_read"})
    assert fsspectest.test[0] == "feather_read"
    tm.assert_frame_equal(df, out)


def test_pickle_options(fsspectest):
    df = DataFrame({"a": [0]})
    df.to_pickle("testmem://afile", storage_options={"test": "pickle_write"})
    assert fsspectest.test[0] == "pickle_write"
    out = read_pickle("testmem://afile", storage_options={"test": "pickle_read"})
    assert fsspectest.test[0] == "pickle_read"
    tm.assert_frame_equal(df, out)


@td.skip_array_manager_not_yet_implemented  # TODO(ArrayManager) JSON
<<<<<<< HEAD
def test_json_options(fsspectest):
=======
def test_json_options(fsspectest, compression):
>>>>>>> 88fb114b
    df = DataFrame({"a": [0]})
    df.to_json(
        "testmem://afile",
        compression=compression,
        storage_options={"test": "json_write"},
    )
    assert fsspectest.test[0] == "json_write"
    out = read_json(
        "testmem://afile",
        compression=compression,
        storage_options={"test": "json_read"},
    )
    assert fsspectest.test[0] == "json_read"
    tm.assert_frame_equal(df, out)


def test_stata_options(fsspectest):
    df = DataFrame({"a": [0]})
    df.to_stata(
        "testmem://afile", storage_options={"test": "stata_write"}, write_index=False
    )
    assert fsspectest.test[0] == "stata_write"
    out = read_stata("testmem://afile", storage_options={"test": "stata_read"})
    assert fsspectest.test[0] == "stata_read"
    tm.assert_frame_equal(df, out.astype("int64"))


@td.skip_if_no("tabulate")
def test_markdown_options(fsspectest):
    df = DataFrame({"a": [0]})
    df.to_markdown("testmem://afile", storage_options={"test": "md_write"})
    assert fsspectest.test[0] == "md_write"
    assert fsspectest.cat("afile")


@td.skip_if_no("pyarrow")
def test_non_fsspec_options():
    with pytest.raises(ValueError, match="storage_options"):
        read_csv("localfile", storage_options={"a": True})
    with pytest.raises(ValueError, match="storage_options"):
        # separate test for parquet, which has a different code path
        read_parquet("localfile", storage_options={"a": True})
    by = io.BytesIO()

    with pytest.raises(ValueError, match="storage_options"):
        read_csv(by, storage_options={"a": True})

    df = DataFrame({"a": [0]})
    with pytest.raises(ValueError, match="storage_options"):
        df.to_parquet("nonfsspecpath", storage_options={"a": True})<|MERGE_RESOLUTION|>--- conflicted
+++ resolved
@@ -250,11 +250,7 @@
 
 
 @td.skip_array_manager_not_yet_implemented  # TODO(ArrayManager) JSON
-<<<<<<< HEAD
-def test_json_options(fsspectest):
-=======
 def test_json_options(fsspectest, compression):
->>>>>>> 88fb114b
     df = DataFrame({"a": [0]})
     df.to_json(
         "testmem://afile",
