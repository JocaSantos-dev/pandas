--- conflicted
+++ resolved
@@ -10,13 +10,9 @@
 from numpy import nan
 import pytest
 
-<<<<<<< HEAD
 from pandas._config.config import get_option, set_option
 
-from pandas.compat import PY36, BytesIO, iteritems, map, range, u
-=======
 from pandas.compat import PY36, BytesIO, iteritems, u
->>>>>>> 6e0f9a97
 import pandas.util._test_decorators as td
 
 import pandas as pd
