import contextlib
from datetime import datetime
import io
import os
from pathlib import Path

import dateutil.parser
import numpy as np
import pytest

from pandas.errors import EmptyDataError
import pandas.util._test_decorators as td

import pandas as pd
import pandas._testing as tm


@pytest.fixture
def dirpath(datapath):
    return datapath("io", "sas", "data")


@pytest.fixture(params=[(1, range(1, 16)), (2, [16])])
def data_test_ix(request, dirpath):
    i, test_ix = request.param
    fname = os.path.join(dirpath, f"test_sas7bdat_{i}.csv")
    df = pd.read_csv(fname)
    epoch = datetime(1960, 1, 1)
    t1 = pd.to_timedelta(df["Column4"], unit="d")
    df["Column4"] = epoch + t1
    t2 = pd.to_timedelta(df["Column12"], unit="d")
    df["Column12"] = epoch + t2
    for k in range(df.shape[1]):
        col = df.iloc[:, k]
        if col.dtype == np.int64:
            df.iloc[:, k] = df.iloc[:, k].astype(np.float64)
    return df, test_ix


# https://github.com/cython/cython/issues/1720
@pytest.mark.filterwarnings("ignore:can't resolve package:ImportWarning")
class TestSAS7BDAT:
    @pytest.mark.slow
    def test_from_file(self, dirpath, data_test_ix):
        df0, test_ix = data_test_ix
        for k in test_ix:
            fname = os.path.join(dirpath, f"test{k}.sas7bdat")
            df = pd.read_sas(fname, encoding="utf-8")
            tm.assert_frame_equal(df, df0)

    @pytest.mark.slow
    def test_from_buffer(self, dirpath, data_test_ix):
        df0, test_ix = data_test_ix
        for k in test_ix:
            fname = os.path.join(dirpath, f"test{k}.sas7bdat")
            with open(fname, "rb") as f:
                byts = f.read()
            buf = io.BytesIO(byts)
            with pd.read_sas(
                buf, format="sas7bdat", iterator=True, encoding="utf-8"
            ) as rdr:
                df = rdr.read()
            tm.assert_frame_equal(df, df0, check_exact=False)

    @pytest.mark.slow
    def test_from_iterator(self, dirpath, data_test_ix):
        df0, test_ix = data_test_ix
        for k in test_ix:
            fname = os.path.join(dirpath, f"test{k}.sas7bdat")
            with pd.read_sas(fname, iterator=True, encoding="utf-8") as rdr:
                df = rdr.read(2)
                tm.assert_frame_equal(df, df0.iloc[0:2, :])
                df = rdr.read(3)
                tm.assert_frame_equal(df, df0.iloc[2:5, :])

    @pytest.mark.slow
    def test_path_pathlib(self, dirpath, data_test_ix):
        df0, test_ix = data_test_ix
        for k in test_ix:
            fname = Path(os.path.join(dirpath, f"test{k}.sas7bdat"))
            df = pd.read_sas(fname, encoding="utf-8")
            tm.assert_frame_equal(df, df0)

    @td.skip_if_no("py.path")
    @pytest.mark.slow
    def test_path_localpath(self, dirpath, data_test_ix):
        from py.path import local as LocalPath

        df0, test_ix = data_test_ix
        for k in test_ix:
            fname = LocalPath(os.path.join(dirpath, f"test{k}.sas7bdat"))
            df = pd.read_sas(fname, encoding="utf-8")
            tm.assert_frame_equal(df, df0)

    @pytest.mark.slow
    @pytest.mark.parametrize("chunksize", (3, 5, 10, 11))
    @pytest.mark.parametrize("k", range(1, 17))
    def test_iterator_loop(self, dirpath, k, chunksize):
        # github #13654
        fname = os.path.join(dirpath, f"test{k}.sas7bdat")
        with pd.read_sas(fname, chunksize=chunksize, encoding="utf-8") as rdr:
            y = 0
            for x in rdr:
                y += x.shape[0]
        assert y == rdr.row_count

    def test_iterator_read_too_much(self, dirpath):
        # github #14734
        fname = os.path.join(dirpath, "test1.sas7bdat")
        with pd.read_sas(
            fname, format="sas7bdat", iterator=True, encoding="utf-8"
        ) as rdr:
            d1 = rdr.read(rdr.row_count + 20)

        with pd.read_sas(fname, iterator=True, encoding="utf-8") as rdr:
            d2 = rdr.read(rdr.row_count + 20)
        tm.assert_frame_equal(d1, d2)


def test_encoding_options(datapath):
    fname = datapath("io", "sas", "data", "test1.sas7bdat")
    df1 = pd.read_sas(fname)
    df2 = pd.read_sas(fname, encoding="utf-8")
    for col in df1.columns:
        try:
            df1[col] = df1[col].str.decode("utf-8")
        except AttributeError:
            pass
    tm.assert_frame_equal(df1, df2)

    from pandas.io.sas.sas7bdat import SAS7BDATReader

    with contextlib.closing(SAS7BDATReader(fname, convert_header_text=False)) as rdr:
        df3 = rdr.read()
    for x, y in zip(df1.columns, df3.columns):
        assert x == y.decode()


def test_productsales(datapath):
    fname = datapath("io", "sas", "data", "productsales.sas7bdat")
    df = pd.read_sas(fname, encoding="utf-8")
    fname = datapath("io", "sas", "data", "productsales.csv")
    df0 = pd.read_csv(fname, parse_dates=["MONTH"])
    vn = ["ACTUAL", "PREDICT", "QUARTER", "YEAR"]
    df0[vn] = df0[vn].astype(np.float64)
    tm.assert_frame_equal(df, df0)


def test_12659(datapath):
    fname = datapath("io", "sas", "data", "test_12659.sas7bdat")
    df = pd.read_sas(fname)
    fname = datapath("io", "sas", "data", "test_12659.csv")
    df0 = pd.read_csv(fname)
    df0 = df0.astype(np.float64)
    tm.assert_frame_equal(df, df0)


def test_airline(datapath):
    fname = datapath("io", "sas", "data", "airline.sas7bdat")
    df = pd.read_sas(fname)
    fname = datapath("io", "sas", "data", "airline.csv")
    df0 = pd.read_csv(fname)
    df0 = df0.astype(np.float64)
    tm.assert_frame_equal(df, df0, check_exact=False)


def test_date_time(datapath):
    # Support of different SAS date/datetime formats (PR #15871)
    fname = datapath("io", "sas", "data", "datetime.sas7bdat")
    df = pd.read_sas(fname)
    fname = datapath("io", "sas", "data", "datetime.csv")
    df0 = pd.read_csv(
        fname, parse_dates=["Date1", "Date2", "DateTime", "DateTimeHi", "Taiw"]
    )
    # GH 19732: Timestamps imported from sas will incur floating point errors
    df[df.columns[3]] = df.iloc[:, 3].dt.round("us")
    tm.assert_frame_equal(df, df0)


@pytest.mark.parametrize("column", ["WGT", "CYL"])
def test_compact_numerical_values(datapath, column):
    # Regression test for #21616
    fname = datapath("io", "sas", "data", "cars.sas7bdat")
    df = pd.read_sas(fname, encoding="latin-1")
    # The two columns CYL and WGT in cars.sas7bdat have column
    # width < 8 and only contain integral values.
    # Test that pandas doesn't corrupt the numbers by adding
    # decimals.
    result = df[column]
    expected = df[column].round()
    tm.assert_series_equal(result, expected, check_exact=True)


def test_many_columns(datapath):
    # Test for looking for column information in more places (PR #22628)
    fname = datapath("io", "sas", "data", "many_columns.sas7bdat")

    df = pd.read_sas(fname, encoding="latin-1")

    fname = datapath("io", "sas", "data", "many_columns.csv")
    df0 = pd.read_csv(fname, encoding="latin-1")
    tm.assert_frame_equal(df, df0)


def test_inconsistent_number_of_rows(datapath):
    # Regression test for issue #16615. (PR #22628)
    fname = datapath("io", "sas", "data", "load_log.sas7bdat")
    df = pd.read_sas(fname, encoding="latin-1")
    assert len(df) == 2097


def test_zero_variables(datapath):
    # Check if the SAS file has zero variables (PR #18184)
    fname = datapath("io", "sas", "data", "zero_variables.sas7bdat")
    with pytest.raises(EmptyDataError, match="No columns to parse from file"):
        pd.read_sas(fname)


def test_zero_rows(datapath):
    # GH 18198
    fname = datapath("io", "sas", "data", "zero_rows.sas7bdat")
    result = pd.read_sas(fname)
    expected = pd.DataFrame([{"char_field": "a", "num_field": 1.0}]).iloc[:0]
    tm.assert_frame_equal(result, expected)


def test_corrupt_read(datapath):
    # We don't really care about the exact failure, the important thing is
    # that the resource should be cleaned up afterwards (BUG #35566)
    fname = datapath("io", "sas", "data", "corrupt.sas7bdat")
    msg = "'SAS7BDATReader' object has no attribute 'row_count'"
    with pytest.raises(AttributeError, match=msg):
        pd.read_sas(fname)


def round_datetime_to_ms(ts):
    if isinstance(ts, datetime):
        return ts.replace(microsecond=int(round(ts.microsecond, -3) / 1000) * 1000)
    elif isinstance(ts, str):
        _ts = dateutil.parser.parse(timestr=ts)
        return _ts.replace(microsecond=int(round(_ts.microsecond, -3) / 1000) * 1000)
    else:
        return ts


def test_max_sas_date(datapath):
    # GH 20927
    # NB. max datetime in SAS dataset is 31DEC9999:23:59:59.999
    #    but this is read as 29DEC9999:23:59:59.998993 by a buggy
    #    sas7bdat module
    fname = datapath("io", "sas", "data", "max_sas_date.sas7bdat")
    df = pd.read_sas(fname, encoding="iso-8859-1")

    # SAS likes to left pad strings with spaces - lstrip before comparing
    df = df.applymap(lambda x: x.lstrip() if isinstance(x, str) else x)
    # GH 19732: Timestamps imported from sas will incur floating point errors
    try:
        df["dt_as_dt"] = df["dt_as_dt"].dt.round("us")
    except pd._libs.tslibs.np_datetime.OutOfBoundsDatetime:
        df = df.applymap(round_datetime_to_ms)
    except AttributeError:
        df["dt_as_dt"] = df["dt_as_dt"].apply(round_datetime_to_ms)
    # if there are any date/times > pandas.Timestamp.max then ALL in that chunk
    # are returned as datetime.datetime
    expected = pd.DataFrame(
        {
            "text": ["max", "normal"],
            "dt_as_float": [253717747199.999, 1880323199.999],
            "dt_as_dt": [
                datetime(9999, 12, 29, 23, 59, 59, 999000),
                datetime(2019, 8, 1, 23, 59, 59, 999000),
            ],
            "date_as_float": [2936547.0, 21762.0],
            "date_as_date": [datetime(9999, 12, 29), datetime(2019, 8, 1)],
        },
        columns=["text", "dt_as_float", "dt_as_dt", "date_as_float", "date_as_date"],
    )
    tm.assert_frame_equal(df, expected)


def test_max_sas_date_iterator(datapath):
    # GH 20927
    # when called as an iterator, only those chunks with a date > pd.Timestamp.max
    # are returned as datetime.datetime, if this happens that whole chunk is returned
    # as datetime.datetime
    col_order = ["text", "dt_as_float", "dt_as_dt", "date_as_float", "date_as_date"]
    fname = datapath("io", "sas", "data", "max_sas_date.sas7bdat")
    results = []
    for df in pd.read_sas(fname, encoding="iso-8859-1", chunksize=1):
        # SAS likes to left pad strings with spaces - lstrip before comparing
        df = df.applymap(lambda x: x.lstrip() if isinstance(x, str) else x)
        # GH 19732: Timestamps imported from sas will incur floating point errors
        try:
            df["dt_as_dt"] = df["dt_as_dt"].dt.round("us")
        except pd._libs.tslibs.np_datetime.OutOfBoundsDatetime:
            df = df.applymap(round_datetime_to_ms)
        except AttributeError:
            df["dt_as_dt"] = df["dt_as_dt"].apply(round_datetime_to_ms)
        df.reset_index(inplace=True, drop=True)
        results.append(df)
    expected = [
        pd.DataFrame(
            {
                "text": ["max"],
                "dt_as_float": [253717747199.999],
                "dt_as_dt": [datetime(9999, 12, 29, 23, 59, 59, 999000)],
                "date_as_float": [2936547.0],
                "date_as_date": [datetime(9999, 12, 29)],
            },
            columns=col_order,
        ),
        pd.DataFrame(
            {
                "text": ["normal"],
                "dt_as_float": [1880323199.999],
                "dt_as_dt": [np.datetime64("2019-08-01 23:59:59.999")],
                "date_as_float": [21762.0],
                "date_as_date": [np.datetime64("2019-08-01")],
            },
            columns=col_order,
        ),
    ]
    for result, expected in zip(results, expected):
        tm.assert_frame_equal(result, expected)


def test_null_date(datapath):
    fname = datapath("io", "sas", "data", "dates_null.sas7bdat")
    df = pd.read_sas(fname, encoding="utf-8")

    expected = pd.DataFrame(
        {
            "datecol": [
                datetime(9999, 12, 29),
                pd.NaT,
            ],
            "datetimecol": [
                datetime(9999, 12, 29, 23, 59, 59, 998993),
                pd.NaT,
            ],
        },
    )
    tm.assert_frame_equal(df, expected)


<<<<<<< HEAD
def test_meta2_page(datapath):
    # GH 35545
    fname = datapath("io", "sas", "data", "test_meta2_page.sas7bdat")
    df = pd.read_sas(fname)
    assert len(df) == 1000
=======
@pytest.mark.parametrize("test_file", ["test2.sas7bdat", "test3.sas7bdat"])
def test_exception_propagation_rdc_rle_decompress(datapath, monkeypatch, test_file):
    """Errors in RLE/RDC decompression should propagate the same error."""
    orig_np_zeros = np.zeros

    def _patched_zeros(size, dtype):
        if isinstance(size, int):
            # np.zeros() call in {rdc,rle}_decompress
            raise Exception("Test exception")
        else:
            # Other calls to np.zeros
            return orig_np_zeros(size, dtype)

    monkeypatch.setattr(np, "zeros", _patched_zeros)

    with pytest.raises(Exception, match="^Test exception$"):
        pd.read_sas(datapath("io", "sas", "data", test_file))


def test_exception_propagation_rle_decompress(tmp_path, datapath):
    """Illegal control byte in RLE decompressor should raise the correct ValueError."""
    with open(datapath("io", "sas", "data", "test2.sas7bdat"), "rb") as f:
        data = bytearray(f.read())
    invalid_control_byte = 0x10
    page_offset = 0x10000
    control_byte_pos = 55229
    data[page_offset + control_byte_pos] = invalid_control_byte
    tmp_file = tmp_path / "test2.sas7bdat"
    tmp_file.write_bytes(data)
    with pytest.raises(ValueError, match="unknown control byte"):
        pd.read_sas(tmp_file)
>>>>>>> fcd94b3a
<|MERGE_RESOLUTION|>--- conflicted
+++ resolved
@@ -343,13 +343,13 @@
     tm.assert_frame_equal(df, expected)
 
 
-<<<<<<< HEAD
 def test_meta2_page(datapath):
     # GH 35545
     fname = datapath("io", "sas", "data", "test_meta2_page.sas7bdat")
     df = pd.read_sas(fname)
     assert len(df) == 1000
-=======
+
+
 @pytest.mark.parametrize("test_file", ["test2.sas7bdat", "test3.sas7bdat"])
 def test_exception_propagation_rdc_rle_decompress(datapath, monkeypatch, test_file):
     """Errors in RLE/RDC decompression should propagate the same error."""
@@ -380,5 +380,4 @@
     tmp_file = tmp_path / "test2.sas7bdat"
     tmp_file.write_bytes(data)
     with pytest.raises(ValueError, match="unknown control byte"):
-        pd.read_sas(tmp_file)
->>>>>>> fcd94b3a
+        pd.read_sas(tmp_file)