--- conflicted
+++ resolved
@@ -1244,7 +1244,23 @@
             with pytest.raises(ValueError, match=re.escape(msg)):
                 ExcelWriter(f, if_sheet_exists="replace")
 
-<<<<<<< HEAD
+    def test_excel_writer_empty_frame(self, engine, ext):
+        # GH#45793
+        with tm.ensure_clean(ext) as path:
+            with ExcelWriter(path, engine=engine) as writer:
+                DataFrame().to_excel(writer)
+            result = pd.read_excel(path)
+            expected = DataFrame()
+            tm.assert_frame_equal(result, expected)
+
+    def test_to_excel_empty_frame(self, engine, ext):
+        # GH#45793
+        with tm.ensure_clean(ext) as path:
+            DataFrame().to_excel(path, engine=engine)
+            result = pd.read_excel(path)
+            expected = DataFrame()
+            tm.assert_frame_equal(result, expected)
+
     @pytest.mark.parametrize("attr", ["cur_sheet", "handles", "path"])
     def test_deprecated_attr(self, engine, ext, attr):
         # GH#45572
@@ -1268,24 +1284,6 @@
                 DataFrame().to_excel(writer)
                 with tm.assert_produces_warning(FutureWarning, match=msg):
                     getattr(writer, attr)(*args)
-=======
-    def test_excel_writer_empty_frame(self, engine, ext):
-        # GH#45793
-        with tm.ensure_clean(ext) as path:
-            with ExcelWriter(path, engine=engine) as writer:
-                DataFrame().to_excel(writer)
-            result = pd.read_excel(path)
-            expected = DataFrame()
-            tm.assert_frame_equal(result, expected)
-
-    def test_to_excel_empty_frame(self, engine, ext):
-        # GH#45793
-        with tm.ensure_clean(ext) as path:
-            DataFrame().to_excel(path, engine=engine)
-            result = pd.read_excel(path)
-            expected = DataFrame()
-            tm.assert_frame_equal(result, expected)
->>>>>>> b7f0a2d7
 
 
 class TestExcelWriterEngineTests:
