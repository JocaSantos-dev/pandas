--- conflicted
+++ resolved
@@ -1182,11 +1182,7 @@
                 (pd.Period("2018"), pd.Period("2018Q2")),
             ]
         )
-<<<<<<< HEAD
-        expected = DataFrame(np.ones((2, 2), dtype=np.int_), columns=mi)
-=======
         expected = DataFrame(np.ones((2, 2), dtype="int64"), columns=mi)
->>>>>>> d00928e8
         expected.to_excel(path)
         result = pd.read_excel(path, header=[0, 1], index_col=0)
         # need to convert PeriodIndexes to standard Indexes for assert equal
