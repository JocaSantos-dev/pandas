--- conflicted
+++ resolved
@@ -52,11 +52,7 @@
     ),
     pytest.param("pyxlsb", marks=td.skip_if_no("pyxlsb")),
     pytest.param("odf", marks=td.skip_if_no("odf")),
-<<<<<<< HEAD
     pytest.param("calamine", marks=td.skip_if_no("python_calamine")),
-=======
-    pytest.param("calamine", marks=td.skip_if_no("calamine")),
->>>>>>> 038133e4
 ]
 
 
