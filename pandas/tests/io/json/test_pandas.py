--- conflicted
+++ resolved
@@ -148,13 +148,9 @@
             "The default 'epoch' date format is deprecated and will be removed "
             "in a future version, please use 'iso' date format instead."
         )
-<<<<<<< HEAD
-        if df.iloc[:, 0].dtype == "datetime64[ns]":
+        if df.iloc[:, 0].dtype == "datetime64[s]":
             expected_warning = Pandas40DeprecationWarning
-=======
-        if df.iloc[:, 0].dtype == "datetime64[s]":
-            expected_warning = FutureWarning
->>>>>>> 0e90f66a
+
 
         with tm.assert_produces_warning(expected_warning, match=msg):
             result = read_json(
