from io import StringIO
from pathlib import Path

import pytest

import pandas as pd
from pandas import DataFrame, read_json
import pandas._testing as tm

from pandas.io.json._json import JsonReader


@pytest.fixture
def lines_json_df():
    df = DataFrame({"A": [1, 2, 3], "B": [4, 5, 6]})
    return df.to_json(lines=True, orient="records")


def test_read_jsonl():
    # GH9180
    result = read_json('{"a": 1, "b": 2}\n{"b":2, "a" :1}\n', lines=True)
    expected = DataFrame([[1, 2], [1, 2]], columns=["a", "b"])
    tm.assert_frame_equal(result, expected)


def test_read_jsonl_unicode_chars():
    # GH15132: non-ascii unicode characters
    # \u201d == RIGHT DOUBLE QUOTATION MARK

    # simulate file handle
    json = '{"a": "foo”", "b": "bar"}\n{"a": "foo", "b": "bar"}\n'
    json = StringIO(json)
    result = read_json(json, lines=True)
    expected = DataFrame([["foo\u201d", "bar"], ["foo", "bar"]], columns=["a", "b"])
    tm.assert_frame_equal(result, expected)

    # simulate string
    json = '{"a": "foo”", "b": "bar"}\n{"a": "foo", "b": "bar"}\n'
    result = read_json(json, lines=True)
    expected = DataFrame([["foo\u201d", "bar"], ["foo", "bar"]], columns=["a", "b"])
    tm.assert_frame_equal(result, expected)


def test_to_jsonl():
    # GH9180
    df = DataFrame([[1, 2], [1, 2]], columns=["a", "b"])
    result = df.to_json(orient="records", lines=True)
    expected = '{"a":1,"b":2}\n{"a":1,"b":2}\n'
    assert result == expected

    df = DataFrame([["foo}", "bar"], ['foo"', "bar"]], columns=["a", "b"])
    result = df.to_json(orient="records", lines=True)
    expected = '{"a":"foo}","b":"bar"}\n{"a":"foo\\"","b":"bar"}\n'
    assert result == expected
    tm.assert_frame_equal(read_json(result, lines=True), df)

    # GH15096: escaped characters in columns and data
    df = DataFrame([["foo\\", "bar"], ['foo"', "bar"]], columns=["a\\", "b"])
    result = df.to_json(orient="records", lines=True)
    expected = '{"a\\\\":"foo\\\\","b":"bar"}\n{"a\\\\":"foo\\"","b":"bar"}\n'
    assert result == expected
    tm.assert_frame_equal(read_json(result, lines=True), df)


def test_to_jsonl_count_new_lines():
    # GH36888
    df = DataFrame([[1, 2], [1, 2]], columns=["a", "b"])
    actual_new_lines_count = df.to_json(orient="records", lines=True).count("\n")
    expected_new_lines_count = 2
    assert actual_new_lines_count == expected_new_lines_count


@pytest.mark.parametrize("chunksize", [1, 1.0])
def test_readjson_chunks(lines_json_df, chunksize):
    # Basic test that read_json(chunks=True) gives the same result as
    # read_json(chunks=False)
    # GH17048: memory usage when lines=True

    unchunked = read_json(StringIO(lines_json_df), lines=True)
    with read_json(StringIO(lines_json_df), lines=True, chunksize=chunksize) as reader:
        chunked = pd.concat(reader)

    tm.assert_frame_equal(chunked, unchunked)


def test_readjson_chunksize_requires_lines(lines_json_df):
    msg = "chunksize can only be passed if lines=True"
    with pytest.raises(ValueError, match=msg):
        with pd.read_json(StringIO(lines_json_df), lines=False, chunksize=2) as _:
            pass


def test_readjson_chunks_series():
    # Test reading line-format JSON to Series with chunksize param
    s = pd.Series({"A": 1, "B": 2})

    strio = StringIO(s.to_json(lines=True, orient="records"))
    unchunked = pd.read_json(strio, lines=True, typ="Series")

    strio = StringIO(s.to_json(lines=True, orient="records"))
    with pd.read_json(strio, lines=True, typ="Series", chunksize=1) as reader:
        chunked = pd.concat(reader)

    tm.assert_series_equal(chunked, unchunked)


def test_readjson_each_chunk(lines_json_df):
    # Other tests check that the final result of read_json(chunksize=True)
    # is correct. This checks the intermediate chunks.
    with pd.read_json(StringIO(lines_json_df), lines=True, chunksize=2) as reader:
        chunks = list(reader)
    assert chunks[0].shape == (2, 2)
    assert chunks[1].shape == (1, 2)


def test_readjson_chunks_from_file():
    with tm.ensure_clean("test.json") as path:
        df = DataFrame({"A": [1, 2, 3], "B": [4, 5, 6]})
        df.to_json(path, lines=True, orient="records")
        with pd.read_json(path, lines=True, chunksize=1) as reader:
            chunked = pd.concat(reader)
        unchunked = pd.read_json(path, lines=True)
        tm.assert_frame_equal(unchunked, chunked)


@pytest.mark.parametrize("chunksize", [None, 1])
def test_readjson_chunks_closes(chunksize):
    with tm.ensure_clean("test.json") as path:
        df = DataFrame({"A": [1, 2, 3], "B": [4, 5, 6]})
        df.to_json(path, lines=True, orient="records")
        reader = JsonReader(
            path,
            orient=None,
            typ="frame",
            dtype=True,
            convert_axes=True,
            convert_dates=True,
            keep_default_dates=True,
            numpy=False,
            precise_float=False,
            date_unit=None,
            encoding=None,
            lines=True,
            chunksize=chunksize,
            compression=None,
            nrows=None,
        )
        with reader:
            reader.read()
        assert (
            reader.handles.handle.closed
        ), f"didn't close stream with chunksize = {chunksize}"


@pytest.mark.parametrize("chunksize", [0, -1, 2.2, "foo"])
def test_readjson_invalid_chunksize(lines_json_df, chunksize):
    msg = r"'chunksize' must be an integer >=1"

    with pytest.raises(ValueError, match=msg):
        with pd.read_json(
            StringIO(lines_json_df), lines=True, chunksize=chunksize
        ) as _:
            pass


@pytest.mark.parametrize("chunksize", [None, 1, 2])
def test_readjson_chunks_multiple_empty_lines(chunksize):
    j = """

    {"A":1,"B":4}



    {"A":2,"B":5}







    {"A":3,"B":6}
    """
    orig = DataFrame({"A": [1, 2, 3], "B": [4, 5, 6]})
    test = pd.read_json(j, lines=True, chunksize=chunksize)
    if chunksize is not None:
        with test:
            test = pd.concat(test)
    tm.assert_frame_equal(orig, test, obj=f"chunksize: {chunksize}")


def test_readjson_unicode(monkeypatch):
    with tm.ensure_clean("test.json") as path:
        monkeypatch.setattr("_bootlocale.getpreferredencoding", lambda l: "cp949")
        with open(path, "w", encoding="utf-8") as f:
            f.write('{"£©µÀÆÖÞßéöÿ":["АБВГДабвгд가"]}')

        result = read_json(path)
        expected = DataFrame({"£©µÀÆÖÞßéöÿ": ["АБВГДабвгд가"]})
        tm.assert_frame_equal(result, expected)


@pytest.mark.parametrize("nrows", [1, 2])
def test_readjson_nrows(nrows):
    # GH 33916
    # Test reading line-format JSON to Series with nrows param
    jsonl = """{"a": 1, "b": 2}
        {"a": 3, "b": 4}
        {"a": 5, "b": 6}
        {"a": 7, "b": 8}"""
    result = pd.read_json(jsonl, lines=True, nrows=nrows)
    expected = DataFrame({"a": [1, 3, 5, 7], "b": [2, 4, 6, 8]}).iloc[:nrows]
    tm.assert_frame_equal(result, expected)


@pytest.mark.parametrize("nrows,chunksize", [(2, 2), (4, 2)])
def test_readjson_nrows_chunks(nrows, chunksize):
    # GH 33916
    # Test reading line-format JSON to Series with nrows and chunksize param
    jsonl = """{"a": 1, "b": 2}
        {"a": 3, "b": 4}
        {"a": 5, "b": 6}
        {"a": 7, "b": 8}"""
    with read_json(jsonl, lines=True, nrows=nrows, chunksize=chunksize) as reader:
        chunked = pd.concat(reader)
    expected = DataFrame({"a": [1, 3, 5, 7], "b": [2, 4, 6, 8]}).iloc[:nrows]
    tm.assert_frame_equal(chunked, expected)


def test_readjson_nrows_requires_lines():
    # GH 33916
    # Test ValuError raised if nrows is set without setting lines in read_json
    jsonl = """{"a": 1, "b": 2}
        {"a": 3, "b": 4}
        {"a": 5, "b": 6}
        {"a": 7, "b": 8}"""
    msg = "nrows can only be passed if lines=True"
    with pytest.raises(ValueError, match=msg):
        pd.read_json(jsonl, lines=False, nrows=2)


def test_readjson_lines_chunks_fileurl(datapath):
    # GH 27135
    # Test reading line-format JSON from file url
    df_list_expected = [
        DataFrame([[1, 2]], columns=["a", "b"], index=[0]),
        DataFrame([[3, 4]], columns=["a", "b"], index=[1]),
        DataFrame([[5, 6]], columns=["a", "b"], index=[2]),
    ]
    os_path = datapath("io", "json", "data", "line_delimited.json")
    file_url = Path(os_path).as_uri()
<<<<<<< HEAD
    url_reader = pd.read_json(file_url, lines=True, chunksize=1)
    for index, chuck in enumerate(url_reader):
        tm.assert_frame_equal(chuck, df_list_expected[index])


def test_chunksize_is_incremental():
    jsonl = """{"a": 1, "b": 2}
        {"a": 3, "b": 4}
        {"a": 5, "b": 6}
        {"a": 7, "b": 8}\n""" * 1000

    class MyReader():
        def __init__(self, contents):
            self.read_count = 0
            self.stringio = StringIO(contents)

        def read(self, *args):
            self.read_count += 1
            return self.stringio.read(*args)

        def __iter__(self):
            self.read_count += 1
            return iter(self.stringio)

    reader = MyReader(jsonl)
    assert len(list(pd.read_json(reader, lines=True, chunksize=100))) > 1
    assert reader.read_count > 10
=======
    with pd.read_json(file_url, lines=True, chunksize=1) as url_reader:
        for index, chuck in enumerate(url_reader):
            tm.assert_frame_equal(chuck, df_list_expected[index])
>>>>>>> 4dff3977
<|MERGE_RESOLUTION|>--- conflicted
+++ resolved
@@ -249,10 +249,9 @@
     ]
     os_path = datapath("io", "json", "data", "line_delimited.json")
     file_url = Path(os_path).as_uri()
-<<<<<<< HEAD
-    url_reader = pd.read_json(file_url, lines=True, chunksize=1)
-    for index, chuck in enumerate(url_reader):
-        tm.assert_frame_equal(chuck, df_list_expected[index])
+    with pd.read_json(file_url, lines=True, chunksize=1) as url_reader:
+        for index, chuck in enumerate(url_reader):
+            tm.assert_frame_equal(chuck, df_list_expected[index])
 
 
 def test_chunksize_is_incremental():
@@ -276,9 +275,4 @@
 
     reader = MyReader(jsonl)
     assert len(list(pd.read_json(reader, lines=True, chunksize=100))) > 1
-    assert reader.read_count > 10
-=======
-    with pd.read_json(file_url, lines=True, chunksize=1) as url_reader:
-        for index, chuck in enumerate(url_reader):
-            tm.assert_frame_equal(chuck, df_list_expected[index])
->>>>>>> 4dff3977
+    assert reader.read_count > 10