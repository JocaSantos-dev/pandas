"""SQL io tests

The SQL tests are broken down in different classes:

- `PandasSQLTest`: base class with common methods for all test classes
- Tests for the public API (only tests with sqlite3)
    - `_TestSQLApi` base class
    - `TestSQLApi`: test the public API with sqlalchemy engine
    - `TestSQLiteFallbackApi`: test the public API with a sqlite DBAPI
      connection
- Tests for the different SQL flavors (flavor specific type conversions)
    - Tests for the sqlalchemy mode: `_TestSQLAlchemy` is the base class with
      common methods. The different tested flavors (sqlite3, MySQL,
      PostgreSQL) derive from the base class
    - Tests for the fallback mode (`TestSQLiteFallback`)

"""
from __future__ import annotations

import contextlib
from contextlib import closing
import csv
from datetime import (
    date,
    datetime,
    time,
)
from io import StringIO
from pathlib import Path
import sqlite3

import numpy as np
import pytest

import pandas.util._test_decorators as td

from pandas.core.dtypes.common import (
    is_datetime64_dtype,
    is_datetime64tz_dtype,
)

import pandas as pd
from pandas import (
    DataFrame,
    Index,
    MultiIndex,
    Series,
    Timestamp,
    concat,
    date_range,
    isna,
    to_datetime,
    to_timedelta,
)
import pandas._testing as tm
from pandas.core.arrays import (
    ArrowStringArray,
    StringArray,
)

from pandas.io import sql
from pandas.io.sql import (
    SQLAlchemyEngine,
    SQLDatabase,
    SQLiteDatabase,
    get_engine,
    pandasSQL_builder,
    read_sql_query,
    read_sql_table,
)

try:
    import sqlalchemy

    SQLALCHEMY_INSTALLED = True
except ImportError:
    SQLALCHEMY_INSTALLED = False

SQL_STRINGS = {
    "read_parameters": {
        "sqlite": "SELECT * FROM iris WHERE Name=? AND SepalLength=?",
        "mysql": "SELECT * FROM iris WHERE `Name`=%s AND `SepalLength`=%s",
        "postgresql": 'SELECT * FROM iris WHERE "Name"=%s AND "SepalLength"=%s',
    },
    "read_named_parameters": {
        "sqlite": """
                SELECT * FROM iris WHERE Name=:name AND SepalLength=:length
                """,
        "mysql": """
                SELECT * FROM iris WHERE
                `Name`=%(name)s AND `SepalLength`=%(length)s
                """,
        "postgresql": """
                SELECT * FROM iris WHERE
                "Name"=%(name)s AND "SepalLength"=%(length)s
                """,
    },
    "read_no_parameters_with_percent": {
        "sqlite": "SELECT * FROM iris WHERE Name LIKE '%'",
        "mysql": "SELECT * FROM iris WHERE `Name` LIKE '%'",
        "postgresql": "SELECT * FROM iris WHERE \"Name\" LIKE '%'",
    },
}


def iris_table_metadata(dialect: str):
    from sqlalchemy import (
        REAL,
        Column,
        Float,
        MetaData,
        String,
        Table,
    )

    dtype = Float if dialect == "postgresql" else REAL
    metadata = MetaData()
    iris = Table(
        "iris",
        metadata,
        Column("SepalLength", dtype),
        Column("SepalWidth", dtype),
        Column("PetalLength", dtype),
        Column("PetalWidth", dtype),
        Column("Name", String(200)),
    )
    return iris


def create_and_load_iris_sqlite3(conn: sqlite3.Connection, iris_file: Path):
    cur = conn.cursor()
    stmt = """CREATE TABLE iris (
            "SepalLength" REAL,
            "SepalWidth" REAL,
            "PetalLength" REAL,
            "PetalWidth" REAL,
            "Name" TEXT
        )"""
    cur.execute(stmt)
    with iris_file.open(newline=None) as csvfile:
        reader = csv.reader(csvfile)
        next(reader)
        stmt = "INSERT INTO iris VALUES(?, ?, ?, ?, ?)"
        cur.executemany(stmt, reader)


def create_and_load_iris(conn, iris_file: Path, dialect: str):
    from sqlalchemy import insert
    from sqlalchemy.engine import Engine

    iris = iris_table_metadata(dialect)
    iris.drop(conn, checkfirst=True)
    iris.create(bind=conn)

    with iris_file.open(newline=None) as csvfile:
        reader = csv.reader(csvfile)
        header = next(reader)
        params = [dict(zip(header, row)) for row in reader]
        stmt = insert(iris).values(params)
        if isinstance(conn, Engine):
            with conn.connect() as conn:
                with conn.begin():
                    conn.execute(stmt)
        else:
            conn.execute(stmt)


def create_and_load_iris_view(conn):
    stmt = "CREATE VIEW iris_view AS SELECT * FROM iris"
    if isinstance(conn, sqlite3.Connection):
        cur = conn.cursor()
        cur.execute(stmt)
    else:
        from sqlalchemy import text
        from sqlalchemy.engine import Engine

        stmt = text(stmt)
        if isinstance(conn, Engine):
            with conn.connect() as conn:
                with conn.begin():
                    conn.execute(stmt)
        else:
            conn.execute(stmt)


def types_table_metadata(dialect: str):
    from sqlalchemy import (
        TEXT,
        Boolean,
        Column,
        DateTime,
        Float,
        Integer,
        MetaData,
        Table,
    )

    date_type = TEXT if dialect == "sqlite" else DateTime
    bool_type = Integer if dialect == "sqlite" else Boolean
    metadata = MetaData()
    types = Table(
        "types",
        metadata,
        Column("TextCol", TEXT),
        Column("DateCol", date_type),
        Column("IntDateCol", Integer),
        Column("IntDateOnlyCol", Integer),
        Column("FloatCol", Float),
        Column("IntCol", Integer),
        Column("BoolCol", bool_type),
        Column("IntColWithNull", Integer),
        Column("BoolColWithNull", bool_type),
    )
    if dialect == "postgresql":
        types.append_column(Column("DateColWithTz", DateTime(timezone=True)))
    return types


def create_and_load_types_sqlite3(conn: sqlite3.Connection, types_data: list[dict]):
    cur = conn.cursor()
    stmt = """CREATE TABLE types (
                    "TextCol" TEXT,
                    "DateCol" TEXT,
                    "IntDateCol" INTEGER,
                    "IntDateOnlyCol" INTEGER,
                    "FloatCol" REAL,
                    "IntCol" INTEGER,
                    "BoolCol" INTEGER,
                    "IntColWithNull" INTEGER,
                    "BoolColWithNull" INTEGER
                )"""
    cur.execute(stmt)

    stmt = """
            INSERT INTO types
            VALUES(?, ?, ?, ?, ?, ?, ?, ?, ?)
            """
    cur.executemany(stmt, types_data)


def create_and_load_types(conn, types_data: list[dict], dialect: str):
    from sqlalchemy import insert
    from sqlalchemy.engine import Engine

    types = types_table_metadata(dialect)
    types.drop(conn, checkfirst=True)
    types.create(bind=conn)

    stmt = insert(types).values(types_data)
    if isinstance(conn, Engine):
        with conn.connect() as conn:
            with conn.begin():
                conn.execute(stmt)
    else:
        conn.execute(stmt)


def check_iris_frame(frame: DataFrame):
    pytype = frame.dtypes[0].type
    row = frame.iloc[0]
    assert issubclass(pytype, np.floating)
    tm.equalContents(row.values, [5.1, 3.5, 1.4, 0.2, "Iris-setosa"])


def count_rows(conn, table_name: str):
    stmt = f"SELECT count(*) AS count_1 FROM {table_name}"
    if isinstance(conn, sqlite3.Connection):
        cur = conn.cursor()
        result = cur.execute(stmt)
    else:
        from sqlalchemy import text
        from sqlalchemy.engine import Engine

        stmt = text(stmt)
        if isinstance(conn, Engine):
            with conn.connect() as conn:
                result = conn.execute(stmt)
        else:
            result = conn.execute(stmt)
    return result.fetchone()[0]


@pytest.fixture
def iris_path(datapath):
    iris_path = datapath("io", "data", "csv", "iris.csv")
    return Path(iris_path)


@pytest.fixture
def types_data():
    return [
        {
            "TextCol": "first",
            "DateCol": "2000-01-03 00:00:00",
            "IntDateCol": 535852800,
            "IntDateOnlyCol": 20101010,
            "FloatCol": 10.10,
            "IntCol": 1,
            "BoolCol": False,
            "IntColWithNull": 1,
            "BoolColWithNull": False,
            "DateColWithTz": "2000-01-01 00:00:00-08:00",
        },
        {
            "TextCol": "first",
            "DateCol": "2000-01-04 00:00:00",
            "IntDateCol": 1356998400,
            "IntDateOnlyCol": 20101212,
            "FloatCol": 10.10,
            "IntCol": 1,
            "BoolCol": False,
            "IntColWithNull": None,
            "BoolColWithNull": None,
            "DateColWithTz": "2000-06-01 00:00:00-07:00",
        },
    ]


@pytest.fixture
def types_data_frame(types_data):
    dtypes = {
        "TextCol": "str",
        "DateCol": "str",
        "IntDateCol": "int64",
        "IntDateOnlyCol": "int64",
        "FloatCol": "float",
        "IntCol": "int64",
        "BoolCol": "int64",
        "IntColWithNull": "float",
        "BoolColWithNull": "float",
    }
    df = DataFrame(types_data)
    return df[dtypes.keys()].astype(dtypes)


@pytest.fixture
def test_frame1():
    columns = ["index", "A", "B", "C", "D"]
    data = [
        (
            "2000-01-03 00:00:00",
            0.980268513777,
            3.68573087906,
            -0.364216805298,
            -1.15973806169,
        ),
        (
            "2000-01-04 00:00:00",
            1.04791624281,
            -0.0412318367011,
            -0.16181208307,
            0.212549316967,
        ),
        (
            "2000-01-05 00:00:00",
            0.498580885705,
            0.731167677815,
            -0.537677223318,
            1.34627041952,
        ),
        (
            "2000-01-06 00:00:00",
            1.12020151869,
            1.56762092543,
            0.00364077397681,
            0.67525259227,
        ),
    ]
    return DataFrame(data, columns=columns)


@pytest.fixture
def test_frame3():
    columns = ["index", "A", "B"]
    data = [
        ("2000-01-03 00:00:00", 2**31 - 1, -1.987670),
        ("2000-01-04 00:00:00", -29, -0.0412318367011),
        ("2000-01-05 00:00:00", 20000, 0.731167677815),
        ("2000-01-06 00:00:00", -290867, 1.56762092543),
    ]
    return DataFrame(data, columns=columns)


@pytest.fixture
def mysql_pymysql_engine(iris_path, types_data):
    sqlalchemy = pytest.importorskip("sqlalchemy")
    pymysql = pytest.importorskip("pymysql")
    engine = sqlalchemy.create_engine(
        "mysql+pymysql://root@localhost:3306/pandas",
        connect_args={"client_flag": pymysql.constants.CLIENT.MULTI_STATEMENTS},
    )
    insp = sqlalchemy.inspect(engine)
    if not insp.has_table("iris"):
        create_and_load_iris(engine, iris_path, "mysql")
    if not insp.has_table("types"):
        for entry in types_data:
            entry.pop("DateColWithTz")
        create_and_load_types(engine, types_data, "mysql")
    yield engine
    with engine.connect() as conn:
        with conn.begin():
            stmt = sqlalchemy.text("DROP TABLE IF EXISTS test_frame;")
            conn.execute(stmt)
    engine.dispose()


@pytest.fixture
def mysql_pymysql_conn(mysql_pymysql_engine):
    yield mysql_pymysql_engine.connect()


@pytest.fixture
def postgresql_psycopg2_engine(iris_path, types_data):
    sqlalchemy = pytest.importorskip("sqlalchemy")
    pytest.importorskip("psycopg2")
    engine = sqlalchemy.create_engine(
        "postgresql+psycopg2://postgres:postgres@localhost:5432/pandas"
    )
    insp = sqlalchemy.inspect(engine)
    if not insp.has_table("iris"):
        create_and_load_iris(engine, iris_path, "postgresql")
    if not insp.has_table("types"):
        create_and_load_types(engine, types_data, "postgresql")
    yield engine
    with engine.connect() as conn:
        with conn.begin():
            stmt = sqlalchemy.text("DROP TABLE IF EXISTS test_frame;")
            conn.execute(stmt)
    engine.dispose()


@pytest.fixture
def postgresql_psycopg2_conn(postgresql_psycopg2_engine):
    yield postgresql_psycopg2_engine.connect()


@pytest.fixture
def sqlite_engine():
    sqlalchemy = pytest.importorskip("sqlalchemy")
    engine = sqlalchemy.create_engine("sqlite://")
    yield engine
    engine.dispose()


@pytest.fixture
def sqlite_conn(sqlite_engine):
    yield sqlite_engine.connect()


@pytest.fixture
def sqlite_iris_engine(sqlite_engine, iris_path):
    create_and_load_iris(sqlite_engine, iris_path, "sqlite")
    return sqlite_engine


@pytest.fixture
def sqlite_iris_conn(sqlite_iris_engine):
    yield sqlite_iris_engine.connect()


@pytest.fixture
def sqlite_buildin():
    with contextlib.closing(sqlite3.connect(":memory:")) as closing_conn:
        with closing_conn as conn:
            yield conn


@pytest.fixture
def sqlite_buildin_iris(sqlite_buildin, iris_path):
    create_and_load_iris_sqlite3(sqlite_buildin, iris_path)
    return sqlite_buildin


mysql_connectable = [
    "mysql_pymysql_engine",
    "mysql_pymysql_conn",
]


postgresql_connectable = [
    "postgresql_psycopg2_engine",
    "postgresql_psycopg2_conn",
]

sqlite_connectable = [
    "sqlite_engine",
    "sqlite_conn",
]

sqlite_iris_connectable = [
    "sqlite_iris_engine",
    "sqlite_iris_conn",
]

sqlalchemy_connectable = mysql_connectable + postgresql_connectable + sqlite_connectable

sqlalchemy_connectable_iris = (
    mysql_connectable + postgresql_connectable + sqlite_iris_connectable
)

all_connectable = sqlalchemy_connectable + ["sqlite_buildin"]

all_connectable_iris = sqlalchemy_connectable_iris + ["sqlite_buildin_iris"]


@pytest.mark.db
@pytest.mark.parametrize("conn", all_connectable)
@pytest.mark.parametrize("method", [None, "multi"])
def test_to_sql(conn, method, test_frame1, request):
    conn = request.getfixturevalue(conn)
    with pandasSQL_builder(conn) as pandasSQL:
        pandasSQL.to_sql(test_frame1, "test_frame", method=method)
        assert pandasSQL.has_table("test_frame")
    assert count_rows(conn, "test_frame") == len(test_frame1)


@pytest.mark.db
@pytest.mark.parametrize("conn", all_connectable)
@pytest.mark.parametrize("mode, num_row_coef", [("replace", 1), ("append", 2)])
def test_to_sql_exist(conn, mode, num_row_coef, test_frame1, request):
    conn = request.getfixturevalue(conn)
    with pandasSQL_builder(conn) as pandasSQL:
        pandasSQL.to_sql(test_frame1, "test_frame", if_exists="fail")
        pandasSQL.to_sql(test_frame1, "test_frame", if_exists=mode)
        assert pandasSQL.has_table("test_frame")
    assert count_rows(conn, "test_frame") == num_row_coef * len(test_frame1)


@pytest.mark.db
@pytest.mark.parametrize("conn", all_connectable)
def test_to_sql_exist_fail(conn, test_frame1, request):
    conn = request.getfixturevalue(conn)
    with pandasSQL_builder(conn) as pandasSQL:
        pandasSQL.to_sql(test_frame1, "test_frame", if_exists="fail")
        assert pandasSQL.has_table("test_frame")

        msg = "Table 'test_frame' already exists"
        with pytest.raises(ValueError, match=msg):
            pandasSQL.to_sql(test_frame1, "test_frame", if_exists="fail")


@pytest.mark.db
@pytest.mark.parametrize("conn", all_connectable_iris)
def test_read_iris(conn, request):
    conn = request.getfixturevalue(conn)
    with pandasSQL_builder(conn) as pandasSQL:
        iris_frame = pandasSQL.read_query("SELECT * FROM iris")
    check_iris_frame(iris_frame)


@pytest.mark.db
@pytest.mark.parametrize("conn", sqlalchemy_connectable)
def test_to_sql_callable(conn, test_frame1, request):
    conn = request.getfixturevalue(conn)

    check = []  # used to double check function below is really being used

    def sample(pd_table, conn, keys, data_iter):
        check.append(1)
        data = [dict(zip(keys, row)) for row in data_iter]
        conn.execute(pd_table.table.insert(), data)

    with pandasSQL_builder(conn) as pandasSQL:
        pandasSQL.to_sql(test_frame1, "test_frame", method=sample)
        assert pandasSQL.has_table("test_frame")
    assert check == [1]
    assert count_rows(conn, "test_frame") == len(test_frame1)


@pytest.mark.db
@pytest.mark.parametrize("conn", mysql_connectable)
def test_default_type_conversion(conn, request):
    conn = request.getfixturevalue(conn)
    df = sql.read_sql_table("types", conn)

    assert issubclass(df.FloatCol.dtype.type, np.floating)
    assert issubclass(df.IntCol.dtype.type, np.integer)

    # MySQL has no real BOOL type (it's an alias for TINYINT)
    assert issubclass(df.BoolCol.dtype.type, np.integer)

    # Int column with NA values stays as float
    assert issubclass(df.IntColWithNull.dtype.type, np.floating)

    # Bool column with NA = int column with NA values => becomes float
    assert issubclass(df.BoolColWithNull.dtype.type, np.floating)


@pytest.mark.db
@pytest.mark.parametrize("conn", mysql_connectable)
def test_read_procedure(conn, request):
    conn = request.getfixturevalue(conn)

    # GH 7324
    # Although it is more an api test, it is added to the
    # mysql tests as sqlite does not have stored procedures
    from sqlalchemy import text
    from sqlalchemy.engine import Engine

    df = DataFrame({"a": [1, 2, 3], "b": [0.1, 0.2, 0.3]})
    df.to_sql("test_frame", conn, index=False)

    proc = """DROP PROCEDURE IF EXISTS get_testdb;

    CREATE PROCEDURE get_testdb ()

    BEGIN
        SELECT * FROM test_frame;
    END"""
    proc = text(proc)
    if isinstance(conn, Engine):
        with conn.connect() as engine_conn:
            with engine_conn.begin():
                engine_conn.execute(proc)
    else:
        conn.execute(proc)

    res1 = sql.read_sql_query("CALL get_testdb();", conn)
    tm.assert_frame_equal(df, res1)

    # test delegation to read_sql_query
    res2 = sql.read_sql("CALL get_testdb();", conn)
    tm.assert_frame_equal(df, res2)


@pytest.mark.db
@pytest.mark.parametrize("conn", postgresql_connectable)
@pytest.mark.parametrize("expected_count", [2, "Success!"])
def test_copy_from_callable_insertion_method(conn, expected_count, request):
    # GH 8953
    # Example in io.rst found under _io.sql.method
    # not available in sqlite, mysql
    def psql_insert_copy(table, conn, keys, data_iter):
        # gets a DBAPI connection that can provide a cursor
        dbapi_conn = conn.connection
        with dbapi_conn.cursor() as cur:
            s_buf = StringIO()
            writer = csv.writer(s_buf)
            writer.writerows(data_iter)
            s_buf.seek(0)

            columns = ", ".join([f'"{k}"' for k in keys])
            if table.schema:
                table_name = f"{table.schema}.{table.name}"
            else:
                table_name = table.name

            sql_query = f"COPY {table_name} ({columns}) FROM STDIN WITH CSV"
            cur.copy_expert(sql=sql_query, file=s_buf)
        return expected_count

    conn = request.getfixturevalue(conn)
    expected = DataFrame({"col1": [1, 2], "col2": [0.1, 0.2], "col3": ["a", "n"]})
    result_count = expected.to_sql(
        "test_frame", conn, index=False, method=psql_insert_copy
    )
    # GH 46891
    if not isinstance(expected_count, int):
        assert result_count is None
    else:
        assert result_count == expected_count
    result = sql.read_sql_table("test_frame", conn)
    tm.assert_frame_equal(result, expected)


def test_execute_typeerror(sqlite_iris_engine):
    with pytest.raises(TypeError, match="pandas.io.sql.execute requires a connection"):
        sql.execute("select * from iris", sqlite_iris_engine)


class MixInBase:
    def teardown_method(self):
        # if setup fails, there may not be a connection to close.
        if hasattr(self, "conn"):
            self.conn.close()
        # use a fresh connection to ensure we can drop all tables.
        try:
            conn = self.connect()
        except (sqlalchemy.exc.OperationalError, sqlite3.OperationalError):
            pass
        else:
            with conn:
                for tbl in self._get_all_tables(conn):
                    self.drop_table(tbl, conn)


class SQLiteMixIn(MixInBase):
    def connect(self):
        return sqlite3.connect(":memory:")

    def drop_table(self, table_name, conn):
        conn.execute(f"DROP TABLE IF EXISTS {sql._get_valid_sqlite_name(table_name)}")
        conn.commit()

    def _get_all_tables(self, conn):
        c = conn.execute("SELECT name FROM sqlite_master WHERE type='table'")
        return [table[0] for table in c.fetchall()]


class SQLAlchemyMixIn(MixInBase):
    @classmethod
    def teardown_class(cls):
        cls.engine.dispose()

    def connect(self):
        return self.engine.connect()

    def drop_table(self, table_name, conn):
        with conn.begin():
            sql.SQLDatabase(conn).drop_table(table_name)

    def _get_all_tables(self, conn):
        from sqlalchemy import inspect

        return inspect(conn).get_table_names()


class PandasSQLTest:
    """
    Base class with common private methods for SQLAlchemy and fallback cases.

    """

    def load_iris_data(self, iris_path):
        self.drop_table("iris", self.conn)
        if isinstance(self.conn, sqlite3.Connection):
            create_and_load_iris_sqlite3(self.conn, iris_path)
        else:
            create_and_load_iris(self.conn, iris_path, self.flavor)

    def load_types_data(self, types_data):
        if self.flavor != "postgresql":
            for entry in types_data:
                entry.pop("DateColWithTz")
        if isinstance(self.conn, sqlite3.Connection):
            types_data = [tuple(entry.values()) for entry in types_data]
            create_and_load_types_sqlite3(self.conn, types_data)
        else:
            create_and_load_types(self.conn, types_data, self.flavor)

    def _read_sql_iris_parameter(self):
        query = SQL_STRINGS["read_parameters"][self.flavor]
        params = ["Iris-setosa", 5.1]
        iris_frame = self.pandasSQL.read_query(query, params=params)
        check_iris_frame(iris_frame)

    def _read_sql_iris_named_parameter(self):
        query = SQL_STRINGS["read_named_parameters"][self.flavor]
        params = {"name": "Iris-setosa", "length": 5.1}
        iris_frame = self.pandasSQL.read_query(query, params=params)
        check_iris_frame(iris_frame)

    def _read_sql_iris_no_parameter_with_percent(self):
        query = SQL_STRINGS["read_no_parameters_with_percent"][self.flavor]
        iris_frame = self.pandasSQL.read_query(query, params=None)
        check_iris_frame(iris_frame)

    def _to_sql_empty(self, test_frame1):
        self.drop_table("test_frame1", self.conn)
        assert self.pandasSQL.to_sql(test_frame1.iloc[:0], "test_frame1") == 0

    def _to_sql_with_sql_engine(self, test_frame1, engine="auto", **engine_kwargs):
        """`to_sql` with the `engine` param"""
        # mostly copied from this class's `_to_sql()` method
        self.drop_table("test_frame1", self.conn)

        assert (
            self.pandasSQL.to_sql(
                test_frame1, "test_frame1", engine=engine, **engine_kwargs
            )
            == 4
        )
        assert self.pandasSQL.has_table("test_frame1")

        num_entries = len(test_frame1)
        num_rows = count_rows(self.conn, "test_frame1")
        assert num_rows == num_entries

        # Nuke table
        self.drop_table("test_frame1", self.conn)

    def _roundtrip(self, test_frame1):
        self.drop_table("test_frame_roundtrip", self.conn)
        assert self.pandasSQL.to_sql(test_frame1, "test_frame_roundtrip") == 4
        result = self.pandasSQL.read_query("SELECT * FROM test_frame_roundtrip")

        result.set_index("level_0", inplace=True)
        # result.index.astype(int)

        result.index.name = None

        tm.assert_frame_equal(result, test_frame1)

    def _execute_sql(self):
        # drop_sql = "DROP TABLE IF EXISTS test"  # should already be done
        iris_results = self.pandasSQL.execute("SELECT * FROM iris")
        row = iris_results.fetchone()
        tm.equalContents(row, [5.1, 3.5, 1.4, 0.2, "Iris-setosa"])

    def _to_sql_save_index(self):
        df = DataFrame.from_records(
            [(1, 2.1, "line1"), (2, 1.5, "line2")], columns=["A", "B", "C"], index=["A"]
        )
        assert self.pandasSQL.to_sql(df, "test_to_sql_saves_index") == 2
        ix_cols = self._get_index_columns("test_to_sql_saves_index")
        assert ix_cols == [["A"]]

    def _transaction_test(self):
        with self.pandasSQL.run_transaction() as trans:
            stmt = "CREATE TABLE test_trans (A INT, B TEXT)"
            if isinstance(self.pandasSQL, SQLiteDatabase):
                trans.execute(stmt)
            else:
                from sqlalchemy import text

                stmt = text(stmt)
                trans.execute(stmt)

        class DummyException(Exception):
            pass

        # Make sure when transaction is rolled back, no rows get inserted
        ins_sql = "INSERT INTO test_trans (A,B) VALUES (1, 'blah')"
        if isinstance(self.pandasSQL, SQLDatabase):
            from sqlalchemy import text

            ins_sql = text(ins_sql)
        try:
            with self.pandasSQL.run_transaction() as trans:
                trans.execute(ins_sql)
                raise DummyException("error")
        except DummyException:
            # ignore raised exception
            pass
        res = self.pandasSQL.read_query("SELECT * FROM test_trans")
        assert len(res) == 0

        # Make sure when transaction is committed, rows do get inserted
        with self.pandasSQL.run_transaction() as trans:
            trans.execute(ins_sql)
        res2 = self.pandasSQL.read_query("SELECT * FROM test_trans")
        assert len(res2) == 1


# -----------------------------------------------------------------------------
# -- Testing the public API


class _TestSQLApi(PandasSQLTest):
    """
    Base class to test the public API.

    From this two classes are derived to run these tests for both the
    sqlalchemy mode (`TestSQLApi`) and the fallback mode
    (`TestSQLiteFallbackApi`).  These tests are run with sqlite3. Specific
    tests for the different sql flavours are included in `_TestSQLAlchemy`.

    Notes:
    flavor can always be passed even in SQLAlchemy mode,
    should be correctly ignored.

    we don't use drop_table because that isn't part of the public api

    """

    flavor = "sqlite"
    mode: str

    @pytest.fixture(autouse=True)
    def setup_method(self, iris_path, types_data):
        self.conn = self.connect()
        if not isinstance(self.conn, sqlite3.Connection):
            self.conn.begin()
        self.load_iris_data(iris_path)
        self.load_types_data(types_data)
        self.load_test_data_and_sql()

    def load_test_data_and_sql(self):
        create_and_load_iris_view(self.conn)

    def test_read_sql_view(self):
        iris_frame = sql.read_sql_query("SELECT * FROM iris_view", self.conn)
        check_iris_frame(iris_frame)

    def test_read_sql_with_chunksize_no_result(self):
        query = "SELECT * FROM iris_view WHERE SepalLength < 0.0"
        with_batch = sql.read_sql_query(query, self.conn, chunksize=5)
        without_batch = sql.read_sql_query(query, self.conn)
        tm.assert_frame_equal(concat(with_batch), without_batch)

    def test_to_sql(self, test_frame1):
        sql.to_sql(test_frame1, "test_frame1", self.conn)
        assert sql.has_table("test_frame1", self.conn)

    def test_to_sql_fail(self, test_frame1):
        sql.to_sql(test_frame1, "test_frame2", self.conn, if_exists="fail")
        assert sql.has_table("test_frame2", self.conn)

        msg = "Table 'test_frame2' already exists"
        with pytest.raises(ValueError, match=msg):
            sql.to_sql(test_frame1, "test_frame2", self.conn, if_exists="fail")

    def test_to_sql_replace(self, test_frame1):
        sql.to_sql(test_frame1, "test_frame3", self.conn, if_exists="fail")
        # Add to table again
        sql.to_sql(test_frame1, "test_frame3", self.conn, if_exists="replace")
        assert sql.has_table("test_frame3", self.conn)

        num_entries = len(test_frame1)
        num_rows = count_rows(self.conn, "test_frame3")

        assert num_rows == num_entries

    def test_to_sql_append(self, test_frame1):
        assert sql.to_sql(test_frame1, "test_frame4", self.conn, if_exists="fail") == 4

        # Add to table again
        assert (
            sql.to_sql(test_frame1, "test_frame4", self.conn, if_exists="append") == 4
        )
        assert sql.has_table("test_frame4", self.conn)

        num_entries = 2 * len(test_frame1)
        num_rows = count_rows(self.conn, "test_frame4")

        assert num_rows == num_entries

    def test_to_sql_type_mapping(self, test_frame3):
        sql.to_sql(test_frame3, "test_frame5", self.conn, index=False)
        result = sql.read_sql("SELECT * FROM test_frame5", self.conn)

        tm.assert_frame_equal(test_frame3, result)

    def test_to_sql_series(self):
        s = Series(np.arange(5, dtype="int64"), name="series")
        sql.to_sql(s, "test_series", self.conn, index=False)
        s2 = sql.read_sql_query("SELECT * FROM test_series", self.conn)
        tm.assert_frame_equal(s.to_frame(), s2)

    def test_roundtrip(self, test_frame1):
        sql.to_sql(test_frame1, "test_frame_roundtrip", con=self.conn)
        result = sql.read_sql_query("SELECT * FROM test_frame_roundtrip", con=self.conn)

        # HACK!
        result.index = test_frame1.index
        result.set_index("level_0", inplace=True)
        result.index.astype(int)
        result.index.name = None
        tm.assert_frame_equal(result, test_frame1)

    def test_roundtrip_chunksize(self, test_frame1):
        sql.to_sql(
            test_frame1,
            "test_frame_roundtrip",
            con=self.conn,
            index=False,
            chunksize=2,
        )
        result = sql.read_sql_query("SELECT * FROM test_frame_roundtrip", con=self.conn)
        tm.assert_frame_equal(result, test_frame1)

    def test_execute_sql(self):
        # drop_sql = "DROP TABLE IF EXISTS test"  # should already be done
        with sql.pandasSQL_builder(self.conn) as pandas_sql:
            iris_results = pandas_sql.execute("SELECT * FROM iris")
        row = iris_results.fetchone()
        tm.equalContents(row, [5.1, 3.5, 1.4, 0.2, "Iris-setosa"])

    def test_date_parsing(self):
        # Test date parsing in read_sql
        # No Parsing
        df = sql.read_sql_query("SELECT * FROM types", self.conn)
        assert not issubclass(df.DateCol.dtype.type, np.datetime64)

        df = sql.read_sql_query(
            "SELECT * FROM types", self.conn, parse_dates=["DateCol"]
        )
        assert issubclass(df.DateCol.dtype.type, np.datetime64)
        assert df.DateCol.tolist() == [
            Timestamp(2000, 1, 3, 0, 0, 0),
            Timestamp(2000, 1, 4, 0, 0, 0),
        ]

        df = sql.read_sql_query(
            "SELECT * FROM types",
            self.conn,
            parse_dates={"DateCol": "%Y-%m-%d %H:%M:%S"},
        )
        assert issubclass(df.DateCol.dtype.type, np.datetime64)
        assert df.DateCol.tolist() == [
            Timestamp(2000, 1, 3, 0, 0, 0),
            Timestamp(2000, 1, 4, 0, 0, 0),
        ]

        df = sql.read_sql_query(
            "SELECT * FROM types", self.conn, parse_dates=["IntDateCol"]
        )
        assert issubclass(df.IntDateCol.dtype.type, np.datetime64)
        assert df.IntDateCol.tolist() == [
            Timestamp(1986, 12, 25, 0, 0, 0),
            Timestamp(2013, 1, 1, 0, 0, 0),
        ]

        df = sql.read_sql_query(
            "SELECT * FROM types", self.conn, parse_dates={"IntDateCol": "s"}
        )
        assert issubclass(df.IntDateCol.dtype.type, np.datetime64)
        assert df.IntDateCol.tolist() == [
            Timestamp(1986, 12, 25, 0, 0, 0),
            Timestamp(2013, 1, 1, 0, 0, 0),
        ]

        df = sql.read_sql_query(
            "SELECT * FROM types",
            self.conn,
            parse_dates={"IntDateOnlyCol": "%Y%m%d"},
        )
        assert issubclass(df.IntDateOnlyCol.dtype.type, np.datetime64)
        assert df.IntDateOnlyCol.tolist() == [
            Timestamp("2010-10-10"),
            Timestamp("2010-12-12"),
        ]

    @pytest.mark.parametrize("error", ["ignore", "raise", "coerce"])
    @pytest.mark.parametrize(
        "read_sql, text, mode",
        [
            (sql.read_sql, "SELECT * FROM types", ("sqlalchemy", "fallback")),
            (sql.read_sql, "types", ("sqlalchemy")),
            (
                sql.read_sql_query,
                "SELECT * FROM types",
                ("sqlalchemy", "fallback"),
            ),
            (sql.read_sql_table, "types", ("sqlalchemy")),
        ],
    )
    def test_custom_dateparsing_error(
        self, read_sql, text, mode, error, types_data_frame
    ):
        if self.mode in mode:
            expected = types_data_frame.astype({"DateCol": "datetime64[ns]"})

            result = read_sql(
                text,
                con=self.conn,
                parse_dates={
                    "DateCol": {"errors": error},
                },
            )

            tm.assert_frame_equal(result, expected)

    def test_date_and_index(self):
        # Test case where same column appears in parse_date and index_col

        df = sql.read_sql_query(
            "SELECT * FROM types",
            self.conn,
            index_col="DateCol",
            parse_dates=["DateCol", "IntDateCol"],
        )

        assert issubclass(df.index.dtype.type, np.datetime64)
        assert issubclass(df.IntDateCol.dtype.type, np.datetime64)

    def test_timedelta(self):

        # see #6921
        df = to_timedelta(Series(["00:00:01", "00:00:03"], name="foo")).to_frame()
        with tm.assert_produces_warning(UserWarning):
            result_count = df.to_sql("test_timedelta", self.conn)
        assert result_count == 2
        result = sql.read_sql_query("SELECT * FROM test_timedelta", self.conn)
        tm.assert_series_equal(result["foo"], df["foo"].view("int64"))

    def test_complex_raises(self):
        df = DataFrame({"a": [1 + 1j, 2j]})
        msg = "Complex datatypes not supported"
        with pytest.raises(ValueError, match=msg):
            assert df.to_sql("test_complex", self.conn) is None

    @pytest.mark.parametrize(
        "index_name,index_label,expected",
        [
            # no index name, defaults to 'index'
            (None, None, "index"),
            # specifying index_label
            (None, "other_label", "other_label"),
            # using the index name
            ("index_name", None, "index_name"),
            # has index name, but specifying index_label
            ("index_name", "other_label", "other_label"),
            # index name is integer
            (0, None, "0"),
            # index name is None but index label is integer
            (None, 0, "0"),
        ],
    )
    def test_to_sql_index_label(self, index_name, index_label, expected):
        temp_frame = DataFrame({"col1": range(4)})
        temp_frame.index.name = index_name
        query = "SELECT * FROM test_index_label"
        sql.to_sql(temp_frame, "test_index_label", self.conn, index_label=index_label)
        frame = sql.read_sql_query(query, self.conn)
        assert frame.columns[0] == expected

    def test_to_sql_index_label_multiindex(self):
        expected_row_count = 4
        temp_frame = DataFrame(
            {"col1": range(4)},
            index=MultiIndex.from_product([("A0", "A1"), ("B0", "B1")]),
        )

        # no index name, defaults to 'level_0' and 'level_1'
        result = sql.to_sql(temp_frame, "test_index_label", self.conn)
        assert result == expected_row_count
        frame = sql.read_sql_query("SELECT * FROM test_index_label", self.conn)
        assert frame.columns[0] == "level_0"
        assert frame.columns[1] == "level_1"

        # specifying index_label
        result = sql.to_sql(
            temp_frame,
            "test_index_label",
            self.conn,
            if_exists="replace",
            index_label=["A", "B"],
        )
        assert result == expected_row_count
        frame = sql.read_sql_query("SELECT * FROM test_index_label", self.conn)
        assert frame.columns[:2].tolist() == ["A", "B"]

        # using the index name
        temp_frame.index.names = ["A", "B"]
        result = sql.to_sql(
            temp_frame, "test_index_label", self.conn, if_exists="replace"
        )
        assert result == expected_row_count
        frame = sql.read_sql_query("SELECT * FROM test_index_label", self.conn)
        assert frame.columns[:2].tolist() == ["A", "B"]

        # has index name, but specifying index_label
        result = sql.to_sql(
            temp_frame,
            "test_index_label",
            self.conn,
            if_exists="replace",
            index_label=["C", "D"],
        )
        assert result == expected_row_count
        frame = sql.read_sql_query("SELECT * FROM test_index_label", self.conn)
        assert frame.columns[:2].tolist() == ["C", "D"]

        msg = "Length of 'index_label' should match number of levels, which is 2"
        with pytest.raises(ValueError, match=msg):
            sql.to_sql(
                temp_frame,
                "test_index_label",
                self.conn,
                if_exists="replace",
                index_label="C",
            )

    def test_multiindex_roundtrip(self):
        df = DataFrame.from_records(
            [(1, 2.1, "line1"), (2, 1.5, "line2")],
            columns=["A", "B", "C"],
            index=["A", "B"],
        )

        df.to_sql("test_multiindex_roundtrip", self.conn)
        result = sql.read_sql_query(
            "SELECT * FROM test_multiindex_roundtrip", self.conn, index_col=["A", "B"]
        )
        tm.assert_frame_equal(df, result, check_index_type=True)

    @pytest.mark.parametrize(
        "dtype",
        [
            None,
            int,
            float,
            {"A": int, "B": float},
        ],
    )
    def test_dtype_argument(self, dtype):
        # GH10285 Add dtype argument to read_sql_query
        df = DataFrame([[1.2, 3.4], [5.6, 7.8]], columns=["A", "B"])
        assert df.to_sql("test_dtype_argument", self.conn) == 2

        expected = df.astype(dtype)
        result = sql.read_sql_query(
            "SELECT A, B FROM test_dtype_argument", con=self.conn, dtype=dtype
        )

        tm.assert_frame_equal(result, expected)

    def test_integer_col_names(self):
        df = DataFrame([[1, 2], [3, 4]], columns=[0, 1])
        sql.to_sql(df, "test_frame_integer_col_names", self.conn, if_exists="replace")

    def test_get_schema(self, test_frame1):
        create_sql = sql.get_schema(test_frame1, "test", con=self.conn)
        assert "CREATE" in create_sql

    def test_get_schema_with_schema(self, test_frame1):
        # GH28486
        create_sql = sql.get_schema(test_frame1, "test", con=self.conn, schema="pypi")
        assert "CREATE TABLE pypi." in create_sql

    def test_get_schema_dtypes(self):
        if self.mode == "sqlalchemy":
            from sqlalchemy import Integer

            dtype = Integer
        else:
            dtype = "INTEGER"

        float_frame = DataFrame({"a": [1.1, 1.2], "b": [2.1, 2.2]})
        create_sql = sql.get_schema(
            float_frame, "test", con=self.conn, dtype={"b": dtype}
        )
        assert "CREATE" in create_sql
        assert "INTEGER" in create_sql

    def test_get_schema_keys(self, test_frame1):
        frame = DataFrame({"Col1": [1.1, 1.2], "Col2": [2.1, 2.2]})
        create_sql = sql.get_schema(frame, "test", con=self.conn, keys="Col1")
        constraint_sentence = 'CONSTRAINT test_pk PRIMARY KEY ("Col1")'
        assert constraint_sentence in create_sql

        # multiple columns as key (GH10385)
        create_sql = sql.get_schema(test_frame1, "test", con=self.conn, keys=["A", "B"])
        constraint_sentence = 'CONSTRAINT test_pk PRIMARY KEY ("A", "B")'
        assert constraint_sentence in create_sql

    def test_chunksize_read(self):
        df = DataFrame(np.random.randn(22, 5), columns=list("abcde"))
        df.to_sql("test_chunksize", self.conn, index=False)

        # reading the query in one time
        res1 = sql.read_sql_query("select * from test_chunksize", self.conn)

        # reading the query in chunks with read_sql_query
        res2 = DataFrame()
        i = 0
        sizes = [5, 5, 5, 5, 2]

        for chunk in sql.read_sql_query(
            "select * from test_chunksize", self.conn, chunksize=5
        ):
            res2 = concat([res2, chunk], ignore_index=True)
            assert len(chunk) == sizes[i]
            i += 1

        tm.assert_frame_equal(res1, res2)

        # reading the query in chunks with read_sql_query
        if self.mode == "sqlalchemy":
            res3 = DataFrame()
            i = 0
            sizes = [5, 5, 5, 5, 2]

            for chunk in sql.read_sql_table("test_chunksize", self.conn, chunksize=5):
                res3 = concat([res3, chunk], ignore_index=True)
                assert len(chunk) == sizes[i]
                i += 1

            tm.assert_frame_equal(res1, res3)

    def test_categorical(self):
        # GH8624
        # test that categorical gets written correctly as dense column
        df = DataFrame(
            {
                "person_id": [1, 2, 3],
                "person_name": ["John P. Doe", "Jane Dove", "John P. Doe"],
            }
        )
        df2 = df.copy()
        df2["person_name"] = df2["person_name"].astype("category")

        df2.to_sql("test_categorical", self.conn, index=False)
        res = sql.read_sql_query("SELECT * FROM test_categorical", self.conn)

        tm.assert_frame_equal(res, df)

    def test_unicode_column_name(self):
        # GH 11431
        df = DataFrame([[1, 2], [3, 4]], columns=["\xe9", "b"])
        df.to_sql("test_unicode", self.conn, index=False)

    def test_escaped_table_name(self):
        # GH 13206
        df = DataFrame({"A": [0, 1, 2], "B": [0.2, np.nan, 5.6]})
        df.to_sql("d1187b08-4943-4c8d-a7f6", self.conn, index=False)

        res = sql.read_sql_query("SELECT * FROM `d1187b08-4943-4c8d-a7f6`", self.conn)

        tm.assert_frame_equal(res, df)


@pytest.mark.skipif(not SQLALCHEMY_INSTALLED, reason="SQLAlchemy not installed")
class TestSQLApi(SQLAlchemyMixIn, _TestSQLApi):
    """
    Test the public API as it would be used directly

    Tests for `read_sql_table` are included here, as this is specific for the
    sqlalchemy mode.

    """

    flavor = "sqlite"
    mode = "sqlalchemy"

    @classmethod
    def setup_class(cls):
        cls.engine = sqlalchemy.create_engine("sqlite:///:memory:")

    def test_read_table_columns(self, test_frame1):
        # test columns argument in read_table
        sql.to_sql(test_frame1, "test_frame", self.conn)

        cols = ["A", "B"]
        result = sql.read_sql_table("test_frame", self.conn, columns=cols)
        assert result.columns.tolist() == cols

    def test_read_table_index_col(self, test_frame1):
        # test columns argument in read_table
        sql.to_sql(test_frame1, "test_frame", self.conn)

        result = sql.read_sql_table("test_frame", self.conn, index_col="index")
        assert result.index.names == ["index"]

        result = sql.read_sql_table("test_frame", self.conn, index_col=["A", "B"])
        assert result.index.names == ["A", "B"]

        result = sql.read_sql_table(
            "test_frame", self.conn, index_col=["A", "B"], columns=["C", "D"]
        )
        assert result.index.names == ["A", "B"]
        assert result.columns.tolist() == ["C", "D"]

    def test_read_sql_delegate(self):
        iris_frame1 = sql.read_sql_query("SELECT * FROM iris", self.conn)
        iris_frame2 = sql.read_sql("SELECT * FROM iris", self.conn)
        tm.assert_frame_equal(iris_frame1, iris_frame2)

        iris_frame1 = sql.read_sql_table("iris", self.conn)
        iris_frame2 = sql.read_sql("iris", self.conn)
        tm.assert_frame_equal(iris_frame1, iris_frame2)

    def test_not_reflect_all_tables(self):
        from sqlalchemy import text
        from sqlalchemy.engine import Engine

        # create invalid table
        query_list = [
            text("CREATE TABLE invalid (x INTEGER, y UNKNOWN);"),
            text("CREATE TABLE other_table (x INTEGER, y INTEGER);"),
        ]
        for query in query_list:
            if isinstance(self.conn, Engine):
                with self.conn.connect() as conn:
                    with conn.begin():
                        conn.execute(query)
            else:
                self.conn.execute(query)

        with tm.assert_produces_warning(None):
            sql.read_sql_table("other_table", self.conn)
            sql.read_sql_query("SELECT * FROM other_table", self.conn)

    def test_warning_case_insensitive_table_name(self, test_frame1):
        # see gh-7815
        with tm.assert_produces_warning(
            UserWarning,
            match=(
                r"The provided table name 'TABLE1' is not found exactly as such in "
                r"the database after writing the table, possibly due to case "
                r"sensitivity issues. Consider using lower case table names."
            ),
        ):
            sql.SQLDatabase(self.conn).check_case_sensitive("TABLE1", "")

        # Test that the warning is certainly NOT triggered in a normal case.
        with tm.assert_produces_warning(None):
            test_frame1.to_sql("CaseSensitive", self.conn)

    def _get_index_columns(self, tbl_name):
        from sqlalchemy.engine import reflection

        insp = reflection.Inspector.from_engine(self.conn)
        ixs = insp.get_indexes("test_index_saved")
        ixs = [i["column_names"] for i in ixs]
        return ixs

    def test_sqlalchemy_type_mapping(self):
        from sqlalchemy import TIMESTAMP

        # Test Timestamp objects (no datetime64 because of timezone) (GH9085)
        df = DataFrame(
            {"time": to_datetime(["2014-12-12 01:54", "2014-12-11 02:54"], utc=True)}
        )
        db = sql.SQLDatabase(self.conn)
        table = sql.SQLTable("test_type", db, frame=df)
        # GH 9086: TIMESTAMP is the suggested type for datetimes with timezones
        assert isinstance(table.table.c["time"].type, TIMESTAMP)

    @pytest.mark.parametrize(
        "integer, expected",
        [
            ("int8", "SMALLINT"),
            ("Int8", "SMALLINT"),
            ("uint8", "SMALLINT"),
            ("UInt8", "SMALLINT"),
            ("int16", "SMALLINT"),
            ("Int16", "SMALLINT"),
            ("uint16", "INTEGER"),
            ("UInt16", "INTEGER"),
            ("int32", "INTEGER"),
            ("Int32", "INTEGER"),
            ("uint32", "BIGINT"),
            ("UInt32", "BIGINT"),
            ("int64", "BIGINT"),
            ("Int64", "BIGINT"),
            (int, "BIGINT" if np.dtype(int).name == "int64" else "INTEGER"),
        ],
    )
    def test_sqlalchemy_integer_mapping(self, integer, expected):
        # GH35076 Map pandas integer to optimal SQLAlchemy integer type
        df = DataFrame([0, 1], columns=["a"], dtype=integer)
        db = sql.SQLDatabase(self.conn)
        table = sql.SQLTable("test_type", db, frame=df)

        result = str(table.table.c.a.type)
        assert result == expected

    @pytest.mark.parametrize("integer", ["uint64", "UInt64"])
    def test_sqlalchemy_integer_overload_mapping(self, integer):
        # GH35076 Map pandas integer to optimal SQLAlchemy integer type
        df = DataFrame([0, 1], columns=["a"], dtype=integer)
        db = sql.SQLDatabase(self.conn)
        with pytest.raises(
            ValueError, match="Unsigned 64 bit integer datatype is not supported"
        ):
            sql.SQLTable("test_type", db, frame=df)

    def test_database_uri_string(self, test_frame1):
        # Test read_sql and .to_sql method with a database URI (GH10654)
        # db_uri = 'sqlite:///:memory:' # raises
        # sqlalchemy.exc.OperationalError: (sqlite3.OperationalError) near
        # "iris": syntax error [SQL: 'iris']
        with tm.ensure_clean() as name:
            db_uri = "sqlite:///" + name
            table = "iris"
            test_frame1.to_sql(table, db_uri, if_exists="replace", index=False)
            test_frame2 = sql.read_sql(table, db_uri)
            test_frame3 = sql.read_sql_table(table, db_uri)
            query = "SELECT * FROM iris"
            test_frame4 = sql.read_sql_query(query, db_uri)
        tm.assert_frame_equal(test_frame1, test_frame2)
        tm.assert_frame_equal(test_frame1, test_frame3)
        tm.assert_frame_equal(test_frame1, test_frame4)

    @td.skip_if_installed("pg8000")
    def test_pg8000_sqlalchemy_passthrough_error(self):
        # using driver that will not be installed on CI to trigger error
        # in sqlalchemy.create_engine -> test passing of this error to user
        db_uri = "postgresql+pg8000://user:pass@host/dbname"
        with pytest.raises(ImportError, match="pg8000"):
            sql.read_sql("select * from table", db_uri)

    def test_query_by_text_obj(self):
        # WIP : GH10846
        from sqlalchemy import text

        name_text = text("select * from iris where name=:name")
        iris_df = sql.read_sql(name_text, self.conn, params={"name": "Iris-versicolor"})
        all_names = set(iris_df["Name"])
        assert all_names == {"Iris-versicolor"}

    def test_query_by_select_obj(self):
        # WIP : GH10846
        from sqlalchemy import (
            bindparam,
            select,
        )

        iris = iris_table_metadata(self.flavor)
        name_select = select(iris).where(iris.c.Name == bindparam("name"))
        iris_df = sql.read_sql(name_select, self.conn, params={"name": "Iris-setosa"})
        all_names = set(iris_df["Name"])
        assert all_names == {"Iris-setosa"}

    def test_column_with_percentage(self):
        # GH 37157
        df = DataFrame({"A": [0, 1, 2], "%_variation": [3, 4, 5]})
        df.to_sql("test_column_percentage", self.conn, index=False)

        res = sql.read_sql_table("test_column_percentage", self.conn)

        tm.assert_frame_equal(res, df)


class TestSQLiteFallbackApi(SQLiteMixIn, _TestSQLApi):
    """
    Test the public sqlite connection fallback API

    """

    flavor = "sqlite"
    mode = "fallback"

    def connect(self, database=":memory:"):
        return sqlite3.connect(database)

    def test_sql_open_close(self, test_frame3):
        # Test if the IO in the database still work if the connection closed
        # between the writing and reading (as in many real situations).

        with tm.ensure_clean() as name:

            with closing(self.connect(name)) as conn:
                assert (
                    sql.to_sql(test_frame3, "test_frame3_legacy", conn, index=False)
                    == 4
                )

            with closing(self.connect(name)) as conn:
                result = sql.read_sql_query("SELECT * FROM test_frame3_legacy;", conn)

        tm.assert_frame_equal(test_frame3, result)

    @pytest.mark.skipif(SQLALCHEMY_INSTALLED, reason="SQLAlchemy is installed")
    def test_con_string_import_error(self):
        conn = "mysql://root@localhost/pandas"
        msg = "Using URI string without sqlalchemy installed"
        with pytest.raises(ImportError, match=msg):
            sql.read_sql("SELECT * FROM iris", conn)

    @pytest.mark.skipif(SQLALCHEMY_INSTALLED, reason="SQLAlchemy is installed")
    def test_con_unknown_dbapi2_class_does_not_error_without_sql_alchemy_installed(
        self,
    ):
        class MockSqliteConnection:
            def __init__(self, *args, **kwargs) -> None:
                self.conn = sqlite3.Connection(*args, **kwargs)

            def __getattr__(self, name):
                return getattr(self.conn, name)

            def close(self):
                self.conn.close()

        with contextlib.closing(MockSqliteConnection(":memory:")) as conn:
            with tm.assert_produces_warning(UserWarning):
                sql.read_sql("SELECT 1", conn)

    def test_read_sql_delegate(self):
        iris_frame1 = sql.read_sql_query("SELECT * FROM iris", self.conn)
        iris_frame2 = sql.read_sql("SELECT * FROM iris", self.conn)
        tm.assert_frame_equal(iris_frame1, iris_frame2)

        msg = "Execution failed on sql 'iris': near \"iris\": syntax error"
        with pytest.raises(sql.DatabaseError, match=msg):
            sql.read_sql("iris", self.conn)

    def test_get_schema2(self, test_frame1):
        # without providing a connection object (available for backwards comp)
        create_sql = sql.get_schema(test_frame1, "test")
        assert "CREATE" in create_sql

    def _get_sqlite_column_type(self, schema, column):

        for col in schema.split("\n"):
            if col.split()[0].strip('"') == column:
                return col.split()[1]
        raise ValueError(f"Column {column} not found")

    def test_sqlite_type_mapping(self):

        # Test Timestamp objects (no datetime64 because of timezone) (GH9085)
        df = DataFrame(
            {"time": to_datetime(["2014-12-12 01:54", "2014-12-11 02:54"], utc=True)}
        )
        db = sql.SQLiteDatabase(self.conn)
        table = sql.SQLiteTable("test_type", db, frame=df)
        schema = table.sql_schema()
        assert self._get_sqlite_column_type(schema, "time") == "TIMESTAMP"


# -----------------------------------------------------------------------------
# -- Database flavor specific tests


@pytest.mark.skipif(not SQLALCHEMY_INSTALLED, reason="SQLAlchemy not installed")
class _TestSQLAlchemy(SQLAlchemyMixIn, PandasSQLTest):
    """
    Base class for testing the sqlalchemy backend.

    Subclasses for specific database types are created below. Tests that
    deviate for each flavor are overwritten there.

    """

    flavor: str

    @classmethod
    def setup_class(cls):
        cls.setup_driver()
        cls.setup_engine()

    @pytest.fixture(autouse=True)
    def setup_method(self, iris_path, types_data):
        try:
            self.conn = self.engine.connect()
            self.conn.begin()
            self.pandasSQL = sql.SQLDatabase(self.conn)
        except sqlalchemy.exc.OperationalError:
            pytest.skip(f"Can't connect to {self.flavor} server")
        self.load_iris_data(iris_path)
        self.load_types_data(types_data)

    @classmethod
    def setup_driver(cls):
        raise NotImplementedError()

    @classmethod
    def setup_engine(cls):
        raise NotImplementedError()

    def test_read_sql_parameter(self):
        self._read_sql_iris_parameter()

    def test_read_sql_named_parameter(self):
        self._read_sql_iris_named_parameter()

    def test_to_sql_empty(self, test_frame1):
        self._to_sql_empty(test_frame1)

    def test_create_table(self):
        from sqlalchemy import inspect

        temp_conn = self.connect()
        temp_frame = DataFrame(
            {"one": [1.0, 2.0, 3.0, 4.0], "two": [4.0, 3.0, 2.0, 1.0]}
        )
        pandasSQL = sql.SQLDatabase(temp_conn)
        assert pandasSQL.to_sql(temp_frame, "temp_frame") == 4

        insp = inspect(temp_conn)
        assert insp.has_table("temp_frame")

    def test_drop_table(self):
        from sqlalchemy import inspect

        temp_conn = self.connect()
        temp_frame = DataFrame(
            {"one": [1.0, 2.0, 3.0, 4.0], "two": [4.0, 3.0, 2.0, 1.0]}
        )
        pandasSQL = sql.SQLDatabase(temp_conn)
        assert pandasSQL.to_sql(temp_frame, "temp_frame") == 4

        insp = inspect(temp_conn)
        assert insp.has_table("temp_frame")

        pandasSQL.drop_table("temp_frame")
        assert not insp.has_table("temp_frame")

    def test_roundtrip(self, test_frame1):
        self._roundtrip(test_frame1)

    def test_execute_sql(self):
        self._execute_sql()

    def test_read_table(self):
        iris_frame = sql.read_sql_table("iris", con=self.conn)
        check_iris_frame(iris_frame)

    def test_read_table_columns(self):
        iris_frame = sql.read_sql_table(
            "iris", con=self.conn, columns=["SepalLength", "SepalLength"]
        )
        tm.equalContents(iris_frame.columns.values, ["SepalLength", "SepalLength"])

    def test_read_table_absent_raises(self):
        msg = "Table this_doesnt_exist not found"
        with pytest.raises(ValueError, match=msg):
            sql.read_sql_table("this_doesnt_exist", con=self.conn)

    def test_default_type_conversion(self):
        df = sql.read_sql_table("types", self.conn)

        assert issubclass(df.FloatCol.dtype.type, np.floating)
        assert issubclass(df.IntCol.dtype.type, np.integer)
        assert issubclass(df.BoolCol.dtype.type, np.bool_)

        # Int column with NA values stays as float
        assert issubclass(df.IntColWithNull.dtype.type, np.floating)
        # Bool column with NA values becomes object
        assert issubclass(df.BoolColWithNull.dtype.type, object)

    def test_bigint(self):
        # int64 should be converted to BigInteger, GH7433
        df = DataFrame(data={"i64": [2**62]})
        assert df.to_sql("test_bigint", self.conn, index=False) == 1
        result = sql.read_sql_table("test_bigint", self.conn)

        tm.assert_frame_equal(df, result)

    def test_default_date_load(self):
        df = sql.read_sql_table("types", self.conn)

        # IMPORTANT - sqlite has no native date type, so shouldn't parse, but
        # MySQL SHOULD be converted.
        assert issubclass(df.DateCol.dtype.type, np.datetime64)

    def test_datetime_with_timezone(self, request):
        # edge case that converts postgresql datetime with time zone types
        # to datetime64[ns,psycopg2.tz.FixedOffsetTimezone..], which is ok
        # but should be more natural, so coerce to datetime64[ns] for now

        def check(col):
            # check that a column is either datetime64[ns]
            # or datetime64[ns, UTC]
            if is_datetime64_dtype(col.dtype):

                # "2000-01-01 00:00:00-08:00" should convert to
                # "2000-01-01 08:00:00"
                assert col[0] == Timestamp("2000-01-01 08:00:00")

                # "2000-06-01 00:00:00-07:00" should convert to
                # "2000-06-01 07:00:00"
                assert col[1] == Timestamp("2000-06-01 07:00:00")

            elif is_datetime64tz_dtype(col.dtype):
                assert str(col.dt.tz) == "UTC"

                # "2000-01-01 00:00:00-08:00" should convert to
                # "2000-01-01 08:00:00"
                # "2000-06-01 00:00:00-07:00" should convert to
                # "2000-06-01 07:00:00"
                # GH 6415
                expected_data = [
                    Timestamp("2000-01-01 08:00:00", tz="UTC"),
                    Timestamp("2000-06-01 07:00:00", tz="UTC"),
                ]
                expected = Series(expected_data, name=col.name)
                tm.assert_series_equal(col, expected)

            else:
                raise AssertionError(
                    f"DateCol loaded with incorrect type -> {col.dtype}"
                )

        # GH11216
        df = read_sql_query("select * from types", self.conn)
        if not hasattr(df, "DateColWithTz"):
            request.node.add_marker(
                pytest.mark.xfail(reason="no column with datetime with time zone")
            )

        # this is parsed on Travis (linux), but not on macosx for some reason
        # even with the same versions of psycopg2 & sqlalchemy, possibly a
        # Postgresql server version difference
        col = df.DateColWithTz
        assert is_datetime64tz_dtype(col.dtype)

        df = read_sql_query(
            "select * from types", self.conn, parse_dates=["DateColWithTz"]
        )
        if not hasattr(df, "DateColWithTz"):
            request.node.add_marker(
                pytest.mark.xfail(reason="no column with datetime with time zone")
            )
        col = df.DateColWithTz
        assert is_datetime64tz_dtype(col.dtype)
        assert str(col.dt.tz) == "UTC"
        check(df.DateColWithTz)

        df = concat(
            list(read_sql_query("select * from types", self.conn, chunksize=1)),
            ignore_index=True,
        )
        col = df.DateColWithTz
        assert is_datetime64tz_dtype(col.dtype)
        assert str(col.dt.tz) == "UTC"
        expected = sql.read_sql_table("types", self.conn)
        col = expected.DateColWithTz
        assert is_datetime64tz_dtype(col.dtype)
        tm.assert_series_equal(df.DateColWithTz, expected.DateColWithTz)

        # xref #7139
        # this might or might not be converted depending on the postgres driver
        df = sql.read_sql_table("types", self.conn)
        check(df.DateColWithTz)

    def test_datetime_with_timezone_roundtrip(self):
        # GH 9086
        # Write datetimetz data to a db and read it back
        # For dbs that support timestamps with timezones, should get back UTC
        # otherwise naive data should be returned
        expected = DataFrame(
            {"A": date_range("2013-01-01 09:00:00", periods=3, tz="US/Pacific")}
        )
        assert expected.to_sql("test_datetime_tz", self.conn, index=False) == 3

        if self.flavor == "postgresql":
            # SQLAlchemy "timezones" (i.e. offsets) are coerced to UTC
            expected["A"] = expected["A"].dt.tz_convert("UTC")
        else:
            # Otherwise, timestamps are returned as local, naive
            expected["A"] = expected["A"].dt.tz_localize(None)

        result = sql.read_sql_table("test_datetime_tz", self.conn)
        tm.assert_frame_equal(result, expected)

        result = sql.read_sql_query("SELECT * FROM test_datetime_tz", self.conn)
        if self.flavor == "sqlite":
            # read_sql_query does not return datetime type like read_sql_table
            assert isinstance(result.loc[0, "A"], str)
            result["A"] = to_datetime(result["A"])
        tm.assert_frame_equal(result, expected)

    def test_out_of_bounds_datetime(self):
        # GH 26761
        data = DataFrame({"date": datetime(9999, 1, 1)}, index=[0])
        assert data.to_sql("test_datetime_obb", self.conn, index=False) == 1
        result = sql.read_sql_table("test_datetime_obb", self.conn)
        expected = DataFrame([pd.NaT], columns=["date"])
        tm.assert_frame_equal(result, expected)

    def test_naive_datetimeindex_roundtrip(self):
        # GH 23510
        # Ensure that a naive DatetimeIndex isn't converted to UTC
        dates = date_range("2018-01-01", periods=5, freq="6H")._with_freq(None)
        expected = DataFrame({"nums": range(5)}, index=dates)
        assert expected.to_sql("foo_table", self.conn, index_label="info_date") == 5
        result = sql.read_sql_table("foo_table", self.conn, index_col="info_date")
        # result index with gain a name from a set_index operation; expected
        tm.assert_frame_equal(result, expected, check_names=False)

    def test_date_parsing(self):
        # No Parsing
        df = sql.read_sql_table("types", self.conn)
        expected_type = object if self.flavor == "sqlite" else np.datetime64
        assert issubclass(df.DateCol.dtype.type, expected_type)

        df = sql.read_sql_table("types", self.conn, parse_dates=["DateCol"])
        assert issubclass(df.DateCol.dtype.type, np.datetime64)

        df = sql.read_sql_table(
            "types", self.conn, parse_dates={"DateCol": "%Y-%m-%d %H:%M:%S"}
        )
        assert issubclass(df.DateCol.dtype.type, np.datetime64)

        df = sql.read_sql_table(
            "types",
            self.conn,
            parse_dates={"DateCol": {"format": "%Y-%m-%d %H:%M:%S"}},
        )
        assert issubclass(df.DateCol.dtype.type, np.datetime64)

        df = sql.read_sql_table("types", self.conn, parse_dates=["IntDateCol"])
        assert issubclass(df.IntDateCol.dtype.type, np.datetime64)

        df = sql.read_sql_table("types", self.conn, parse_dates={"IntDateCol": "s"})
        assert issubclass(df.IntDateCol.dtype.type, np.datetime64)

        df = sql.read_sql_table(
            "types", self.conn, parse_dates={"IntDateCol": {"unit": "s"}}
        )
        assert issubclass(df.IntDateCol.dtype.type, np.datetime64)

    def test_datetime(self):
        df = DataFrame(
            {"A": date_range("2013-01-01 09:00:00", periods=3), "B": np.arange(3.0)}
        )
        assert df.to_sql("test_datetime", self.conn) == 3

        # with read_table -> type information from schema used
        result = sql.read_sql_table("test_datetime", self.conn)
        result = result.drop("index", axis=1)
        tm.assert_frame_equal(result, df)

        # with read_sql -> no type information -> sqlite has no native
        result = sql.read_sql_query("SELECT * FROM test_datetime", self.conn)
        result = result.drop("index", axis=1)
        if self.flavor == "sqlite":
            assert isinstance(result.loc[0, "A"], str)
            result["A"] = to_datetime(result["A"])
            tm.assert_frame_equal(result, df)
        else:
            tm.assert_frame_equal(result, df)

    def test_datetime_NaT(self):
        df = DataFrame(
            {"A": date_range("2013-01-01 09:00:00", periods=3), "B": np.arange(3.0)}
        )
        df.loc[1, "A"] = np.nan
        assert df.to_sql("test_datetime", self.conn, index=False) == 3

        # with read_table -> type information from schema used
        result = sql.read_sql_table("test_datetime", self.conn)
        tm.assert_frame_equal(result, df)

        # with read_sql -> no type information -> sqlite has no native
        result = sql.read_sql_query("SELECT * FROM test_datetime", self.conn)
        if self.flavor == "sqlite":
            assert isinstance(result.loc[0, "A"], str)
            result["A"] = to_datetime(result["A"], errors="coerce")
            tm.assert_frame_equal(result, df)
        else:
            tm.assert_frame_equal(result, df)

    def test_datetime_date(self):
        # test support for datetime.date
        df = DataFrame([date(2014, 1, 1), date(2014, 1, 2)], columns=["a"])
        assert df.to_sql("test_date", self.conn, index=False) == 2
        res = read_sql_table("test_date", self.conn)
        result = res["a"]
        expected = to_datetime(df["a"])
        # comes back as datetime64
        tm.assert_series_equal(result, expected)

    def test_datetime_time(self, sqlite_buildin):
        # test support for datetime.time
        df = DataFrame([time(9, 0, 0), time(9, 1, 30)], columns=["a"])
        assert df.to_sql("test_time", self.conn, index=False) == 2
        res = read_sql_table("test_time", self.conn)
        tm.assert_frame_equal(res, df)

        # GH8341
        # first, use the fallback to have the sqlite adapter put in place
        sqlite_conn = sqlite_buildin
        assert sql.to_sql(df, "test_time2", sqlite_conn, index=False) == 2
        res = sql.read_sql_query("SELECT * FROM test_time2", sqlite_conn)
        ref = df.applymap(lambda _: _.strftime("%H:%M:%S.%f"))
        tm.assert_frame_equal(ref, res)  # check if adapter is in place
        # then test if sqlalchemy is unaffected by the sqlite adapter
        assert sql.to_sql(df, "test_time3", self.conn, index=False) == 2
        if self.flavor == "sqlite":
            res = sql.read_sql_query("SELECT * FROM test_time3", self.conn)
            ref = df.applymap(lambda _: _.strftime("%H:%M:%S.%f"))
            tm.assert_frame_equal(ref, res)
        res = sql.read_sql_table("test_time3", self.conn)
        tm.assert_frame_equal(df, res)

    def test_mixed_dtype_insert(self):
        # see GH6509
        s1 = Series(2**25 + 1, dtype=np.int32)
        s2 = Series(0.0, dtype=np.float32)
        df = DataFrame({"s1": s1, "s2": s2})

        # write and read again
        assert df.to_sql("test_read_write", self.conn, index=False) == 1
        df2 = sql.read_sql_table("test_read_write", self.conn)

        tm.assert_frame_equal(df, df2, check_dtype=False, check_exact=True)

    def test_nan_numeric(self):
        # NaNs in numeric float column
        df = DataFrame({"A": [0, 1, 2], "B": [0.2, np.nan, 5.6]})
        assert df.to_sql("test_nan", self.conn, index=False) == 3

        # with read_table
        result = sql.read_sql_table("test_nan", self.conn)
        tm.assert_frame_equal(result, df)

        # with read_sql
        result = sql.read_sql_query("SELECT * FROM test_nan", self.conn)
        tm.assert_frame_equal(result, df)

    def test_nan_fullcolumn(self):
        # full NaN column (numeric float column)
        df = DataFrame({"A": [0, 1, 2], "B": [np.nan, np.nan, np.nan]})
        assert df.to_sql("test_nan", self.conn, index=False) == 3

        # with read_table
        result = sql.read_sql_table("test_nan", self.conn)
        tm.assert_frame_equal(result, df)

        # with read_sql -> not type info from table -> stays None
        df["B"] = df["B"].astype("object")
        df["B"] = None
        result = sql.read_sql_query("SELECT * FROM test_nan", self.conn)
        tm.assert_frame_equal(result, df)

    def test_nan_string(self):
        # NaNs in string column
        df = DataFrame({"A": [0, 1, 2], "B": ["a", "b", np.nan]})
        assert df.to_sql("test_nan", self.conn, index=False) == 3

        # NaNs are coming back as None
        df.loc[2, "B"] = None

        # with read_table
        result = sql.read_sql_table("test_nan", self.conn)
        tm.assert_frame_equal(result, df)

        # with read_sql
        result = sql.read_sql_query("SELECT * FROM test_nan", self.conn)
        tm.assert_frame_equal(result, df)

    def _get_index_columns(self, tbl_name):
        from sqlalchemy import inspect

        insp = inspect(self.conn)

        ixs = insp.get_indexes(tbl_name)
        ixs = [i["column_names"] for i in ixs]
        return ixs

    def test_to_sql_save_index(self):
        self._to_sql_save_index()

    @pytest.mark.xfail(reason="Nested transactions rollbacks don't work with Pandas")
    def test_transactions(self):
        self._transaction_test()

    def test_get_schema_create_table(self, test_frame3):
        # Use a dataframe without a bool column, since MySQL converts bool to
        # TINYINT (which read_sql_table returns as an int and causes a dtype
        # mismatch)
        from sqlalchemy import text
        from sqlalchemy.engine import Engine

        tbl = "test_get_schema_create_table"
        create_sql = sql.get_schema(test_frame3, tbl, con=self.conn)
        blank_test_df = test_frame3.iloc[:0]

        self.drop_table(tbl, self.conn)
        create_sql = text(create_sql)
        if isinstance(self.conn, Engine):
            with self.conn.connect() as conn:
                with conn.begin():
                    conn.execute(create_sql)
        else:
            self.conn.execute(create_sql)
        returned_df = sql.read_sql_table(tbl, self.conn)
        tm.assert_frame_equal(returned_df, blank_test_df, check_index_type=False)
        self.drop_table(tbl, self.conn)

    def test_dtype(self):
        from sqlalchemy import (
            TEXT,
            String,
        )
        from sqlalchemy.schema import MetaData

        cols = ["A", "B"]
        data = [(0.8, True), (0.9, None)]
        df = DataFrame(data, columns=cols)
        assert df.to_sql("dtype_test", self.conn) == 2
        assert df.to_sql("dtype_test2", self.conn, dtype={"B": TEXT}) == 2
        meta = MetaData()
        meta.reflect(bind=self.conn)
        sqltype = meta.tables["dtype_test2"].columns["B"].type
        assert isinstance(sqltype, TEXT)
        msg = "The type of B is not a SQLAlchemy type"
        with pytest.raises(ValueError, match=msg):
            df.to_sql("error", self.conn, dtype={"B": str})

        # GH9083
        assert df.to_sql("dtype_test3", self.conn, dtype={"B": String(10)}) == 2
        meta.reflect(bind=self.conn)
        sqltype = meta.tables["dtype_test3"].columns["B"].type
        assert isinstance(sqltype, String)
        assert sqltype.length == 10

        # single dtype
        assert df.to_sql("single_dtype_test", self.conn, dtype=TEXT) == 2
        meta.reflect(bind=self.conn)
        sqltypea = meta.tables["single_dtype_test"].columns["A"].type
        sqltypeb = meta.tables["single_dtype_test"].columns["B"].type
        assert isinstance(sqltypea, TEXT)
        assert isinstance(sqltypeb, TEXT)

    def test_notna_dtype(self):
        from sqlalchemy import (
            Boolean,
            DateTime,
            Float,
            Integer,
        )
        from sqlalchemy.schema import MetaData

        cols = {
            "Bool": Series([True, None]),
            "Date": Series([datetime(2012, 5, 1), None]),
            "Int": Series([1, None], dtype="object"),
            "Float": Series([1.1, None]),
        }
        df = DataFrame(cols)

        tbl = "notna_dtype_test"
        assert df.to_sql(tbl, self.conn) == 2
        _ = sql.read_sql_table(tbl, self.conn)
        meta = MetaData()
        meta.reflect(bind=self.conn)
        my_type = Integer if self.flavor == "mysql" else Boolean
        col_dict = meta.tables[tbl].columns
        assert isinstance(col_dict["Bool"].type, my_type)
        assert isinstance(col_dict["Date"].type, DateTime)
        assert isinstance(col_dict["Int"].type, Integer)
        assert isinstance(col_dict["Float"].type, Float)

    def test_double_precision(self):
        from sqlalchemy import (
            BigInteger,
            Float,
            Integer,
        )
        from sqlalchemy.schema import MetaData

        V = 1.23456789101112131415

        df = DataFrame(
            {
                "f32": Series([V], dtype="float32"),
                "f64": Series([V], dtype="float64"),
                "f64_as_f32": Series([V], dtype="float64"),
                "i32": Series([5], dtype="int32"),
                "i64": Series([5], dtype="int64"),
            }
        )

        assert (
            df.to_sql(
                "test_dtypes",
                self.conn,
                index=False,
                if_exists="replace",
                dtype={"f64_as_f32": Float(precision=23)},
            )
            == 1
        )
        res = sql.read_sql_table("test_dtypes", self.conn)

        # check precision of float64
        assert np.round(df["f64"].iloc[0], 14) == np.round(res["f64"].iloc[0], 14)

        # check sql types
        meta = MetaData()
        meta.reflect(bind=self.conn)
        col_dict = meta.tables["test_dtypes"].columns
        assert str(col_dict["f32"].type) == str(col_dict["f64_as_f32"].type)
        assert isinstance(col_dict["f32"].type, Float)
        assert isinstance(col_dict["f64"].type, Float)
        assert isinstance(col_dict["i32"].type, Integer)
        assert isinstance(col_dict["i64"].type, BigInteger)

    def test_connectable_issue_example(self):
        # This tests the example raised in issue
        # https://github.com/pandas-dev/pandas/issues/10104
        from sqlalchemy.engine import Engine

        def test_select(connection):
            query = "SELECT test_foo_data FROM test_foo_data"
            return sql.read_sql_query(query, con=connection)

        def test_append(connection, data):
            data.to_sql(name="test_foo_data", con=connection, if_exists="append")

        def test_connectable(conn):
            # https://github.com/sqlalchemy/sqlalchemy/commit/
            # 00b5c10846e800304caa86549ab9da373b42fa5d#r48323973
            foo_data = test_select(conn)
            test_append(conn, foo_data)

        def main(connectable):
            if isinstance(connectable, Engine):
                with connectable.connect() as conn:
                    with conn.begin():
                        test_connectable(conn)
            else:
                test_connectable(connectable)

        assert (
            DataFrame({"test_foo_data": [0, 1, 2]}).to_sql("test_foo_data", self.conn)
            == 3
        )
        main(self.conn)

    @pytest.mark.parametrize(
        "input",
        [{"foo": [np.inf]}, {"foo": [-np.inf]}, {"foo": [-np.inf], "infe0": ["bar"]}],
    )
    def test_to_sql_with_negative_npinf(self, input, request):
        # GH 34431

        df = DataFrame(input)

        if self.flavor == "mysql":
            # GH 36465
            # The input {"foo": [-np.inf], "infe0": ["bar"]} does not raise any error
            # for pymysql version >= 0.10
            # TODO(GH#36465): remove this version check after GH 36465 is fixed
            import pymysql

            if pymysql.VERSION[0:3] >= (0, 10, 0) and "infe0" in df.columns:
                mark = pytest.mark.xfail(reason="GH 36465")
                request.node.add_marker(mark)

            msg = "inf cannot be used with MySQL"
            with pytest.raises(ValueError, match=msg):
                df.to_sql("foobar", self.conn, index=False)
        else:
            assert df.to_sql("foobar", self.conn, index=False) == 1
            res = sql.read_sql_table("foobar", self.conn)
            tm.assert_equal(df, res)

    def test_temporary_table(self):
        from sqlalchemy import (
            Column,
            Integer,
            Unicode,
            select,
        )
        from sqlalchemy.orm import (
            Session,
            declarative_base,
        )

        test_data = "Hello, World!"
        expected = DataFrame({"spam": [test_data]})
        Base = declarative_base()

        class Temporary(Base):
            __tablename__ = "temp_test"
            __table_args__ = {"prefixes": ["TEMPORARY"]}
            id = Column(Integer, primary_key=True)
            spam = Column(Unicode(30), nullable=False)

        with Session(self.conn) as session:
            with session.begin():
                conn = session.connection()
                Temporary.__table__.create(conn)
                session.add(Temporary(spam=test_data))
                session.flush()
                df = sql.read_sql_query(sql=select(Temporary.spam), con=conn)
        tm.assert_frame_equal(df, expected)

    # -- SQL Engine tests (in the base class for now)
    def test_invalid_engine(self, test_frame1):
        msg = "engine must be one of 'auto', 'sqlalchemy'"
        with pytest.raises(ValueError, match=msg):
            self._to_sql_with_sql_engine(test_frame1, "bad_engine")

    def test_options_sqlalchemy(self, test_frame1):
        # use the set option
        with pd.option_context("io.sql.engine", "sqlalchemy"):
            self._to_sql_with_sql_engine(test_frame1)

    def test_options_auto(self, test_frame1):
        # use the set option
        with pd.option_context("io.sql.engine", "auto"):
            self._to_sql_with_sql_engine(test_frame1)

    def test_options_get_engine(self):
        assert isinstance(get_engine("sqlalchemy"), SQLAlchemyEngine)

        with pd.option_context("io.sql.engine", "sqlalchemy"):
            assert isinstance(get_engine("auto"), SQLAlchemyEngine)
            assert isinstance(get_engine("sqlalchemy"), SQLAlchemyEngine)

        with pd.option_context("io.sql.engine", "auto"):
            assert isinstance(get_engine("auto"), SQLAlchemyEngine)
            assert isinstance(get_engine("sqlalchemy"), SQLAlchemyEngine)

    def test_get_engine_auto_error_message(self):
        # Expect different error messages from get_engine(engine="auto")
        # if engines aren't installed vs. are installed but bad version
        pass
        # TODO(GH#36893) fill this in when we add more engines

<<<<<<< HEAD
    @pytest.mark.parametrize("func", ["read_sql", "read_sql_query"])
    @pytest.mark.parametrize("storage", ["pyarrow", "python"])
    def test_read_sql_nullable_dtypes(self, storage, func):
=======
    def test_read_sql_nullable_dtypes(self, string_storage):
>>>>>>> 8117a556
        # GH#50048
        table = "test"
        df = self.nullable_data()
        df.to_sql(table, self.conn, index=False, if_exists="replace")

<<<<<<< HEAD
        with pd.option_context("mode.string_storage", storage):
            result = getattr(pd, func)(
=======
        with pd.option_context("mode.string_storage", string_storage):
            result = pd.read_sql(
>>>>>>> 8117a556
                f"Select * from {table}", self.conn, use_nullable_dtypes=True
            )
        expected = self.nullable_expected(string_storage)
        tm.assert_frame_equal(result, expected)

<<<<<<< HEAD
        with pd.option_context("mode.string_storage", storage):
            iterator = getattr(pd, func)(
=======
        with pd.option_context("mode.string_storage", string_storage):
            iterator = pd.read_sql(
>>>>>>> 8117a556
                f"Select * from {table}",
                self.conn,
                use_nullable_dtypes=True,
                chunksize=3,
            )
            expected = self.nullable_expected(string_storage)
            for result in iterator:
                tm.assert_frame_equal(result, expected)

<<<<<<< HEAD
    @pytest.mark.parametrize("func", ["read_sql", "read_sql_table"])
    @pytest.mark.parametrize("storage", ["pyarrow", "python"])
    def test_read_sql_nullable_dtypes_table(self, storage, func):
=======
    def test_read_sql_nullable_dtypes_table(self, string_storage):
>>>>>>> 8117a556
        # GH#50048
        table = "test"
        df = self.nullable_data()
        df.to_sql(table, self.conn, index=False, if_exists="replace")

<<<<<<< HEAD
        with pd.option_context("mode.string_storage", storage):
            result = getattr(pd, func)(table, self.conn, use_nullable_dtypes=True)
        expected = self.nullable_expected(storage)
        tm.assert_frame_equal(result, expected)

        with pd.option_context("mode.string_storage", storage):
            iterator = getattr(pd, func)(
                table,
=======
        with pd.option_context("mode.string_storage", string_storage):
            result = pd.read_sql(table, self.conn, use_nullable_dtypes=True)
        expected = self.nullable_expected(string_storage)
        tm.assert_frame_equal(result, expected)

        with pd.option_context("mode.string_storage", string_storage):
            iterator = pd.read_sql(
                f"Select * from {table}",
>>>>>>> 8117a556
                self.conn,
                use_nullable_dtypes=True,
                chunksize=3,
            )
            expected = self.nullable_expected(string_storage)
            for result in iterator:
                tm.assert_frame_equal(result, expected)

    def nullable_data(self) -> DataFrame:
        return DataFrame(
            {
                "a": Series([1, np.nan, 3], dtype="Int64"),
                "b": Series([1, 2, 3], dtype="Int64"),
                "c": Series([1.5, np.nan, 2.5], dtype="Float64"),
                "d": Series([1.5, 2.0, 2.5], dtype="Float64"),
                "e": [True, False, None],
                "f": [True, False, True],
                "g": ["a", "b", "c"],
                "h": ["a", "b", None],
            }
        )

    def nullable_expected(self, storage) -> DataFrame:

        string_array: StringArray | ArrowStringArray
        string_array_na: StringArray | ArrowStringArray
        if storage == "python":
            string_array = StringArray(np.array(["a", "b", "c"], dtype=np.object_))
            string_array_na = StringArray(np.array(["a", "b", pd.NA], dtype=np.object_))

        else:
            pa = pytest.importorskip("pyarrow")
            string_array = ArrowStringArray(pa.array(["a", "b", "c"]))
            string_array_na = ArrowStringArray(pa.array(["a", "b", None]))

        return DataFrame(
            {
                "a": Series([1, np.nan, 3], dtype="Int64"),
                "b": Series([1, 2, 3], dtype="Int64"),
                "c": Series([1.5, np.nan, 2.5], dtype="Float64"),
                "d": Series([1.5, 2.0, 2.5], dtype="Float64"),
                "e": Series([True, False, pd.NA], dtype="boolean"),
                "f": Series([True, False, True], dtype="boolean"),
                "g": string_array,
                "h": string_array_na,
            }
        )

    def test_chunksize_empty_dtypes(self):
        # GH#50245
        dtypes = {"a": "int64", "b": "object"}
        df = DataFrame(columns=["a", "b"]).astype(dtypes)
        expected = df.copy()
        df.to_sql("test", self.conn, index=False, if_exists="replace")

        for result in read_sql_query(
            "SELECT * FROM test",
            self.conn,
            dtype=dtypes,
            chunksize=1,
        ):
            tm.assert_frame_equal(result, expected)


class TestSQLiteAlchemy(_TestSQLAlchemy):
    """
    Test the sqlalchemy backend against an in-memory sqlite database.

    """

    flavor = "sqlite"

    @classmethod
    def setup_engine(cls):
        cls.engine = sqlalchemy.create_engine("sqlite:///:memory:")

    @classmethod
    def setup_driver(cls):
        # sqlite3 is built-in
        cls.driver = None

    def test_default_type_conversion(self):
        df = sql.read_sql_table("types", self.conn)

        assert issubclass(df.FloatCol.dtype.type, np.floating)
        assert issubclass(df.IntCol.dtype.type, np.integer)

        # sqlite has no boolean type, so integer type is returned
        assert issubclass(df.BoolCol.dtype.type, np.integer)

        # Int column with NA values stays as float
        assert issubclass(df.IntColWithNull.dtype.type, np.floating)

        # Non-native Bool column with NA values stays as float
        assert issubclass(df.BoolColWithNull.dtype.type, np.floating)

    def test_default_date_load(self):
        df = sql.read_sql_table("types", self.conn)

        # IMPORTANT - sqlite has no native date type, so shouldn't parse, but
        assert not issubclass(df.DateCol.dtype.type, np.datetime64)

    def test_bigint_warning(self):
        # test no warning for BIGINT (to support int64) is raised (GH7433)
        df = DataFrame({"a": [1, 2]}, dtype="int64")
        assert df.to_sql("test_bigintwarning", self.conn, index=False) == 2

        with tm.assert_produces_warning(None):
            sql.read_sql_table("test_bigintwarning", self.conn)

    def test_row_object_is_named_tuple(self):
        # GH 40682
        # Test for the is_named_tuple() function
        # Placed here due to its usage of sqlalchemy

        from sqlalchemy import (
            Column,
            Integer,
            String,
        )
        from sqlalchemy.orm import (
            declarative_base,
            sessionmaker,
        )

        BaseModel = declarative_base()

        class Test(BaseModel):
            __tablename__ = "test_frame"
            id = Column(Integer, primary_key=True)
            string_column = Column(String(50))

        BaseModel.metadata.create_all(self.conn)
        Session = sessionmaker(bind=self.conn)
        with Session() as session:
            df = DataFrame({"id": [0, 1], "string_column": ["hello", "world"]})
            assert (
                df.to_sql("test_frame", con=self.conn, index=False, if_exists="replace")
                == 2
            )
            session.commit()
            test_query = session.query(Test.id, Test.string_column)
            df = DataFrame(test_query)

        assert list(df.columns) == ["id", "string_column"]

    def nullable_expected(self, storage) -> DataFrame:
        return super().nullable_expected(storage).astype({"e": "Int64", "f": "Int64"})

<<<<<<< HEAD
    @pytest.mark.parametrize("func", ["read_sql", "read_sql_table"])
    @pytest.mark.parametrize("storage", ["pyarrow", "python"])
    def test_read_sql_nullable_dtypes_table(self, storage, func):
=======
    def test_read_sql_nullable_dtypes_table(self, string_storage):
>>>>>>> 8117a556
        # GH#50048 Not supported for sqlite
        pass


@pytest.mark.db
class TestMySQLAlchemy(_TestSQLAlchemy):
    """
    Test the sqlalchemy backend against an MySQL database.

    """

    flavor = "mysql"
    port = 3306

    @classmethod
    def setup_engine(cls):
        cls.engine = sqlalchemy.create_engine(
            f"mysql+{cls.driver}://root@localhost:{cls.port}/pandas",
            connect_args=cls.connect_args,
        )

    @classmethod
    def setup_driver(cls):
        pymysql = pytest.importorskip("pymysql")
        cls.driver = "pymysql"
        cls.connect_args = {"client_flag": pymysql.constants.CLIENT.MULTI_STATEMENTS}

    def test_default_type_conversion(self):
        pass

    def nullable_expected(self, storage) -> DataFrame:
        return super().nullable_expected(storage).astype({"e": "Int64", "f": "Int64"})


@pytest.mark.db
class TestPostgreSQLAlchemy(_TestSQLAlchemy):
    """
    Test the sqlalchemy backend against an PostgreSQL database.

    """

    flavor = "postgresql"
    port = 5432

    @classmethod
    def setup_engine(cls):
        cls.engine = sqlalchemy.create_engine(
            f"postgresql+{cls.driver}://postgres:postgres@localhost:{cls.port}/pandas"
        )

    @classmethod
    def setup_driver(cls):
        pytest.importorskip("psycopg2")
        cls.driver = "psycopg2"

    def test_schema_support(self):
        from sqlalchemy.engine import Engine

        # only test this for postgresql (schema's not supported in
        # mysql/sqlite)
        df = DataFrame({"col1": [1, 2], "col2": [0.1, 0.2], "col3": ["a", "n"]})

        # create a schema
        self.conn.execute("DROP SCHEMA IF EXISTS other CASCADE;")
        self.conn.execute("CREATE SCHEMA other;")

        # write dataframe to different schema's
        assert df.to_sql("test_schema_public", self.conn, index=False) == 2
        assert (
            df.to_sql(
                "test_schema_public_explicit", self.conn, index=False, schema="public"
            )
            == 2
        )
        assert (
            df.to_sql("test_schema_other", self.conn, index=False, schema="other") == 2
        )

        # read dataframes back in
        res1 = sql.read_sql_table("test_schema_public", self.conn)
        tm.assert_frame_equal(df, res1)
        res2 = sql.read_sql_table("test_schema_public_explicit", self.conn)
        tm.assert_frame_equal(df, res2)
        res3 = sql.read_sql_table(
            "test_schema_public_explicit", self.conn, schema="public"
        )
        tm.assert_frame_equal(df, res3)
        res4 = sql.read_sql_table("test_schema_other", self.conn, schema="other")
        tm.assert_frame_equal(df, res4)
        msg = "Table test_schema_other not found"
        with pytest.raises(ValueError, match=msg):
            sql.read_sql_table("test_schema_other", self.conn, schema="public")

        # different if_exists options

        # create a schema
        self.conn.execute("DROP SCHEMA IF EXISTS other CASCADE;")
        self.conn.execute("CREATE SCHEMA other;")

        # write dataframe with different if_exists options
        assert (
            df.to_sql("test_schema_other", self.conn, schema="other", index=False) == 2
        )
        df.to_sql(
            "test_schema_other",
            self.conn,
            schema="other",
            index=False,
            if_exists="replace",
        )
        assert (
            df.to_sql(
                "test_schema_other",
                self.conn,
                schema="other",
                index=False,
                if_exists="append",
            )
            == 2
        )
        res = sql.read_sql_table("test_schema_other", self.conn, schema="other")
        tm.assert_frame_equal(concat([df, df], ignore_index=True), res)

        # specifying schema in user-provided meta

        # The schema won't be applied on another Connection
        # because of transactional schemas
        if isinstance(self.conn, Engine):
            engine2 = self.connect()
            pdsql = sql.SQLDatabase(engine2, schema="other")
            assert pdsql.to_sql(df, "test_schema_other2", index=False) == 2
            assert (
                pdsql.to_sql(df, "test_schema_other2", index=False, if_exists="replace")
                == 2
            )
            assert (
                pdsql.to_sql(df, "test_schema_other2", index=False, if_exists="append")
                == 2
            )
            res1 = sql.read_sql_table("test_schema_other2", self.conn, schema="other")
            res2 = pdsql.read_table("test_schema_other2")
            tm.assert_frame_equal(res1, res2)


# -----------------------------------------------------------------------------
# -- Test Sqlite / MySQL fallback


class TestSQLiteFallback(SQLiteMixIn, PandasSQLTest):
    """
    Test the fallback mode against an in-memory sqlite database.

    """

    flavor = "sqlite"

    @pytest.fixture(autouse=True)
    def setup_method(self, iris_path, types_data):
        self.conn = self.connect()
        self.load_iris_data(iris_path)
        self.load_types_data(types_data)
        self.pandasSQL = sql.SQLiteDatabase(self.conn)

    def test_read_sql_parameter(self):
        self._read_sql_iris_parameter()

    def test_read_sql_named_parameter(self):
        self._read_sql_iris_named_parameter()

    def test_to_sql_empty(self, test_frame1):
        self._to_sql_empty(test_frame1)

    def test_create_and_drop_table(self):
        temp_frame = DataFrame(
            {"one": [1.0, 2.0, 3.0, 4.0], "two": [4.0, 3.0, 2.0, 1.0]}
        )

        assert self.pandasSQL.to_sql(temp_frame, "drop_test_frame") == 4

        assert self.pandasSQL.has_table("drop_test_frame")

        self.pandasSQL.drop_table("drop_test_frame")

        assert not self.pandasSQL.has_table("drop_test_frame")

    def test_roundtrip(self, test_frame1):
        self._roundtrip(test_frame1)

    def test_execute_sql(self):
        self._execute_sql()

    def test_datetime_date(self):
        # test support for datetime.date
        df = DataFrame([date(2014, 1, 1), date(2014, 1, 2)], columns=["a"])
        assert df.to_sql("test_date", self.conn, index=False) == 2
        res = read_sql_query("SELECT * FROM test_date", self.conn)
        if self.flavor == "sqlite":
            # comes back as strings
            tm.assert_frame_equal(res, df.astype(str))
        elif self.flavor == "mysql":
            tm.assert_frame_equal(res, df)

    @pytest.mark.parametrize("tz_aware", [False, True])
    def test_datetime_time(self, tz_aware):
        # test support for datetime.time, GH #8341
        if not tz_aware:
            tz_times = [time(9, 0, 0), time(9, 1, 30)]
        else:
            tz_dt = date_range("2013-01-01 09:00:00", periods=2, tz="US/Pacific")
            tz_times = Series(tz_dt.to_pydatetime()).map(lambda dt: dt.timetz())

        df = DataFrame(tz_times, columns=["a"])

        assert df.to_sql("test_time", self.conn, index=False) == 2
        res = read_sql_query("SELECT * FROM test_time", self.conn)
        if self.flavor == "sqlite":
            # comes back as strings
            expected = df.applymap(lambda _: _.strftime("%H:%M:%S.%f"))
            tm.assert_frame_equal(res, expected)

    def _get_index_columns(self, tbl_name):
        ixs = sql.read_sql_query(
            "SELECT * FROM sqlite_master WHERE type = 'index' "
            + f"AND tbl_name = '{tbl_name}'",
            self.conn,
        )
        ix_cols = []
        for ix_name in ixs.name:
            ix_info = sql.read_sql_query(f"PRAGMA index_info({ix_name})", self.conn)
            ix_cols.append(ix_info.name.tolist())
        return ix_cols

    def test_to_sql_save_index(self):
        self._to_sql_save_index()

    def test_transactions(self):
        self._transaction_test()

    def _get_sqlite_column_type(self, table, column):
        recs = self.conn.execute(f"PRAGMA table_info({table})")
        for cid, name, ctype, not_null, default, pk in recs:
            if name == column:
                return ctype
        raise ValueError(f"Table {table}, column {column} not found")

    def test_dtype(self):
        if self.flavor == "mysql":
            pytest.skip("Not applicable to MySQL legacy")
        cols = ["A", "B"]
        data = [(0.8, True), (0.9, None)]
        df = DataFrame(data, columns=cols)
        assert df.to_sql("dtype_test", self.conn) == 2
        assert df.to_sql("dtype_test2", self.conn, dtype={"B": "STRING"}) == 2

        # sqlite stores Boolean values as INTEGER
        assert self._get_sqlite_column_type("dtype_test", "B") == "INTEGER"

        assert self._get_sqlite_column_type("dtype_test2", "B") == "STRING"
        msg = r"B \(<class 'bool'>\) not a string"
        with pytest.raises(ValueError, match=msg):
            df.to_sql("error", self.conn, dtype={"B": bool})

        # single dtype
        assert df.to_sql("single_dtype_test", self.conn, dtype="STRING") == 2
        assert self._get_sqlite_column_type("single_dtype_test", "A") == "STRING"
        assert self._get_sqlite_column_type("single_dtype_test", "B") == "STRING"

    def test_notna_dtype(self):
        if self.flavor == "mysql":
            pytest.skip("Not applicable to MySQL legacy")

        cols = {
            "Bool": Series([True, None]),
            "Date": Series([datetime(2012, 5, 1), None]),
            "Int": Series([1, None], dtype="object"),
            "Float": Series([1.1, None]),
        }
        df = DataFrame(cols)

        tbl = "notna_dtype_test"
        assert df.to_sql(tbl, self.conn) == 2

        assert self._get_sqlite_column_type(tbl, "Bool") == "INTEGER"
        assert self._get_sqlite_column_type(tbl, "Date") == "TIMESTAMP"
        assert self._get_sqlite_column_type(tbl, "Int") == "INTEGER"
        assert self._get_sqlite_column_type(tbl, "Float") == "REAL"

    def test_illegal_names(self):
        # For sqlite, these should work fine
        df = DataFrame([[1, 2], [3, 4]], columns=["a", "b"])

        msg = "Empty table or column name specified"
        with pytest.raises(ValueError, match=msg):
            df.to_sql("", self.conn)

        for ndx, weird_name in enumerate(
            [
                "test_weird_name]",
                "test_weird_name[",
                "test_weird_name`",
                'test_weird_name"',
                "test_weird_name'",
                "_b.test_weird_name_01-30",
                '"_b.test_weird_name_01-30"',
                "99beginswithnumber",
                "12345",
                "\xe9",
            ]
        ):
            assert df.to_sql(weird_name, self.conn) == 2
            sql.table_exists(weird_name, self.conn)

            df2 = DataFrame([[1, 2], [3, 4]], columns=["a", weird_name])
            c_tbl = f"test_weird_col_name{ndx:d}"
            assert df2.to_sql(c_tbl, self.conn) == 2
            sql.table_exists(c_tbl, self.conn)


# -----------------------------------------------------------------------------
# -- Old tests from 0.13.1 (before refactor using sqlalchemy)


_formatters = {
    datetime: "'{}'".format,
    str: "'{}'".format,
    np.str_: "'{}'".format,
    bytes: "'{}'".format,
    float: "{:.8f}".format,
    int: "{:d}".format,
    type(None): lambda x: "NULL",
    np.float64: "{:.10f}".format,
    bool: "'{!s}'".format,
}


def format_query(sql, *args):
    processed_args = []
    for arg in args:
        if isinstance(arg, float) and isna(arg):
            arg = None

        formatter = _formatters[type(arg)]
        processed_args.append(formatter(arg))

    return sql % tuple(processed_args)


def tquery(query, con=None):
    """Replace removed sql.tquery function"""
    with sql.pandasSQL_builder(con) as pandas_sql:
        res = pandas_sql.execute(query).fetchall()
    return None if res is None else list(res)


class TestXSQLite:
    def drop_table(self, table_name, conn):
        cur = conn.cursor()
        cur.execute(f"DROP TABLE IF EXISTS {sql._get_valid_sqlite_name(table_name)}")
        conn.commit()

    def test_basic(self, sqlite_buildin):
        frame = tm.makeTimeDataFrame()
        assert (
            sql.to_sql(frame, name="test_table", con=sqlite_buildin, index=False) == 30
        )
        result = sql.read_sql("select * from test_table", sqlite_buildin)

        # HACK! Change this once indexes are handled properly.
        result.index = frame.index

        expected = frame
        tm.assert_frame_equal(result, frame)

        frame["txt"] = ["a"] * len(frame)
        frame2 = frame.copy()
        new_idx = Index(np.arange(len(frame2))) + 10
        frame2["Idx"] = new_idx.copy()
        assert (
            sql.to_sql(frame2, name="test_table2", con=sqlite_buildin, index=False)
            == 30
        )
        result = sql.read_sql(
            "select * from test_table2", sqlite_buildin, index_col="Idx"
        )
        expected = frame.copy()
        expected.index = new_idx
        expected.index.name = "Idx"
        tm.assert_frame_equal(expected, result)

    def test_write_row_by_row(self, sqlite_buildin):
        frame = tm.makeTimeDataFrame()
        frame.iloc[0, 0] = np.nan
        create_sql = sql.get_schema(frame, "test")
        cur = sqlite_buildin.cursor()
        cur.execute(create_sql)

        ins = "INSERT INTO test VALUES (%s, %s, %s, %s)"
        for _, row in frame.iterrows():
            fmt_sql = format_query(ins, *row)
            tquery(fmt_sql, con=sqlite_buildin)

        sqlite_buildin.commit()

        result = sql.read_sql("select * from test", con=sqlite_buildin)
        result.index = frame.index
        tm.assert_frame_equal(result, frame, rtol=1e-3)

    def test_execute(self, sqlite_buildin):
        frame = tm.makeTimeDataFrame()
        create_sql = sql.get_schema(frame, "test")
        cur = sqlite_buildin.cursor()
        cur.execute(create_sql)
        ins = "INSERT INTO test VALUES (?, ?, ?, ?)"

        row = frame.iloc[0]
        with sql.pandasSQL_builder(sqlite_buildin) as pandas_sql:
            pandas_sql.execute(ins, tuple(row))
        sqlite_buildin.commit()

        result = sql.read_sql("select * from test", sqlite_buildin)
        result.index = frame.index[:1]
        tm.assert_frame_equal(result, frame[:1])

    def test_schema(self, sqlite_buildin):
        frame = tm.makeTimeDataFrame()
        create_sql = sql.get_schema(frame, "test")
        lines = create_sql.splitlines()
        for line in lines:
            tokens = line.split(" ")
            if len(tokens) == 2 and tokens[0] == "A":
                assert tokens[1] == "DATETIME"

        create_sql = sql.get_schema(frame, "test", keys=["A", "B"])
        lines = create_sql.splitlines()
        assert 'PRIMARY KEY ("A", "B")' in create_sql
        cur = sqlite_buildin.cursor()
        cur.execute(create_sql)

    def test_execute_fail(self, sqlite_buildin):
        create_sql = """
        CREATE TABLE test
        (
        a TEXT,
        b TEXT,
        c REAL,
        PRIMARY KEY (a, b)
        );
        """
        cur = sqlite_buildin.cursor()
        cur.execute(create_sql)

        with sql.pandasSQL_builder(sqlite_buildin) as pandas_sql:
            pandas_sql.execute('INSERT INTO test VALUES("foo", "bar", 1.234)')
            pandas_sql.execute('INSERT INTO test VALUES("foo", "baz", 2.567)')

            with pytest.raises(sql.DatabaseError, match="Execution failed on sql"):
                pandas_sql.execute('INSERT INTO test VALUES("foo", "bar", 7)')

    def test_execute_closed_connection(self):
        create_sql = """
        CREATE TABLE test
        (
        a TEXT,
        b TEXT,
        c REAL,
        PRIMARY KEY (a, b)
        );
        """
        with contextlib.closing(sqlite3.connect(":memory:")) as conn:
            cur = conn.cursor()
            cur.execute(create_sql)

            with sql.pandasSQL_builder(conn) as pandas_sql:
                pandas_sql.execute('INSERT INTO test VALUES("foo", "bar", 1.234)')

        msg = "Cannot operate on a closed database."
        with pytest.raises(sqlite3.ProgrammingError, match=msg):
            tquery("select * from test", con=conn)

    def test_keyword_as_column_names(self, sqlite_buildin):
        df = DataFrame({"From": np.ones(5)})
        assert sql.to_sql(df, con=sqlite_buildin, name="testkeywords", index=False) == 5

    def test_onecolumn_of_integer(self, sqlite_buildin):
        # GH 3628
        # a column_of_integers dataframe should transfer well to sql

        mono_df = DataFrame([1, 2], columns=["c0"])
        assert sql.to_sql(mono_df, con=sqlite_buildin, name="mono_df", index=False) == 2
        # computing the sum via sql
        con_x = sqlite_buildin
        the_sum = sum(my_c0[0] for my_c0 in con_x.execute("select * from mono_df"))
        # it should not fail, and gives 3 ( Issue #3628 )
        assert the_sum == 3

        result = sql.read_sql("select * from mono_df", con_x)
        tm.assert_frame_equal(result, mono_df)

    def test_if_exists(self, sqlite_buildin):
        df_if_exists_1 = DataFrame({"col1": [1, 2], "col2": ["A", "B"]})
        df_if_exists_2 = DataFrame({"col1": [3, 4, 5], "col2": ["C", "D", "E"]})
        table_name = "table_if_exists"
        sql_select = f"SELECT * FROM {table_name}"

        msg = "'notvalidvalue' is not valid for if_exists"
        with pytest.raises(ValueError, match=msg):
            sql.to_sql(
                frame=df_if_exists_1,
                con=sqlite_buildin,
                name=table_name,
                if_exists="notvalidvalue",
            )
        self.drop_table(table_name, sqlite_buildin)

        # test if_exists='fail'
        sql.to_sql(
            frame=df_if_exists_1, con=sqlite_buildin, name=table_name, if_exists="fail"
        )
        msg = "Table 'table_if_exists' already exists"
        with pytest.raises(ValueError, match=msg):
            sql.to_sql(
                frame=df_if_exists_1,
                con=sqlite_buildin,
                name=table_name,
                if_exists="fail",
            )
        # test if_exists='replace'
        sql.to_sql(
            frame=df_if_exists_1,
            con=sqlite_buildin,
            name=table_name,
            if_exists="replace",
            index=False,
        )
        assert tquery(sql_select, con=sqlite_buildin) == [(1, "A"), (2, "B")]
        assert (
            sql.to_sql(
                frame=df_if_exists_2,
                con=sqlite_buildin,
                name=table_name,
                if_exists="replace",
                index=False,
            )
            == 3
        )
        assert tquery(sql_select, con=sqlite_buildin) == [(3, "C"), (4, "D"), (5, "E")]
        self.drop_table(table_name, sqlite_buildin)

        # test if_exists='append'
        assert (
            sql.to_sql(
                frame=df_if_exists_1,
                con=sqlite_buildin,
                name=table_name,
                if_exists="fail",
                index=False,
            )
            == 2
        )
        assert tquery(sql_select, con=sqlite_buildin) == [(1, "A"), (2, "B")]
        assert (
            sql.to_sql(
                frame=df_if_exists_2,
                con=sqlite_buildin,
                name=table_name,
                if_exists="append",
                index=False,
            )
            == 3
        )
        assert tquery(sql_select, con=sqlite_buildin) == [
            (1, "A"),
            (2, "B"),
            (3, "C"),
            (4, "D"),
            (5, "E"),
        ]
        self.drop_table(table_name, sqlite_buildin)<|MERGE_RESOLUTION|>--- conflicted
+++ resolved
@@ -2276,37 +2276,22 @@
         pass
         # TODO(GH#36893) fill this in when we add more engines
 
-<<<<<<< HEAD
     @pytest.mark.parametrize("func", ["read_sql", "read_sql_query"])
-    @pytest.mark.parametrize("storage", ["pyarrow", "python"])
-    def test_read_sql_nullable_dtypes(self, storage, func):
-=======
-    def test_read_sql_nullable_dtypes(self, string_storage):
->>>>>>> 8117a556
+    def test_read_sql_nullable_dtypes(self, string_storage, func):
         # GH#50048
         table = "test"
         df = self.nullable_data()
         df.to_sql(table, self.conn, index=False, if_exists="replace")
 
-<<<<<<< HEAD
-        with pd.option_context("mode.string_storage", storage):
+        with pd.option_context("mode.string_storage", string_storage):
             result = getattr(pd, func)(
-=======
-        with pd.option_context("mode.string_storage", string_storage):
-            result = pd.read_sql(
->>>>>>> 8117a556
                 f"Select * from {table}", self.conn, use_nullable_dtypes=True
             )
         expected = self.nullable_expected(string_storage)
         tm.assert_frame_equal(result, expected)
 
-<<<<<<< HEAD
-        with pd.option_context("mode.string_storage", storage):
+        with pd.option_context("mode.string_storage", string_storage):
             iterator = getattr(pd, func)(
-=======
-        with pd.option_context("mode.string_storage", string_storage):
-            iterator = pd.read_sql(
->>>>>>> 8117a556
                 f"Select * from {table}",
                 self.conn,
                 use_nullable_dtypes=True,
@@ -2316,37 +2301,21 @@
             for result in iterator:
                 tm.assert_frame_equal(result, expected)
 
-<<<<<<< HEAD
     @pytest.mark.parametrize("func", ["read_sql", "read_sql_table"])
-    @pytest.mark.parametrize("storage", ["pyarrow", "python"])
-    def test_read_sql_nullable_dtypes_table(self, storage, func):
-=======
-    def test_read_sql_nullable_dtypes_table(self, string_storage):
->>>>>>> 8117a556
+    def test_read_sql_nullable_dtypes_table(self, string_storage, func):
         # GH#50048
         table = "test"
         df = self.nullable_data()
         df.to_sql(table, self.conn, index=False, if_exists="replace")
 
-<<<<<<< HEAD
-        with pd.option_context("mode.string_storage", storage):
+        with pd.option_context("mode.string_storage", string_storage):
             result = getattr(pd, func)(table, self.conn, use_nullable_dtypes=True)
-        expected = self.nullable_expected(storage)
+        expected = self.nullable_expected(string_storage)
         tm.assert_frame_equal(result, expected)
 
-        with pd.option_context("mode.string_storage", storage):
+        with pd.option_context("mode.string_storage", string_storage):
             iterator = getattr(pd, func)(
                 table,
-=======
-        with pd.option_context("mode.string_storage", string_storage):
-            result = pd.read_sql(table, self.conn, use_nullable_dtypes=True)
-        expected = self.nullable_expected(string_storage)
-        tm.assert_frame_equal(result, expected)
-
-        with pd.option_context("mode.string_storage", string_storage):
-            iterator = pd.read_sql(
-                f"Select * from {table}",
->>>>>>> 8117a556
                 self.conn,
                 use_nullable_dtypes=True,
                 chunksize=3,
@@ -2496,13 +2465,8 @@
     def nullable_expected(self, storage) -> DataFrame:
         return super().nullable_expected(storage).astype({"e": "Int64", "f": "Int64"})
 
-<<<<<<< HEAD
     @pytest.mark.parametrize("func", ["read_sql", "read_sql_table"])
-    @pytest.mark.parametrize("storage", ["pyarrow", "python"])
-    def test_read_sql_nullable_dtypes_table(self, storage, func):
-=======
-    def test_read_sql_nullable_dtypes_table(self, string_storage):
->>>>>>> 8117a556
+    def test_read_sql_nullable_dtypes_table(self, string_storage, func):
         # GH#50048 Not supported for sqlite
         pass
 
