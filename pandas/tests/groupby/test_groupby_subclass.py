--- conflicted
+++ resolved
@@ -96,12 +96,7 @@
         assert hasattr(group, "testattr")
         return group.testattr
 
-<<<<<<< HEAD
     with tm.assert_produces_warning(FutureWarning, match=warn_msg):
-=======
-    msg = "DataFrameGroupBy.apply operated on the grouping columns"
-    with tm.assert_produces_warning(FutureWarning, match=msg):
->>>>>>> b0ff10fd
         result = custom_df.groupby("c").apply(func)
     expected = tm.SubclassedSeries(["hello"] * 3, index=Index([7, 8, 9], name="c"))
     tm.assert_series_equal(result, expected)
@@ -146,11 +141,7 @@
         df = df.set_index("Date")
 
     # Confirm groupby.resample() preserves dataframe type
-<<<<<<< HEAD
-    with tm.assert_produces_warning(warn, match=msg):
-=======
     msg = "DataFrameGroupBy.resample operated on the grouping columns"
     with tm.assert_produces_warning(FutureWarning, match=msg):
->>>>>>> b0ff10fd
         result = df.groupby("Buyer").resample("5D").sum()
     assert isinstance(result, obj)