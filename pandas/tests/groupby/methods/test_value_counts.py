"""
these are systematically testing all of the args to value_counts
with different size combinations. This is to ensure stability of the sorting
and proper parameter handling
"""


import numpy as np
import pytest

<<<<<<< HEAD
from pandas.compat import pa_version_under10p1
=======
import pandas.util._test_decorators as td
>>>>>>> 46c8da3e

from pandas import (
    Categorical,
    CategoricalIndex,
    DataFrame,
    Grouper,
    Index,
    MultiIndex,
    Series,
    date_range,
    to_datetime,
)
import pandas._testing as tm
from pandas.util.version import Version


def tests_value_counts_index_names_category_column():
    # GH44324 Missing name of index category column
    df = DataFrame(
        {
            "gender": ["female"],
            "country": ["US"],
        }
    )
    df["gender"] = df["gender"].astype("category")
    result = df.groupby("country")["gender"].value_counts()

    # Construct expected, very specific multiindex
    df_mi_expected = DataFrame([["US", "female"]], columns=["country", "gender"])
    df_mi_expected["gender"] = df_mi_expected["gender"].astype("category")
    mi_expected = MultiIndex.from_frame(df_mi_expected)
    expected = Series([1], index=mi_expected, name="count")

    tm.assert_series_equal(result, expected)


def seed_df(seed_nans, n, m):
    days = date_range("2015-08-24", periods=10)

    frame = DataFrame(
        {
            "1st": np.random.default_rng(2).choice(list("abcd"), n),
            "2nd": np.random.default_rng(2).choice(days, n),
            "3rd": np.random.default_rng(2).integers(1, m + 1, n),
        }
    )

    if seed_nans:
        # Explicitly cast to float to avoid implicit cast when setting nan
        frame["3rd"] = frame["3rd"].astype("float")
        frame.loc[1::11, "1st"] = np.nan
        frame.loc[3::17, "2nd"] = np.nan
        frame.loc[7::19, "3rd"] = np.nan
        frame.loc[8::19, "3rd"] = np.nan
        frame.loc[9::19, "3rd"] = np.nan

    return frame


@pytest.mark.slow
@pytest.mark.parametrize("seed_nans", [True, False])
@pytest.mark.parametrize("num_rows", [10, 50])
@pytest.mark.parametrize("max_int", [5, 20])
@pytest.mark.parametrize("keys", ["1st", "2nd", ["1st", "2nd"]], ids=repr)
@pytest.mark.parametrize("bins", [None, [0, 5]], ids=repr)
@pytest.mark.parametrize("isort", [True, False])
@pytest.mark.parametrize("normalize, name", [(True, "proportion"), (False, "count")])
@pytest.mark.parametrize("sort", [True, False])
@pytest.mark.parametrize("ascending", [True, False])
@pytest.mark.parametrize("dropna", [True, False])
def test_series_groupby_value_counts(
    seed_nans,
    num_rows,
    max_int,
    keys,
    bins,
    isort,
    normalize,
    name,
    sort,
    ascending,
    dropna,
):
    df = seed_df(seed_nans, num_rows, max_int)

    def rebuild_index(df):
        arr = list(map(df.index.get_level_values, range(df.index.nlevels)))
        df.index = MultiIndex.from_arrays(arr, names=df.index.names)
        return df

    kwargs = {
        "normalize": normalize,
        "sort": sort,
        "ascending": ascending,
        "dropna": dropna,
        "bins": bins,
    }

    gr = df.groupby(keys, sort=isort)
    left = gr["3rd"].value_counts(**kwargs)

    gr = df.groupby(keys, sort=isort)
    right = gr["3rd"].apply(Series.value_counts, **kwargs)
    right.index.names = right.index.names[:-1] + ["3rd"]
    # https://github.com/pandas-dev/pandas/issues/49909
    right = right.rename(name)

    # have to sort on index because of unstable sort on values
    left, right = map(rebuild_index, (left, right))  # xref GH9212
    tm.assert_series_equal(left.sort_index(), right.sort_index())


@pytest.mark.parametrize("utc", [True, False])
def test_series_groupby_value_counts_with_grouper(utc):
    # GH28479
    df = DataFrame(
        {
            "Timestamp": [
                1565083561,
                1565083561 + 86400,
                1565083561 + 86500,
                1565083561 + 86400 * 2,
                1565083561 + 86400 * 3,
                1565083561 + 86500 * 3,
                1565083561 + 86400 * 4,
            ],
            "Food": ["apple", "apple", "banana", "banana", "orange", "orange", "pear"],
        }
    ).drop([3])

    df["Datetime"] = to_datetime(df["Timestamp"], utc=utc, unit="s")
    dfg = df.groupby(Grouper(freq="1D", key="Datetime"))

    # have to sort on index because of unstable sort on values xref GH9212
    result = dfg["Food"].value_counts().sort_index()
    expected = dfg["Food"].apply(Series.value_counts).sort_index()
    expected.index.names = result.index.names
    # https://github.com/pandas-dev/pandas/issues/49909
    expected = expected.rename("count")

    tm.assert_series_equal(result, expected)


@pytest.mark.parametrize("columns", [["A", "B"], ["A", "B", "C"]])
def test_series_groupby_value_counts_empty(columns):
    # GH39172
    df = DataFrame(columns=columns)
    dfg = df.groupby(columns[:-1])

    result = dfg[columns[-1]].value_counts()
    expected = Series([], dtype=result.dtype, name="count")
    expected.index = MultiIndex.from_arrays([[]] * len(columns), names=columns)

    tm.assert_series_equal(result, expected)


@pytest.mark.parametrize("columns", [["A", "B"], ["A", "B", "C"]])
def test_series_groupby_value_counts_one_row(columns):
    # GH42618
    df = DataFrame(data=[range(len(columns))], columns=columns)
    dfg = df.groupby(columns[:-1])

    result = dfg[columns[-1]].value_counts()
    expected = df.value_counts()

    tm.assert_series_equal(result, expected)


def test_series_groupby_value_counts_on_categorical():
    # GH38672

    s = Series(Categorical(["a"], categories=["a", "b"]))
    result = s.groupby([0]).value_counts()

    expected = Series(
        data=[1, 0],
        index=MultiIndex.from_arrays(
            [
                np.array([0, 0]),
                CategoricalIndex(
                    ["a", "b"], categories=["a", "b"], ordered=False, dtype="category"
                ),
            ]
        ),
        name="count",
    )

    # Expected:
    # 0  a    1
    #    b    0
    # dtype: int64

    tm.assert_series_equal(result, expected)


def test_series_groupby_value_counts_no_sort():
    # GH#50482
    df = DataFrame(
        {
            "gender": ["male", "male", "female", "male", "female", "male"],
            "education": ["low", "medium", "high", "low", "high", "low"],
            "country": ["US", "FR", "US", "FR", "FR", "FR"],
        }
    )
    gb = df.groupby(["country", "gender"], sort=False)["education"]
    result = gb.value_counts(sort=False)
    index = MultiIndex(
        levels=[["US", "FR"], ["male", "female"], ["low", "medium", "high"]],
        codes=[[0, 1, 0, 1, 1], [0, 0, 1, 0, 1], [0, 1, 2, 0, 2]],
        names=["country", "gender", "education"],
    )
    expected = Series([1, 1, 1, 2, 1], index=index, name="count")
    tm.assert_series_equal(result, expected)


@pytest.fixture
def education_df():
    return DataFrame(
        {
            "gender": ["male", "male", "female", "male", "female", "male"],
            "education": ["low", "medium", "high", "low", "high", "low"],
            "country": ["US", "FR", "US", "FR", "FR", "FR"],
        }
    )


def test_axis(education_df):
    msg = "DataFrame.groupby with axis=1 is deprecated"
    with tm.assert_produces_warning(FutureWarning, match=msg):
        gp = education_df.groupby("country", axis=1)
    with pytest.raises(NotImplementedError, match="axis"):
        gp.value_counts()


def test_bad_subset(education_df):
    gp = education_df.groupby("country")
    with pytest.raises(ValueError, match="subset"):
        gp.value_counts(subset=["country"])


def test_basic(education_df, request):
    # gh43564
    if Version(np.__version__) >= Version("1.25"):
        request.applymarker(
            pytest.mark.xfail(
                reason=(
                    "pandas default unstable sorting of duplicates"
                    "issue with numpy>=1.25 with AVX instructions"
                ),
                strict=False,
            )
        )
    result = education_df.groupby("country")[["gender", "education"]].value_counts(
        normalize=True
    )
    expected = Series(
        data=[0.5, 0.25, 0.25, 0.5, 0.5],
        index=MultiIndex.from_tuples(
            [
                ("FR", "male", "low"),
                ("FR", "female", "high"),
                ("FR", "male", "medium"),
                ("US", "female", "high"),
                ("US", "male", "low"),
            ],
            names=["country", "gender", "education"],
        ),
        name="proportion",
    )
    tm.assert_series_equal(result, expected)


def _frame_value_counts(df, keys, normalize, sort, ascending):
    return df[keys].value_counts(normalize=normalize, sort=sort, ascending=ascending)


@pytest.mark.parametrize("groupby", ["column", "array", "function"])
@pytest.mark.parametrize("normalize, name", [(True, "proportion"), (False, "count")])
@pytest.mark.parametrize(
    "sort, ascending",
    [
        (False, None),
        (True, True),
        (True, False),
    ],
)
@pytest.mark.parametrize("as_index", [True, False])
@pytest.mark.parametrize("frame", [True, False])
def test_against_frame_and_seriesgroupby(
    education_df, groupby, normalize, name, sort, ascending, as_index, frame, request
):
    # test all parameters:
    # - Use column, array or function as by= parameter
    # - Whether or not to normalize
    # - Whether or not to sort and how
    # - Whether or not to use the groupby as an index
    # - 3-way compare against:
    #   - apply with :meth:`~DataFrame.value_counts`
    #   - `~SeriesGroupBy.value_counts`
    if Version(np.__version__) >= Version("1.25") and frame and sort and normalize:
        request.applymarker(
            pytest.mark.xfail(
                reason=(
                    "pandas default unstable sorting of duplicates"
                    "issue with numpy>=1.25 with AVX instructions"
                ),
                strict=False,
            )
        )
    by = {
        "column": "country",
        "array": education_df["country"].values,
        "function": lambda x: education_df["country"][x] == "US",
    }[groupby]

    gp = education_df.groupby(by=by, as_index=as_index)
    result = gp[["gender", "education"]].value_counts(
        normalize=normalize, sort=sort, ascending=ascending
    )
    if frame:
        # compare against apply with DataFrame value_counts
        warn = FutureWarning if groupby == "column" else None
        msg = "DataFrameGroupBy.apply operated on the grouping columns"
        with tm.assert_produces_warning(warn, match=msg):
            expected = gp.apply(
                _frame_value_counts, ["gender", "education"], normalize, sort, ascending
            )

        if as_index:
            tm.assert_series_equal(result, expected)
        else:
            name = "proportion" if normalize else "count"
            expected = expected.reset_index().rename({0: name}, axis=1)
            if groupby == "column":
                expected = expected.rename({"level_0": "country"}, axis=1)
                expected["country"] = np.where(expected["country"], "US", "FR")
            elif groupby == "function":
                expected["level_0"] = expected["level_0"] == 1
            else:
                expected["level_0"] = np.where(expected["level_0"], "US", "FR")
            tm.assert_frame_equal(result, expected)
    else:
        # compare against SeriesGroupBy value_counts
        education_df["both"] = education_df["gender"] + "-" + education_df["education"]
        expected = gp["both"].value_counts(
            normalize=normalize, sort=sort, ascending=ascending
        )
        expected.name = name
        if as_index:
            index_frame = expected.index.to_frame(index=False)
            index_frame["gender"] = index_frame["both"].str.split("-").str.get(0)
            index_frame["education"] = index_frame["both"].str.split("-").str.get(1)
            del index_frame["both"]
            index_frame = index_frame.rename({0: None}, axis=1)
            expected.index = MultiIndex.from_frame(index_frame)
            tm.assert_series_equal(result, expected)
        else:
            expected.insert(1, "gender", expected["both"].str.split("-").str.get(0))
            expected.insert(2, "education", expected["both"].str.split("-").str.get(1))
            del expected["both"]
            tm.assert_frame_equal(result, expected)


@pytest.mark.parametrize(
    "dtype",
    [
        object,
<<<<<<< HEAD
        pytest.param(
            "string[pyarrow_numpy]",
            marks=pytest.mark.skipif(
                pa_version_under10p1, reason="arrow not installed"
            ),
        ),
        pytest.param(
            "string[pyarrow]",
            marks=pytest.mark.skipif(
                pa_version_under10p1, reason="arrow not installed"
            ),
        ),
=======
        pytest.param("string[pyarrow_numpy]", marks=td.skip_if_no("pyarrow")),
        pytest.param("string[pyarrow]", marks=td.skip_if_no("pyarrow")),
>>>>>>> 46c8da3e
    ],
)
@pytest.mark.parametrize("normalize", [True, False])
@pytest.mark.parametrize(
    "sort, ascending, expected_rows, expected_count, expected_group_size",
    [
        (False, None, [0, 1, 2, 3, 4], [1, 1, 1, 2, 1], [1, 3, 1, 3, 1]),
        (True, False, [3, 0, 1, 2, 4], [2, 1, 1, 1, 1], [3, 1, 3, 1, 1]),
        (True, True, [0, 1, 2, 4, 3], [1, 1, 1, 1, 2], [1, 3, 1, 1, 3]),
    ],
)
def test_compound(
    education_df,
    normalize,
    sort,
    ascending,
    expected_rows,
    expected_count,
    expected_group_size,
    dtype,
):
    education_df = education_df.astype(dtype)
    education_df.columns = education_df.columns.astype(dtype)
    # Multiple groupby keys and as_index=False
    gp = education_df.groupby(["country", "gender"], as_index=False, sort=False)
    result = gp["education"].value_counts(
        normalize=normalize, sort=sort, ascending=ascending
    )
    expected = DataFrame()
    for column in ["country", "gender", "education"]:
        expected[column] = [education_df[column][row] for row in expected_rows]
        expected = expected.astype(dtype)
        expected.columns = expected.columns.astype(dtype)
    if normalize:
        expected["proportion"] = expected_count
        expected["proportion"] /= expected_group_size
        if dtype == "string[pyarrow]":
            expected["proportion"] = expected["proportion"].convert_dtypes()
    else:
        expected["count"] = expected_count
        if dtype == "string[pyarrow]":
            expected["count"] = expected["count"].convert_dtypes()
    tm.assert_frame_equal(result, expected)


@pytest.fixture
def animals_df():
    return DataFrame(
        {"key": [1, 1, 1, 1], "num_legs": [2, 4, 4, 6], "num_wings": [2, 0, 0, 0]},
        index=["falcon", "dog", "cat", "ant"],
    )


@pytest.mark.parametrize(
    "sort, ascending, normalize, name, expected_data, expected_index",
    [
        (False, None, False, "count", [1, 2, 1], [(1, 1, 1), (2, 4, 6), (2, 0, 0)]),
        (True, True, False, "count", [1, 1, 2], [(1, 1, 1), (2, 6, 4), (2, 0, 0)]),
        (True, False, False, "count", [2, 1, 1], [(1, 1, 1), (4, 2, 6), (0, 2, 0)]),
        (
            True,
            False,
            True,
            "proportion",
            [0.5, 0.25, 0.25],
            [(1, 1, 1), (4, 2, 6), (0, 2, 0)],
        ),
    ],
)
def test_data_frame_value_counts(
    animals_df, sort, ascending, normalize, name, expected_data, expected_index
):
    # 3-way compare with :meth:`~DataFrame.value_counts`
    # Tests from frame/methods/test_value_counts.py
    result_frame = animals_df.value_counts(
        sort=sort, ascending=ascending, normalize=normalize
    )
    expected = Series(
        data=expected_data,
        index=MultiIndex.from_arrays(
            expected_index, names=["key", "num_legs", "num_wings"]
        ),
        name=name,
    )
    tm.assert_series_equal(result_frame, expected)

    result_frame_groupby = animals_df.groupby("key").value_counts(
        sort=sort, ascending=ascending, normalize=normalize
    )

    tm.assert_series_equal(result_frame_groupby, expected)


@pytest.fixture
def nulls_df():
    n = np.nan
    return DataFrame(
        {
            "A": [1, 1, n, 4, n, 6, 6, 6, 6],
            "B": [1, 1, 3, n, n, 6, 6, 6, 6],
            "C": [1, 2, 3, 4, 5, 6, n, 8, n],
            "D": [1, 2, 3, 4, 5, 6, 7, n, n],
        }
    )


@pytest.mark.parametrize(
    "group_dropna, count_dropna, expected_rows, expected_values",
    [
        (
            False,
            False,
            [0, 1, 3, 5, 7, 6, 8, 2, 4],
            [0.5, 0.5, 1.0, 0.25, 0.25, 0.25, 0.25, 1.0, 1.0],
        ),
        (False, True, [0, 1, 3, 5, 2, 4], [0.5, 0.5, 1.0, 1.0, 1.0, 1.0]),
        (True, False, [0, 1, 5, 7, 6, 8], [0.5, 0.5, 0.25, 0.25, 0.25, 0.25]),
        (True, True, [0, 1, 5], [0.5, 0.5, 1.0]),
    ],
)
def test_dropna_combinations(
    nulls_df, group_dropna, count_dropna, expected_rows, expected_values, request
):
    if Version(np.__version__) >= Version("1.25") and not group_dropna:
        request.applymarker(
            pytest.mark.xfail(
                reason=(
                    "pandas default unstable sorting of duplicates"
                    "issue with numpy>=1.25 with AVX instructions"
                ),
                strict=False,
            )
        )
    gp = nulls_df.groupby(["A", "B"], dropna=group_dropna)
    result = gp.value_counts(normalize=True, sort=True, dropna=count_dropna)
    columns = DataFrame()
    for column in nulls_df.columns:
        columns[column] = [nulls_df[column][row] for row in expected_rows]
    index = MultiIndex.from_frame(columns)
    expected = Series(data=expected_values, index=index, name="proportion")
    tm.assert_series_equal(result, expected)


@pytest.fixture
def names_with_nulls_df(nulls_fixture):
    return DataFrame(
        {
            "key": [1, 1, 1, 1],
            "first_name": ["John", "Anne", "John", "Beth"],
            "middle_name": ["Smith", nulls_fixture, nulls_fixture, "Louise"],
        },
    )


@pytest.mark.parametrize(
    "dropna, expected_data, expected_index",
    [
        (
            True,
            [1, 1],
            MultiIndex.from_arrays(
                [(1, 1), ("Beth", "John"), ("Louise", "Smith")],
                names=["key", "first_name", "middle_name"],
            ),
        ),
        (
            False,
            [1, 1, 1, 1],
            MultiIndex(
                levels=[
                    Index([1]),
                    Index(["Anne", "Beth", "John"]),
                    Index(["Louise", "Smith", np.nan]),
                ],
                codes=[[0, 0, 0, 0], [0, 1, 2, 2], [2, 0, 1, 2]],
                names=["key", "first_name", "middle_name"],
            ),
        ),
    ],
)
@pytest.mark.parametrize("normalize, name", [(False, "count"), (True, "proportion")])
def test_data_frame_value_counts_dropna(
    names_with_nulls_df, dropna, normalize, name, expected_data, expected_index
):
    # GH 41334
    # 3-way compare with :meth:`~DataFrame.value_counts`
    # Tests with nulls from frame/methods/test_value_counts.py
    result_frame = names_with_nulls_df.value_counts(dropna=dropna, normalize=normalize)
    expected = Series(
        data=expected_data,
        index=expected_index,
        name=name,
    )
    if normalize:
        expected /= float(len(expected_data))

    tm.assert_series_equal(result_frame, expected)

    result_frame_groupby = names_with_nulls_df.groupby("key").value_counts(
        dropna=dropna, normalize=normalize
    )

    tm.assert_series_equal(result_frame_groupby, expected)


@pytest.mark.parametrize("as_index", [False, True])
@pytest.mark.parametrize("observed", [False, True])
@pytest.mark.parametrize(
    "normalize, name, expected_data",
    [
        (
            False,
            "count",
            np.array([2, 1, 1, 0, 0, 0, 1, 1, 0, 0, 0, 0], dtype=np.int64),
        ),
        (
            True,
            "proportion",
            np.array([0.5, 0.25, 0.25, 0.0, 0.0, 0.0, 0.5, 0.5, 0.0, 0.0, 0.0, 0.0]),
        ),
    ],
)
def test_categorical_single_grouper_with_only_observed_categories(
    education_df, as_index, observed, normalize, name, expected_data, request
):
    # Test single categorical grouper with only observed grouping categories
    # when non-groupers are also categorical
    if Version(np.__version__) >= Version("1.25"):
        request.applymarker(
            pytest.mark.xfail(
                reason=(
                    "pandas default unstable sorting of duplicates"
                    "issue with numpy>=1.25 with AVX instructions"
                ),
                strict=False,
            )
        )

    gp = education_df.astype("category").groupby(
        "country", as_index=as_index, observed=observed
    )
    result = gp.value_counts(normalize=normalize)

    expected_index = MultiIndex.from_tuples(
        [
            ("FR", "male", "low"),
            ("FR", "female", "high"),
            ("FR", "male", "medium"),
            ("FR", "female", "low"),
            ("FR", "female", "medium"),
            ("FR", "male", "high"),
            ("US", "female", "high"),
            ("US", "male", "low"),
            ("US", "female", "low"),
            ("US", "female", "medium"),
            ("US", "male", "high"),
            ("US", "male", "medium"),
        ],
        names=["country", "gender", "education"],
    )

    expected_series = Series(
        data=expected_data,
        index=expected_index,
        name=name,
    )
    for i in range(3):
        expected_series.index = expected_series.index.set_levels(
            CategoricalIndex(expected_series.index.levels[i]), level=i
        )

    if as_index:
        tm.assert_series_equal(result, expected_series)
    else:
        expected = expected_series.reset_index(
            name="proportion" if normalize else "count"
        )
        tm.assert_frame_equal(result, expected)


def assert_categorical_single_grouper(
    education_df, as_index, observed, expected_index, normalize, name, expected_data
):
    # Test single categorical grouper when non-groupers are also categorical
    education_df = education_df.copy().astype("category")

    # Add non-observed grouping categories
    education_df["country"] = education_df["country"].cat.add_categories(["ASIA"])

    gp = education_df.groupby("country", as_index=as_index, observed=observed)
    result = gp.value_counts(normalize=normalize)

    expected_series = Series(
        data=expected_data,
        index=MultiIndex.from_tuples(
            expected_index,
            names=["country", "gender", "education"],
        ),
        name=name,
    )
    for i in range(3):
        index_level = CategoricalIndex(expected_series.index.levels[i])
        if i == 0:
            index_level = index_level.set_categories(
                education_df["country"].cat.categories
            )
        expected_series.index = expected_series.index.set_levels(index_level, level=i)

    if as_index:
        tm.assert_series_equal(result, expected_series)
    else:
        expected = expected_series.reset_index(name=name)
        tm.assert_frame_equal(result, expected)


@pytest.mark.parametrize("as_index", [True, False])
@pytest.mark.parametrize(
    "normalize, name, expected_data",
    [
        (
            False,
            "count",
            np.array([2, 1, 1, 0, 0, 0, 1, 1, 0, 0, 0, 0], dtype=np.int64),
        ),
        (
            True,
            "proportion",
            np.array([0.5, 0.25, 0.25, 0.0, 0.0, 0.0, 0.5, 0.5, 0.0, 0.0, 0.0, 0.0]),
        ),
    ],
)
def test_categorical_single_grouper_observed_true(
    education_df, as_index, normalize, name, expected_data, request
):
    # GH#46357

    if Version(np.__version__) >= Version("1.25"):
        request.applymarker(
            pytest.mark.xfail(
                reason=(
                    "pandas default unstable sorting of duplicates"
                    "issue with numpy>=1.25 with AVX instructions"
                ),
                strict=False,
            )
        )

    expected_index = [
        ("FR", "male", "low"),
        ("FR", "female", "high"),
        ("FR", "male", "medium"),
        ("FR", "female", "low"),
        ("FR", "female", "medium"),
        ("FR", "male", "high"),
        ("US", "female", "high"),
        ("US", "male", "low"),
        ("US", "female", "low"),
        ("US", "female", "medium"),
        ("US", "male", "high"),
        ("US", "male", "medium"),
    ]

    assert_categorical_single_grouper(
        education_df=education_df,
        as_index=as_index,
        observed=True,
        expected_index=expected_index,
        normalize=normalize,
        name=name,
        expected_data=expected_data,
    )


@pytest.mark.parametrize("as_index", [True, False])
@pytest.mark.parametrize(
    "normalize, name, expected_data",
    [
        (
            False,
            "count",
            np.array(
                [2, 1, 1, 0, 0, 0, 1, 1, 0, 0, 0, 0, 0, 0, 0, 0, 0, 0], dtype=np.int64
            ),
        ),
        (
            True,
            "proportion",
            np.array(
                [
                    0.5,
                    0.25,
                    0.25,
                    0.0,
                    0.0,
                    0.0,
                    0.5,
                    0.5,
                    0.0,
                    0.0,
                    0.0,
                    0.0,
                    0.0,
                    0.0,
                    0.0,
                    0.0,
                    0.0,
                    0.0,
                ]
            ),
        ),
    ],
)
def test_categorical_single_grouper_observed_false(
    education_df, as_index, normalize, name, expected_data, request
):
    # GH#46357

    if Version(np.__version__) >= Version("1.25"):
        request.applymarker(
            pytest.mark.xfail(
                reason=(
                    "pandas default unstable sorting of duplicates"
                    "issue with numpy>=1.25 with AVX instructions"
                ),
                strict=False,
            )
        )

    expected_index = [
        ("FR", "male", "low"),
        ("FR", "female", "high"),
        ("FR", "male", "medium"),
        ("FR", "female", "low"),
        ("FR", "female", "medium"),
        ("FR", "male", "high"),
        ("US", "female", "high"),
        ("US", "male", "low"),
        ("US", "female", "low"),
        ("US", "female", "medium"),
        ("US", "male", "high"),
        ("US", "male", "medium"),
        ("ASIA", "female", "high"),
        ("ASIA", "female", "low"),
        ("ASIA", "female", "medium"),
        ("ASIA", "male", "high"),
        ("ASIA", "male", "low"),
        ("ASIA", "male", "medium"),
    ]

    assert_categorical_single_grouper(
        education_df=education_df,
        as_index=as_index,
        observed=False,
        expected_index=expected_index,
        normalize=normalize,
        name=name,
        expected_data=expected_data,
    )


@pytest.mark.parametrize("as_index", [True, False])
@pytest.mark.parametrize(
    "observed, expected_index",
    [
        (
            False,
            [
                ("FR", "high", "female"),
                ("FR", "high", "male"),
                ("FR", "low", "male"),
                ("FR", "low", "female"),
                ("FR", "medium", "male"),
                ("FR", "medium", "female"),
                ("US", "high", "female"),
                ("US", "high", "male"),
                ("US", "low", "male"),
                ("US", "low", "female"),
                ("US", "medium", "female"),
                ("US", "medium", "male"),
            ],
        ),
        (
            True,
            [
                ("FR", "high", "female"),
                ("FR", "low", "male"),
                ("FR", "medium", "male"),
                ("US", "high", "female"),
                ("US", "low", "male"),
            ],
        ),
    ],
)
@pytest.mark.parametrize(
    "normalize, name, expected_data",
    [
        (
            False,
            "count",
            np.array([1, 0, 2, 0, 1, 0, 1, 0, 1, 0, 0, 0], dtype=np.int64),
        ),
        (
            True,
            "proportion",
            # NaN values corresponds to non-observed groups
            np.array([1.0, 0.0, 1.0, 0.0, 1.0, 0.0, 1.0, 0.0, 1.0, 0.0, 0.0, 0.0]),
        ),
    ],
)
def test_categorical_multiple_groupers(
    education_df, as_index, observed, expected_index, normalize, name, expected_data
):
    # GH#46357

    # Test multiple categorical groupers when non-groupers are non-categorical
    education_df = education_df.copy()
    education_df["country"] = education_df["country"].astype("category")
    education_df["education"] = education_df["education"].astype("category")

    gp = education_df.groupby(
        ["country", "education"], as_index=as_index, observed=observed
    )
    result = gp.value_counts(normalize=normalize)

    expected_series = Series(
        data=expected_data[expected_data > 0.0] if observed else expected_data,
        index=MultiIndex.from_tuples(
            expected_index,
            names=["country", "education", "gender"],
        ),
        name=name,
    )
    for i in range(2):
        expected_series.index = expected_series.index.set_levels(
            CategoricalIndex(expected_series.index.levels[i]), level=i
        )

    if as_index:
        tm.assert_series_equal(result, expected_series)
    else:
        expected = expected_series.reset_index(
            name="proportion" if normalize else "count"
        )
        tm.assert_frame_equal(result, expected)


@pytest.mark.parametrize("as_index", [False, True])
@pytest.mark.parametrize("observed", [False, True])
@pytest.mark.parametrize(
    "normalize, name, expected_data",
    [
        (
            False,
            "count",
            np.array([2, 1, 1, 0, 0, 0, 1, 1, 0, 0, 0, 0], dtype=np.int64),
        ),
        (
            True,
            "proportion",
            # NaN values corresponds to non-observed groups
            np.array([0.5, 0.25, 0.25, 0.0, 0.0, 0.0, 0.5, 0.5, 0.0, 0.0, 0.0, 0.0]),
        ),
    ],
)
def test_categorical_non_groupers(
    education_df, as_index, observed, normalize, name, expected_data, request
):
    # GH#46357 Test non-observed categories are included in the result,
    # regardless of `observed`

    if Version(np.__version__) >= Version("1.25"):
        request.applymarker(
            pytest.mark.xfail(
                reason=(
                    "pandas default unstable sorting of duplicates"
                    "issue with numpy>=1.25 with AVX instructions"
                ),
                strict=False,
            )
        )

    education_df = education_df.copy()
    education_df["gender"] = education_df["gender"].astype("category")
    education_df["education"] = education_df["education"].astype("category")

    gp = education_df.groupby("country", as_index=as_index, observed=observed)
    result = gp.value_counts(normalize=normalize)

    expected_index = [
        ("FR", "male", "low"),
        ("FR", "female", "high"),
        ("FR", "male", "medium"),
        ("FR", "female", "low"),
        ("FR", "female", "medium"),
        ("FR", "male", "high"),
        ("US", "female", "high"),
        ("US", "male", "low"),
        ("US", "female", "low"),
        ("US", "female", "medium"),
        ("US", "male", "high"),
        ("US", "male", "medium"),
    ]
    expected_series = Series(
        data=expected_data,
        index=MultiIndex.from_tuples(
            expected_index,
            names=["country", "gender", "education"],
        ),
        name=name,
    )
    for i in range(1, 3):
        expected_series.index = expected_series.index.set_levels(
            CategoricalIndex(expected_series.index.levels[i]), level=i
        )

    if as_index:
        tm.assert_series_equal(result, expected_series)
    else:
        expected = expected_series.reset_index(
            name="proportion" if normalize else "count"
        )
        tm.assert_frame_equal(result, expected)


@pytest.mark.parametrize(
    "normalize, expected_label, expected_values",
    [
        (False, "count", [1, 1, 1]),
        (True, "proportion", [0.5, 0.5, 1.0]),
    ],
)
def test_mixed_groupings(normalize, expected_label, expected_values):
    # Test multiple groupings
    df = DataFrame({"A": [1, 2, 1], "B": [1, 2, 3]})
    gp = df.groupby([[4, 5, 4], "A", lambda i: 7 if i == 1 else 8], as_index=False)
    result = gp.value_counts(sort=True, normalize=normalize)
    expected = DataFrame(
        {
            "level_0": np.array([4, 4, 5], dtype=int),
            "A": [1, 1, 2],
            "level_2": [8, 8, 7],
            "B": [1, 3, 2],
            expected_label: expected_values,
        }
    )
    tm.assert_frame_equal(result, expected)


@pytest.mark.parametrize(
    "test, columns, expected_names",
    [
        ("repeat", list("abbde"), ["a", None, "d", "b", "b", "e"]),
        ("level", list("abcd") + ["level_1"], ["a", None, "d", "b", "c", "level_1"]),
    ],
)
@pytest.mark.parametrize("as_index", [False, True])
def test_column_label_duplicates(test, columns, expected_names, as_index):
    # GH 44992
    # Test for duplicate input column labels and generated duplicate labels
    df = DataFrame([[1, 3, 5, 7, 9], [2, 4, 6, 8, 10]], columns=columns)
    expected_data = [(1, 0, 7, 3, 5, 9), (2, 1, 8, 4, 6, 10)]
    keys = ["a", np.array([0, 1], dtype=np.int64), "d"]
    result = df.groupby(keys, as_index=as_index).value_counts()
    if as_index:
        expected = Series(
            data=(1, 1),
            index=MultiIndex.from_tuples(
                expected_data,
                names=expected_names,
            ),
            name="count",
        )
        tm.assert_series_equal(result, expected)
    else:
        expected_data = [list(row) + [1] for row in expected_data]
        expected_columns = list(expected_names)
        expected_columns[1] = "level_1"
        expected_columns.append("count")
        expected = DataFrame(expected_data, columns=expected_columns)
        tm.assert_frame_equal(result, expected)


@pytest.mark.parametrize(
    "normalize, expected_label",
    [
        (False, "count"),
        (True, "proportion"),
    ],
)
def test_result_label_duplicates(normalize, expected_label):
    # Test for result column label duplicating an input column label
    gb = DataFrame([[1, 2, 3]], columns=["a", "b", expected_label]).groupby(
        "a", as_index=False
    )
    msg = f"Column label '{expected_label}' is duplicate of result column"
    with pytest.raises(ValueError, match=msg):
        gb.value_counts(normalize=normalize)


def test_ambiguous_grouping():
    # Test that groupby is not confused by groupings length equal to row count
    df = DataFrame({"a": [1, 1]})
    gb = df.groupby(np.array([1, 1], dtype=np.int64))
    result = gb.value_counts()
    expected = Series(
        [2], index=MultiIndex.from_tuples([[1, 1]], names=[None, "a"]), name="count"
    )
    tm.assert_series_equal(result, expected)


def test_subset_overlaps_gb_key_raises():
    # GH 46383
    df = DataFrame({"c1": ["a", "b", "c"], "c2": ["x", "y", "y"]}, index=[0, 1, 1])
    msg = "Keys {'c1'} in subset cannot be in the groupby column keys."
    with pytest.raises(ValueError, match=msg):
        df.groupby("c1").value_counts(subset=["c1"])


def test_subset_doesnt_exist_in_frame():
    # GH 46383
    df = DataFrame({"c1": ["a", "b", "c"], "c2": ["x", "y", "y"]}, index=[0, 1, 1])
    msg = "Keys {'c3'} in subset do not exist in the DataFrame."
    with pytest.raises(ValueError, match=msg):
        df.groupby("c1").value_counts(subset=["c3"])


def test_subset():
    # GH 46383
    df = DataFrame({"c1": ["a", "b", "c"], "c2": ["x", "y", "y"]}, index=[0, 1, 1])
    result = df.groupby(level=0).value_counts(subset=["c2"])
    expected = Series(
        [1, 2],
        index=MultiIndex.from_arrays([[0, 1], ["x", "y"]], names=[None, "c2"]),
        name="count",
    )
    tm.assert_series_equal(result, expected)


def test_subset_duplicate_columns():
    # GH 46383
    df = DataFrame(
        [["a", "x", "x"], ["b", "y", "y"], ["b", "y", "y"]],
        index=[0, 1, 1],
        columns=["c1", "c2", "c2"],
    )
    result = df.groupby(level=0).value_counts(subset=["c2"])
    expected = Series(
        [1, 2],
        index=MultiIndex.from_arrays(
            [[0, 1], ["x", "y"], ["x", "y"]], names=[None, "c2", "c2"]
        ),
        name="count",
    )
    tm.assert_series_equal(result, expected)


@pytest.mark.parametrize("utc", [True, False])
def test_value_counts_time_grouper(utc, unit):
    # GH#50486
    df = DataFrame(
        {
            "Timestamp": [
                1565083561,
                1565083561 + 86400,
                1565083561 + 86500,
                1565083561 + 86400 * 2,
                1565083561 + 86400 * 3,
                1565083561 + 86500 * 3,
                1565083561 + 86400 * 4,
            ],
            "Food": ["apple", "apple", "banana", "banana", "orange", "orange", "pear"],
        }
    ).drop([3])

    df["Datetime"] = to_datetime(df["Timestamp"], utc=utc, unit="s").dt.as_unit(unit)
    gb = df.groupby(Grouper(freq="1D", key="Datetime"))
    result = gb.value_counts()
    dates = to_datetime(
        ["2019-08-06", "2019-08-07", "2019-08-09", "2019-08-10"], utc=utc
    ).as_unit(unit)
    timestamps = df["Timestamp"].unique()
    index = MultiIndex(
        levels=[dates, timestamps, ["apple", "banana", "orange", "pear"]],
        codes=[[0, 1, 1, 2, 2, 3], range(6), [0, 0, 1, 2, 2, 3]],
        names=["Datetime", "Timestamp", "Food"],
    )
    expected = Series(1, index=index, name="count")
    tm.assert_series_equal(result, expected)


def test_value_counts_integer_columns():
    # GH#55627
    df = DataFrame({1: ["a", "a", "a"], 2: ["a", "a", "d"], 3: ["a", "b", "c"]})
    gp = df.groupby([1, 2], as_index=False, sort=False)
    result = gp[3].value_counts()
    expected = DataFrame(
        {1: ["a", "a", "a"], 2: ["a", "a", "d"], 3: ["a", "b", "c"], "count": 1}
    )
    tm.assert_frame_equal(result, expected)


@pytest.mark.parametrize("vc_sort", [True, False])
@pytest.mark.parametrize("normalize", [True, False])
def test_value_counts_sort(sort, vc_sort, normalize):
    # GH#55951
    df = DataFrame({"a": [2, 1, 1, 1], 0: [3, 4, 3, 3]})
    gb = df.groupby("a", sort=sort)
    result = gb.value_counts(sort=vc_sort, normalize=normalize)

    if normalize:
        values = [2 / 3, 1 / 3, 1.0]
    else:
        values = [2, 1, 1]
    index = MultiIndex(
        levels=[[1, 2], [3, 4]], codes=[[0, 0, 1], [0, 1, 0]], names=["a", 0]
    )
    expected = Series(values, index=index, name="proportion" if normalize else "count")
    if sort and vc_sort:
        taker = [0, 1, 2]
    elif sort and not vc_sort:
        taker = [0, 1, 2]
    elif not sort and vc_sort:
        taker = [0, 2, 1]
    else:
        taker = [2, 1, 0]
    expected = expected.take(taker)

    tm.assert_series_equal(result, expected)


@pytest.mark.parametrize("vc_sort", [True, False])
@pytest.mark.parametrize("normalize", [True, False])
def test_value_counts_sort_categorical(sort, vc_sort, normalize):
    # GH#55951
    df = DataFrame({"a": [2, 1, 1, 1], 0: [3, 4, 3, 3]}, dtype="category")
    gb = df.groupby("a", sort=sort, observed=True)
    result = gb.value_counts(sort=vc_sort, normalize=normalize)

    if normalize:
        values = [2 / 3, 1 / 3, 1.0, 0.0]
    else:
        values = [2, 1, 1, 0]
    name = "proportion" if normalize else "count"
    expected = DataFrame(
        {
            "a": Categorical([1, 1, 2, 2]),
            0: Categorical([3, 4, 3, 4]),
            name: values,
        }
    ).set_index(["a", 0])[name]
    if sort and vc_sort:
        taker = [0, 1, 2, 3]
    elif sort and not vc_sort:
        taker = [0, 1, 2, 3]
    elif not sort and vc_sort:
        taker = [0, 2, 1, 3]
    else:
        taker = [2, 3, 0, 1]
    expected = expected.take(taker)

    tm.assert_series_equal(result, expected)<|MERGE_RESOLUTION|>--- conflicted
+++ resolved
@@ -8,11 +8,7 @@
 import numpy as np
 import pytest
 
-<<<<<<< HEAD
-from pandas.compat import pa_version_under10p1
-=======
 import pandas.util._test_decorators as td
->>>>>>> 46c8da3e
 
 from pandas import (
     Categorical,
@@ -380,23 +376,8 @@
     "dtype",
     [
         object,
-<<<<<<< HEAD
-        pytest.param(
-            "string[pyarrow_numpy]",
-            marks=pytest.mark.skipif(
-                pa_version_under10p1, reason="arrow not installed"
-            ),
-        ),
-        pytest.param(
-            "string[pyarrow]",
-            marks=pytest.mark.skipif(
-                pa_version_under10p1, reason="arrow not installed"
-            ),
-        ),
-=======
         pytest.param("string[pyarrow_numpy]", marks=td.skip_if_no("pyarrow")),
         pytest.param("string[pyarrow]", marks=td.skip_if_no("pyarrow")),
->>>>>>> 46c8da3e
     ],
 )
 @pytest.mark.parametrize("normalize", [True, False])
