from datetime import datetime
from decimal import Decimal
from io import StringIO

import numpy as np
import pytest

from pandas.errors import PerformanceWarning

import pandas as pd
from pandas import DataFrame, Index, MultiIndex, Series, Timestamp, date_range, read_csv
import pandas._testing as tm
from pandas.core.base import SpecificationError
import pandas.core.common as com


def test_repr():
    # GH18203
    result = repr(pd.Grouper(key="A", level="B"))
    expected = "Grouper(key='A', level='B', axis=0, sort=False)"
    assert result == expected


@pytest.mark.parametrize("dtype", ["int64", "int32", "float64", "float32"])
def test_basic(dtype):

    data = Series(np.arange(9) // 3, index=np.arange(9), dtype=dtype)

    index = np.arange(9)
    np.random.shuffle(index)
    data = data.reindex(index)

    grouped = data.groupby(lambda x: x // 3)

    for k, v in grouped:
        assert len(v) == 3

    agged = grouped.aggregate(np.mean)
    assert agged[1] == 1

    tm.assert_series_equal(agged, grouped.agg(np.mean))  # shorthand
    tm.assert_series_equal(agged, grouped.mean())
    tm.assert_series_equal(grouped.agg(np.sum), grouped.sum())

    expected = grouped.apply(lambda x: x * x.sum())
    transformed = grouped.transform(lambda x: x * x.sum())
    assert transformed[7] == 12
    tm.assert_series_equal(transformed, expected)

    value_grouped = data.groupby(data)
    tm.assert_series_equal(
        value_grouped.aggregate(np.mean), agged, check_index_type=False
    )

    # complex agg
    agged = grouped.aggregate([np.mean, np.std])

    msg = r"nested renamer is not supported"
    with pytest.raises(SpecificationError, match=msg):
        grouped.aggregate({"one": np.mean, "two": np.std})

    group_constants = {0: 10, 1: 20, 2: 30}
    agged = grouped.agg(lambda x: group_constants[x.name] + x.mean())
    assert agged[1] == 21

    # corner cases
    msg = "Must produce aggregated value"
    # exception raised is type Exception
    with pytest.raises(Exception, match=msg):
        grouped.aggregate(lambda x: x * 2)


def test_groupby_nonobject_dtype(mframe, df_mixed_floats):
    key = mframe.index.codes[0]
    grouped = mframe.groupby(key)
    result = grouped.sum()

    expected = mframe.groupby(key.astype("O")).sum()
    tm.assert_frame_equal(result, expected)

    # GH 3911, mixed frame non-conversion
    df = df_mixed_floats.copy()
    df["value"] = range(len(df))

    def max_value(group):
        return group.loc[group["value"].idxmax()]

    applied = df.groupby("A").apply(max_value)
    result = applied.dtypes
    expected = Series(
        [np.dtype("object")] * 2 + [np.dtype("float64")] * 2 + [np.dtype("int64")],
        index=["A", "B", "C", "D", "value"],
    )
    tm.assert_series_equal(result, expected)


def test_groupby_return_type():

    # GH2893, return a reduced type
    df1 = DataFrame(
        [
            {"val1": 1, "val2": 20},
            {"val1": 1, "val2": 19},
            {"val1": 2, "val2": 27},
            {"val1": 2, "val2": 12},
        ]
    )

    def func(dataf):
        return dataf["val2"] - dataf["val2"].mean()

    with tm.assert_produces_warning(FutureWarning):
        result = df1.groupby("val1", squeeze=True).apply(func)
    assert isinstance(result, Series)

    df2 = DataFrame(
        [
            {"val1": 1, "val2": 20},
            {"val1": 1, "val2": 19},
            {"val1": 1, "val2": 27},
            {"val1": 1, "val2": 12},
        ]
    )

    def func(dataf):
        return dataf["val2"] - dataf["val2"].mean()

    with tm.assert_produces_warning(FutureWarning):
        result = df2.groupby("val1", squeeze=True).apply(func)
    assert isinstance(result, Series)

    # GH3596, return a consistent type (regression in 0.11 from 0.10.1)
    df = DataFrame([[1, 1], [1, 1]], columns=["X", "Y"])
    with tm.assert_produces_warning(FutureWarning):
        result = df.groupby("X", squeeze=False).count()
    assert isinstance(result, DataFrame)


def test_inconsistent_return_type():
    # GH5592
    # inconsistent return type
    df = DataFrame(
        dict(
            A=["Tiger", "Tiger", "Tiger", "Lamb", "Lamb", "Pony", "Pony"],
            B=Series(np.arange(7), dtype="int64"),
            C=date_range("20130101", periods=7),
        )
    )

    def f(grp):
        return grp.iloc[0]

    expected = df.groupby("A").first()[["B"]]
    result = df.groupby("A").apply(f)[["B"]]
    tm.assert_frame_equal(result, expected)

    def f(grp):
        if grp.name == "Tiger":
            return None
        return grp.iloc[0]

    result = df.groupby("A").apply(f)[["B"]]
    e = expected.copy()
    e.loc["Tiger"] = np.nan
    tm.assert_frame_equal(result, e)

    def f(grp):
        if grp.name == "Pony":
            return None
        return grp.iloc[0]

    result = df.groupby("A").apply(f)[["B"]]
    e = expected.copy()
    e.loc["Pony"] = np.nan
    tm.assert_frame_equal(result, e)

    # 5592 revisited, with datetimes
    def f(grp):
        if grp.name == "Pony":
            return None
        return grp.iloc[0]

    result = df.groupby("A").apply(f)[["C"]]
    e = df.groupby("A").first()[["C"]]
    e.loc["Pony"] = pd.NaT
    tm.assert_frame_equal(result, e)

    # scalar outputs
    def f(grp):
        if grp.name == "Pony":
            return None
        return grp.iloc[0].loc["C"]

    result = df.groupby("A").apply(f)
    e = df.groupby("A").first()["C"].copy()
    e.loc["Pony"] = np.nan
    e.name = None
    tm.assert_series_equal(result, e)


def test_pass_args_kwargs(ts, tsframe):
    def f(x, q=None, axis=0):
        return np.percentile(x, q, axis=axis)

    g = lambda x: np.percentile(x, 80, axis=0)

    # Series
    ts_grouped = ts.groupby(lambda x: x.month)
    agg_result = ts_grouped.agg(np.percentile, 80, axis=0)
    apply_result = ts_grouped.apply(np.percentile, 80, axis=0)
    trans_result = ts_grouped.transform(np.percentile, 80, axis=0)

    agg_expected = ts_grouped.quantile(0.8)
    trans_expected = ts_grouped.transform(g)

    tm.assert_series_equal(apply_result, agg_expected)
    tm.assert_series_equal(agg_result, agg_expected)
    tm.assert_series_equal(trans_result, trans_expected)

    agg_result = ts_grouped.agg(f, q=80)
    apply_result = ts_grouped.apply(f, q=80)
    trans_result = ts_grouped.transform(f, q=80)
    tm.assert_series_equal(agg_result, agg_expected)
    tm.assert_series_equal(apply_result, agg_expected)
    tm.assert_series_equal(trans_result, trans_expected)

    # DataFrame
    df_grouped = tsframe.groupby(lambda x: x.month)
    agg_result = df_grouped.agg(np.percentile, 80, axis=0)
    apply_result = df_grouped.apply(DataFrame.quantile, 0.8)
    expected = df_grouped.quantile(0.8)
    tm.assert_frame_equal(apply_result, expected, check_names=False)
    tm.assert_frame_equal(agg_result, expected)

    agg_result = df_grouped.agg(f, q=80)
    apply_result = df_grouped.apply(DataFrame.quantile, q=0.8)
    tm.assert_frame_equal(agg_result, expected)
    tm.assert_frame_equal(apply_result, expected, check_names=False)


def test_len():
    df = tm.makeTimeDataFrame()
    grouped = df.groupby([lambda x: x.year, lambda x: x.month, lambda x: x.day])
    assert len(grouped) == len(df)

    grouped = df.groupby([lambda x: x.year, lambda x: x.month])
    expected = len({(x.year, x.month) for x in df.index})
    assert len(grouped) == expected

    # issue 11016
    df = pd.DataFrame(dict(a=[np.nan] * 3, b=[1, 2, 3]))
    assert len(df.groupby(("a"))) == 0
    assert len(df.groupby(("b"))) == 3
    assert len(df.groupby(["a", "b"])) == 3


def test_basic_regression():
    # regression
    result = Series([1.0 * x for x in list(range(1, 10)) * 10])

    data = np.random.random(1100) * 10.0
    groupings = Series(data)

    grouped = result.groupby(groupings)
    grouped.mean()


@pytest.mark.parametrize(
    "dtype", ["float64", "float32", "int64", "int32", "int16", "int8"]
)
def test_with_na_groups(dtype):
    index = Index(np.arange(10))
    values = Series(np.ones(10), index, dtype=dtype)
    labels = Series(
        [np.nan, "foo", "bar", "bar", np.nan, np.nan, "bar", "bar", np.nan, "foo"],
        index=index,
    )

    # this SHOULD be an int
    grouped = values.groupby(labels)
    agged = grouped.agg(len)
    expected = Series([4, 2], index=["bar", "foo"])

    tm.assert_series_equal(agged, expected, check_dtype=False)

    # assert issubclass(agged.dtype.type, np.integer)

    # explicitly return a float from my function
    def f(x):
        return float(len(x))

    agged = grouped.agg(f)
    expected = Series([4, 2], index=["bar", "foo"])

    tm.assert_series_equal(agged, expected, check_dtype=False)
    assert issubclass(agged.dtype.type, np.dtype(dtype).type)


def test_indices_concatenation_order():

    # GH 2808

    def f1(x):
        y = x[(x.b % 2) == 1] ** 2
        if y.empty:
            multiindex = MultiIndex(levels=[[]] * 2, codes=[[]] * 2, names=["b", "c"])
            res = DataFrame(columns=["a"], index=multiindex)
            return res
        else:
            y = y.set_index(["b", "c"])
            return y

    def f2(x):
        y = x[(x.b % 2) == 1] ** 2
        if y.empty:
            return DataFrame()
        else:
            y = y.set_index(["b", "c"])
            return y

    def f3(x):
        y = x[(x.b % 2) == 1] ** 2
        if y.empty:
            multiindex = MultiIndex(
                levels=[[]] * 2, codes=[[]] * 2, names=["foo", "bar"]
            )
            res = DataFrame(columns=["a", "b"], index=multiindex)
            return res
        else:
            return y

    df = DataFrame({"a": [1, 2, 2, 2], "b": range(4), "c": range(5, 9)})

    df2 = DataFrame({"a": [3, 2, 2, 2], "b": range(4), "c": range(5, 9)})

    # correct result
    result1 = df.groupby("a").apply(f1)
    result2 = df2.groupby("a").apply(f1)
    tm.assert_frame_equal(result1, result2)

    # should fail (not the same number of levels)
    msg = "Cannot concat indices that do not have the same number of levels"
    with pytest.raises(AssertionError, match=msg):
        df.groupby("a").apply(f2)
    with pytest.raises(AssertionError, match=msg):
        df2.groupby("a").apply(f2)

    # should fail (incorrect shape)
    with pytest.raises(AssertionError, match=msg):
        df.groupby("a").apply(f3)
    with pytest.raises(AssertionError, match=msg):
        df2.groupby("a").apply(f3)


def test_attr_wrapper(ts):
    grouped = ts.groupby(lambda x: x.weekday())

    result = grouped.std()
    expected = grouped.agg(lambda x: np.std(x, ddof=1))
    tm.assert_series_equal(result, expected)

    # this is pretty cool
    result = grouped.describe()
    expected = {name: gp.describe() for name, gp in grouped}
    expected = DataFrame(expected).T
    tm.assert_frame_equal(result, expected)

    # get attribute
    result = grouped.dtype
    expected = grouped.agg(lambda x: x.dtype)

    # make sure raises error
    msg = "'SeriesGroupBy' object has no attribute 'foo'"
    with pytest.raises(AttributeError, match=msg):
        getattr(grouped, "foo")


def test_frame_groupby(tsframe):
    grouped = tsframe.groupby(lambda x: x.weekday())

    # aggregate
    aggregated = grouped.aggregate(np.mean)
    assert len(aggregated) == 5
    assert len(aggregated.columns) == 4

    # by string
    tscopy = tsframe.copy()
    tscopy["weekday"] = [x.weekday() for x in tscopy.index]
    stragged = tscopy.groupby("weekday").aggregate(np.mean)
    tm.assert_frame_equal(stragged, aggregated, check_names=False)

    # transform
    grouped = tsframe.head(30).groupby(lambda x: x.weekday())
    transformed = grouped.transform(lambda x: x - x.mean())
    assert len(transformed) == 30
    assert len(transformed.columns) == 4

    # transform propagate
    transformed = grouped.transform(lambda x: x.mean())
    for name, group in grouped:
        mean = group.mean()
        for idx in group.index:
            tm.assert_series_equal(transformed.xs(idx), mean, check_names=False)

    # iterate
    for weekday, group in grouped:
        assert group.index[0].weekday() == weekday

    # groups / group_indices
    groups = grouped.groups
    indices = grouped.indices

    for k, v in groups.items():
        samething = tsframe.index.take(indices[k])
        assert (samething == v).all()


def test_frame_groupby_columns(tsframe):
    mapping = {"A": 0, "B": 0, "C": 1, "D": 1}
    grouped = tsframe.groupby(mapping, axis=1)

    # aggregate
    aggregated = grouped.aggregate(np.mean)
    assert len(aggregated) == len(tsframe)
    assert len(aggregated.columns) == 2

    # transform
    tf = lambda x: x - x.mean()
    groupedT = tsframe.T.groupby(mapping, axis=0)
    tm.assert_frame_equal(groupedT.transform(tf).T, grouped.transform(tf))

    # iterate
    for k, v in grouped:
        assert len(v.columns) == 2


def test_frame_set_name_single(df):
    grouped = df.groupby("A")

    result = grouped.mean()
    assert result.index.name == "A"

    result = df.groupby("A", as_index=False).mean()
    assert result.index.name != "A"

    result = grouped.agg(np.mean)
    assert result.index.name == "A"

    result = grouped.agg({"C": np.mean, "D": np.std})
    assert result.index.name == "A"

    result = grouped["C"].mean()
    assert result.index.name == "A"
    result = grouped["C"].agg(np.mean)
    assert result.index.name == "A"
    result = grouped["C"].agg([np.mean, np.std])
    assert result.index.name == "A"

    msg = r"nested renamer is not supported"
    with pytest.raises(SpecificationError, match=msg):
        grouped["C"].agg({"foo": np.mean, "bar": np.std})


def test_multi_func(df):
    col1 = df["A"]
    col2 = df["B"]

    grouped = df.groupby([col1.get, col2.get])
    agged = grouped.mean()
    expected = df.groupby(["A", "B"]).mean()

    # TODO groupby get drops names
    tm.assert_frame_equal(
        agged.loc[:, ["C", "D"]], expected.loc[:, ["C", "D"]], check_names=False
    )

    # some "groups" with no data
    df = DataFrame(
        {
            "v1": np.random.randn(6),
            "v2": np.random.randn(6),
            "k1": np.array(["b", "b", "b", "a", "a", "a"]),
            "k2": np.array(["1", "1", "1", "2", "2", "2"]),
        },
        index=["one", "two", "three", "four", "five", "six"],
    )
    # only verify that it works for now
    grouped = df.groupby(["k1", "k2"])
    grouped.agg(np.sum)


def test_multi_key_multiple_functions(df):
    grouped = df.groupby(["A", "B"])["C"]

    agged = grouped.agg([np.mean, np.std])
    expected = DataFrame({"mean": grouped.agg(np.mean), "std": grouped.agg(np.std)})
    tm.assert_frame_equal(agged, expected)


def test_frame_multi_key_function_list():
    data = DataFrame(
        {
            "A": [
                "foo",
                "foo",
                "foo",
                "foo",
                "bar",
                "bar",
                "bar",
                "bar",
                "foo",
                "foo",
                "foo",
            ],
            "B": [
                "one",
                "one",
                "one",
                "two",
                "one",
                "one",
                "one",
                "two",
                "two",
                "two",
                "one",
            ],
            "C": [
                "dull",
                "dull",
                "shiny",
                "dull",
                "dull",
                "shiny",
                "shiny",
                "dull",
                "shiny",
                "shiny",
                "shiny",
            ],
            "D": np.random.randn(11),
            "E": np.random.randn(11),
            "F": np.random.randn(11),
        }
    )

    grouped = data.groupby(["A", "B"])
    funcs = [np.mean, np.std]
    agged = grouped.agg(funcs)
    expected = pd.concat(
        [grouped["D"].agg(funcs), grouped["E"].agg(funcs), grouped["F"].agg(funcs)],
        keys=["D", "E", "F"],
        axis=1,
    )
    assert isinstance(agged.index, MultiIndex)
    assert isinstance(expected.index, MultiIndex)
    tm.assert_frame_equal(agged, expected)


@pytest.mark.parametrize("op", [lambda x: x.sum(), lambda x: x.mean()])
def test_groupby_multiple_columns(df, op):
    data = df
    grouped = data.groupby(["A", "B"])

    result1 = op(grouped)

    keys = []
    values = []
    for n1, gp1 in data.groupby("A"):
        for n2, gp2 in gp1.groupby("B"):
            keys.append((n1, n2))
            values.append(op(gp2.loc[:, ["C", "D"]]))

    mi = MultiIndex.from_tuples(keys, names=["A", "B"])
    expected = pd.concat(values, axis=1).T
    expected.index = mi

    # a little bit crude
    for col in ["C", "D"]:
        result_col = op(grouped[col])
        pivoted = result1[col]
        exp = expected[col]
        tm.assert_series_equal(result_col, exp)
        tm.assert_series_equal(pivoted, exp)

    # test single series works the same
    result = data["C"].groupby([data["A"], data["B"]]).mean()
    expected = data.groupby(["A", "B"]).mean()["C"]

    tm.assert_series_equal(result, expected)


def test_as_index_select_column():
    # GH 5764
    df = pd.DataFrame([[1, 2], [1, 4], [5, 6]], columns=["A", "B"])
    result = df.groupby("A", as_index=False)["B"].get_group(1)
    expected = pd.Series([2, 4], name="B")
    tm.assert_series_equal(result, expected)

    result = df.groupby("A", as_index=False)["B"].apply(lambda x: x.cumsum())
    expected = pd.Series(
        [2, 6, 6], name="B", index=pd.MultiIndex.from_tuples([(0, 0), (0, 1), (1, 2)])
    )
    tm.assert_series_equal(result, expected)


def test_groupby_as_index_select_column_sum_empty_df():
    # GH 35246
    df = DataFrame(columns=["A", "B", "C"])
    left = df.groupby(by="A", as_index=False)["B"].sum()
    assert type(left) is DataFrame
    assert left.to_dict() == {"A": {}, "B": {}}


def test_groupby_as_index_agg(df):
    grouped = df.groupby("A", as_index=False)

    # single-key

    result = grouped.agg(np.mean)
    expected = grouped.mean()
    tm.assert_frame_equal(result, expected)

    result2 = grouped.agg({"C": np.mean, "D": np.sum})
    expected2 = grouped.mean()
    expected2["D"] = grouped.sum()["D"]
    tm.assert_frame_equal(result2, expected2)

    grouped = df.groupby("A", as_index=True)

    msg = r"nested renamer is not supported"
    with pytest.raises(SpecificationError, match=msg):
        grouped["C"].agg({"Q": np.sum})

    # multi-key

    grouped = df.groupby(["A", "B"], as_index=False)

    result = grouped.agg(np.mean)
    expected = grouped.mean()
    tm.assert_frame_equal(result, expected)

    result2 = grouped.agg({"C": np.mean, "D": np.sum})
    expected2 = grouped.mean()
    expected2["D"] = grouped.sum()["D"]
    tm.assert_frame_equal(result2, expected2)

    expected3 = grouped["C"].sum()
    expected3 = DataFrame(expected3).rename(columns={"C": "Q"})
    result3 = grouped["C"].agg({"Q": np.sum})
    tm.assert_frame_equal(result3, expected3)

    # GH7115 & GH8112 & GH8582
    df = DataFrame(np.random.randint(0, 100, (50, 3)), columns=["jim", "joe", "jolie"])
    ts = Series(np.random.randint(5, 10, 50), name="jim")

    gr = df.groupby(ts)
    gr.nth(0)  # invokes set_selection_from_grouper internally
    tm.assert_frame_equal(gr.apply(sum), df.groupby(ts).apply(sum))

    for attr in ["mean", "max", "count", "idxmax", "cumsum", "all"]:
        gr = df.groupby(ts, as_index=False)
        left = getattr(gr, attr)()

        gr = df.groupby(ts.values, as_index=True)
        right = getattr(gr, attr)().reset_index(drop=True)

        tm.assert_frame_equal(left, right)


def test_ops_not_as_index(reduction_func):
    # GH 10355, 21090
    # Using as_index=False should not modify grouped column

    if reduction_func in ("corrwith",):
        pytest.skip("Test not applicable")

    if reduction_func in ("nth", "ngroup",):
        pytest.skip("Skip until behavior is determined (GH #5755)")

    df = DataFrame(np.random.randint(0, 5, size=(100, 2)), columns=["a", "b"])
    expected = getattr(df.groupby("a"), reduction_func)()
    if reduction_func == "size":
        expected = expected.rename("size")
    expected = expected.reset_index()

    g = df.groupby("a", as_index=False)

    result = getattr(g, reduction_func)()
    tm.assert_frame_equal(result, expected)

    result = g.agg(reduction_func)
    tm.assert_frame_equal(result, expected)

    result = getattr(g["b"], reduction_func)()
    tm.assert_frame_equal(result, expected)

    result = g["b"].agg(reduction_func)
    tm.assert_frame_equal(result, expected)


def test_as_index_series_return_frame(df):
    grouped = df.groupby("A", as_index=False)
    grouped2 = df.groupby(["A", "B"], as_index=False)

    result = grouped["C"].agg(np.sum)
    expected = grouped.agg(np.sum).loc[:, ["A", "C"]]
    assert isinstance(result, DataFrame)
    tm.assert_frame_equal(result, expected)

    result2 = grouped2["C"].agg(np.sum)
    expected2 = grouped2.agg(np.sum).loc[:, ["A", "B", "C"]]
    assert isinstance(result2, DataFrame)
    tm.assert_frame_equal(result2, expected2)

    result = grouped["C"].sum()
    expected = grouped.sum().loc[:, ["A", "C"]]
    assert isinstance(result, DataFrame)
    tm.assert_frame_equal(result, expected)

    result2 = grouped2["C"].sum()
    expected2 = grouped2.sum().loc[:, ["A", "B", "C"]]
    assert isinstance(result2, DataFrame)
    tm.assert_frame_equal(result2, expected2)


def test_as_index_series_column_slice_raises(df):
    # GH15072
    grouped = df.groupby("A", as_index=False)
    msg = r"Column\(s\) C already selected"

    with pytest.raises(IndexError, match=msg):
        grouped["C"].__getitem__("D")


def test_groupby_as_index_cython(df):
    data = df

    # single-key
    grouped = data.groupby("A", as_index=False)
    result = grouped.mean()
    expected = data.groupby(["A"]).mean()
    expected.insert(0, "A", expected.index)
    expected.index = np.arange(len(expected))
    tm.assert_frame_equal(result, expected)

    # multi-key
    grouped = data.groupby(["A", "B"], as_index=False)
    result = grouped.mean()
    expected = data.groupby(["A", "B"]).mean()

    arrays = list(zip(*expected.index.values))
    expected.insert(0, "A", arrays[0])
    expected.insert(1, "B", arrays[1])
    expected.index = np.arange(len(expected))
    tm.assert_frame_equal(result, expected)


def test_groupby_as_index_series_scalar(df):
    grouped = df.groupby(["A", "B"], as_index=False)

    # GH #421

    result = grouped["C"].agg(len)
    expected = grouped.agg(len).loc[:, ["A", "B", "C"]]
    tm.assert_frame_equal(result, expected)


def test_groupby_as_index_corner(df, ts):
    msg = "as_index=False only valid with DataFrame"
    with pytest.raises(TypeError, match=msg):
        ts.groupby(lambda x: x.weekday(), as_index=False)

    msg = "as_index=False only valid for axis=0"
    with pytest.raises(ValueError, match=msg):
        df.groupby(lambda x: x.lower(), as_index=False, axis=1)


def test_groupby_multiple_key(df):
    df = tm.makeTimeDataFrame()
    grouped = df.groupby([lambda x: x.year, lambda x: x.month, lambda x: x.day])
    agged = grouped.sum()
    tm.assert_almost_equal(df.values, agged.values)

    grouped = df.T.groupby(
        [lambda x: x.year, lambda x: x.month, lambda x: x.day], axis=1
    )

    agged = grouped.agg(lambda x: x.sum())
    tm.assert_index_equal(agged.index, df.columns)
    tm.assert_almost_equal(df.T.values, agged.values)

    agged = grouped.agg(lambda x: x.sum())
    tm.assert_almost_equal(df.T.values, agged.values)


def test_groupby_multi_corner(df):
    # test that having an all-NA column doesn't mess you up
    df = df.copy()
    df["bad"] = np.nan
    agged = df.groupby(["A", "B"]).mean()

    expected = df.groupby(["A", "B"]).mean()
    expected["bad"] = np.nan

    tm.assert_frame_equal(agged, expected)


def test_omit_nuisance(df):
    grouped = df.groupby("A")

    result = grouped.mean()
    expected = df.loc[:, ["A", "C", "D"]].groupby("A").mean()
    tm.assert_frame_equal(result, expected)

    agged = grouped.agg(np.mean)
    exp = grouped.mean()
    tm.assert_frame_equal(agged, exp)

    df = df.loc[:, ["A", "C", "D"]]
    df["E"] = datetime.now()
    grouped = df.groupby("A")
    result = grouped.agg(np.sum)
    expected = grouped.sum()
    tm.assert_frame_equal(result, expected)

    # won't work with axis = 1
    grouped = df.groupby({"A": 0, "C": 0, "D": 1, "E": 1}, axis=1)
    msg = "reduction operation 'sum' not allowed for this dtype"
    with pytest.raises(TypeError, match=msg):
        grouped.agg(lambda x: x.sum(0, numeric_only=False))


def test_omit_nuisance_python_multiple(three_group):
    grouped = three_group.groupby(["A", "B"])

    agged = grouped.agg(np.mean)
    exp = grouped.mean()
    tm.assert_frame_equal(agged, exp)


def test_empty_groups_corner(mframe):
    # handle empty groups
    df = DataFrame(
        {
            "k1": np.array(["b", "b", "b", "a", "a", "a"]),
            "k2": np.array(["1", "1", "1", "2", "2", "2"]),
            "k3": ["foo", "bar"] * 3,
            "v1": np.random.randn(6),
            "v2": np.random.randn(6),
        }
    )

    grouped = df.groupby(["k1", "k2"])
    result = grouped.agg(np.mean)
    expected = grouped.mean()
    tm.assert_frame_equal(result, expected)

    grouped = mframe[3:5].groupby(level=0)
    agged = grouped.apply(lambda x: x.mean())
    agged_A = grouped["A"].apply(np.mean)
    tm.assert_series_equal(agged["A"], agged_A)
    assert agged.index.name == "first"


def test_nonsense_func():
    df = DataFrame([0])
    msg = r"unsupported operand type\(s\) for \+: 'int' and 'str'"
    with pytest.raises(TypeError, match=msg):
        df.groupby(lambda x: x + "foo")


def test_wrap_aggregated_output_multindex(mframe):
    df = mframe.T
    df["baz", "two"] = "peekaboo"

    keys = [np.array([0, 0, 1]), np.array([0, 0, 1])]
    agged = df.groupby(keys).agg(np.mean)
    assert isinstance(agged.columns, MultiIndex)

    def aggfun(ser):
        if ser.name == ("foo", "one"):
            raise TypeError
        else:
            return ser.sum()

    agged2 = df.groupby(keys).aggregate(aggfun)
    assert len(agged2.columns) + 1 == len(df.columns)


def test_groupby_level_apply(mframe):

    result = mframe.groupby(level=0).count()
    assert result.index.name == "first"
    result = mframe.groupby(level=1).count()
    assert result.index.name == "second"

    result = mframe["A"].groupby(level=0).count()
    assert result.index.name == "first"


def test_groupby_level_mapper(mframe):
    deleveled = mframe.reset_index()

    mapper0 = {"foo": 0, "bar": 0, "baz": 1, "qux": 1}
    mapper1 = {"one": 0, "two": 0, "three": 1}

    result0 = mframe.groupby(mapper0, level=0).sum()
    result1 = mframe.groupby(mapper1, level=1).sum()

    mapped_level0 = np.array([mapper0.get(x) for x in deleveled["first"]])
    mapped_level1 = np.array([mapper1.get(x) for x in deleveled["second"]])
    expected0 = mframe.groupby(mapped_level0).sum()
    expected1 = mframe.groupby(mapped_level1).sum()
    expected0.index.name, expected1.index.name = "first", "second"

    tm.assert_frame_equal(result0, expected0)
    tm.assert_frame_equal(result1, expected1)


def test_groupby_level_nonmulti():
    # GH 1313, GH 13901
    s = Series([1, 2, 3, 10, 4, 5, 20, 6], Index([1, 2, 3, 1, 4, 5, 2, 6], name="foo"))
    expected = Series([11, 22, 3, 4, 5, 6], Index(range(1, 7), name="foo"))

    result = s.groupby(level=0).sum()
    tm.assert_series_equal(result, expected)
    result = s.groupby(level=[0]).sum()
    tm.assert_series_equal(result, expected)
    result = s.groupby(level=-1).sum()
    tm.assert_series_equal(result, expected)
    result = s.groupby(level=[-1]).sum()
    tm.assert_series_equal(result, expected)

    msg = "level > 0 or level < -1 only valid with MultiIndex"
    with pytest.raises(ValueError, match=msg):
        s.groupby(level=1)
    with pytest.raises(ValueError, match=msg):
        s.groupby(level=-2)
    msg = "No group keys passed!"
    with pytest.raises(ValueError, match=msg):
        s.groupby(level=[])
    msg = "multiple levels only valid with MultiIndex"
    with pytest.raises(ValueError, match=msg):
        s.groupby(level=[0, 0])
    with pytest.raises(ValueError, match=msg):
        s.groupby(level=[0, 1])
    msg = "level > 0 or level < -1 only valid with MultiIndex"
    with pytest.raises(ValueError, match=msg):
        s.groupby(level=[1])


def test_groupby_complex():
    # GH 12902
    a = Series(data=np.arange(4) * (1 + 2j), index=[0, 0, 1, 1])
    expected = Series((1 + 2j, 5 + 10j))

    result = a.groupby(level=0).sum()
    tm.assert_series_equal(result, expected)

    result = a.sum(level=0)
    tm.assert_series_equal(result, expected)


def test_groupby_series_indexed_differently():
    s1 = Series(
        [5.0, -9.0, 4.0, 100.0, -5.0, 55.0, 6.7],
        index=Index(["a", "b", "c", "d", "e", "f", "g"]),
    )
    s2 = Series(
        [1.0, 1.0, 4.0, 5.0, 5.0, 7.0], index=Index(["a", "b", "d", "f", "g", "h"])
    )

    grouped = s1.groupby(s2)
    agged = grouped.mean()
    exp = s1.groupby(s2.reindex(s1.index).get).mean()
    tm.assert_series_equal(agged, exp)


def test_groupby_with_hier_columns():
    tuples = list(
        zip(
            *[
                ["bar", "bar", "baz", "baz", "foo", "foo", "qux", "qux"],
                ["one", "two", "one", "two", "one", "two", "one", "two"],
            ]
        )
    )
    index = MultiIndex.from_tuples(tuples)
    columns = MultiIndex.from_tuples(
        [("A", "cat"), ("B", "dog"), ("B", "cat"), ("A", "dog")]
    )
    df = DataFrame(np.random.randn(8, 4), index=index, columns=columns)

    result = df.groupby(level=0).mean()
    tm.assert_index_equal(result.columns, columns)

    result = df.groupby(level=0, axis=1).mean()
    tm.assert_index_equal(result.index, df.index)

    result = df.groupby(level=0).agg(np.mean)
    tm.assert_index_equal(result.columns, columns)

    result = df.groupby(level=0).apply(lambda x: x.mean())
    tm.assert_index_equal(result.columns, columns)

    result = df.groupby(level=0, axis=1).agg(lambda x: x.mean(1))
    tm.assert_index_equal(result.columns, Index(["A", "B"]))
    tm.assert_index_equal(result.index, df.index)

    # add a nuisance column
    sorted_columns, _ = columns.sortlevel(0)
    df["A", "foo"] = "bar"
    result = df.groupby(level=0).mean()
    tm.assert_index_equal(result.columns, df.columns[:-1])


def test_grouping_ndarray(df):
    grouped = df.groupby(df["A"].values)

    result = grouped.sum()
    expected = df.groupby("A").sum()
    tm.assert_frame_equal(
        result, expected, check_names=False
    )  # Note: no names when grouping by value


def test_groupby_wrong_multi_labels():
    data = """index,foo,bar,baz,spam,data
0,foo1,bar1,baz1,spam2,20
1,foo1,bar2,baz1,spam3,30
2,foo2,bar2,baz1,spam2,40
3,foo1,bar1,baz2,spam1,50
4,foo3,bar1,baz2,spam1,60"""

    data = read_csv(StringIO(data), index_col=0)

    grouped = data.groupby(["foo", "bar", "baz", "spam"])

    result = grouped.agg(np.mean)
    expected = grouped.mean()
    tm.assert_frame_equal(result, expected)


def test_groupby_series_with_name(df):
    result = df.groupby(df["A"]).mean()
    result2 = df.groupby(df["A"], as_index=False).mean()
    assert result.index.name == "A"
    assert "A" in result2

    result = df.groupby([df["A"], df["B"]]).mean()
    result2 = df.groupby([df["A"], df["B"]], as_index=False).mean()
    assert result.index.names == ("A", "B")
    assert "A" in result2
    assert "B" in result2


def test_seriesgroupby_name_attr(df):
    # GH 6265
    result = df.groupby("A")["C"]
    assert result.count().name == "C"
    assert result.mean().name == "C"

    testFunc = lambda x: np.sum(x) * 2
    assert result.agg(testFunc).name == "C"


def test_consistency_name():
    # GH 12363

    df = DataFrame(
        {
            "A": ["foo", "bar", "foo", "bar", "foo", "bar", "foo", "foo"],
            "B": ["one", "one", "two", "two", "two", "two", "one", "two"],
            "C": np.random.randn(8) + 1.0,
            "D": np.arange(8),
        }
    )

    expected = df.groupby(["A"]).B.count()
    result = df.B.groupby(df.A).count()
    tm.assert_series_equal(result, expected)


def test_groupby_name_propagation(df):
    # GH 6124
    def summarize(df, name=None):
        return Series({"count": 1, "mean": 2, "omissions": 3}, name=name)

    def summarize_random_name(df):
        # Provide a different name for each Series.  In this case, groupby
        # should not attempt to propagate the Series name since they are
        # inconsistent.
        return Series({"count": 1, "mean": 2, "omissions": 3}, name=df.iloc[0]["A"])

    metrics = df.groupby("A").apply(summarize)
    assert metrics.columns.name is None
    metrics = df.groupby("A").apply(summarize, "metrics")
    assert metrics.columns.name == "metrics"
    metrics = df.groupby("A").apply(summarize_random_name)
    assert metrics.columns.name is None


def test_groupby_nonstring_columns():
    df = DataFrame([np.arange(10) for x in range(10)])
    grouped = df.groupby(0)
    result = grouped.mean()
    expected = df.groupby(df[0]).mean()
    tm.assert_frame_equal(result, expected)


def test_groupby_mixed_type_columns():
    # GH 13432, unorderable types in py3
    df = DataFrame([[0, 1, 2]], columns=["A", "B", 0])
    expected = DataFrame([[1, 2]], columns=["B", 0], index=Index([0], name="A"))

    result = df.groupby("A").first()
    tm.assert_frame_equal(result, expected)

    result = df.groupby("A").sum()
    tm.assert_frame_equal(result, expected)


# TODO: Ensure warning isn't emitted in the first place
@pytest.mark.filterwarnings("ignore:Mean of:RuntimeWarning")
def test_cython_grouper_series_bug_noncontig():
    arr = np.empty((100, 100))
    arr.fill(np.nan)
    obj = Series(arr[:, 0])
    inds = np.tile(range(10), 10)

    result = obj.groupby(inds).agg(Series.median)
    assert result.isna().all()


def test_series_grouper_noncontig_index():
    index = Index(tm.rands_array(10, 100))

    values = Series(np.random.randn(50), index=index[::2])
    labels = np.random.randint(0, 5, 50)

    # it works!
    grouped = values.groupby(labels)

    # accessing the index elements causes segfault
    f = lambda x: len(set(map(id, x.index)))
    grouped.agg(f)


def test_convert_objects_leave_decimal_alone():

    s = Series(range(5))
    labels = np.array(["a", "b", "c", "d", "e"], dtype="O")

    def convert_fast(x):
        return Decimal(str(x.mean()))

    def convert_force_pure(x):
        # base will be length 0
        assert len(x.values.base) > 0
        return Decimal(str(x.mean()))

    grouped = s.groupby(labels)

    result = grouped.agg(convert_fast)
    assert result.dtype == np.object_
    assert isinstance(result[0], Decimal)

    result = grouped.agg(convert_force_pure)
    assert result.dtype == np.object_
    assert isinstance(result[0], Decimal)


def test_groupby_dtype_inference_empty():
    # GH 6733
    df = DataFrame({"x": [], "range": np.arange(0, dtype="int64")})
    assert df["x"].dtype == np.float64

    result = df.groupby("x").first()
    exp_index = Index([], name="x", dtype=np.float64)
    expected = DataFrame({"range": Series([], index=exp_index, dtype="int64")})
    tm.assert_frame_equal(result, expected, by_blocks=True)


def test_groupby_list_infer_array_like(df):
    result = df.groupby(list(df["A"])).mean()
    expected = df.groupby(df["A"]).mean()
    tm.assert_frame_equal(result, expected, check_names=False)

    with pytest.raises(KeyError, match=r"^'foo'$"):
        df.groupby(list(df["A"][:-1]))

    # pathological case of ambiguity
    df = DataFrame({"foo": [0, 1], "bar": [3, 4], "val": np.random.randn(2)})

    result = df.groupby(["foo", "bar"]).mean()
    expected = df.groupby([df["foo"], df["bar"]]).mean()[["val"]]


def test_groupby_keys_same_size_as_index():
    # GH 11185
    freq = "s"
    index = pd.date_range(
        start=pd.Timestamp("2015-09-29T11:34:44-0700"), periods=2, freq=freq
    )
    df = pd.DataFrame([["A", 10], ["B", 15]], columns=["metric", "values"], index=index)
    result = df.groupby([pd.Grouper(level=0, freq=freq), "metric"]).mean()
    expected = df.set_index([df.index, "metric"])

    tm.assert_frame_equal(result, expected)


def test_groupby_one_row():
    # GH 11741
    msg = r"^'Z'$"
    df1 = pd.DataFrame(np.random.randn(1, 4), columns=list("ABCD"))
    with pytest.raises(KeyError, match=msg):
        df1.groupby("Z")
    df2 = pd.DataFrame(np.random.randn(2, 4), columns=list("ABCD"))
    with pytest.raises(KeyError, match=msg):
        df2.groupby("Z")


def test_groupby_nat_exclude():
    # GH 6992
    df = pd.DataFrame(
        {
            "values": np.random.randn(8),
            "dt": [
                np.nan,
                pd.Timestamp("2013-01-01"),
                np.nan,
                pd.Timestamp("2013-02-01"),
                np.nan,
                pd.Timestamp("2013-02-01"),
                np.nan,
                pd.Timestamp("2013-01-01"),
            ],
            "str": [np.nan, "a", np.nan, "a", np.nan, "a", np.nan, "b"],
        }
    )
    grouped = df.groupby("dt")

    expected = [pd.Index([1, 7]), pd.Index([3, 5])]
    keys = sorted(grouped.groups.keys())
    assert len(keys) == 2
    for k, e in zip(keys, expected):
        # grouped.groups keys are np.datetime64 with system tz
        # not to be affected by tz, only compare values
        tm.assert_index_equal(grouped.groups[k], e)

    # confirm obj is not filtered
    tm.assert_frame_equal(grouped.grouper.groupings[0].obj, df)
    assert grouped.ngroups == 2

    expected = {
        Timestamp("2013-01-01 00:00:00"): np.array([1, 7], dtype=np.int64),
        Timestamp("2013-02-01 00:00:00"): np.array([3, 5], dtype=np.int64),
    }

    for k in grouped.indices:
        tm.assert_numpy_array_equal(grouped.indices[k], expected[k])

    tm.assert_frame_equal(grouped.get_group(Timestamp("2013-01-01")), df.iloc[[1, 7]])
    tm.assert_frame_equal(grouped.get_group(Timestamp("2013-02-01")), df.iloc[[3, 5]])

    with pytest.raises(KeyError, match=r"^NaT$"):
        grouped.get_group(pd.NaT)

    nan_df = DataFrame(
        {"nan": [np.nan, np.nan, np.nan], "nat": [pd.NaT, pd.NaT, pd.NaT]}
    )
    assert nan_df["nan"].dtype == "float64"
    assert nan_df["nat"].dtype == "datetime64[ns]"

    for key in ["nan", "nat"]:
        grouped = nan_df.groupby(key)
        assert grouped.groups == {}
        assert grouped.ngroups == 0
        assert grouped.indices == {}
        with pytest.raises(KeyError, match=r"^nan$"):
            grouped.get_group(np.nan)
        with pytest.raises(KeyError, match=r"^NaT$"):
            grouped.get_group(pd.NaT)


def test_groupby_2d_malformed():
    d = DataFrame(index=range(2))
    d["group"] = ["g1", "g2"]
    d["zeros"] = [0, 0]
    d["ones"] = [1, 1]
    d["label"] = ["l1", "l2"]
    tmp = d.groupby(["group"]).mean()
    res_values = np.array([[0, 1], [0, 1]], dtype=np.int64)
    tm.assert_index_equal(tmp.columns, Index(["zeros", "ones"]))
    tm.assert_numpy_array_equal(tmp.values, res_values)


def test_int32_overflow():
    B = np.concatenate((np.arange(10000), np.arange(10000), np.arange(5000)))
    A = np.arange(25000)
    df = DataFrame({"A": A, "B": B, "C": A, "D": B, "E": np.random.randn(25000)})

    left = df.groupby(["A", "B", "C", "D"]).sum()
    right = df.groupby(["D", "C", "B", "A"]).sum()
    assert len(left) == len(right)


def test_groupby_sort_multi():
    df = DataFrame(
        {
            "a": ["foo", "bar", "baz"],
            "b": [3, 2, 1],
            "c": [0, 1, 2],
            "d": np.random.randn(3),
        }
    )

    tups = [tuple(row) for row in df[["a", "b", "c"]].values]
    tups = com.asarray_tuplesafe(tups)
    result = df.groupby(["a", "b", "c"], sort=True).sum()
    tm.assert_numpy_array_equal(result.index.values, tups[[1, 2, 0]])

    tups = [tuple(row) for row in df[["c", "a", "b"]].values]
    tups = com.asarray_tuplesafe(tups)
    result = df.groupby(["c", "a", "b"], sort=True).sum()
    tm.assert_numpy_array_equal(result.index.values, tups)

    tups = [tuple(x) for x in df[["b", "c", "a"]].values]
    tups = com.asarray_tuplesafe(tups)
    result = df.groupby(["b", "c", "a"], sort=True).sum()
    tm.assert_numpy_array_equal(result.index.values, tups[[2, 1, 0]])

    df = DataFrame(
        {"a": [0, 1, 2, 0, 1, 2], "b": [0, 0, 0, 1, 1, 1], "d": np.random.randn(6)}
    )
    grouped = df.groupby(["a", "b"])["d"]
    result = grouped.sum()

    def _check_groupby(df, result, keys, field, f=lambda x: x.sum()):
        tups = [tuple(row) for row in df[keys].values]
        tups = com.asarray_tuplesafe(tups)
        expected = f(df.groupby(tups)[field])
        for k, v in expected.items():
            assert result[k] == v

    _check_groupby(df, result, ["a", "b"], "d")


def test_dont_clobber_name_column():
    df = DataFrame(
        {"key": ["a", "a", "a", "b", "b", "b"], "name": ["foo", "bar", "baz"] * 2}
    )

    result = df.groupby("key").apply(lambda x: x)
    tm.assert_frame_equal(result, df)


def test_skip_group_keys():

    tsf = tm.makeTimeDataFrame()

    grouped = tsf.groupby(lambda x: x.month, group_keys=False)
    result = grouped.apply(lambda x: x.sort_values(by="A")[:3])

    pieces = [group.sort_values(by="A")[:3] for key, group in grouped]

    expected = pd.concat(pieces)
    tm.assert_frame_equal(result, expected)

    grouped = tsf["A"].groupby(lambda x: x.month, group_keys=False)
    result = grouped.apply(lambda x: x.sort_values()[:3])

    pieces = [group.sort_values()[:3] for key, group in grouped]

    expected = pd.concat(pieces)
    tm.assert_series_equal(result, expected)


def test_no_nonsense_name(float_frame):
    # GH #995
    s = float_frame["C"].copy()
    s.name = None

    result = s.groupby(float_frame["A"]).agg(np.sum)
    assert result.name is None


def test_multifunc_sum_bug():
    # GH #1065
    x = DataFrame(np.arange(9).reshape(3, 3))
    x["test"] = 0
    x["fl"] = [1.3, 1.5, 1.6]

    grouped = x.groupby("test")
    result = grouped.agg({"fl": "sum", 2: "size"})
    assert result["fl"].dtype == np.float64


def test_handle_dict_return_value(df):
    def f(group):
        return {"max": group.max(), "min": group.min()}

    def g(group):
        return Series({"max": group.max(), "min": group.min()})

    result = df.groupby("A")["C"].apply(f)
    expected = df.groupby("A")["C"].apply(g)

    assert isinstance(result, Series)
    tm.assert_series_equal(result, expected)


@pytest.mark.parametrize("grouper", ["A", ["A", "B"]])
def test_set_group_name(df, grouper):
    def f(group):
        assert group.name is not None
        return group

    def freduce(group):
        assert group.name is not None
        return group.sum()

    def foo(x):
        return freduce(x)

    grouped = df.groupby(grouper)

    # make sure all these work
    grouped.apply(f)
    grouped.aggregate(freduce)
    grouped.aggregate({"C": freduce, "D": freduce})
    grouped.transform(f)

    grouped["C"].apply(f)
    grouped["C"].aggregate(freduce)
    grouped["C"].aggregate([freduce, foo])
    grouped["C"].transform(f)


def test_group_name_available_in_inference_pass():
    # gh-15062
    df = pd.DataFrame({"a": [0, 0, 1, 1, 2, 2], "b": np.arange(6)})

    names = []

    def f(group):
        names.append(group.name)
        return group.copy()

    df.groupby("a", sort=False, group_keys=False).apply(f)

    expected_names = [0, 1, 2]
    assert names == expected_names


def test_no_dummy_key_names(df):
    # see gh-1291
    result = df.groupby(df["A"].values).sum()
    assert result.index.name is None

    result = df.groupby([df["A"].values, df["B"].values]).sum()
    assert result.index.names == (None, None)


def test_groupby_sort_multiindex_series():
    # series multiindex groupby sort argument was not being passed through
    # _compress_group_index
    # GH 9444
    index = MultiIndex(
        levels=[[1, 2], [1, 2]],
        codes=[[0, 0, 0, 0, 1, 1], [1, 1, 0, 0, 0, 0]],
        names=["a", "b"],
    )
    mseries = Series([0, 1, 2, 3, 4, 5], index=index)
    index = MultiIndex(
        levels=[[1, 2], [1, 2]], codes=[[0, 0, 1], [1, 0, 0]], names=["a", "b"]
    )
    mseries_result = Series([0, 2, 4], index=index)

    result = mseries.groupby(level=["a", "b"], sort=False).first()
    tm.assert_series_equal(result, mseries_result)
    result = mseries.groupby(level=["a", "b"], sort=True).first()
    tm.assert_series_equal(result, mseries_result.sort_index())


def test_groupby_reindex_inside_function():

    periods = 1000
    ind = date_range(start="2012/1/1", freq="5min", periods=periods)
    df = DataFrame({"high": np.arange(periods), "low": np.arange(periods)}, index=ind)

    def agg_before(hour, func, fix=False):
        """
        Run an aggregate func on the subset of data.
        """

        def _func(data):
            d = data.loc[data.index.map(lambda x: x.hour < 11)].dropna()
            if fix:
                data[data.index[0]]
            if len(d) == 0:
                return None
            return func(d)

        return _func

    def afunc(data):
        d = data.select(lambda x: x.hour < 11).dropna()
        return np.max(d)

    grouped = df.groupby(lambda x: datetime(x.year, x.month, x.day))
    closure_bad = grouped.agg({"high": agg_before(11, np.max)})
    closure_good = grouped.agg({"high": agg_before(11, np.max, True)})

    tm.assert_frame_equal(closure_bad, closure_good)


def test_groupby_multiindex_missing_pair():
    # GH9049
    df = DataFrame(
        {
            "group1": ["a", "a", "a", "b"],
            "group2": ["c", "c", "d", "c"],
            "value": [1, 1, 1, 5],
        }
    )
    df = df.set_index(["group1", "group2"])
    df_grouped = df.groupby(level=["group1", "group2"], sort=True)

    res = df_grouped.agg("sum")
    idx = MultiIndex.from_tuples(
        [("a", "c"), ("a", "d"), ("b", "c")], names=["group1", "group2"]
    )
    exp = DataFrame([[2], [1], [5]], index=idx, columns=["value"])

    tm.assert_frame_equal(res, exp)


def test_groupby_multiindex_not_lexsorted():
    # GH 11640

    # define the lexsorted version
    lexsorted_mi = MultiIndex.from_tuples(
        [("a", ""), ("b1", "c1"), ("b2", "c2")], names=["b", "c"]
    )
    lexsorted_df = DataFrame([[1, 3, 4]], columns=lexsorted_mi)
    assert lexsorted_df.columns.is_lexsorted()

    # define the non-lexsorted version
    not_lexsorted_df = DataFrame(
        columns=["a", "b", "c", "d"], data=[[1, "b1", "c1", 3], [1, "b2", "c2", 4]]
    )
    not_lexsorted_df = not_lexsorted_df.pivot_table(
        index="a", columns=["b", "c"], values="d"
    )
    not_lexsorted_df = not_lexsorted_df.reset_index()
    assert not not_lexsorted_df.columns.is_lexsorted()

    # compare the results
    tm.assert_frame_equal(lexsorted_df, not_lexsorted_df)

    expected = lexsorted_df.groupby("a").mean()
    with tm.assert_produces_warning(PerformanceWarning):
        result = not_lexsorted_df.groupby("a").mean()
    tm.assert_frame_equal(expected, result)

    # a transforming function should work regardless of sort
    # GH 14776
    df = DataFrame(
        {"x": ["a", "a", "b", "a"], "y": [1, 1, 2, 2], "z": [1, 2, 3, 4]}
    ).set_index(["x", "y"])
    assert not df.index.is_lexsorted()

    for level in [0, 1, [0, 1]]:
        for sort in [False, True]:
            result = df.groupby(level=level, sort=sort).apply(DataFrame.drop_duplicates)
            expected = df
            tm.assert_frame_equal(expected, result)

            result = (
                df.sort_index()
                .groupby(level=level, sort=sort)
                .apply(DataFrame.drop_duplicates)
            )
            expected = df.sort_index()
            tm.assert_frame_equal(expected, result)


def test_index_label_overlaps_location():
    # checking we don't have any label/location confusion in the
    # the wake of GH5375
    df = DataFrame(list("ABCDE"), index=[2, 0, 2, 1, 1])
    g = df.groupby(list("ababb"))
    actual = g.filter(lambda x: len(x) > 2)
    expected = df.iloc[[1, 3, 4]]
    tm.assert_frame_equal(actual, expected)

    ser = df[0]
    g = ser.groupby(list("ababb"))
    actual = g.filter(lambda x: len(x) > 2)
    expected = ser.take([1, 3, 4])
    tm.assert_series_equal(actual, expected)

    # ... and again, with a generic Index of floats
    df.index = df.index.astype(float)
    g = df.groupby(list("ababb"))
    actual = g.filter(lambda x: len(x) > 2)
    expected = df.iloc[[1, 3, 4]]
    tm.assert_frame_equal(actual, expected)

    ser = df[0]
    g = ser.groupby(list("ababb"))
    actual = g.filter(lambda x: len(x) > 2)
    expected = ser.take([1, 3, 4])
    tm.assert_series_equal(actual, expected)


def test_transform_doesnt_clobber_ints():
    # GH 7972
    n = 6
    x = np.arange(n)
    df = DataFrame({"a": x // 2, "b": 2.0 * x, "c": 3.0 * x})
    df2 = DataFrame({"a": x // 2 * 1.0, "b": 2.0 * x, "c": 3.0 * x})

    gb = df.groupby("a")
    result = gb.transform("mean")

    gb2 = df2.groupby("a")
    expected = gb2.transform("mean")
    tm.assert_frame_equal(result, expected)


@pytest.mark.parametrize(
    "sort_column",
    ["ints", "floats", "strings", ["ints", "floats"], ["ints", "strings"]],
)
@pytest.mark.parametrize(
    "group_column", ["int_groups", "string_groups", ["int_groups", "string_groups"]]
)
def test_groupby_preserves_sort(sort_column, group_column):
    # Test to ensure that groupby always preserves sort order of original
    # object. Issue #8588 and #9651

    df = DataFrame(
        {
            "int_groups": [3, 1, 0, 1, 0, 3, 3, 3],
            "string_groups": ["z", "a", "z", "a", "a", "g", "g", "g"],
            "ints": [8, 7, 4, 5, 2, 9, 1, 1],
            "floats": [2.3, 5.3, 6.2, -2.4, 2.2, 1.1, 1.1, 5],
            "strings": ["z", "d", "a", "e", "word", "word2", "42", "47"],
        }
    )

    # Try sorting on different types and with different group types

    df = df.sort_values(by=sort_column)
    g = df.groupby(group_column)

    def test_sort(x):
        tm.assert_frame_equal(x, x.sort_values(by=sort_column))

    g.apply(test_sort)


def test_group_shift_with_null_key():
    # This test is designed to replicate the segfault in issue #13813.
    n_rows = 1200

    # Generate a moderately large dataframe with occasional missing
    # values in column `B`, and then group by [`A`, `B`]. This should
    # force `-1` in `labels` array of `g.grouper.group_info` exactly
    # at those places, where the group-by key is partially missing.
    df = DataFrame(
        [(i % 12, i % 3 if i % 3 else np.nan, i) for i in range(n_rows)],
        dtype=float,
        columns=["A", "B", "Z"],
        index=None,
    )
    g = df.groupby(["A", "B"])

    expected = DataFrame(
        [(i + 12 if i % 3 and i < n_rows - 12 else np.nan) for i in range(n_rows)],
        dtype=float,
        columns=["Z"],
        index=None,
    )
    result = g.shift(-1)

    tm.assert_frame_equal(result, expected)


def test_group_shift_with_fill_value():
    # GH #24128
    n_rows = 24
    df = DataFrame(
        [(i % 12, i % 3, i) for i in range(n_rows)],
        dtype=float,
        columns=["A", "B", "Z"],
        index=None,
    )
    g = df.groupby(["A", "B"])

    expected = DataFrame(
        [(i + 12 if i < n_rows - 12 else 0) for i in range(n_rows)],
        dtype=float,
        columns=["Z"],
        index=None,
    )
    result = g.shift(-1, fill_value=0)[["Z"]]

    tm.assert_frame_equal(result, expected)


def test_group_shift_lose_timezone():
    # GH 30134
    now_dt = pd.Timestamp.utcnow()
    df = DataFrame({"a": [1, 1], "date": now_dt})
    result = df.groupby("a").shift(0).iloc[0]
    expected = Series({"date": now_dt}, name=result.name)
    tm.assert_series_equal(result, expected)


def test_pivot_table_values_key_error():
    # This test is designed to replicate the error in issue #14938
    df = pd.DataFrame(
        {
            "eventDate": pd.date_range(datetime.today(), periods=20, freq="M").tolist(),
            "thename": range(0, 20),
        }
    )

    df["year"] = df.set_index("eventDate").index.year
    df["month"] = df.set_index("eventDate").index.month

    with pytest.raises(KeyError, match="'badname'"):
        df.reset_index().pivot_table(
            index="year", columns="month", values="badname", aggfunc="count"
        )


def test_empty_dataframe_groupby():
    # GH8093
    df = DataFrame(columns=["A", "B", "C"])

    result = df.groupby("A").sum()
    expected = DataFrame(columns=["B", "C"], dtype=np.float64)
    expected.index.name = "A"

    tm.assert_frame_equal(result, expected)


def test_tuple_as_grouping():
    # https://github.com/pandas-dev/pandas/issues/18314
    df = pd.DataFrame(
        {
            ("a", "b"): [1, 1, 1, 1],
            "a": [2, 2, 2, 2],
            "b": [2, 2, 2, 2],
            "c": [1, 1, 1, 1],
        }
    )

    with pytest.raises(KeyError, match=r"('a', 'b')"):
        df[["a", "b", "c"]].groupby(("a", "b"))

    result = df.groupby(("a", "b"))["c"].sum()
    expected = pd.Series([4], name="c", index=pd.Index([1], name=("a", "b")))
    tm.assert_series_equal(result, expected)


def test_tuple_correct_keyerror():
    # https://github.com/pandas-dev/pandas/issues/18798
    df = pd.DataFrame(
        1, index=range(3), columns=pd.MultiIndex.from_product([[1, 2], [3, 4]])
    )
    with pytest.raises(KeyError, match=r"^\(7, 8\)$"):
        df.groupby((7, 8)).mean()


def test_groupby_agg_ohlc_non_first():
    # GH 21716
    df = pd.DataFrame(
        [[1], [1]],
        columns=["foo"],
        index=pd.date_range("2018-01-01", periods=2, freq="D"),
    )

    expected = pd.DataFrame(
        [[1, 1, 1, 1, 1], [1, 1, 1, 1, 1]],
        columns=pd.MultiIndex.from_tuples(
            (
                ("foo", "sum", "foo"),
                ("foo", "ohlc", "open"),
                ("foo", "ohlc", "high"),
                ("foo", "ohlc", "low"),
                ("foo", "ohlc", "close"),
            )
        ),
        index=pd.date_range("2018-01-01", periods=2, freq="D"),
    )

    result = df.groupby(pd.Grouper(freq="D")).agg(["sum", "ohlc"])

    tm.assert_frame_equal(result, expected)


def test_groupby_multiindex_nat():
    # GH 9236
    values = [
        (pd.NaT, "a"),
        (datetime(2012, 1, 2), "a"),
        (datetime(2012, 1, 2), "b"),
        (datetime(2012, 1, 3), "a"),
    ]
    mi = pd.MultiIndex.from_tuples(values, names=["date", None])
    ser = pd.Series([3, 2, 2.5, 4], index=mi)

    result = ser.groupby(level=1).mean()
    expected = pd.Series([3.0, 2.5], index=["a", "b"])
    tm.assert_series_equal(result, expected)


def test_groupby_empty_list_raises():
    # GH 5289
    values = zip(range(10), range(10))
    df = DataFrame(values, columns=["apple", "b"])
    msg = "Grouper and axis must be same length"
    with pytest.raises(ValueError, match=msg):
        df.groupby([[]])


def test_groupby_multiindex_series_keys_len_equal_group_axis():
    # GH 25704
    index_array = [["x", "x"], ["a", "b"], ["k", "k"]]
    index_names = ["first", "second", "third"]
    ri = pd.MultiIndex.from_arrays(index_array, names=index_names)
    s = pd.Series(data=[1, 2], index=ri)
    result = s.groupby(["first", "third"]).sum()

    index_array = [["x"], ["k"]]
    index_names = ["first", "third"]
    ei = pd.MultiIndex.from_arrays(index_array, names=index_names)
    expected = pd.Series([3], index=ei)

    tm.assert_series_equal(result, expected)


def test_groupby_groups_in_BaseGrouper():
    # GH 26326
    # Test if DataFrame grouped with a pandas.Grouper has correct groups
    mi = pd.MultiIndex.from_product([["A", "B"], ["C", "D"]], names=["alpha", "beta"])
    df = pd.DataFrame({"foo": [1, 2, 1, 2], "bar": [1, 2, 3, 4]}, index=mi)
    result = df.groupby([pd.Grouper(level="alpha"), "beta"])
    expected = df.groupby(["alpha", "beta"])
    assert result.groups == expected.groups

    result = df.groupby(["beta", pd.Grouper(level="alpha")])
    expected = df.groupby(["beta", "alpha"])
    assert result.groups == expected.groups


@pytest.mark.parametrize("group_name", ["x", ["x"]])
def test_groupby_axis_1(group_name):
    # GH 27614
    df = pd.DataFrame(
        np.arange(12).reshape(3, 4), index=[0, 1, 0], columns=[10, 20, 10, 20]
    )
    df.index.name = "y"
    df.columns.name = "x"

    results = df.groupby(group_name, axis=1).sum()
    expected = df.T.groupby(group_name).sum().T
    tm.assert_frame_equal(results, expected)

    # test on MI column
    iterables = [["bar", "baz", "foo"], ["one", "two"]]
    mi = pd.MultiIndex.from_product(iterables=iterables, names=["x", "x1"])
    df = pd.DataFrame(np.arange(18).reshape(3, 6), index=[0, 1, 0], columns=mi)
    results = df.groupby(group_name, axis=1).sum()
    expected = df.T.groupby(group_name).sum().T
    tm.assert_frame_equal(results, expected)


@pytest.mark.parametrize(
    "op, expected",
    [
        (
            "shift",
            {
                "time": [
                    None,
                    None,
                    Timestamp("2019-01-01 12:00:00"),
                    Timestamp("2019-01-01 12:30:00"),
                    None,
                    None,
                ]
            },
        ),
        (
            "bfill",
            {
                "time": [
                    Timestamp("2019-01-01 12:00:00"),
                    Timestamp("2019-01-01 12:30:00"),
                    Timestamp("2019-01-01 14:00:00"),
                    Timestamp("2019-01-01 14:30:00"),
                    Timestamp("2019-01-01 14:00:00"),
                    Timestamp("2019-01-01 14:30:00"),
                ]
            },
        ),
        (
            "ffill",
            {
                "time": [
                    Timestamp("2019-01-01 12:00:00"),
                    Timestamp("2019-01-01 12:30:00"),
                    Timestamp("2019-01-01 12:00:00"),
                    Timestamp("2019-01-01 12:30:00"),
                    Timestamp("2019-01-01 14:00:00"),
                    Timestamp("2019-01-01 14:30:00"),
                ]
            },
        ),
    ],
)
def test_shift_bfill_ffill_tz(tz_naive_fixture, op, expected):
    # GH19995, GH27992: Check that timezone does not drop in shift, bfill, and ffill
    tz = tz_naive_fixture
    data = {
        "id": ["A", "B", "A", "B", "A", "B"],
        "time": [
            Timestamp("2019-01-01 12:00:00"),
            Timestamp("2019-01-01 12:30:00"),
            None,
            None,
            Timestamp("2019-01-01 14:00:00"),
            Timestamp("2019-01-01 14:30:00"),
        ],
    }
    df = DataFrame(data).assign(time=lambda x: x.time.dt.tz_localize(tz))

    grouped = df.groupby("id")
    result = getattr(grouped, op)()
    expected = DataFrame(expected).assign(time=lambda x: x.time.dt.tz_localize(tz))
    tm.assert_frame_equal(result, expected)


def test_ffill_missing_arguments():
    # GH 14955
    df = pd.DataFrame({"a": [1, 2], "b": [1, 1]})
    with pytest.raises(ValueError, match="Must specify a fill"):
        df.groupby("b").fillna()


def test_groupby_only_none_group():
    # see GH21624
    # this was crashing with "ValueError: Length of passed values is 1, index implies 0"
    df = pd.DataFrame({"g": [None], "x": 1})
    actual = df.groupby("g")["x"].transform("sum")
    expected = pd.Series([np.nan], name="x")

    tm.assert_series_equal(actual, expected)


def test_groupby_duplicate_index():
    # GH#29189 the groupby call here used to raise
    ser = pd.Series([2, 5, 6, 8], index=[2.0, 4.0, 4.0, 5.0])
    gb = ser.groupby(level=0)

    result = gb.mean()
    expected = pd.Series([2, 5.5, 8], index=[2.0, 4.0, 5.0])
    tm.assert_series_equal(result, expected)


@pytest.mark.parametrize("bool_agg_func", ["any", "all"])
def test_bool_aggs_dup_column_labels(bool_agg_func):
    # 21668
    df = pd.DataFrame([[True, True]], columns=["a", "a"])
    grp_by = df.groupby([0])
    result = getattr(grp_by, bool_agg_func)()

    expected = df
    tm.assert_frame_equal(result, expected)


@pytest.mark.parametrize(
    "idx", [pd.Index(["a", "a"]), pd.MultiIndex.from_tuples((("a", "a"), ("a", "a")))]
)
@pytest.mark.filterwarnings("ignore:tshift is deprecated:FutureWarning")
def test_dup_labels_output_shape(groupby_func, idx):
    if groupby_func in {"size", "ngroup", "cumcount"}:
        pytest.skip("Not applicable")

    df = pd.DataFrame([[1, 1]], columns=idx)
    grp_by = df.groupby([0])

    args = []
    if groupby_func in {"fillna", "nth"}:
        args.append(0)
    elif groupby_func == "corrwith":
        args.append(df)
    elif groupby_func == "tshift":
        df.index = [pd.Timestamp("today")]
        args.extend([1, "D"])

    result = getattr(grp_by, groupby_func)(*args)

    assert result.shape == (1, 2)
    tm.assert_index_equal(result.columns, idx)


def test_groupby_crash_on_nunique(axis):
    # Fix following 30253
    df = pd.DataFrame({("A", "B"): [1, 2], ("A", "C"): [1, 3], ("D", "B"): [0, 0]})

    axis_number = df._get_axis_number(axis)
    if not axis_number:
        df = df.T

    result = df.groupby(axis=axis_number, level=0).nunique()

    expected = pd.DataFrame({"A": [1, 2], "D": [1, 1]})
    if not axis_number:
        expected = expected.T

    tm.assert_frame_equal(result, expected)


def test_groupby_list_level():
    # GH 9790
    expected = pd.DataFrame(np.arange(0, 9).reshape(3, 3))
    result = expected.groupby(level=[0]).mean()
    tm.assert_frame_equal(result, expected)


@pytest.mark.parametrize(
    "max_seq_items, expected",
    [
        (5, "{0: [0], 1: [1], 2: [2], 3: [3], 4: [4]}"),
        (4, "{0: [0], 1: [1], 2: [2], 3: [3], ...}"),
    ],
)
def test_groups_repr_truncates(max_seq_items, expected):
    # GH 1135
    df = pd.DataFrame(np.random.randn(5, 1))
    df["a"] = df.index

    with pd.option_context("display.max_seq_items", max_seq_items):
        result = df.groupby("a").groups.__repr__()
        assert result == expected

        result = df.groupby(np.array(df.a)).groups.__repr__()
        assert result == expected


<<<<<<< HEAD
def test_groupby_repr():
    """
    All groups and all rows in a group are shown in html output.
    """
    n_groups = 5
    length = n_groups * 5
    df = pd.DataFrame(
        {
            "A": range(length),
            "B": range(0, length * 2, 2),
            "C": list(range(n_groups)) * (length // n_groups),
        }
    )

    df_groupby = df.groupby("C")
    html_groupby = df_groupby._repr_html_()

    dfs_from_html = pd.read_html(StringIO(html_groupby), index_col=0)

    for k, (group_name, df_group) in enumerate(df_groupby):
        tm.assert_frame_equal(dfs_from_html[k], df_group)


def test_groupby_repr_truncated_group():
    """
    In the groups not all rows are shown in html output.
    """
    n_groups = 10
    length = n_groups * 20

    df = pd.DataFrame(
        {
            "A": range(length),
            "B": range(0, length * 2, 2),
            "C": list(range(n_groups)) * (length // n_groups),
        }
    )

    df_groupby = df.groupby("C")
    html_groupby = df_groupby._repr_html_()

    dfs_from_html = pd.read_html(StringIO(html_groupby), index_col=0)

    # For each group only test first and last row
    for k, (group_name, df_group) in enumerate(df_groupby):
        dtype = df_group.iloc[0].dtype
        tm.assert_series_equal(
            dfs_from_html[k].iloc[0].astype(dtype), df_group.iloc[0], check_names=False
        )
        tm.assert_series_equal(
            dfs_from_html[k].iloc[-1].astype(dtype),
            df_group.iloc[-1],
            check_names=False,
        )


def test_groupby_repr_not_all_groups():
    """
    Not all groups are shown in html output.
    """
    n_groups = 30
    length = n_groups * 5
    df = pd.DataFrame(
        {
            "A": range(length),
            "B": range(0, length * 2, 2),
            "C": list(range(n_groups)) * (length // n_groups),
        }
    )

    df_groupby = df.groupby("C")
    html_groupby = df_groupby._repr_html_()

    dfs_from_html = pd.read_html(StringIO(html_groupby), index_col=0)

    # Test first and last group
    tm.assert_frame_equal(
        dfs_from_html[0], df_groupby.get_group(tuple(df_groupby.groups.keys())[0])
    )
    tm.assert_frame_equal(
        dfs_from_html[-1], df_groupby.get_group(tuple(df_groupby.groups.keys())[-1])
    )
=======
def test_group_on_two_row_multiindex_returns_one_tuple_key():
    # GH 18451
    df = pd.DataFrame([{"a": 1, "b": 2, "c": 99}, {"a": 1, "b": 2, "c": 88}])
    df = df.set_index(["a", "b"])

    grp = df.groupby(["a", "b"])
    result = grp.indices
    expected = {(1, 2): np.array([0, 1], dtype=np.int64)}

    assert len(result) == 1
    key = (1, 2)
    assert (result[key] == expected[key]).all()
>>>>>>> eca60680
<|MERGE_RESOLUTION|>--- conflicted
+++ resolved
@@ -2057,7 +2057,6 @@
         assert result == expected
 
 
-<<<<<<< HEAD
 def test_groupby_repr():
     """
     All groups and all rows in a group are shown in html output.
@@ -2140,7 +2139,8 @@
     tm.assert_frame_equal(
         dfs_from_html[-1], df_groupby.get_group(tuple(df_groupby.groups.keys())[-1])
     )
-=======
+
+
 def test_group_on_two_row_multiindex_returns_one_tuple_key():
     # GH 18451
     df = pd.DataFrame([{"a": 1, "b": 2, "c": 99}, {"a": 1, "b": 2, "c": 88}])
@@ -2152,5 +2152,4 @@
 
     assert len(result) == 1
     key = (1, 2)
-    assert (result[key] == expected[key]).all()
->>>>>>> eca60680
+    assert (result[key] == expected[key]).all()