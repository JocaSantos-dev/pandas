from datetime import datetime
from decimal import Decimal

import numpy as np
import pytest

from pandas._libs import lib
from pandas.compat import IS64
from pandas.errors import (
    PerformanceWarning,
    SpecificationError,
)

import pandas as pd
from pandas import (
    Categorical,
    DataFrame,
    Grouper,
    Index,
    MultiIndex,
    RangeIndex,
    Series,
    Timedelta,
    Timestamp,
    date_range,
    to_datetime,
)
import pandas._testing as tm
from pandas.core.arrays import BooleanArray
import pandas.core.common as com
from pandas.core.groupby.base import maybe_normalize_deprecated_kernels
from pandas.tests.groupby import get_groupby_method_args


def test_repr():
    # GH18203
    result = repr(Grouper(key="A", level="B"))
    expected = "Grouper(key='A', level='B', axis=0, sort=False, dropna=True)"
    assert result == expected


@pytest.mark.parametrize("dtype", ["int64", "int32", "float64", "float32"])
def test_basic(dtype):

    data = Series(np.arange(9) // 3, index=np.arange(9), dtype=dtype)

    index = np.arange(9)
    np.random.shuffle(index)
    data = data.reindex(index)

    grouped = data.groupby(lambda x: x // 3, group_keys=False)

    for k, v in grouped:
        assert len(v) == 3

    agged = grouped.aggregate(np.mean)
    assert agged[1] == 1

    tm.assert_series_equal(agged, grouped.agg(np.mean))  # shorthand
    tm.assert_series_equal(agged, grouped.mean())
    tm.assert_series_equal(grouped.agg(np.sum), grouped.sum())

    expected = grouped.apply(lambda x: x * x.sum())
    transformed = grouped.transform(lambda x: x * x.sum())
    assert transformed[7] == 12
    tm.assert_series_equal(transformed, expected)

    value_grouped = data.groupby(data)
    tm.assert_series_equal(
        value_grouped.aggregate(np.mean), agged, check_index_type=False
    )

    # complex agg
    agged = grouped.aggregate([np.mean, np.std])

    msg = r"nested renamer is not supported"
    with pytest.raises(SpecificationError, match=msg):
        grouped.aggregate({"one": np.mean, "two": np.std})

    group_constants = {0: 10, 1: 20, 2: 30}
    agged = grouped.agg(lambda x: group_constants[x.name] + x.mean())
    assert agged[1] == 21

    # corner cases
    msg = "Must produce aggregated value"
    # exception raised is type Exception
    with pytest.raises(Exception, match=msg):
        grouped.aggregate(lambda x: x * 2)


def test_groupby_nonobject_dtype(mframe, df_mixed_floats):
    key = mframe.index.codes[0]
    grouped = mframe.groupby(key)
    result = grouped.sum()

    expected = mframe.groupby(key.astype("O")).sum()
    tm.assert_frame_equal(result, expected)

    # GH 3911, mixed frame non-conversion
    df = df_mixed_floats.copy()
    df["value"] = range(len(df))

    def max_value(group):
        return group.loc[group["value"].idxmax()]

    applied = df.groupby("A").apply(max_value)
    result = applied.dtypes
    expected = df.dtypes
    tm.assert_series_equal(result, expected)


def test_groupby_return_type():

    # GH2893, return a reduced type

    def func(dataf):
        return dataf["val2"] - dataf["val2"].mean()

    df1 = DataFrame(
        [
            {"val1": 1, "val2": 20},
            {"val1": 1, "val2": 19},
            {"val1": 2, "val2": 27},
            {"val1": 2, "val2": 12},
        ]
    )

    with tm.assert_produces_warning(FutureWarning):
        result = df1.groupby("val1", squeeze=True).apply(func)
    assert isinstance(result, Series)

    df2 = DataFrame(
        [
            {"val1": 1, "val2": 20},
            {"val1": 1, "val2": 19},
            {"val1": 1, "val2": 27},
            {"val1": 1, "val2": 12},
        ]
    )

    with tm.assert_produces_warning(FutureWarning):
        result = df2.groupby("val1", squeeze=True).apply(func)
    assert isinstance(result, Series)

    # GH3596, return a consistent type (regression in 0.11 from 0.10.1)
    df = DataFrame([[1, 1], [1, 1]], columns=["X", "Y"])
    with tm.assert_produces_warning(FutureWarning):
        result = df.groupby("X", squeeze=False).count()
    assert isinstance(result, DataFrame)


def test_inconsistent_return_type():
    # GH5592
    # inconsistent return type
    df = DataFrame(
        {
            "A": ["Tiger", "Tiger", "Tiger", "Lamb", "Lamb", "Pony", "Pony"],
            "B": Series(np.arange(7), dtype="int64"),
            "C": date_range("20130101", periods=7),
        }
    )

    def f_0(grp):
        return grp.iloc[0]

    expected = df.groupby("A").first()[["B"]]
    result = df.groupby("A").apply(f_0)[["B"]]
    tm.assert_frame_equal(result, expected)

    def f_1(grp):
        if grp.name == "Tiger":
            return None
        return grp.iloc[0]

    result = df.groupby("A").apply(f_1)[["B"]]
    e = expected.copy()
    e.loc["Tiger"] = np.nan
    tm.assert_frame_equal(result, e)

    def f_2(grp):
        if grp.name == "Pony":
            return None
        return grp.iloc[0]

    result = df.groupby("A").apply(f_2)[["B"]]
    e = expected.copy()
    e.loc["Pony"] = np.nan
    tm.assert_frame_equal(result, e)

    # 5592 revisited, with datetimes
    def f_3(grp):
        if grp.name == "Pony":
            return None
        return grp.iloc[0]

    result = df.groupby("A").apply(f_3)[["C"]]
    e = df.groupby("A").first()[["C"]]
    e.loc["Pony"] = pd.NaT
    tm.assert_frame_equal(result, e)

    # scalar outputs
    def f_4(grp):
        if grp.name == "Pony":
            return None
        return grp.iloc[0].loc["C"]

    result = df.groupby("A").apply(f_4)
    e = df.groupby("A").first()["C"].copy()
    e.loc["Pony"] = np.nan
    e.name = None
    tm.assert_series_equal(result, e)


def test_pass_args_kwargs(ts, tsframe):
    def f(x, q=None, axis=0):
        return np.percentile(x, q, axis=axis)

    g = lambda x: np.percentile(x, 80, axis=0)

    # Series
    ts_grouped = ts.groupby(lambda x: x.month)
    agg_result = ts_grouped.agg(np.percentile, 80, axis=0)
    apply_result = ts_grouped.apply(np.percentile, 80, axis=0)
    trans_result = ts_grouped.transform(np.percentile, 80, axis=0)

    agg_expected = ts_grouped.quantile(0.8)
    trans_expected = ts_grouped.transform(g)

    tm.assert_series_equal(apply_result, agg_expected)
    tm.assert_series_equal(agg_result, agg_expected)
    tm.assert_series_equal(trans_result, trans_expected)

    agg_result = ts_grouped.agg(f, q=80)
    apply_result = ts_grouped.apply(f, q=80)
    trans_result = ts_grouped.transform(f, q=80)
    tm.assert_series_equal(agg_result, agg_expected)
    tm.assert_series_equal(apply_result, agg_expected)
    tm.assert_series_equal(trans_result, trans_expected)

    # DataFrame
    for as_index in [True, False]:
        df_grouped = tsframe.groupby(lambda x: x.month, as_index=as_index)
        agg_result = df_grouped.agg(np.percentile, 80, axis=0)
        apply_result = df_grouped.apply(DataFrame.quantile, 0.8)
        expected = df_grouped.quantile(0.8)
        tm.assert_frame_equal(apply_result, expected, check_names=False)
        tm.assert_frame_equal(agg_result, expected)

        apply_result = df_grouped.apply(DataFrame.quantile, [0.4, 0.8])
        expected_seq = df_grouped.quantile([0.4, 0.8])
        tm.assert_frame_equal(apply_result, expected_seq, check_names=False)

        agg_result = df_grouped.agg(f, q=80)
        apply_result = df_grouped.apply(DataFrame.quantile, q=0.8)
        tm.assert_frame_equal(agg_result, expected)
        tm.assert_frame_equal(apply_result, expected, check_names=False)


@pytest.mark.parametrize("as_index", [True, False])
def test_pass_args_kwargs_duplicate_columns(tsframe, as_index):
    # go through _aggregate_frame with self.axis == 0 and duplicate columns
    tsframe.columns = ["A", "B", "A", "C"]
    gb = tsframe.groupby(lambda x: x.month, as_index=as_index)

    res = gb.agg(np.percentile, 80, axis=0)

    ex_data = {
        1: tsframe[tsframe.index.month == 1].quantile(0.8),
        2: tsframe[tsframe.index.month == 2].quantile(0.8),
    }
    expected = DataFrame(ex_data).T
    if not as_index:
        # TODO: try to get this more consistent?
        expected.index = Index(range(2))

    tm.assert_frame_equal(res, expected)


def test_len():
    df = tm.makeTimeDataFrame()
    grouped = df.groupby([lambda x: x.year, lambda x: x.month, lambda x: x.day])
    assert len(grouped) == len(df)

    grouped = df.groupby([lambda x: x.year, lambda x: x.month])
    expected = len({(x.year, x.month) for x in df.index})
    assert len(grouped) == expected

    # issue 11016
    df = DataFrame({"a": [np.nan] * 3, "b": [1, 2, 3]})
    assert len(df.groupby("a")) == 0
    assert len(df.groupby("b")) == 3
    assert len(df.groupby(["a", "b"])) == 3


def test_basic_regression():
    # regression
    result = Series([1.0 * x for x in list(range(1, 10)) * 10])

    data = np.random.random(1100) * 10.0
    groupings = Series(data)

    grouped = result.groupby(groupings)
    grouped.mean()


@pytest.mark.parametrize(
    "dtype", ["float64", "float32", "int64", "int32", "int16", "int8"]
)
def test_with_na_groups(dtype):
    index = Index(np.arange(10))
    values = Series(np.ones(10), index, dtype=dtype)
    labels = Series(
        [np.nan, "foo", "bar", "bar", np.nan, np.nan, "bar", "bar", np.nan, "foo"],
        index=index,
    )

    # this SHOULD be an int
    grouped = values.groupby(labels)
    agged = grouped.agg(len)
    expected = Series([4, 2], index=["bar", "foo"])

    tm.assert_series_equal(agged, expected, check_dtype=False)

    # assert issubclass(agged.dtype.type, np.integer)

    # explicitly return a float from my function
    def f(x):
        return float(len(x))

    agged = grouped.agg(f)
    expected = Series([4.0, 2.0], index=["bar", "foo"])

    tm.assert_series_equal(agged, expected)


def test_indices_concatenation_order():

    # GH 2808

    def f1(x):
        y = x[(x.b % 2) == 1] ** 2
        if y.empty:
            multiindex = MultiIndex(levels=[[]] * 2, codes=[[]] * 2, names=["b", "c"])
            res = DataFrame(columns=["a"], index=multiindex)
            return res
        else:
            y = y.set_index(["b", "c"])
            return y

    def f2(x):
        y = x[(x.b % 2) == 1] ** 2
        if y.empty:
            return DataFrame()
        else:
            y = y.set_index(["b", "c"])
            return y

    def f3(x):
        y = x[(x.b % 2) == 1] ** 2
        if y.empty:
            multiindex = MultiIndex(
                levels=[[]] * 2, codes=[[]] * 2, names=["foo", "bar"]
            )
            res = DataFrame(columns=["a", "b"], index=multiindex)
            return res
        else:
            return y

    df = DataFrame({"a": [1, 2, 2, 2], "b": range(4), "c": range(5, 9)})

    df2 = DataFrame({"a": [3, 2, 2, 2], "b": range(4), "c": range(5, 9)})

    # correct result
    result1 = df.groupby("a").apply(f1)
    result2 = df2.groupby("a").apply(f1)
    tm.assert_frame_equal(result1, result2)

    # should fail (not the same number of levels)
    msg = "Cannot concat indices that do not have the same number of levels"
    with pytest.raises(AssertionError, match=msg):
        df.groupby("a").apply(f2)
    with pytest.raises(AssertionError, match=msg):
        df2.groupby("a").apply(f2)

    # should fail (incorrect shape)
    with pytest.raises(AssertionError, match=msg):
        df.groupby("a").apply(f3)
    with pytest.raises(AssertionError, match=msg):
        df2.groupby("a").apply(f3)


def test_attr_wrapper(ts):
    grouped = ts.groupby(lambda x: x.weekday())

    result = grouped.std()
    expected = grouped.agg(lambda x: np.std(x, ddof=1))
    tm.assert_series_equal(result, expected)

    # this is pretty cool
    result = grouped.describe()
    expected = {name: gp.describe() for name, gp in grouped}
    expected = DataFrame(expected).T
    tm.assert_frame_equal(result, expected)

    # get attribute
    result = grouped.dtype
    expected = grouped.agg(lambda x: x.dtype)
    tm.assert_series_equal(result, expected)

    # make sure raises error
    msg = "'SeriesGroupBy' object has no attribute 'foo'"
    with pytest.raises(AttributeError, match=msg):
        getattr(grouped, "foo")


def test_frame_groupby(tsframe):
    grouped = tsframe.groupby(lambda x: x.weekday())

    # aggregate
    aggregated = grouped.aggregate(np.mean)
    assert len(aggregated) == 5
    assert len(aggregated.columns) == 4

    # by string
    tscopy = tsframe.copy()
    tscopy["weekday"] = [x.weekday() for x in tscopy.index]
    stragged = tscopy.groupby("weekday").aggregate(np.mean)
    tm.assert_frame_equal(stragged, aggregated, check_names=False)

    # transform
    grouped = tsframe.head(30).groupby(lambda x: x.weekday())
    transformed = grouped.transform(lambda x: x - x.mean())
    assert len(transformed) == 30
    assert len(transformed.columns) == 4

    # transform propagate
    transformed = grouped.transform(lambda x: x.mean())
    for name, group in grouped:
        mean = group.mean()
        for idx in group.index:
            tm.assert_series_equal(transformed.xs(idx), mean, check_names=False)

    # iterate
    for weekday, group in grouped:
        assert group.index[0].weekday() == weekday

    # groups / group_indices
    groups = grouped.groups
    indices = grouped.indices

    for k, v in groups.items():
        samething = tsframe.index.take(indices[k])
        assert (samething == v).all()


def test_frame_groupby_columns(tsframe):
    mapping = {"A": 0, "B": 0, "C": 1, "D": 1}
    grouped = tsframe.groupby(mapping, axis=1)

    # aggregate
    aggregated = grouped.aggregate(np.mean)
    assert len(aggregated) == len(tsframe)
    assert len(aggregated.columns) == 2

    # transform
    tf = lambda x: x - x.mean()
    groupedT = tsframe.T.groupby(mapping, axis=0)
    tm.assert_frame_equal(groupedT.transform(tf).T, grouped.transform(tf))

    # iterate
    for k, v in grouped:
        assert len(v.columns) == 2


def test_frame_set_name_single(df):
    grouped = df.groupby("A")

    msg = "The default value of numeric_only"
    with tm.assert_produces_warning(FutureWarning, match=msg):
        result = grouped.mean()
    assert result.index.name == "A"

    with tm.assert_produces_warning(FutureWarning, match=msg):
        result = df.groupby("A", as_index=False).mean()
    assert result.index.name != "A"

    with tm.assert_produces_warning(FutureWarning, match=msg):
        result = grouped.agg(np.mean)
    assert result.index.name == "A"

    result = grouped.agg({"C": np.mean, "D": np.std})
    assert result.index.name == "A"

    result = grouped["C"].mean()
    assert result.index.name == "A"
    result = grouped["C"].agg(np.mean)
    assert result.index.name == "A"
    result = grouped["C"].agg([np.mean, np.std])
    assert result.index.name == "A"

    msg = r"nested renamer is not supported"
    with pytest.raises(SpecificationError, match=msg):
        grouped["C"].agg({"foo": np.mean, "bar": np.std})


def test_multi_func(df):
    col1 = df["A"]
    col2 = df["B"]

    grouped = df.groupby([col1.get, col2.get])
    msg = "The default value of numeric_only"
    with tm.assert_produces_warning(FutureWarning, match=msg):
        agged = grouped.mean()
        expected = df.groupby(["A", "B"]).mean()

    # TODO groupby get drops names
    tm.assert_frame_equal(
        agged.loc[:, ["C", "D"]], expected.loc[:, ["C", "D"]], check_names=False
    )

    # some "groups" with no data
    df = DataFrame(
        {
            "v1": np.random.randn(6),
            "v2": np.random.randn(6),
            "k1": np.array(["b", "b", "b", "a", "a", "a"]),
            "k2": np.array(["1", "1", "1", "2", "2", "2"]),
        },
        index=["one", "two", "three", "four", "five", "six"],
    )
    # only verify that it works for now
    grouped = df.groupby(["k1", "k2"])
    grouped.agg(np.sum)


def test_multi_key_multiple_functions(df):
    grouped = df.groupby(["A", "B"])["C"]

    agged = grouped.agg([np.mean, np.std])
    expected = DataFrame({"mean": grouped.agg(np.mean), "std": grouped.agg(np.std)})
    tm.assert_frame_equal(agged, expected)


def test_frame_multi_key_function_list():
    data = DataFrame(
        {
            "A": [
                "foo",
                "foo",
                "foo",
                "foo",
                "bar",
                "bar",
                "bar",
                "bar",
                "foo",
                "foo",
                "foo",
            ],
            "B": [
                "one",
                "one",
                "one",
                "two",
                "one",
                "one",
                "one",
                "two",
                "two",
                "two",
                "one",
            ],
            "C": [
                "dull",
                "dull",
                "shiny",
                "dull",
                "dull",
                "shiny",
                "shiny",
                "dull",
                "shiny",
                "shiny",
                "shiny",
            ],
            "D": np.random.randn(11),
            "E": np.random.randn(11),
            "F": np.random.randn(11),
        }
    )

    grouped = data.groupby(["A", "B"])
    funcs = [np.mean, np.std]
    with tm.assert_produces_warning(
        FutureWarning, match=r"\['C'\] did not aggregate successfully"
    ):
        agged = grouped.agg(funcs)
    expected = pd.concat(
        [grouped["D"].agg(funcs), grouped["E"].agg(funcs), grouped["F"].agg(funcs)],
        keys=["D", "E", "F"],
        axis=1,
    )
    assert isinstance(agged.index, MultiIndex)
    assert isinstance(expected.index, MultiIndex)
    tm.assert_frame_equal(agged, expected)


@pytest.mark.parametrize("op", [lambda x: x.sum(), lambda x: x.mean()])
def test_groupby_multiple_columns(df, op):
    data = df
    grouped = data.groupby(["A", "B"])

    result1 = op(grouped)

    keys = []
    values = []
    for n1, gp1 in data.groupby("A"):
        for n2, gp2 in gp1.groupby("B"):
            keys.append((n1, n2))
            values.append(op(gp2.loc[:, ["C", "D"]]))

    mi = MultiIndex.from_tuples(keys, names=["A", "B"])
    expected = pd.concat(values, axis=1).T
    expected.index = mi

    # a little bit crude
    for col in ["C", "D"]:
        result_col = op(grouped[col])
        pivoted = result1[col]
        exp = expected[col]
        tm.assert_series_equal(result_col, exp)
        tm.assert_series_equal(pivoted, exp)

    # test single series works the same
    result = data["C"].groupby([data["A"], data["B"]]).mean()
    expected = data.groupby(["A", "B"]).mean()["C"]

    tm.assert_series_equal(result, expected)


def test_as_index_select_column():
    # GH 5764
    df = DataFrame([[1, 2], [1, 4], [5, 6]], columns=["A", "B"])
    result = df.groupby("A", as_index=False)["B"].get_group(1)
    expected = Series([2, 4], name="B")
    tm.assert_series_equal(result, expected)

    result = df.groupby("A", as_index=False, group_keys=True)["B"].apply(
        lambda x: x.cumsum()
    )
    expected = Series(
        [2, 6, 6], name="B", index=MultiIndex.from_tuples([(0, 0), (0, 1), (1, 2)])
    )
    tm.assert_series_equal(result, expected)


def test_groupby_as_index_select_column_sum_empty_df():
    # GH 35246
    df = DataFrame(columns=Index(["A", "B", "C"], name="alpha"))
    left = df.groupby(by="A", as_index=False)["B"].sum(numeric_only=False)

    expected = DataFrame(columns=df.columns[:2], index=range(0))
    tm.assert_frame_equal(left, expected)


def test_groupby_as_index_agg(df):
    grouped = df.groupby("A", as_index=False)

    # single-key

    msg = "The default value of numeric_only"
    with tm.assert_produces_warning(FutureWarning, match=msg):
        result = grouped.agg(np.mean)
        expected = grouped.mean()
    tm.assert_frame_equal(result, expected)

    result2 = grouped.agg({"C": np.mean, "D": np.sum})
    with tm.assert_produces_warning(FutureWarning, match=msg):
        expected2 = grouped.mean()
        expected2["D"] = grouped.sum()["D"]
    tm.assert_frame_equal(result2, expected2)

    grouped = df.groupby("A", as_index=True)

    msg = r"nested renamer is not supported"
    with pytest.raises(SpecificationError, match=msg):
        grouped["C"].agg({"Q": np.sum})

    # multi-key

    grouped = df.groupby(["A", "B"], as_index=False)

    result = grouped.agg(np.mean)
    expected = grouped.mean()
    tm.assert_frame_equal(result, expected)

    result2 = grouped.agg({"C": np.mean, "D": np.sum})
    expected2 = grouped.mean()
    expected2["D"] = grouped.sum()["D"]
    tm.assert_frame_equal(result2, expected2)

    expected3 = grouped["C"].sum()
    expected3 = DataFrame(expected3).rename(columns={"C": "Q"})
    result3 = grouped["C"].agg({"Q": np.sum})
    tm.assert_frame_equal(result3, expected3)

    # GH7115 & GH8112 & GH8582
    df = DataFrame(np.random.randint(0, 100, (50, 3)), columns=["jim", "joe", "jolie"])
    ts = Series(np.random.randint(5, 10, 50), name="jim")

    gr = df.groupby(ts)
    gr.nth(0)  # invokes set_selection_from_grouper internally
    tm.assert_frame_equal(gr.apply(sum), df.groupby(ts).apply(sum))

    for attr in ["mean", "max", "count", "idxmax", "cumsum", "all"]:
        gr = df.groupby(ts, as_index=False)
        left = getattr(gr, attr)()

        gr = df.groupby(ts.values, as_index=True)
        right = getattr(gr, attr)().reset_index(drop=True)

        tm.assert_frame_equal(left, right)


def test_ops_not_as_index(reduction_func):
    # GH 10355, 21090
    # Using as_index=False should not modify grouped column

    if reduction_func in ("corrwith", "nth", "ngroup"):
        pytest.skip(f"GH 5755: Test not applicable for {reduction_func}")
    warn = FutureWarning if reduction_func == "mad" else None

    df = DataFrame(np.random.randint(0, 5, size=(100, 2)), columns=["a", "b"])
    with tm.assert_produces_warning(warn, match="The 'mad' method is deprecated"):
        expected = getattr(df.groupby("a"), reduction_func)()
    if reduction_func == "size":
        expected = expected.rename("size")
    expected = expected.reset_index()

    if reduction_func != "size":
        # 32 bit compat -> groupby preserves dtype whereas reset_index casts to int64
        expected["a"] = expected["a"].astype(df["a"].dtype)

    g = df.groupby("a", as_index=False)

    with tm.assert_produces_warning(warn, match="The 'mad' method is deprecated"):
        result = getattr(g, reduction_func)()
    tm.assert_frame_equal(result, expected)

    with tm.assert_produces_warning(warn, match="The 'mad' method is deprecated"):
        result = g.agg(reduction_func)
    tm.assert_frame_equal(result, expected)

    with tm.assert_produces_warning(warn, match="The 'mad' method is deprecated"):
        result = getattr(g["b"], reduction_func)()
    tm.assert_frame_equal(result, expected)

    with tm.assert_produces_warning(warn, match="The 'mad' method is deprecated"):
        result = g["b"].agg(reduction_func)
    tm.assert_frame_equal(result, expected)


def test_as_index_series_return_frame(df):
    grouped = df.groupby("A", as_index=False)
    grouped2 = df.groupby(["A", "B"], as_index=False)

    msg = "The default value of numeric_only"
    with tm.assert_produces_warning(FutureWarning, match=msg):
        result = grouped["C"].agg(np.sum)
        expected = grouped.agg(np.sum).loc[:, ["A", "C"]]
    assert isinstance(result, DataFrame)
    tm.assert_frame_equal(result, expected)

    result2 = grouped2["C"].agg(np.sum)
    expected2 = grouped2.agg(np.sum).loc[:, ["A", "B", "C"]]
    assert isinstance(result2, DataFrame)
    tm.assert_frame_equal(result2, expected2)

    result = grouped["C"].sum()
    with tm.assert_produces_warning(FutureWarning, match=msg):
        expected = grouped.sum().loc[:, ["A", "C"]]
    assert isinstance(result, DataFrame)
    tm.assert_frame_equal(result, expected)

    result2 = grouped2["C"].sum()
    expected2 = grouped2.sum().loc[:, ["A", "B", "C"]]
    assert isinstance(result2, DataFrame)
    tm.assert_frame_equal(result2, expected2)


def test_as_index_series_column_slice_raises(df):
    # GH15072
    grouped = df.groupby("A", as_index=False)
    msg = r"Column\(s\) C already selected"

    with pytest.raises(IndexError, match=msg):
        grouped["C"].__getitem__("D")


def test_groupby_as_index_cython(df):
    data = df

    # single-key
    grouped = data.groupby("A", as_index=False)
    msg = "The default value of numeric_only"
    with tm.assert_produces_warning(FutureWarning, match=msg):
        result = grouped.mean()
        expected = data.groupby(["A"]).mean()
    expected.insert(0, "A", expected.index)
    expected.index = np.arange(len(expected))
    tm.assert_frame_equal(result, expected)

    # multi-key
    grouped = data.groupby(["A", "B"], as_index=False)
    result = grouped.mean()
    expected = data.groupby(["A", "B"]).mean()

    arrays = list(zip(*expected.index.values))
    expected.insert(0, "A", arrays[0])
    expected.insert(1, "B", arrays[1])
    expected.index = np.arange(len(expected))
    tm.assert_frame_equal(result, expected)


def test_groupby_as_index_series_scalar(df):
    grouped = df.groupby(["A", "B"], as_index=False)

    # GH #421

    result = grouped["C"].agg(len)
    expected = grouped.agg(len).loc[:, ["A", "B", "C"]]
    tm.assert_frame_equal(result, expected)


def test_groupby_as_index_corner(df, ts):
    msg = "as_index=False only valid with DataFrame"
    with pytest.raises(TypeError, match=msg):
        ts.groupby(lambda x: x.weekday(), as_index=False)

    msg = "as_index=False only valid for axis=0"
    with pytest.raises(ValueError, match=msg):
        df.groupby(lambda x: x.lower(), as_index=False, axis=1)


def test_groupby_multiple_key():
    df = tm.makeTimeDataFrame()
    grouped = df.groupby([lambda x: x.year, lambda x: x.month, lambda x: x.day])
    agged = grouped.sum()
    tm.assert_almost_equal(df.values, agged.values)

    grouped = df.T.groupby(
        [lambda x: x.year, lambda x: x.month, lambda x: x.day], axis=1
    )

    agged = grouped.agg(lambda x: x.sum())
    tm.assert_index_equal(agged.index, df.columns)
    tm.assert_almost_equal(df.T.values, agged.values)

    agged = grouped.agg(lambda x: x.sum())
    tm.assert_almost_equal(df.T.values, agged.values)


def test_groupby_multi_corner(df):
    # test that having an all-NA column doesn't mess you up
    df = df.copy()
    df["bad"] = np.nan
    agged = df.groupby(["A", "B"]).mean()

    expected = df.groupby(["A", "B"]).mean()
    expected["bad"] = np.nan

    tm.assert_frame_equal(agged, expected)


def test_omit_nuisance(df):
    grouped = df.groupby("A")
    msg = "The default value of numeric_only"
    with tm.assert_produces_warning(FutureWarning, match=msg):
        agged = grouped.agg(np.mean)
        exp = grouped.mean()
    tm.assert_frame_equal(agged, exp)

    df = df.loc[:, ["A", "C", "D"]]
    df["E"] = datetime.now()
    grouped = df.groupby("A")
    with tm.assert_produces_warning(FutureWarning, match=msg):
        result = grouped.agg(np.sum)
        expected = grouped.sum()
    tm.assert_frame_equal(result, expected)

    # won't work with axis = 1
    grouped = df.groupby({"A": 0, "C": 0, "D": 1, "E": 1}, axis=1)
    msg = "does not support reduction 'sum'"
    with pytest.raises(TypeError, match=msg):
        grouped.agg(lambda x: x.sum(0, numeric_only=False))


@pytest.mark.parametrize(
    "agg_function",
    ["max", "min"],
)
def test_keep_nuisance_agg(df, agg_function):
    # GH 38815
    grouped = df.groupby("A")
    result = getattr(grouped, agg_function)()
    expected = result.copy()
    expected.loc["bar", "B"] = getattr(df.loc[df["A"] == "bar", "B"], agg_function)()
    expected.loc["foo", "B"] = getattr(df.loc[df["A"] == "foo", "B"], agg_function)()
    tm.assert_frame_equal(result, expected)


@pytest.mark.parametrize(
    "agg_function",
    ["sum", "mean", "prod", "std", "var", "sem", "median"],
)
@pytest.mark.parametrize("numeric_only", [lib.no_default, True, False])
def test_omit_nuisance_agg(df, agg_function, numeric_only):
    # GH 38774, GH 38815
    if numeric_only is lib.no_default or (not numeric_only and agg_function != "sum"):
        # sum doesn't drop strings
        warn = FutureWarning
    else:
        warn = None

    grouped = df.groupby("A")

    if agg_function in ("var", "std", "sem") and numeric_only is False:
        # Added numeric_only as part of GH#46560; these do not drop nuisance
        # columns when numeric_only is False
        klass = TypeError if agg_function == "var" else ValueError
        with pytest.raises(klass, match="could not convert string to float"):
            getattr(grouped, agg_function)(numeric_only=numeric_only)
    else:
        if numeric_only is lib.no_default:
            msg = (
                f"The default value of numeric_only in DataFrameGroupBy.{agg_function}"
            )
        else:
            msg = "Dropping invalid columns"
        with tm.assert_produces_warning(warn, match=msg):
            result = getattr(grouped, agg_function)(numeric_only=numeric_only)
        if (
            (numeric_only is lib.no_default or not numeric_only)
            # These methods drop non-numeric columns even when numeric_only is False
            and agg_function not in ("mean", "prod", "median")
        ):
            columns = ["A", "B", "C", "D"]
        else:
            columns = ["A", "C", "D"]
        if agg_function == "sum" and numeric_only is False:
            # sum doesn't drop nuisance string columns
            warn = None
        elif agg_function in ("sum", "std", "var", "sem") and numeric_only is not True:
            warn = FutureWarning
        else:
            warn = None
        msg = "The default value of numeric_only"
        with tm.assert_produces_warning(warn, match=msg):
            expected = getattr(df.loc[:, columns].groupby("A"), agg_function)(
                numeric_only=numeric_only
            )
        tm.assert_frame_equal(result, expected)


def test_omit_nuisance_warnings(df):
    # GH 38815
    with tm.assert_produces_warning(FutureWarning, filter_level="always"):
        grouped = df.groupby("A")
        result = grouped.skew()
        expected = df.loc[:, ["A", "C", "D"]].groupby("A").skew()
        tm.assert_frame_equal(result, expected)


def test_omit_nuisance_python_multiple(three_group):
    grouped = three_group.groupby(["A", "B"])

    msg = "The default value of numeric_only"
    with tm.assert_produces_warning(FutureWarning, match=msg):
        agged = grouped.agg(np.mean)
        exp = grouped.mean()
    tm.assert_frame_equal(agged, exp)


def test_empty_groups_corner(mframe):
    # handle empty groups
    df = DataFrame(
        {
            "k1": np.array(["b", "b", "b", "a", "a", "a"]),
            "k2": np.array(["1", "1", "1", "2", "2", "2"]),
            "k3": ["foo", "bar"] * 3,
            "v1": np.random.randn(6),
            "v2": np.random.randn(6),
        }
    )

    grouped = df.groupby(["k1", "k2"])
    msg = "The default value of numeric_only"
    with tm.assert_produces_warning(FutureWarning, match=msg):
        result = grouped.agg(np.mean)
        expected = grouped.mean()
    tm.assert_frame_equal(result, expected)

    grouped = mframe[3:5].groupby(level=0)
    agged = grouped.apply(lambda x: x.mean())
    agged_A = grouped["A"].apply(np.mean)
    tm.assert_series_equal(agged["A"], agged_A)
    assert agged.index.name == "first"


def test_nonsense_func():
    df = DataFrame([0])
    msg = r"unsupported operand type\(s\) for \+: 'int' and 'str'"
    with pytest.raises(TypeError, match=msg):
        df.groupby(lambda x: x + "foo")


def test_wrap_aggregated_output_multindex(mframe):
    df = mframe.T
    df["baz", "two"] = "peekaboo"

    keys = [np.array([0, 0, 1]), np.array([0, 0, 1])]
    msg = "The default value of numeric_only"
    with tm.assert_produces_warning(FutureWarning, match=msg):
        agged = df.groupby(keys).agg(np.mean)
    assert isinstance(agged.columns, MultiIndex)

    def aggfun(ser):
        if ser.name == ("foo", "one"):
            raise TypeError
        else:
            return ser.sum()

    with tm.assert_produces_warning(FutureWarning, match="Dropping invalid columns"):
        agged2 = df.groupby(keys).aggregate(aggfun)
    assert len(agged2.columns) + 1 == len(df.columns)


def test_groupby_level_apply(mframe):

    result = mframe.groupby(level=0).count()
    assert result.index.name == "first"
    result = mframe.groupby(level=1).count()
    assert result.index.name == "second"

    result = mframe["A"].groupby(level=0).count()
    assert result.index.name == "first"


def test_groupby_level_mapper(mframe):
    deleveled = mframe.reset_index()

    mapper0 = {"foo": 0, "bar": 0, "baz": 1, "qux": 1}
    mapper1 = {"one": 0, "two": 0, "three": 1}

    result0 = mframe.groupby(mapper0, level=0).sum()
    result1 = mframe.groupby(mapper1, level=1).sum()

    mapped_level0 = np.array([mapper0.get(x) for x in deleveled["first"]])
    mapped_level1 = np.array([mapper1.get(x) for x in deleveled["second"]])
    expected0 = mframe.groupby(mapped_level0).sum()
    expected1 = mframe.groupby(mapped_level1).sum()
    expected0.index.name, expected1.index.name = "first", "second"

    tm.assert_frame_equal(result0, expected0)
    tm.assert_frame_equal(result1, expected1)


def test_groupby_level_nonmulti():
    # GH 1313, GH 13901
    s = Series([1, 2, 3, 10, 4, 5, 20, 6], Index([1, 2, 3, 1, 4, 5, 2, 6], name="foo"))
    expected = Series([11, 22, 3, 4, 5, 6], Index(range(1, 7), name="foo"))

    result = s.groupby(level=0).sum()
    tm.assert_series_equal(result, expected)
    result = s.groupby(level=[0]).sum()
    tm.assert_series_equal(result, expected)
    result = s.groupby(level=-1).sum()
    tm.assert_series_equal(result, expected)
    result = s.groupby(level=[-1]).sum()
    tm.assert_series_equal(result, expected)

    msg = "level > 0 or level < -1 only valid with MultiIndex"
    with pytest.raises(ValueError, match=msg):
        s.groupby(level=1)
    with pytest.raises(ValueError, match=msg):
        s.groupby(level=-2)
    msg = "No group keys passed!"
    with pytest.raises(ValueError, match=msg):
        s.groupby(level=[])
    msg = "multiple levels only valid with MultiIndex"
    with pytest.raises(ValueError, match=msg):
        s.groupby(level=[0, 0])
    with pytest.raises(ValueError, match=msg):
        s.groupby(level=[0, 1])
    msg = "level > 0 or level < -1 only valid with MultiIndex"
    with pytest.raises(ValueError, match=msg):
        s.groupby(level=[1])


def test_groupby_complex():
    # GH 12902
    a = Series(data=np.arange(4) * (1 + 2j), index=[0, 0, 1, 1])
    expected = Series((1 + 2j, 5 + 10j))

    result = a.groupby(level=0).sum()
    tm.assert_series_equal(result, expected)

    with tm.assert_produces_warning(FutureWarning):
        result = a.sum(level=0)
    tm.assert_series_equal(result, expected)


def test_groupby_complex_numbers():
    # GH 17927
    df = DataFrame(
        [
            {"a": 1, "b": 1 + 1j},
            {"a": 1, "b": 1 + 2j},
            {"a": 4, "b": 1},
        ]
    )
    expected = DataFrame(
        np.array([1, 1, 1], dtype=np.int64),
        index=Index([(1 + 1j), (1 + 2j), (1 + 0j)], name="b"),
        columns=Index(["a"], dtype="object"),
    )
    result = df.groupby("b", sort=False).count()
    tm.assert_frame_equal(result, expected)

    # Sorted by the magnitude of the complex numbers
    expected.index = Index([(1 + 0j), (1 + 1j), (1 + 2j)], name="b")
    result = df.groupby("b", sort=True).count()
    tm.assert_frame_equal(result, expected)


def test_groupby_series_indexed_differently():
    s1 = Series(
        [5.0, -9.0, 4.0, 100.0, -5.0, 55.0, 6.7],
        index=Index(["a", "b", "c", "d", "e", "f", "g"]),
    )
    s2 = Series(
        [1.0, 1.0, 4.0, 5.0, 5.0, 7.0], index=Index(["a", "b", "d", "f", "g", "h"])
    )

    grouped = s1.groupby(s2)
    agged = grouped.mean()
    exp = s1.groupby(s2.reindex(s1.index).get).mean()
    tm.assert_series_equal(agged, exp)


def test_groupby_with_hier_columns():
    tuples = list(
        zip(
            *[
                ["bar", "bar", "baz", "baz", "foo", "foo", "qux", "qux"],
                ["one", "two", "one", "two", "one", "two", "one", "two"],
            ]
        )
    )
    index = MultiIndex.from_tuples(tuples)
    columns = MultiIndex.from_tuples(
        [("A", "cat"), ("B", "dog"), ("B", "cat"), ("A", "dog")]
    )
    df = DataFrame(np.random.randn(8, 4), index=index, columns=columns)

    result = df.groupby(level=0).mean()
    tm.assert_index_equal(result.columns, columns)

    result = df.groupby(level=0, axis=1).mean()
    tm.assert_index_equal(result.index, df.index)

    result = df.groupby(level=0).agg(np.mean)
    tm.assert_index_equal(result.columns, columns)

    result = df.groupby(level=0).apply(lambda x: x.mean())
    tm.assert_index_equal(result.columns, columns)

    result = df.groupby(level=0, axis=1).agg(lambda x: x.mean(1))
    tm.assert_index_equal(result.columns, Index(["A", "B"]))
    tm.assert_index_equal(result.index, df.index)

    # add a nuisance column
    sorted_columns, _ = columns.sortlevel(0)
    df["A", "foo"] = "bar"
    msg = "The default value of numeric_only"
    with tm.assert_produces_warning(FutureWarning, match=msg):
        result = df.groupby(level=0).mean()
    tm.assert_index_equal(result.columns, df.columns[:-1])


def test_grouping_ndarray(df):
    grouped = df.groupby(df["A"].values)

    msg = "The default value of numeric_only"
    with tm.assert_produces_warning(FutureWarning, match=msg):
        result = grouped.sum()
        expected = df.groupby("A").sum()
    tm.assert_frame_equal(
        result, expected, check_names=False
    )  # Note: no names when grouping by value


def test_groupby_wrong_multi_labels():

    index = Index([0, 1, 2, 3, 4], name="index")
    data = DataFrame(
        {
            "foo": ["foo1", "foo1", "foo2", "foo1", "foo3"],
            "bar": ["bar1", "bar2", "bar2", "bar1", "bar1"],
            "baz": ["baz1", "baz1", "baz1", "baz2", "baz2"],
            "spam": ["spam2", "spam3", "spam2", "spam1", "spam1"],
            "data": [20, 30, 40, 50, 60],
        },
        index=index,
    )

    grouped = data.groupby(["foo", "bar", "baz", "spam"])

    result = grouped.agg(np.mean)
    expected = grouped.mean()
    tm.assert_frame_equal(result, expected)


def test_groupby_series_with_name(df):
    msg = "The default value of numeric_only"
    with tm.assert_produces_warning(FutureWarning, match=msg):
        result = df.groupby(df["A"]).mean()
        result2 = df.groupby(df["A"], as_index=False).mean()
    assert result.index.name == "A"
    assert "A" in result2

    result = df.groupby([df["A"], df["B"]]).mean()
    result2 = df.groupby([df["A"], df["B"]], as_index=False).mean()
    assert result.index.names == ("A", "B")
    assert "A" in result2
    assert "B" in result2


def test_seriesgroupby_name_attr(df):
    # GH 6265
    result = df.groupby("A")["C"]
    assert result.count().name == "C"
    assert result.mean().name == "C"

    testFunc = lambda x: np.sum(x) * 2
    assert result.agg(testFunc).name == "C"


def test_consistency_name():
    # GH 12363

    df = DataFrame(
        {
            "A": ["foo", "bar", "foo", "bar", "foo", "bar", "foo", "foo"],
            "B": ["one", "one", "two", "two", "two", "two", "one", "two"],
            "C": np.random.randn(8) + 1.0,
            "D": np.arange(8),
        }
    )

    expected = df.groupby(["A"]).B.count()
    result = df.B.groupby(df.A).count()
    tm.assert_series_equal(result, expected)


def test_groupby_name_propagation(df):
    # GH 6124
    def summarize(df, name=None):
        return Series({"count": 1, "mean": 2, "omissions": 3}, name=name)

    def summarize_random_name(df):
        # Provide a different name for each Series.  In this case, groupby
        # should not attempt to propagate the Series name since they are
        # inconsistent.
        return Series({"count": 1, "mean": 2, "omissions": 3}, name=df.iloc[0]["A"])

    metrics = df.groupby("A").apply(summarize)
    assert metrics.columns.name is None
    metrics = df.groupby("A").apply(summarize, "metrics")
    assert metrics.columns.name == "metrics"
    metrics = df.groupby("A").apply(summarize_random_name)
    assert metrics.columns.name is None


def test_groupby_nonstring_columns():
    df = DataFrame([np.arange(10) for x in range(10)])
    grouped = df.groupby(0)
    result = grouped.mean()
    expected = df.groupby(df[0]).mean()
    tm.assert_frame_equal(result, expected)


def test_groupby_mixed_type_columns():
    # GH 13432, unorderable types in py3
    df = DataFrame([[0, 1, 2]], columns=["A", "B", 0])
    expected = DataFrame([[1, 2]], columns=["B", 0], index=Index([0], name="A"))

    result = df.groupby("A").first()
    tm.assert_frame_equal(result, expected)

    result = df.groupby("A").sum()
    tm.assert_frame_equal(result, expected)


# TODO: Ensure warning isn't emitted in the first place
@pytest.mark.filterwarnings("ignore:Mean of:RuntimeWarning")
def test_cython_grouper_series_bug_noncontig():
    arr = np.empty((100, 100))
    arr.fill(np.nan)
    obj = Series(arr[:, 0])
    inds = np.tile(range(10), 10)

    result = obj.groupby(inds).agg(Series.median)
    assert result.isna().all()


def test_series_grouper_noncontig_index():
    index = Index(tm.rands_array(10, 100))

    values = Series(np.random.randn(50), index=index[::2])
    labels = np.random.randint(0, 5, 50)

    # it works!
    grouped = values.groupby(labels)

    # accessing the index elements causes segfault
    f = lambda x: len(set(map(id, x.index)))
    grouped.agg(f)


def test_convert_objects_leave_decimal_alone():

    s = Series(range(5))
    labels = np.array(["a", "b", "c", "d", "e"], dtype="O")

    def convert_fast(x):
        return Decimal(str(x.mean()))

    def convert_force_pure(x):
        # base will be length 0
        assert len(x.values.base) > 0
        return Decimal(str(x.mean()))

    grouped = s.groupby(labels)

    result = grouped.agg(convert_fast)
    assert result.dtype == np.object_
    assert isinstance(result[0], Decimal)

    result = grouped.agg(convert_force_pure)
    assert result.dtype == np.object_
    assert isinstance(result[0], Decimal)


def test_groupby_dtype_inference_empty():
    # GH 6733
    df = DataFrame({"x": [], "range": np.arange(0, dtype="int64")})
    assert df["x"].dtype == np.float64

    result = df.groupby("x").first()
    exp_index = Index([], name="x", dtype=np.float64)
    expected = DataFrame({"range": Series([], index=exp_index, dtype="int64")})
    tm.assert_frame_equal(result, expected, by_blocks=True)


def test_groupby_unit64_float_conversion():
    #  GH: 30859 groupby converts unit64 to floats sometimes
    df = DataFrame({"first": [1], "second": [1], "value": [16148277970000000000]})
    result = df.groupby(["first", "second"])["value"].max()
    expected = Series(
        [16148277970000000000],
        MultiIndex.from_product([[1], [1]], names=["first", "second"]),
        name="value",
    )
    tm.assert_series_equal(result, expected)


def test_groupby_list_infer_array_like(df):
    msg = "The default value of numeric_only"
    with tm.assert_produces_warning(FutureWarning, match=msg):
        result = df.groupby(list(df["A"])).mean()
        expected = df.groupby(df["A"]).mean()
    tm.assert_frame_equal(result, expected, check_names=False)

    with pytest.raises(KeyError, match=r"^'foo'$"):
        df.groupby(list(df["A"][:-1]))

    # pathological case of ambiguity
    df = DataFrame({"foo": [0, 1], "bar": [3, 4], "val": np.random.randn(2)})

    result = df.groupby(["foo", "bar"]).mean()
    expected = df.groupby([df["foo"], df["bar"]]).mean()[["val"]]


def test_groupby_keys_same_size_as_index():
    # GH 11185
    freq = "s"
    index = date_range(
        start=Timestamp("2015-09-29T11:34:44-0700"), periods=2, freq=freq
    )
    df = DataFrame([["A", 10], ["B", 15]], columns=["metric", "values"], index=index)
    result = df.groupby([Grouper(level=0, freq=freq), "metric"]).mean()
    expected = df.set_index([df.index, "metric"]).astype(float)

    tm.assert_frame_equal(result, expected)


def test_groupby_one_row():
    # GH 11741
    msg = r"^'Z'$"
    df1 = DataFrame(np.random.randn(1, 4), columns=list("ABCD"))
    with pytest.raises(KeyError, match=msg):
        df1.groupby("Z")
    df2 = DataFrame(np.random.randn(2, 4), columns=list("ABCD"))
    with pytest.raises(KeyError, match=msg):
        df2.groupby("Z")


def test_groupby_nat_exclude():
    # GH 6992
    df = DataFrame(
        {
            "values": np.random.randn(8),
            "dt": [
                np.nan,
                Timestamp("2013-01-01"),
                np.nan,
                Timestamp("2013-02-01"),
                np.nan,
                Timestamp("2013-02-01"),
                np.nan,
                Timestamp("2013-01-01"),
            ],
            "str": [np.nan, "a", np.nan, "a", np.nan, "a", np.nan, "b"],
        }
    )
    grouped = df.groupby("dt")

    expected = [Index([1, 7]), Index([3, 5])]
    keys = sorted(grouped.groups.keys())
    assert len(keys) == 2
    for k, e in zip(keys, expected):
        # grouped.groups keys are np.datetime64 with system tz
        # not to be affected by tz, only compare values
        tm.assert_index_equal(grouped.groups[k], e)

    # confirm obj is not filtered
    tm.assert_frame_equal(grouped.grouper.groupings[0].obj, df)
    assert grouped.ngroups == 2

    expected = {
        Timestamp("2013-01-01 00:00:00"): np.array([1, 7], dtype=np.intp),
        Timestamp("2013-02-01 00:00:00"): np.array([3, 5], dtype=np.intp),
    }

    for k in grouped.indices:
        tm.assert_numpy_array_equal(grouped.indices[k], expected[k])

    tm.assert_frame_equal(grouped.get_group(Timestamp("2013-01-01")), df.iloc[[1, 7]])
    tm.assert_frame_equal(grouped.get_group(Timestamp("2013-02-01")), df.iloc[[3, 5]])

    with pytest.raises(KeyError, match=r"^NaT$"):
        grouped.get_group(pd.NaT)

    nan_df = DataFrame(
        {"nan": [np.nan, np.nan, np.nan], "nat": [pd.NaT, pd.NaT, pd.NaT]}
    )
    assert nan_df["nan"].dtype == "float64"
    assert nan_df["nat"].dtype == "datetime64[ns]"

    for key in ["nan", "nat"]:
        grouped = nan_df.groupby(key)
        assert grouped.groups == {}
        assert grouped.ngroups == 0
        assert grouped.indices == {}
        with pytest.raises(KeyError, match=r"^nan$"):
            grouped.get_group(np.nan)
        with pytest.raises(KeyError, match=r"^NaT$"):
            grouped.get_group(pd.NaT)


def test_groupby_two_group_keys_all_nan():
    # GH #36842: Grouping over two group keys shouldn't raise an error
    df = DataFrame({"a": [np.nan, np.nan], "b": [np.nan, np.nan], "c": [1, 2]})
    result = df.groupby(["a", "b"]).indices
    assert result == {}


def test_groupby_2d_malformed():
    d = DataFrame(index=range(2))
    d["group"] = ["g1", "g2"]
    d["zeros"] = [0, 0]
    d["ones"] = [1, 1]
    d["label"] = ["l1", "l2"]
    msg = "The default value of numeric_only"
    with tm.assert_produces_warning(FutureWarning, match=msg):
        tmp = d.groupby(["group"]).mean()
    res_values = np.array([[0.0, 1.0], [0.0, 1.0]])
    tm.assert_index_equal(tmp.columns, Index(["zeros", "ones"]))
    tm.assert_numpy_array_equal(tmp.values, res_values)


def test_int32_overflow():
    B = np.concatenate((np.arange(10000), np.arange(10000), np.arange(5000)))
    A = np.arange(25000)
    df = DataFrame({"A": A, "B": B, "C": A, "D": B, "E": np.random.randn(25000)})

    left = df.groupby(["A", "B", "C", "D"]).sum()
    right = df.groupby(["D", "C", "B", "A"]).sum()
    assert len(left) == len(right)


def test_groupby_sort_multi():
    df = DataFrame(
        {
            "a": ["foo", "bar", "baz"],
            "b": [3, 2, 1],
            "c": [0, 1, 2],
            "d": np.random.randn(3),
        }
    )

    tups = [tuple(row) for row in df[["a", "b", "c"]].values]
    tups = com.asarray_tuplesafe(tups)
    result = df.groupby(["a", "b", "c"], sort=True).sum()
    tm.assert_numpy_array_equal(result.index.values, tups[[1, 2, 0]])

    tups = [tuple(row) for row in df[["c", "a", "b"]].values]
    tups = com.asarray_tuplesafe(tups)
    result = df.groupby(["c", "a", "b"], sort=True).sum()
    tm.assert_numpy_array_equal(result.index.values, tups)

    tups = [tuple(x) for x in df[["b", "c", "a"]].values]
    tups = com.asarray_tuplesafe(tups)
    result = df.groupby(["b", "c", "a"], sort=True).sum()
    tm.assert_numpy_array_equal(result.index.values, tups[[2, 1, 0]])

    df = DataFrame(
        {"a": [0, 1, 2, 0, 1, 2], "b": [0, 0, 0, 1, 1, 1], "d": np.random.randn(6)}
    )
    grouped = df.groupby(["a", "b"])["d"]
    result = grouped.sum()

    def _check_groupby(df, result, keys, field, f=lambda x: x.sum()):
        tups = [tuple(row) for row in df[keys].values]
        tups = com.asarray_tuplesafe(tups)
        expected = f(df.groupby(tups)[field])
        for k, v in expected.items():
            assert result[k] == v

    _check_groupby(df, result, ["a", "b"], "d")


def test_dont_clobber_name_column():
    df = DataFrame(
        {"key": ["a", "a", "a", "b", "b", "b"], "name": ["foo", "bar", "baz"] * 2}
    )

    result = df.groupby("key", group_keys=False).apply(lambda x: x)
    tm.assert_frame_equal(result, df)


def test_skip_group_keys():

    tsf = tm.makeTimeDataFrame()

    grouped = tsf.groupby(lambda x: x.month, group_keys=False)
    result = grouped.apply(lambda x: x.sort_values(by="A")[:3])

    pieces = [group.sort_values(by="A")[:3] for key, group in grouped]

    expected = pd.concat(pieces)
    tm.assert_frame_equal(result, expected)

    grouped = tsf["A"].groupby(lambda x: x.month, group_keys=False)
    result = grouped.apply(lambda x: x.sort_values()[:3])

    pieces = [group.sort_values()[:3] for key, group in grouped]

    expected = pd.concat(pieces)
    tm.assert_series_equal(result, expected)


def test_no_nonsense_name(float_frame):
    # GH #995
    s = float_frame["C"].copy()
    s.name = None

    result = s.groupby(float_frame["A"]).agg(np.sum)
    assert result.name is None


def test_multifunc_sum_bug():
    # GH #1065
    x = DataFrame(np.arange(9).reshape(3, 3))
    x["test"] = 0
    x["fl"] = [1.3, 1.5, 1.6]

    grouped = x.groupby("test")
    result = grouped.agg({"fl": "sum", 2: "size"})
    assert result["fl"].dtype == np.float64


def test_handle_dict_return_value(df):
    def f(group):
        return {"max": group.max(), "min": group.min()}

    def g(group):
        return Series({"max": group.max(), "min": group.min()})

    result = df.groupby("A")["C"].apply(f)
    expected = df.groupby("A")["C"].apply(g)

    assert isinstance(result, Series)
    tm.assert_series_equal(result, expected)


@pytest.mark.parametrize("grouper", ["A", ["A", "B"]])
def test_set_group_name(df, grouper):
    def f(group):
        assert group.name is not None
        return group

    def freduce(group):
        assert group.name is not None
        return group.sum()

    def foo(x):
        return freduce(x)

    grouped = df.groupby(grouper, group_keys=False)

    # make sure all these work
    grouped.apply(f)
    grouped.aggregate(freduce)
    grouped.aggregate({"C": freduce, "D": freduce})
    grouped.transform(f)

    grouped["C"].apply(f)
    grouped["C"].aggregate(freduce)
    grouped["C"].aggregate([freduce, foo])
    grouped["C"].transform(f)


def test_group_name_available_in_inference_pass():
    # gh-15062
    df = DataFrame({"a": [0, 0, 1, 1, 2, 2], "b": np.arange(6)})

    names = []

    def f(group):
        names.append(group.name)
        return group.copy()

    df.groupby("a", sort=False, group_keys=False).apply(f)

    expected_names = [0, 1, 2]
    assert names == expected_names


def test_no_dummy_key_names(df):
    # see gh-1291
    msg = "The default value of numeric_only"
    with tm.assert_produces_warning(FutureWarning, match=msg):
        result = df.groupby(df["A"].values).sum()
    assert result.index.name is None

    with tm.assert_produces_warning(FutureWarning, match=msg):
        result = df.groupby([df["A"].values, df["B"].values]).sum()
    assert result.index.names == (None, None)


def test_groupby_sort_multiindex_series():
    # series multiindex groupby sort argument was not being passed through
    # _compress_group_index
    # GH 9444
    index = MultiIndex(
        levels=[[1, 2], [1, 2]],
        codes=[[0, 0, 0, 0, 1, 1], [1, 1, 0, 0, 0, 0]],
        names=["a", "b"],
    )
    mseries = Series([0, 1, 2, 3, 4, 5], index=index)
    index = MultiIndex(
        levels=[[1, 2], [1, 2]], codes=[[0, 0, 1], [1, 0, 0]], names=["a", "b"]
    )
    mseries_result = Series([0, 2, 4], index=index)

    result = mseries.groupby(level=["a", "b"], sort=False).first()
    tm.assert_series_equal(result, mseries_result)
    result = mseries.groupby(level=["a", "b"], sort=True).first()
    tm.assert_series_equal(result, mseries_result.sort_index())


def test_groupby_reindex_inside_function():

    periods = 1000
    ind = date_range(start="2012/1/1", freq="5min", periods=periods)
    df = DataFrame({"high": np.arange(periods), "low": np.arange(periods)}, index=ind)

    def agg_before(func, fix=False):
        """
        Run an aggregate func on the subset of data.
        """

        def _func(data):
            d = data.loc[data.index.map(lambda x: x.hour < 11)].dropna()
            if fix:
                data[data.index[0]]
            if len(d) == 0:
                return None
            return func(d)

        return _func

    grouped = df.groupby(lambda x: datetime(x.year, x.month, x.day))
    closure_bad = grouped.agg({"high": agg_before(np.max)})
    closure_good = grouped.agg({"high": agg_before(np.max, True)})

    tm.assert_frame_equal(closure_bad, closure_good)


def test_groupby_multiindex_missing_pair():
    # GH9049
    df = DataFrame(
        {
            "group1": ["a", "a", "a", "b"],
            "group2": ["c", "c", "d", "c"],
            "value": [1, 1, 1, 5],
        }
    )
    df = df.set_index(["group1", "group2"])
    df_grouped = df.groupby(level=["group1", "group2"], sort=True)

    res = df_grouped.agg("sum")
    idx = MultiIndex.from_tuples(
        [("a", "c"), ("a", "d"), ("b", "c")], names=["group1", "group2"]
    )
    exp = DataFrame([[2], [1], [5]], index=idx, columns=["value"])

    tm.assert_frame_equal(res, exp)


def test_groupby_multiindex_not_lexsorted():
    # GH 11640

    # define the lexsorted version
    lexsorted_mi = MultiIndex.from_tuples(
        [("a", ""), ("b1", "c1"), ("b2", "c2")], names=["b", "c"]
    )
    lexsorted_df = DataFrame([[1, 3, 4]], columns=lexsorted_mi)
    assert lexsorted_df.columns._is_lexsorted()

    # define the non-lexsorted version
    not_lexsorted_df = DataFrame(
        columns=["a", "b", "c", "d"], data=[[1, "b1", "c1", 3], [1, "b2", "c2", 4]]
    )
    not_lexsorted_df = not_lexsorted_df.pivot_table(
        index="a", columns=["b", "c"], values="d"
    )
    not_lexsorted_df = not_lexsorted_df.reset_index()
    assert not not_lexsorted_df.columns._is_lexsorted()

    # compare the results
    tm.assert_frame_equal(lexsorted_df, not_lexsorted_df)

    expected = lexsorted_df.groupby("a").mean()
    with tm.assert_produces_warning(PerformanceWarning):
        result = not_lexsorted_df.groupby("a").mean()
    tm.assert_frame_equal(expected, result)

    # a transforming function should work regardless of sort
    # GH 14776
    df = DataFrame(
        {"x": ["a", "a", "b", "a"], "y": [1, 1, 2, 2], "z": [1, 2, 3, 4]}
    ).set_index(["x", "y"])
    assert not df.index._is_lexsorted()

    for level in [0, 1, [0, 1]]:
        for sort in [False, True]:
            result = df.groupby(level=level, sort=sort, group_keys=False).apply(
                DataFrame.drop_duplicates
            )
            expected = df
            tm.assert_frame_equal(expected, result)

            result = (
                df.sort_index()
                .groupby(level=level, sort=sort, group_keys=False)
                .apply(DataFrame.drop_duplicates)
            )
            expected = df.sort_index()
            tm.assert_frame_equal(expected, result)


def test_index_label_overlaps_location():
    # checking we don't have any label/location confusion in the
    # wake of GH5375
    df = DataFrame(list("ABCDE"), index=[2, 0, 2, 1, 1])
    g = df.groupby(list("ababb"))
    actual = g.filter(lambda x: len(x) > 2)
    expected = df.iloc[[1, 3, 4]]
    tm.assert_frame_equal(actual, expected)

    ser = df[0]
    g = ser.groupby(list("ababb"))
    actual = g.filter(lambda x: len(x) > 2)
    expected = ser.take([1, 3, 4])
    tm.assert_series_equal(actual, expected)

    #  and again, with a generic Index of floats
    df.index = df.index.astype(float)
    g = df.groupby(list("ababb"))
    actual = g.filter(lambda x: len(x) > 2)
    expected = df.iloc[[1, 3, 4]]
    tm.assert_frame_equal(actual, expected)

    ser = df[0]
    g = ser.groupby(list("ababb"))
    actual = g.filter(lambda x: len(x) > 2)
    expected = ser.take([1, 3, 4])
    tm.assert_series_equal(actual, expected)


def test_transform_doesnt_clobber_ints():
    # GH 7972
    n = 6
    x = np.arange(n)
    df = DataFrame({"a": x // 2, "b": 2.0 * x, "c": 3.0 * x})
    df2 = DataFrame({"a": x // 2 * 1.0, "b": 2.0 * x, "c": 3.0 * x})

    gb = df.groupby("a")
    result = gb.transform("mean")

    gb2 = df2.groupby("a")
    expected = gb2.transform("mean")
    tm.assert_frame_equal(result, expected)


@pytest.mark.parametrize(
    "sort_column",
    ["ints", "floats", "strings", ["ints", "floats"], ["ints", "strings"]],
)
@pytest.mark.parametrize(
    "group_column", ["int_groups", "string_groups", ["int_groups", "string_groups"]]
)
def test_groupby_preserves_sort(sort_column, group_column):
    # Test to ensure that groupby always preserves sort order of original
    # object. Issue #8588 and #9651

    df = DataFrame(
        {
            "int_groups": [3, 1, 0, 1, 0, 3, 3, 3],
            "string_groups": ["z", "a", "z", "a", "a", "g", "g", "g"],
            "ints": [8, 7, 4, 5, 2, 9, 1, 1],
            "floats": [2.3, 5.3, 6.2, -2.4, 2.2, 1.1, 1.1, 5],
            "strings": ["z", "d", "a", "e", "word", "word2", "42", "47"],
        }
    )

    # Try sorting on different types and with different group types

    df = df.sort_values(by=sort_column)
    g = df.groupby(group_column)

    def test_sort(x):
        tm.assert_frame_equal(x, x.sort_values(by=sort_column))

    g.apply(test_sort)


def test_pivot_table_values_key_error():
    # This test is designed to replicate the error in issue #14938
    df = DataFrame(
        {
            "eventDate": date_range(datetime.today(), periods=20, freq="M").tolist(),
            "thename": range(0, 20),
        }
    )

    df["year"] = df.set_index("eventDate").index.year
    df["month"] = df.set_index("eventDate").index.month

    with pytest.raises(KeyError, match="'badname'"):
        df.reset_index().pivot_table(
            index="year", columns="month", values="badname", aggfunc="count"
        )


@pytest.mark.parametrize("columns", ["C", ["C"]])
@pytest.mark.parametrize("keys", [["A"], ["A", "B"]])
@pytest.mark.parametrize(
    "values",
    [
        [True],
        [0],
        [0.0],
        ["a"],
        Categorical([0]),
        [to_datetime(0)],
        date_range(0, 1, 1, tz="US/Eastern"),
        pd.array([0], dtype="Int64"),
        pd.array([0], dtype="Float64"),
        pd.array([False], dtype="boolean"),
    ],
    ids=[
        "bool",
        "int",
        "float",
        "str",
        "cat",
        "dt64",
        "dt64tz",
        "Int64",
        "Float64",
        "boolean",
    ],
)
@pytest.mark.parametrize("method", ["attr", "agg", "apply"])
@pytest.mark.parametrize(
    "op", ["idxmax", "idxmin", "mad", "min", "max", "sum", "prod", "skew"]
)
@pytest.mark.filterwarnings("ignore:Dropping invalid columns:FutureWarning")
@pytest.mark.filterwarnings("ignore:.*Select only valid:FutureWarning")
def test_empty_groupby(columns, keys, values, method, op, request, using_array_manager):
    # GH8093 & GH26411
    override_dtype = None

    if (
        isinstance(values, Categorical)
        and not isinstance(columns, list)
        and op in ["sum", "prod", "skew", "mad"]
    ):
        # handled below GH#41291

        if using_array_manager and op == "mad":
            right_msg = "Cannot interpret 'CategoricalDtype.* as a data type"
            msg = "Regex pattern \"'Categorical' does not implement.*" + right_msg
            mark = pytest.mark.xfail(raises=AssertionError, match=msg)
            request.node.add_marker(mark)

    elif (
        isinstance(values, Categorical)
        and len(keys) == 1
        and op in ["idxmax", "idxmin"]
    ):
        mark = pytest.mark.xfail(
            raises=ValueError, match="attempt to get arg(min|max) of an empty sequence"
        )
        request.node.add_marker(mark)
    elif (
        isinstance(values, Categorical)
        and len(keys) == 1
        and not isinstance(columns, list)
    ):
        mark = pytest.mark.xfail(
            raises=TypeError, match="'Categorical' does not implement"
        )
        request.node.add_marker(mark)
    elif isinstance(values, Categorical) and len(keys) == 1 and op in ["sum", "prod"]:
        mark = pytest.mark.xfail(
            raises=AssertionError, match="(DataFrame|Series) are different"
        )
        request.node.add_marker(mark)
    elif (
        isinstance(values, Categorical)
        and len(keys) == 2
        and op in ["min", "max", "sum"]
    ):
        mark = pytest.mark.xfail(
            raises=AssertionError, match="(DataFrame|Series) are different"
        )
        request.node.add_marker(mark)

    elif (
        op == "mad"
        and not isinstance(columns, list)
        and isinstance(values, pd.DatetimeIndex)
        and values.tz is not None
        and using_array_manager
    ):
        mark = pytest.mark.xfail(
            raises=TypeError,
            match=r"Cannot interpret 'datetime64\[ns, US/Eastern\]' as a data type",
        )
        request.node.add_marker(mark)

    elif isinstance(values, BooleanArray) and op in ["sum", "prod"]:
        # We expect to get Int64 back for these
        override_dtype = "Int64"

    if isinstance(values[0], bool) and op in ("prod", "sum"):
        # sum/product of bools is an integer
        override_dtype = "int64"

    df = DataFrame({"A": values, "B": values, "C": values}, columns=list("ABC"))

    if hasattr(values, "dtype"):
        # check that we did the construction right
        assert (df.dtypes == values.dtype).all()

    df = df.iloc[:0]

    gb = df.groupby(keys, group_keys=False)[columns]

    def get_result():
        warn = FutureWarning if op == "mad" else None
        with tm.assert_produces_warning(
            warn, match="The 'mad' method is deprecated", raise_on_extra_warnings=False
        ):
            if method == "attr":
                return getattr(gb, op)()
            else:
                return getattr(gb, method)(op)

    if columns == "C":
        # i.e. SeriesGroupBy
        if op in ["prod", "sum", "skew"]:
            # ops that require more than just ordered-ness
            if df.dtypes[0].kind == "M":
                # GH#41291
                # datetime64 -> prod and sum are invalid
                if op == "skew":
                    msg = "does not support reduction 'skew'"
                else:
                    msg = "datetime64 type does not support"
                with pytest.raises(TypeError, match=msg):
                    get_result()

                return
        if op in ["prod", "sum", "skew", "mad"]:
            if isinstance(values, Categorical):
                # GH#41291
                if op == "mad":
                    # mad calls mean, which Categorical doesn't implement
                    msg = "does not support reduction 'mean'"
                elif op == "skew":
                    msg = f"does not support reduction '{op}'"
                else:
                    msg = "category type does not support"
                with pytest.raises(TypeError, match=msg):
                    get_result()

                return
    else:
        # ie. DataFrameGroupBy
        if op in ["prod", "sum"]:
            # ops that require more than just ordered-ness
            if df.dtypes[0].kind == "M":
                # GH#41291
                # datetime64 -> prod and sum are invalid
                result = get_result()

                # with numeric_only=True, these are dropped, and we get
                # an empty DataFrame back
                expected = df.set_index(keys)[[]]
                tm.assert_equal(result, expected)
                return

            elif isinstance(values, Categorical):
                # GH#41291
                # Categorical doesn't implement sum or prod
                result = get_result()

                # with numeric_only=True, these are dropped, and we get
                # an empty DataFrame back
                expected = df.set_index(keys)[[]]
                if len(keys) != 1 and op == "prod":
                    # TODO: why just prod and not sum?
                    # Categorical is special without 'observed=True'
                    lev = Categorical([0], dtype=values.dtype)
                    mi = MultiIndex.from_product([lev, lev], names=["A", "B"])
                    expected = DataFrame([], columns=[], index=mi)

                tm.assert_equal(result, expected)
                return

            elif df.dtypes[0] == object:
                # FIXME: the test is actually wrong here, xref #41341
                result = get_result()
                # In this case we have list-of-list, will raise TypeError,
                # and subsequently be dropped as nuisance columns
                expected = df.set_index(keys)[[]]
                tm.assert_equal(result, expected)
                return

        if (
            op in ["mad", "min", "max", "skew"]
            and isinstance(values, Categorical)
            and len(keys) == 1
        ):
            # Categorical doesn't implement, so with numeric_only=True
            #  these are dropped and we get an empty DataFrame back
            result = get_result()
            expected = df.set_index(keys)[[]]

            # with numeric_only=True, these are dropped, and we get
            # an empty DataFrame back
            if len(keys) != 1:
                # Categorical is special without 'observed=True'
                lev = Categorical([0], dtype=values.dtype)
                mi = MultiIndex.from_product([lev, lev], names=keys)
                expected = DataFrame([], columns=[], index=mi)
            else:
                # all columns are dropped, but we end up with one row
                # Categorical is special without 'observed=True'
                lev = Categorical([0], dtype=values.dtype)
                ci = Index(lev, name=keys[0])
                expected = DataFrame([], columns=[], index=ci)
            # expected = df.set_index(keys)[columns]

            tm.assert_equal(result, expected)
            return

    result = get_result()
    expected = df.set_index(keys)[columns]
    if override_dtype is not None:
        expected = expected.astype(override_dtype)
    if len(keys) == 1:
        expected.index.name = keys[0]
    tm.assert_equal(result, expected)


def test_empty_groupby_apply_nonunique_columns():
    # GH#44417
    df = DataFrame(np.random.randn(0, 4))
    df[3] = df[3].astype(np.int64)
    df.columns = [0, 1, 2, 0]
    gb = df.groupby(df[1], group_keys=False)
    res = gb.apply(lambda x: x)
    assert (res.dtypes == df.dtypes).all()


def test_tuple_as_grouping():
    # https://github.com/pandas-dev/pandas/issues/18314
    df = DataFrame(
        {
            ("a", "b"): [1, 1, 1, 1],
            "a": [2, 2, 2, 2],
            "b": [2, 2, 2, 2],
            "c": [1, 1, 1, 1],
        }
    )

    with pytest.raises(KeyError, match=r"('a', 'b')"):
        df[["a", "b", "c"]].groupby(("a", "b"))

    result = df.groupby(("a", "b"))["c"].sum()
    expected = Series([4], name="c", index=Index([1], name=("a", "b")))
    tm.assert_series_equal(result, expected)


def test_tuple_correct_keyerror():
    # https://github.com/pandas-dev/pandas/issues/18798
    df = DataFrame(1, index=range(3), columns=MultiIndex.from_product([[1, 2], [3, 4]]))
    with pytest.raises(KeyError, match=r"^\(7, 8\)$"):
        df.groupby((7, 8)).mean()


def test_groupby_agg_ohlc_non_first():
    # GH 21716
    df = DataFrame(
        [[1], [1]],
        columns=Index(["foo"], name="mycols"),
        index=date_range("2018-01-01", periods=2, freq="D", name="dti"),
    )

    expected = DataFrame(
        [[1, 1, 1, 1, 1], [1, 1, 1, 1, 1]],
        columns=MultiIndex.from_tuples(
            (
                ("foo", "sum", "foo"),
                ("foo", "ohlc", "open"),
                ("foo", "ohlc", "high"),
                ("foo", "ohlc", "low"),
                ("foo", "ohlc", "close"),
            ),
            names=["mycols", None, None],
        ),
        index=date_range("2018-01-01", periods=2, freq="D", name="dti"),
    )

    result = df.groupby(Grouper(freq="D")).agg(["sum", "ohlc"])

    tm.assert_frame_equal(result, expected)


def test_groupby_multiindex_nat():
    # GH 9236
    values = [
        (pd.NaT, "a"),
        (datetime(2012, 1, 2), "a"),
        (datetime(2012, 1, 2), "b"),
        (datetime(2012, 1, 3), "a"),
    ]
    mi = MultiIndex.from_tuples(values, names=["date", None])
    ser = Series([3, 2, 2.5, 4], index=mi)

    result = ser.groupby(level=1).mean()
    expected = Series([3.0, 2.5], index=["a", "b"])
    tm.assert_series_equal(result, expected)


def test_groupby_empty_list_raises():
    # GH 5289
    values = zip(range(10), range(10))
    df = DataFrame(values, columns=["apple", "b"])
    msg = "Grouper and axis must be same length"
    with pytest.raises(ValueError, match=msg):
        df.groupby([[]])


def test_groupby_multiindex_series_keys_len_equal_group_axis():
    # GH 25704
    index_array = [["x", "x"], ["a", "b"], ["k", "k"]]
    index_names = ["first", "second", "third"]
    ri = MultiIndex.from_arrays(index_array, names=index_names)
    s = Series(data=[1, 2], index=ri)
    result = s.groupby(["first", "third"]).sum()

    index_array = [["x"], ["k"]]
    index_names = ["first", "third"]
    ei = MultiIndex.from_arrays(index_array, names=index_names)
    expected = Series([3], index=ei)

    tm.assert_series_equal(result, expected)


def test_groupby_groups_in_BaseGrouper():
    # GH 26326
    # Test if DataFrame grouped with a pandas.Grouper has correct groups
    mi = MultiIndex.from_product([["A", "B"], ["C", "D"]], names=["alpha", "beta"])
    df = DataFrame({"foo": [1, 2, 1, 2], "bar": [1, 2, 3, 4]}, index=mi)
    result = df.groupby([Grouper(level="alpha"), "beta"])
    expected = df.groupby(["alpha", "beta"])
    assert result.groups == expected.groups

    result = df.groupby(["beta", Grouper(level="alpha")])
    expected = df.groupby(["beta", "alpha"])
    assert result.groups == expected.groups


@pytest.mark.parametrize("group_name", ["x", ["x"]])
def test_groupby_axis_1(group_name):
    # GH 27614
    df = DataFrame(
        np.arange(12).reshape(3, 4), index=[0, 1, 0], columns=[10, 20, 10, 20]
    )
    df.index.name = "y"
    df.columns.name = "x"

    results = df.groupby(group_name, axis=1).sum()
    expected = df.T.groupby(group_name).sum().T
    tm.assert_frame_equal(results, expected)

    # test on MI column
    iterables = [["bar", "baz", "foo"], ["one", "two"]]
    mi = MultiIndex.from_product(iterables=iterables, names=["x", "x1"])
    df = DataFrame(np.arange(18).reshape(3, 6), index=[0, 1, 0], columns=mi)
    results = df.groupby(group_name, axis=1).sum()
    expected = df.T.groupby(group_name).sum().T
    tm.assert_frame_equal(results, expected)


@pytest.mark.parametrize(
    "op, expected",
    [
        (
            "shift",
            {
                "time": [
                    None,
                    None,
                    Timestamp("2019-01-01 12:00:00"),
                    Timestamp("2019-01-01 12:30:00"),
                    None,
                    None,
                ]
            },
        ),
        (
            "bfill",
            {
                "time": [
                    Timestamp("2019-01-01 12:00:00"),
                    Timestamp("2019-01-01 12:30:00"),
                    Timestamp("2019-01-01 14:00:00"),
                    Timestamp("2019-01-01 14:30:00"),
                    Timestamp("2019-01-01 14:00:00"),
                    Timestamp("2019-01-01 14:30:00"),
                ]
            },
        ),
        (
            "ffill",
            {
                "time": [
                    Timestamp("2019-01-01 12:00:00"),
                    Timestamp("2019-01-01 12:30:00"),
                    Timestamp("2019-01-01 12:00:00"),
                    Timestamp("2019-01-01 12:30:00"),
                    Timestamp("2019-01-01 14:00:00"),
                    Timestamp("2019-01-01 14:30:00"),
                ]
            },
        ),
    ],
)
def test_shift_bfill_ffill_tz(tz_naive_fixture, op, expected):
    # GH19995, GH27992: Check that timezone does not drop in shift, bfill, and ffill
    tz = tz_naive_fixture
    data = {
        "id": ["A", "B", "A", "B", "A", "B"],
        "time": [
            Timestamp("2019-01-01 12:00:00"),
            Timestamp("2019-01-01 12:30:00"),
            None,
            None,
            Timestamp("2019-01-01 14:00:00"),
            Timestamp("2019-01-01 14:30:00"),
        ],
    }
    df = DataFrame(data).assign(time=lambda x: x.time.dt.tz_localize(tz))

    grouped = df.groupby("id")
    result = getattr(grouped, op)()
    expected = DataFrame(expected).assign(time=lambda x: x.time.dt.tz_localize(tz))
    tm.assert_frame_equal(result, expected)


def test_groupby_only_none_group():
    # see GH21624
    # this was crashing with "ValueError: Length of passed values is 1, index implies 0"
    df = DataFrame({"g": [None], "x": 1})
    actual = df.groupby("g")["x"].transform("sum")
    expected = Series([np.nan], name="x")

    tm.assert_series_equal(actual, expected)


def test_groupby_duplicate_index():
    # GH#29189 the groupby call here used to raise
    ser = Series([2, 5, 6, 8], index=[2.0, 4.0, 4.0, 5.0])
    gb = ser.groupby(level=0)

    result = gb.mean()
    expected = Series([2, 5.5, 8], index=[2.0, 4.0, 5.0])
    tm.assert_series_equal(result, expected)


@pytest.mark.filterwarnings("ignore:.*is deprecated.*:FutureWarning")
def test_group_on_empty_multiindex(transformation_func, request):
    # GH 47787
    # With one row, those are transforms so the schema should be the same
    if transformation_func == "tshift":
        mark = pytest.mark.xfail(raises=NotImplementedError)
        request.node.add_marker(mark)
    df = DataFrame(
        data=[[1, Timestamp("today"), 3, 4]],
        columns=["col_1", "col_2", "col_3", "col_4"],
    )
    df["col_3"] = df["col_3"].astype(int)
    df["col_4"] = df["col_4"].astype(int)
    df = df.set_index(["col_1", "col_2"])
    if transformation_func == "fillna":
        args = ("ffill",)
    elif transformation_func == "tshift":
        args = (1, "D")
    else:
        args = ()
    result = df.iloc[:0].groupby(["col_1"]).transform(transformation_func, *args)
    expected = df.groupby(["col_1"]).transform(transformation_func, *args).iloc[:0]
    if transformation_func in ("diff", "shift"):
        expected = expected.astype(int)
    tm.assert_equal(result, expected)

    result = (
        df["col_3"].iloc[:0].groupby(["col_1"]).transform(transformation_func, *args)
    )
    expected = (
        df["col_3"].groupby(["col_1"]).transform(transformation_func, *args).iloc[:0]
    )
    if transformation_func in ("diff", "shift"):
        expected = expected.astype(int)
    tm.assert_equal(result, expected)


@pytest.mark.parametrize(
    "idx",
    [
        Index(["a", "a"], name="foo"),
        MultiIndex.from_tuples((("a", "a"), ("a", "a")), names=["foo", "bar"]),
    ],
)
@pytest.mark.filterwarnings("ignore:tshift is deprecated:FutureWarning")
def test_dup_labels_output_shape(groupby_func, idx):
    if groupby_func in {"size", "ngroup", "cumcount"}:
        pytest.skip(f"Not applicable for {groupby_func}")
    # TODO(2.0) Remove after pad/backfill deprecation enforced
    groupby_func = maybe_normalize_deprecated_kernels(groupby_func)
    warn = FutureWarning if groupby_func in ("mad", "tshift") else None

    df = DataFrame([[1, 1]], columns=idx)
    grp_by = df.groupby([0])

    if groupby_func == "tshift":
        df.index = [Timestamp("today")]
        # args.extend([1, "D"])
    args = get_groupby_method_args(groupby_func, df)

    with tm.assert_produces_warning(warn, match="is deprecated"):
        result = getattr(grp_by, groupby_func)(*args)

    assert result.shape == (1, 2)
    tm.assert_index_equal(result.columns, idx)


def test_groupby_crash_on_nunique(axis):
    # Fix following 30253
    dti = date_range("2016-01-01", periods=2, name="foo")
    df = DataFrame({("A", "B"): [1, 2], ("A", "C"): [1, 3], ("D", "B"): [0, 0]})
    df.columns.names = ("bar", "baz")
    df.index = dti

    axis_number = df._get_axis_number(axis)
    if not axis_number:
        df = df.T

    gb = df.groupby(axis=axis_number, level=0)
    result = gb.nunique()

    expected = DataFrame({"A": [1, 2], "D": [1, 1]}, index=dti)
    expected.columns.name = "bar"
    if not axis_number:
        expected = expected.T

    tm.assert_frame_equal(result, expected)

    if axis_number == 0:
        # same thing, but empty columns
        gb2 = df[[]].groupby(axis=axis_number, level=0)
        exp = expected[[]]
    else:
        # same thing, but empty rows
        gb2 = df.loc[[]].groupby(axis=axis_number, level=0)
        # default for empty when we can't infer a dtype is float64
        exp = expected.loc[[]].astype(np.float64)

    res = gb2.nunique()
    tm.assert_frame_equal(res, exp)


def test_groupby_list_level():
    # GH 9790
    expected = DataFrame(np.arange(0, 9).reshape(3, 3), dtype=float)
    result = expected.groupby(level=[0]).mean()
    tm.assert_frame_equal(result, expected)


@pytest.mark.parametrize(
    "max_seq_items, expected",
    [
        (5, "{0: [0], 1: [1], 2: [2], 3: [3], 4: [4]}"),
        (4, "{0: [0], 1: [1], 2: [2], 3: [3], ...}"),
        (1, "{0: [0], ...}"),
    ],
)
def test_groups_repr_truncates(max_seq_items, expected):
    # GH 1135
    df = DataFrame(np.random.randn(5, 1))
    df["a"] = df.index

    with pd.option_context("display.max_seq_items", max_seq_items):
        result = df.groupby("a").groups.__repr__()
        assert result == expected

        result = df.groupby(np.array(df.a)).groups.__repr__()
        assert result == expected


def test_group_on_two_row_multiindex_returns_one_tuple_key():
    # GH 18451
    df = DataFrame([{"a": 1, "b": 2, "c": 99}, {"a": 1, "b": 2, "c": 88}])
    df = df.set_index(["a", "b"])

    grp = df.groupby(["a", "b"])
    result = grp.indices
    expected = {(1, 2): np.array([0, 1], dtype=np.int64)}

    assert len(result) == 1
    key = (1, 2)
    assert (result[key] == expected[key]).all()


@pytest.mark.parametrize(
    "klass, attr, value",
    [
        (DataFrame, "level", "a"),
        (DataFrame, "as_index", False),
        (DataFrame, "sort", False),
        (DataFrame, "group_keys", False),
        (DataFrame, "squeeze", True),
        (DataFrame, "observed", True),
        (DataFrame, "dropna", False),
        pytest.param(
            Series,
            "axis",
            1,
            marks=pytest.mark.xfail(
                reason="GH 35443: Attribute currently not passed on to series"
            ),
        ),
        (Series, "level", "a"),
        (Series, "as_index", False),
        (Series, "sort", False),
        (Series, "group_keys", False),
        (Series, "squeeze", True),
        (Series, "observed", True),
        (Series, "dropna", False),
    ],
)
@pytest.mark.filterwarnings(
    "ignore:The `squeeze` parameter is deprecated:FutureWarning"
)
def test_subsetting_columns_keeps_attrs(klass, attr, value):
    # GH 9959 - When subsetting columns, don't drop attributes
    df = DataFrame({"a": [1], "b": [2], "c": [3]})
    if attr != "axis":
        df = df.set_index("a")

    expected = df.groupby("a", **{attr: value})
    result = expected[["b"]] if klass is DataFrame else expected["b"]
    assert getattr(result, attr) == getattr(expected, attr)


def test_subsetting_columns_axis_1():
    # GH 37725
    g = DataFrame({"A": [1], "B": [2], "C": [3]}).groupby([0, 0, 1], axis=1)
    match = "Cannot subset columns when using axis=1"
    with pytest.raises(ValueError, match=match):
        g[["A", "B"]].sum()


@pytest.mark.parametrize("func", ["sum", "any", "shift"])
def test_groupby_column_index_name_lost(func):
    # GH: 29764 groupby loses index sometimes
    expected = Index(["a"], name="idx")
    df = DataFrame([[1]], columns=expected)
    df_grouped = df.groupby([1])
    result = getattr(df_grouped, func)().columns
    tm.assert_index_equal(result, expected)


def test_groupby_duplicate_columns():
    # GH: 31735
    df = DataFrame(
        {"A": ["f", "e", "g", "h"], "B": ["a", "b", "c", "d"], "C": [1, 2, 3, 4]}
    ).astype(object)
    df.columns = ["A", "B", "B"]
    result = df.groupby([0, 0, 0, 0]).min()
    expected = DataFrame([["e", "a", 1]], columns=["A", "B", "B"])
    tm.assert_frame_equal(result, expected)


def test_groupby_series_with_tuple_name():
    # GH 37755
    ser = Series([1, 2, 3, 4], index=[1, 1, 2, 2], name=("a", "a"))
    ser.index.name = ("b", "b")
    result = ser.groupby(level=0).last()
    expected = Series([2, 4], index=[1, 2], name=("a", "a"))
    expected.index.name = ("b", "b")
    tm.assert_series_equal(result, expected)


@pytest.mark.xfail(not IS64, reason="GH#38778: fail on 32-bit system")
@pytest.mark.parametrize(
    "func, values", [("sum", [97.0, 98.0]), ("mean", [24.25, 24.5])]
)
def test_groupby_numerical_stability_sum_mean(func, values):
    # GH#38778
    data = [1e16, 1e16, 97, 98, -5e15, -5e15, -5e15, -5e15]
    df = DataFrame({"group": [1, 2] * 4, "a": data, "b": data})
    result = getattr(df.groupby("group"), func)()
    expected = DataFrame({"a": values, "b": values}, index=Index([1, 2], name="group"))
    tm.assert_frame_equal(result, expected)


@pytest.mark.xfail(not IS64, reason="GH#38778: fail on 32-bit system")
def test_groupby_numerical_stability_cumsum():
    # GH#38934
    data = [1e16, 1e16, 97, 98, -5e15, -5e15, -5e15, -5e15]
    df = DataFrame({"group": [1, 2] * 4, "a": data, "b": data})
    result = df.groupby("group").cumsum()
    exp_data = (
        [1e16] * 2 + [1e16 + 96, 1e16 + 98] + [5e15 + 97, 5e15 + 98] + [97.0, 98.0]
    )
    expected = DataFrame({"a": exp_data, "b": exp_data})
    tm.assert_frame_equal(result, expected, check_exact=True)


def test_groupby_cumsum_skipna_false():
    # GH#46216 don't propagate np.nan above the diagonal
    arr = np.random.randn(5, 5)
    df = DataFrame(arr)
    for i in range(5):
        df.iloc[i, i] = np.nan

    df["A"] = 1
    gb = df.groupby("A")

    res = gb.cumsum(skipna=False)

    expected = df[[0, 1, 2, 3, 4]].cumsum(skipna=False)
    tm.assert_frame_equal(res, expected)


def test_groupby_cumsum_timedelta64():
    # GH#46216 don't ignore is_datetimelike in libgroupby.group_cumsum
    dti = date_range("2016-01-01", periods=5)
    ser = Series(dti) - dti[0]
    ser[2] = pd.NaT

    df = DataFrame({"A": 1, "B": ser})
    gb = df.groupby("A")

    res = gb.cumsum(numeric_only=False, skipna=True)
    exp = DataFrame({"B": [ser[0], ser[1], pd.NaT, ser[4], ser[4] * 2]})
    tm.assert_frame_equal(res, exp)

    res = gb.cumsum(numeric_only=False, skipna=False)
    exp = DataFrame({"B": [ser[0], ser[1], pd.NaT, pd.NaT, pd.NaT]})
    tm.assert_frame_equal(res, exp)


def test_groupby_mean_duplicate_index(rand_series_with_duplicate_datetimeindex):
    dups = rand_series_with_duplicate_datetimeindex
    result = dups.groupby(level=0).mean()
    expected = dups.groupby(dups.index).mean()
    tm.assert_series_equal(result, expected)


def test_groupby_all_nan_groups_drop():
    # GH 15036
    s = Series([1, 2, 3], [np.nan, np.nan, np.nan])
    result = s.groupby(s.index).sum()
    expected = Series([], index=Index([], dtype=np.float64), dtype=np.int64)
    tm.assert_series_equal(result, expected)


@pytest.mark.parametrize("numeric_only", [True, False])
def test_groupby_empty_multi_column(as_index, numeric_only):
    # GH 15106 & GH 41998
    df = DataFrame(data=[], columns=["A", "B", "C"])
    gb = df.groupby(["A", "B"], as_index=as_index)
    result = gb.sum(numeric_only=numeric_only)
    if as_index:
        index = MultiIndex([[], []], [[], []], names=["A", "B"])
        columns = ["C"] if not numeric_only else []
    else:
        index = RangeIndex(0)
        columns = ["A", "B", "C"] if not numeric_only else ["A", "B"]
    expected = DataFrame([], columns=columns, index=index)
    tm.assert_frame_equal(result, expected)


def test_groupby_aggregation_non_numeric_dtype():
    # GH #43108
    df = DataFrame(
        [["M", [1]], ["M", [1]], ["W", [10]], ["W", [20]]], columns=["MW", "v"]
    )

    expected = DataFrame(
        {
            "v": [[1, 1], [10, 20]],
        },
        index=Index(["M", "W"], dtype="object", name="MW"),
    )

    gb = df.groupby(by=["MW"])
    result = gb.sum()
    tm.assert_frame_equal(result, expected)


def test_groupby_aggregation_multi_non_numeric_dtype():
    # GH #42395
    df = DataFrame(
        {
            "x": [1, 0, 1, 1, 0],
            "y": [Timedelta(i, "days") for i in range(1, 6)],
            "z": [Timedelta(i * 10, "days") for i in range(1, 6)],
        }
    )

    expected = DataFrame(
        {
            "y": [Timedelta(i, "days") for i in range(7, 9)],
            "z": [Timedelta(i * 10, "days") for i in range(7, 9)],
        },
        index=Index([0, 1], dtype="int64", name="x"),
    )

    gb = df.groupby(by=["x"])
    result = gb.sum()
    tm.assert_frame_equal(result, expected)


def test_groupby_aggregation_numeric_with_non_numeric_dtype():
    # GH #43108
    df = DataFrame(
        {
            "x": [1, 0, 1, 1, 0],
            "y": [Timedelta(i, "days") for i in range(1, 6)],
            "z": list(range(1, 6)),
        }
    )

    expected = DataFrame(
        {"z": [7, 8]},
        index=Index([0, 1], dtype="int64", name="x"),
    )

    gb = df.groupby(by=["x"])
    msg = "The default value of numeric_only"
    with tm.assert_produces_warning(FutureWarning, match=msg):
        result = gb.sum()
    tm.assert_frame_equal(result, expected)


def test_groupby_filtered_df_std():
    # GH 16174
    dicts = [
        {"filter_col": False, "groupby_col": True, "bool_col": True, "float_col": 10.5},
        {"filter_col": True, "groupby_col": True, "bool_col": True, "float_col": 20.5},
        {"filter_col": True, "groupby_col": True, "bool_col": True, "float_col": 30.5},
    ]
    df = DataFrame(dicts)

    df_filter = df[df["filter_col"] == True]  # noqa:E712
    dfgb = df_filter.groupby("groupby_col")
    result = dfgb.std()
    expected = DataFrame(
        [[0.0, 0.0, 7.071068]],
        columns=["filter_col", "bool_col", "float_col"],
        index=Index([True], name="groupby_col"),
    )
    tm.assert_frame_equal(result, expected)


def test_datetime_categorical_multikey_groupby_indices():
    # GH 26859
    df = DataFrame(
        {
            "a": Series(list("abc")),
            "b": Series(
                to_datetime(["2018-01-01", "2018-02-01", "2018-03-01"]),
                dtype="category",
            ),
            "c": Categorical.from_codes([-1, 0, 1], categories=[0, 1]),
        }
    )
    result = df.groupby(["a", "b"]).indices
    expected = {
        ("a", Timestamp("2018-01-01 00:00:00")): np.array([0]),
        ("b", Timestamp("2018-02-01 00:00:00")): np.array([1]),
        ("c", Timestamp("2018-03-01 00:00:00")): np.array([2]),
    }
    assert result == expected


def test_rolling_wrong_param_min_period():
    # GH34037
    name_l = ["Alice"] * 5 + ["Bob"] * 5
    val_l = [np.nan, np.nan, 1, 2, 3] + [np.nan, 1, 2, 3, 4]
    test_df = DataFrame([name_l, val_l]).T
    test_df.columns = ["name", "val"]

    result_error_msg = r"__init__\(\) got an unexpected keyword argument 'min_period'"
    with pytest.raises(TypeError, match=result_error_msg):
        test_df.groupby("name")["val"].rolling(window=2, min_period=1).sum()


def test_pad_backfill_deprecation():
    # GH 33396
    s = Series([1, 2, 3])
    with tm.assert_produces_warning(FutureWarning, match="backfill"):
        s.groupby(level=0).backfill()
    with tm.assert_produces_warning(FutureWarning, match="pad"):
        s.groupby(level=0).pad()


def test_by_column_values_with_same_starting_value():
    # GH29635
    df = DataFrame(
        {
            "Name": ["Thomas", "Thomas", "Thomas John"],
            "Credit": [1200, 1300, 900],
            "Mood": ["sad", "happy", "happy"],
        }
    )
    aggregate_details = {"Mood": Series.mode, "Credit": "sum"}

    result = df.groupby(["Name"]).agg(aggregate_details)
    expected_result = DataFrame(
        {
            "Mood": [["happy", "sad"], "happy"],
            "Credit": [2500, 900],
            "Name": ["Thomas", "Thomas John"],
        }
    ).set_index("Name")

    tm.assert_frame_equal(result, expected_result)


def test_groupby_none_in_first_mi_level():
    # GH#47348
    arr = [[None, 1, 0, 1], [2, 3, 2, 3]]
    ser = Series(1, index=MultiIndex.from_arrays(arr, names=["a", "b"]))
    result = ser.groupby(level=[0, 1]).sum()
    expected = Series(
        [1, 2], MultiIndex.from_tuples([(0.0, 2), (1.0, 3)], names=["a", "b"])
    )
    tm.assert_series_equal(result, expected)


def test_groupby_none_column_name():
    # GH#47348
    df = DataFrame({None: [1, 1, 2, 2], "b": [1, 1, 2, 3], "c": [4, 5, 6, 7]})
    result = df.groupby(by=[None]).sum()
    expected = DataFrame({"b": [2, 5], "c": [9, 13]}, index=Index([1, 2], name=None))
    tm.assert_frame_equal(result, expected)


def test_single_element_list_grouping():
    # GH 42795
    df = DataFrame(
        {"a": [np.nan, 1], "b": [np.nan, 5], "c": [np.nan, 2]}, index=["x", "y"]
    )
    msg = (
        "In a future version of pandas, a length 1 "
        "tuple will be returned when iterating over "
        "a groupby with a grouper equal to a list of "
        "length 1. Don't supply a list with a single grouper "
        "to avoid this warning."
    )
    with tm.assert_produces_warning(FutureWarning, match=msg):
        values, _ = next(iter(df.groupby(["a"])))


<<<<<<< HEAD
@pytest.mark.parametrize("func", ["sum", "cumsum", "prod"])
=======
@pytest.mark.parametrize("func", ["sum", "cumsum", "cumprod", "prod"])
>>>>>>> 00b5cc54
def test_groupby_avoid_casting_to_float(func):
    # GH#37493
    val = 922337203685477580
    df = DataFrame({"a": 1, "b": [val]})
    result = getattr(df.groupby("a"), func)() - val
    expected = DataFrame({"b": [0]}, index=Index([1], name="a"))
    if func in ["cumsum", "cumprod"]:
        expected = expected.reset_index(drop=True)
    tm.assert_frame_equal(result, expected)


@pytest.mark.parametrize("func, val", [("sum", 3), ("prod", 2)])
def test_groupby_sum_support_mask(any_numeric_ea_dtype, func, val):
    # GH#37493
    df = DataFrame({"a": 1, "b": [1, 2, pd.NA]}, dtype=any_numeric_ea_dtype)
    result = getattr(df.groupby("a"), func)()
    expected = DataFrame(
        {"b": [val]},
        index=Index([1], name="a", dtype=any_numeric_ea_dtype),
        dtype=any_numeric_ea_dtype,
    )
    tm.assert_frame_equal(result, expected)


@pytest.mark.parametrize("val, dtype", [(111, "int"), (222, "uint")])
def test_groupby_overflow(val, dtype):
    # GH#37493
    df = DataFrame({"a": 1, "b": [val, val]}, dtype=f"{dtype}8")
    result = df.groupby("a").sum()
    expected = DataFrame(
        {"b": [val * 2]},
        index=Index([1], name="a", dtype=f"{dtype}64"),
        dtype=f"{dtype}64",
    )
    tm.assert_frame_equal(result, expected)

    result = df.groupby("a").cumsum()
    expected = DataFrame({"b": [val, val * 2]}, dtype=f"{dtype}64")
    tm.assert_frame_equal(result, expected)

    result = df.groupby("a").prod()
    expected = DataFrame(
        {"b": [val * val]},
        index=Index([1], name="a", dtype=f"{dtype}64"),
        dtype=f"{dtype}64",
    )
    tm.assert_frame_equal(result, expected)


@pytest.mark.parametrize("skipna, val", [(True, 3), (False, pd.NA)])
def test_groupby_cumsum_mask(any_numeric_ea_dtype, skipna, val):
    # GH#37493
    df = DataFrame({"a": 1, "b": [1, pd.NA, 2]}, dtype=any_numeric_ea_dtype)
    result = df.groupby("a").cumsum(skipna=skipna)
    expected = DataFrame(
        {"b": [1, pd.NA, val]},
        dtype=any_numeric_ea_dtype,
    )
    tm.assert_frame_equal(result, expected)


@pytest.mark.parametrize(
    "val_in, index, val_out",
    [
        (
            [1.0, 2.0, 3.0, 4.0, 5.0],
            ["foo", "foo", "bar", "baz", "blah"],
            [3.0, 4.0, 5.0, 3.0],
        ),
        (
            [1.0, 2.0, 3.0, 4.0, 5.0, 6.0],
            ["foo", "foo", "bar", "baz", "blah", "blah"],
            [3.0, 4.0, 11.0, 3.0],
        ),
    ],
)
def test_groupby_index_name_in_index_content(val_in, index, val_out):
    # GH 48567
    series = Series(data=val_in, name="values", index=Index(index, name="blah"))
    result = series.groupby("blah").sum()
    expected = Series(
        data=val_out,
        name="values",
        index=Index(["bar", "baz", "blah", "foo"], name="blah"),
    )
    tm.assert_series_equal(result, expected)

    result = series.to_frame().groupby("blah").sum()
    expected = expected.to_frame()
    tm.assert_frame_equal(result, expected)<|MERGE_RESOLUTION|>--- conflicted
+++ resolved
@@ -2845,11 +2845,7 @@
         values, _ = next(iter(df.groupby(["a"])))
 
 
-<<<<<<< HEAD
-@pytest.mark.parametrize("func", ["sum", "cumsum", "prod"])
-=======
 @pytest.mark.parametrize("func", ["sum", "cumsum", "cumprod", "prod"])
->>>>>>> 00b5cc54
 def test_groupby_avoid_casting_to_float(func):
     # GH#37493
     val = 922337203685477580
