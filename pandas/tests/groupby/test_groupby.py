from datetime import datetime
from decimal import Decimal
from io import StringIO

import numpy as np
import pytest

from pandas.compat import IS64
from pandas.errors import PerformanceWarning

import pandas as pd
from pandas import (
    Categorical,
    DataFrame,
    Grouper,
    Index,
    MultiIndex,
    Series,
    Timestamp,
    date_range,
    read_csv,
    to_datetime,
)
import pandas._testing as tm
from pandas.core.base import SpecificationError
import pandas.core.common as com


def test_repr():
    # GH18203
    result = repr(Grouper(key="A", level="B"))
    expected = "Grouper(key='A', level='B', axis=0, sort=False)"
    assert result == expected


@pytest.mark.parametrize("dtype", ["int64", "int32", "float64", "float32"])
def test_basic(dtype):

    data = Series(np.arange(9) // 3, index=np.arange(9), dtype=dtype)

    index = np.arange(9)
    np.random.shuffle(index)
    data = data.reindex(index)

    grouped = data.groupby(lambda x: x // 3)

    for k, v in grouped:
        assert len(v) == 3

    agged = grouped.aggregate(np.mean)
    assert agged[1] == 1

    tm.assert_series_equal(agged, grouped.agg(np.mean))  # shorthand
    tm.assert_series_equal(agged, grouped.mean())
    tm.assert_series_equal(grouped.agg(np.sum), grouped.sum())

    expected = grouped.apply(lambda x: x * x.sum())
    transformed = grouped.transform(lambda x: x * x.sum())
    assert transformed[7] == 12
    tm.assert_series_equal(transformed, expected)

    value_grouped = data.groupby(data)
    tm.assert_series_equal(
        value_grouped.aggregate(np.mean), agged, check_index_type=False
    )

    # complex agg
    agged = grouped.aggregate([np.mean, np.std])

    msg = r"nested renamer is not supported"
    with pytest.raises(SpecificationError, match=msg):
        grouped.aggregate({"one": np.mean, "two": np.std})

    group_constants = {0: 10, 1: 20, 2: 30}
    agged = grouped.agg(lambda x: group_constants[x.name] + x.mean())
    assert agged[1] == 21

    # corner cases
    msg = "Must produce aggregated value"
    # exception raised is type Exception
    with pytest.raises(Exception, match=msg):
        grouped.aggregate(lambda x: x * 2)


def test_groupby_nonobject_dtype(mframe, df_mixed_floats):
    key = mframe.index.codes[0]
    grouped = mframe.groupby(key)
    result = grouped.sum()

    expected = mframe.groupby(key.astype("O")).sum()
    tm.assert_frame_equal(result, expected)

    # GH 3911, mixed frame non-conversion
    df = df_mixed_floats.copy()
    df["value"] = range(len(df))

    def max_value(group):
        return group.loc[group["value"].idxmax()]

    applied = df.groupby("A").apply(max_value)
    result = applied.dtypes
    expected = df.dtypes
    tm.assert_series_equal(result, expected)


def test_groupby_return_type():

    # GH2893, return a reduced type
    df1 = DataFrame(
        [
            {"val1": 1, "val2": 20},
            {"val1": 1, "val2": 19},
            {"val1": 2, "val2": 27},
            {"val1": 2, "val2": 12},
        ]
    )

    def func(dataf):
        return dataf["val2"] - dataf["val2"].mean()

    with tm.assert_produces_warning(FutureWarning):
        result = df1.groupby("val1", squeeze=True).apply(func)
    assert isinstance(result, Series)

    df2 = DataFrame(
        [
            {"val1": 1, "val2": 20},
            {"val1": 1, "val2": 19},
            {"val1": 1, "val2": 27},
            {"val1": 1, "val2": 12},
        ]
    )

    def func(dataf):
        return dataf["val2"] - dataf["val2"].mean()

    with tm.assert_produces_warning(FutureWarning):
        result = df2.groupby("val1", squeeze=True).apply(func)
    assert isinstance(result, Series)

    # GH3596, return a consistent type (regression in 0.11 from 0.10.1)
    df = DataFrame([[1, 1], [1, 1]], columns=["X", "Y"])
    with tm.assert_produces_warning(FutureWarning):
        result = df.groupby("X", squeeze=False).count()
    assert isinstance(result, DataFrame)


def test_inconsistent_return_type():
    # GH5592
    # inconsistent return type
    df = DataFrame(
        {
            "A": ["Tiger", "Tiger", "Tiger", "Lamb", "Lamb", "Pony", "Pony"],
            "B": Series(np.arange(7), dtype="int64"),
            "C": date_range("20130101", periods=7),
        }
    )

    def f(grp):
        return grp.iloc[0]

    expected = df.groupby("A").first()[["B"]]
    result = df.groupby("A").apply(f)[["B"]]
    tm.assert_frame_equal(result, expected)

    def f(grp):
        if grp.name == "Tiger":
            return None
        return grp.iloc[0]

    result = df.groupby("A").apply(f)[["B"]]
    e = expected.copy()
    e.loc["Tiger"] = np.nan
    tm.assert_frame_equal(result, e)

    def f(grp):
        if grp.name == "Pony":
            return None
        return grp.iloc[0]

    result = df.groupby("A").apply(f)[["B"]]
    e = expected.copy()
    e.loc["Pony"] = np.nan
    tm.assert_frame_equal(result, e)

    # 5592 revisited, with datetimes
    def f(grp):
        if grp.name == "Pony":
            return None
        return grp.iloc[0]

    result = df.groupby("A").apply(f)[["C"]]
    e = df.groupby("A").first()[["C"]]
    e.loc["Pony"] = pd.NaT
    tm.assert_frame_equal(result, e)

    # scalar outputs
    def f(grp):
        if grp.name == "Pony":
            return None
        return grp.iloc[0].loc["C"]

    result = df.groupby("A").apply(f)
    e = df.groupby("A").first()["C"].copy()
    e.loc["Pony"] = np.nan
    e.name = None
    tm.assert_series_equal(result, e)


def test_pass_args_kwargs(ts, tsframe):
    def f(x, q=None, axis=0):
        return np.percentile(x, q, axis=axis)

    g = lambda x: np.percentile(x, 80, axis=0)

    # Series
    ts_grouped = ts.groupby(lambda x: x.month)
    agg_result = ts_grouped.agg(np.percentile, 80, axis=0)
    apply_result = ts_grouped.apply(np.percentile, 80, axis=0)
    trans_result = ts_grouped.transform(np.percentile, 80, axis=0)

    agg_expected = ts_grouped.quantile(0.8)
    trans_expected = ts_grouped.transform(g)

    tm.assert_series_equal(apply_result, agg_expected)
    tm.assert_series_equal(agg_result, agg_expected)
    tm.assert_series_equal(trans_result, trans_expected)

    agg_result = ts_grouped.agg(f, q=80)
    apply_result = ts_grouped.apply(f, q=80)
    trans_result = ts_grouped.transform(f, q=80)
    tm.assert_series_equal(agg_result, agg_expected)
    tm.assert_series_equal(apply_result, agg_expected)
    tm.assert_series_equal(trans_result, trans_expected)

    # DataFrame
    for as_index in [True, False]:
        df_grouped = tsframe.groupby(lambda x: x.month, as_index=as_index)
        agg_result = df_grouped.agg(np.percentile, 80, axis=0)
        apply_result = df_grouped.apply(DataFrame.quantile, 0.8)
        expected = df_grouped.quantile(0.8)
        tm.assert_frame_equal(apply_result, expected, check_names=False)
        tm.assert_frame_equal(agg_result, expected)

        agg_result = df_grouped.agg(f, q=80)
        apply_result = df_grouped.apply(DataFrame.quantile, q=0.8)
        tm.assert_frame_equal(agg_result, expected)
        tm.assert_frame_equal(apply_result, expected, check_names=False)


@pytest.mark.parametrize("as_index", [True, False])
def test_pass_args_kwargs_duplicate_columns(tsframe, as_index):
    # go through _aggregate_frame with self.axis == 0 and duplicate columns
    tsframe.columns = ["A", "B", "A", "C"]
    gb = tsframe.groupby(lambda x: x.month, as_index=as_index)

    res = gb.agg(np.percentile, 80, axis=0)

    ex_data = {
        1: tsframe[tsframe.index.month == 1].quantile(0.8),
        2: tsframe[tsframe.index.month == 2].quantile(0.8),
    }
    expected = DataFrame(ex_data).T
    if not as_index:
        # TODO: try to get this more consistent?
        expected.index = Index(range(2))

    tm.assert_frame_equal(res, expected)


def test_len():
    df = tm.makeTimeDataFrame()
    grouped = df.groupby([lambda x: x.year, lambda x: x.month, lambda x: x.day])
    assert len(grouped) == len(df)

    grouped = df.groupby([lambda x: x.year, lambda x: x.month])
    expected = len({(x.year, x.month) for x in df.index})
    assert len(grouped) == expected

    # issue 11016
    df = DataFrame({"a": [np.nan] * 3, "b": [1, 2, 3]})
    assert len(df.groupby("a")) == 0
    assert len(df.groupby("b")) == 3
    assert len(df.groupby(["a", "b"])) == 3


def test_basic_regression():
    # regression
    result = Series([1.0 * x for x in list(range(1, 10)) * 10])

    data = np.random.random(1100) * 10.0
    groupings = Series(data)

    grouped = result.groupby(groupings)
    grouped.mean()


@pytest.mark.parametrize(
    "dtype", ["float64", "float32", "int64", "int32", "int16", "int8"]
)
def test_with_na_groups(dtype):
    index = Index(np.arange(10))
    values = Series(np.ones(10), index, dtype=dtype)
    labels = Series(
        [np.nan, "foo", "bar", "bar", np.nan, np.nan, "bar", "bar", np.nan, "foo"],
        index=index,
    )

    # this SHOULD be an int
    grouped = values.groupby(labels)
    agged = grouped.agg(len)
    expected = Series([4, 2], index=["bar", "foo"])

    tm.assert_series_equal(agged, expected, check_dtype=False)

    # assert issubclass(agged.dtype.type, np.integer)

    # explicitly return a float from my function
    def f(x):
        return float(len(x))

    agged = grouped.agg(f)
    expected = Series([4.0, 2.0], index=["bar", "foo"])

    tm.assert_series_equal(agged, expected)


def test_indices_concatenation_order():

    # GH 2808

    def f1(x):
        y = x[(x.b % 2) == 1] ** 2
        if y.empty:
            multiindex = MultiIndex(levels=[[]] * 2, codes=[[]] * 2, names=["b", "c"])
            res = DataFrame(columns=["a"], index=multiindex)
            return res
        else:
            y = y.set_index(["b", "c"])
            return y

    def f2(x):
        y = x[(x.b % 2) == 1] ** 2
        if y.empty:
            return DataFrame()
        else:
            y = y.set_index(["b", "c"])
            return y

    def f3(x):
        y = x[(x.b % 2) == 1] ** 2
        if y.empty:
            multiindex = MultiIndex(
                levels=[[]] * 2, codes=[[]] * 2, names=["foo", "bar"]
            )
            res = DataFrame(columns=["a", "b"], index=multiindex)
            return res
        else:
            return y

    df = DataFrame({"a": [1, 2, 2, 2], "b": range(4), "c": range(5, 9)})

    df2 = DataFrame({"a": [3, 2, 2, 2], "b": range(4), "c": range(5, 9)})

    # correct result
    result1 = df.groupby("a").apply(f1)
    result2 = df2.groupby("a").apply(f1)
    tm.assert_frame_equal(result1, result2)

    # should fail (not the same number of levels)
    msg = "Cannot concat indices that do not have the same number of levels"
    with pytest.raises(AssertionError, match=msg):
        df.groupby("a").apply(f2)
    with pytest.raises(AssertionError, match=msg):
        df2.groupby("a").apply(f2)

    # should fail (incorrect shape)
    with pytest.raises(AssertionError, match=msg):
        df.groupby("a").apply(f3)
    with pytest.raises(AssertionError, match=msg):
        df2.groupby("a").apply(f3)


def test_attr_wrapper(ts):
    grouped = ts.groupby(lambda x: x.weekday())

    result = grouped.std()
    expected = grouped.agg(lambda x: np.std(x, ddof=1))
    tm.assert_series_equal(result, expected)

    # this is pretty cool
    result = grouped.describe()
    expected = {name: gp.describe() for name, gp in grouped}
    expected = DataFrame(expected).T
    tm.assert_frame_equal(result, expected)

    # get attribute
    result = grouped.dtype
    expected = grouped.agg(lambda x: x.dtype)
    tm.assert_series_equal(result, expected)

    # make sure raises error
    msg = "'SeriesGroupBy' object has no attribute 'foo'"
    with pytest.raises(AttributeError, match=msg):
        getattr(grouped, "foo")


def test_frame_groupby(tsframe):
    grouped = tsframe.groupby(lambda x: x.weekday())

    # aggregate
    aggregated = grouped.aggregate(np.mean)
    assert len(aggregated) == 5
    assert len(aggregated.columns) == 4

    # by string
    tscopy = tsframe.copy()
    tscopy["weekday"] = [x.weekday() for x in tscopy.index]
    stragged = tscopy.groupby("weekday").aggregate(np.mean)
    tm.assert_frame_equal(stragged, aggregated, check_names=False)

    # transform
    grouped = tsframe.head(30).groupby(lambda x: x.weekday())
    transformed = grouped.transform(lambda x: x - x.mean())
    assert len(transformed) == 30
    assert len(transformed.columns) == 4

    # transform propagate
    transformed = grouped.transform(lambda x: x.mean())
    for name, group in grouped:
        mean = group.mean()
        for idx in group.index:
            tm.assert_series_equal(transformed.xs(idx), mean, check_names=False)

    # iterate
    for weekday, group in grouped:
        assert group.index[0].weekday() == weekday

    # groups / group_indices
    groups = grouped.groups
    indices = grouped.indices

    for k, v in groups.items():
        samething = tsframe.index.take(indices[k])
        assert (samething == v).all()


def test_frame_groupby_columns(tsframe):
    mapping = {"A": 0, "B": 0, "C": 1, "D": 1}
    grouped = tsframe.groupby(mapping, axis=1)

    # aggregate
    aggregated = grouped.aggregate(np.mean)
    assert len(aggregated) == len(tsframe)
    assert len(aggregated.columns) == 2

    # transform
    tf = lambda x: x - x.mean()
    groupedT = tsframe.T.groupby(mapping, axis=0)
    tm.assert_frame_equal(groupedT.transform(tf).T, grouped.transform(tf))

    # iterate
    for k, v in grouped:
        assert len(v.columns) == 2


def test_frame_set_name_single(df):
    grouped = df.groupby("A")

    result = grouped.mean()
    assert result.index.name == "A"

    result = df.groupby("A", as_index=False).mean()
    assert result.index.name != "A"

    result = grouped.agg(np.mean)
    assert result.index.name == "A"

    result = grouped.agg({"C": np.mean, "D": np.std})
    assert result.index.name == "A"

    result = grouped["C"].mean()
    assert result.index.name == "A"
    result = grouped["C"].agg(np.mean)
    assert result.index.name == "A"
    result = grouped["C"].agg([np.mean, np.std])
    assert result.index.name == "A"

    msg = r"nested renamer is not supported"
    with pytest.raises(SpecificationError, match=msg):
        grouped["C"].agg({"foo": np.mean, "bar": np.std})


def test_multi_func(df):
    col1 = df["A"]
    col2 = df["B"]

    grouped = df.groupby([col1.get, col2.get])
    agged = grouped.mean()
    expected = df.groupby(["A", "B"]).mean()

    # TODO groupby get drops names
    tm.assert_frame_equal(
        agged.loc[:, ["C", "D"]], expected.loc[:, ["C", "D"]], check_names=False
    )

    # some "groups" with no data
    df = DataFrame(
        {
            "v1": np.random.randn(6),
            "v2": np.random.randn(6),
            "k1": np.array(["b", "b", "b", "a", "a", "a"]),
            "k2": np.array(["1", "1", "1", "2", "2", "2"]),
        },
        index=["one", "two", "three", "four", "five", "six"],
    )
    # only verify that it works for now
    grouped = df.groupby(["k1", "k2"])
    grouped.agg(np.sum)


def test_multi_key_multiple_functions(df):
    grouped = df.groupby(["A", "B"])["C"]

    agged = grouped.agg([np.mean, np.std])
    expected = DataFrame({"mean": grouped.agg(np.mean), "std": grouped.agg(np.std)})
    tm.assert_frame_equal(agged, expected)


def test_frame_multi_key_function_list():
    data = DataFrame(
        {
            "A": [
                "foo",
                "foo",
                "foo",
                "foo",
                "bar",
                "bar",
                "bar",
                "bar",
                "foo",
                "foo",
                "foo",
            ],
            "B": [
                "one",
                "one",
                "one",
                "two",
                "one",
                "one",
                "one",
                "two",
                "two",
                "two",
                "one",
            ],
            "C": [
                "dull",
                "dull",
                "shiny",
                "dull",
                "dull",
                "shiny",
                "shiny",
                "dull",
                "shiny",
                "shiny",
                "shiny",
            ],
            "D": np.random.randn(11),
            "E": np.random.randn(11),
            "F": np.random.randn(11),
        }
    )

    grouped = data.groupby(["A", "B"])
    funcs = [np.mean, np.std]
    agged = grouped.agg(funcs)
    expected = pd.concat(
        [grouped["D"].agg(funcs), grouped["E"].agg(funcs), grouped["F"].agg(funcs)],
        keys=["D", "E", "F"],
        axis=1,
    )
    assert isinstance(agged.index, MultiIndex)
    assert isinstance(expected.index, MultiIndex)
    tm.assert_frame_equal(agged, expected)


@pytest.mark.parametrize("op", [lambda x: x.sum(), lambda x: x.mean()])
def test_groupby_multiple_columns(df, op):
    data = df
    grouped = data.groupby(["A", "B"])

    result1 = op(grouped)

    keys = []
    values = []
    for n1, gp1 in data.groupby("A"):
        for n2, gp2 in gp1.groupby("B"):
            keys.append((n1, n2))
            values.append(op(gp2.loc[:, ["C", "D"]]))

    mi = MultiIndex.from_tuples(keys, names=["A", "B"])
    expected = pd.concat(values, axis=1).T
    expected.index = mi

    # a little bit crude
    for col in ["C", "D"]:
        result_col = op(grouped[col])
        pivoted = result1[col]
        exp = expected[col]
        tm.assert_series_equal(result_col, exp)
        tm.assert_series_equal(pivoted, exp)

    # test single series works the same
    result = data["C"].groupby([data["A"], data["B"]]).mean()
    expected = data.groupby(["A", "B"]).mean()["C"]

    tm.assert_series_equal(result, expected)


def test_as_index_select_column():
    # GH 5764
    df = DataFrame([[1, 2], [1, 4], [5, 6]], columns=["A", "B"])
    result = df.groupby("A", as_index=False)["B"].get_group(1)
    expected = Series([2, 4], name="B")
    tm.assert_series_equal(result, expected)

    result = df.groupby("A", as_index=False)["B"].apply(lambda x: x.cumsum())
    expected = Series(
        [2, 6, 6], name="B", index=MultiIndex.from_tuples([(0, 0), (0, 1), (1, 2)])
    )
    tm.assert_series_equal(result, expected)


def test_groupby_as_index_select_column_sum_empty_df():
    # GH 35246
    df = DataFrame(columns=["A", "B", "C"])
    left = df.groupby(by="A", as_index=False)["B"].sum()
    assert type(left) is DataFrame
    assert left.to_dict() == {"A": {}, "B": {}}


def test_groupby_as_index_agg(df):
    grouped = df.groupby("A", as_index=False)

    # single-key

    result = grouped.agg(np.mean)
    expected = grouped.mean()
    tm.assert_frame_equal(result, expected)

    result2 = grouped.agg({"C": np.mean, "D": np.sum})
    expected2 = grouped.mean()
    expected2["D"] = grouped.sum()["D"]
    tm.assert_frame_equal(result2, expected2)

    grouped = df.groupby("A", as_index=True)

    msg = r"nested renamer is not supported"
    with pytest.raises(SpecificationError, match=msg):
        grouped["C"].agg({"Q": np.sum})

    # multi-key

    grouped = df.groupby(["A", "B"], as_index=False)

    result = grouped.agg(np.mean)
    expected = grouped.mean()
    tm.assert_frame_equal(result, expected)

    result2 = grouped.agg({"C": np.mean, "D": np.sum})
    expected2 = grouped.mean()
    expected2["D"] = grouped.sum()["D"]
    tm.assert_frame_equal(result2, expected2)

    expected3 = grouped["C"].sum()
    expected3 = DataFrame(expected3).rename(columns={"C": "Q"})
    result3 = grouped["C"].agg({"Q": np.sum})
    tm.assert_frame_equal(result3, expected3)

    # GH7115 & GH8112 & GH8582
    df = DataFrame(np.random.randint(0, 100, (50, 3)), columns=["jim", "joe", "jolie"])
    ts = Series(np.random.randint(5, 10, 50), name="jim")

    gr = df.groupby(ts)
    gr.nth(0)  # invokes set_selection_from_grouper internally
    tm.assert_frame_equal(gr.apply(sum), df.groupby(ts).apply(sum))

    for attr in ["mean", "max", "count", "idxmax", "cumsum", "all"]:
        gr = df.groupby(ts, as_index=False)
        left = getattr(gr, attr)()

        gr = df.groupby(ts.values, as_index=True)
        right = getattr(gr, attr)().reset_index(drop=True)

        tm.assert_frame_equal(left, right)


def test_ops_not_as_index(reduction_func):
    # GH 10355, 21090
    # Using as_index=False should not modify grouped column

    if reduction_func in ("corrwith",):
        pytest.skip("Test not applicable")

    if reduction_func in ("nth", "ngroup"):
        pytest.skip("Skip until behavior is determined (GH #5755)")

    df = DataFrame(np.random.randint(0, 5, size=(100, 2)), columns=["a", "b"])
    expected = getattr(df.groupby("a"), reduction_func)()
    if reduction_func == "size":
        expected = expected.rename("size")
    expected = expected.reset_index()

    g = df.groupby("a", as_index=False)

    result = getattr(g, reduction_func)()
    tm.assert_frame_equal(result, expected)

    result = g.agg(reduction_func)
    tm.assert_frame_equal(result, expected)

    result = getattr(g["b"], reduction_func)()
    tm.assert_frame_equal(result, expected)

    result = g["b"].agg(reduction_func)
    tm.assert_frame_equal(result, expected)


def test_as_index_series_return_frame(df):
    grouped = df.groupby("A", as_index=False)
    grouped2 = df.groupby(["A", "B"], as_index=False)

    result = grouped["C"].agg(np.sum)
    expected = grouped.agg(np.sum).loc[:, ["A", "C"]]
    assert isinstance(result, DataFrame)
    tm.assert_frame_equal(result, expected)

    result2 = grouped2["C"].agg(np.sum)
    expected2 = grouped2.agg(np.sum).loc[:, ["A", "B", "C"]]
    assert isinstance(result2, DataFrame)
    tm.assert_frame_equal(result2, expected2)

    result = grouped["C"].sum()
    expected = grouped.sum().loc[:, ["A", "C"]]
    assert isinstance(result, DataFrame)
    tm.assert_frame_equal(result, expected)

    result2 = grouped2["C"].sum()
    expected2 = grouped2.sum().loc[:, ["A", "B", "C"]]
    assert isinstance(result2, DataFrame)
    tm.assert_frame_equal(result2, expected2)


def test_as_index_series_column_slice_raises(df):
    # GH15072
    grouped = df.groupby("A", as_index=False)
    msg = r"Column\(s\) C already selected"

    with pytest.raises(IndexError, match=msg):
        grouped["C"].__getitem__("D")


def test_groupby_as_index_cython(df):
    data = df

    # single-key
    grouped = data.groupby("A", as_index=False)
    result = grouped.mean()
    expected = data.groupby(["A"]).mean()
    expected.insert(0, "A", expected.index)
    expected.index = np.arange(len(expected))
    tm.assert_frame_equal(result, expected)

    # multi-key
    grouped = data.groupby(["A", "B"], as_index=False)
    result = grouped.mean()
    expected = data.groupby(["A", "B"]).mean()

    arrays = list(zip(*expected.index.values))
    expected.insert(0, "A", arrays[0])
    expected.insert(1, "B", arrays[1])
    expected.index = np.arange(len(expected))
    tm.assert_frame_equal(result, expected)


def test_groupby_as_index_series_scalar(df):
    grouped = df.groupby(["A", "B"], as_index=False)

    # GH #421

    result = grouped["C"].agg(len)
    expected = grouped.agg(len).loc[:, ["A", "B", "C"]]
    tm.assert_frame_equal(result, expected)


def test_groupby_as_index_corner(df, ts):
    msg = "as_index=False only valid with DataFrame"
    with pytest.raises(TypeError, match=msg):
        ts.groupby(lambda x: x.weekday(), as_index=False)

    msg = "as_index=False only valid for axis=0"
    with pytest.raises(ValueError, match=msg):
        df.groupby(lambda x: x.lower(), as_index=False, axis=1)


def test_groupby_multiple_key(df):
    df = tm.makeTimeDataFrame()
    grouped = df.groupby([lambda x: x.year, lambda x: x.month, lambda x: x.day])
    agged = grouped.sum()
    tm.assert_almost_equal(df.values, agged.values)

    grouped = df.T.groupby(
        [lambda x: x.year, lambda x: x.month, lambda x: x.day], axis=1
    )

    agged = grouped.agg(lambda x: x.sum())
    tm.assert_index_equal(agged.index, df.columns)
    tm.assert_almost_equal(df.T.values, agged.values)

    agged = grouped.agg(lambda x: x.sum())
    tm.assert_almost_equal(df.T.values, agged.values)


def test_groupby_multi_corner(df):
    # test that having an all-NA column doesn't mess you up
    df = df.copy()
    df["bad"] = np.nan
    agged = df.groupby(["A", "B"]).mean()

    expected = df.groupby(["A", "B"]).mean()
    expected["bad"] = np.nan

    tm.assert_frame_equal(agged, expected)


def test_omit_nuisance(df):
    grouped = df.groupby("A")

    result = grouped.mean()
    expected = df.loc[:, ["A", "C", "D"]].groupby("A").mean()
    tm.assert_frame_equal(result, expected)

    agged = grouped.agg(np.mean)
    exp = grouped.mean()
    tm.assert_frame_equal(agged, exp)

    df = df.loc[:, ["A", "C", "D"]]
    df["E"] = datetime.now()
    grouped = df.groupby("A")
    result = grouped.agg(np.sum)
    expected = grouped.sum()
    tm.assert_frame_equal(result, expected)

    # won't work with axis = 1
    grouped = df.groupby({"A": 0, "C": 0, "D": 1, "E": 1}, axis=1)
    msg = "'DatetimeArray' does not implement reduction 'sum'"
    with pytest.raises(TypeError, match=msg):
        grouped.agg(lambda x: x.sum(0, numeric_only=False))


def test_omit_nuisance_sem(df):
    # GH 38774 - sem should work with nuisance columns
    grouped = df.groupby("A")
    result = grouped.sem()
    expected = df.loc[:, ["A", "C", "D"]].groupby("A").sem()
    tm.assert_frame_equal(result, expected)


def test_omit_nuisance_python_multiple(three_group):
    grouped = three_group.groupby(["A", "B"])

    agged = grouped.agg(np.mean)
    exp = grouped.mean()
    tm.assert_frame_equal(agged, exp)


def test_empty_groups_corner(mframe):
    # handle empty groups
    df = DataFrame(
        {
            "k1": np.array(["b", "b", "b", "a", "a", "a"]),
            "k2": np.array(["1", "1", "1", "2", "2", "2"]),
            "k3": ["foo", "bar"] * 3,
            "v1": np.random.randn(6),
            "v2": np.random.randn(6),
        }
    )

    grouped = df.groupby(["k1", "k2"])
    result = grouped.agg(np.mean)
    expected = grouped.mean()
    tm.assert_frame_equal(result, expected)

    grouped = mframe[3:5].groupby(level=0)
    agged = grouped.apply(lambda x: x.mean())
    agged_A = grouped["A"].apply(np.mean)
    tm.assert_series_equal(agged["A"], agged_A)
    assert agged.index.name == "first"


def test_nonsense_func():
    df = DataFrame([0])
    msg = r"unsupported operand type\(s\) for \+: 'int' and 'str'"
    with pytest.raises(TypeError, match=msg):
        df.groupby(lambda x: x + "foo")


def test_wrap_aggregated_output_multindex(mframe):
    df = mframe.T
    df["baz", "two"] = "peekaboo"

    keys = [np.array([0, 0, 1]), np.array([0, 0, 1])]
    agged = df.groupby(keys).agg(np.mean)
    assert isinstance(agged.columns, MultiIndex)

    def aggfun(ser):
        if ser.name == ("foo", "one"):
            raise TypeError
        else:
            return ser.sum()

    with tm.assert_produces_warning(FutureWarning, match="Dropping invalid columns"):
        agged2 = df.groupby(keys).aggregate(aggfun)
    assert len(agged2.columns) + 1 == len(df.columns)


def test_groupby_level_apply(mframe):

    result = mframe.groupby(level=0).count()
    assert result.index.name == "first"
    result = mframe.groupby(level=1).count()
    assert result.index.name == "second"

    result = mframe["A"].groupby(level=0).count()
    assert result.index.name == "first"


def test_groupby_level_mapper(mframe):
    deleveled = mframe.reset_index()

    mapper0 = {"foo": 0, "bar": 0, "baz": 1, "qux": 1}
    mapper1 = {"one": 0, "two": 0, "three": 1}

    result0 = mframe.groupby(mapper0, level=0).sum()
    result1 = mframe.groupby(mapper1, level=1).sum()

    mapped_level0 = np.array([mapper0.get(x) for x in deleveled["first"]])
    mapped_level1 = np.array([mapper1.get(x) for x in deleveled["second"]])
    expected0 = mframe.groupby(mapped_level0).sum()
    expected1 = mframe.groupby(mapped_level1).sum()
    expected0.index.name, expected1.index.name = "first", "second"

    tm.assert_frame_equal(result0, expected0)
    tm.assert_frame_equal(result1, expected1)


def test_groupby_level_nonmulti():
    # GH 1313, GH 13901
    s = Series([1, 2, 3, 10, 4, 5, 20, 6], Index([1, 2, 3, 1, 4, 5, 2, 6], name="foo"))
    expected = Series([11, 22, 3, 4, 5, 6], Index(range(1, 7), name="foo"))

    result = s.groupby(level=0).sum()
    tm.assert_series_equal(result, expected)
    result = s.groupby(level=[0]).sum()
    tm.assert_series_equal(result, expected)
    result = s.groupby(level=-1).sum()
    tm.assert_series_equal(result, expected)
    result = s.groupby(level=[-1]).sum()
    tm.assert_series_equal(result, expected)

    msg = "level > 0 or level < -1 only valid with MultiIndex"
    with pytest.raises(ValueError, match=msg):
        s.groupby(level=1)
    with pytest.raises(ValueError, match=msg):
        s.groupby(level=-2)
    msg = "No group keys passed!"
    with pytest.raises(ValueError, match=msg):
        s.groupby(level=[])
    msg = "multiple levels only valid with MultiIndex"
    with pytest.raises(ValueError, match=msg):
        s.groupby(level=[0, 0])
    with pytest.raises(ValueError, match=msg):
        s.groupby(level=[0, 1])
    msg = "level > 0 or level < -1 only valid with MultiIndex"
    with pytest.raises(ValueError, match=msg):
        s.groupby(level=[1])


def test_groupby_complex():
    # GH 12902
    a = Series(data=np.arange(4) * (1 + 2j), index=[0, 0, 1, 1])
    expected = Series((1 + 2j, 5 + 10j))

    result = a.groupby(level=0).sum()
    tm.assert_series_equal(result, expected)

    with tm.assert_produces_warning(FutureWarning):
        result = a.sum(level=0)
    tm.assert_series_equal(result, expected)


def test_groupby_series_indexed_differently():
    s1 = Series(
        [5.0, -9.0, 4.0, 100.0, -5.0, 55.0, 6.7],
        index=Index(["a", "b", "c", "d", "e", "f", "g"]),
    )
    s2 = Series(
        [1.0, 1.0, 4.0, 5.0, 5.0, 7.0], index=Index(["a", "b", "d", "f", "g", "h"])
    )

    grouped = s1.groupby(s2)
    agged = grouped.mean()
    exp = s1.groupby(s2.reindex(s1.index).get).mean()
    tm.assert_series_equal(agged, exp)


def test_groupby_with_hier_columns():
    tuples = list(
        zip(
            *[
                ["bar", "bar", "baz", "baz", "foo", "foo", "qux", "qux"],
                ["one", "two", "one", "two", "one", "two", "one", "two"],
            ]
        )
    )
    index = MultiIndex.from_tuples(tuples)
    columns = MultiIndex.from_tuples(
        [("A", "cat"), ("B", "dog"), ("B", "cat"), ("A", "dog")]
    )
    df = DataFrame(np.random.randn(8, 4), index=index, columns=columns)

    result = df.groupby(level=0).mean()
    tm.assert_index_equal(result.columns, columns)

    result = df.groupby(level=0, axis=1).mean()
    tm.assert_index_equal(result.index, df.index)

    result = df.groupby(level=0).agg(np.mean)
    tm.assert_index_equal(result.columns, columns)

    result = df.groupby(level=0).apply(lambda x: x.mean())
    tm.assert_index_equal(result.columns, columns)

    result = df.groupby(level=0, axis=1).agg(lambda x: x.mean(1))
    tm.assert_index_equal(result.columns, Index(["A", "B"]))
    tm.assert_index_equal(result.index, df.index)

    # add a nuisance column
    sorted_columns, _ = columns.sortlevel(0)
    df["A", "foo"] = "bar"
    result = df.groupby(level=0).mean()
    tm.assert_index_equal(result.columns, df.columns[:-1])


def test_grouping_ndarray(df):
    grouped = df.groupby(df["A"].values)

    result = grouped.sum()
    expected = df.groupby("A").sum()
    tm.assert_frame_equal(
        result, expected, check_names=False
    )  # Note: no names when grouping by value


def test_groupby_wrong_multi_labels():
    data = """index,foo,bar,baz,spam,data
0,foo1,bar1,baz1,spam2,20
1,foo1,bar2,baz1,spam3,30
2,foo2,bar2,baz1,spam2,40
3,foo1,bar1,baz2,spam1,50
4,foo3,bar1,baz2,spam1,60"""

    data = read_csv(StringIO(data), index_col=0)

    grouped = data.groupby(["foo", "bar", "baz", "spam"])

    result = grouped.agg(np.mean)
    expected = grouped.mean()
    tm.assert_frame_equal(result, expected)


def test_groupby_series_with_name(df):
    result = df.groupby(df["A"]).mean()
    result2 = df.groupby(df["A"], as_index=False).mean()
    assert result.index.name == "A"
    assert "A" in result2

    result = df.groupby([df["A"], df["B"]]).mean()
    result2 = df.groupby([df["A"], df["B"]], as_index=False).mean()
    assert result.index.names == ("A", "B")
    assert "A" in result2
    assert "B" in result2


def test_seriesgroupby_name_attr(df):
    # GH 6265
    result = df.groupby("A")["C"]
    assert result.count().name == "C"
    assert result.mean().name == "C"

    testFunc = lambda x: np.sum(x) * 2
    assert result.agg(testFunc).name == "C"


def test_consistency_name():
    # GH 12363

    df = DataFrame(
        {
            "A": ["foo", "bar", "foo", "bar", "foo", "bar", "foo", "foo"],
            "B": ["one", "one", "two", "two", "two", "two", "one", "two"],
            "C": np.random.randn(8) + 1.0,
            "D": np.arange(8),
        }
    )

    expected = df.groupby(["A"]).B.count()
    result = df.B.groupby(df.A).count()
    tm.assert_series_equal(result, expected)


def test_groupby_name_propagation(df):
    # GH 6124
    def summarize(df, name=None):
        return Series({"count": 1, "mean": 2, "omissions": 3}, name=name)

    def summarize_random_name(df):
        # Provide a different name for each Series.  In this case, groupby
        # should not attempt to propagate the Series name since they are
        # inconsistent.
        return Series({"count": 1, "mean": 2, "omissions": 3}, name=df.iloc[0]["A"])

    metrics = df.groupby("A").apply(summarize)
    assert metrics.columns.name is None
    metrics = df.groupby("A").apply(summarize, "metrics")
    assert metrics.columns.name == "metrics"
    metrics = df.groupby("A").apply(summarize_random_name)
    assert metrics.columns.name is None


def test_groupby_nonstring_columns():
    df = DataFrame([np.arange(10) for x in range(10)])
    grouped = df.groupby(0)
    result = grouped.mean()
    expected = df.groupby(df[0]).mean()
    tm.assert_frame_equal(result, expected)


def test_groupby_mixed_type_columns():
    # GH 13432, unorderable types in py3
    df = DataFrame([[0, 1, 2]], columns=["A", "B", 0])
    expected = DataFrame([[1, 2]], columns=["B", 0], index=Index([0], name="A"))

    result = df.groupby("A").first()
    tm.assert_frame_equal(result, expected)

    result = df.groupby("A").sum()
    tm.assert_frame_equal(result, expected)


# TODO: Ensure warning isn't emitted in the first place
@pytest.mark.filterwarnings("ignore:Mean of:RuntimeWarning")
def test_cython_grouper_series_bug_noncontig():
    arr = np.empty((100, 100))
    arr.fill(np.nan)
    obj = Series(arr[:, 0])
    inds = np.tile(range(10), 10)

    result = obj.groupby(inds).agg(Series.median)
    assert result.isna().all()


def test_series_grouper_noncontig_index():
    index = Index(tm.rands_array(10, 100))

    values = Series(np.random.randn(50), index=index[::2])
    labels = np.random.randint(0, 5, 50)

    # it works!
    grouped = values.groupby(labels)

    # accessing the index elements causes segfault
    f = lambda x: len(set(map(id, x.index)))
    grouped.agg(f)


def test_convert_objects_leave_decimal_alone():

    s = Series(range(5))
    labels = np.array(["a", "b", "c", "d", "e"], dtype="O")

    def convert_fast(x):
        return Decimal(str(x.mean()))

    def convert_force_pure(x):
        # base will be length 0
        assert len(x.values.base) > 0
        return Decimal(str(x.mean()))

    grouped = s.groupby(labels)

    result = grouped.agg(convert_fast)
    assert result.dtype == np.object_
    assert isinstance(result[0], Decimal)

    result = grouped.agg(convert_force_pure)
    assert result.dtype == np.object_
    assert isinstance(result[0], Decimal)


def test_groupby_dtype_inference_empty():
    # GH 6733
    df = DataFrame({"x": [], "range": np.arange(0, dtype="int64")})
    assert df["x"].dtype == np.float64

    result = df.groupby("x").first()
    exp_index = Index([], name="x", dtype=np.float64)
    expected = DataFrame({"range": Series([], index=exp_index, dtype="int64")})
    tm.assert_frame_equal(result, expected, by_blocks=True)


def test_groupby_unit64_float_conversion():
    #  GH: 30859 groupby converts unit64 to floats sometimes
    df = DataFrame({"first": [1], "second": [1], "value": [16148277970000000000]})
    result = df.groupby(["first", "second"])["value"].max()
    expected = Series(
        [16148277970000000000],
        MultiIndex.from_product([[1], [1]], names=["first", "second"]),
        name="value",
    )
    tm.assert_series_equal(result, expected)


def test_groupby_list_infer_array_like(df):
    result = df.groupby(list(df["A"])).mean()
    expected = df.groupby(df["A"]).mean()
    tm.assert_frame_equal(result, expected, check_names=False)

    with pytest.raises(KeyError, match=r"^'foo'$"):
        df.groupby(list(df["A"][:-1]))

    # pathological case of ambiguity
    df = DataFrame({"foo": [0, 1], "bar": [3, 4], "val": np.random.randn(2)})

    result = df.groupby(["foo", "bar"]).mean()
    expected = df.groupby([df["foo"], df["bar"]]).mean()[["val"]]


def test_groupby_keys_same_size_as_index():
    # GH 11185
    freq = "s"
    index = date_range(
        start=Timestamp("2015-09-29T11:34:44-0700"), periods=2, freq=freq
    )
    df = DataFrame([["A", 10], ["B", 15]], columns=["metric", "values"], index=index)
    result = df.groupby([Grouper(level=0, freq=freq), "metric"]).mean()
    expected = df.set_index([df.index, "metric"]).astype(float)

    tm.assert_frame_equal(result, expected)


def test_groupby_one_row():
    # GH 11741
    msg = r"^'Z'$"
    df1 = DataFrame(np.random.randn(1, 4), columns=list("ABCD"))
    with pytest.raises(KeyError, match=msg):
        df1.groupby("Z")
    df2 = DataFrame(np.random.randn(2, 4), columns=list("ABCD"))
    with pytest.raises(KeyError, match=msg):
        df2.groupby("Z")


def test_groupby_nat_exclude():
    # GH 6992
    df = DataFrame(
        {
            "values": np.random.randn(8),
            "dt": [
                np.nan,
                Timestamp("2013-01-01"),
                np.nan,
                Timestamp("2013-02-01"),
                np.nan,
                Timestamp("2013-02-01"),
                np.nan,
                Timestamp("2013-01-01"),
            ],
            "str": [np.nan, "a", np.nan, "a", np.nan, "a", np.nan, "b"],
        }
    )
    grouped = df.groupby("dt")

    expected = [Index([1, 7]), Index([3, 5])]
    keys = sorted(grouped.groups.keys())
    assert len(keys) == 2
    for k, e in zip(keys, expected):
        # grouped.groups keys are np.datetime64 with system tz
        # not to be affected by tz, only compare values
        tm.assert_index_equal(grouped.groups[k], e)

    # confirm obj is not filtered
    tm.assert_frame_equal(grouped.grouper.groupings[0].obj, df)
    assert grouped.ngroups == 2

    expected = {
        Timestamp("2013-01-01 00:00:00"): np.array([1, 7], dtype=np.intp),
        Timestamp("2013-02-01 00:00:00"): np.array([3, 5], dtype=np.intp),
    }

    for k in grouped.indices:
        tm.assert_numpy_array_equal(grouped.indices[k], expected[k])

    tm.assert_frame_equal(grouped.get_group(Timestamp("2013-01-01")), df.iloc[[1, 7]])
    tm.assert_frame_equal(grouped.get_group(Timestamp("2013-02-01")), df.iloc[[3, 5]])

    with pytest.raises(KeyError, match=r"^NaT$"):
        grouped.get_group(pd.NaT)

    nan_df = DataFrame(
        {"nan": [np.nan, np.nan, np.nan], "nat": [pd.NaT, pd.NaT, pd.NaT]}
    )
    assert nan_df["nan"].dtype == "float64"
    assert nan_df["nat"].dtype == "datetime64[ns]"

    for key in ["nan", "nat"]:
        grouped = nan_df.groupby(key)
        assert grouped.groups == {}
        assert grouped.ngroups == 0
        assert grouped.indices == {}
        with pytest.raises(KeyError, match=r"^nan$"):
            grouped.get_group(np.nan)
        with pytest.raises(KeyError, match=r"^NaT$"):
            grouped.get_group(pd.NaT)


def test_groupby_two_group_keys_all_nan():
    # GH #36842: Grouping over two group keys shouldn't raise an error
    df = DataFrame({"a": [np.nan, np.nan], "b": [np.nan, np.nan], "c": [1, 2]})
    result = df.groupby(["a", "b"]).indices
    assert result == {}


def test_groupby_2d_malformed():
    d = DataFrame(index=range(2))
    d["group"] = ["g1", "g2"]
    d["zeros"] = [0, 0]
    d["ones"] = [1, 1]
    d["label"] = ["l1", "l2"]
    tmp = d.groupby(["group"]).mean()
    res_values = np.array([[0.0, 1.0], [0.0, 1.0]])
    tm.assert_index_equal(tmp.columns, Index(["zeros", "ones"]))
    tm.assert_numpy_array_equal(tmp.values, res_values)


def test_int32_overflow():
    B = np.concatenate((np.arange(10000), np.arange(10000), np.arange(5000)))
    A = np.arange(25000)
    df = DataFrame({"A": A, "B": B, "C": A, "D": B, "E": np.random.randn(25000)})

    left = df.groupby(["A", "B", "C", "D"]).sum()
    right = df.groupby(["D", "C", "B", "A"]).sum()
    assert len(left) == len(right)


def test_groupby_sort_multi():
    df = DataFrame(
        {
            "a": ["foo", "bar", "baz"],
            "b": [3, 2, 1],
            "c": [0, 1, 2],
            "d": np.random.randn(3),
        }
    )

    tups = [tuple(row) for row in df[["a", "b", "c"]].values]
    tups = com.asarray_tuplesafe(tups)
    result = df.groupby(["a", "b", "c"], sort=True).sum()
    tm.assert_numpy_array_equal(result.index.values, tups[[1, 2, 0]])

    tups = [tuple(row) for row in df[["c", "a", "b"]].values]
    tups = com.asarray_tuplesafe(tups)
    result = df.groupby(["c", "a", "b"], sort=True).sum()
    tm.assert_numpy_array_equal(result.index.values, tups)

    tups = [tuple(x) for x in df[["b", "c", "a"]].values]
    tups = com.asarray_tuplesafe(tups)
    result = df.groupby(["b", "c", "a"], sort=True).sum()
    tm.assert_numpy_array_equal(result.index.values, tups[[2, 1, 0]])

    df = DataFrame(
        {"a": [0, 1, 2, 0, 1, 2], "b": [0, 0, 0, 1, 1, 1], "d": np.random.randn(6)}
    )
    grouped = df.groupby(["a", "b"])["d"]
    result = grouped.sum()

    def _check_groupby(df, result, keys, field, f=lambda x: x.sum()):
        tups = [tuple(row) for row in df[keys].values]
        tups = com.asarray_tuplesafe(tups)
        expected = f(df.groupby(tups)[field])
        for k, v in expected.items():
            assert result[k] == v

    _check_groupby(df, result, ["a", "b"], "d")


def test_dont_clobber_name_column():
    df = DataFrame(
        {"key": ["a", "a", "a", "b", "b", "b"], "name": ["foo", "bar", "baz"] * 2}
    )

    result = df.groupby("key").apply(lambda x: x)
    tm.assert_frame_equal(result, df)


def test_skip_group_keys():

    tsf = tm.makeTimeDataFrame()

    grouped = tsf.groupby(lambda x: x.month, group_keys=False)
    result = grouped.apply(lambda x: x.sort_values(by="A")[:3])

    pieces = [group.sort_values(by="A")[:3] for key, group in grouped]

    expected = pd.concat(pieces)
    tm.assert_frame_equal(result, expected)

    grouped = tsf["A"].groupby(lambda x: x.month, group_keys=False)
    result = grouped.apply(lambda x: x.sort_values()[:3])

    pieces = [group.sort_values()[:3] for key, group in grouped]

    expected = pd.concat(pieces)
    tm.assert_series_equal(result, expected)


def test_no_nonsense_name(float_frame):
    # GH #995
    s = float_frame["C"].copy()
    s.name = None

    result = s.groupby(float_frame["A"]).agg(np.sum)
    assert result.name is None


def test_multifunc_sum_bug():
    # GH #1065
    x = DataFrame(np.arange(9).reshape(3, 3))
    x["test"] = 0
    x["fl"] = [1.3, 1.5, 1.6]

    grouped = x.groupby("test")
    result = grouped.agg({"fl": "sum", 2: "size"})
    assert result["fl"].dtype == np.float64


def test_handle_dict_return_value(df):
    def f(group):
        return {"max": group.max(), "min": group.min()}

    def g(group):
        return Series({"max": group.max(), "min": group.min()})

    result = df.groupby("A")["C"].apply(f)
    expected = df.groupby("A")["C"].apply(g)

    assert isinstance(result, Series)
    tm.assert_series_equal(result, expected)


@pytest.mark.parametrize("grouper", ["A", ["A", "B"]])
def test_set_group_name(df, grouper):
    def f(group):
        assert group.name is not None
        return group

    def freduce(group):
        assert group.name is not None
        return group.sum()

    def foo(x):
        return freduce(x)

    grouped = df.groupby(grouper)

    # make sure all these work
    grouped.apply(f)
    grouped.aggregate(freduce)
    grouped.aggregate({"C": freduce, "D": freduce})
    grouped.transform(f)

    grouped["C"].apply(f)
    grouped["C"].aggregate(freduce)
    grouped["C"].aggregate([freduce, foo])
    grouped["C"].transform(f)


def test_group_name_available_in_inference_pass():
    # gh-15062
    df = DataFrame({"a": [0, 0, 1, 1, 2, 2], "b": np.arange(6)})

    names = []

    def f(group):
        names.append(group.name)
        return group.copy()

    df.groupby("a", sort=False, group_keys=False).apply(f)

    expected_names = [0, 1, 2]
    assert names == expected_names


def test_no_dummy_key_names(df):
    # see gh-1291
    result = df.groupby(df["A"].values).sum()
    assert result.index.name is None

    result = df.groupby([df["A"].values, df["B"].values]).sum()
    assert result.index.names == (None, None)


def test_groupby_sort_multiindex_series():
    # series multiindex groupby sort argument was not being passed through
    # _compress_group_index
    # GH 9444
    index = MultiIndex(
        levels=[[1, 2], [1, 2]],
        codes=[[0, 0, 0, 0, 1, 1], [1, 1, 0, 0, 0, 0]],
        names=["a", "b"],
    )
    mseries = Series([0, 1, 2, 3, 4, 5], index=index)
    index = MultiIndex(
        levels=[[1, 2], [1, 2]], codes=[[0, 0, 1], [1, 0, 0]], names=["a", "b"]
    )
    mseries_result = Series([0, 2, 4], index=index)

    result = mseries.groupby(level=["a", "b"], sort=False).first()
    tm.assert_series_equal(result, mseries_result)
    result = mseries.groupby(level=["a", "b"], sort=True).first()
    tm.assert_series_equal(result, mseries_result.sort_index())


def test_groupby_reindex_inside_function():

    periods = 1000
    ind = date_range(start="2012/1/1", freq="5min", periods=periods)
    df = DataFrame({"high": np.arange(periods), "low": np.arange(periods)}, index=ind)

    def agg_before(func, fix=False):
        """
        Run an aggregate func on the subset of data.
        """

        def _func(data):
            d = data.loc[data.index.map(lambda x: x.hour < 11)].dropna()
            if fix:
                data[data.index[0]]
            if len(d) == 0:
                return None
            return func(d)

        return _func

    grouped = df.groupby(lambda x: datetime(x.year, x.month, x.day))
    closure_bad = grouped.agg({"high": agg_before(np.max)})
    closure_good = grouped.agg({"high": agg_before(np.max, True)})

    tm.assert_frame_equal(closure_bad, closure_good)


def test_groupby_multiindex_missing_pair():
    # GH9049
    df = DataFrame(
        {
            "group1": ["a", "a", "a", "b"],
            "group2": ["c", "c", "d", "c"],
            "value": [1, 1, 1, 5],
        }
    )
    df = df.set_index(["group1", "group2"])
    df_grouped = df.groupby(level=["group1", "group2"], sort=True)

    res = df_grouped.agg("sum")
    idx = MultiIndex.from_tuples(
        [("a", "c"), ("a", "d"), ("b", "c")], names=["group1", "group2"]
    )
    exp = DataFrame([[2], [1], [5]], index=idx, columns=["value"])

    tm.assert_frame_equal(res, exp)


def test_groupby_multiindex_not_lexsorted():
    # GH 11640

    # define the lexsorted version
    lexsorted_mi = MultiIndex.from_tuples(
        [("a", ""), ("b1", "c1"), ("b2", "c2")], names=["b", "c"]
    )
    lexsorted_df = DataFrame([[1, 3, 4]], columns=lexsorted_mi)
    assert lexsorted_df.columns._is_lexsorted()

    # define the non-lexsorted version
    not_lexsorted_df = DataFrame(
        columns=["a", "b", "c", "d"], data=[[1, "b1", "c1", 3], [1, "b2", "c2", 4]]
    )
    not_lexsorted_df = not_lexsorted_df.pivot_table(
        index="a", columns=["b", "c"], values="d"
    )
    not_lexsorted_df = not_lexsorted_df.reset_index()
    assert not not_lexsorted_df.columns._is_lexsorted()

    # compare the results
    tm.assert_frame_equal(lexsorted_df, not_lexsorted_df)

    expected = lexsorted_df.groupby("a").mean()
    with tm.assert_produces_warning(PerformanceWarning):
        result = not_lexsorted_df.groupby("a").mean()
    tm.assert_frame_equal(expected, result)

    # a transforming function should work regardless of sort
    # GH 14776
    df = DataFrame(
        {"x": ["a", "a", "b", "a"], "y": [1, 1, 2, 2], "z": [1, 2, 3, 4]}
    ).set_index(["x", "y"])
    assert not df.index._is_lexsorted()

    for level in [0, 1, [0, 1]]:
        for sort in [False, True]:
            result = df.groupby(level=level, sort=sort).apply(DataFrame.drop_duplicates)
            expected = df
            tm.assert_frame_equal(expected, result)

            result = (
                df.sort_index()
                .groupby(level=level, sort=sort)
                .apply(DataFrame.drop_duplicates)
            )
            expected = df.sort_index()
            tm.assert_frame_equal(expected, result)


def test_index_label_overlaps_location():
    # checking we don't have any label/location confusion in the
    # wake of GH5375
    df = DataFrame(list("ABCDE"), index=[2, 0, 2, 1, 1])
    g = df.groupby(list("ababb"))
    actual = g.filter(lambda x: len(x) > 2)
    expected = df.iloc[[1, 3, 4]]
    tm.assert_frame_equal(actual, expected)

    ser = df[0]
    g = ser.groupby(list("ababb"))
    actual = g.filter(lambda x: len(x) > 2)
    expected = ser.take([1, 3, 4])
    tm.assert_series_equal(actual, expected)

    # ... and again, with a generic Index of floats
    df.index = df.index.astype(float)
    g = df.groupby(list("ababb"))
    actual = g.filter(lambda x: len(x) > 2)
    expected = df.iloc[[1, 3, 4]]
    tm.assert_frame_equal(actual, expected)

    ser = df[0]
    g = ser.groupby(list("ababb"))
    actual = g.filter(lambda x: len(x) > 2)
    expected = ser.take([1, 3, 4])
    tm.assert_series_equal(actual, expected)


def test_transform_doesnt_clobber_ints():
    # GH 7972
    n = 6
    x = np.arange(n)
    df = DataFrame({"a": x // 2, "b": 2.0 * x, "c": 3.0 * x})
    df2 = DataFrame({"a": x // 2 * 1.0, "b": 2.0 * x, "c": 3.0 * x})

    gb = df.groupby("a")
    result = gb.transform("mean")

    gb2 = df2.groupby("a")
    expected = gb2.transform("mean")
    tm.assert_frame_equal(result, expected)


@pytest.mark.parametrize(
    "sort_column",
    ["ints", "floats", "strings", ["ints", "floats"], ["ints", "strings"]],
)
@pytest.mark.parametrize(
    "group_column", ["int_groups", "string_groups", ["int_groups", "string_groups"]]
)
def test_groupby_preserves_sort(sort_column, group_column):
    # Test to ensure that groupby always preserves sort order of original
    # object. Issue #8588 and #9651

    df = DataFrame(
        {
            "int_groups": [3, 1, 0, 1, 0, 3, 3, 3],
            "string_groups": ["z", "a", "z", "a", "a", "g", "g", "g"],
            "ints": [8, 7, 4, 5, 2, 9, 1, 1],
            "floats": [2.3, 5.3, 6.2, -2.4, 2.2, 1.1, 1.1, 5],
            "strings": ["z", "d", "a", "e", "word", "word2", "42", "47"],
        }
    )

    # Try sorting on different types and with different group types

    df = df.sort_values(by=sort_column)
    g = df.groupby(group_column)

    def test_sort(x):
        tm.assert_frame_equal(x, x.sort_values(by=sort_column))

    g.apply(test_sort)


def test_pivot_table_values_key_error():
    # This test is designed to replicate the error in issue #14938
    df = DataFrame(
        {
            "eventDate": date_range(datetime.today(), periods=20, freq="M").tolist(),
            "thename": range(0, 20),
        }
    )

    df["year"] = df.set_index("eventDate").index.year
    df["month"] = df.set_index("eventDate").index.month

    with pytest.raises(KeyError, match="'badname'"):
        df.reset_index().pivot_table(
            index="year", columns="month", values="badname", aggfunc="count"
        )


@pytest.mark.parametrize("columns", ["C", ["C"]])
@pytest.mark.parametrize("keys", [["A"], ["A", "B"]])
@pytest.mark.parametrize(
    "values",
    [
        [True],
        [0],
        [0.0],
        ["a"],
        Categorical([0]),
        [to_datetime(0)],
        date_range(0, 1, 1, tz="US/Eastern"),
        pd.array([0], dtype="Int64"),
        pd.array([0], dtype="Float64"),
        pd.array([False], dtype="boolean"),
    ],
)
@pytest.mark.parametrize("method", ["attr", "agg", "apply"])
@pytest.mark.parametrize(
    "op", ["idxmax", "idxmin", "mad", "min", "max", "sum", "prod", "skew"]
)
<<<<<<< HEAD
@pytest.mark.filterwarnings("ignore:Dropping invalid columns:FutureWarning")
=======
@pytest.mark.filterwarnings("ignore:.*Select only valid:FutureWarning")
>>>>>>> da2f408f
def test_empty_groupby(columns, keys, values, method, op, request):
    # GH8093 & GH26411
    override_dtype = None

    if isinstance(values, Categorical) and len(keys) == 1 and method == "apply":
        mark = pytest.mark.xfail(raises=TypeError, match="'str' object is not callable")
        request.node.add_marker(mark)
    elif (
        isinstance(values, Categorical)
        and len(keys) == 1
        and op in ["idxmax", "idxmin"]
    ):
        mark = pytest.mark.xfail(
            raises=ValueError, match="attempt to get arg(min|max) of an empty sequence"
        )
        request.node.add_marker(mark)
    elif (
        isinstance(values, Categorical)
        and len(keys) == 1
        and not isinstance(columns, list)
    ):
        mark = pytest.mark.xfail(
            raises=TypeError, match="'Categorical' does not implement"
        )
        request.node.add_marker(mark)
    elif (
        isinstance(values, Categorical)
        and len(keys) == 1
        and op in ["mad", "min", "max", "sum", "prod", "skew"]
    ):
        mark = pytest.mark.xfail(
            raises=AssertionError, match="(DataFrame|Series) are different"
        )
        request.node.add_marker(mark)
    elif (
        isinstance(values, Categorical)
        and len(keys) == 2
        and op in ["min", "max", "sum"]
        and method != "apply"
    ):
        mark = pytest.mark.xfail(
            raises=AssertionError, match="(DataFrame|Series) are different"
        )
        request.node.add_marker(mark)
    elif (
        isinstance(values, pd.core.arrays.BooleanArray)
        and op in ["sum", "prod"]
        and method != "apply"
    ):
        # We expect to get Int64 back for these
        override_dtype = "Int64"

    if isinstance(values[0], bool) and op in ("prod", "sum") and method != "apply":
        # sum/product of bools is an integer
        override_dtype = "int64"

    df = DataFrame({"A": values, "B": values, "C": values}, columns=list("ABC"))

    if hasattr(values, "dtype"):
        # check that we did the construction right
        assert (df.dtypes == values.dtype).all()

    df = df.iloc[:0]

    gb = df.groupby(keys)[columns]
    if method == "attr":
        result = getattr(gb, op)()
    else:
        result = getattr(gb, method)(op)

    expected = df.set_index(keys)[columns]
    if override_dtype is not None:
        expected = expected.astype(override_dtype)
    if len(keys) == 1:
        expected.index.name = keys[0]
    tm.assert_equal(result, expected)


def test_tuple_as_grouping():
    # https://github.com/pandas-dev/pandas/issues/18314
    df = DataFrame(
        {
            ("a", "b"): [1, 1, 1, 1],
            "a": [2, 2, 2, 2],
            "b": [2, 2, 2, 2],
            "c": [1, 1, 1, 1],
        }
    )

    with pytest.raises(KeyError, match=r"('a', 'b')"):
        df[["a", "b", "c"]].groupby(("a", "b"))

    result = df.groupby(("a", "b"))["c"].sum()
    expected = Series([4], name="c", index=Index([1], name=("a", "b")))
    tm.assert_series_equal(result, expected)


def test_tuple_correct_keyerror():
    # https://github.com/pandas-dev/pandas/issues/18798
    df = DataFrame(1, index=range(3), columns=MultiIndex.from_product([[1, 2], [3, 4]]))
    with pytest.raises(KeyError, match=r"^\(7, 8\)$"):
        df.groupby((7, 8)).mean()


def test_groupby_agg_ohlc_non_first():
    # GH 21716
    df = DataFrame(
        [[1], [1]],
        columns=["foo"],
        index=date_range("2018-01-01", periods=2, freq="D"),
    )

    expected = DataFrame(
        [[1, 1, 1, 1, 1], [1, 1, 1, 1, 1]],
        columns=MultiIndex.from_tuples(
            (
                ("foo", "sum", "foo"),
                ("foo", "ohlc", "open"),
                ("foo", "ohlc", "high"),
                ("foo", "ohlc", "low"),
                ("foo", "ohlc", "close"),
            )
        ),
        index=date_range("2018-01-01", periods=2, freq="D"),
    )

    result = df.groupby(Grouper(freq="D")).agg(["sum", "ohlc"])

    tm.assert_frame_equal(result, expected)


def test_groupby_multiindex_nat():
    # GH 9236
    values = [
        (pd.NaT, "a"),
        (datetime(2012, 1, 2), "a"),
        (datetime(2012, 1, 2), "b"),
        (datetime(2012, 1, 3), "a"),
    ]
    mi = MultiIndex.from_tuples(values, names=["date", None])
    ser = Series([3, 2, 2.5, 4], index=mi)

    result = ser.groupby(level=1).mean()
    expected = Series([3.0, 2.5], index=["a", "b"])
    tm.assert_series_equal(result, expected)


def test_groupby_empty_list_raises():
    # GH 5289
    values = zip(range(10), range(10))
    df = DataFrame(values, columns=["apple", "b"])
    msg = "Grouper and axis must be same length"
    with pytest.raises(ValueError, match=msg):
        df.groupby([[]])


def test_groupby_multiindex_series_keys_len_equal_group_axis():
    # GH 25704
    index_array = [["x", "x"], ["a", "b"], ["k", "k"]]
    index_names = ["first", "second", "third"]
    ri = MultiIndex.from_arrays(index_array, names=index_names)
    s = Series(data=[1, 2], index=ri)
    result = s.groupby(["first", "third"]).sum()

    index_array = [["x"], ["k"]]
    index_names = ["first", "third"]
    ei = MultiIndex.from_arrays(index_array, names=index_names)
    expected = Series([3], index=ei)

    tm.assert_series_equal(result, expected)


def test_groupby_groups_in_BaseGrouper():
    # GH 26326
    # Test if DataFrame grouped with a pandas.Grouper has correct groups
    mi = MultiIndex.from_product([["A", "B"], ["C", "D"]], names=["alpha", "beta"])
    df = DataFrame({"foo": [1, 2, 1, 2], "bar": [1, 2, 3, 4]}, index=mi)
    result = df.groupby([Grouper(level="alpha"), "beta"])
    expected = df.groupby(["alpha", "beta"])
    assert result.groups == expected.groups

    result = df.groupby(["beta", Grouper(level="alpha")])
    expected = df.groupby(["beta", "alpha"])
    assert result.groups == expected.groups


@pytest.mark.parametrize("group_name", ["x", ["x"]])
def test_groupby_axis_1(group_name):
    # GH 27614
    df = DataFrame(
        np.arange(12).reshape(3, 4), index=[0, 1, 0], columns=[10, 20, 10, 20]
    )
    df.index.name = "y"
    df.columns.name = "x"

    results = df.groupby(group_name, axis=1).sum()
    expected = df.T.groupby(group_name).sum().T
    tm.assert_frame_equal(results, expected)

    # test on MI column
    iterables = [["bar", "baz", "foo"], ["one", "two"]]
    mi = MultiIndex.from_product(iterables=iterables, names=["x", "x1"])
    df = DataFrame(np.arange(18).reshape(3, 6), index=[0, 1, 0], columns=mi)
    results = df.groupby(group_name, axis=1).sum()
    expected = df.T.groupby(group_name).sum().T
    tm.assert_frame_equal(results, expected)


@pytest.mark.parametrize(
    "op, expected",
    [
        (
            "shift",
            {
                "time": [
                    None,
                    None,
                    Timestamp("2019-01-01 12:00:00"),
                    Timestamp("2019-01-01 12:30:00"),
                    None,
                    None,
                ]
            },
        ),
        (
            "bfill",
            {
                "time": [
                    Timestamp("2019-01-01 12:00:00"),
                    Timestamp("2019-01-01 12:30:00"),
                    Timestamp("2019-01-01 14:00:00"),
                    Timestamp("2019-01-01 14:30:00"),
                    Timestamp("2019-01-01 14:00:00"),
                    Timestamp("2019-01-01 14:30:00"),
                ]
            },
        ),
        (
            "ffill",
            {
                "time": [
                    Timestamp("2019-01-01 12:00:00"),
                    Timestamp("2019-01-01 12:30:00"),
                    Timestamp("2019-01-01 12:00:00"),
                    Timestamp("2019-01-01 12:30:00"),
                    Timestamp("2019-01-01 14:00:00"),
                    Timestamp("2019-01-01 14:30:00"),
                ]
            },
        ),
    ],
)
def test_shift_bfill_ffill_tz(tz_naive_fixture, op, expected):
    # GH19995, GH27992: Check that timezone does not drop in shift, bfill, and ffill
    tz = tz_naive_fixture
    data = {
        "id": ["A", "B", "A", "B", "A", "B"],
        "time": [
            Timestamp("2019-01-01 12:00:00"),
            Timestamp("2019-01-01 12:30:00"),
            None,
            None,
            Timestamp("2019-01-01 14:00:00"),
            Timestamp("2019-01-01 14:30:00"),
        ],
    }
    df = DataFrame(data).assign(time=lambda x: x.time.dt.tz_localize(tz))

    grouped = df.groupby("id")
    result = getattr(grouped, op)()
    expected = DataFrame(expected).assign(time=lambda x: x.time.dt.tz_localize(tz))
    tm.assert_frame_equal(result, expected)


def test_groupby_only_none_group():
    # see GH21624
    # this was crashing with "ValueError: Length of passed values is 1, index implies 0"
    df = DataFrame({"g": [None], "x": 1})
    actual = df.groupby("g")["x"].transform("sum")
    expected = Series([np.nan], name="x")

    tm.assert_series_equal(actual, expected)


def test_groupby_duplicate_index():
    # GH#29189 the groupby call here used to raise
    ser = Series([2, 5, 6, 8], index=[2.0, 4.0, 4.0, 5.0])
    gb = ser.groupby(level=0)

    result = gb.mean()
    expected = Series([2, 5.5, 8], index=[2.0, 4.0, 5.0])
    tm.assert_series_equal(result, expected)


@pytest.mark.parametrize(
    "idx", [Index(["a", "a"]), MultiIndex.from_tuples((("a", "a"), ("a", "a")))]
)
@pytest.mark.filterwarnings("ignore:tshift is deprecated:FutureWarning")
def test_dup_labels_output_shape(groupby_func, idx):
    if groupby_func in {"size", "ngroup", "cumcount"}:
        pytest.skip("Not applicable")

    df = DataFrame([[1, 1]], columns=idx)
    grp_by = df.groupby([0])

    args = []
    if groupby_func in {"fillna", "nth"}:
        args.append(0)
    elif groupby_func == "corrwith":
        args.append(df)
    elif groupby_func == "tshift":
        df.index = [Timestamp("today")]
        args.extend([1, "D"])

    result = getattr(grp_by, groupby_func)(*args)

    assert result.shape == (1, 2)
    tm.assert_index_equal(result.columns, idx)


def test_groupby_crash_on_nunique(axis):
    # Fix following 30253
    dti = date_range("2016-01-01", periods=2, name="foo")
    df = DataFrame({("A", "B"): [1, 2], ("A", "C"): [1, 3], ("D", "B"): [0, 0]})
    df.columns.names = ("bar", "baz")
    df.index = dti

    axis_number = df._get_axis_number(axis)
    if not axis_number:
        df = df.T

    gb = df.groupby(axis=axis_number, level=0)
    result = gb.nunique()

    expected = DataFrame({"A": [1, 2], "D": [1, 1]}, index=dti)
    expected.columns.name = "bar"
    if not axis_number:
        expected = expected.T

    tm.assert_frame_equal(result, expected)

    if axis_number == 0:
        # same thing, but empty columns
        gb2 = df[[]].groupby(axis=axis_number, level=0)
        exp = expected[[]]
    else:
        # same thing, but empty rows
        gb2 = df.loc[[]].groupby(axis=axis_number, level=0)
        # default for empty when we can't infer a dtype is float64
        exp = expected.loc[[]].astype(np.float64)

    res = gb2.nunique()
    tm.assert_frame_equal(res, exp)


def test_groupby_list_level():
    # GH 9790
    expected = DataFrame(np.arange(0, 9).reshape(3, 3), dtype=float)
    result = expected.groupby(level=[0]).mean()
    tm.assert_frame_equal(result, expected)


@pytest.mark.parametrize(
    "max_seq_items, expected",
    [
        (5, "{0: [0], 1: [1], 2: [2], 3: [3], 4: [4]}"),
        (4, "{0: [0], 1: [1], 2: [2], 3: [3], ...}"),
        (1, "{0: [0], ...}"),
    ],
)
def test_groups_repr_truncates(max_seq_items, expected):
    # GH 1135
    df = DataFrame(np.random.randn(5, 1))
    df["a"] = df.index

    with pd.option_context("display.max_seq_items", max_seq_items):
        result = df.groupby("a").groups.__repr__()
        assert result == expected

        result = df.groupby(np.array(df.a)).groups.__repr__()
        assert result == expected


def test_group_on_two_row_multiindex_returns_one_tuple_key():
    # GH 18451
    df = DataFrame([{"a": 1, "b": 2, "c": 99}, {"a": 1, "b": 2, "c": 88}])
    df = df.set_index(["a", "b"])

    grp = df.groupby(["a", "b"])
    result = grp.indices
    expected = {(1, 2): np.array([0, 1], dtype=np.int64)}

    assert len(result) == 1
    key = (1, 2)
    assert (result[key] == expected[key]).all()


@pytest.mark.parametrize(
    "klass, attr, value",
    [
        (DataFrame, "level", "a"),
        (DataFrame, "as_index", False),
        (DataFrame, "sort", False),
        (DataFrame, "group_keys", False),
        (DataFrame, "squeeze", True),
        (DataFrame, "observed", True),
        (DataFrame, "dropna", False),
        pytest.param(
            Series,
            "axis",
            1,
            marks=pytest.mark.xfail(
                reason="GH 35443: Attribute currently not passed on to series"
            ),
        ),
        (Series, "level", "a"),
        (Series, "as_index", False),
        (Series, "sort", False),
        (Series, "group_keys", False),
        (Series, "squeeze", True),
        (Series, "observed", True),
        (Series, "dropna", False),
    ],
)
@pytest.mark.filterwarnings(
    "ignore:The `squeeze` parameter is deprecated:FutureWarning"
)
def test_subsetting_columns_keeps_attrs(klass, attr, value):
    # GH 9959 - When subsetting columns, don't drop attributes
    df = DataFrame({"a": [1], "b": [2], "c": [3]})
    if attr != "axis":
        df = df.set_index("a")

    expected = df.groupby("a", **{attr: value})
    result = expected[["b"]] if klass is DataFrame else expected["b"]
    assert getattr(result, attr) == getattr(expected, attr)


def test_subsetting_columns_axis_1():
    # GH 37725
    g = DataFrame({"A": [1], "B": [2], "C": [3]}).groupby([0, 0, 1], axis=1)
    match = "Cannot subset columns when using axis=1"
    with pytest.raises(ValueError, match=match):
        g[["A", "B"]].sum()


@pytest.mark.parametrize("func", ["sum", "any", "shift"])
def test_groupby_column_index_name_lost(func):
    # GH: 29764 groupby loses index sometimes
    expected = Index(["a"], name="idx")
    df = DataFrame([[1]], columns=expected)
    df_grouped = df.groupby([1])
    result = getattr(df_grouped, func)().columns
    tm.assert_index_equal(result, expected)


def test_groupby_duplicate_columns():
    # GH: 31735
    df = DataFrame(
        {"A": ["f", "e", "g", "h"], "B": ["a", "b", "c", "d"], "C": [1, 2, 3, 4]}
    ).astype(object)
    df.columns = ["A", "B", "B"]
    result = df.groupby([0, 0, 0, 0]).min()
    expected = DataFrame([["e", "a", 1]], columns=["A", "B", "B"])
    tm.assert_frame_equal(result, expected)


def test_groupby_series_with_tuple_name():
    # GH 37755
    ser = Series([1, 2, 3, 4], index=[1, 1, 2, 2], name=("a", "a"))
    ser.index.name = ("b", "b")
    result = ser.groupby(level=0).last()
    expected = Series([2, 4], index=[1, 2], name=("a", "a"))
    expected.index.name = ("b", "b")
    tm.assert_series_equal(result, expected)


@pytest.mark.xfail(not IS64, reason="GH#38778: fail on 32-bit system")
@pytest.mark.parametrize(
    "func, values", [("sum", [97.0, 98.0]), ("mean", [24.25, 24.5])]
)
def test_groupby_numerical_stability_sum_mean(func, values):
    # GH#38778
    data = [1e16, 1e16, 97, 98, -5e15, -5e15, -5e15, -5e15]
    df = DataFrame({"group": [1, 2] * 4, "a": data, "b": data})
    result = getattr(df.groupby("group"), func)()
    expected = DataFrame({"a": values, "b": values}, index=Index([1, 2], name="group"))
    tm.assert_frame_equal(result, expected)


@pytest.mark.xfail(not IS64, reason="GH#38778: fail on 32-bit system")
def test_groupby_numerical_stability_cumsum():
    # GH#38934
    data = [1e16, 1e16, 97, 98, -5e15, -5e15, -5e15, -5e15]
    df = DataFrame({"group": [1, 2] * 4, "a": data, "b": data})
    result = df.groupby("group").cumsum()
    exp_data = (
        [1e16] * 2 + [1e16 + 96, 1e16 + 98] + [5e15 + 97, 5e15 + 98] + [97.0, 98.0]
    )
    expected = DataFrame({"a": exp_data, "b": exp_data})
    tm.assert_frame_equal(result, expected, check_exact=True)


def test_groupby_mean_duplicate_index(rand_series_with_duplicate_datetimeindex):
    dups = rand_series_with_duplicate_datetimeindex
    result = dups.groupby(level=0).mean()
    expected = dups.groupby(dups.index).mean()
    tm.assert_series_equal(result, expected)


def test_groupby_all_nan_groups_drop():
    # GH 15036
    s = Series([1, 2, 3], [np.nan, np.nan, np.nan])
    result = s.groupby(s.index).sum()
    expected = Series([], index=Index([], dtype=np.float64), dtype=np.int64)
    tm.assert_series_equal(result, expected)


def test_groupby_empty_multi_column():
    # GH 15106
    result = DataFrame(data=[], columns=["A", "B", "C"]).groupby(["A", "B"]).sum()
    expected = DataFrame(
        [], columns=["C"], index=MultiIndex([[], []], [[], []], names=["A", "B"])
    )
    tm.assert_frame_equal(result, expected)<|MERGE_RESOLUTION|>--- conflicted
+++ resolved
@@ -1758,11 +1758,8 @@
 @pytest.mark.parametrize(
     "op", ["idxmax", "idxmin", "mad", "min", "max", "sum", "prod", "skew"]
 )
-<<<<<<< HEAD
 @pytest.mark.filterwarnings("ignore:Dropping invalid columns:FutureWarning")
-=======
 @pytest.mark.filterwarnings("ignore:.*Select only valid:FutureWarning")
->>>>>>> da2f408f
 def test_empty_groupby(columns, keys, values, method, op, request):
     # GH8093 & GH26411
     override_dtype = None
