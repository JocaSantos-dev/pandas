from datetime import datetime
import decimal
from decimal import Decimal
import re

import numpy as np
import pytest

from pandas.errors import (
    PerformanceWarning,
    SpecificationError,
)
import pandas.util._test_decorators as td

from pandas.core.dtypes.common import is_string_dtype

import pandas as pd
from pandas import (
    Categorical,
    DataFrame,
    Grouper,
    Index,
    Interval,
    MultiIndex,
    RangeIndex,
    Series,
    Timedelta,
    Timestamp,
    date_range,
    to_datetime,
)
import pandas._testing as tm
from pandas.core.arrays import BooleanArray
import pandas.core.common as com

pytestmark = pytest.mark.filterwarnings("ignore:Mean of empty slice:RuntimeWarning")


def test_repr():
    # GH18203
    result = repr(Grouper(key="A", level="B"))
    expected = "Grouper(key='A', level='B', sort=False, dropna=True)"
    assert result == expected


def test_groupby_nonobject_dtype(multiindex_dataframe_random_data):
    key = multiindex_dataframe_random_data.index.codes[0]
    grouped = multiindex_dataframe_random_data.groupby(key)
    result = grouped.sum()

    expected = multiindex_dataframe_random_data.groupby(key.astype("O")).sum()
    assert result.index.dtype == np.int8
    assert expected.index.dtype == np.int64
    tm.assert_frame_equal(result, expected, check_index_type=False)


def test_groupby_nonobject_dtype_mixed():
    # GH 3911, mixed frame non-conversion
    df = DataFrame(
        {
            "A": ["foo", "bar", "foo", "bar", "foo", "bar", "foo", "foo"],
            "B": ["one", "one", "two", "three", "two", "two", "one", "three"],
            "C": np.random.default_rng(2).standard_normal(8),
            "D": np.array(np.random.default_rng(2).standard_normal(8), dtype="float32"),
        }
    )
    df["value"] = range(len(df))

    def max_value(group):
        return group.loc[group["value"].idxmax()]

    msg = "DataFrameGroupBy.apply operated on the grouping columns"
    with tm.assert_produces_warning(DeprecationWarning, match=msg):
        applied = df.groupby("A").apply(max_value)
    result = applied.dtypes
    expected = df.dtypes
    tm.assert_series_equal(result, expected)


def test_pass_args_kwargs(ts, tsframe):
    def f(x, q=None, axis=0):
        return np.percentile(x, q, axis=axis)

    g = lambda x: np.percentile(x, 80, axis=0)

    # Series
    ts_grouped = ts.groupby(lambda x: x.month)
    agg_result = ts_grouped.agg(np.percentile, 80, axis=0)
    apply_result = ts_grouped.apply(np.percentile, 80, axis=0)
    trans_result = ts_grouped.transform(np.percentile, 80, axis=0)

    agg_expected = ts_grouped.quantile(0.8)
    trans_expected = ts_grouped.transform(g)

    tm.assert_series_equal(apply_result, agg_expected)
    tm.assert_series_equal(agg_result, agg_expected)
    tm.assert_series_equal(trans_result, trans_expected)

    agg_result = ts_grouped.agg(f, q=80)
    apply_result = ts_grouped.apply(f, q=80)
    trans_result = ts_grouped.transform(f, q=80)
    tm.assert_series_equal(agg_result, agg_expected)
    tm.assert_series_equal(apply_result, agg_expected)
    tm.assert_series_equal(trans_result, trans_expected)

    # DataFrame
    for as_index in [True, False]:
        df_grouped = tsframe.groupby(lambda x: x.month, as_index=as_index)
        warn = None if as_index else FutureWarning
        msg = "A grouping .* was excluded from the result"
        with tm.assert_produces_warning(warn, match=msg):
            agg_result = df_grouped.agg(np.percentile, 80, axis=0)
        with tm.assert_produces_warning(warn, match=msg):
            apply_result = df_grouped.apply(DataFrame.quantile, 0.8)
        with tm.assert_produces_warning(warn, match=msg):
            expected = df_grouped.quantile(0.8)
        tm.assert_frame_equal(apply_result, expected, check_names=False)
        tm.assert_frame_equal(agg_result, expected)

        apply_result = df_grouped.apply(DataFrame.quantile, [0.4, 0.8])
        with tm.assert_produces_warning(warn, match=msg):
            expected_seq = df_grouped.quantile([0.4, 0.8])
        tm.assert_frame_equal(apply_result, expected_seq, check_names=False)

        with tm.assert_produces_warning(warn, match=msg):
            agg_result = df_grouped.agg(f, q=80)
        with tm.assert_produces_warning(warn, match=msg):
            apply_result = df_grouped.apply(DataFrame.quantile, q=0.8)
        tm.assert_frame_equal(agg_result, expected)
        tm.assert_frame_equal(apply_result, expected, check_names=False)


def test_len():
    df = DataFrame(
        np.random.default_rng(2).standard_normal((10, 4)),
        columns=Index(list("ABCD"), dtype=object),
        index=date_range("2000-01-01", periods=10, freq="B"),
    )
    grouped = df.groupby([lambda x: x.year, lambda x: x.month, lambda x: x.day])
    assert len(grouped) == len(df)

    grouped = df.groupby([lambda x: x.year, lambda x: x.month])
    expected = len({(x.year, x.month) for x in df.index})
    assert len(grouped) == expected


def test_len_nan_group():
    # issue 11016
    df = DataFrame({"a": [np.nan] * 3, "b": [1, 2, 3]})
    assert len(df.groupby("a")) == 0
    assert len(df.groupby("b")) == 3
    assert len(df.groupby(["a", "b"])) == 0


def test_basic_regression():
    # regression
    result = Series([1.0 * x for x in list(range(1, 10)) * 10])

    data = np.random.default_rng(2).random(1100) * 10.0
    groupings = Series(data)

    grouped = result.groupby(groupings)
    grouped.mean()


def test_indices_concatenation_order():
    # GH 2808

    def f1(x):
        y = x[(x.b % 2) == 1] ** 2
        if y.empty:
            multiindex = MultiIndex(levels=[[]] * 2, codes=[[]] * 2, names=["b", "c"])
            res = DataFrame(columns=["a"], index=multiindex)
            return res
        else:
            y = y.set_index(["b", "c"])
            return y

    def f2(x):
        y = x[(x.b % 2) == 1] ** 2
        if y.empty:
            return DataFrame()
        else:
            y = y.set_index(["b", "c"])
            return y

    def f3(x):
        y = x[(x.b % 2) == 1] ** 2
        if y.empty:
            multiindex = MultiIndex(
                levels=[[]] * 2, codes=[[]] * 2, names=["foo", "bar"]
            )
            res = DataFrame(columns=["a", "b"], index=multiindex)
            return res
        else:
            return y

    df = DataFrame({"a": [1, 2, 2, 2], "b": range(4), "c": range(5, 9)})

    df2 = DataFrame({"a": [3, 2, 2, 2], "b": range(4), "c": range(5, 9)})

    depr_msg = "The behavior of array concatenation with empty entries is deprecated"

    # correct result
    msg = "DataFrameGroupBy.apply operated on the grouping columns"
    with tm.assert_produces_warning(DeprecationWarning, match=msg):
        result1 = df.groupby("a").apply(f1)
    with tm.assert_produces_warning(DeprecationWarning, match=msg):
        result2 = df2.groupby("a").apply(f1)
    tm.assert_frame_equal(result1, result2)

    # should fail (not the same number of levels)
    msg = "Cannot concat indices that do not have the same number of levels"
    with pytest.raises(AssertionError, match=msg):
        df.groupby("a").apply(f2)
    with pytest.raises(AssertionError, match=msg):
        df2.groupby("a").apply(f2)

    # should fail (incorrect shape)
    with pytest.raises(AssertionError, match=msg):
        df.groupby("a").apply(f3)
    with pytest.raises(AssertionError, match=msg):
        with tm.assert_produces_warning(FutureWarning, match=depr_msg):
            df2.groupby("a").apply(f3)


def test_attr_wrapper(ts):
    grouped = ts.groupby(lambda x: x.weekday())

    result = grouped.std()
    expected = grouped.agg(lambda x: np.std(x, ddof=1))
    tm.assert_series_equal(result, expected)

    # this is pretty cool
    result = grouped.describe()
    expected = {name: gp.describe() for name, gp in grouped}
    expected = DataFrame(expected).T
    tm.assert_frame_equal(result, expected)

    # get attribute
    result = grouped.dtype
    expected = grouped.agg(lambda x: x.dtype)
    tm.assert_series_equal(result, expected)

    # make sure raises error
    msg = "'SeriesGroupBy' object has no attribute 'foo'"
    with pytest.raises(AttributeError, match=msg):
        getattr(grouped, "foo")


def test_frame_groupby(tsframe):
    grouped = tsframe.groupby(lambda x: x.weekday())

    # aggregate
    aggregated = grouped.aggregate("mean")
    assert len(aggregated) == 5
    assert len(aggregated.columns) == 4

    # by string
    tscopy = tsframe.copy()
    tscopy["weekday"] = [x.weekday() for x in tscopy.index]
    stragged = tscopy.groupby("weekday").aggregate("mean")
    tm.assert_frame_equal(stragged, aggregated, check_names=False)

    # transform
    grouped = tsframe.head(30).groupby(lambda x: x.weekday())
    transformed = grouped.transform(lambda x: x - x.mean())
    assert len(transformed) == 30
    assert len(transformed.columns) == 4

    # transform propagate
    transformed = grouped.transform(lambda x: x.mean())
    for name, group in grouped:
        mean = group.mean()
        for idx in group.index:
            tm.assert_series_equal(transformed.xs(idx), mean, check_names=False)

    # iterate
    for weekday, group in grouped:
        assert group.index[0].weekday() == weekday

    # groups / group_indices
    groups = grouped.groups
    indices = grouped.indices

    for k, v in groups.items():
        samething = tsframe.index.take(indices[k])
        assert (samething == v).all()


def test_frame_set_name_single(df):
    grouped = df.groupby("A")

    result = grouped.mean(numeric_only=True)
    assert result.index.name == "A"

    result = df.groupby("A", as_index=False).mean(numeric_only=True)
    assert result.index.name != "A"

    result = grouped[["C", "D"]].agg("mean")
    assert result.index.name == "A"

    result = grouped.agg({"C": "mean", "D": "std"})
    assert result.index.name == "A"

    result = grouped["C"].mean()
    assert result.index.name == "A"
    result = grouped["C"].agg("mean")
    assert result.index.name == "A"
    result = grouped["C"].agg(["mean", "std"])
    assert result.index.name == "A"

    msg = r"nested renamer is not supported"
    with pytest.raises(SpecificationError, match=msg):
        grouped["C"].agg({"foo": "mean", "bar": "std"})


def test_multi_func(df):
    col1 = df["A"]
    col2 = df["B"]

    grouped = df.groupby([col1.get, col2.get])
    agged = grouped.mean(numeric_only=True)
    expected = df.groupby(["A", "B"]).mean()

    # TODO groupby get drops names
    tm.assert_frame_equal(
        agged.loc[:, ["C", "D"]], expected.loc[:, ["C", "D"]], check_names=False
    )

    # some "groups" with no data
    df = DataFrame(
        {
            "v1": np.random.default_rng(2).standard_normal(6),
            "v2": np.random.default_rng(2).standard_normal(6),
            "k1": np.array(["b", "b", "b", "a", "a", "a"]),
            "k2": np.array(["1", "1", "1", "2", "2", "2"]),
        },
        index=["one", "two", "three", "four", "five", "six"],
    )
    # only verify that it works for now
    grouped = df.groupby(["k1", "k2"])
    grouped.agg("sum")


def test_multi_key_multiple_functions(df):
    grouped = df.groupby(["A", "B"])["C"]

    agged = grouped.agg(["mean", "std"])
    expected = DataFrame({"mean": grouped.agg("mean"), "std": grouped.agg("std")})
    tm.assert_frame_equal(agged, expected)


def test_frame_multi_key_function_list():
    data = DataFrame(
        {
            "A": [
                "foo",
                "foo",
                "foo",
                "foo",
                "bar",
                "bar",
                "bar",
                "bar",
                "foo",
                "foo",
                "foo",
            ],
            "B": [
                "one",
                "one",
                "one",
                "two",
                "one",
                "one",
                "one",
                "two",
                "two",
                "two",
                "one",
            ],
            "D": np.random.default_rng(2).standard_normal(11),
            "E": np.random.default_rng(2).standard_normal(11),
            "F": np.random.default_rng(2).standard_normal(11),
        }
    )

    grouped = data.groupby(["A", "B"])
    funcs = ["mean", "std"]
    agged = grouped.agg(funcs)
    expected = pd.concat(
        [grouped["D"].agg(funcs), grouped["E"].agg(funcs), grouped["F"].agg(funcs)],
        keys=["D", "E", "F"],
        axis=1,
    )
    assert isinstance(agged.index, MultiIndex)
    assert isinstance(expected.index, MultiIndex)
    tm.assert_frame_equal(agged, expected)


def test_frame_multi_key_function_list_partial_failure():
    data = DataFrame(
        {
            "A": [
                "foo",
                "foo",
                "foo",
                "foo",
                "bar",
                "bar",
                "bar",
                "bar",
                "foo",
                "foo",
                "foo",
            ],
            "B": [
                "one",
                "one",
                "one",
                "two",
                "one",
                "one",
                "one",
                "two",
                "two",
                "two",
                "one",
            ],
            "C": [
                "dull",
                "dull",
                "shiny",
                "dull",
                "dull",
                "shiny",
                "shiny",
                "dull",
                "shiny",
                "shiny",
                "shiny",
            ],
            "D": np.random.default_rng(2).standard_normal(11),
            "E": np.random.default_rng(2).standard_normal(11),
            "F": np.random.default_rng(2).standard_normal(11),
        }
    )

    grouped = data.groupby(["A", "B"])
    funcs = ["mean", "std"]
    msg = re.escape("agg function failed [how->mean,dtype->")
    with pytest.raises(TypeError, match=msg):
        grouped.agg(funcs)


@pytest.mark.parametrize("op", [lambda x: x.sum(), lambda x: x.mean()])
def test_groupby_multiple_columns(df, op):
    data = df
    grouped = data.groupby(["A", "B"])

    result1 = op(grouped)

    keys = []
    values = []
    for n1, gp1 in data.groupby("A"):
        for n2, gp2 in gp1.groupby("B"):
            keys.append((n1, n2))
            values.append(op(gp2.loc[:, ["C", "D"]]))

    mi = MultiIndex.from_tuples(keys, names=["A", "B"])
    expected = pd.concat(values, axis=1).T
    expected.index = mi

    # a little bit crude
    for col in ["C", "D"]:
        result_col = op(grouped[col])
        pivoted = result1[col]
        exp = expected[col]
        tm.assert_series_equal(result_col, exp)
        tm.assert_series_equal(pivoted, exp)

    # test single series works the same
    result = data["C"].groupby([data["A"], data["B"]]).mean()
    expected = data.groupby(["A", "B"]).mean()["C"]

    tm.assert_series_equal(result, expected)


def test_as_index_select_column():
    # GH 5764
    df = DataFrame([[1, 2], [1, 4], [5, 6]], columns=["A", "B"])
    result = df.groupby("A", as_index=False)["B"].get_group(1)
    expected = Series([2, 4], name="B")
    tm.assert_series_equal(result, expected)

    result = df.groupby("A", as_index=False, group_keys=True)["B"].apply(
        lambda x: x.cumsum()
    )
    expected = Series(
        [2, 6, 6], name="B", index=MultiIndex.from_tuples([(0, 0), (0, 1), (1, 2)])
    )
    tm.assert_series_equal(result, expected)


def test_groupby_as_index_select_column_sum_empty_df():
    # GH 35246
    df = DataFrame(columns=Index(["A", "B", "C"], name="alpha"))
    left = df.groupby(by="A", as_index=False)["B"].sum(numeric_only=False)

    expected = DataFrame(columns=df.columns[:2], index=range(0))
    # GH#50744 - Columns after selection shouldn't retain names
    expected.columns.names = [None]
    tm.assert_frame_equal(left, expected)


def test_ops_not_as_index(reduction_func):
    # GH 10355, 21090
    # Using as_index=False should not modify grouped column

    if reduction_func in ("corrwith", "nth", "ngroup"):
        pytest.skip(f"GH 5755: Test not applicable for {reduction_func}")

    df = DataFrame(
        np.random.default_rng(2).integers(0, 5, size=(100, 2)), columns=["a", "b"]
    )
    expected = getattr(df.groupby("a"), reduction_func)()
    if reduction_func == "size":
        expected = expected.rename("size")
    expected = expected.reset_index()

    if reduction_func != "size":
        # 32 bit compat -> groupby preserves dtype whereas reset_index casts to int64
        expected["a"] = expected["a"].astype(df["a"].dtype)

    g = df.groupby("a", as_index=False)

    result = getattr(g, reduction_func)()
    tm.assert_frame_equal(result, expected)

    result = g.agg(reduction_func)
    tm.assert_frame_equal(result, expected)

    result = getattr(g["b"], reduction_func)()
    tm.assert_frame_equal(result, expected)

    result = g["b"].agg(reduction_func)
    tm.assert_frame_equal(result, expected)


def test_as_index_series_return_frame(df):
    grouped = df.groupby("A", as_index=False)
    grouped2 = df.groupby(["A", "B"], as_index=False)

    result = grouped["C"].agg("sum")
    expected = grouped.agg("sum").loc[:, ["A", "C"]]
    assert isinstance(result, DataFrame)
    tm.assert_frame_equal(result, expected)

    result2 = grouped2["C"].agg("sum")
    expected2 = grouped2.agg("sum").loc[:, ["A", "B", "C"]]
    assert isinstance(result2, DataFrame)
    tm.assert_frame_equal(result2, expected2)

    result = grouped["C"].sum()
    expected = grouped.sum().loc[:, ["A", "C"]]
    assert isinstance(result, DataFrame)
    tm.assert_frame_equal(result, expected)

    result2 = grouped2["C"].sum()
    expected2 = grouped2.sum().loc[:, ["A", "B", "C"]]
    assert isinstance(result2, DataFrame)
    tm.assert_frame_equal(result2, expected2)


def test_as_index_series_column_slice_raises(df):
    # GH15072
    grouped = df.groupby("A", as_index=False)
    msg = r"Column\(s\) C already selected"

    with pytest.raises(IndexError, match=msg):
        grouped["C"].__getitem__("D")


def test_groupby_as_index_cython(df):
    data = df

    # single-key
    grouped = data.groupby("A", as_index=False)
    result = grouped.mean(numeric_only=True)
    expected = data.groupby(["A"]).mean(numeric_only=True)
    expected.insert(0, "A", expected.index)
    expected.index = RangeIndex(len(expected))
    tm.assert_frame_equal(result, expected)

    # multi-key
    grouped = data.groupby(["A", "B"], as_index=False)
    result = grouped.mean()
    expected = data.groupby(["A", "B"]).mean()

    arrays = list(zip(*expected.index.values))
    expected.insert(0, "A", arrays[0])
    expected.insert(1, "B", arrays[1])
    expected.index = RangeIndex(len(expected))
    tm.assert_frame_equal(result, expected)


def test_groupby_as_index_series_scalar(df):
    grouped = df.groupby(["A", "B"], as_index=False)

    # GH #421

    result = grouped["C"].agg(len)
    expected = grouped.agg(len).loc[:, ["A", "B", "C"]]
    tm.assert_frame_equal(result, expected)


def test_groupby_multiple_key():
    df = DataFrame(
        np.random.default_rng(2).standard_normal((10, 4)),
        columns=Index(list("ABCD"), dtype=object),
        index=date_range("2000-01-01", periods=10, freq="B"),
    )
    grouped = df.groupby([lambda x: x.year, lambda x: x.month, lambda x: x.day])
    agged = grouped.sum()
    tm.assert_almost_equal(df.values, agged.values)


def test_groupby_multi_corner(df):
    # test that having an all-NA column doesn't mess you up
    df = df.copy()
    df["bad"] = np.nan
    agged = df.groupby(["A", "B"]).mean()

    expected = df.groupby(["A", "B"]).mean()
    expected["bad"] = np.nan

    tm.assert_frame_equal(agged, expected)


def test_raises_on_nuisance(df):
    grouped = df.groupby("A")
    msg = re.escape("agg function failed [how->mean,dtype->")
    with pytest.raises(TypeError, match=msg):
        grouped.agg("mean")
    with pytest.raises(TypeError, match=msg):
        grouped.mean()

    df = df.loc[:, ["A", "C", "D"]]
    df["E"] = datetime.now()
    grouped = df.groupby("A")
    msg = "datetime64 type does not support sum operations"
    with pytest.raises(TypeError, match=msg):
        grouped.agg("sum")
    with pytest.raises(TypeError, match=msg):
        grouped.sum()


@pytest.mark.parametrize(
    "agg_function",
    ["max", "min"],
)
def test_keep_nuisance_agg(df, agg_function):
    # GH 38815
    grouped = df.groupby("A")
    result = getattr(grouped, agg_function)()
    expected = result.copy()
    expected.loc["bar", "B"] = getattr(df.loc[df["A"] == "bar", "B"], agg_function)()
    expected.loc["foo", "B"] = getattr(df.loc[df["A"] == "foo", "B"], agg_function)()
    tm.assert_frame_equal(result, expected)


@pytest.mark.parametrize(
    "agg_function",
    ["sum", "mean", "prod", "std", "var", "sem", "median"],
)
@pytest.mark.parametrize("numeric_only", [True, False])
def test_omit_nuisance_agg(df, agg_function, numeric_only):
    # GH 38774, GH 38815
    grouped = df.groupby("A")

    no_drop_nuisance = ("var", "std", "sem", "mean", "prod", "median")
    if agg_function in no_drop_nuisance and not numeric_only:
        # Added numeric_only as part of GH#46560; these do not drop nuisance
        # columns when numeric_only is False
        if agg_function in ("std", "sem"):
            klass = ValueError
            msg = "could not convert string to float: 'one'"
        else:
            klass = TypeError
            msg = re.escape(f"agg function failed [how->{agg_function},dtype->")
        with pytest.raises(klass, match=msg):
            getattr(grouped, agg_function)(numeric_only=numeric_only)
    else:
        result = getattr(grouped, agg_function)(numeric_only=numeric_only)
        if not numeric_only and agg_function == "sum":
            # sum is successful on column B
            columns = ["A", "B", "C", "D"]
        else:
            columns = ["A", "C", "D"]
        expected = getattr(df.loc[:, columns].groupby("A"), agg_function)(
            numeric_only=numeric_only
        )
        tm.assert_frame_equal(result, expected)


def test_raise_on_nuisance_python_single(df):
    # GH 38815
    grouped = df.groupby("A")
    with pytest.raises(ValueError, match="could not convert"):
        grouped.skew()


def test_raise_on_nuisance_python_multiple(three_group):
    grouped = three_group.groupby(["A", "B"])
    msg = re.escape("agg function failed [how->mean,dtype->")
    with pytest.raises(TypeError, match=msg):
        grouped.agg("mean")
    with pytest.raises(TypeError, match=msg):
        grouped.mean()


def test_empty_groups_corner(multiindex_dataframe_random_data):
    # handle empty groups
    df = DataFrame(
        {
            "k1": np.array(["b", "b", "b", "a", "a", "a"]),
            "k2": np.array(["1", "1", "1", "2", "2", "2"]),
            "k3": ["foo", "bar"] * 3,
            "v1": np.random.default_rng(2).standard_normal(6),
            "v2": np.random.default_rng(2).standard_normal(6),
        }
    )

    grouped = df.groupby(["k1", "k2"])
    result = grouped[["v1", "v2"]].agg("mean")
    expected = grouped.mean(numeric_only=True)
    tm.assert_frame_equal(result, expected)

    grouped = multiindex_dataframe_random_data[3:5].groupby(level=0)
    agged = grouped.apply(lambda x: x.mean())
    agged_A = grouped["A"].apply("mean")
    tm.assert_series_equal(agged["A"], agged_A)
    assert agged.index.name == "first"


def test_nonsense_func():
    df = DataFrame([0])
    msg = r"unsupported operand type\(s\) for \+: 'int' and 'str'"
    with pytest.raises(TypeError, match=msg):
        df.groupby(lambda x: x + "foo")


def test_wrap_aggregated_output_multindex(multiindex_dataframe_random_data):
    df = multiindex_dataframe_random_data.T
    df["baz", "two"] = "peekaboo"

    keys = [np.array([0, 0, 1]), np.array([0, 0, 1])]
    msg = re.escape("agg function failed [how->mean,dtype->")
    with pytest.raises(TypeError, match=msg):
        df.groupby(keys).agg("mean")
    agged = df.drop(columns=("baz", "two")).groupby(keys).agg("mean")
    assert isinstance(agged.columns, MultiIndex)

    def aggfun(ser):
        if ser.name == ("foo", "one"):
            raise TypeError("Test error message")
        return ser.sum()

    with pytest.raises(TypeError, match="Test error message"):
        df.groupby(keys).aggregate(aggfun)


def test_groupby_level_apply(multiindex_dataframe_random_data):
    result = multiindex_dataframe_random_data.groupby(level=0).count()
    assert result.index.name == "first"
    result = multiindex_dataframe_random_data.groupby(level=1).count()
    assert result.index.name == "second"

    result = multiindex_dataframe_random_data["A"].groupby(level=0).count()
    assert result.index.name == "first"


def test_groupby_level_mapper(multiindex_dataframe_random_data):
    deleveled = multiindex_dataframe_random_data.reset_index()

    mapper0 = {"foo": 0, "bar": 0, "baz": 1, "qux": 1}
    mapper1 = {"one": 0, "two": 0, "three": 1}

    result0 = multiindex_dataframe_random_data.groupby(mapper0, level=0).sum()
    result1 = multiindex_dataframe_random_data.groupby(mapper1, level=1).sum()

    mapped_level0 = np.array(
        [mapper0.get(x) for x in deleveled["first"]], dtype=np.int64
    )
    mapped_level1 = np.array(
        [mapper1.get(x) for x in deleveled["second"]], dtype=np.int64
    )
    expected0 = multiindex_dataframe_random_data.groupby(mapped_level0).sum()
    expected1 = multiindex_dataframe_random_data.groupby(mapped_level1).sum()
    expected0.index.name, expected1.index.name = "first", "second"

    tm.assert_frame_equal(result0, expected0)
    tm.assert_frame_equal(result1, expected1)


def test_groupby_level_nonmulti():
    # GH 1313, GH 13901
    s = Series([1, 2, 3, 10, 4, 5, 20, 6], Index([1, 2, 3, 1, 4, 5, 2, 6], name="foo"))
    expected = Series([11, 22, 3, 4, 5, 6], Index(range(1, 7), name="foo"))

    result = s.groupby(level=0).sum()
    tm.assert_series_equal(result, expected)
    result = s.groupby(level=[0]).sum()
    tm.assert_series_equal(result, expected)
    result = s.groupby(level=-1).sum()
    tm.assert_series_equal(result, expected)
    result = s.groupby(level=[-1]).sum()
    tm.assert_series_equal(result, expected)

    msg = "level > 0 or level < -1 only valid with MultiIndex"
    with pytest.raises(ValueError, match=msg):
        s.groupby(level=1)
    with pytest.raises(ValueError, match=msg):
        s.groupby(level=-2)
    msg = "No group keys passed!"
    with pytest.raises(ValueError, match=msg):
        s.groupby(level=[])
    msg = "multiple levels only valid with MultiIndex"
    with pytest.raises(ValueError, match=msg):
        s.groupby(level=[0, 0])
    with pytest.raises(ValueError, match=msg):
        s.groupby(level=[0, 1])
    msg = "level > 0 or level < -1 only valid with MultiIndex"
    with pytest.raises(ValueError, match=msg):
        s.groupby(level=[1])


def test_groupby_complex():
    # GH 12902
    a = Series(data=np.arange(4) * (1 + 2j), index=[0, 0, 1, 1])
    expected = Series((1 + 2j, 5 + 10j))

    result = a.groupby(level=0).sum()
    tm.assert_series_equal(result, expected)


def test_groupby_complex_mean():
    # GH 26475
    df = DataFrame(
        [
            {"a": 2, "b": 1 + 2j},
            {"a": 1, "b": 1 + 1j},
            {"a": 1, "b": 1 + 2j},
        ]
    )
    result = df.groupby("b").mean()
    expected = DataFrame(
        [[1.0], [1.5]],
        index=Index([(1 + 1j), (1 + 2j)], name="b"),
        columns=Index(["a"]),
    )
    tm.assert_frame_equal(result, expected)


def test_groupby_complex_numbers(using_infer_string):
    # GH 17927
    df = DataFrame(
        [
            {"a": 1, "b": 1 + 1j},
            {"a": 1, "b": 1 + 2j},
            {"a": 4, "b": 1},
        ]
    )
    dtype = "string[pyarrow_numpy]" if using_infer_string else object
    expected = DataFrame(
        np.array([1, 1, 1], dtype=np.int64),
        index=Index([(1 + 1j), (1 + 2j), (1 + 0j)], name="b"),
        columns=Index(["a"], dtype=dtype),
    )
    result = df.groupby("b", sort=False).count()
    tm.assert_frame_equal(result, expected)

    # Sorted by the magnitude of the complex numbers
    expected.index = Index([(1 + 0j), (1 + 1j), (1 + 2j)], name="b")
    result = df.groupby("b", sort=True).count()
    tm.assert_frame_equal(result, expected)


def test_groupby_series_indexed_differently():
    s1 = Series(
        [5.0, -9.0, 4.0, 100.0, -5.0, 55.0, 6.7],
        index=Index(["a", "b", "c", "d", "e", "f", "g"]),
    )
    s2 = Series(
        [1.0, 1.0, 4.0, 5.0, 5.0, 7.0], index=Index(["a", "b", "d", "f", "g", "h"])
    )

    grouped = s1.groupby(s2)
    agged = grouped.mean()
    exp = s1.groupby(s2.reindex(s1.index).get).mean()
    tm.assert_series_equal(agged, exp)


def test_groupby_with_hier_columns():
    tuples = list(
        zip(
            *[
                ["bar", "bar", "baz", "baz", "foo", "foo", "qux", "qux"],
                ["one", "two", "one", "two", "one", "two", "one", "two"],
            ]
        )
    )
    index = MultiIndex.from_tuples(tuples)
    columns = MultiIndex.from_tuples(
        [("A", "cat"), ("B", "dog"), ("B", "cat"), ("A", "dog")]
    )
    df = DataFrame(
        np.random.default_rng(2).standard_normal((8, 4)), index=index, columns=columns
    )

    result = df.groupby(level=0).mean()
    tm.assert_index_equal(result.columns, columns)

    result = df.groupby(level=0).agg("mean")
    tm.assert_index_equal(result.columns, columns)

    result = df.groupby(level=0).apply(lambda x: x.mean())
    tm.assert_index_equal(result.columns, columns)

    # add a nuisance column
    sorted_columns, _ = columns.sortlevel(0)
    df["A", "foo"] = "bar"
    result = df.groupby(level=0).mean(numeric_only=True)
    tm.assert_index_equal(result.columns, df.columns[:-1])


def test_grouping_ndarray(df):
    grouped = df.groupby(df["A"].values)
    result = grouped.sum()
    expected = df.groupby(df["A"].rename(None)).sum()
    tm.assert_frame_equal(result, expected)


def test_groupby_wrong_multi_labels():
    index = Index([0, 1, 2, 3, 4], name="index")
    data = DataFrame(
        {
            "foo": ["foo1", "foo1", "foo2", "foo1", "foo3"],
            "bar": ["bar1", "bar2", "bar2", "bar1", "bar1"],
            "baz": ["baz1", "baz1", "baz1", "baz2", "baz2"],
            "spam": ["spam2", "spam3", "spam2", "spam1", "spam1"],
            "data": [20, 30, 40, 50, 60],
        },
        index=index,
    )

    grouped = data.groupby(["foo", "bar", "baz", "spam"])

    result = grouped.agg("mean")
    expected = grouped.mean()
    tm.assert_frame_equal(result, expected)


def test_groupby_series_with_name(df):
    result = df.groupby(df["A"]).mean(numeric_only=True)
    result2 = df.groupby(df["A"], as_index=False).mean(numeric_only=True)
    assert result.index.name == "A"
    assert "A" in result2

    result = df.groupby([df["A"], df["B"]]).mean()
    result2 = df.groupby([df["A"], df["B"]], as_index=False).mean()
    assert result.index.names == ("A", "B")
    assert "A" in result2
    assert "B" in result2


def test_seriesgroupby_name_attr(df):
    # GH 6265
    result = df.groupby("A")["C"]
    assert result.count().name == "C"
    assert result.mean().name == "C"

    testFunc = lambda x: np.sum(x) * 2
    assert result.agg(testFunc).name == "C"


def test_consistency_name():
    # GH 12363

    df = DataFrame(
        {
            "A": ["foo", "bar", "foo", "bar", "foo", "bar", "foo", "foo"],
            "B": ["one", "one", "two", "two", "two", "two", "one", "two"],
            "C": np.random.default_rng(2).standard_normal(8) + 1.0,
            "D": np.arange(8),
        }
    )

    expected = df.groupby(["A"]).B.count()
    result = df.B.groupby(df.A).count()
    tm.assert_series_equal(result, expected)


def test_groupby_name_propagation(df):
    # GH 6124
    def summarize(df, name=None):
        return Series({"count": 1, "mean": 2, "omissions": 3}, name=name)

    def summarize_random_name(df):
        # Provide a different name for each Series.  In this case, groupby
        # should not attempt to propagate the Series name since they are
        # inconsistent.
        return Series({"count": 1, "mean": 2, "omissions": 3}, name=df.iloc[0]["A"])

    msg = "DataFrameGroupBy.apply operated on the grouping columns"
    with tm.assert_produces_warning(DeprecationWarning, match=msg):
        metrics = df.groupby("A").apply(summarize)
    assert metrics.columns.name is None
    with tm.assert_produces_warning(DeprecationWarning, match=msg):
        metrics = df.groupby("A").apply(summarize, "metrics")
    assert metrics.columns.name == "metrics"
    with tm.assert_produces_warning(DeprecationWarning, match=msg):
        metrics = df.groupby("A").apply(summarize_random_name)
    assert metrics.columns.name is None


def test_groupby_nonstring_columns():
    df = DataFrame([np.arange(10) for x in range(10)])
    grouped = df.groupby(0)
    result = grouped.mean()
    expected = df.groupby(df[0]).mean()
    tm.assert_frame_equal(result, expected)


def test_groupby_mixed_type_columns():
    # GH 13432, unorderable types in py3
    df = DataFrame([[0, 1, 2]], columns=["A", "B", 0])
    expected = DataFrame([[1, 2]], columns=["B", 0], index=Index([0], name="A"))

    result = df.groupby("A").first()
    tm.assert_frame_equal(result, expected)

    result = df.groupby("A").sum()
    tm.assert_frame_equal(result, expected)


def test_cython_grouper_series_bug_noncontig():
    arr = np.empty((100, 100))
    arr.fill(np.nan)
    obj = Series(arr[:, 0])
    inds = np.tile(range(10), 10)

    result = obj.groupby(inds).agg(Series.median)
    assert result.isna().all()


def test_series_grouper_noncontig_index():
    index = Index(["a" * 10] * 100)

    values = Series(np.random.default_rng(2).standard_normal(50), index=index[::2])
    labels = np.random.default_rng(2).integers(0, 5, 50)

    # it works!
    grouped = values.groupby(labels)

    # accessing the index elements causes segfault
    f = lambda x: len(set(map(id, x.index)))
    grouped.agg(f)


def test_convert_objects_leave_decimal_alone():
    s = Series(range(5))
    labels = np.array(["a", "b", "c", "d", "e"], dtype="O")

    def convert_fast(x):
        return Decimal(str(x.mean()))

    def convert_force_pure(x):
        # base will be length 0
        assert len(x.values.base) > 0
        return Decimal(str(x.mean()))

    grouped = s.groupby(labels)

    result = grouped.agg(convert_fast)
    assert result.dtype == np.object_
    assert isinstance(result.iloc[0], Decimal)

    result = grouped.agg(convert_force_pure)
    assert result.dtype == np.object_
    assert isinstance(result.iloc[0], Decimal)


def test_groupby_dtype_inference_empty():
    # GH 6733
    df = DataFrame({"x": [], "range": np.arange(0, dtype="int64")})
    assert df["x"].dtype == np.float64

    result = df.groupby("x").first()
    exp_index = Index([], name="x", dtype=np.float64)
    expected = DataFrame({"range": Series([], index=exp_index, dtype="int64")})
    tm.assert_frame_equal(result, expected, by_blocks=True)


def test_groupby_unit64_float_conversion():
    # GH: 30859 groupby converts unit64 to floats sometimes
    df = DataFrame({"first": [1], "second": [1], "value": [16148277970000000000]})
    result = df.groupby(["first", "second"])["value"].max()
    expected = Series(
        [16148277970000000000],
        MultiIndex.from_product([[1], [1]], names=["first", "second"]),
        name="value",
    )
    tm.assert_series_equal(result, expected)


def test_groupby_list_infer_array_like(df):
    result = df.groupby(list(df["A"])).mean(numeric_only=True)
    expected = df.groupby(df["A"]).mean(numeric_only=True)
    tm.assert_frame_equal(result, expected, check_names=False)

    with pytest.raises(KeyError, match=r"^'foo'$"):
        df.groupby(list(df["A"][:-1]))

    # pathological case of ambiguity
    df = DataFrame(
        {
            "foo": [0, 1],
            "bar": [3, 4],
            "val": np.random.default_rng(2).standard_normal(2),
        }
    )

    result = df.groupby(["foo", "bar"]).mean()
    expected = df.groupby([df["foo"], df["bar"]]).mean()[["val"]]


def test_groupby_keys_same_size_as_index():
    # GH 11185
    freq = "s"
    index = date_range(
        start=Timestamp("2015-09-29T11:34:44-0700"), periods=2, freq=freq
    )
    df = DataFrame([["A", 10], ["B", 15]], columns=["metric", "values"], index=index)
    result = df.groupby([Grouper(level=0, freq=freq), "metric"]).mean()
    expected = df.set_index([df.index, "metric"]).astype(float)

    tm.assert_frame_equal(result, expected)


def test_groupby_one_row():
    # GH 11741
    msg = r"^'Z'$"
    df1 = DataFrame(
        np.random.default_rng(2).standard_normal((1, 4)), columns=list("ABCD")
    )
    with pytest.raises(KeyError, match=msg):
        df1.groupby("Z")
    df2 = DataFrame(
        np.random.default_rng(2).standard_normal((2, 4)), columns=list("ABCD")
    )
    with pytest.raises(KeyError, match=msg):
        df2.groupby("Z")


def test_groupby_nat_exclude():
    # GH 6992
    df = DataFrame(
        {
            "values": np.random.default_rng(2).standard_normal(8),
            "dt": [
                np.nan,
                Timestamp("2013-01-01"),
                np.nan,
                Timestamp("2013-02-01"),
                np.nan,
                Timestamp("2013-02-01"),
                np.nan,
                Timestamp("2013-01-01"),
            ],
            "str": [np.nan, "a", np.nan, "a", np.nan, "a", np.nan, "b"],
        }
    )
    grouped = df.groupby("dt")

    expected = [Index([1, 7]), Index([3, 5])]
    keys = sorted(grouped.groups.keys())
    assert len(keys) == 2
    for k, e in zip(keys, expected):
        # grouped.groups keys are np.datetime64 with system tz
        # not to be affected by tz, only compare values
        tm.assert_index_equal(grouped.groups[k], e)

    # confirm obj is not filtered
    tm.assert_frame_equal(grouped._grouper.groupings[0].obj, df)
    assert grouped.ngroups == 2

    expected = {
        Timestamp("2013-01-01 00:00:00"): np.array([1, 7], dtype=np.intp),
        Timestamp("2013-02-01 00:00:00"): np.array([3, 5], dtype=np.intp),
    }

    for k in grouped.indices:
        tm.assert_numpy_array_equal(grouped.indices[k], expected[k])

    tm.assert_frame_equal(grouped.get_group(Timestamp("2013-01-01")), df.iloc[[1, 7]])
    tm.assert_frame_equal(grouped.get_group(Timestamp("2013-02-01")), df.iloc[[3, 5]])

    with pytest.raises(KeyError, match=r"^NaT$"):
        grouped.get_group(pd.NaT)

    nan_df = DataFrame(
        {"nan": [np.nan, np.nan, np.nan], "nat": [pd.NaT, pd.NaT, pd.NaT]}
    )
    assert nan_df["nan"].dtype == "float64"
    assert nan_df["nat"].dtype == "datetime64[ns]"

    for key in ["nan", "nat"]:
        grouped = nan_df.groupby(key)
        assert grouped.groups == {}
        assert grouped.ngroups == 0
        assert grouped.indices == {}
        with pytest.raises(KeyError, match=r"^nan$"):
            grouped.get_group(np.nan)
        with pytest.raises(KeyError, match=r"^NaT$"):
            grouped.get_group(pd.NaT)


def test_groupby_two_group_keys_all_nan():
    # GH #36842: Grouping over two group keys shouldn't raise an error
    df = DataFrame({"a": [np.nan, np.nan], "b": [np.nan, np.nan], "c": [1, 2]})
    result = df.groupby(["a", "b"]).indices
    assert result == {}


def test_groupby_2d_malformed():
    d = DataFrame(index=range(2))
    d["group"] = ["g1", "g2"]
    d["zeros"] = [0, 0]
    d["ones"] = [1, 1]
    d["label"] = ["l1", "l2"]
    tmp = d.groupby(["group"]).mean(numeric_only=True)
    res_values = np.array([[0.0, 1.0], [0.0, 1.0]])
    tm.assert_index_equal(tmp.columns, Index(["zeros", "ones"]))
    tm.assert_numpy_array_equal(tmp.values, res_values)


def test_int32_overflow():
    B = np.concatenate((np.arange(10000), np.arange(10000), np.arange(5000)))
    A = np.arange(25000)
    df = DataFrame(
        {
            "A": A,
            "B": B,
            "C": A,
            "D": B,
            "E": np.random.default_rng(2).standard_normal(25000),
        }
    )

    left = df.groupby(["A", "B", "C", "D"]).sum()
    right = df.groupby(["D", "C", "B", "A"]).sum()
    assert len(left) == len(right)


def test_groupby_sort_multi():
    df = DataFrame(
        {
            "a": ["foo", "bar", "baz"],
            "b": [3, 2, 1],
            "c": [0, 1, 2],
            "d": np.random.default_rng(2).standard_normal(3),
        }
    )

    tups = [tuple(row) for row in df[["a", "b", "c"]].values]
    tups = com.asarray_tuplesafe(tups)
    result = df.groupby(["a", "b", "c"], sort=True).sum()
    tm.assert_numpy_array_equal(result.index.values, tups[[1, 2, 0]])

    tups = [tuple(row) for row in df[["c", "a", "b"]].values]
    tups = com.asarray_tuplesafe(tups)
    result = df.groupby(["c", "a", "b"], sort=True).sum()
    tm.assert_numpy_array_equal(result.index.values, tups)

    tups = [tuple(x) for x in df[["b", "c", "a"]].values]
    tups = com.asarray_tuplesafe(tups)
    result = df.groupby(["b", "c", "a"], sort=True).sum()
    tm.assert_numpy_array_equal(result.index.values, tups[[2, 1, 0]])

    df = DataFrame(
        {
            "a": [0, 1, 2, 0, 1, 2],
            "b": [0, 0, 0, 1, 1, 1],
            "d": np.random.default_rng(2).standard_normal(6),
        }
    )
    grouped = df.groupby(["a", "b"])["d"]
    result = grouped.sum()

    def _check_groupby(df, result, keys, field, f=lambda x: x.sum()):
        tups = [tuple(row) for row in df[keys].values]
        tups = com.asarray_tuplesafe(tups)
        expected = f(df.groupby(tups)[field])
        for k, v in expected.items():
            assert result[k] == v

    _check_groupby(df, result, ["a", "b"], "d")


def test_dont_clobber_name_column():
    df = DataFrame(
        {"key": ["a", "a", "a", "b", "b", "b"], "name": ["foo", "bar", "baz"] * 2}
    )

    msg = "DataFrameGroupBy.apply operated on the grouping columns"
    with tm.assert_produces_warning(DeprecationWarning, match=msg):
        result = df.groupby("key", group_keys=False).apply(lambda x: x)
    tm.assert_frame_equal(result, df)


def test_skip_group_keys():
    tsf = DataFrame(
        np.random.default_rng(2).standard_normal((10, 4)),
        columns=Index(list("ABCD"), dtype=object),
        index=date_range("2000-01-01", periods=10, freq="B"),
    )

    grouped = tsf.groupby(lambda x: x.month, group_keys=False)
    result = grouped.apply(lambda x: x.sort_values(by="A")[:3])

    pieces = [group.sort_values(by="A")[:3] for key, group in grouped]

    expected = pd.concat(pieces)
    tm.assert_frame_equal(result, expected)

    grouped = tsf["A"].groupby(lambda x: x.month, group_keys=False)
    result = grouped.apply(lambda x: x.sort_values()[:3])

    pieces = [group.sort_values()[:3] for key, group in grouped]

    expected = pd.concat(pieces)
    tm.assert_series_equal(result, expected)


def test_no_nonsense_name(float_frame):
    # GH #995
    s = float_frame["C"].copy()
    s.name = None

    result = s.groupby(float_frame["A"]).agg("sum")
    assert result.name is None


def test_multifunc_sum_bug():
    # GH #1065
    x = DataFrame(np.arange(9).reshape(3, 3))
    x["test"] = 0
    x["fl"] = [1.3, 1.5, 1.6]

    grouped = x.groupby("test")
    result = grouped.agg({"fl": "sum", 2: "size"})
    assert result["fl"].dtype == np.float64


def test_handle_dict_return_value(df):
    def f(group):
        return {"max": group.max(), "min": group.min()}

    def g(group):
        return Series({"max": group.max(), "min": group.min()})

    result = df.groupby("A")["C"].apply(f)
    expected = df.groupby("A")["C"].apply(g)

    assert isinstance(result, Series)
    tm.assert_series_equal(result, expected)


@pytest.mark.parametrize("grouper", ["A", ["A", "B"]])
def test_set_group_name(df, grouper, using_infer_string):
    def f(group):
        assert group.name is not None
        return group

    def freduce(group):
        assert group.name is not None
        if using_infer_string and grouper == "A" and is_string_dtype(group.dtype):
            with pytest.raises(TypeError, match="does not support"):
                group.sum()
        else:
            return group.sum()

    def freducex(x):
        return freduce(x)

    grouped = df.groupby(grouper, group_keys=False)

    # make sure all these work
    msg = "DataFrameGroupBy.apply operated on the grouping columns"
    with tm.assert_produces_warning(DeprecationWarning, match=msg):
        grouped.apply(f)
    grouped.aggregate(freduce)
    grouped.aggregate({"C": freduce, "D": freduce})
    grouped.transform(f)

    grouped["C"].apply(f)
    grouped["C"].aggregate(freduce)
    grouped["C"].aggregate([freduce, freducex])
    grouped["C"].transform(f)


def test_group_name_available_in_inference_pass():
    # gh-15062
    df = DataFrame({"a": [0, 0, 1, 1, 2, 2], "b": np.arange(6)})

    names = []

    def f(group):
        names.append(group.name)
        return group.copy()

    msg = "DataFrameGroupBy.apply operated on the grouping columns"
    with tm.assert_produces_warning(DeprecationWarning, match=msg):
        df.groupby("a", sort=False, group_keys=False).apply(f)

    expected_names = [0, 1, 2]
    assert names == expected_names


def test_no_dummy_key_names(df):
    # see gh-1291
    result = df.groupby(df["A"].values).sum()
    assert result.index.name is None

    result = df.groupby([df["A"].values, df["B"].values]).sum()
    assert result.index.names == (None, None)


def test_groupby_sort_multiindex_series():
    # series multiindex groupby sort argument was not being passed through
    # _compress_group_index
    # GH 9444
    index = MultiIndex(
        levels=[[1, 2], [1, 2]],
        codes=[[0, 0, 0, 0, 1, 1], [1, 1, 0, 0, 0, 0]],
        names=["a", "b"],
    )
    mseries = Series([0, 1, 2, 3, 4, 5], index=index)
    index = MultiIndex(
        levels=[[1, 2], [1, 2]], codes=[[0, 0, 1], [1, 0, 0]], names=["a", "b"]
    )
    mseries_result = Series([0, 2, 4], index=index)

    result = mseries.groupby(level=["a", "b"], sort=False).first()
    tm.assert_series_equal(result, mseries_result)
    result = mseries.groupby(level=["a", "b"], sort=True).first()
    tm.assert_series_equal(result, mseries_result.sort_index())


def test_groupby_reindex_inside_function():
    periods = 1000
    ind = date_range(start="2012/1/1", freq="5min", periods=periods)
    df = DataFrame({"high": np.arange(periods), "low": np.arange(periods)}, index=ind)

    def agg_before(func, fix=False):
        """
        Run an aggregate func on the subset of data.
        """

        def _func(data):
            d = data.loc[data.index.map(lambda x: x.hour < 11)].dropna()
            if fix:
                data[data.index[0]]
            if len(d) == 0:
                return None
            return func(d)

        return _func

    grouped = df.groupby(lambda x: datetime(x.year, x.month, x.day))
    closure_bad = grouped.agg({"high": agg_before(np.max)})
    closure_good = grouped.agg({"high": agg_before(np.max, True)})

    tm.assert_frame_equal(closure_bad, closure_good)


def test_groupby_multiindex_missing_pair():
    # GH9049
    df = DataFrame(
        {
            "group1": ["a", "a", "a", "b"],
            "group2": ["c", "c", "d", "c"],
            "value": [1, 1, 1, 5],
        }
    )
    df = df.set_index(["group1", "group2"])
    df_grouped = df.groupby(level=["group1", "group2"], sort=True)

    res = df_grouped.agg("sum")
    idx = MultiIndex.from_tuples(
        [("a", "c"), ("a", "d"), ("b", "c")], names=["group1", "group2"]
    )
    exp = DataFrame([[2], [1], [5]], index=idx, columns=["value"])

    tm.assert_frame_equal(res, exp)


def test_groupby_multiindex_not_lexsorted():
    # GH 11640

    # define the lexsorted version
    lexsorted_mi = MultiIndex.from_tuples(
        [("a", ""), ("b1", "c1"), ("b2", "c2")], names=["b", "c"]
    )
    lexsorted_df = DataFrame([[1, 3, 4]], columns=lexsorted_mi)
    assert lexsorted_df.columns._is_lexsorted()

    # define the non-lexsorted version
    not_lexsorted_df = DataFrame(
        columns=["a", "b", "c", "d"], data=[[1, "b1", "c1", 3], [1, "b2", "c2", 4]]
    )
    not_lexsorted_df = not_lexsorted_df.pivot_table(
        index="a", columns=["b", "c"], values="d"
    )
    not_lexsorted_df = not_lexsorted_df.reset_index()
    assert not not_lexsorted_df.columns._is_lexsorted()

    expected = lexsorted_df.groupby("a").mean()
    with tm.assert_produces_warning(PerformanceWarning):
        result = not_lexsorted_df.groupby("a").mean()
    tm.assert_frame_equal(expected, result)

    # a transforming function should work regardless of sort
    # GH 14776
    df = DataFrame(
        {"x": ["a", "a", "b", "a"], "y": [1, 1, 2, 2], "z": [1, 2, 3, 4]}
    ).set_index(["x", "y"])
    assert not df.index._is_lexsorted()

    for level in [0, 1, [0, 1]]:
        for sort in [False, True]:
            result = df.groupby(level=level, sort=sort, group_keys=False).apply(
                DataFrame.drop_duplicates
            )
            expected = df
            tm.assert_frame_equal(expected, result)

            result = (
                df.sort_index()
                .groupby(level=level, sort=sort, group_keys=False)
                .apply(DataFrame.drop_duplicates)
            )
            expected = df.sort_index()
            tm.assert_frame_equal(expected, result)


def test_index_label_overlaps_location():
    # checking we don't have any label/location confusion in the
    # wake of GH5375
    df = DataFrame(list("ABCDE"), index=[2, 0, 2, 1, 1])
    g = df.groupby(list("ababb"))
    actual = g.filter(lambda x: len(x) > 2)
    expected = df.iloc[[1, 3, 4]]
    tm.assert_frame_equal(actual, expected)

    ser = df[0]
    g = ser.groupby(list("ababb"))
    actual = g.filter(lambda x: len(x) > 2)
    expected = ser.take([1, 3, 4])
    tm.assert_series_equal(actual, expected)

    #  and again, with a generic Index of floats
    df.index = df.index.astype(float)
    g = df.groupby(list("ababb"))
    actual = g.filter(lambda x: len(x) > 2)
    expected = df.iloc[[1, 3, 4]]
    tm.assert_frame_equal(actual, expected)

    ser = df[0]
    g = ser.groupby(list("ababb"))
    actual = g.filter(lambda x: len(x) > 2)
    expected = ser.take([1, 3, 4])
    tm.assert_series_equal(actual, expected)


def test_transform_doesnt_clobber_ints():
    # GH 7972
    n = 6
    x = np.arange(n)
    df = DataFrame({"a": x // 2, "b": 2.0 * x, "c": 3.0 * x})
    df2 = DataFrame({"a": x // 2 * 1.0, "b": 2.0 * x, "c": 3.0 * x})

    gb = df.groupby("a")
    result = gb.transform("mean")

    gb2 = df2.groupby("a")
    expected = gb2.transform("mean")
    tm.assert_frame_equal(result, expected)


@pytest.mark.parametrize(
    "sort_column",
    ["ints", "floats", "strings", ["ints", "floats"], ["ints", "strings"]],
)
@pytest.mark.parametrize(
    "group_column", ["int_groups", "string_groups", ["int_groups", "string_groups"]]
)
def test_groupby_preserves_sort(sort_column, group_column):
    # Test to ensure that groupby always preserves sort order of original
    # object. Issue #8588 and #9651

    df = DataFrame(
        {
            "int_groups": [3, 1, 0, 1, 0, 3, 3, 3],
            "string_groups": ["z", "a", "z", "a", "a", "g", "g", "g"],
            "ints": [8, 7, 4, 5, 2, 9, 1, 1],
            "floats": [2.3, 5.3, 6.2, -2.4, 2.2, 1.1, 1.1, 5],
            "strings": ["z", "d", "a", "e", "word", "word2", "42", "47"],
        }
    )

    # Try sorting on different types and with different group types

    df = df.sort_values(by=sort_column)
    g = df.groupby(group_column)

    def test_sort(x):
        tm.assert_frame_equal(x, x.sort_values(by=sort_column))

    msg = "DataFrameGroupBy.apply operated on the grouping columns"
    with tm.assert_produces_warning(DeprecationWarning, match=msg):
        g.apply(test_sort)


def test_pivot_table_values_key_error():
    # This test is designed to replicate the error in issue #14938
    df = DataFrame(
        {
            "eventDate": date_range(datetime.today(), periods=20, freq="ME").tolist(),
            "thename": range(20),
        }
    )

    df["year"] = df.set_index("eventDate").index.year
    df["month"] = df.set_index("eventDate").index.month

    with pytest.raises(KeyError, match="'badname'"):
        df.reset_index().pivot_table(
            index="year", columns="month", values="badname", aggfunc="count"
        )


@pytest.mark.parametrize("columns", ["C", ["C"]])
@pytest.mark.parametrize("keys", [["A"], ["A", "B"]])
@pytest.mark.parametrize(
    "values",
    [
        [True],
        [0],
        [0.0],
        ["a"],
        Categorical([0]),
        [to_datetime(0)],
        date_range(0, 1, 1, tz="US/Eastern"),
        pd.period_range("2016-01-01", periods=3, freq="D"),
        pd.array([0], dtype="Int64"),
        pd.array([0], dtype="Float64"),
        pd.array([False], dtype="boolean"),
    ],
    ids=[
        "bool",
        "int",
        "float",
        "str",
        "cat",
        "dt64",
        "dt64tz",
        "period",
        "Int64",
        "Float64",
        "boolean",
    ],
)
@pytest.mark.parametrize("method", ["attr", "agg", "apply"])
@pytest.mark.parametrize(
    "op", ["idxmax", "idxmin", "min", "max", "sum", "prod", "skew"]
)
def test_empty_groupby(columns, keys, values, method, op, dropna, using_infer_string):
    # GH8093 & GH26411
    override_dtype = None

    if isinstance(values, BooleanArray) and op in ["sum", "prod"]:
        # We expect to get Int64 back for these
        override_dtype = "Int64"

    if isinstance(values[0], bool) and op in ("prod", "sum"):
        # sum/product of bools is an integer
        override_dtype = "int64"

    df = DataFrame({"A": values, "B": values, "C": values}, columns=list("ABC"))

    if hasattr(values, "dtype"):
        # check that we did the construction right
        assert (df.dtypes == values.dtype).all()

    df = df.iloc[:0]

    gb = df.groupby(keys, group_keys=False, dropna=dropna, observed=False)[columns]

    def get_result(**kwargs):
        if method == "attr":
            return getattr(gb, op)(**kwargs)
        else:
            return getattr(gb, method)(op, **kwargs)

    def get_categorical_invalid_expected():
        # Categorical is special without 'observed=True', we get an NaN entry
        #  corresponding to the unobserved group. If we passed observed=True
        #  to groupby, expected would just be 'df.set_index(keys)[columns]'
        #  as below
        lev = Categorical([0], dtype=values.dtype)
        if len(keys) != 1:
            idx = MultiIndex.from_product([lev, lev], names=keys)
        else:
            # all columns are dropped, but we end up with one row
            # Categorical is special without 'observed=True'
            idx = Index(lev, name=keys[0])

        if using_infer_string:
            columns = Index([], dtype="string[pyarrow_numpy]")
        else:
            columns = []
        expected = DataFrame([], columns=columns, index=idx)
        return expected

    is_per = isinstance(df.dtypes.iloc[0], pd.PeriodDtype)
    is_dt64 = df.dtypes.iloc[0].kind == "M"
    is_cat = isinstance(values, Categorical)

    if (
        isinstance(values, Categorical)
        and not values.ordered
        and op in ["min", "max", "idxmin", "idxmax"]
    ):
        if op in ["min", "max"]:
            msg = f"Cannot perform {op} with non-ordered Categorical"
            klass = TypeError
        else:
            msg = f"Can't get {op} of an empty group due to unobserved categories"
            klass = ValueError
        with pytest.raises(klass, match=msg):
            get_result()

        if op in ["min", "max", "idxmin", "idxmax"] and isinstance(columns, list):
            # i.e. DataframeGroupBy, not SeriesGroupBy
            result = get_result(numeric_only=True)
            expected = get_categorical_invalid_expected()
            tm.assert_equal(result, expected)
        return

    if op in ["prod", "sum", "skew"]:
        # ops that require more than just ordered-ness
        if is_dt64 or is_cat or is_per:
            # GH#41291
            # datetime64 -> prod and sum are invalid
            if is_dt64:
                msg = "datetime64 type does not support"
            elif is_per:
                msg = "Period type does not support"
            else:
                msg = "category type does not support"
            if op == "skew":
                msg = "|".join([msg, "does not support reduction 'skew'"])
            with pytest.raises(TypeError, match=msg):
                get_result()

            if not isinstance(columns, list):
                # i.e. SeriesGroupBy
                return
            elif op == "skew":
                # TODO: test the numeric_only=True case
                return
            else:
                # i.e. op in ["prod", "sum"]:
                # i.e. DataFrameGroupBy
                # ops that require more than just ordered-ness
                # GH#41291
                result = get_result(numeric_only=True)

                # with numeric_only=True, these are dropped, and we get
                # an empty DataFrame back
                expected = df.set_index(keys)[[]]
                if is_cat:
                    expected = get_categorical_invalid_expected()
                tm.assert_equal(result, expected)
                return

    result = get_result()
    expected = df.set_index(keys)[columns]
    if op in ["idxmax", "idxmin"]:
        expected = expected.astype(df.index.dtype)
    if override_dtype is not None:
        expected = expected.astype(override_dtype)
    if len(keys) == 1:
        expected.index.name = keys[0]
    tm.assert_equal(result, expected)


def test_empty_groupby_apply_nonunique_columns():
    # GH#44417
    df = DataFrame(np.random.default_rng(2).standard_normal((0, 4)))
    df[3] = df[3].astype(np.int64)
    df.columns = [0, 1, 2, 0]
    gb = df.groupby(df[1], group_keys=False)
    msg = "DataFrameGroupBy.apply operated on the grouping columns"
    with tm.assert_produces_warning(DeprecationWarning, match=msg):
        res = gb.apply(lambda x: x)
    assert (res.dtypes == df.dtypes).all()


def test_tuple_as_grouping():
    # https://github.com/pandas-dev/pandas/issues/18314
    df = DataFrame(
        {
            ("a", "b"): [1, 1, 1, 1],
            "a": [2, 2, 2, 2],
            "b": [2, 2, 2, 2],
            "c": [1, 1, 1, 1],
        }
    )

    with pytest.raises(KeyError, match=r"('a', 'b')"):
        df[["a", "b", "c"]].groupby(("a", "b"))

    result = df.groupby(("a", "b"))["c"].sum()
    expected = Series([4], name="c", index=Index([1], name=("a", "b")))
    tm.assert_series_equal(result, expected)


def test_tuple_correct_keyerror():
    # https://github.com/pandas-dev/pandas/issues/18798
    df = DataFrame(1, index=range(3), columns=MultiIndex.from_product([[1, 2], [3, 4]]))
    with pytest.raises(KeyError, match=r"^\(7, 8\)$"):
        df.groupby((7, 8)).mean()


def test_groupby_agg_ohlc_non_first():
    # GH 21716
    df = DataFrame(
        [[1], [1]],
        columns=Index(["foo"], name="mycols"),
        index=date_range("2018-01-01", periods=2, freq="D", name="dti"),
    )

    expected = DataFrame(
        [[1, 1, 1, 1, 1], [1, 1, 1, 1, 1]],
        columns=MultiIndex.from_tuples(
            (
                ("foo", "sum", "foo"),
                ("foo", "ohlc", "open"),
                ("foo", "ohlc", "high"),
                ("foo", "ohlc", "low"),
                ("foo", "ohlc", "close"),
            ),
            names=["mycols", None, None],
        ),
        index=date_range("2018-01-01", periods=2, freq="D", name="dti"),
    )

    result = df.groupby(Grouper(freq="D")).agg(["sum", "ohlc"])

    tm.assert_frame_equal(result, expected)


def test_groupby_multiindex_nat():
    # GH 9236
    values = [
        (pd.NaT, "a"),
        (datetime(2012, 1, 2), "a"),
        (datetime(2012, 1, 2), "b"),
        (datetime(2012, 1, 3), "a"),
    ]
    mi = MultiIndex.from_tuples(values, names=["date", None])
    ser = Series([3, 2, 2.5, 4], index=mi)

    result = ser.groupby(level=1).mean()
    expected = Series([3.0, 2.5], index=["a", "b"])
    tm.assert_series_equal(result, expected)


def test_groupby_empty_list_raises():
    # GH 5289
    values = zip(range(10), range(10))
    df = DataFrame(values, columns=["apple", "b"])
    msg = "Grouper and axis must be same length"
    with pytest.raises(ValueError, match=msg):
        df.groupby([[]])


def test_groupby_multiindex_series_keys_len_equal_group_axis():
    # GH 25704
    index_array = [["x", "x"], ["a", "b"], ["k", "k"]]
    index_names = ["first", "second", "third"]
    ri = MultiIndex.from_arrays(index_array, names=index_names)
    s = Series(data=[1, 2], index=ri)
    result = s.groupby(["first", "third"]).sum()

    index_array = [["x"], ["k"]]
    index_names = ["first", "third"]
    ei = MultiIndex.from_arrays(index_array, names=index_names)
    expected = Series([3], index=ei)

    tm.assert_series_equal(result, expected)


def test_groupby_groups_in_BaseGrouper():
    # GH 26326
    # Test if DataFrame grouped with a pandas.Grouper has correct groups
    mi = MultiIndex.from_product([["A", "B"], ["C", "D"]], names=["alpha", "beta"])
    df = DataFrame({"foo": [1, 2, 1, 2], "bar": [1, 2, 3, 4]}, index=mi)
    result = df.groupby([Grouper(level="alpha"), "beta"])
    expected = df.groupby(["alpha", "beta"])
    assert result.groups == expected.groups

    result = df.groupby(["beta", Grouper(level="alpha")])
    expected = df.groupby(["beta", "alpha"])
    assert result.groups == expected.groups


@pytest.mark.parametrize(
    "op, expected",
    [
        (
            "shift",
            {
                "time": [
                    None,
                    None,
                    Timestamp("2019-01-01 12:00:00"),
                    Timestamp("2019-01-01 12:30:00"),
                    None,
                    None,
                ]
            },
        ),
        (
            "bfill",
            {
                "time": [
                    Timestamp("2019-01-01 12:00:00"),
                    Timestamp("2019-01-01 12:30:00"),
                    Timestamp("2019-01-01 14:00:00"),
                    Timestamp("2019-01-01 14:30:00"),
                    Timestamp("2019-01-01 14:00:00"),
                    Timestamp("2019-01-01 14:30:00"),
                ]
            },
        ),
        (
            "ffill",
            {
                "time": [
                    Timestamp("2019-01-01 12:00:00"),
                    Timestamp("2019-01-01 12:30:00"),
                    Timestamp("2019-01-01 12:00:00"),
                    Timestamp("2019-01-01 12:30:00"),
                    Timestamp("2019-01-01 14:00:00"),
                    Timestamp("2019-01-01 14:30:00"),
                ]
            },
        ),
    ],
)
def test_shift_bfill_ffill_tz(tz_naive_fixture, op, expected):
    # GH19995, GH27992: Check that timezone does not drop in shift, bfill, and ffill
    tz = tz_naive_fixture
    data = {
        "id": ["A", "B", "A", "B", "A", "B"],
        "time": [
            Timestamp("2019-01-01 12:00:00"),
            Timestamp("2019-01-01 12:30:00"),
            None,
            None,
            Timestamp("2019-01-01 14:00:00"),
            Timestamp("2019-01-01 14:30:00"),
        ],
    }
    df = DataFrame(data).assign(time=lambda x: x.time.dt.tz_localize(tz))

    grouped = df.groupby("id")
    result = getattr(grouped, op)()
    expected = DataFrame(expected).assign(time=lambda x: x.time.dt.tz_localize(tz))
    tm.assert_frame_equal(result, expected)


def test_groupby_only_none_group():
    # see GH21624
    # this was crashing with "ValueError: Length of passed values is 1, index implies 0"
    df = DataFrame({"g": [None], "x": 1})
    actual = df.groupby("g")["x"].transform("sum")
    expected = Series([np.nan], name="x")

    tm.assert_series_equal(actual, expected)


def test_groupby_duplicate_index():
    # GH#29189 the groupby call here used to raise
    ser = Series([2, 5, 6, 8], index=[2.0, 4.0, 4.0, 5.0])
    gb = ser.groupby(level=0)

    result = gb.mean()
    expected = Series([2, 5.5, 8], index=[2.0, 4.0, 5.0])
    tm.assert_series_equal(result, expected)


def test_group_on_empty_multiindex(transformation_func, request):
    # GH 47787
    # With one row, those are transforms so the schema should be the same
    df = DataFrame(
        data=[[1, Timestamp("today"), 3, 4]],
        columns=["col_1", "col_2", "col_3", "col_4"],
    )
    df["col_3"] = df["col_3"].astype(int)
    df["col_4"] = df["col_4"].astype(int)
    df = df.set_index(["col_1", "col_2"])
    if transformation_func == "fillna":
        args = ("ffill",)
    else:
        args = ()
    warn = FutureWarning if transformation_func == "fillna" else None
    warn_msg = "DataFrameGroupBy.fillna is deprecated"
    with tm.assert_produces_warning(warn, match=warn_msg):
        result = df.iloc[:0].groupby(["col_1"]).transform(transformation_func, *args)
    with tm.assert_produces_warning(warn, match=warn_msg):
        expected = df.groupby(["col_1"]).transform(transformation_func, *args).iloc[:0]
    if transformation_func in ("diff", "shift"):
        expected = expected.astype(int)
    tm.assert_equal(result, expected)

    warn_msg = "SeriesGroupBy.fillna is deprecated"
    with tm.assert_produces_warning(warn, match=warn_msg):
        result = (
            df["col_3"]
            .iloc[:0]
            .groupby(["col_1"])
            .transform(transformation_func, *args)
        )
    warn_msg = "SeriesGroupBy.fillna is deprecated"
    with tm.assert_produces_warning(warn, match=warn_msg):
        expected = (
            df["col_3"]
            .groupby(["col_1"])
            .transform(transformation_func, *args)
            .iloc[:0]
        )
    if transformation_func in ("diff", "shift"):
        expected = expected.astype(int)
    tm.assert_equal(result, expected)


def test_groupby_crash_on_nunique():
    # Fix following 30253
    dti = date_range("2016-01-01", periods=2, name="foo")
    df = DataFrame({("A", "B"): [1, 2], ("A", "C"): [1, 3], ("D", "B"): [0, 0]})
    df.columns.names = ("bar", "baz")
    df.index = dti

    df = df.T
    gb = df.groupby(level=0)
    result = gb.nunique()

    expected = DataFrame({"A": [1, 2], "D": [1, 1]}, index=dti)
    expected.columns.name = "bar"
    expected = expected.T

    tm.assert_frame_equal(result, expected)

    # same thing, but empty columns
    gb2 = df[[]].groupby(level=0)
    exp = expected[[]]

    res = gb2.nunique()
    tm.assert_frame_equal(res, exp)


def test_groupby_list_level():
    # GH 9790
    expected = DataFrame(np.arange(0, 9).reshape(3, 3), dtype=float)
    result = expected.groupby(level=[0]).mean()
    tm.assert_frame_equal(result, expected)


@pytest.mark.parametrize(
    "max_seq_items, expected",
    [
        (5, "{0: [0], 1: [1], 2: [2], 3: [3], 4: [4]}"),
        (4, "{0: [0], 1: [1], 2: [2], 3: [3], ...}"),
        (1, "{0: [0], ...}"),
    ],
)
def test_groups_repr_truncates(max_seq_items, expected):
    # GH 1135
    df = DataFrame(np.random.default_rng(2).standard_normal((5, 1)))
    df["a"] = df.index

    with pd.option_context("display.max_seq_items", max_seq_items):
        result = df.groupby("a").groups.__repr__()
        assert result == expected

        result = df.groupby(np.array(df.a)).groups.__repr__()
        assert result == expected


def test_group_on_two_row_multiindex_returns_one_tuple_key():
    # GH 18451
    df = DataFrame([{"a": 1, "b": 2, "c": 99}, {"a": 1, "b": 2, "c": 88}])
    df = df.set_index(["a", "b"])

    grp = df.groupby(["a", "b"])
    result = grp.indices
    expected = {(1, 2): np.array([0, 1], dtype=np.int64)}

    assert len(result) == 1
    key = (1, 2)
    assert (result[key] == expected[key]).all()


@pytest.mark.parametrize(
    "klass, attr, value",
    [
        (DataFrame, "level", "a"),
        (DataFrame, "as_index", False),
        (DataFrame, "sort", False),
        (DataFrame, "group_keys", False),
        (DataFrame, "observed", True),
        (DataFrame, "dropna", False),
        (Series, "level", "a"),
        (Series, "as_index", False),
        (Series, "sort", False),
        (Series, "group_keys", False),
        (Series, "observed", True),
        (Series, "dropna", False),
    ],
)
def test_subsetting_columns_keeps_attrs(klass, attr, value):
    # GH 9959 - When subsetting columns, don't drop attributes
    df = DataFrame({"a": [1], "b": [2], "c": [3]})
    if attr != "axis":
        df = df.set_index("a")

    expected = df.groupby("a", **{attr: value})
    result = expected[["b"]] if klass is DataFrame else expected["b"]
    assert getattr(result, attr) == getattr(expected, attr)


@pytest.mark.parametrize("func", ["sum", "any", "shift"])
def test_groupby_column_index_name_lost(func):
    # GH: 29764 groupby loses index sometimes
    expected = Index(["a"], name="idx")
    df = DataFrame([[1]], columns=expected)
    df_grouped = df.groupby([1])
    result = getattr(df_grouped, func)().columns
    tm.assert_index_equal(result, expected)


@pytest.mark.parametrize(
    "infer_string",
    [
        False,
        pytest.param(True, marks=td.skip_if_no("pyarrow")),
    ],
)
def test_groupby_duplicate_columns(infer_string):
    # GH: 31735
    if infer_string:
        pytest.importorskip("pyarrow")
    df = DataFrame(
        {"A": ["f", "e", "g", "h"], "B": ["a", "b", "c", "d"], "C": [1, 2, 3, 4]}
    ).astype(object)
    df.columns = ["A", "B", "B"]
    with pd.option_context("future.infer_string", infer_string):
        result = df.groupby([0, 0, 0, 0]).min()
    expected = DataFrame(
        [["e", "a", 1]], index=np.array([0]), columns=["A", "B", "B"], dtype=object
    )
    tm.assert_frame_equal(result, expected)


def test_groupby_series_with_tuple_name():
    # GH 37755
    ser = Series([1, 2, 3, 4], index=[1, 1, 2, 2], name=("a", "a"))
    ser.index.name = ("b", "b")
    result = ser.groupby(level=0).last()
    expected = Series([2, 4], index=[1, 2], name=("a", "a"))
    expected.index.name = ("b", "b")
    tm.assert_series_equal(result, expected)


@pytest.mark.parametrize(
    "func, values", [("sum", [97.0, 98.0]), ("mean", [24.25, 24.5])]
)
def test_groupby_numerical_stability_sum_mean(func, values):
    # GH#38778
    data = [1e16, 1e16, 97, 98, -5e15, -5e15, -5e15, -5e15]
    df = DataFrame({"group": [1, 2] * 4, "a": data, "b": data})
    result = getattr(df.groupby("group"), func)()
    expected = DataFrame({"a": values, "b": values}, index=Index([1, 2], name="group"))
    tm.assert_frame_equal(result, expected)


def test_groupby_numerical_stability_cumsum():
    # GH#38934
    data = [1e16, 1e16, 97, 98, -5e15, -5e15, -5e15, -5e15]
    df = DataFrame({"group": [1, 2] * 4, "a": data, "b": data})
    result = df.groupby("group").cumsum()
    exp_data = (
        [1e16] * 2 + [1e16 + 96, 1e16 + 98] + [5e15 + 97, 5e15 + 98] + [97.0, 98.0]
    )
    expected = DataFrame({"a": exp_data, "b": exp_data})
    tm.assert_frame_equal(result, expected, check_exact=True)


def test_groupby_cumsum_skipna_false():
    # GH#46216 don't propagate np.nan above the diagonal
    arr = np.random.default_rng(2).standard_normal((5, 5))
    df = DataFrame(arr)
    for i in range(5):
        df.iloc[i, i] = np.nan

    df["A"] = 1
    gb = df.groupby("A")

    res = gb.cumsum(skipna=False)

    expected = df[[0, 1, 2, 3, 4]].cumsum(skipna=False)
    tm.assert_frame_equal(res, expected)


def test_groupby_cumsum_timedelta64():
    # GH#46216 don't ignore is_datetimelike in libgroupby.group_cumsum
    dti = date_range("2016-01-01", periods=5)
    ser = Series(dti) - dti[0]
    ser[2] = pd.NaT

    df = DataFrame({"A": 1, "B": ser})
    gb = df.groupby("A")

    res = gb.cumsum(numeric_only=False, skipna=True)
    exp = DataFrame({"B": [ser[0], ser[1], pd.NaT, ser[4], ser[4] * 2]})
    tm.assert_frame_equal(res, exp)

    res = gb.cumsum(numeric_only=False, skipna=False)
    exp = DataFrame({"B": [ser[0], ser[1], pd.NaT, pd.NaT, pd.NaT]})
    tm.assert_frame_equal(res, exp)


def test_groupby_mean_duplicate_index(rand_series_with_duplicate_datetimeindex):
    dups = rand_series_with_duplicate_datetimeindex
    result = dups.groupby(level=0).mean()
    expected = dups.groupby(dups.index).mean()
    tm.assert_series_equal(result, expected)


def test_groupby_all_nan_groups_drop():
    # GH 15036
    s = Series([1, 2, 3], [np.nan, np.nan, np.nan])
    result = s.groupby(s.index).sum()
    expected = Series([], index=Index([], dtype=np.float64), dtype=np.int64)
    tm.assert_series_equal(result, expected)


@pytest.mark.parametrize("numeric_only", [True, False])
def test_groupby_empty_multi_column(as_index, numeric_only):
    # GH 15106 & GH 41998
    df = DataFrame(data=[], columns=["A", "B", "C"])
    gb = df.groupby(["A", "B"], as_index=as_index)
    result = gb.sum(numeric_only=numeric_only)
    if as_index:
        index = MultiIndex([[], []], [[], []], names=["A", "B"])
        columns = ["C"] if not numeric_only else []
    else:
        index = RangeIndex(0)
        columns = ["A", "B", "C"] if not numeric_only else ["A", "B"]
    expected = DataFrame([], columns=columns, index=index)
    tm.assert_frame_equal(result, expected)


def test_groupby_aggregation_non_numeric_dtype():
    # GH #43108
    df = DataFrame(
        [["M", [1]], ["M", [1]], ["W", [10]], ["W", [20]]], columns=["MW", "v"]
    )

    expected = DataFrame(
        {
            "v": [[1, 1], [10, 20]],
        },
        index=Index(["M", "W"], dtype="object", name="MW"),
    )

    gb = df.groupby(by=["MW"])
    result = gb.sum()
    tm.assert_frame_equal(result, expected)


def test_groupby_aggregation_multi_non_numeric_dtype():
    # GH #42395
    df = DataFrame(
        {
            "x": [1, 0, 1, 1, 0],
            "y": [Timedelta(i, "days") for i in range(1, 6)],
            "z": [Timedelta(i * 10, "days") for i in range(1, 6)],
        }
    )

    expected = DataFrame(
        {
            "y": [Timedelta(i, "days") for i in range(7, 9)],
            "z": [Timedelta(i * 10, "days") for i in range(7, 9)],
        },
        index=Index([0, 1], dtype="int64", name="x"),
    )

    gb = df.groupby(by=["x"])
    result = gb.sum()
    tm.assert_frame_equal(result, expected)


def test_groupby_aggregation_numeric_with_non_numeric_dtype():
    # GH #43108
    df = DataFrame(
        {
            "x": [1, 0, 1, 1, 0],
            "y": [Timedelta(i, "days") for i in range(1, 6)],
            "z": list(range(1, 6)),
        }
    )

    expected = DataFrame(
        {"y": [Timedelta(7, "days"), Timedelta(8, "days")], "z": [7, 8]},
        index=Index([0, 1], dtype="int64", name="x"),
    )

    gb = df.groupby(by=["x"])
    result = gb.sum()
    tm.assert_frame_equal(result, expected)


def test_groupby_filtered_df_std():
    # GH 16174
    dicts = [
        {"filter_col": False, "groupby_col": True, "bool_col": True, "float_col": 10.5},
        {"filter_col": True, "groupby_col": True, "bool_col": True, "float_col": 20.5},
        {"filter_col": True, "groupby_col": True, "bool_col": True, "float_col": 30.5},
    ]
    df = DataFrame(dicts)

    df_filter = df[df["filter_col"] == True]  # noqa: E712
    dfgb = df_filter.groupby("groupby_col")
    result = dfgb.std()
    expected = DataFrame(
        [[0.0, 0.0, 7.071068]],
        columns=["filter_col", "bool_col", "float_col"],
        index=Index([True], name="groupby_col"),
    )
    tm.assert_frame_equal(result, expected)


def test_datetime_categorical_multikey_groupby_indices():
    # GH 26859
    df = DataFrame(
        {
            "a": Series(list("abc")),
            "b": Series(
                to_datetime(["2018-01-01", "2018-02-01", "2018-03-01"]),
                dtype="category",
            ),
            "c": Categorical.from_codes([-1, 0, 1], categories=[0, 1]),
        }
    )
    result = df.groupby(["a", "b"], observed=False).indices
    expected = {
        ("a", Timestamp("2018-01-01 00:00:00")): np.array([0]),
        ("b", Timestamp("2018-02-01 00:00:00")): np.array([1]),
        ("c", Timestamp("2018-03-01 00:00:00")): np.array([2]),
    }
    assert result == expected


def test_rolling_wrong_param_min_period():
    # GH34037
    name_l = ["Alice"] * 5 + ["Bob"] * 5
    val_l = [np.nan, np.nan, 1, 2, 3] + [np.nan, 1, 2, 3, 4]
    test_df = DataFrame([name_l, val_l]).T
    test_df.columns = ["name", "val"]

    result_error_msg = r"__init__\(\) got an unexpected keyword argument 'min_period'"
    with pytest.raises(TypeError, match=result_error_msg):
        test_df.groupby("name")["val"].rolling(window=2, min_period=1).sum()


@pytest.mark.parametrize(
    "dtype",
    [
        object,
        pytest.param("string[pyarrow_numpy]", marks=td.skip_if_no("pyarrow")),
    ],
)
def test_by_column_values_with_same_starting_value(dtype):
    # GH29635
    df = DataFrame(
        {
            "Name": ["Thomas", "Thomas", "Thomas John"],
            "Credit": [1200, 1300, 900],
            "Mood": Series(["sad", "happy", "happy"], dtype=dtype),
        }
    )
    aggregate_details = {"Mood": Series.mode, "Credit": "sum"}

    result = df.groupby(["Name"]).agg(aggregate_details)
    expected_result = DataFrame(
        {
            "Mood": [["happy", "sad"], "happy"],
            "Credit": [2500, 900],
            "Name": ["Thomas", "Thomas John"],
        }
    ).set_index("Name")

    tm.assert_frame_equal(result, expected_result)


def test_groupby_none_in_first_mi_level():
    # GH#47348
    arr = [[None, 1, 0, 1], [2, 3, 2, 3]]
    ser = Series(1, index=MultiIndex.from_arrays(arr, names=["a", "b"]))
    result = ser.groupby(level=[0, 1]).sum()
    expected = Series(
        [1, 2], MultiIndex.from_tuples([(0.0, 2), (1.0, 3)], names=["a", "b"])
    )
    tm.assert_series_equal(result, expected)


def test_groupby_none_column_name():
    # GH#47348
    df = DataFrame({None: [1, 1, 2, 2], "b": [1, 1, 2, 3], "c": [4, 5, 6, 7]})
    result = df.groupby(by=[None]).sum()
    expected = DataFrame({"b": [2, 5], "c": [9, 13]}, index=Index([1, 2], name=None))
    tm.assert_frame_equal(result, expected)


@pytest.mark.parametrize("selection", [None, "a", ["a"]])
def test_single_element_list_grouping(selection):
    # GH#42795, GH#53500
    df = DataFrame({"a": [1, 2], "b": [np.nan, 5], "c": [np.nan, 2]}, index=["x", "y"])
    grouped = df.groupby(["a"]) if selection is None else df.groupby(["a"])[selection]
    result = [key for key, _ in grouped]

    expected = [(1,), (2,)]
    assert result == expected


def test_groupby_string_dtype():
    # GH 40148
    df = DataFrame({"str_col": ["a", "b", "c", "a"], "num_col": [1, 2, 3, 2]})
    df["str_col"] = df["str_col"].astype("string")
    expected = DataFrame(
        {
            "str_col": [
                "a",
                "b",
                "c",
            ],
            "num_col": [1.5, 2.0, 3.0],
        }
    )
    expected["str_col"] = expected["str_col"].astype("string")
    grouped = df.groupby("str_col", as_index=False)
    result = grouped.mean()
    tm.assert_frame_equal(result, expected)


@pytest.mark.parametrize(
    "level_arg, multiindex", [([0], False), ((0,), False), ([0], True), ((0,), True)]
)
def test_single_element_listlike_level_grouping_deprecation(level_arg, multiindex):
    # GH 51583
    df = DataFrame({"a": [1, 2], "b": [3, 4], "c": [5, 6]}, index=["x", "y"])
    if multiindex:
        df = df.set_index(["a", "b"])
    depr_msg = (
        "Creating a Groupby object with a length-1 list-like "
        "level parameter will yield indexes as tuples in a future version. "
        "To keep indexes as scalars, create Groupby objects with "
        "a scalar level parameter instead."
    )
    with tm.assert_produces_warning(FutureWarning, match=depr_msg):
        [key for key, _ in df.groupby(level=level_arg)]


@pytest.mark.parametrize("func", ["sum", "cumsum", "cumprod", "prod"])
def test_groupby_avoid_casting_to_float(func):
    # GH#37493
    val = 922337203685477580
    df = DataFrame({"a": 1, "b": [val]})
    result = getattr(df.groupby("a"), func)() - val
    expected = DataFrame({"b": [0]}, index=Index([1], name="a"))
    if func in ["cumsum", "cumprod"]:
        expected = expected.reset_index(drop=True)
    tm.assert_frame_equal(result, expected)


@pytest.mark.parametrize("func, val", [("sum", 3), ("prod", 2)])
def test_groupby_sum_support_mask(any_numeric_ea_dtype, func, val):
    # GH#37493
    df = DataFrame({"a": 1, "b": [1, 2, pd.NA]}, dtype=any_numeric_ea_dtype)
    result = getattr(df.groupby("a"), func)()
    expected = DataFrame(
        {"b": [val]},
        index=Index([1], name="a", dtype=any_numeric_ea_dtype),
        dtype=any_numeric_ea_dtype,
    )
    tm.assert_frame_equal(result, expected)


@pytest.mark.parametrize("val, dtype", [(111, "int"), (222, "uint")])
def test_groupby_overflow(val, dtype):
    # GH#37493
    df = DataFrame({"a": 1, "b": [val, val]}, dtype=f"{dtype}8")
    result = df.groupby("a").sum()
    expected = DataFrame(
        {"b": [val * 2]},
        index=Index([1], name="a", dtype=f"{dtype}8"),
        dtype=f"{dtype}64",
    )
    tm.assert_frame_equal(result, expected)

    result = df.groupby("a").cumsum()
    expected = DataFrame({"b": [val, val * 2]}, dtype=f"{dtype}64")
    tm.assert_frame_equal(result, expected)

    result = df.groupby("a").prod()
    expected = DataFrame(
        {"b": [val * val]},
        index=Index([1], name="a", dtype=f"{dtype}8"),
        dtype=f"{dtype}64",
    )
    tm.assert_frame_equal(result, expected)


@pytest.mark.parametrize("skipna, val", [(True, 3), (False, pd.NA)])
def test_groupby_cumsum_mask(any_numeric_ea_dtype, skipna, val):
    # GH#37493
    df = DataFrame({"a": 1, "b": [1, pd.NA, 2]}, dtype=any_numeric_ea_dtype)
    result = df.groupby("a").cumsum(skipna=skipna)
    expected = DataFrame(
        {"b": [1, pd.NA, val]},
        dtype=any_numeric_ea_dtype,
    )
    tm.assert_frame_equal(result, expected)


@pytest.mark.parametrize(
    "val_in, index, val_out",
    [
        (
            [1.0, 2.0, 3.0, 4.0, 5.0],
            ["foo", "foo", "bar", "baz", "blah"],
            [3.0, 4.0, 5.0, 3.0],
        ),
        (
            [1.0, 2.0, 3.0, 4.0, 5.0, 6.0],
            ["foo", "foo", "bar", "baz", "blah", "blah"],
            [3.0, 4.0, 11.0, 3.0],
        ),
    ],
)
def test_groupby_index_name_in_index_content(val_in, index, val_out):
    # GH 48567
    series = Series(data=val_in, name="values", index=Index(index, name="blah"))
    result = series.groupby("blah").sum()
    expected = Series(
        data=val_out,
        name="values",
        index=Index(["bar", "baz", "blah", "foo"], name="blah"),
    )
    tm.assert_series_equal(result, expected)

    result = series.to_frame().groupby("blah").sum()
    expected = expected.to_frame()
    tm.assert_frame_equal(result, expected)


@pytest.mark.parametrize("n", [1, 10, 32, 100, 1000])
def test_sum_of_booleans(n):
    # GH 50347
    df = DataFrame({"groupby_col": 1, "bool": [True] * n})
    df["bool"] = df["bool"].eq(True)
    result = df.groupby("groupby_col").sum()
    expected = DataFrame({"bool": [n]}, index=Index([1], name="groupby_col"))
    tm.assert_frame_equal(result, expected)


@pytest.mark.filterwarnings(
    "ignore:invalid value encountered in remainder:RuntimeWarning"
)
@pytest.mark.parametrize("method", ["head", "tail", "nth", "first", "last"])
def test_groupby_method_drop_na(method):
    # GH 21755
    df = DataFrame({"A": ["a", np.nan, "b", np.nan, "c"], "B": range(5)})

    if method == "nth":
        result = getattr(df.groupby("A"), method)(n=0)
    else:
        result = getattr(df.groupby("A"), method)()

    if method in ["first", "last"]:
        expected = DataFrame({"B": [0, 2, 4]}).set_index(
            Series(["a", "b", "c"], name="A")
        )
    else:
        expected = DataFrame({"A": ["a", "b", "c"], "B": [0, 2, 4]}, index=[0, 2, 4])
    tm.assert_frame_equal(result, expected)


def test_groupby_reduce_period():
    # GH#51040
    pi = pd.period_range("2016-01-01", periods=100, freq="D")
    grps = list(range(10)) * 10
    ser = pi.to_series()
    gb = ser.groupby(grps)

    with pytest.raises(TypeError, match="Period type does not support sum operations"):
        gb.sum()
    with pytest.raises(
        TypeError, match="Period type does not support cumsum operations"
    ):
        gb.cumsum()
    with pytest.raises(TypeError, match="Period type does not support prod operations"):
        gb.prod()
    with pytest.raises(
        TypeError, match="Period type does not support cumprod operations"
    ):
        gb.cumprod()

    res = gb.max()
    expected = ser[-10:]
    expected.index = Index(range(10), dtype=int)
    tm.assert_series_equal(res, expected)

    res = gb.min()
    expected = ser[:10]
    expected.index = Index(range(10), dtype=int)
    tm.assert_series_equal(res, expected)


def test_obj_with_exclusions_duplicate_columns():
    # GH#50806
    df = DataFrame([[0, 1, 2, 3]])
    df.columns = [0, 1, 2, 0]
    gb = df.groupby(df[1])
    result = gb._obj_with_exclusions
    expected = df.take([0, 2, 3], axis=1)
    tm.assert_frame_equal(result, expected)


@pytest.mark.parametrize("numeric_only", [True, False])
def test_groupby_numeric_only_std_no_result(numeric_only):
    # GH 51080
    dicts_non_numeric = [{"a": "foo", "b": "bar"}, {"a": "car", "b": "dar"}]
    df = DataFrame(dicts_non_numeric)
    dfgb = df.groupby("a", as_index=False, sort=False)

    if numeric_only:
        result = dfgb.std(numeric_only=True)
        expected_df = DataFrame(["foo", "car"], columns=["a"])
        tm.assert_frame_equal(result, expected_df)
    else:
        with pytest.raises(
            ValueError, match="could not convert string to float: 'bar'"
        ):
            dfgb.std(numeric_only=numeric_only)


def test_grouping_with_categorical_interval_columns():
    # GH#34164
    df = DataFrame({"x": [0.1, 0.2, 0.3, -0.4, 0.5], "w": ["a", "b", "a", "c", "a"]})
    qq = pd.qcut(df["x"], q=np.linspace(0, 1, 5))
    result = df.groupby([qq, "w"], observed=False)["x"].agg("mean")
    categorical_index_level_1 = Categorical(
        [
            Interval(-0.401, 0.1, closed="right"),
            Interval(0.1, 0.2, closed="right"),
            Interval(0.2, 0.3, closed="right"),
            Interval(0.3, 0.5, closed="right"),
        ],
        ordered=True,
    )
    index_level_2 = ["a", "b", "c"]
    mi = MultiIndex.from_product(
        [categorical_index_level_1, index_level_2], names=["x", "w"]
    )
    expected = Series(
        np.array(
            [
                0.1,
                np.nan,
                -0.4,
                np.nan,
                0.2,
                np.nan,
                0.3,
                np.nan,
                np.nan,
                0.5,
                np.nan,
                np.nan,
            ]
        ),
        index=mi,
        name="x",
    )
    tm.assert_series_equal(result, expected)


@pytest.mark.parametrize("bug_var", [1, "a"])
def test_groupby_sum_on_nan_should_return_nan(bug_var):
    # GH 24196
    df = DataFrame({"A": [bug_var, bug_var, bug_var, np.nan]})
    dfgb = df.groupby(lambda x: x)
    result = dfgb.sum(min_count=1)

    expected_df = DataFrame([bug_var, bug_var, bug_var, None], columns=["A"])
    tm.assert_frame_equal(result, expected_df)


@pytest.mark.parametrize(
    "method",
    [
        "count",
        "corr",
        "cummax",
        "cummin",
        "cumprod",
        "describe",
        "rank",
        "quantile",
        "diff",
        "shift",
        "all",
        "any",
        "idxmin",
        "idxmax",
        "ffill",
        "bfill",
        "pct_change",
    ],
)
def test_groupby_selection_with_methods(df, method):
    # some methods which require DatetimeIndex
    rng = date_range("2014", periods=len(df))
    df.index = rng

    g = df.groupby(["A"])[["C"]]
    g_exp = df[["C"]].groupby(df["A"])
    # TODO check groupby with > 1 col ?

    res = getattr(g, method)()
    exp = getattr(g_exp, method)()

    # should always be frames!
    tm.assert_frame_equal(res, exp)


def test_groupby_selection_other_methods(df):
    # some methods which require DatetimeIndex
    rng = date_range("2014", periods=len(df))
    df.columns.name = "foo"
    df.index = rng

    g = df.groupby(["A"])[["C"]]
    g_exp = df[["C"]].groupby(df["A"])

    # methods which aren't just .foo()
    msg = "DataFrameGroupBy.dtypes is deprecated"
    with tm.assert_produces_warning(FutureWarning, match=msg):
        tm.assert_frame_equal(g.dtypes, g_exp.dtypes)
    tm.assert_frame_equal(g.apply(lambda x: x.sum()), g_exp.apply(lambda x: x.sum()))

    tm.assert_frame_equal(g.resample("D").mean(), g_exp.resample("D").mean())
    tm.assert_frame_equal(g.resample("D").ohlc(), g_exp.resample("D").ohlc())

    tm.assert_frame_equal(
        g.filter(lambda x: len(x) == 3), g_exp.filter(lambda x: len(x) == 3)
    )


def test_groupby_with_Time_Grouper(unit):
    idx2 = to_datetime(
        [
            "2016-08-31 22:08:12.000",
            "2016-08-31 22:09:12.200",
            "2016-08-31 22:20:12.400",
        ]
    ).as_unit(unit)

    test_data = DataFrame(
        {"quant": [1.0, 1.0, 3.0], "quant2": [1.0, 1.0, 3.0], "time2": idx2}
    )

    time2 = date_range("2016-08-31 22:08:00", periods=13, freq="1min", unit=unit)
    expected_output = DataFrame(
        {
            "time2": time2,
            "quant": [1, 1, 0, 0, 0, 0, 0, 0, 0, 0, 0, 0, 1],
            "quant2": [1, 1, 0, 0, 0, 0, 0, 0, 0, 0, 0, 0, 1],
        }
    )

    gb = test_data.groupby(Grouper(key="time2", freq="1min"))
    result = gb.count().reset_index()

    tm.assert_frame_equal(result, expected_output)


def test_groupby_series_with_datetimeindex_month_name():
    # GH 48509
    s = Series([0, 1, 0], index=date_range("2022-01-01", periods=3), name="jan")
    result = s.groupby(s).count()
    expected = Series([2, 1], name="jan")
    expected.index.name = "jan"
    tm.assert_series_equal(result, expected)


@pytest.mark.parametrize("test_series", [True, False])
@pytest.mark.parametrize(
    "kwarg, value, name, warn",
    [
        ("by", "a", 1, None),
        ("by", ["a"], 1, FutureWarning),
        ("by", ["a"], (1,), None),
        ("level", 0, 1, None),
        ("level", [0], 1, FutureWarning),
        ("level", [0], (1,), None),
    ],
)
def test_depr_get_group_len_1_list_likes(test_series, kwarg, value, name, warn):
    # GH#25971
    obj = DataFrame({"b": [3, 4, 5]}, index=Index([1, 1, 2], name="a"))
    if test_series:
        obj = obj["b"]
    gb = obj.groupby(**{kwarg: value})
    msg = "you will need to pass a length-1 tuple"
    with tm.assert_produces_warning(warn, match=msg):
        result = gb.get_group(name)
    if test_series:
        expected = Series([3, 4], index=Index([1, 1], name="a"), name="b")
    else:
        expected = DataFrame({"b": [3, 4]}, index=Index([1, 1], name="a"))
    tm.assert_equal(result, expected)


def test_groupby_ngroup_with_nan():
    # GH#50100
    df = DataFrame({"a": Categorical([np.nan]), "b": [1]})
    result = df.groupby(["a", "b"], dropna=False, observed=False).ngroup()
    expected = Series([0])
    tm.assert_series_equal(result, expected)


def test_groupby_ffill_with_duplicated_index():
    # GH#43412
    df = DataFrame({"a": [1, 2, 3, 4, np.nan, np.nan]}, index=[0, 1, 2, 0, 1, 2])

    result = df.groupby(level=0).ffill()
    expected = DataFrame({"a": [1, 2, 3, 4, 2, 3]}, index=[0, 1, 2, 0, 1, 2])
<<<<<<< HEAD
    tm.assert_frame_equal(result, expected, check_dtype=False)
=======
    tm.assert_frame_equal(result, expected, check_dtype=False)


@pytest.mark.parametrize("test_series", [True, False])
def test_decimal_na_sort(test_series):
    # GH#54847
    # We catch both TypeError and decimal.InvalidOperation exceptions in safe_sort.
    # If this next assert raises, we can just catch TypeError
    assert not isinstance(decimal.InvalidOperation, TypeError)
    df = DataFrame(
        {
            "key": [Decimal(1), Decimal(1), None, None],
            "value": [Decimal(2), Decimal(3), Decimal(4), Decimal(5)],
        }
    )
    gb = df.groupby("key", dropna=False)
    if test_series:
        gb = gb["value"]
    result = gb._grouper.result_index
    expected = Index([Decimal(1), None], name="key")
    tm.assert_index_equal(result, expected)
>>>>>>> bb42fc0c
<|MERGE_RESOLUTION|>--- conflicted
+++ resolved
@@ -2875,9 +2875,6 @@
 
     result = df.groupby(level=0).ffill()
     expected = DataFrame({"a": [1, 2, 3, 4, 2, 3]}, index=[0, 1, 2, 0, 1, 2])
-<<<<<<< HEAD
-    tm.assert_frame_equal(result, expected, check_dtype=False)
-=======
     tm.assert_frame_equal(result, expected, check_dtype=False)
 
 
@@ -2898,5 +2895,4 @@
         gb = gb["value"]
     result = gb._grouper.result_index
     expected = Index([Decimal(1), None], name="key")
-    tm.assert_index_equal(result, expected)
->>>>>>> bb42fc0c
+    tm.assert_index_equal(result, expected)