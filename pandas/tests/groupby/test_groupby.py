from datetime import datetime
from decimal import Decimal

import numpy as np
import pytest

from pandas._libs import lib
from pandas.compat import IS64
from pandas.errors import (
    PerformanceWarning,
    SpecificationError,
)

import pandas as pd
from pandas import (
    Categorical,
    DataFrame,
    Grouper,
    Index,
    MultiIndex,
    RangeIndex,
    Series,
    Timedelta,
    Timestamp,
    date_range,
    to_datetime,
)
import pandas._testing as tm
from pandas.core.arrays import BooleanArray
import pandas.core.common as com
from pandas.tests.groupby import get_groupby_method_args


def test_repr():
    # GH18203
    result = repr(Grouper(key="A", level="B"))
    expected = "Grouper(key='A', level='B', axis=0, sort=False, dropna=True)"
    assert result == expected


@pytest.mark.parametrize("dtype", ["int64", "int32", "float64", "float32"])
def test_basic(dtype):

    data = Series(np.arange(9) // 3, index=np.arange(9), dtype=dtype)

    index = np.arange(9)
    np.random.shuffle(index)
    data = data.reindex(index)

    grouped = data.groupby(lambda x: x // 3, group_keys=False)

    for k, v in grouped:
        assert len(v) == 3

    agged = grouped.aggregate(np.mean)
    assert agged[1] == 1

    tm.assert_series_equal(agged, grouped.agg(np.mean))  # shorthand
    tm.assert_series_equal(agged, grouped.mean())
    tm.assert_series_equal(grouped.agg(np.sum), grouped.sum())

    expected = grouped.apply(lambda x: x * x.sum())
    transformed = grouped.transform(lambda x: x * x.sum())
    assert transformed[7] == 12
    tm.assert_series_equal(transformed, expected)

    value_grouped = data.groupby(data)
    tm.assert_series_equal(
        value_grouped.aggregate(np.mean), agged, check_index_type=False
    )

    # complex agg
    agged = grouped.aggregate([np.mean, np.std])

    msg = r"nested renamer is not supported"
    with pytest.raises(SpecificationError, match=msg):
        grouped.aggregate({"one": np.mean, "two": np.std})

    group_constants = {0: 10, 1: 20, 2: 30}
    agged = grouped.agg(lambda x: group_constants[x.name] + x.mean())
    assert agged[1] == 21

    # corner cases
    msg = "Must produce aggregated value"
    # exception raised is type Exception
    with pytest.raises(Exception, match=msg):
        grouped.aggregate(lambda x: x * 2)


def test_groupby_nonobject_dtype(mframe, df_mixed_floats):
    key = mframe.index.codes[0]
    grouped = mframe.groupby(key)
    result = grouped.sum()

    expected = mframe.groupby(key.astype("O")).sum()
    tm.assert_frame_equal(result, expected)

    # GH 3911, mixed frame non-conversion
    df = df_mixed_floats.copy()
    df["value"] = range(len(df))

    def max_value(group):
        return group.loc[group["value"].idxmax()]

    applied = df.groupby("A").apply(max_value)
    result = applied.dtypes
    expected = df.dtypes
    tm.assert_series_equal(result, expected)


def test_inconsistent_return_type():
    # GH5592
    # inconsistent return type
    df = DataFrame(
        {
            "A": ["Tiger", "Tiger", "Tiger", "Lamb", "Lamb", "Pony", "Pony"],
            "B": Series(np.arange(7), dtype="int64"),
            "C": date_range("20130101", periods=7),
        }
    )

    def f_0(grp):
        return grp.iloc[0]

    expected = df.groupby("A").first()[["B"]]
    result = df.groupby("A").apply(f_0)[["B"]]
    tm.assert_frame_equal(result, expected)

    def f_1(grp):
        if grp.name == "Tiger":
            return None
        return grp.iloc[0]

    result = df.groupby("A").apply(f_1)[["B"]]
    e = expected.copy()
    e.loc["Tiger"] = np.nan
    tm.assert_frame_equal(result, e)

    def f_2(grp):
        if grp.name == "Pony":
            return None
        return grp.iloc[0]

    result = df.groupby("A").apply(f_2)[["B"]]
    e = expected.copy()
    e.loc["Pony"] = np.nan
    tm.assert_frame_equal(result, e)

    # 5592 revisited, with datetimes
    def f_3(grp):
        if grp.name == "Pony":
            return None
        return grp.iloc[0]

    result = df.groupby("A").apply(f_3)[["C"]]
    e = df.groupby("A").first()[["C"]]
    e.loc["Pony"] = pd.NaT
    tm.assert_frame_equal(result, e)

    # scalar outputs
    def f_4(grp):
        if grp.name == "Pony":
            return None
        return grp.iloc[0].loc["C"]

    result = df.groupby("A").apply(f_4)
    e = df.groupby("A").first()["C"].copy()
    e.loc["Pony"] = np.nan
    e.name = None
    tm.assert_series_equal(result, e)


def test_pass_args_kwargs(ts, tsframe):
    def f(x, q=None, axis=0):
        return np.percentile(x, q, axis=axis)

    g = lambda x: np.percentile(x, 80, axis=0)

    # Series
    ts_grouped = ts.groupby(lambda x: x.month)
    agg_result = ts_grouped.agg(np.percentile, 80, axis=0)
    apply_result = ts_grouped.apply(np.percentile, 80, axis=0)
    trans_result = ts_grouped.transform(np.percentile, 80, axis=0)

    agg_expected = ts_grouped.quantile(0.8)
    trans_expected = ts_grouped.transform(g)

    tm.assert_series_equal(apply_result, agg_expected)
    tm.assert_series_equal(agg_result, agg_expected)
    tm.assert_series_equal(trans_result, trans_expected)

    agg_result = ts_grouped.agg(f, q=80)
    apply_result = ts_grouped.apply(f, q=80)
    trans_result = ts_grouped.transform(f, q=80)
    tm.assert_series_equal(agg_result, agg_expected)
    tm.assert_series_equal(apply_result, agg_expected)
    tm.assert_series_equal(trans_result, trans_expected)

    # DataFrame
    for as_index in [True, False]:
        df_grouped = tsframe.groupby(lambda x: x.month, as_index=as_index)
        agg_result = df_grouped.agg(np.percentile, 80, axis=0)
        apply_result = df_grouped.apply(DataFrame.quantile, 0.8)
        expected = df_grouped.quantile(0.8)
        tm.assert_frame_equal(apply_result, expected, check_names=False)
        tm.assert_frame_equal(agg_result, expected)

        apply_result = df_grouped.apply(DataFrame.quantile, [0.4, 0.8])
        expected_seq = df_grouped.quantile([0.4, 0.8])
        tm.assert_frame_equal(apply_result, expected_seq, check_names=False)

        agg_result = df_grouped.agg(f, q=80)
        apply_result = df_grouped.apply(DataFrame.quantile, q=0.8)
        tm.assert_frame_equal(agg_result, expected)
        tm.assert_frame_equal(apply_result, expected, check_names=False)


@pytest.mark.parametrize("as_index", [True, False])
def test_pass_args_kwargs_duplicate_columns(tsframe, as_index):
    # go through _aggregate_frame with self.axis == 0 and duplicate columns
    tsframe.columns = ["A", "B", "A", "C"]
    gb = tsframe.groupby(lambda x: x.month, as_index=as_index)

    res = gb.agg(np.percentile, 80, axis=0)

    ex_data = {
        1: tsframe[tsframe.index.month == 1].quantile(0.8),
        2: tsframe[tsframe.index.month == 2].quantile(0.8),
    }
    expected = DataFrame(ex_data).T
    if not as_index:
        # TODO: try to get this more consistent?
        expected.index = Index(range(2))

    tm.assert_frame_equal(res, expected)


def test_len():
    df = tm.makeTimeDataFrame()
    grouped = df.groupby([lambda x: x.year, lambda x: x.month, lambda x: x.day])
    assert len(grouped) == len(df)

    grouped = df.groupby([lambda x: x.year, lambda x: x.month])
    expected = len({(x.year, x.month) for x in df.index})
    assert len(grouped) == expected

    # issue 11016
    df = DataFrame({"a": [np.nan] * 3, "b": [1, 2, 3]})
    assert len(df.groupby("a")) == 0
    assert len(df.groupby("b")) == 3
    assert len(df.groupby(["a", "b"])) == 3


def test_basic_regression():
    # regression
    result = Series([1.0 * x for x in list(range(1, 10)) * 10])

    data = np.random.random(1100) * 10.0
    groupings = Series(data)

    grouped = result.groupby(groupings)
    grouped.mean()


@pytest.mark.parametrize(
    "dtype", ["float64", "float32", "int64", "int32", "int16", "int8"]
)
def test_with_na_groups(dtype):
    index = Index(np.arange(10))
    values = Series(np.ones(10), index, dtype=dtype)
    labels = Series(
        [np.nan, "foo", "bar", "bar", np.nan, np.nan, "bar", "bar", np.nan, "foo"],
        index=index,
    )

    # this SHOULD be an int
    grouped = values.groupby(labels)
    agged = grouped.agg(len)
    expected = Series([4, 2], index=["bar", "foo"])

    tm.assert_series_equal(agged, expected, check_dtype=False)

    # assert issubclass(agged.dtype.type, np.integer)

    # explicitly return a float from my function
    def f(x):
        return float(len(x))

    agged = grouped.agg(f)
    expected = Series([4.0, 2.0], index=["bar", "foo"])

    tm.assert_series_equal(agged, expected)


def test_indices_concatenation_order():

    # GH 2808

    def f1(x):
        y = x[(x.b % 2) == 1] ** 2
        if y.empty:
            multiindex = MultiIndex(levels=[[]] * 2, codes=[[]] * 2, names=["b", "c"])
            res = DataFrame(columns=["a"], index=multiindex)
            return res
        else:
            y = y.set_index(["b", "c"])
            return y

    def f2(x):
        y = x[(x.b % 2) == 1] ** 2
        if y.empty:
            return DataFrame()
        else:
            y = y.set_index(["b", "c"])
            return y

    def f3(x):
        y = x[(x.b % 2) == 1] ** 2
        if y.empty:
            multiindex = MultiIndex(
                levels=[[]] * 2, codes=[[]] * 2, names=["foo", "bar"]
            )
            res = DataFrame(columns=["a", "b"], index=multiindex)
            return res
        else:
            return y

    df = DataFrame({"a": [1, 2, 2, 2], "b": range(4), "c": range(5, 9)})

    df2 = DataFrame({"a": [3, 2, 2, 2], "b": range(4), "c": range(5, 9)})

    # correct result
    result1 = df.groupby("a").apply(f1)
    result2 = df2.groupby("a").apply(f1)
    tm.assert_frame_equal(result1, result2)

    # should fail (not the same number of levels)
    msg = "Cannot concat indices that do not have the same number of levels"
    with pytest.raises(AssertionError, match=msg):
        df.groupby("a").apply(f2)
    with pytest.raises(AssertionError, match=msg):
        df2.groupby("a").apply(f2)

    # should fail (incorrect shape)
    with pytest.raises(AssertionError, match=msg):
        df.groupby("a").apply(f3)
    with pytest.raises(AssertionError, match=msg):
        df2.groupby("a").apply(f3)


def test_attr_wrapper(ts):
    grouped = ts.groupby(lambda x: x.weekday())

    result = grouped.std()
    expected = grouped.agg(lambda x: np.std(x, ddof=1))
    tm.assert_series_equal(result, expected)

    # this is pretty cool
    result = grouped.describe()
    expected = {name: gp.describe() for name, gp in grouped}
    expected = DataFrame(expected).T
    tm.assert_frame_equal(result, expected)

    # get attribute
    result = grouped.dtype
    expected = grouped.agg(lambda x: x.dtype)
    tm.assert_series_equal(result, expected)

    # make sure raises error
    msg = "'SeriesGroupBy' object has no attribute 'foo'"
    with pytest.raises(AttributeError, match=msg):
        getattr(grouped, "foo")


def test_frame_groupby(tsframe):
    grouped = tsframe.groupby(lambda x: x.weekday())

    # aggregate
    aggregated = grouped.aggregate(np.mean)
    assert len(aggregated) == 5
    assert len(aggregated.columns) == 4

    # by string
    tscopy = tsframe.copy()
    tscopy["weekday"] = [x.weekday() for x in tscopy.index]
    stragged = tscopy.groupby("weekday").aggregate(np.mean)
    tm.assert_frame_equal(stragged, aggregated, check_names=False)

    # transform
    grouped = tsframe.head(30).groupby(lambda x: x.weekday())
    transformed = grouped.transform(lambda x: x - x.mean())
    assert len(transformed) == 30
    assert len(transformed.columns) == 4

    # transform propagate
    transformed = grouped.transform(lambda x: x.mean())
    for name, group in grouped:
        mean = group.mean()
        for idx in group.index:
            tm.assert_series_equal(transformed.xs(idx), mean, check_names=False)

    # iterate
    for weekday, group in grouped:
        assert group.index[0].weekday() == weekday

    # groups / group_indices
    groups = grouped.groups
    indices = grouped.indices

    for k, v in groups.items():
        samething = tsframe.index.take(indices[k])
        assert (samething == v).all()


def test_frame_groupby_columns(tsframe):
    mapping = {"A": 0, "B": 0, "C": 1, "D": 1}
    grouped = tsframe.groupby(mapping, axis=1)

    # aggregate
    aggregated = grouped.aggregate(np.mean)
    assert len(aggregated) == len(tsframe)
    assert len(aggregated.columns) == 2

    # transform
    tf = lambda x: x - x.mean()
    groupedT = tsframe.T.groupby(mapping, axis=0)
    tm.assert_frame_equal(groupedT.transform(tf).T, grouped.transform(tf))

    # iterate
    for k, v in grouped:
        assert len(v.columns) == 2


def test_frame_set_name_single(df):
    grouped = df.groupby("A")

    msg = "Could not convert"
    with pytest.raises(TypeError, match=msg):
        grouped.mean()
    result = grouped.mean(numeric_only=True)
    assert result.index.name == "A"

    with pytest.raises(TypeError, match=msg):
        df.groupby("A", as_index=False).mean()
    result = df.groupby("A", as_index=False).mean(numeric_only=True)
    assert result.index.name != "A"

    with pytest.raises(TypeError, match=msg):
        grouped.agg(np.mean)
    result = grouped.agg(np.mean, numeric_only=True)
    assert result.index.name == "A"

    result = grouped.agg({"C": np.mean, "D": np.std})
    assert result.index.name == "A"

    result = grouped["C"].mean()
    assert result.index.name == "A"
    result = grouped["C"].agg(np.mean)
    assert result.index.name == "A"
    result = grouped["C"].agg([np.mean, np.std])
    assert result.index.name == "A"

    msg = r"nested renamer is not supported"
    with pytest.raises(SpecificationError, match=msg):
        grouped["C"].agg({"foo": np.mean, "bar": np.std})


def test_multi_func(df):
    col1 = df["A"]
    col2 = df["B"]

    grouped = df.groupby([col1.get, col2.get])
    msg = "Could not convert"
    with pytest.raises(TypeError, match=msg):
        grouped.mean()
    with pytest.raises(TypeError, match=msg):
        df.groupby(["A", "B"]).mean()
    agged = grouped.mean(numeric_only=True)
    expected = df.groupby(["A", "B"]).mean(numeric_only=True)

    # TODO groupby get drops names
    tm.assert_frame_equal(
        agged.loc[:, ["C", "D"]], expected.loc[:, ["C", "D"]], check_names=False
    )

    # some "groups" with no data
    df = DataFrame(
        {
            "v1": np.random.randn(6),
            "v2": np.random.randn(6),
            "k1": np.array(["b", "b", "b", "a", "a", "a"]),
            "k2": np.array(["1", "1", "1", "2", "2", "2"]),
        },
        index=["one", "two", "three", "four", "five", "six"],
    )
    # only verify that it works for now
    grouped = df.groupby(["k1", "k2"])
    grouped.agg(np.sum)


def test_multi_key_multiple_functions(df):
    grouped = df.groupby(["A", "B"])["C"]

    agged = grouped.agg([np.mean, np.std])
    expected = DataFrame({"mean": grouped.agg(np.mean), "std": grouped.agg(np.std)})
    tm.assert_frame_equal(agged, expected)


def test_frame_multi_key_function_list():
    data = DataFrame(
        {
            "A": [
                "foo",
                "foo",
                "foo",
                "foo",
                "bar",
                "bar",
                "bar",
                "bar",
                "foo",
                "foo",
                "foo",
            ],
            "B": [
                "one",
                "one",
                "one",
                "two",
                "one",
                "one",
                "one",
                "two",
                "two",
                "two",
                "one",
            ],
            "D": np.random.randn(11),
            "E": np.random.randn(11),
            "F": np.random.randn(11),
        }
    )

    grouped = data.groupby(["A", "B"])
    funcs = [np.mean, np.std]
    agged = grouped.agg(funcs)
    expected = pd.concat(
        [grouped["D"].agg(funcs), grouped["E"].agg(funcs), grouped["F"].agg(funcs)],
        keys=["D", "E", "F"],
        axis=1,
    )
    assert isinstance(agged.index, MultiIndex)
    assert isinstance(expected.index, MultiIndex)
    tm.assert_frame_equal(agged, expected)


def test_frame_multi_key_function_list_partial_failure():
    data = DataFrame(
        {
            "A": [
                "foo",
                "foo",
                "foo",
                "foo",
                "bar",
                "bar",
                "bar",
                "bar",
                "foo",
                "foo",
                "foo",
            ],
            "B": [
                "one",
                "one",
                "one",
                "two",
                "one",
                "one",
                "one",
                "two",
                "two",
                "two",
                "one",
            ],
            "C": [
                "dull",
                "dull",
                "shiny",
                "dull",
                "dull",
                "shiny",
                "shiny",
                "dull",
                "shiny",
                "shiny",
                "shiny",
            ],
            "D": np.random.randn(11),
            "E": np.random.randn(11),
            "F": np.random.randn(11),
        }
    )

    grouped = data.groupby(["A", "B"])
    funcs = [np.mean, np.std]
    with pytest.raises(TypeError, match="Could not convert dullshinyshiny to numeric"):
        grouped.agg(funcs)


@pytest.mark.parametrize("op", [lambda x: x.sum(), lambda x: x.mean()])
def test_groupby_multiple_columns(df, op):
    data = df
    grouped = data.groupby(["A", "B"])

    result1 = op(grouped)

    keys = []
    values = []
    for n1, gp1 in data.groupby("A"):
        for n2, gp2 in gp1.groupby("B"):
            keys.append((n1, n2))
            values.append(op(gp2.loc[:, ["C", "D"]]))

    mi = MultiIndex.from_tuples(keys, names=["A", "B"])
    expected = pd.concat(values, axis=1).T
    expected.index = mi

    # a little bit crude
    for col in ["C", "D"]:
        result_col = op(grouped[col])
        pivoted = result1[col]
        exp = expected[col]
        tm.assert_series_equal(result_col, exp)
        tm.assert_series_equal(pivoted, exp)

    # test single series works the same
    result = data["C"].groupby([data["A"], data["B"]]).mean()
    expected = data.groupby(["A", "B"]).mean()["C"]

    tm.assert_series_equal(result, expected)


def test_as_index_select_column():
    # GH 5764
    df = DataFrame([[1, 2], [1, 4], [5, 6]], columns=["A", "B"])
    result = df.groupby("A", as_index=False)["B"].get_group(1)
    expected = Series([2, 4], name="B")
    tm.assert_series_equal(result, expected)

    result = df.groupby("A", as_index=False, group_keys=True)["B"].apply(
        lambda x: x.cumsum()
    )
    expected = Series(
        [2, 6, 6], name="B", index=MultiIndex.from_tuples([(0, 0), (0, 1), (1, 2)])
    )
    tm.assert_series_equal(result, expected)


def test_groupby_as_index_select_column_sum_empty_df():
    # GH 35246
    df = DataFrame(columns=Index(["A", "B", "C"], name="alpha"))
    left = df.groupby(by="A", as_index=False)["B"].sum(numeric_only=False)

    expected = DataFrame(columns=df.columns[:2], index=range(0))
    tm.assert_frame_equal(left, expected)


def test_groupby_as_index_agg(df):
    grouped = df.groupby("A", as_index=False)

    # single-key

    msg = "Could not convert"
    with pytest.raises(TypeError, match=msg):
        grouped.agg(np.mean)
    with pytest.raises(TypeError, match=msg):
        grouped.mean()
    result = grouped.agg(np.mean)
    expected = grouped.mean()
    tm.assert_frame_equal(result, expected)

    result2 = grouped.agg({"C": np.mean, "D": np.sum})
    with pytest.raises(TypeError, match=msg):
        grouped.mean()
    with pytest.raises(TypeError, match=msg):
        grouped.sum()
    expected2 = grouped.mean()
    expected2["D"] = grouped.sum()["D"]
    tm.assert_frame_equal(result2, expected2)

    grouped = df.groupby("A", as_index=True)

    msg = r"nested renamer is not supported"
    with pytest.raises(SpecificationError, match=msg):
        grouped["C"].agg({"Q": np.sum})

    # multi-key

    grouped = df.groupby(["A", "B"], as_index=False)

    result = grouped.agg(np.mean)
    expected = grouped.mean()
    tm.assert_frame_equal(result, expected)

    result2 = grouped.agg({"C": np.mean, "D": np.sum})
    expected2 = grouped.mean()
    expected2["D"] = grouped.sum()["D"]
    tm.assert_frame_equal(result2, expected2)

    expected3 = grouped["C"].sum()
    expected3 = DataFrame(expected3).rename(columns={"C": "Q"})
    result3 = grouped["C"].agg({"Q": np.sum})
    tm.assert_frame_equal(result3, expected3)

    # GH7115 & GH8112 & GH8582
    df = DataFrame(np.random.randint(0, 100, (50, 3)), columns=["jim", "joe", "jolie"])
    ts = Series(np.random.randint(5, 10, 50), name="jim")

    gr = df.groupby(ts)
    gr.nth(0)  # invokes set_selection_from_grouper internally
    tm.assert_frame_equal(gr.apply(sum), df.groupby(ts).apply(sum))

    for attr in ["mean", "max", "count", "idxmax", "cumsum", "all"]:
        gr = df.groupby(ts, as_index=False)
        left = getattr(gr, attr)()

        gr = df.groupby(ts.values, as_index=True)
        right = getattr(gr, attr)().reset_index(drop=True)

        tm.assert_frame_equal(left, right)


def test_ops_not_as_index(reduction_func):
    # GH 10355, 21090
    # Using as_index=False should not modify grouped column

    if reduction_func in ("corrwith", "nth", "ngroup"):
        pytest.skip(f"GH 5755: Test not applicable for {reduction_func}")

    df = DataFrame(np.random.randint(0, 5, size=(100, 2)), columns=["a", "b"])
    expected = getattr(df.groupby("a"), reduction_func)()
    if reduction_func == "size":
        expected = expected.rename("size")
    expected = expected.reset_index()

    if reduction_func != "size":
        # 32 bit compat -> groupby preserves dtype whereas reset_index casts to int64
        expected["a"] = expected["a"].astype(df["a"].dtype)

    g = df.groupby("a", as_index=False)

    result = getattr(g, reduction_func)()
    tm.assert_frame_equal(result, expected)

    result = g.agg(reduction_func)
    tm.assert_frame_equal(result, expected)

    result = getattr(g["b"], reduction_func)()
    tm.assert_frame_equal(result, expected)

    result = g["b"].agg(reduction_func)
    tm.assert_frame_equal(result, expected)


def test_as_index_series_return_frame(df):
    grouped = df.groupby("A", as_index=False)
    grouped2 = df.groupby(["A", "B"], as_index=False)

    msg = "The default value of numeric_only"
    with tm.assert_produces_warning(FutureWarning, match=msg):
        result = grouped["C"].agg(np.sum)
        expected = grouped.agg(np.sum).loc[:, ["A", "C"]]
    assert isinstance(result, DataFrame)
    tm.assert_frame_equal(result, expected)

    result2 = grouped2["C"].agg(np.sum)
    expected2 = grouped2.agg(np.sum).loc[:, ["A", "B", "C"]]
    assert isinstance(result2, DataFrame)
    tm.assert_frame_equal(result2, expected2)

    result = grouped["C"].sum()
    with tm.assert_produces_warning(FutureWarning, match=msg):
        expected = grouped.sum().loc[:, ["A", "C"]]
    assert isinstance(result, DataFrame)
    tm.assert_frame_equal(result, expected)

    result2 = grouped2["C"].sum()
    expected2 = grouped2.sum().loc[:, ["A", "B", "C"]]
    assert isinstance(result2, DataFrame)
    tm.assert_frame_equal(result2, expected2)


def test_as_index_series_column_slice_raises(df):
    # GH15072
    grouped = df.groupby("A", as_index=False)
    msg = r"Column\(s\) C already selected"

    with pytest.raises(IndexError, match=msg):
        grouped["C"].__getitem__("D")


def test_groupby_as_index_cython(df):
    data = df

    # single-key
    grouped = data.groupby("A", as_index=False)
    msg = "Could not convert"
    with pytest.raises(TypeError, match=msg):
        grouped.mean()
    with pytest.raises(TypeError, match=msg):
        data.groupby(["A"]).mean()
    result = grouped.mean(numeric_only=True)
    expected = data.groupby(["A"]).mean(numeric_only=True)
    expected.insert(0, "A", expected.index)
    expected.index = np.arange(len(expected))
    tm.assert_frame_equal(result, expected)

    # multi-key
    grouped = data.groupby(["A", "B"], as_index=False)
    result = grouped.mean()
    expected = data.groupby(["A", "B"]).mean()

    arrays = list(zip(*expected.index.values))
    expected.insert(0, "A", arrays[0])
    expected.insert(1, "B", arrays[1])
    expected.index = np.arange(len(expected))
    tm.assert_frame_equal(result, expected)


def test_groupby_as_index_series_scalar(df):
    grouped = df.groupby(["A", "B"], as_index=False)

    # GH #421

    result = grouped["C"].agg(len)
    expected = grouped.agg(len).loc[:, ["A", "B", "C"]]
    tm.assert_frame_equal(result, expected)


def test_groupby_as_index_corner(df, ts):
    msg = "as_index=False only valid with DataFrame"
    with pytest.raises(TypeError, match=msg):
        ts.groupby(lambda x: x.weekday(), as_index=False)

    msg = "as_index=False only valid for axis=0"
    with pytest.raises(ValueError, match=msg):
        df.groupby(lambda x: x.lower(), as_index=False, axis=1)


def test_groupby_multiple_key():
    df = tm.makeTimeDataFrame()
    grouped = df.groupby([lambda x: x.year, lambda x: x.month, lambda x: x.day])
    agged = grouped.sum()
    tm.assert_almost_equal(df.values, agged.values)

    grouped = df.T.groupby(
        [lambda x: x.year, lambda x: x.month, lambda x: x.day], axis=1
    )

    agged = grouped.agg(lambda x: x.sum())
    tm.assert_index_equal(agged.index, df.columns)
    tm.assert_almost_equal(df.T.values, agged.values)

    agged = grouped.agg(lambda x: x.sum())
    tm.assert_almost_equal(df.T.values, agged.values)


def test_groupby_multi_corner(df):
    # test that having an all-NA column doesn't mess you up
    df = df.copy()
    df["bad"] = np.nan
    agged = df.groupby(["A", "B"]).mean()

    expected = df.groupby(["A", "B"]).mean()
    expected["bad"] = np.nan

    tm.assert_frame_equal(agged, expected)


def test_raises_on_nuisance(df):
    grouped = df.groupby("A")
    msg = "Could not convert"
    with pytest.raises(TypeError, match=msg):
        grouped.agg(np.mean)
    with pytest.raises(TypeError, match=msg):
        grouped.mean()

    df = df.loc[:, ["A", "C", "D"]]
    df["E"] = datetime.now()
    grouped = df.groupby("A")
    with pytest.raises(TypeError, match=msg):
        grouped.agg(np.sum)
    with pytest.raises(TypeError, match=msg):
        grouped.sum()

    # won't work with axis = 1
    grouped = df.groupby({"A": 0, "C": 0, "D": 1, "E": 1}, axis=1)
    msg = "does not support reduction 'sum'"
    with pytest.raises(TypeError, match=msg):
        grouped.agg(lambda x: x.sum(0, numeric_only=False))


@pytest.mark.parametrize(
    "agg_function",
    ["max", "min"],
)
def test_keep_nuisance_agg(df, agg_function):
    # GH 38815
    grouped = df.groupby("A")
    result = getattr(grouped, agg_function)()
    expected = result.copy()
    expected.loc["bar", "B"] = getattr(df.loc[df["A"] == "bar", "B"], agg_function)()
    expected.loc["foo", "B"] = getattr(df.loc[df["A"] == "foo", "B"], agg_function)()
    tm.assert_frame_equal(result, expected)


@pytest.mark.parametrize(
    "agg_function",
    ["sum", "mean", "prod", "std", "var", "sem", "median"],
)
@pytest.mark.parametrize("numeric_only", [True, False])
def test_raises_on_nuisance_agg(df, agg_function, numeric_only):
    # GH 38774, GH 38815
    grouped = df.groupby("A")

<<<<<<< HEAD
    if agg_function != "sum" and not numeric_only:
=======
    no_drop_nuisance = ("var", "std", "sem", "mean", "prod", "median")
    if agg_function in no_drop_nuisance and numeric_only is False:
>>>>>>> ffbee056
        # Added numeric_only as part of GH#46560; these do not drop nuisance
        # columns when numeric_only is False
        klass = ValueError if agg_function in ("std", "sem") else TypeError
        msg = "|".join(["[C|c]ould not convert", "can't multiply sequence"])
        with pytest.raises(klass, match=msg):
            getattr(grouped, agg_function)(numeric_only=numeric_only)
    else:
        result = getattr(grouped, agg_function)(numeric_only=numeric_only)
        if not numeric_only:
            columns = ["A", "B", "C", "D"]
        else:
            columns = ["A", "C", "D"]
        expected = getattr(df.loc[:, columns].groupby("A"), agg_function)(
            numeric_only=numeric_only
        )
        tm.assert_frame_equal(result, expected)


def test_skew_raises_on_nuisance(df):
    # GH 38815
    grouped = df.groupby("A")
    with pytest.raises(TypeError, match="could not convert string to float"):
        result = grouped.skew()
    result = grouped.skew(numeic_only=True)
    expected = df.loc[:, ["A", "C", "D"]].groupby("A").skew()
    tm.assert_frame_equal(result, expected)


def test_raises_on_nuisance_python_multiple(three_group):
    grouped = three_group.groupby(["A", "B"])
    with pytest.raises(TypeError, match="Could not convert"):
        grouped.agg(np.mean)
    with pytest.raises(TypeError, match="Could not convert"):
        grouped.mean()


def test_empty_groups_corner(mframe):
    # handle empty groups
    df = DataFrame(
        {
            "k1": np.array(["b", "b", "b", "a", "a", "a"]),
            "k2": np.array(["1", "1", "1", "2", "2", "2"]),
            "k3": ["foo", "bar"] * 3,
            "v1": np.random.randn(6),
            "v2": np.random.randn(6),
        }
    )

    grouped = df.groupby(["k1", "k2"])
    with pytest.raises(TypeError, match="Could not convert"):
        grouped.agg(np.mean)
    with pytest.raises(TypeError, match="Could not convert"):
        grouped.mean()
    result = grouped.agg(np.mean, numeric_only=True)
    expected = grouped.mean(numeric_only=True)
    tm.assert_frame_equal(result, expected)

    grouped = mframe[3:5].groupby(level=0)
    agged = grouped.apply(lambda x: x.mean())
    agged_A = grouped["A"].apply(np.mean)
    tm.assert_series_equal(agged["A"], agged_A)
    assert agged.index.name == "first"


def test_nonsense_func():
    df = DataFrame([0])
    msg = r"unsupported operand type\(s\) for \+: 'int' and 'str'"
    with pytest.raises(TypeError, match=msg):
        df.groupby(lambda x: x + "foo")


def test_wrap_aggregated_output_multindex(mframe):
    df = mframe.T
    df["baz", "two"] = "peekaboo"

    keys = [np.array([0, 0, 1]), np.array([0, 0, 1])]
    with pytest.raises(TypeError, match="Could not convert"):
        df.groupby(keys).agg(np.mean, numeric_only=True)
    agged = df.groupby(keys).agg(np.mean)
    assert isinstance(agged.columns, MultiIndex)

    def aggfun(ser):
        if ser.name == ("foo", "one"):
            raise TypeError
        return ser.sum()

    with pytest.raises(TypeError, match="Could not convert"):
        df.groupby(keys).aggregate(aggfun)
    agged2 = df.groupby(keys).aggregate(aggfun, numeric_only=True)
    assert len(agged2.columns) + 1 == len(df.columns)


def test_groupby_level_apply(mframe):

    result = mframe.groupby(level=0).count()
    assert result.index.name == "first"
    result = mframe.groupby(level=1).count()
    assert result.index.name == "second"

    result = mframe["A"].groupby(level=0).count()
    assert result.index.name == "first"


def test_groupby_level_mapper(mframe):
    deleveled = mframe.reset_index()

    mapper0 = {"foo": 0, "bar": 0, "baz": 1, "qux": 1}
    mapper1 = {"one": 0, "two": 0, "three": 1}

    result0 = mframe.groupby(mapper0, level=0).sum()
    result1 = mframe.groupby(mapper1, level=1).sum()

    mapped_level0 = np.array([mapper0.get(x) for x in deleveled["first"]])
    mapped_level1 = np.array([mapper1.get(x) for x in deleveled["second"]])
    expected0 = mframe.groupby(mapped_level0).sum()
    expected1 = mframe.groupby(mapped_level1).sum()
    expected0.index.name, expected1.index.name = "first", "second"

    tm.assert_frame_equal(result0, expected0)
    tm.assert_frame_equal(result1, expected1)


def test_groupby_level_nonmulti():
    # GH 1313, GH 13901
    s = Series([1, 2, 3, 10, 4, 5, 20, 6], Index([1, 2, 3, 1, 4, 5, 2, 6], name="foo"))
    expected = Series([11, 22, 3, 4, 5, 6], Index(range(1, 7), name="foo"))

    result = s.groupby(level=0).sum()
    tm.assert_series_equal(result, expected)
    result = s.groupby(level=[0]).sum()
    tm.assert_series_equal(result, expected)
    result = s.groupby(level=-1).sum()
    tm.assert_series_equal(result, expected)
    result = s.groupby(level=[-1]).sum()
    tm.assert_series_equal(result, expected)

    msg = "level > 0 or level < -1 only valid with MultiIndex"
    with pytest.raises(ValueError, match=msg):
        s.groupby(level=1)
    with pytest.raises(ValueError, match=msg):
        s.groupby(level=-2)
    msg = "No group keys passed!"
    with pytest.raises(ValueError, match=msg):
        s.groupby(level=[])
    msg = "multiple levels only valid with MultiIndex"
    with pytest.raises(ValueError, match=msg):
        s.groupby(level=[0, 0])
    with pytest.raises(ValueError, match=msg):
        s.groupby(level=[0, 1])
    msg = "level > 0 or level < -1 only valid with MultiIndex"
    with pytest.raises(ValueError, match=msg):
        s.groupby(level=[1])


def test_groupby_complex():
    # GH 12902
    a = Series(data=np.arange(4) * (1 + 2j), index=[0, 0, 1, 1])
    expected = Series((1 + 2j, 5 + 10j))

    result = a.groupby(level=0).sum()
    tm.assert_series_equal(result, expected)


def test_groupby_complex_numbers():
    # GH 17927
    df = DataFrame(
        [
            {"a": 1, "b": 1 + 1j},
            {"a": 1, "b": 1 + 2j},
            {"a": 4, "b": 1},
        ]
    )
    expected = DataFrame(
        np.array([1, 1, 1], dtype=np.int64),
        index=Index([(1 + 1j), (1 + 2j), (1 + 0j)], name="b"),
        columns=Index(["a"], dtype="object"),
    )
    result = df.groupby("b", sort=False).count()
    tm.assert_frame_equal(result, expected)

    # Sorted by the magnitude of the complex numbers
    expected.index = Index([(1 + 0j), (1 + 1j), (1 + 2j)], name="b")
    result = df.groupby("b", sort=True).count()
    tm.assert_frame_equal(result, expected)


def test_groupby_series_indexed_differently():
    s1 = Series(
        [5.0, -9.0, 4.0, 100.0, -5.0, 55.0, 6.7],
        index=Index(["a", "b", "c", "d", "e", "f", "g"]),
    )
    s2 = Series(
        [1.0, 1.0, 4.0, 5.0, 5.0, 7.0], index=Index(["a", "b", "d", "f", "g", "h"])
    )

    grouped = s1.groupby(s2)
    agged = grouped.mean()
    exp = s1.groupby(s2.reindex(s1.index).get).mean()
    tm.assert_series_equal(agged, exp)


def test_groupby_with_hier_columns():
    tuples = list(
        zip(
            *[
                ["bar", "bar", "baz", "baz", "foo", "foo", "qux", "qux"],
                ["one", "two", "one", "two", "one", "two", "one", "two"],
            ]
        )
    )
    index = MultiIndex.from_tuples(tuples)
    columns = MultiIndex.from_tuples(
        [("A", "cat"), ("B", "dog"), ("B", "cat"), ("A", "dog")]
    )
    df = DataFrame(np.random.randn(8, 4), index=index, columns=columns)

    result = df.groupby(level=0).mean()
    tm.assert_index_equal(result.columns, columns)

    result = df.groupby(level=0, axis=1).mean()
    tm.assert_index_equal(result.index, df.index)

    result = df.groupby(level=0).agg(np.mean)
    tm.assert_index_equal(result.columns, columns)

    result = df.groupby(level=0).apply(lambda x: x.mean())
    tm.assert_index_equal(result.columns, columns)

    result = df.groupby(level=0, axis=1).agg(lambda x: x.mean(1))
    tm.assert_index_equal(result.columns, Index(["A", "B"]))
    tm.assert_index_equal(result.index, df.index)

    # add a nuisance column
    sorted_columns, _ = columns.sortlevel(0)
    df["A", "foo"] = "bar"
    msg = "The default value of numeric_only"
    with tm.assert_produces_warning(FutureWarning, match=msg):
        result = df.groupby(level=0).mean()
    tm.assert_index_equal(result.columns, df.columns[:-1])


def test_grouping_ndarray(df):
    grouped = df.groupby(df["A"].values)

    msg = "The default value of numeric_only"
    with tm.assert_produces_warning(FutureWarning, match=msg):
        result = grouped.sum()
        expected = df.groupby("A").sum()
    tm.assert_frame_equal(
        result, expected, check_names=False
    )  # Note: no names when grouping by value


def test_groupby_wrong_multi_labels():

    index = Index([0, 1, 2, 3, 4], name="index")
    data = DataFrame(
        {
            "foo": ["foo1", "foo1", "foo2", "foo1", "foo3"],
            "bar": ["bar1", "bar2", "bar2", "bar1", "bar1"],
            "baz": ["baz1", "baz1", "baz1", "baz2", "baz2"],
            "spam": ["spam2", "spam3", "spam2", "spam1", "spam1"],
            "data": [20, 30, 40, 50, 60],
        },
        index=index,
    )

    grouped = data.groupby(["foo", "bar", "baz", "spam"])

    result = grouped.agg(np.mean)
    expected = grouped.mean()
    tm.assert_frame_equal(result, expected)


def test_groupby_series_with_name(df):
    msg = "The default value of numeric_only"
    with tm.assert_produces_warning(FutureWarning, match=msg):
        result = df.groupby(df["A"]).mean()
        result2 = df.groupby(df["A"], as_index=False).mean()
    assert result.index.name == "A"
    assert "A" in result2

    result = df.groupby([df["A"], df["B"]]).mean()
    result2 = df.groupby([df["A"], df["B"]], as_index=False).mean()
    assert result.index.names == ("A", "B")
    assert "A" in result2
    assert "B" in result2


def test_seriesgroupby_name_attr(df):
    # GH 6265
    result = df.groupby("A")["C"]
    assert result.count().name == "C"
    assert result.mean().name == "C"

    testFunc = lambda x: np.sum(x) * 2
    assert result.agg(testFunc).name == "C"


def test_consistency_name():
    # GH 12363

    df = DataFrame(
        {
            "A": ["foo", "bar", "foo", "bar", "foo", "bar", "foo", "foo"],
            "B": ["one", "one", "two", "two", "two", "two", "one", "two"],
            "C": np.random.randn(8) + 1.0,
            "D": np.arange(8),
        }
    )

    expected = df.groupby(["A"]).B.count()
    result = df.B.groupby(df.A).count()
    tm.assert_series_equal(result, expected)


def test_groupby_name_propagation(df):
    # GH 6124
    def summarize(df, name=None):
        return Series({"count": 1, "mean": 2, "omissions": 3}, name=name)

    def summarize_random_name(df):
        # Provide a different name for each Series.  In this case, groupby
        # should not attempt to propagate the Series name since they are
        # inconsistent.
        return Series({"count": 1, "mean": 2, "omissions": 3}, name=df.iloc[0]["A"])

    metrics = df.groupby("A").apply(summarize)
    assert metrics.columns.name is None
    metrics = df.groupby("A").apply(summarize, "metrics")
    assert metrics.columns.name == "metrics"
    metrics = df.groupby("A").apply(summarize_random_name)
    assert metrics.columns.name is None


def test_groupby_nonstring_columns():
    df = DataFrame([np.arange(10) for x in range(10)])
    grouped = df.groupby(0)
    result = grouped.mean()
    expected = df.groupby(df[0]).mean()
    tm.assert_frame_equal(result, expected)


def test_groupby_mixed_type_columns():
    # GH 13432, unorderable types in py3
    df = DataFrame([[0, 1, 2]], columns=["A", "B", 0])
    expected = DataFrame([[1, 2]], columns=["B", 0], index=Index([0], name="A"))

    result = df.groupby("A").first()
    tm.assert_frame_equal(result, expected)

    result = df.groupby("A").sum()
    tm.assert_frame_equal(result, expected)


# TODO: Ensure warning isn't emitted in the first place
@pytest.mark.filterwarnings("ignore:Mean of:RuntimeWarning")
def test_cython_grouper_series_bug_noncontig():
    arr = np.empty((100, 100))
    arr.fill(np.nan)
    obj = Series(arr[:, 0])
    inds = np.tile(range(10), 10)

    result = obj.groupby(inds).agg(Series.median)
    assert result.isna().all()


def test_series_grouper_noncontig_index():
    index = Index(tm.rands_array(10, 100))

    values = Series(np.random.randn(50), index=index[::2])
    labels = np.random.randint(0, 5, 50)

    # it works!
    grouped = values.groupby(labels)

    # accessing the index elements causes segfault
    f = lambda x: len(set(map(id, x.index)))
    grouped.agg(f)


def test_convert_objects_leave_decimal_alone():

    s = Series(range(5))
    labels = np.array(["a", "b", "c", "d", "e"], dtype="O")

    def convert_fast(x):
        return Decimal(str(x.mean()))

    def convert_force_pure(x):
        # base will be length 0
        assert len(x.values.base) > 0
        return Decimal(str(x.mean()))

    grouped = s.groupby(labels)

    result = grouped.agg(convert_fast)
    assert result.dtype == np.object_
    assert isinstance(result[0], Decimal)

    result = grouped.agg(convert_force_pure)
    assert result.dtype == np.object_
    assert isinstance(result[0], Decimal)


def test_groupby_dtype_inference_empty():
    # GH 6733
    df = DataFrame({"x": [], "range": np.arange(0, dtype="int64")})
    assert df["x"].dtype == np.float64

    result = df.groupby("x").first()
    exp_index = Index([], name="x", dtype=np.float64)
    expected = DataFrame({"range": Series([], index=exp_index, dtype="int64")})
    tm.assert_frame_equal(result, expected, by_blocks=True)


def test_groupby_unit64_float_conversion():
    #  GH: 30859 groupby converts unit64 to floats sometimes
    df = DataFrame({"first": [1], "second": [1], "value": [16148277970000000000]})
    result = df.groupby(["first", "second"])["value"].max()
    expected = Series(
        [16148277970000000000],
        MultiIndex.from_product([[1], [1]], names=["first", "second"]),
        name="value",
    )
    tm.assert_series_equal(result, expected)


def test_groupby_list_infer_array_like(df):
    msg = "The default value of numeric_only"
    with tm.assert_produces_warning(FutureWarning, match=msg):
        result = df.groupby(list(df["A"])).mean()
        expected = df.groupby(df["A"]).mean()
    tm.assert_frame_equal(result, expected, check_names=False)

    with pytest.raises(KeyError, match=r"^'foo'$"):
        df.groupby(list(df["A"][:-1]))

    # pathological case of ambiguity
    df = DataFrame({"foo": [0, 1], "bar": [3, 4], "val": np.random.randn(2)})

    result = df.groupby(["foo", "bar"]).mean()
    expected = df.groupby([df["foo"], df["bar"]]).mean()[["val"]]


def test_groupby_keys_same_size_as_index():
    # GH 11185
    freq = "s"
    index = date_range(
        start=Timestamp("2015-09-29T11:34:44-0700"), periods=2, freq=freq
    )
    df = DataFrame([["A", 10], ["B", 15]], columns=["metric", "values"], index=index)
    result = df.groupby([Grouper(level=0, freq=freq), "metric"]).mean()
    expected = df.set_index([df.index, "metric"]).astype(float)

    tm.assert_frame_equal(result, expected)


def test_groupby_one_row():
    # GH 11741
    msg = r"^'Z'$"
    df1 = DataFrame(np.random.randn(1, 4), columns=list("ABCD"))
    with pytest.raises(KeyError, match=msg):
        df1.groupby("Z")
    df2 = DataFrame(np.random.randn(2, 4), columns=list("ABCD"))
    with pytest.raises(KeyError, match=msg):
        df2.groupby("Z")


def test_groupby_nat_exclude():
    # GH 6992
    df = DataFrame(
        {
            "values": np.random.randn(8),
            "dt": [
                np.nan,
                Timestamp("2013-01-01"),
                np.nan,
                Timestamp("2013-02-01"),
                np.nan,
                Timestamp("2013-02-01"),
                np.nan,
                Timestamp("2013-01-01"),
            ],
            "str": [np.nan, "a", np.nan, "a", np.nan, "a", np.nan, "b"],
        }
    )
    grouped = df.groupby("dt")

    expected = [Index([1, 7]), Index([3, 5])]
    keys = sorted(grouped.groups.keys())
    assert len(keys) == 2
    for k, e in zip(keys, expected):
        # grouped.groups keys are np.datetime64 with system tz
        # not to be affected by tz, only compare values
        tm.assert_index_equal(grouped.groups[k], e)

    # confirm obj is not filtered
    tm.assert_frame_equal(grouped.grouper.groupings[0].obj, df)
    assert grouped.ngroups == 2

    expected = {
        Timestamp("2013-01-01 00:00:00"): np.array([1, 7], dtype=np.intp),
        Timestamp("2013-02-01 00:00:00"): np.array([3, 5], dtype=np.intp),
    }

    for k in grouped.indices:
        tm.assert_numpy_array_equal(grouped.indices[k], expected[k])

    tm.assert_frame_equal(grouped.get_group(Timestamp("2013-01-01")), df.iloc[[1, 7]])
    tm.assert_frame_equal(grouped.get_group(Timestamp("2013-02-01")), df.iloc[[3, 5]])

    with pytest.raises(KeyError, match=r"^NaT$"):
        grouped.get_group(pd.NaT)

    nan_df = DataFrame(
        {"nan": [np.nan, np.nan, np.nan], "nat": [pd.NaT, pd.NaT, pd.NaT]}
    )
    assert nan_df["nan"].dtype == "float64"
    assert nan_df["nat"].dtype == "datetime64[ns]"

    for key in ["nan", "nat"]:
        grouped = nan_df.groupby(key)
        assert grouped.groups == {}
        assert grouped.ngroups == 0
        assert grouped.indices == {}
        with pytest.raises(KeyError, match=r"^nan$"):
            grouped.get_group(np.nan)
        with pytest.raises(KeyError, match=r"^NaT$"):
            grouped.get_group(pd.NaT)


def test_groupby_two_group_keys_all_nan():
    # GH #36842: Grouping over two group keys shouldn't raise an error
    df = DataFrame({"a": [np.nan, np.nan], "b": [np.nan, np.nan], "c": [1, 2]})
    result = df.groupby(["a", "b"]).indices
    assert result == {}


def test_groupby_2d_malformed():
    d = DataFrame(index=range(2))
    d["group"] = ["g1", "g2"]
    d["zeros"] = [0, 0]
    d["ones"] = [1, 1]
    d["label"] = ["l1", "l2"]
    msg = "The default value of numeric_only"
    with tm.assert_produces_warning(FutureWarning, match=msg):
        tmp = d.groupby(["group"]).mean()
    res_values = np.array([[0.0, 1.0], [0.0, 1.0]])
    tm.assert_index_equal(tmp.columns, Index(["zeros", "ones"]))
    tm.assert_numpy_array_equal(tmp.values, res_values)


def test_int32_overflow():
    B = np.concatenate((np.arange(10000), np.arange(10000), np.arange(5000)))
    A = np.arange(25000)
    df = DataFrame({"A": A, "B": B, "C": A, "D": B, "E": np.random.randn(25000)})

    left = df.groupby(["A", "B", "C", "D"]).sum()
    right = df.groupby(["D", "C", "B", "A"]).sum()
    assert len(left) == len(right)


def test_groupby_sort_multi():
    df = DataFrame(
        {
            "a": ["foo", "bar", "baz"],
            "b": [3, 2, 1],
            "c": [0, 1, 2],
            "d": np.random.randn(3),
        }
    )

    tups = [tuple(row) for row in df[["a", "b", "c"]].values]
    tups = com.asarray_tuplesafe(tups)
    result = df.groupby(["a", "b", "c"], sort=True).sum()
    tm.assert_numpy_array_equal(result.index.values, tups[[1, 2, 0]])

    tups = [tuple(row) for row in df[["c", "a", "b"]].values]
    tups = com.asarray_tuplesafe(tups)
    result = df.groupby(["c", "a", "b"], sort=True).sum()
    tm.assert_numpy_array_equal(result.index.values, tups)

    tups = [tuple(x) for x in df[["b", "c", "a"]].values]
    tups = com.asarray_tuplesafe(tups)
    result = df.groupby(["b", "c", "a"], sort=True).sum()
    tm.assert_numpy_array_equal(result.index.values, tups[[2, 1, 0]])

    df = DataFrame(
        {"a": [0, 1, 2, 0, 1, 2], "b": [0, 0, 0, 1, 1, 1], "d": np.random.randn(6)}
    )
    grouped = df.groupby(["a", "b"])["d"]
    result = grouped.sum()

    def _check_groupby(df, result, keys, field, f=lambda x: x.sum()):
        tups = [tuple(row) for row in df[keys].values]
        tups = com.asarray_tuplesafe(tups)
        expected = f(df.groupby(tups)[field])
        for k, v in expected.items():
            assert result[k] == v

    _check_groupby(df, result, ["a", "b"], "d")


def test_dont_clobber_name_column():
    df = DataFrame(
        {"key": ["a", "a", "a", "b", "b", "b"], "name": ["foo", "bar", "baz"] * 2}
    )

    result = df.groupby("key", group_keys=False).apply(lambda x: x)
    tm.assert_frame_equal(result, df)


def test_skip_group_keys():

    tsf = tm.makeTimeDataFrame()

    grouped = tsf.groupby(lambda x: x.month, group_keys=False)
    result = grouped.apply(lambda x: x.sort_values(by="A")[:3])

    pieces = [group.sort_values(by="A")[:3] for key, group in grouped]

    expected = pd.concat(pieces)
    tm.assert_frame_equal(result, expected)

    grouped = tsf["A"].groupby(lambda x: x.month, group_keys=False)
    result = grouped.apply(lambda x: x.sort_values()[:3])

    pieces = [group.sort_values()[:3] for key, group in grouped]

    expected = pd.concat(pieces)
    tm.assert_series_equal(result, expected)


def test_no_nonsense_name(float_frame):
    # GH #995
    s = float_frame["C"].copy()
    s.name = None

    result = s.groupby(float_frame["A"]).agg(np.sum)
    assert result.name is None


def test_multifunc_sum_bug():
    # GH #1065
    x = DataFrame(np.arange(9).reshape(3, 3))
    x["test"] = 0
    x["fl"] = [1.3, 1.5, 1.6]

    grouped = x.groupby("test")
    result = grouped.agg({"fl": "sum", 2: "size"})
    assert result["fl"].dtype == np.float64


def test_handle_dict_return_value(df):
    def f(group):
        return {"max": group.max(), "min": group.min()}

    def g(group):
        return Series({"max": group.max(), "min": group.min()})

    result = df.groupby("A")["C"].apply(f)
    expected = df.groupby("A")["C"].apply(g)

    assert isinstance(result, Series)
    tm.assert_series_equal(result, expected)


@pytest.mark.parametrize("grouper", ["A", ["A", "B"]])
def test_set_group_name(df, grouper):
    def f(group):
        assert group.name is not None
        return group

    def freduce(group):
        assert group.name is not None
        return group.sum()

    def freducex(x):
        return freduce(x)

    grouped = df.groupby(grouper, group_keys=False)

    # make sure all these work
    grouped.apply(f)
    grouped.aggregate(freduce)
    grouped.aggregate({"C": freduce, "D": freduce})
    grouped.transform(f)

    grouped["C"].apply(f)
    grouped["C"].aggregate(freduce)
    grouped["C"].aggregate([freduce, freducex])
    grouped["C"].transform(f)


def test_group_name_available_in_inference_pass():
    # gh-15062
    df = DataFrame({"a": [0, 0, 1, 1, 2, 2], "b": np.arange(6)})

    names = []

    def f(group):
        names.append(group.name)
        return group.copy()

    df.groupby("a", sort=False, group_keys=False).apply(f)

    expected_names = [0, 1, 2]
    assert names == expected_names


def test_no_dummy_key_names(df):
    # see gh-1291
    msg = "The default value of numeric_only"
    with tm.assert_produces_warning(FutureWarning, match=msg):
        result = df.groupby(df["A"].values).sum()
    assert result.index.name is None

    with tm.assert_produces_warning(FutureWarning, match=msg):
        result = df.groupby([df["A"].values, df["B"].values]).sum()
    assert result.index.names == (None, None)


def test_groupby_sort_multiindex_series():
    # series multiindex groupby sort argument was not being passed through
    # _compress_group_index
    # GH 9444
    index = MultiIndex(
        levels=[[1, 2], [1, 2]],
        codes=[[0, 0, 0, 0, 1, 1], [1, 1, 0, 0, 0, 0]],
        names=["a", "b"],
    )
    mseries = Series([0, 1, 2, 3, 4, 5], index=index)
    index = MultiIndex(
        levels=[[1, 2], [1, 2]], codes=[[0, 0, 1], [1, 0, 0]], names=["a", "b"]
    )
    mseries_result = Series([0, 2, 4], index=index)

    result = mseries.groupby(level=["a", "b"], sort=False).first()
    tm.assert_series_equal(result, mseries_result)
    result = mseries.groupby(level=["a", "b"], sort=True).first()
    tm.assert_series_equal(result, mseries_result.sort_index())


def test_groupby_reindex_inside_function():

    periods = 1000
    ind = date_range(start="2012/1/1", freq="5min", periods=periods)
    df = DataFrame({"high": np.arange(periods), "low": np.arange(periods)}, index=ind)

    def agg_before(func, fix=False):
        """
        Run an aggregate func on the subset of data.
        """

        def _func(data):
            d = data.loc[data.index.map(lambda x: x.hour < 11)].dropna()
            if fix:
                data[data.index[0]]
            if len(d) == 0:
                return None
            return func(d)

        return _func

    grouped = df.groupby(lambda x: datetime(x.year, x.month, x.day))
    closure_bad = grouped.agg({"high": agg_before(np.max)})
    closure_good = grouped.agg({"high": agg_before(np.max, True)})

    tm.assert_frame_equal(closure_bad, closure_good)


def test_groupby_multiindex_missing_pair():
    # GH9049
    df = DataFrame(
        {
            "group1": ["a", "a", "a", "b"],
            "group2": ["c", "c", "d", "c"],
            "value": [1, 1, 1, 5],
        }
    )
    df = df.set_index(["group1", "group2"])
    df_grouped = df.groupby(level=["group1", "group2"], sort=True)

    res = df_grouped.agg("sum")
    idx = MultiIndex.from_tuples(
        [("a", "c"), ("a", "d"), ("b", "c")], names=["group1", "group2"]
    )
    exp = DataFrame([[2], [1], [5]], index=idx, columns=["value"])

    tm.assert_frame_equal(res, exp)


def test_groupby_multiindex_not_lexsorted():
    # GH 11640

    # define the lexsorted version
    lexsorted_mi = MultiIndex.from_tuples(
        [("a", ""), ("b1", "c1"), ("b2", "c2")], names=["b", "c"]
    )
    lexsorted_df = DataFrame([[1, 3, 4]], columns=lexsorted_mi)
    assert lexsorted_df.columns._is_lexsorted()

    # define the non-lexsorted version
    not_lexsorted_df = DataFrame(
        columns=["a", "b", "c", "d"], data=[[1, "b1", "c1", 3], [1, "b2", "c2", 4]]
    )
    not_lexsorted_df = not_lexsorted_df.pivot_table(
        index="a", columns=["b", "c"], values="d"
    )
    not_lexsorted_df = not_lexsorted_df.reset_index()
    assert not not_lexsorted_df.columns._is_lexsorted()

    # compare the results
    tm.assert_frame_equal(lexsorted_df, not_lexsorted_df)

    expected = lexsorted_df.groupby("a").mean()
    with tm.assert_produces_warning(PerformanceWarning):
        result = not_lexsorted_df.groupby("a").mean()
    tm.assert_frame_equal(expected, result)

    # a transforming function should work regardless of sort
    # GH 14776
    df = DataFrame(
        {"x": ["a", "a", "b", "a"], "y": [1, 1, 2, 2], "z": [1, 2, 3, 4]}
    ).set_index(["x", "y"])
    assert not df.index._is_lexsorted()

    for level in [0, 1, [0, 1]]:
        for sort in [False, True]:
            result = df.groupby(level=level, sort=sort, group_keys=False).apply(
                DataFrame.drop_duplicates
            )
            expected = df
            tm.assert_frame_equal(expected, result)

            result = (
                df.sort_index()
                .groupby(level=level, sort=sort, group_keys=False)
                .apply(DataFrame.drop_duplicates)
            )
            expected = df.sort_index()
            tm.assert_frame_equal(expected, result)


def test_index_label_overlaps_location():
    # checking we don't have any label/location confusion in the
    # wake of GH5375
    df = DataFrame(list("ABCDE"), index=[2, 0, 2, 1, 1])
    g = df.groupby(list("ababb"))
    actual = g.filter(lambda x: len(x) > 2)
    expected = df.iloc[[1, 3, 4]]
    tm.assert_frame_equal(actual, expected)

    ser = df[0]
    g = ser.groupby(list("ababb"))
    actual = g.filter(lambda x: len(x) > 2)
    expected = ser.take([1, 3, 4])
    tm.assert_series_equal(actual, expected)

    #  and again, with a generic Index of floats
    df.index = df.index.astype(float)
    g = df.groupby(list("ababb"))
    actual = g.filter(lambda x: len(x) > 2)
    expected = df.iloc[[1, 3, 4]]
    tm.assert_frame_equal(actual, expected)

    ser = df[0]
    g = ser.groupby(list("ababb"))
    actual = g.filter(lambda x: len(x) > 2)
    expected = ser.take([1, 3, 4])
    tm.assert_series_equal(actual, expected)


def test_transform_doesnt_clobber_ints():
    # GH 7972
    n = 6
    x = np.arange(n)
    df = DataFrame({"a": x // 2, "b": 2.0 * x, "c": 3.0 * x})
    df2 = DataFrame({"a": x // 2 * 1.0, "b": 2.0 * x, "c": 3.0 * x})

    gb = df.groupby("a")
    result = gb.transform("mean")

    gb2 = df2.groupby("a")
    expected = gb2.transform("mean")
    tm.assert_frame_equal(result, expected)


@pytest.mark.parametrize(
    "sort_column",
    ["ints", "floats", "strings", ["ints", "floats"], ["ints", "strings"]],
)
@pytest.mark.parametrize(
    "group_column", ["int_groups", "string_groups", ["int_groups", "string_groups"]]
)
def test_groupby_preserves_sort(sort_column, group_column):
    # Test to ensure that groupby always preserves sort order of original
    # object. Issue #8588 and #9651

    df = DataFrame(
        {
            "int_groups": [3, 1, 0, 1, 0, 3, 3, 3],
            "string_groups": ["z", "a", "z", "a", "a", "g", "g", "g"],
            "ints": [8, 7, 4, 5, 2, 9, 1, 1],
            "floats": [2.3, 5.3, 6.2, -2.4, 2.2, 1.1, 1.1, 5],
            "strings": ["z", "d", "a", "e", "word", "word2", "42", "47"],
        }
    )

    # Try sorting on different types and with different group types

    df = df.sort_values(by=sort_column)
    g = df.groupby(group_column)

    def test_sort(x):
        tm.assert_frame_equal(x, x.sort_values(by=sort_column))

    g.apply(test_sort)


def test_pivot_table_values_key_error():
    # This test is designed to replicate the error in issue #14938
    df = DataFrame(
        {
            "eventDate": date_range(datetime.today(), periods=20, freq="M").tolist(),
            "thename": range(0, 20),
        }
    )

    df["year"] = df.set_index("eventDate").index.year
    df["month"] = df.set_index("eventDate").index.month

    with pytest.raises(KeyError, match="'badname'"):
        df.reset_index().pivot_table(
            index="year", columns="month", values="badname", aggfunc="count"
        )


@pytest.mark.parametrize("columns", ["C", ["C"]])
@pytest.mark.parametrize("keys", [["A"], ["A", "B"]])
@pytest.mark.parametrize(
    "values",
    [
        [True],
        [0],
        [0.0],
        ["a"],
        Categorical([0]),
        [to_datetime(0)],
        date_range(0, 1, 1, tz="US/Eastern"),
        pd.array([0], dtype="Int64"),
        pd.array([0], dtype="Float64"),
        pd.array([False], dtype="boolean"),
    ],
    ids=[
        "bool",
        "int",
        "float",
        "str",
        "cat",
        "dt64",
        "dt64tz",
        "Int64",
        "Float64",
        "boolean",
    ],
)
@pytest.mark.parametrize("method", ["attr", "agg", "apply"])
@pytest.mark.parametrize(
    "op", ["idxmax", "idxmin", "min", "max", "sum", "prod", "skew"]
)
def test_empty_groupby(columns, keys, values, method, op, request, using_array_manager):
    # GH8093 & GH26411
    override_dtype = None

    if (
        isinstance(values, Categorical)
        and not isinstance(columns, list)
        and op in ["sum", "prod", "skew"]
    ):
        # handled below GH#41291
        pass
    elif (
        isinstance(values, Categorical)
        and len(keys) == 1
        and op in ["idxmax", "idxmin"]
    ):
        mark = pytest.mark.xfail(
            raises=ValueError, match="attempt to get arg(min|max) of an empty sequence"
        )
        request.node.add_marker(mark)
    # elif (
    #     isinstance(values, Categorical)
    #     and len(keys) == 1
    #     and not isinstance(columns, list)
    # ):
    #     mark = pytest.mark.xfail(
    #         raises=TypeError, match="'Categorical' does not implement"
    #     )
    #     request.node.add_marker(mark)
    # elif isinstance(values, Categorical) and len(keys) == 1 and op in ["sum", "prod"]:
    #     mark = pytest.mark.xfail(
    #         raises=AssertionError, match="(DataFrame|Series) are different"
    #     )
    #     request.node.add_marker(mark)
    # elif (
    #     isinstance(values, Categorical)
    #     and len(keys) == 2
    #     and op in ["min", "max", "sum"]
    # ):
    #     mark = pytest.mark.xfail(
    #         raises=AssertionError, match="(DataFrame|Series) are different"
    #     )
    #     request.node.add_marker(mark)

    elif isinstance(values, BooleanArray) and op in ["sum", "prod"]:
        # We expect to get Int64 back for these
        override_dtype = "Int64"

    if isinstance(values[0], bool) and op in ("prod", "sum"):
        # sum/product of bools is an integer
        override_dtype = "int64"

    df = DataFrame({"A": values, "B": values, "C": values}, columns=list("ABC"))

    if hasattr(values, "dtype"):
        # check that we did the construction right
        assert (df.dtypes == values.dtype).all()

    df = df.iloc[:0]

    gb = df.groupby(keys, group_keys=False)[columns]

    def get_result():
        if method == "attr":
            return getattr(gb, op)()
        else:
            return getattr(gb, method)(op)

    if columns == "C":
        # i.e. SeriesGroupBy
        if op in ["prod", "sum", "skew"]:
            # ops that require more than just ordered-ness
            if df.dtypes[0].kind == "M":
                # GH#41291
                # datetime64 -> prod and sum are invalid
                if op == "skew":
                    msg = "does not support reduction 'skew'"
                else:
                    msg = "datetime64 type does not support"
                with pytest.raises(TypeError, match=msg):
                    get_result()

                return

            if isinstance(values, Categorical):
                # GH#41291
                if op == "skew":
                    msg = f"does not support reduction '{op}'"
                else:
                    msg = "category type does not support"
                with pytest.raises(TypeError, match=msg):
                    get_result()

                return
    else:
        # ie. DataFrameGroupBy
        if op in ["prod", "sum", "skew"]:
            # ops that require more than just ordered-ness
            if df.dtypes[0].kind == "M":
                # GH#41291
                # datetime64 -> prod and sum are invalid
                with pytest.raises(TypeError, match="datetime64 type does not support"):
                    get_result()

                # # with numeric_only=True, these are dropped, and we get
                # # an empty DataFrame back
                # expected = df.set_index(keys)[[]]
                # tm.assert_equal(result, expected)
                return

            elif isinstance(values, Categorical):
                # GH#41291
                # Categorical doesn't implement sum or prod
                with pytest.raises(TypeError, match="category type does not support"):
                    get_result()
                return

            elif df.dtypes[0] == object:
                result = get_result()
                # In this case we have list-of-list, will raise TypeError,
                # and subsequently be dropped as nuisance columns
                expected = df.set_index(keys)[["C"]]
                tm.assert_equal(result, expected)
                return

<<<<<<< HEAD
    if op in ["min", "max", "skew"] and isinstance(values, Categorical):
        msg = "|".join(
            ["Categorical is not ordered", "dtype category does not support reduction"]
        )
        with pytest.raises(TypeError, match=msg):
            print(df)
            print(keys)
            print(columns)
            print(df.dtypes)
            get_result()
        return
=======
        if (
            op in ["min", "max", "skew"]
            and isinstance(values, Categorical)
            and len(keys) == 1
        ):
            if op in ("min", "max"):
                with pytest.raises(TypeError, match="Categorical is not ordered"):
                    get_result()
                return
            # Categorical doesn't implement, so with numeric_only=True
            #  these are dropped and we get an empty DataFrame back
            result = get_result()

            # with numeric_only=True, these are dropped, and we get
            # an empty DataFrame back
            if len(keys) != 1:
                # Categorical is special without 'observed=True'
                lev = Categorical([0], dtype=values.dtype)
                mi = MultiIndex.from_product([lev, lev], names=keys)
                expected = DataFrame([], columns=[], index=mi)
            else:
                # all columns are dropped, but we end up with one row
                # Categorical is special without 'observed=True'
                lev = Categorical([0], dtype=values.dtype)
                ci = Index(lev, name=keys[0])
                expected = DataFrame([], columns=[], index=ci)
            # expected = df.set_index(keys)[columns]

            tm.assert_equal(result, expected)
            return
>>>>>>> ffbee056

    result = get_result()
    expected = df.set_index(keys)[columns]
    if override_dtype is not None:
        expected = expected.astype(override_dtype)
    if len(keys) == 1:
        expected.index.name = keys[0]
    tm.assert_equal(result, expected)


def test_empty_groupby_apply_nonunique_columns():
    # GH#44417
    df = DataFrame(np.random.randn(0, 4))
    df[3] = df[3].astype(np.int64)
    df.columns = [0, 1, 2, 0]
    gb = df.groupby(df[1], group_keys=False)
    res = gb.apply(lambda x: x)
    assert (res.dtypes == df.dtypes).all()


def test_tuple_as_grouping():
    # https://github.com/pandas-dev/pandas/issues/18314
    df = DataFrame(
        {
            ("a", "b"): [1, 1, 1, 1],
            "a": [2, 2, 2, 2],
            "b": [2, 2, 2, 2],
            "c": [1, 1, 1, 1],
        }
    )

    with pytest.raises(KeyError, match=r"('a', 'b')"):
        df[["a", "b", "c"]].groupby(("a", "b"))

    result = df.groupby(("a", "b"))["c"].sum()
    expected = Series([4], name="c", index=Index([1], name=("a", "b")))
    tm.assert_series_equal(result, expected)


def test_tuple_correct_keyerror():
    # https://github.com/pandas-dev/pandas/issues/18798
    df = DataFrame(1, index=range(3), columns=MultiIndex.from_product([[1, 2], [3, 4]]))
    with pytest.raises(KeyError, match=r"^\(7, 8\)$"):
        df.groupby((7, 8)).mean()


def test_groupby_agg_ohlc_non_first():
    # GH 21716
    df = DataFrame(
        [[1], [1]],
        columns=Index(["foo"], name="mycols"),
        index=date_range("2018-01-01", periods=2, freq="D", name="dti"),
    )

    expected = DataFrame(
        [[1, 1, 1, 1, 1], [1, 1, 1, 1, 1]],
        columns=MultiIndex.from_tuples(
            (
                ("foo", "sum", "foo"),
                ("foo", "ohlc", "open"),
                ("foo", "ohlc", "high"),
                ("foo", "ohlc", "low"),
                ("foo", "ohlc", "close"),
            ),
            names=["mycols", None, None],
        ),
        index=date_range("2018-01-01", periods=2, freq="D", name="dti"),
    )

    result = df.groupby(Grouper(freq="D")).agg(["sum", "ohlc"])

    tm.assert_frame_equal(result, expected)


def test_groupby_multiindex_nat():
    # GH 9236
    values = [
        (pd.NaT, "a"),
        (datetime(2012, 1, 2), "a"),
        (datetime(2012, 1, 2), "b"),
        (datetime(2012, 1, 3), "a"),
    ]
    mi = MultiIndex.from_tuples(values, names=["date", None])
    ser = Series([3, 2, 2.5, 4], index=mi)

    result = ser.groupby(level=1).mean()
    expected = Series([3.0, 2.5], index=["a", "b"])
    tm.assert_series_equal(result, expected)


def test_groupby_empty_list_raises():
    # GH 5289
    values = zip(range(10), range(10))
    df = DataFrame(values, columns=["apple", "b"])
    msg = "Grouper and axis must be same length"
    with pytest.raises(ValueError, match=msg):
        df.groupby([[]])


def test_groupby_multiindex_series_keys_len_equal_group_axis():
    # GH 25704
    index_array = [["x", "x"], ["a", "b"], ["k", "k"]]
    index_names = ["first", "second", "third"]
    ri = MultiIndex.from_arrays(index_array, names=index_names)
    s = Series(data=[1, 2], index=ri)
    result = s.groupby(["first", "third"]).sum()

    index_array = [["x"], ["k"]]
    index_names = ["first", "third"]
    ei = MultiIndex.from_arrays(index_array, names=index_names)
    expected = Series([3], index=ei)

    tm.assert_series_equal(result, expected)


def test_groupby_groups_in_BaseGrouper():
    # GH 26326
    # Test if DataFrame grouped with a pandas.Grouper has correct groups
    mi = MultiIndex.from_product([["A", "B"], ["C", "D"]], names=["alpha", "beta"])
    df = DataFrame({"foo": [1, 2, 1, 2], "bar": [1, 2, 3, 4]}, index=mi)
    result = df.groupby([Grouper(level="alpha"), "beta"])
    expected = df.groupby(["alpha", "beta"])
    assert result.groups == expected.groups

    result = df.groupby(["beta", Grouper(level="alpha")])
    expected = df.groupby(["beta", "alpha"])
    assert result.groups == expected.groups


@pytest.mark.parametrize("group_name", ["x", ["x"]])
def test_groupby_axis_1(group_name):
    # GH 27614
    df = DataFrame(
        np.arange(12).reshape(3, 4), index=[0, 1, 0], columns=[10, 20, 10, 20]
    )
    df.index.name = "y"
    df.columns.name = "x"

    results = df.groupby(group_name, axis=1).sum()
    expected = df.T.groupby(group_name).sum().T
    tm.assert_frame_equal(results, expected)

    # test on MI column
    iterables = [["bar", "baz", "foo"], ["one", "two"]]
    mi = MultiIndex.from_product(iterables=iterables, names=["x", "x1"])
    df = DataFrame(np.arange(18).reshape(3, 6), index=[0, 1, 0], columns=mi)
    results = df.groupby(group_name, axis=1).sum()
    expected = df.T.groupby(group_name).sum().T
    tm.assert_frame_equal(results, expected)


@pytest.mark.parametrize(
    "op, expected",
    [
        (
            "shift",
            {
                "time": [
                    None,
                    None,
                    Timestamp("2019-01-01 12:00:00"),
                    Timestamp("2019-01-01 12:30:00"),
                    None,
                    None,
                ]
            },
        ),
        (
            "bfill",
            {
                "time": [
                    Timestamp("2019-01-01 12:00:00"),
                    Timestamp("2019-01-01 12:30:00"),
                    Timestamp("2019-01-01 14:00:00"),
                    Timestamp("2019-01-01 14:30:00"),
                    Timestamp("2019-01-01 14:00:00"),
                    Timestamp("2019-01-01 14:30:00"),
                ]
            },
        ),
        (
            "ffill",
            {
                "time": [
                    Timestamp("2019-01-01 12:00:00"),
                    Timestamp("2019-01-01 12:30:00"),
                    Timestamp("2019-01-01 12:00:00"),
                    Timestamp("2019-01-01 12:30:00"),
                    Timestamp("2019-01-01 14:00:00"),
                    Timestamp("2019-01-01 14:30:00"),
                ]
            },
        ),
    ],
)
def test_shift_bfill_ffill_tz(tz_naive_fixture, op, expected):
    # GH19995, GH27992: Check that timezone does not drop in shift, bfill, and ffill
    tz = tz_naive_fixture
    data = {
        "id": ["A", "B", "A", "B", "A", "B"],
        "time": [
            Timestamp("2019-01-01 12:00:00"),
            Timestamp("2019-01-01 12:30:00"),
            None,
            None,
            Timestamp("2019-01-01 14:00:00"),
            Timestamp("2019-01-01 14:30:00"),
        ],
    }
    df = DataFrame(data).assign(time=lambda x: x.time.dt.tz_localize(tz))

    grouped = df.groupby("id")
    result = getattr(grouped, op)()
    expected = DataFrame(expected).assign(time=lambda x: x.time.dt.tz_localize(tz))
    tm.assert_frame_equal(result, expected)


def test_groupby_only_none_group():
    # see GH21624
    # this was crashing with "ValueError: Length of passed values is 1, index implies 0"
    df = DataFrame({"g": [None], "x": 1})
    actual = df.groupby("g")["x"].transform("sum")
    expected = Series([np.nan], name="x")

    tm.assert_series_equal(actual, expected)


def test_groupby_duplicate_index():
    # GH#29189 the groupby call here used to raise
    ser = Series([2, 5, 6, 8], index=[2.0, 4.0, 4.0, 5.0])
    gb = ser.groupby(level=0)

    result = gb.mean()
    expected = Series([2, 5.5, 8], index=[2.0, 4.0, 5.0])
    tm.assert_series_equal(result, expected)


def test_group_on_empty_multiindex(transformation_func, request):
    # GH 47787
    # With one row, those are transforms so the schema should be the same
    df = DataFrame(
        data=[[1, Timestamp("today"), 3, 4]],
        columns=["col_1", "col_2", "col_3", "col_4"],
    )
    df["col_3"] = df["col_3"].astype(int)
    df["col_4"] = df["col_4"].astype(int)
    df = df.set_index(["col_1", "col_2"])
    if transformation_func == "fillna":
        args = ("ffill",)
    else:
        args = ()
    result = df.iloc[:0].groupby(["col_1"]).transform(transformation_func, *args)
    expected = df.groupby(["col_1"]).transform(transformation_func, *args).iloc[:0]
    if transformation_func in ("diff", "shift"):
        expected = expected.astype(int)
    tm.assert_equal(result, expected)

    result = (
        df["col_3"].iloc[:0].groupby(["col_1"]).transform(transformation_func, *args)
    )
    expected = (
        df["col_3"].groupby(["col_1"]).transform(transformation_func, *args).iloc[:0]
    )
    if transformation_func in ("diff", "shift"):
        expected = expected.astype(int)
    tm.assert_equal(result, expected)


@pytest.mark.parametrize(
    "idx",
    [
        Index(["a", "a"], name="foo"),
        MultiIndex.from_tuples((("a", "a"), ("a", "a")), names=["foo", "bar"]),
    ],
)
def test_dup_labels_output_shape(groupby_func, idx):
    if groupby_func in {"size", "ngroup", "cumcount"}:
        pytest.skip(f"Not applicable for {groupby_func}")

    df = DataFrame([[1, 1]], columns=idx)
    grp_by = df.groupby([0])

    args = get_groupby_method_args(groupby_func, df)
    result = getattr(grp_by, groupby_func)(*args)

    assert result.shape == (1, 2)
    tm.assert_index_equal(result.columns, idx)


def test_groupby_crash_on_nunique(axis):
    # Fix following 30253
    dti = date_range("2016-01-01", periods=2, name="foo")
    df = DataFrame({("A", "B"): [1, 2], ("A", "C"): [1, 3], ("D", "B"): [0, 0]})
    df.columns.names = ("bar", "baz")
    df.index = dti

    axis_number = df._get_axis_number(axis)
    if not axis_number:
        df = df.T

    gb = df.groupby(axis=axis_number, level=0)
    result = gb.nunique()

    expected = DataFrame({"A": [1, 2], "D": [1, 1]}, index=dti)
    expected.columns.name = "bar"
    if not axis_number:
        expected = expected.T

    tm.assert_frame_equal(result, expected)

    if axis_number == 0:
        # same thing, but empty columns
        gb2 = df[[]].groupby(axis=axis_number, level=0)
        exp = expected[[]]
    else:
        # same thing, but empty rows
        gb2 = df.loc[[]].groupby(axis=axis_number, level=0)
        # default for empty when we can't infer a dtype is float64
        exp = expected.loc[[]].astype(np.float64)

    res = gb2.nunique()
    tm.assert_frame_equal(res, exp)


def test_groupby_list_level():
    # GH 9790
    expected = DataFrame(np.arange(0, 9).reshape(3, 3), dtype=float)
    result = expected.groupby(level=[0]).mean()
    tm.assert_frame_equal(result, expected)


@pytest.mark.parametrize(
    "max_seq_items, expected",
    [
        (5, "{0: [0], 1: [1], 2: [2], 3: [3], 4: [4]}"),
        (4, "{0: [0], 1: [1], 2: [2], 3: [3], ...}"),
        (1, "{0: [0], ...}"),
    ],
)
def test_groups_repr_truncates(max_seq_items, expected):
    # GH 1135
    df = DataFrame(np.random.randn(5, 1))
    df["a"] = df.index

    with pd.option_context("display.max_seq_items", max_seq_items):
        result = df.groupby("a").groups.__repr__()
        assert result == expected

        result = df.groupby(np.array(df.a)).groups.__repr__()
        assert result == expected


def test_group_on_two_row_multiindex_returns_one_tuple_key():
    # GH 18451
    df = DataFrame([{"a": 1, "b": 2, "c": 99}, {"a": 1, "b": 2, "c": 88}])
    df = df.set_index(["a", "b"])

    grp = df.groupby(["a", "b"])
    result = grp.indices
    expected = {(1, 2): np.array([0, 1], dtype=np.int64)}

    assert len(result) == 1
    key = (1, 2)
    assert (result[key] == expected[key]).all()


@pytest.mark.parametrize(
    "klass, attr, value",
    [
        (DataFrame, "level", "a"),
        (DataFrame, "as_index", False),
        (DataFrame, "sort", False),
        (DataFrame, "group_keys", False),
        (DataFrame, "observed", True),
        (DataFrame, "dropna", False),
        pytest.param(
            Series,
            "axis",
            1,
            marks=pytest.mark.xfail(
                reason="GH 35443: Attribute currently not passed on to series"
            ),
        ),
        (Series, "level", "a"),
        (Series, "as_index", False),
        (Series, "sort", False),
        (Series, "group_keys", False),
        (Series, "observed", True),
        (Series, "dropna", False),
    ],
)
def test_subsetting_columns_keeps_attrs(klass, attr, value):
    # GH 9959 - When subsetting columns, don't drop attributes
    df = DataFrame({"a": [1], "b": [2], "c": [3]})
    if attr != "axis":
        df = df.set_index("a")

    expected = df.groupby("a", **{attr: value})
    result = expected[["b"]] if klass is DataFrame else expected["b"]
    assert getattr(result, attr) == getattr(expected, attr)


def test_subsetting_columns_axis_1():
    # GH 37725
    g = DataFrame({"A": [1], "B": [2], "C": [3]}).groupby([0, 0, 1], axis=1)
    match = "Cannot subset columns when using axis=1"
    with pytest.raises(ValueError, match=match):
        g[["A", "B"]].sum()


@pytest.mark.parametrize("func", ["sum", "any", "shift"])
def test_groupby_column_index_name_lost(func):
    # GH: 29764 groupby loses index sometimes
    expected = Index(["a"], name="idx")
    df = DataFrame([[1]], columns=expected)
    df_grouped = df.groupby([1])
    result = getattr(df_grouped, func)().columns
    tm.assert_index_equal(result, expected)


def test_groupby_duplicate_columns():
    # GH: 31735
    df = DataFrame(
        {"A": ["f", "e", "g", "h"], "B": ["a", "b", "c", "d"], "C": [1, 2, 3, 4]}
    ).astype(object)
    df.columns = ["A", "B", "B"]
    result = df.groupby([0, 0, 0, 0]).min()
    expected = DataFrame([["e", "a", 1]], columns=["A", "B", "B"])
    tm.assert_frame_equal(result, expected)


def test_groupby_series_with_tuple_name():
    # GH 37755
    ser = Series([1, 2, 3, 4], index=[1, 1, 2, 2], name=("a", "a"))
    ser.index.name = ("b", "b")
    result = ser.groupby(level=0).last()
    expected = Series([2, 4], index=[1, 2], name=("a", "a"))
    expected.index.name = ("b", "b")
    tm.assert_series_equal(result, expected)


@pytest.mark.xfail(not IS64, reason="GH#38778: fail on 32-bit system")
@pytest.mark.parametrize(
    "func, values", [("sum", [97.0, 98.0]), ("mean", [24.25, 24.5])]
)
def test_groupby_numerical_stability_sum_mean(func, values):
    # GH#38778
    data = [1e16, 1e16, 97, 98, -5e15, -5e15, -5e15, -5e15]
    df = DataFrame({"group": [1, 2] * 4, "a": data, "b": data})
    result = getattr(df.groupby("group"), func)()
    expected = DataFrame({"a": values, "b": values}, index=Index([1, 2], name="group"))
    tm.assert_frame_equal(result, expected)


@pytest.mark.xfail(not IS64, reason="GH#38778: fail on 32-bit system")
def test_groupby_numerical_stability_cumsum():
    # GH#38934
    data = [1e16, 1e16, 97, 98, -5e15, -5e15, -5e15, -5e15]
    df = DataFrame({"group": [1, 2] * 4, "a": data, "b": data})
    result = df.groupby("group").cumsum()
    exp_data = (
        [1e16] * 2 + [1e16 + 96, 1e16 + 98] + [5e15 + 97, 5e15 + 98] + [97.0, 98.0]
    )
    expected = DataFrame({"a": exp_data, "b": exp_data})
    tm.assert_frame_equal(result, expected, check_exact=True)


def test_groupby_cumsum_skipna_false():
    # GH#46216 don't propagate np.nan above the diagonal
    arr = np.random.randn(5, 5)
    df = DataFrame(arr)
    for i in range(5):
        df.iloc[i, i] = np.nan

    df["A"] = 1
    gb = df.groupby("A")

    res = gb.cumsum(skipna=False)

    expected = df[[0, 1, 2, 3, 4]].cumsum(skipna=False)
    tm.assert_frame_equal(res, expected)


def test_groupby_cumsum_timedelta64():
    # GH#46216 don't ignore is_datetimelike in libgroupby.group_cumsum
    dti = date_range("2016-01-01", periods=5)
    ser = Series(dti) - dti[0]
    ser[2] = pd.NaT

    df = DataFrame({"A": 1, "B": ser})
    gb = df.groupby("A")

    res = gb.cumsum(numeric_only=False, skipna=True)
    exp = DataFrame({"B": [ser[0], ser[1], pd.NaT, ser[4], ser[4] * 2]})
    tm.assert_frame_equal(res, exp)

    res = gb.cumsum(numeric_only=False, skipna=False)
    exp = DataFrame({"B": [ser[0], ser[1], pd.NaT, pd.NaT, pd.NaT]})
    tm.assert_frame_equal(res, exp)


def test_groupby_mean_duplicate_index(rand_series_with_duplicate_datetimeindex):
    dups = rand_series_with_duplicate_datetimeindex
    result = dups.groupby(level=0).mean()
    expected = dups.groupby(dups.index).mean()
    tm.assert_series_equal(result, expected)


def test_groupby_all_nan_groups_drop():
    # GH 15036
    s = Series([1, 2, 3], [np.nan, np.nan, np.nan])
    result = s.groupby(s.index).sum()
    expected = Series([], index=Index([], dtype=np.float64), dtype=np.int64)
    tm.assert_series_equal(result, expected)


@pytest.mark.parametrize("numeric_only", [True, False])
def test_groupby_empty_multi_column(as_index, numeric_only):
    # GH 15106 & GH 41998
    df = DataFrame(data=[], columns=["A", "B", "C"])
    gb = df.groupby(["A", "B"], as_index=as_index)
    result = gb.sum(numeric_only=numeric_only)
    if as_index:
        index = MultiIndex([[], []], [[], []], names=["A", "B"])
        columns = ["C"] if not numeric_only else []
    else:
        index = RangeIndex(0)
        columns = ["A", "B", "C"] if not numeric_only else ["A", "B"]
    expected = DataFrame([], columns=columns, index=index)
    tm.assert_frame_equal(result, expected)


def test_groupby_aggregation_non_numeric_dtype():
    # GH #43108
    df = DataFrame(
        [["M", [1]], ["M", [1]], ["W", [10]], ["W", [20]]], columns=["MW", "v"]
    )

    expected = DataFrame(
        {
            "v": [[1, 1], [10, 20]],
        },
        index=Index(["M", "W"], dtype="object", name="MW"),
    )

    gb = df.groupby(by=["MW"])
    result = gb.sum()
    tm.assert_frame_equal(result, expected)


def test_groupby_aggregation_multi_non_numeric_dtype():
    # GH #42395
    df = DataFrame(
        {
            "x": [1, 0, 1, 1, 0],
            "y": [Timedelta(i, "days") for i in range(1, 6)],
            "z": [Timedelta(i * 10, "days") for i in range(1, 6)],
        }
    )

    expected = DataFrame(
        {
            "y": [Timedelta(i, "days") for i in range(7, 9)],
            "z": [Timedelta(i * 10, "days") for i in range(7, 9)],
        },
        index=Index([0, 1], dtype="int64", name="x"),
    )

    gb = df.groupby(by=["x"])
    result = gb.sum()
    tm.assert_frame_equal(result, expected)


def test_groupby_aggregation_numeric_with_non_numeric_dtype():
    # GH #43108
    df = DataFrame(
        {
            "x": [1, 0, 1, 1, 0],
            "y": [Timedelta(i, "days") for i in range(1, 6)],
            "z": list(range(1, 6)),
        }
    )

    expected = DataFrame(
        {"z": [7, 8]},
        index=Index([0, 1], dtype="int64", name="x"),
    )

    gb = df.groupby(by=["x"])
    msg = "The default value of numeric_only"
    with tm.assert_produces_warning(FutureWarning, match=msg):
        result = gb.sum()
    tm.assert_frame_equal(result, expected)


def test_groupby_filtered_df_std():
    # GH 16174
    dicts = [
        {"filter_col": False, "groupby_col": True, "bool_col": True, "float_col": 10.5},
        {"filter_col": True, "groupby_col": True, "bool_col": True, "float_col": 20.5},
        {"filter_col": True, "groupby_col": True, "bool_col": True, "float_col": 30.5},
    ]
    df = DataFrame(dicts)

    df_filter = df[df["filter_col"] == True]  # noqa:E712
    dfgb = df_filter.groupby("groupby_col")
    result = dfgb.std()
    expected = DataFrame(
        [[0.0, 0.0, 7.071068]],
        columns=["filter_col", "bool_col", "float_col"],
        index=Index([True], name="groupby_col"),
    )
    tm.assert_frame_equal(result, expected)


def test_datetime_categorical_multikey_groupby_indices():
    # GH 26859
    df = DataFrame(
        {
            "a": Series(list("abc")),
            "b": Series(
                to_datetime(["2018-01-01", "2018-02-01", "2018-03-01"]),
                dtype="category",
            ),
            "c": Categorical.from_codes([-1, 0, 1], categories=[0, 1]),
        }
    )
    result = df.groupby(["a", "b"]).indices
    expected = {
        ("a", Timestamp("2018-01-01 00:00:00")): np.array([0]),
        ("b", Timestamp("2018-02-01 00:00:00")): np.array([1]),
        ("c", Timestamp("2018-03-01 00:00:00")): np.array([2]),
    }
    assert result == expected


def test_rolling_wrong_param_min_period():
    # GH34037
    name_l = ["Alice"] * 5 + ["Bob"] * 5
    val_l = [np.nan, np.nan, 1, 2, 3] + [np.nan, 1, 2, 3, 4]
    test_df = DataFrame([name_l, val_l]).T
    test_df.columns = ["name", "val"]

    result_error_msg = r"__init__\(\) got an unexpected keyword argument 'min_period'"
    with pytest.raises(TypeError, match=result_error_msg):
        test_df.groupby("name")["val"].rolling(window=2, min_period=1).sum()


def test_by_column_values_with_same_starting_value():
    # GH29635
    df = DataFrame(
        {
            "Name": ["Thomas", "Thomas", "Thomas John"],
            "Credit": [1200, 1300, 900],
            "Mood": ["sad", "happy", "happy"],
        }
    )
    aggregate_details = {"Mood": Series.mode, "Credit": "sum"}

    result = df.groupby(["Name"]).agg(aggregate_details)
    expected_result = DataFrame(
        {
            "Mood": [["happy", "sad"], "happy"],
            "Credit": [2500, 900],
            "Name": ["Thomas", "Thomas John"],
        }
    ).set_index("Name")

    tm.assert_frame_equal(result, expected_result)


def test_groupby_none_in_first_mi_level():
    # GH#47348
    arr = [[None, 1, 0, 1], [2, 3, 2, 3]]
    ser = Series(1, index=MultiIndex.from_arrays(arr, names=["a", "b"]))
    result = ser.groupby(level=[0, 1]).sum()
    expected = Series(
        [1, 2], MultiIndex.from_tuples([(0.0, 2), (1.0, 3)], names=["a", "b"])
    )
    tm.assert_series_equal(result, expected)


def test_groupby_none_column_name():
    # GH#47348
    df = DataFrame({None: [1, 1, 2, 2], "b": [1, 1, 2, 3], "c": [4, 5, 6, 7]})
    result = df.groupby(by=[None]).sum()
    expected = DataFrame({"b": [2, 5], "c": [9, 13]}, index=Index([1, 2], name=None))
    tm.assert_frame_equal(result, expected)


def test_single_element_list_grouping():
    # GH 42795
    df = DataFrame(
        {"a": [np.nan, 1], "b": [np.nan, 5], "c": [np.nan, 2]}, index=["x", "y"]
    )
    msg = (
        "In a future version of pandas, a length 1 "
        "tuple will be returned when iterating over "
        "a groupby with a grouper equal to a list of "
        "length 1. Don't supply a list with a single grouper "
        "to avoid this warning."
    )
    with tm.assert_produces_warning(FutureWarning, match=msg):
        values, _ = next(iter(df.groupby(["a"])))


@pytest.mark.parametrize("func", ["sum", "cumsum", "cumprod", "prod"])
def test_groupby_avoid_casting_to_float(func):
    # GH#37493
    val = 922337203685477580
    df = DataFrame({"a": 1, "b": [val]})
    result = getattr(df.groupby("a"), func)() - val
    expected = DataFrame({"b": [0]}, index=Index([1], name="a"))
    if func in ["cumsum", "cumprod"]:
        expected = expected.reset_index(drop=True)
    tm.assert_frame_equal(result, expected)


@pytest.mark.parametrize("func, val", [("sum", 3), ("prod", 2)])
def test_groupby_sum_support_mask(any_numeric_ea_dtype, func, val):
    # GH#37493
    df = DataFrame({"a": 1, "b": [1, 2, pd.NA]}, dtype=any_numeric_ea_dtype)
    result = getattr(df.groupby("a"), func)()
    expected = DataFrame(
        {"b": [val]},
        index=Index([1], name="a", dtype=any_numeric_ea_dtype),
        dtype=any_numeric_ea_dtype,
    )
    tm.assert_frame_equal(result, expected)


@pytest.mark.parametrize("val, dtype", [(111, "int"), (222, "uint")])
def test_groupby_overflow(val, dtype):
    # GH#37493
    df = DataFrame({"a": 1, "b": [val, val]}, dtype=f"{dtype}8")
    result = df.groupby("a").sum()
    expected = DataFrame(
        {"b": [val * 2]},
        index=Index([1], name="a", dtype=f"{dtype}64"),
        dtype=f"{dtype}64",
    )
    tm.assert_frame_equal(result, expected)

    result = df.groupby("a").cumsum()
    expected = DataFrame({"b": [val, val * 2]}, dtype=f"{dtype}64")
    tm.assert_frame_equal(result, expected)

    result = df.groupby("a").prod()
    expected = DataFrame(
        {"b": [val * val]},
        index=Index([1], name="a", dtype=f"{dtype}64"),
        dtype=f"{dtype}64",
    )
    tm.assert_frame_equal(result, expected)


@pytest.mark.parametrize("skipna, val", [(True, 3), (False, pd.NA)])
def test_groupby_cumsum_mask(any_numeric_ea_dtype, skipna, val):
    # GH#37493
    df = DataFrame({"a": 1, "b": [1, pd.NA, 2]}, dtype=any_numeric_ea_dtype)
    result = df.groupby("a").cumsum(skipna=skipna)
    expected = DataFrame(
        {"b": [1, pd.NA, val]},
        dtype=any_numeric_ea_dtype,
    )
    tm.assert_frame_equal(result, expected)


@pytest.mark.parametrize(
    "val_in, index, val_out",
    [
        (
            [1.0, 2.0, 3.0, 4.0, 5.0],
            ["foo", "foo", "bar", "baz", "blah"],
            [3.0, 4.0, 5.0, 3.0],
        ),
        (
            [1.0, 2.0, 3.0, 4.0, 5.0, 6.0],
            ["foo", "foo", "bar", "baz", "blah", "blah"],
            [3.0, 4.0, 11.0, 3.0],
        ),
    ],
)
def test_groupby_index_name_in_index_content(val_in, index, val_out):
    # GH 48567
    series = Series(data=val_in, name="values", index=Index(index, name="blah"))
    result = series.groupby("blah").sum()
    expected = Series(
        data=val_out,
        name="values",
        index=Index(["bar", "baz", "blah", "foo"], name="blah"),
    )
    tm.assert_series_equal(result, expected)

    result = series.to_frame().groupby("blah").sum()
    expected = expected.to_frame()
    tm.assert_frame_equal(result, expected)<|MERGE_RESOLUTION|>--- conflicted
+++ resolved
@@ -434,20 +434,17 @@
 def test_frame_set_name_single(df):
     grouped = df.groupby("A")
 
-    msg = "Could not convert"
-    with pytest.raises(TypeError, match=msg):
-        grouped.mean()
-    result = grouped.mean(numeric_only=True)
+    msg = "The default value of numeric_only"
+    with tm.assert_produces_warning(FutureWarning, match=msg):
+        result = grouped.mean()
     assert result.index.name == "A"
 
-    with pytest.raises(TypeError, match=msg):
-        df.groupby("A", as_index=False).mean()
-    result = df.groupby("A", as_index=False).mean(numeric_only=True)
+    with tm.assert_produces_warning(FutureWarning, match=msg):
+        result = df.groupby("A", as_index=False).mean()
     assert result.index.name != "A"
 
-    with pytest.raises(TypeError, match=msg):
-        grouped.agg(np.mean)
-    result = grouped.agg(np.mean, numeric_only=True)
+    with tm.assert_produces_warning(FutureWarning, match=msg):
+        result = grouped.agg(np.mean)
     assert result.index.name == "A"
 
     result = grouped.agg({"C": np.mean, "D": np.std})
@@ -470,13 +467,10 @@
     col2 = df["B"]
 
     grouped = df.groupby([col1.get, col2.get])
-    msg = "Could not convert"
-    with pytest.raises(TypeError, match=msg):
-        grouped.mean()
-    with pytest.raises(TypeError, match=msg):
-        df.groupby(["A", "B"]).mean()
-    agged = grouped.mean(numeric_only=True)
-    expected = df.groupby(["A", "B"]).mean(numeric_only=True)
+    msg = "The default value of numeric_only"
+    with tm.assert_produces_warning(FutureWarning, match=msg):
+        agged = grouped.mean()
+        expected = df.groupby(["A", "B"]).mean()
 
     # TODO groupby get drops names
     tm.assert_frame_equal(
@@ -671,22 +665,16 @@
 
     # single-key
 
-    msg = "Could not convert"
-    with pytest.raises(TypeError, match=msg):
-        grouped.agg(np.mean)
-    with pytest.raises(TypeError, match=msg):
-        grouped.mean()
-    result = grouped.agg(np.mean)
-    expected = grouped.mean()
+    msg = "The default value of numeric_only"
+    with tm.assert_produces_warning(FutureWarning, match=msg):
+        result = grouped.agg(np.mean)
+        expected = grouped.mean()
     tm.assert_frame_equal(result, expected)
 
     result2 = grouped.agg({"C": np.mean, "D": np.sum})
-    with pytest.raises(TypeError, match=msg):
-        grouped.mean()
-    with pytest.raises(TypeError, match=msg):
-        grouped.sum()
-    expected2 = grouped.mean()
-    expected2["D"] = grouped.sum()["D"]
+    with tm.assert_produces_warning(FutureWarning, match=msg):
+        expected2 = grouped.mean()
+        expected2["D"] = grouped.sum()["D"]
     tm.assert_frame_equal(result2, expected2)
 
     grouped = df.groupby("A", as_index=True)
@@ -805,13 +793,10 @@
 
     # single-key
     grouped = data.groupby("A", as_index=False)
-    msg = "Could not convert"
-    with pytest.raises(TypeError, match=msg):
-        grouped.mean()
-    with pytest.raises(TypeError, match=msg):
-        data.groupby(["A"]).mean()
-    result = grouped.mean(numeric_only=True)
-    expected = data.groupby(["A"]).mean(numeric_only=True)
+    msg = "The default value of numeric_only"
+    with tm.assert_produces_warning(FutureWarning, match=msg):
+        result = grouped.mean()
+        expected = data.groupby(["A"]).mean()
     expected.insert(0, "A", expected.index)
     expected.index = np.arange(len(expected))
     tm.assert_frame_equal(result, expected)
@@ -878,21 +863,21 @@
     tm.assert_frame_equal(agged, expected)
 
 
-def test_raises_on_nuisance(df):
+def test_omit_nuisance(df):
     grouped = df.groupby("A")
-    msg = "Could not convert"
-    with pytest.raises(TypeError, match=msg):
-        grouped.agg(np.mean)
-    with pytest.raises(TypeError, match=msg):
-        grouped.mean()
+    msg = "The default value of numeric_only"
+    with tm.assert_produces_warning(FutureWarning, match=msg):
+        agged = grouped.agg(np.mean)
+        exp = grouped.mean()
+    tm.assert_frame_equal(agged, exp)
 
     df = df.loc[:, ["A", "C", "D"]]
     df["E"] = datetime.now()
     grouped = df.groupby("A")
-    with pytest.raises(TypeError, match=msg):
-        grouped.agg(np.sum)
-    with pytest.raises(TypeError, match=msg):
-        grouped.sum()
+    with tm.assert_produces_warning(FutureWarning, match=msg):
+        result = grouped.agg(np.sum)
+        expected = grouped.sum()
+    tm.assert_frame_equal(result, expected)
 
     # won't work with axis = 1
     grouped = df.groupby({"A": 0, "C": 0, "D": 1, "E": 1}, axis=1)
@@ -919,17 +904,19 @@
     "agg_function",
     ["sum", "mean", "prod", "std", "var", "sem", "median"],
 )
-@pytest.mark.parametrize("numeric_only", [True, False])
-def test_raises_on_nuisance_agg(df, agg_function, numeric_only):
+@pytest.mark.parametrize("numeric_only", [lib.no_default, True, False])
+def test_omit_nuisance_agg(df, agg_function, numeric_only):
     # GH 38774, GH 38815
+    if numeric_only is lib.no_default or (not numeric_only and agg_function != "sum"):
+        # sum doesn't drop strings
+        warn = FutureWarning
+    else:
+        warn = None
+
     grouped = df.groupby("A")
 
-<<<<<<< HEAD
-    if agg_function != "sum" and not numeric_only:
-=======
     no_drop_nuisance = ("var", "std", "sem", "mean", "prod", "median")
     if agg_function in no_drop_nuisance and numeric_only is False:
->>>>>>> ffbee056
         # Added numeric_only as part of GH#46560; these do not drop nuisance
         # columns when numeric_only is False
         klass = ValueError if agg_function in ("std", "sem") else TypeError
@@ -937,33 +924,54 @@
         with pytest.raises(klass, match=msg):
             getattr(grouped, agg_function)(numeric_only=numeric_only)
     else:
-        result = getattr(grouped, agg_function)(numeric_only=numeric_only)
-        if not numeric_only:
+        if numeric_only is lib.no_default:
+            msg = (
+                f"The default value of numeric_only in DataFrameGroupBy.{agg_function}"
+            )
+        else:
+            msg = "Dropping invalid columns"
+        with tm.assert_produces_warning(warn, match=msg):
+            result = getattr(grouped, agg_function)(numeric_only=numeric_only)
+        if (
+            (numeric_only is lib.no_default or not numeric_only)
+            # These methods drop non-numeric columns even when numeric_only is False
+            and agg_function not in ("mean", "prod", "median")
+        ):
             columns = ["A", "B", "C", "D"]
         else:
             columns = ["A", "C", "D"]
-        expected = getattr(df.loc[:, columns].groupby("A"), agg_function)(
-            numeric_only=numeric_only
-        )
+        if agg_function == "sum" and numeric_only is False:
+            # sum doesn't drop nuisance string columns
+            warn = None
+        elif agg_function in ("sum", "std", "var", "sem") and numeric_only is not True:
+            warn = FutureWarning
+        else:
+            warn = None
+        msg = "The default value of numeric_only"
+        with tm.assert_produces_warning(warn, match=msg):
+            expected = getattr(df.loc[:, columns].groupby("A"), agg_function)(
+                numeric_only=numeric_only
+            )
         tm.assert_frame_equal(result, expected)
 
 
-def test_skew_raises_on_nuisance(df):
+def test_omit_nuisance_warnings(df):
     # GH 38815
-    grouped = df.groupby("A")
-    with pytest.raises(TypeError, match="could not convert string to float"):
+    with tm.assert_produces_warning(FutureWarning, filter_level="always"):
+        grouped = df.groupby("A")
         result = grouped.skew()
-    result = grouped.skew(numeic_only=True)
-    expected = df.loc[:, ["A", "C", "D"]].groupby("A").skew()
-    tm.assert_frame_equal(result, expected)
-
-
-def test_raises_on_nuisance_python_multiple(three_group):
+        expected = df.loc[:, ["A", "C", "D"]].groupby("A").skew()
+        tm.assert_frame_equal(result, expected)
+
+
+def test_omit_nuisance_python_multiple(three_group):
     grouped = three_group.groupby(["A", "B"])
-    with pytest.raises(TypeError, match="Could not convert"):
-        grouped.agg(np.mean)
-    with pytest.raises(TypeError, match="Could not convert"):
-        grouped.mean()
+
+    msg = "The default value of numeric_only"
+    with tm.assert_produces_warning(FutureWarning, match=msg):
+        agged = grouped.agg(np.mean)
+        exp = grouped.mean()
+    tm.assert_frame_equal(agged, exp)
 
 
 def test_empty_groups_corner(mframe):
@@ -979,12 +987,10 @@
     )
 
     grouped = df.groupby(["k1", "k2"])
-    with pytest.raises(TypeError, match="Could not convert"):
-        grouped.agg(np.mean)
-    with pytest.raises(TypeError, match="Could not convert"):
-        grouped.mean()
-    result = grouped.agg(np.mean, numeric_only=True)
-    expected = grouped.mean(numeric_only=True)
+    msg = "The default value of numeric_only"
+    with tm.assert_produces_warning(FutureWarning, match=msg):
+        result = grouped.agg(np.mean)
+        expected = grouped.mean()
     tm.assert_frame_equal(result, expected)
 
     grouped = mframe[3:5].groupby(level=0)
@@ -1006,9 +1012,9 @@
     df["baz", "two"] = "peekaboo"
 
     keys = [np.array([0, 0, 1]), np.array([0, 0, 1])]
-    with pytest.raises(TypeError, match="Could not convert"):
-        df.groupby(keys).agg(np.mean, numeric_only=True)
-    agged = df.groupby(keys).agg(np.mean)
+    msg = "The default value of numeric_only"
+    with tm.assert_produces_warning(FutureWarning, match=msg):
+        agged = df.groupby(keys).agg(np.mean)
     assert isinstance(agged.columns, MultiIndex)
 
     def aggfun(ser):
@@ -1016,9 +1022,8 @@
             raise TypeError
         return ser.sum()
 
-    with pytest.raises(TypeError, match="Could not convert"):
-        df.groupby(keys).aggregate(aggfun)
-    agged2 = df.groupby(keys).aggregate(aggfun, numeric_only=True)
+    with tm.assert_produces_warning(FutureWarning, match="Dropping invalid columns"):
+        agged2 = df.groupby(keys).aggregate(aggfun)
     assert len(agged2.columns) + 1 == len(df.columns)
 
 
@@ -1902,6 +1907,9 @@
 @pytest.mark.parametrize(
     "op", ["idxmax", "idxmin", "min", "max", "sum", "prod", "skew"]
 )
+@pytest.mark.filterwarnings("ignore:The default value of numeric_only:FutureWarning")
+@pytest.mark.filterwarnings("ignore:Dropping invalid columns:FutureWarning")
+@pytest.mark.filterwarnings("ignore:.*Select only valid:FutureWarning")
 def test_empty_groupby(columns, keys, values, method, op, request, using_array_manager):
     # GH8093 & GH26411
     override_dtype = None
@@ -1922,29 +1930,29 @@
             raises=ValueError, match="attempt to get arg(min|max) of an empty sequence"
         )
         request.node.add_marker(mark)
-    # elif (
-    #     isinstance(values, Categorical)
-    #     and len(keys) == 1
-    #     and not isinstance(columns, list)
-    # ):
-    #     mark = pytest.mark.xfail(
-    #         raises=TypeError, match="'Categorical' does not implement"
-    #     )
-    #     request.node.add_marker(mark)
-    # elif isinstance(values, Categorical) and len(keys) == 1 and op in ["sum", "prod"]:
-    #     mark = pytest.mark.xfail(
-    #         raises=AssertionError, match="(DataFrame|Series) are different"
-    #     )
-    #     request.node.add_marker(mark)
-    # elif (
-    #     isinstance(values, Categorical)
-    #     and len(keys) == 2
-    #     and op in ["min", "max", "sum"]
-    # ):
-    #     mark = pytest.mark.xfail(
-    #         raises=AssertionError, match="(DataFrame|Series) are different"
-    #     )
-    #     request.node.add_marker(mark)
+    elif (
+        isinstance(values, Categorical)
+        and len(keys) == 1
+        and not isinstance(columns, list)
+    ):
+        mark = pytest.mark.xfail(
+            raises=TypeError, match="'Categorical' does not implement"
+        )
+        request.node.add_marker(mark)
+    elif isinstance(values, Categorical) and len(keys) == 1 and op in ["sum", "prod"]:
+        mark = pytest.mark.xfail(
+            raises=AssertionError, match="(DataFrame|Series) are different"
+        )
+        request.node.add_marker(mark)
+    elif (
+        isinstance(values, Categorical)
+        and len(keys) == 2
+        and op in ["min", "max", "sum"]
+    ):
+        mark = pytest.mark.xfail(
+            raises=AssertionError, match="(DataFrame|Series) are different"
+        )
+        request.node.add_marker(mark)
 
     elif isinstance(values, BooleanArray) and op in ["sum", "prod"]:
         # We expect to get Int64 back for these
@@ -1985,7 +1993,7 @@
                     get_result()
 
                 return
-
+        if op in ["prod", "sum", "skew"]:
             if isinstance(values, Categorical):
                 # GH#41291
                 if op == "skew":
@@ -1998,48 +2006,46 @@
                 return
     else:
         # ie. DataFrameGroupBy
-        if op in ["prod", "sum", "skew"]:
+        if op in ["prod", "sum"]:
             # ops that require more than just ordered-ness
             if df.dtypes[0].kind == "M":
                 # GH#41291
                 # datetime64 -> prod and sum are invalid
-                with pytest.raises(TypeError, match="datetime64 type does not support"):
-                    get_result()
-
-                # # with numeric_only=True, these are dropped, and we get
-                # # an empty DataFrame back
-                # expected = df.set_index(keys)[[]]
-                # tm.assert_equal(result, expected)
+                result = get_result()
+
+                # with numeric_only=True, these are dropped, and we get
+                # an empty DataFrame back
+                expected = df.set_index(keys)[[]]
+                tm.assert_equal(result, expected)
                 return
 
             elif isinstance(values, Categorical):
                 # GH#41291
                 # Categorical doesn't implement sum or prod
-                with pytest.raises(TypeError, match="category type does not support"):
-                    get_result()
+                result = get_result()
+
+                # with numeric_only=True, these are dropped, and we get
+                # an empty DataFrame back
+                expected = df.set_index(keys)[[]]
+                if len(keys) != 1 and op == "prod":
+                    # TODO: why just prod and not sum?
+                    # Categorical is special without 'observed=True'
+                    lev = Categorical([0], dtype=values.dtype)
+                    mi = MultiIndex.from_product([lev, lev], names=["A", "B"])
+                    expected = DataFrame([], columns=[], index=mi)
+
+                tm.assert_equal(result, expected)
                 return
 
             elif df.dtypes[0] == object:
+                # FIXME: the test is actually wrong here, xref #41341
                 result = get_result()
                 # In this case we have list-of-list, will raise TypeError,
                 # and subsequently be dropped as nuisance columns
-                expected = df.set_index(keys)[["C"]]
+                expected = df.set_index(keys)[[]]
                 tm.assert_equal(result, expected)
                 return
 
-<<<<<<< HEAD
-    if op in ["min", "max", "skew"] and isinstance(values, Categorical):
-        msg = "|".join(
-            ["Categorical is not ordered", "dtype category does not support reduction"]
-        )
-        with pytest.raises(TypeError, match=msg):
-            print(df)
-            print(keys)
-            print(columns)
-            print(df.dtypes)
-            get_result()
-        return
-=======
         if (
             op in ["min", "max", "skew"]
             and isinstance(values, Categorical)
@@ -2070,7 +2076,6 @@
 
             tm.assert_equal(result, expected)
             return
->>>>>>> ffbee056
 
     result = get_result()
     expected = df.set_index(keys)[columns]
