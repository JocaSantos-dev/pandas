--- conflicted
+++ resolved
@@ -2337,35 +2337,6 @@
     tm.assert_frame_equal(result, expected, check_exact=True)
 
 
-<<<<<<< HEAD
-@pytest.mark.parametrize(
-    "frame,expected",
-    [
-        (
-            DataFrame(
-                [
-                    {"a": 1, "b": 1 + 1j},
-                    {"a": 1, "b": 1 + 2j},
-                    {"a": 4, "b": 1},
-                ]
-            ),
-            DataFrame(
-                np.array([1, 1, 1], dtype=np.int64),
-                index=Index([(1 + 1j), (1 + 2j), (1 + 0j)], dtype="object", name="b"),
-                columns=Index(["a"], dtype="object"),
-            ),
-        )
-    ],
-)
-def test_groupby_complex_numbers(frame, expected):
-    result = frame.groupby("b", sort=False).count()
-    tm.assert_frame_equal(result, expected)
-
-    # Sorted by the magnitude of the complex numbers
-    expected.index = Index([(1 + 0j), (1 + 1j), (1 + 2j)], dtype="object", name="b")
-    result = frame.groupby("b", sort=True).count()
-    tm.assert_frame_equal(result, expected)
-=======
 def test_groupby_mean_duplicate_index(rand_series_with_duplicate_datetimeindex):
     dups = rand_series_with_duplicate_datetimeindex
     result = dups.groupby(level=0).mean()
@@ -2447,5 +2418,4 @@
 
     result_error_msg = r"__init__\(\) got an unexpected keyword argument 'min_period'"
     with pytest.raises(TypeError, match=result_error_msg):
-        test_df.groupby("name")["val"].rolling(window=2, min_period=1).sum()
->>>>>>> f346574c
+        test_df.groupby("name")["val"].rolling(window=2, min_period=1).sum()