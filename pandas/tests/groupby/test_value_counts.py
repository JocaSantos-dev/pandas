--- conflicted
+++ resolved
@@ -10,11 +10,7 @@
 import pytest
 
 from pandas import DataFrame, Grouper, MultiIndex, Series, date_range
-<<<<<<< HEAD
-from pandas.util import testing as tm
-=======
 import pandas.util.testing as tm
->>>>>>> 3cf850ec
 
 
 # our starting frame
@@ -89,20 +85,11 @@
 @pytest.mark.parametrize("size", [100, 1000])
 @pytest.mark.parametrize("frac", [0.1, 0.5, 1])
 def test_series_groupby_value_counts_with_grouper(freq, size, frac):
-<<<<<<< HEAD
-    np.random.seed(42)
-
-    df = DataFrame.from_dict(
-        {
-            "date": date_range("2019-09-25", periods=size),
-            "name": np.random.choice(list("abcd"), size),
-=======
     # GH28479
     df = DataFrame.from_dict(
         {
             "date": date_range("2019-09-25", periods=size),
             "name": islice(cycle("abc"), size),
->>>>>>> 3cf850ec
         }
     ).sample(frac=frac)
 
@@ -111,12 +98,6 @@
     # have to sort on index because of unstable sort on values xref GH9212
     result = gr.value_counts().sort_index()
     expected = gr.apply(Series.value_counts).sort_index()
-<<<<<<< HEAD
-    expected.index.names = (
-        result.index.names
-    )  # .apply(Series.value_counts) can't create all names
-=======
     expected.index.names = result.index.names
->>>>>>> 3cf850ec
 
     tm.assert_series_equal(result, expected)