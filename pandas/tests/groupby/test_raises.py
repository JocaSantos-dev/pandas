# Only tests that raise an error and have no better location should go here.
# Tests for specific groupby methods should go in their respective
# test file.

import datetime

import numpy as np
import pytest

from pandas import (
    Categorical,
    DataFrame,
    Grouper,
    Series,
)
from pandas.tests.groupby import get_groupby_method_args


@pytest.fixture(
    params=[
        "a",
        ["a"],
        ["a", "b"],
        Grouper(key="a"),
        lambda x: x % 2,
        [0, 0, 0, 1, 2, 2, 2, 3, 3],
        np.array([0, 0, 0, 1, 2, 2, 2, 3, 3]),
        dict(zip(range(9), [0, 0, 0, 1, 2, 2, 2, 3, 3])),
        Series([1, 1, 1, 1, 1, 2, 2, 2, 2]),
        [Series([1, 1, 1, 1, 1, 2, 2, 2, 2]), Series([3, 3, 4, 4, 4, 4, 4, 3, 3])],
    ]
)
def by(request):
    return request.param


@pytest.fixture(params=[True, False])
def groupby_series(request):
    return request.param


@pytest.mark.parametrize("how", ["method", "agg", "transform"])
def test_groupby_raises_string(how, by, groupby_series, groupby_func):
    df = DataFrame(
        {
            "a": [1, 1, 1, 1, 1, 2, 2, 2, 2],
            "b": [3, 3, 4, 4, 4, 4, 4, 3, 3],
            "c": range(9),
            "d": list("xyzwtyuio"),
        }
    )
    args = get_groupby_method_args(groupby_func, df)
    gb = df.groupby(by=by)

    if groupby_series:
        gb = gb["d"]

        if groupby_func == "corrwith":
            assert not hasattr(gb, "corrwith")
            return

    klass, msg = {
        "all": (None, ""),
        "any": (None, ""),
        "bfill": (None, ""),
        "corrwith": (TypeError, "Could not convert"),
        "count": (None, ""),
        "cumcount": (None, ""),
        "cummax": (
            (NotImplementedError, TypeError),
            "(function|cummax) is not (implemented|supported) for (this|object) dtype",
        ),
        "cummin": (
            (NotImplementedError, TypeError),
            "(function|cummin) is not (implemented|supported) for (this|object) dtype",
        ),
        "cumprod": (
            (NotImplementedError, TypeError),
            "(function|cumprod) is not (implemented|supported) for (this|object) dtype",
        ),
        "cumsum": (
            (NotImplementedError, TypeError),
            "(function|cumsum) is not (implemented|supported) for (this|object) dtype",
        ),
        "diff": (TypeError, "unsupported operand type"),
        "ffill": (None, ""),
        "fillna": (None, ""),
        "first": (None, ""),
        "idxmax": (TypeError, "'argmax' not allowed for this dtype"),
        "idxmin": (TypeError, "'argmin' not allowed for this dtype"),
        "last": (None, ""),
        "max": (None, ""),
        "mean": (TypeError, "Could not convert xy?z?w?t?y?u?i?o? to numeric"),
        "median": (TypeError, "could not convert string to float"),
        "min": (None, ""),
        "ngroup": (None, ""),
        "nunique": (None, ""),
        "pct_change": (TypeError, "unsupported operand type"),
        "prod": (TypeError, "can't multiply sequence by non-int of type 'str'"),
        "quantile": (TypeError, "cannot be performed against 'object' dtypes!"),
        "rank": (None, ""),
        "sem": (ValueError, "could not convert string to float"),
        "shift": (None, ""),
        "size": (None, ""),
        "skew": (TypeError, "could not convert string to float"),
        "std": (ValueError, "could not convert string to float"),
        "sum": (None, ""),
        "var": (TypeError, "could not convert string to float"),
    }[groupby_func]

    if klass is None:
        if how == "method":
            getattr(gb, groupby_func)(*args)
        elif how == "agg":
            gb.agg(groupby_func, *args)
        else:
            gb.transform(groupby_func, *args)
    else:
        with pytest.raises(klass, match=msg):
            if how == "method":
                getattr(gb, groupby_func)(*args)
            elif how == "agg":
                gb.agg(groupby_func, *args)
            else:
                gb.transform(groupby_func, *args)


@pytest.mark.parametrize("how", ["agg", "transform"])
def test_groupby_raises_string_udf(how, by, groupby_series):
    df = DataFrame(
        {
            "a": [1, 1, 1, 1, 1, 2, 2, 2, 2],
            "b": [3, 3, 4, 4, 4, 4, 4, 3, 3],
            "c": range(9),
            "d": list("xyzwtyuio"),
        }
    )
    gb = df.groupby(by=by)

    if groupby_series:
        gb = gb["d"]

    def func(x):
        raise TypeError("Test error message")

    with pytest.raises(TypeError, match="Test error message"):
        getattr(gb, how)(func)


@pytest.mark.parametrize("how", ["agg", "transform"])
@pytest.mark.parametrize("groupby_func_np", [np.sum, np.mean])
def test_groupby_raises_string_np(how, by, groupby_series, groupby_func_np):
    # GH#50749
    df = DataFrame(
        {
            "a": [1, 1, 1, 1, 1, 2, 2, 2, 2],
            "b": [3, 3, 4, 4, 4, 4, 4, 3, 3],
            "c": range(9),
            "d": list("xyzwtyuio"),
        }
    )
    gb = df.groupby(by=by)

    if groupby_series:
        gb = gb["d"]

    klass, msg = {
        np.sum: (None, ""),
        np.mean: (TypeError, "Could not convert xy?z?w?t?y?u?i?o? to numeric"),
    }[groupby_func_np]

    if klass is None:
        getattr(gb, how)(groupby_func_np)
    else:
        with pytest.raises(klass, match=msg):
            getattr(gb, how)(groupby_func_np)


@pytest.mark.parametrize("how", ["method", "agg", "transform"])
def test_groupby_raises_datetime(how, by, groupby_series, groupby_func):
    df = DataFrame(
        {
            "a": [1, 1, 1, 1, 1, 2, 2, 2, 2],
            "b": [3, 3, 4, 4, 4, 4, 4, 3, 3],
            "c": range(9),
            "d": datetime.datetime(2005, 1, 1, 10, 30, 23, 540000),
        }
    )
    args = get_groupby_method_args(groupby_func, df)
    gb = df.groupby(by=by)

    if groupby_series:
        gb = gb["d"]

        if groupby_func == "corrwith":
            assert not hasattr(gb, "corrwith")
            return

    klass, msg = {
        "all": (None, ""),
        "any": (None, ""),
        "bfill": (None, ""),
        "corrwith": (TypeError, "cannot perform __mul__ with this index type"),
        "count": (None, ""),
        "cumcount": (None, ""),
        "cummax": (None, ""),
        "cummin": (None, ""),
        "cumprod": (TypeError, "datetime64 type does not support cumprod operations"),
        "cumsum": (TypeError, "datetime64 type does not support cumsum operations"),
        "diff": (None, ""),
        "ffill": (None, ""),
        "fillna": (None, ""),
        "first": (None, ""),
        "idxmax": (None, ""),
        "idxmin": (None, ""),
        "last": (None, ""),
        "max": (None, ""),
        "mean": (None, ""),
        "median": (None, ""),
        "min": (None, ""),
        "ngroup": (None, ""),
        "nunique": (None, ""),
        "pct_change": (TypeError, "cannot perform __truediv__ with this index type"),
        "prod": (TypeError, "datetime64 type does not support prod"),
        "quantile": (None, ""),
        "rank": (None, ""),
        "sem": (None, ""),
        "shift": (None, ""),
        "size": (None, ""),
        "skew": (TypeError, r"dtype datetime64\[ns\] does not support reduction"),
        "std": (None, ""),
        "sum": (TypeError, "datetime64 type does not support sum operations"),
        "var": (None, ""),
    }[groupby_func]

    if klass is None:
        if how == "method":
            getattr(gb, groupby_func)(*args)
        elif how == "agg":
            gb.agg(groupby_func, *args)
        else:
            gb.transform(groupby_func, *args)
    else:
        with pytest.raises(klass, match=msg):
            if how == "method":
                getattr(gb, groupby_func)(*args)
            elif how == "agg":
                gb.agg(groupby_func, *args)
            else:
                gb.transform(groupby_func, *args)


@pytest.mark.parametrize("how", ["agg", "transform"])
def test_groupby_raises_datetime_udf(how, by, groupby_series):
    df = DataFrame(
        {
            "a": [1, 1, 1, 1, 1, 2, 2, 2, 2],
            "b": [3, 3, 4, 4, 4, 4, 4, 3, 3],
            "c": range(9),
            "d": datetime.datetime(2005, 1, 1, 10, 30, 23, 540000),
        }
    )

    gb = df.groupby(by=by)

    if groupby_series:
        gb = gb["d"]

    def func(x):
        raise TypeError("Test error message")

    with pytest.raises(TypeError, match="Test error message"):
        getattr(gb, how)(func)


@pytest.mark.parametrize("how", ["agg", "transform"])
@pytest.mark.parametrize("groupby_func_np", [np.sum, np.mean])
def test_groupby_raises_datetime_np(how, by, groupby_series, groupby_func_np):
    # GH#50749
    df = DataFrame(
        {
            "a": [1, 1, 1, 1, 1, 2, 2, 2, 2],
            "b": [3, 3, 4, 4, 4, 4, 4, 3, 3],
            "c": range(9),
            "d": datetime.datetime(2005, 1, 1, 10, 30, 23, 540000),
        }
    )
    gb = df.groupby(by=by)

    if groupby_series:
        gb = gb["d"]

    klass, msg = {
        np.sum: (TypeError, "datetime64 type does not support sum operations"),
        np.mean: (None, ""),
    }[groupby_func_np]

    if klass is None:
        getattr(gb, how)(groupby_func_np)
    else:
        with pytest.raises(klass, match=msg):
            getattr(gb, how)(groupby_func_np)


@pytest.mark.parametrize("how", ["method", "agg", "transform"])
def test_groupby_raises_category(
    how, by, groupby_series, groupby_func, using_copy_on_write
):
    # GH#50749
    df = DataFrame(
        {
            "a": [1, 1, 1, 1, 1, 2, 2, 2, 2],
            "b": [3, 3, 4, 4, 4, 4, 4, 3, 3],
            "c": range(9),
            "d": Categorical(
                ["a", "a", "a", "a", "b", "b", "b", "b", "c"],
                categories=["a", "b", "c", "d"],
                ordered=True,
            ),
        }
    )
    args = get_groupby_method_args(groupby_func, df)
    gb = df.groupby(by=by)

    if groupby_series:
        gb = gb["d"]

        if groupby_func == "corrwith":
            assert not hasattr(gb, "corrwith")
            return

    klass, msg = {
        "all": (None, ""),
        "any": (None, ""),
        "bfill": (None, ""),
        "corrwith": (
            TypeError,
            r"unsupported operand type\(s\) for \*: 'Categorical' and 'int'",
        ),
        "count": (None, ""),
        "cumcount": (None, ""),
        "cummax": (
            (NotImplementedError, TypeError),
            "(category type does not support cummax operations|"
            "category dtype not supported|"
            "cummax is not supported for category dtype)",
        ),
        "cummin": (
            (NotImplementedError, TypeError),
            "(category type does not support cummin operations|"
            "category dtype not supported|"
            "cummin is not supported for category dtype)",
        ),
        "cumprod": (
            (NotImplementedError, TypeError),
            "(category type does not support cumprod operations|"
            "category dtype not supported|"
            "cumprod is not supported for category dtype)",
        ),
        "cumsum": (
            (NotImplementedError, TypeError),
            "(category type does not support cumsum operations|"
            "category dtype not supported|"
            "cumsum is not supported for category dtype)",
        ),
        "diff": (
            TypeError,
            r"unsupported operand type\(s\) for -: 'Categorical' and 'Categorical'",
        ),
        "ffill": (None, ""),
        "fillna": (
            TypeError,
            r"Cannot setitem on a Categorical with a new category \(0\), "
<<<<<<< HEAD
            "set the categories first",
        ),
=======
            + "set the categories first",
        )
        if not using_copy_on_write
        else (None, ""),  # no-op with CoW
>>>>>>> 444bb0dd
        "first": (None, ""),
        "idxmax": (None, ""),
        "idxmin": (None, ""),
        "last": (None, ""),
        "max": (None, ""),
        "mean": (
            TypeError,
            "'Categorical' with dtype category does not support reduction 'mean'",
        ),
        "median": (
            TypeError,
            "'Categorical' with dtype category does not support reduction 'median'",
        ),
        "min": (None, ""),
        "ngroup": (None, ""),
        "nunique": (None, ""),
        "pct_change": (
            TypeError,
            r"unsupported operand type\(s\) for /: 'Categorical' and 'Categorical'",
        ),
        "prod": (TypeError, "category type does not support prod operations"),
        "quantile": (TypeError, "No matching signature found"),
        "rank": (None, ""),
        "sem": (ValueError, "Cannot cast object dtype to float64"),
        "shift": (None, ""),
        "size": (None, ""),
        "skew": (
            TypeError,
            "'Categorical' with dtype category does not support reduction 'skew'",
        ),
        "std": (ValueError, "Cannot cast object dtype to float64"),
        "sum": (TypeError, "category type does not support sum operations"),
        "var": (
            TypeError,
            "'Categorical' with dtype category does not support reduction 'var'",
        ),
    }[groupby_func]

    if klass is None:
        if how == "method":
            getattr(gb, groupby_func)(*args)
        elif how == "agg":
            gb.agg(groupby_func, *args)
        else:
            gb.transform(groupby_func, *args)
    else:
        with pytest.raises(klass, match=msg):
            if how == "method":
                getattr(gb, groupby_func)(*args)
            elif how == "agg":
                gb.agg(groupby_func, *args)
            else:
                gb.transform(groupby_func, *args)


@pytest.mark.parametrize("how", ["agg", "transform"])
def test_groupby_raises_category_udf(how, by, groupby_series):
    # GH#50749
    df = DataFrame(
        {
            "a": [1, 1, 1, 1, 1, 2, 2, 2, 2],
            "b": [3, 3, 4, 4, 4, 4, 4, 3, 3],
            "c": range(9),
            "d": Categorical(
                ["a", "a", "a", "a", "b", "b", "b", "b", "c"],
                categories=["a", "b", "c", "d"],
                ordered=True,
            ),
        }
    )
    gb = df.groupby(by=by)

    if groupby_series:
        gb = gb["d"]

    def func(x):
        raise TypeError("Test error message")

    with pytest.raises(TypeError, match="Test error message"):
        getattr(gb, how)(func)


@pytest.mark.parametrize("how", ["agg", "transform"])
@pytest.mark.parametrize("groupby_func_np", [np.sum, np.mean])
def test_groupby_raises_category_np(how, by, groupby_series, groupby_func_np):
    # GH#50749
    df = DataFrame(
        {
            "a": [1, 1, 1, 1, 1, 2, 2, 2, 2],
            "b": [3, 3, 4, 4, 4, 4, 4, 3, 3],
            "c": range(9),
            "d": Categorical(
                ["a", "a", "a", "a", "b", "b", "b", "b", "c"],
                categories=["a", "b", "c", "d"],
                ordered=True,
            ),
        }
    )
    gb = df.groupby(by=by)

    if groupby_series:
        gb = gb["d"]

    klass, msg = {
        np.sum: (TypeError, "category type does not support sum operations"),
        np.mean: (
            TypeError,
            "'Categorical' with dtype category does not support reduction 'mean'",
        ),
    }[groupby_func_np]

    if klass is None:
        getattr(gb, how)(groupby_func_np)
    else:
        with pytest.raises(klass, match=msg):
            getattr(gb, how)(groupby_func_np)


@pytest.mark.parametrize("how", ["method", "agg", "transform"])
def test_groupby_raises_category_on_category(
    how, by, groupby_series, groupby_func, observed, using_copy_on_write
):
    # GH#50749
    df = DataFrame(
        {
            "a": Categorical(
                ["a", "a", "a", "a", "b", "b", "b", "b", "c"],
                categories=["a", "b", "c", "d"],
                ordered=True,
            ),
            "b": [3, 3, 4, 4, 4, 4, 4, 3, 3],
            "c": range(9),
            "d": Categorical(
                ["a", "a", "a", "a", "b", "b", "c", "c", "c"],
                categories=["a", "b", "c", "d"],
                ordered=True,
            ),
        }
    )
    args = get_groupby_method_args(groupby_func, df)
    gb = df.groupby(by=by, observed=observed)

    if groupby_series:
        gb = gb["d"]

        if groupby_func == "corrwith":
            assert not hasattr(gb, "corrwith")
            return

    empty_groups = any(group.empty for group in gb.groups.values())

    klass, msg = {
        "all": (None, ""),
        "any": (None, ""),
        "bfill": (None, ""),
        "corrwith": (
            TypeError,
            r"unsupported operand type\(s\) for \*: 'Categorical' and 'int'",
        ),
        "count": (None, ""),
        "cumcount": (None, ""),
        "cummax": (
            (NotImplementedError, TypeError),
            "(cummax is not supported for category dtype|"
            "category dtype not supported|"
            "category type does not support cummax operations)",
        ),
        "cummin": (
            (NotImplementedError, TypeError),
            "(cummin is not supported for category dtype|"
            "category dtype not supported|"
            "category type does not support cummin operations)",
        ),
        "cumprod": (
            (NotImplementedError, TypeError),
            "(cumprod is not supported for category dtype|"
            "category dtype not supported|"
            "category type does not support cumprod operations)",
        ),
        "cumsum": (
            (NotImplementedError, TypeError),
            "(cumsum is not supported for category dtype|"
            "category dtype not supported|"
            "category type does not support cumsum operations)",
        ),
        "diff": (TypeError, "unsupported operand type"),
        "ffill": (None, ""),
        "fillna": (
            TypeError,
            r"Cannot setitem on a Categorical with a new category \(0\), "
<<<<<<< HEAD
            "set the categories first",
        ),
=======
            + "set the categories first",
        )
        if not using_copy_on_write
        else (None, ""),  # no-op with CoW
>>>>>>> 444bb0dd
        "first": (None, ""),
        "idxmax": (ValueError, "attempt to get argmax of an empty sequence")
        if empty_groups
        else (None, ""),
        "idxmin": (ValueError, "attempt to get argmin of an empty sequence")
        if empty_groups
        else (None, ""),
        "last": (None, ""),
        "max": (None, ""),
        "mean": (
            TypeError,
            "'Categorical' with dtype category does not support reduction 'mean'",
        ),
        "median": (
            TypeError,
            "'Categorical' with dtype category does not support reduction 'median'",
        ),
        "min": (None, ""),
        "ngroup": (None, ""),
        "nunique": (None, ""),
        "pct_change": (TypeError, "unsupported operand type"),
        "prod": (TypeError, "category type does not support prod operations"),
        "quantile": (TypeError, ""),
        "rank": (None, ""),
        "sem": (ValueError, "Cannot cast object dtype to float64"),
        "shift": (None, ""),
        "size": (None, ""),
        "skew": (
            TypeError,
            "'Categorical' with dtype category does not support reduction 'skew'",
        ),
        "std": (ValueError, "Cannot cast object dtype to float64"),
        "sum": (TypeError, "category type does not support sum operations"),
        "var": (
            TypeError,
            "'Categorical' with dtype category does not support reduction 'var'",
        ),
    }[groupby_func]

    if klass is None:
        if how == "method":
            getattr(gb, groupby_func)(*args)
        elif how == "agg":
            gb.agg(groupby_func, *args)
        else:
            gb.transform(groupby_func, *args)
    else:
        with pytest.raises(klass, match=msg):
            if how == "method":
                getattr(gb, groupby_func)(*args)
            elif how == "agg":
                gb.agg(groupby_func, *args)
            else:
                gb.transform(groupby_func, *args)


def test_subsetting_columns_axis_1_raises():
    # GH 35443
    df = DataFrame({"a": [1], "b": [2], "c": [3]})
    gb = df.groupby("a", axis=1)
    with pytest.raises(ValueError, match="Cannot subset columns when using axis=1"):
        gb["b"]<|MERGE_RESOLUTION|>--- conflicted
+++ resolved
@@ -371,15 +371,10 @@
         "fillna": (
             TypeError,
             r"Cannot setitem on a Categorical with a new category \(0\), "
-<<<<<<< HEAD
             "set the categories first",
-        ),
-=======
-            + "set the categories first",
         )
         if not using_copy_on_write
         else (None, ""),  # no-op with CoW
->>>>>>> 444bb0dd
         "first": (None, ""),
         "idxmax": (None, ""),
         "idxmin": (None, ""),
@@ -570,15 +565,10 @@
         "fillna": (
             TypeError,
             r"Cannot setitem on a Categorical with a new category \(0\), "
-<<<<<<< HEAD
             "set the categories first",
-        ),
-=======
-            + "set the categories first",
         )
         if not using_copy_on_write
         else (None, ""),  # no-op with CoW
->>>>>>> 444bb0dd
         "first": (None, ""),
         "idxmax": (ValueError, "attempt to get argmax of an empty sequence")
         if empty_groups
