--- conflicted
+++ resolved
@@ -204,23 +204,10 @@
 
 
 @pytest.mark.parametrize("how", ["method", "agg", "transform"])
-<<<<<<< HEAD
-def test_groupby_raises_datetime(how, by, groupby_series, groupby_func):
-    df = DataFrame(
-        {
-            "a": [1, 1, 1, 1, 1, 2, 2, 2, 2],
-            "b": [3, 3, 4, 4, 4, 4, 4, 3, 3],
-            "c": range(9),
-            "d": datetime.datetime(2005, 1, 1, 10, 30, 23, 540000),
-        }
-    )
-    df["d"] = df["d"].astype("M8[ns]")
-=======
 def test_groupby_raises_datetime(
     how, by, groupby_series, groupby_func, df_with_datetime_col
 ):
     df = df_with_datetime_col
->>>>>>> 996bd112
     args = get_groupby_method_args(groupby_func, df)
     gb = df.groupby(by=by)
 
