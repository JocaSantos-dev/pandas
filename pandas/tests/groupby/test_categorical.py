from collections import OrderedDict
from datetime import datetime

import numpy as np
import pytest

import pandas as pd
from pandas import (
    Categorical,
    CategoricalIndex,
    DataFrame,
    Index,
    MultiIndex,
    Series,
    qcut,
)
import pandas.util.testing as tm
from pandas.util.testing import assert_equal, assert_frame_equal, assert_series_equal


def cartesian_product_for_groupers(result, args, names):
    """ Reindex to a cartesian production for the groupers,
    preserving the nature (Categorical) of each grouper """

    def f(a):
        if isinstance(a, (CategoricalIndex, Categorical)):
            categories = a.categories
            a = Categorical.from_codes(
                np.arange(len(categories)), categories=categories, ordered=a.ordered
            )
        return a

    index = MultiIndex.from_product(map(f, args), names=names)
    return result.reindex(index).sort_index()


def test_apply_use_categorical_name(df):
    cats = qcut(df.C, 4)

    def get_stats(group):
        return {
            "min": group.min(),
            "max": group.max(),
            "count": group.count(),
            "mean": group.mean(),
        }

    result = df.groupby(cats, observed=False).D.apply(get_stats)
    assert result.index.names[0] == "C"


def test_basic():

    cats = Categorical(
        ["a", "a", "a", "b", "b", "b", "c", "c", "c"],
        categories=["a", "b", "c", "d"],
        ordered=True,
    )
    data = DataFrame({"a": [1, 1, 1, 2, 2, 2, 3, 4, 5], "b": cats})

    exp_index = CategoricalIndex(list("abcd"), name="b", ordered=True)
    expected = DataFrame({"a": [1, 2, 4, np.nan]}, index=exp_index)
    result = data.groupby("b", observed=False).mean()
    tm.assert_frame_equal(result, expected)

    cat1 = Categorical(["a", "a", "b", "b"], categories=["a", "b", "z"], ordered=True)
    cat2 = Categorical(["c", "d", "c", "d"], categories=["c", "d", "y"], ordered=True)
    df = DataFrame({"A": cat1, "B": cat2, "values": [1, 2, 3, 4]})

    # single grouper
    gb = df.groupby("A", observed=False)
    exp_idx = CategoricalIndex(["a", "b", "z"], name="A", ordered=True)
    expected = DataFrame({"values": Series([3, 7, 0], index=exp_idx)})
    result = gb.sum()
    tm.assert_frame_equal(result, expected)

    # GH 8623
    x = DataFrame(
        [[1, "John P. Doe"], [2, "Jane Dove"], [1, "John P. Doe"]],
        columns=["person_id", "person_name"],
    )
    x["person_name"] = Categorical(x.person_name)

    g = x.groupby(["person_id"], observed=False)
    result = g.transform(lambda x: x)
    tm.assert_frame_equal(result, x[["person_name"]])

    result = x.drop_duplicates("person_name")
    expected = x.iloc[[0, 1]]
    tm.assert_frame_equal(result, expected)

    def f(x):
        return x.drop_duplicates("person_name").iloc[0]

    result = g.apply(f)
    expected = x.iloc[[0, 1]].copy()
    expected.index = Index([1, 2], name="person_id")
    expected["person_name"] = expected["person_name"].astype("object")
    tm.assert_frame_equal(result, expected)

    # GH 9921
    # Monotonic
    df = DataFrame({"a": [5, 15, 25]})
    c = pd.cut(df.a, bins=[0, 10, 20, 30, 40])

    result = df.a.groupby(c, observed=False).transform(sum)
    tm.assert_series_equal(result, df["a"])

    tm.assert_series_equal(
        df.a.groupby(c, observed=False).transform(lambda xs: np.sum(xs)), df["a"]
    )
    tm.assert_frame_equal(df.groupby(c, observed=False).transform(sum), df[["a"]])
    tm.assert_frame_equal(
        df.groupby(c, observed=False).transform(lambda xs: np.max(xs)), df[["a"]]
    )

    # Filter
    tm.assert_series_equal(df.a.groupby(c, observed=False).filter(np.all), df["a"])
    tm.assert_frame_equal(df.groupby(c, observed=False).filter(np.all), df)

    # Non-monotonic
    df = DataFrame({"a": [5, 15, 25, -5]})
    c = pd.cut(df.a, bins=[-10, 0, 10, 20, 30, 40])

    result = df.a.groupby(c, observed=False).transform(sum)
    tm.assert_series_equal(result, df["a"])

    tm.assert_series_equal(
        df.a.groupby(c, observed=False).transform(lambda xs: np.sum(xs)), df["a"]
    )
    tm.assert_frame_equal(df.groupby(c, observed=False).transform(sum), df[["a"]])
    tm.assert_frame_equal(
        df.groupby(c, observed=False).transform(lambda xs: np.sum(xs)), df[["a"]]
    )

    # GH 9603
    df = DataFrame({"a": [1, 0, 0, 0]})
    c = pd.cut(df.a, [0, 1, 2, 3, 4], labels=Categorical(list("abcd")))
    result = df.groupby(c, observed=False).apply(len)

    exp_index = CategoricalIndex(c.values.categories, ordered=c.values.ordered)
    expected = Series([1, 0, 0, 0], index=exp_index)
    expected.index.name = "a"
    tm.assert_series_equal(result, expected)

    # more basic
    levels = ["foo", "bar", "baz", "qux"]
    codes = np.random.randint(0, 4, size=100)

    cats = Categorical.from_codes(codes, levels, ordered=True)

    data = DataFrame(np.random.randn(100, 4))

    result = data.groupby(cats, observed=False).mean()

    expected = data.groupby(np.asarray(cats), observed=False).mean()
    exp_idx = CategoricalIndex(levels, categories=cats.categories, ordered=True)
    expected = expected.reindex(exp_idx)

    assert_frame_equal(result, expected)

    grouped = data.groupby(cats, observed=False)
    desc_result = grouped.describe()

    idx = cats.codes.argsort()
    ord_labels = np.asarray(cats).take(idx)
    ord_data = data.take(idx)

    exp_cats = Categorical(
        ord_labels, ordered=True, categories=["foo", "bar", "baz", "qux"]
    )
    expected = ord_data.groupby(exp_cats, sort=False, observed=False).describe()
    assert_frame_equal(desc_result, expected)

    # GH 10460
    expc = Categorical.from_codes(np.arange(4).repeat(8), levels, ordered=True)
    exp = CategoricalIndex(expc)
    tm.assert_index_equal((desc_result.stack().index.get_level_values(0)), exp)
    exp = Index(["count", "mean", "std", "min", "25%", "50%", "75%", "max"] * 4)
    tm.assert_index_equal((desc_result.stack().index.get_level_values(1)), exp)


def test_level_get_group(observed):
    # GH15155
    df = DataFrame(
        data=np.arange(2, 22, 2),
        index=MultiIndex(
            levels=[CategoricalIndex(["a", "b"]), range(10)],
            codes=[[0] * 5 + [1] * 5, range(10)],
            names=["Index1", "Index2"],
        ),
    )
    g = df.groupby(level=["Index1"], observed=observed)

    # expected should equal test.loc[["a"]]
    # GH15166
    expected = DataFrame(
        data=np.arange(2, 12, 2),
        index=MultiIndex(
            levels=[CategoricalIndex(["a", "b"]), range(5)],
            codes=[[0] * 5, range(5)],
            names=["Index1", "Index2"],
        ),
    )
    result = g.get_group("a")

    assert_frame_equal(result, expected)


<<<<<<< HEAD
# GH#21636 previously flaky on py37
@pytest.mark.parametrize('ordered', [True, False])
=======
@pytest.mark.xfail(PY37, reason="flaky on 3.7, xref gh-21636", strict=False)
@pytest.mark.parametrize("ordered", [True, False])
>>>>>>> 8ea102ac
def test_apply(ordered):
    # GH 10138

    dense = Categorical(list("abc"), ordered=ordered)

    # 'b' is in the categories but not in the list
    missing = Categorical(list("aaa"), categories=["a", "b"], ordered=ordered)
    values = np.arange(len(dense))
    df = DataFrame({"missing": missing, "dense": dense, "values": values})
    grouped = df.groupby(["missing", "dense"], observed=True)

    # missing category 'b' should still exist in the output index
    idx = MultiIndex.from_arrays([missing, dense], names=["missing", "dense"])
    expected = DataFrame([0, 1, 2.0], index=idx, columns=["values"])

    result = grouped.apply(lambda x: np.mean(x))
    assert_frame_equal(result, expected)

    # we coerce back to ints
    expected = expected.astype("int")
    result = grouped.mean()
    assert_frame_equal(result, expected)

    result = grouped.agg(np.mean)
    assert_frame_equal(result, expected)

    # but for transform we should still get back the original index
    idx = MultiIndex.from_arrays([missing, dense], names=["missing", "dense"])
    expected = Series(1, index=idx)
    result = grouped.apply(lambda x: 1)
    assert_series_equal(result, expected)


def test_observed(observed):
    # multiple groupers, don't re-expand the output space
    # of the grouper
    # gh-14942 (implement)
    # gh-10132 (back-compat)
    # gh-8138 (back-compat)
    # gh-8869

    cat1 = Categorical(["a", "a", "b", "b"], categories=["a", "b", "z"], ordered=True)
    cat2 = Categorical(["c", "d", "c", "d"], categories=["c", "d", "y"], ordered=True)
    df = DataFrame({"A": cat1, "B": cat2, "values": [1, 2, 3, 4]})
    df["C"] = ["foo", "bar"] * 2

    # multiple groupers with a non-cat
    gb = df.groupby(["A", "B", "C"], observed=observed)
    exp_index = MultiIndex.from_arrays(
        [cat1, cat2, ["foo", "bar"] * 2], names=["A", "B", "C"]
    )
    expected = DataFrame({"values": Series([1, 2, 3, 4], index=exp_index)}).sort_index()
    result = gb.sum()
    if not observed:
        expected = cartesian_product_for_groupers(
            expected, [cat1, cat2, ["foo", "bar"]], list("ABC")
        )

    tm.assert_frame_equal(result, expected)

    gb = df.groupby(["A", "B"], observed=observed)
    exp_index = MultiIndex.from_arrays([cat1, cat2], names=["A", "B"])
    expected = DataFrame({"values": [1, 2, 3, 4]}, index=exp_index)
    result = gb.sum()
    if not observed:
        expected = cartesian_product_for_groupers(expected, [cat1, cat2], list("AB"))

    tm.assert_frame_equal(result, expected)

    # https://github.com/pandas-dev/pandas/issues/8138
    d = {
        "cat": Categorical(
            ["a", "b", "a", "b"], categories=["a", "b", "c"], ordered=True
        ),
        "ints": [1, 1, 2, 2],
        "val": [10, 20, 30, 40],
    }
    df = DataFrame(d)

    # Grouping on a single column
    groups_single_key = df.groupby("cat", observed=observed)
    result = groups_single_key.mean()

    exp_index = CategoricalIndex(
        list("ab"), name="cat", categories=list("abc"), ordered=True
    )
    expected = DataFrame({"ints": [1.5, 1.5], "val": [20.0, 30]}, index=exp_index)
    if not observed:
        index = CategoricalIndex(
            list("abc"), name="cat", categories=list("abc"), ordered=True
        )
        expected = expected.reindex(index)

    tm.assert_frame_equal(result, expected)

    # Grouping on two columns
    groups_double_key = df.groupby(["cat", "ints"], observed=observed)
    result = groups_double_key.agg("mean")
    expected = DataFrame(
        {
            "val": [10, 30, 20, 40],
            "cat": Categorical(
                ["a", "a", "b", "b"], categories=["a", "b", "c"], ordered=True
            ),
            "ints": [1, 2, 1, 2],
        }
    ).set_index(["cat", "ints"])
    if not observed:
        expected = cartesian_product_for_groupers(
            expected, [df.cat.values, [1, 2]], ["cat", "ints"]
        )

    tm.assert_frame_equal(result, expected)

    # GH 10132
    for key in [("a", 1), ("b", 2), ("b", 1), ("a", 2)]:
        c, i = key
        result = groups_double_key.get_group(key)
        expected = df[(df.cat == c) & (df.ints == i)]
        assert_frame_equal(result, expected)

    # gh-8869
    # with as_index
    d = {
        "foo": [10, 8, 4, 8, 4, 1, 1],
        "bar": [10, 20, 30, 40, 50, 60, 70],
        "baz": ["d", "c", "e", "a", "a", "d", "c"],
    }
    df = DataFrame(d)
    cat = pd.cut(df["foo"], np.linspace(0, 10, 3))
    df["range"] = cat
    groups = df.groupby(["range", "baz"], as_index=False, observed=observed)
    result = groups.agg("mean")

    groups2 = df.groupby(["range", "baz"], as_index=True, observed=observed)
    expected = groups2.agg("mean").reset_index()
    tm.assert_frame_equal(result, expected)


def test_observed_codes_remap(observed):
    d = {"C1": [3, 3, 4, 5], "C2": [1, 2, 3, 4], "C3": [10, 100, 200, 34]}
    df = DataFrame(d)
    values = pd.cut(df["C1"], [1, 2, 3, 6])
    values.name = "cat"
    groups_double_key = df.groupby([values, "C2"], observed=observed)

    idx = MultiIndex.from_arrays([values, [1, 2, 3, 4]], names=["cat", "C2"])
    expected = DataFrame({"C1": [3, 3, 4, 5], "C3": [10, 100, 200, 34]}, index=idx)
    if not observed:
        expected = cartesian_product_for_groupers(
            expected, [values.values, [1, 2, 3, 4]], ["cat", "C2"]
        )

    result = groups_double_key.agg("mean")
    tm.assert_frame_equal(result, expected)


def test_observed_perf():
    # we create a cartesian product, so this is
    # non-performant if we don't use observed values
    # gh-14942
    df = DataFrame(
        {
            "cat": np.random.randint(0, 255, size=30000),
            "int_id": np.random.randint(0, 255, size=30000),
            "other_id": np.random.randint(0, 10000, size=30000),
            "foo": 0,
        }
    )
    df["cat"] = df.cat.astype(str).astype("category")

    grouped = df.groupby(["cat", "int_id", "other_id"], observed=True)
    result = grouped.count()
    assert result.index.levels[0].nunique() == df.cat.nunique()
    assert result.index.levels[1].nunique() == df.int_id.nunique()
    assert result.index.levels[2].nunique() == df.other_id.nunique()


def test_observed_groups(observed):
    # gh-20583
    # test that we have the appropriate groups

    cat = Categorical(["a", "c", "a"], categories=["a", "b", "c"])
    df = DataFrame({"cat": cat, "vals": [1, 2, 3]})
    g = df.groupby("cat", observed=observed)

    result = g.groups
    if observed:
        expected = {"a": Index([0, 2], dtype="int64"), "c": Index([1], dtype="int64")}
    else:
        expected = {
            "a": Index([0, 2], dtype="int64"),
            "b": Index([], dtype="int64"),
            "c": Index([1], dtype="int64"),
        }

    tm.assert_dict_equal(result, expected)


def test_observed_groups_with_nan(observed):
    # GH 24740
    df = DataFrame(
        {
            "cat": Categorical(["a", np.nan, "a"], categories=["a", "b", "d"]),
            "vals": [1, 2, 3],
        }
    )
    g = df.groupby("cat", observed=observed)
    result = g.groups
    if observed:
        expected = {"a": Index([0, 2], dtype="int64")}
    else:
        expected = {
            "a": Index([0, 2], dtype="int64"),
            "b": Index([], dtype="int64"),
            "d": Index([], dtype="int64"),
        }
    tm.assert_dict_equal(result, expected)


def test_dataframe_categorical_with_nan(observed):
    # GH 21151
    s1 = Categorical([np.nan, "a", np.nan, "a"], categories=["a", "b", "c"])
    s2 = Series([1, 2, 3, 4])
    df = DataFrame({"s1": s1, "s2": s2})
    result = df.groupby("s1", observed=observed).first().reset_index()
    if observed:
        expected = DataFrame(
            {"s1": Categorical(["a"], categories=["a", "b", "c"]), "s2": [2]}
        )
    else:
        expected = DataFrame(
            {
                "s1": Categorical(["a", "b", "c"], categories=["a", "b", "c"]),
                "s2": [2, np.nan, np.nan],
            }
        )
    tm.assert_frame_equal(result, expected)


@pytest.mark.parametrize("ordered", [True, False])
@pytest.mark.parametrize("observed", [True, False])
@pytest.mark.parametrize("sort", [True, False])
def test_dataframe_categorical_ordered_observed_sort(ordered, observed, sort):
    # GH 25871: Fix groupby sorting on ordered Categoricals
    # GH 25167: Groupby with observed=True doesn't sort

    # Build a dataframe with cat having one unobserved category ('missing'),
    # and a Series with identical values
    label = Categorical(
        ["d", "a", "b", "a", "d", "b"],
        categories=["a", "b", "missing", "d"],
        ordered=ordered,
    )
    val = Series(["d", "a", "b", "a", "d", "b"])
    df = DataFrame({"label": label, "val": val})

    # aggregate on the Categorical
    result = df.groupby("label", observed=observed, sort=sort)["val"].aggregate("first")

    # If ordering works, we expect index labels equal to aggregation results,
    # except for 'observed=False': label 'missing' has aggregation None
    label = Series(result.index.array, dtype="object")
    aggr = Series(result.array)
    if not observed:
        aggr[aggr.isna()] = "missing"
    if not all(label == aggr):
        msg = (
            "Labels and aggregation results not consistently sorted\n"
            + "for (ordered={}, observed={}, sort={})\n"
            + "Result:\n{}"
        ).format(ordered, observed, sort, result)
        assert False, msg


def test_datetime():
    # GH9049: ensure backward compatibility
    levels = pd.date_range("2014-01-01", periods=4)
    codes = np.random.randint(0, 4, size=100)

    cats = Categorical.from_codes(codes, levels, ordered=True)

    data = DataFrame(np.random.randn(100, 4))
    result = data.groupby(cats, observed=False).mean()

    expected = data.groupby(np.asarray(cats), observed=False).mean()
    expected = expected.reindex(levels)
    expected.index = CategoricalIndex(
        expected.index, categories=expected.index, ordered=True
    )

    assert_frame_equal(result, expected)

    grouped = data.groupby(cats, observed=False)
    desc_result = grouped.describe()

    idx = cats.codes.argsort()
    ord_labels = cats.take_nd(idx)
    ord_data = data.take(idx)
    expected = ord_data.groupby(ord_labels, observed=False).describe()
    assert_frame_equal(desc_result, expected)
    tm.assert_index_equal(desc_result.index, expected.index)
    tm.assert_index_equal(
        desc_result.index.get_level_values(0), expected.index.get_level_values(0)
    )

    # GH 10460
    expc = Categorical.from_codes(np.arange(4).repeat(8), levels, ordered=True)
    exp = CategoricalIndex(expc)
    tm.assert_index_equal((desc_result.stack().index.get_level_values(0)), exp)
    exp = Index(["count", "mean", "std", "min", "25%", "50%", "75%", "max"] * 4)
    tm.assert_index_equal((desc_result.stack().index.get_level_values(1)), exp)


def test_categorical_index():

    s = np.random.RandomState(12345)
    levels = ["foo", "bar", "baz", "qux"]
    codes = s.randint(0, 4, size=20)
    cats = Categorical.from_codes(codes, levels, ordered=True)
    df = DataFrame(np.repeat(np.arange(20), 4).reshape(-1, 4), columns=list("abcd"))
    df["cats"] = cats

    # with a cat index
    result = df.set_index("cats").groupby(level=0, observed=False).sum()
    expected = df[list("abcd")].groupby(cats.codes, observed=False).sum()
    expected.index = CategoricalIndex(
        Categorical.from_codes([0, 1, 2, 3], levels, ordered=True), name="cats"
    )
    assert_frame_equal(result, expected)

    # with a cat column, should produce a cat index
    result = df.groupby("cats", observed=False).sum()
    expected = df[list("abcd")].groupby(cats.codes, observed=False).sum()
    expected.index = CategoricalIndex(
        Categorical.from_codes([0, 1, 2, 3], levels, ordered=True), name="cats"
    )
    assert_frame_equal(result, expected)


def test_describe_categorical_columns():
    # GH 11558
    cats = CategoricalIndex(
        ["qux", "foo", "baz", "bar"],
        categories=["foo", "bar", "baz", "qux"],
        ordered=True,
    )
    df = DataFrame(np.random.randn(20, 4), columns=cats)
    result = df.groupby([1, 2, 3, 4] * 5).describe()

    tm.assert_index_equal(result.stack().columns, cats)
    tm.assert_categorical_equal(result.stack().columns.values, cats.values)


def test_unstack_categorical():
    # GH11558 (example is taken from the original issue)
    df = DataFrame(
        {"a": range(10), "medium": ["A", "B"] * 5, "artist": list("XYXXY") * 2}
    )
    df["medium"] = df["medium"].astype("category")

    gcat = df.groupby(["artist", "medium"], observed=False)["a"].count().unstack()
    result = gcat.describe()

    exp_columns = CategoricalIndex(["A", "B"], ordered=False, name="medium")
    tm.assert_index_equal(result.columns, exp_columns)
    tm.assert_categorical_equal(result.columns.values, exp_columns.values)

    result = gcat["A"] + gcat["B"]
    expected = Series([6, 4], index=Index(["X", "Y"], name="artist"))
    tm.assert_series_equal(result, expected)


def test_bins_unequal_len():
    # GH3011
    series = Series([np.nan, np.nan, 1, 1, 2, 2, 3, 3, 4, 4])
    bins = pd.cut(series.dropna().values, 4)

    # len(bins) != len(series) here
    with pytest.raises(ValueError):
        series.groupby(bins).mean()


def test_as_index():
    # GH13204
    df = DataFrame(
        {
            "cat": Categorical([1, 2, 2], [1, 2, 3]),
            "A": [10, 11, 11],
            "B": [101, 102, 103],
        }
    )
    result = df.groupby(["cat", "A"], as_index=False, observed=True).sum()
    expected = DataFrame(
        {
            "cat": Categorical([1, 2], categories=df.cat.cat.categories),
            "A": [10, 11],
            "B": [101, 205],
        },
        columns=["cat", "A", "B"],
    )
    tm.assert_frame_equal(result, expected)

    # function grouper
    f = lambda r: df.loc[r, "A"]
    result = df.groupby(["cat", f], as_index=False, observed=True).sum()
    expected = DataFrame(
        {
            "cat": Categorical([1, 2], categories=df.cat.cat.categories),
            "A": [10, 22],
            "B": [101, 205],
        },
        columns=["cat", "A", "B"],
    )
    tm.assert_frame_equal(result, expected)

    # another not in-axis grouper (conflicting names in index)
    s = Series(["a", "b", "b"], name="cat")
    result = df.groupby(["cat", s], as_index=False, observed=True).sum()
    tm.assert_frame_equal(result, expected)

    # is original index dropped?
    group_columns = ["cat", "A"]
    expected = DataFrame(
        {
            "cat": Categorical([1, 2], categories=df.cat.cat.categories),
            "A": [10, 11],
            "B": [101, 205],
        },
        columns=["cat", "A", "B"],
    )

    for name in [None, "X", "B"]:
        df.index = Index(list("abc"), name=name)
        result = df.groupby(group_columns, as_index=False, observed=True).sum()

        tm.assert_frame_equal(result, expected)


def test_preserve_categories():
    # GH-13179
    categories = list("abc")

    # ordered=True
    df = DataFrame({"A": Categorical(list("ba"), categories=categories, ordered=True)})
    index = CategoricalIndex(categories, categories, ordered=True)
    tm.assert_index_equal(
        df.groupby("A", sort=True, observed=False).first().index, index
    )
    tm.assert_index_equal(
        df.groupby("A", sort=False, observed=False).first().index, index
    )

    # ordered=False
    df = DataFrame({"A": Categorical(list("ba"), categories=categories, ordered=False)})
    sort_index = CategoricalIndex(categories, categories, ordered=False)
    nosort_index = CategoricalIndex(list("bac"), list("bac"), ordered=False)
    tm.assert_index_equal(
        df.groupby("A", sort=True, observed=False).first().index, sort_index
    )
    tm.assert_index_equal(
        df.groupby("A", sort=False, observed=False).first().index, nosort_index
    )


def test_preserve_categorical_dtype():
    # GH13743, GH13854
    df = DataFrame(
        {
            "A": [1, 2, 1, 1, 2],
            "B": [10, 16, 22, 28, 34],
            "C1": Categorical(list("abaab"), categories=list("bac"), ordered=False),
            "C2": Categorical(list("abaab"), categories=list("bac"), ordered=True),
        }
    )
    # single grouper
    exp_full = DataFrame(
        {
            "A": [2.0, 1.0, np.nan],
            "B": [25.0, 20.0, np.nan],
            "C1": Categorical(list("bac"), categories=list("bac"), ordered=False),
            "C2": Categorical(list("bac"), categories=list("bac"), ordered=True),
        }
    )
    for col in ["C1", "C2"]:
        result1 = df.groupby(by=col, as_index=False, observed=False).mean()
        result2 = df.groupby(by=col, as_index=True, observed=False).mean().reset_index()
        expected = exp_full.reindex(columns=result1.columns)
        tm.assert_frame_equal(result1, expected)
        tm.assert_frame_equal(result2, expected)


@pytest.mark.parametrize(
    "func, values",
    [
        ("first", ["second", "first"]),
        ("last", ["fourth", "third"]),
        ("min", ["fourth", "first"]),
        ("max", ["second", "third"]),
    ],
)
def test_preserve_on_ordered_ops(func, values):
    # gh-18502
    # preserve the categoricals on ops
    c = pd.Categorical(["first", "second", "third", "fourth"], ordered=True)
    df = pd.DataFrame({"payload": [-1, -2, -1, -2], "col": c})
    g = df.groupby("payload")
    result = getattr(g, func)()
    expected = pd.DataFrame(
        {"payload": [-2, -1], "col": pd.Series(values, dtype=c.dtype)}
    ).set_index("payload")
    tm.assert_frame_equal(result, expected)


def test_categorical_no_compress():
    data = Series(np.random.randn(9))

    codes = np.array([0, 0, 0, 1, 1, 1, 2, 2, 2])
    cats = Categorical.from_codes(codes, [0, 1, 2], ordered=True)

    result = data.groupby(cats, observed=False).mean()
    exp = data.groupby(codes, observed=False).mean()

    exp.index = CategoricalIndex(
        exp.index, categories=cats.categories, ordered=cats.ordered
    )
    assert_series_equal(result, exp)

    codes = np.array([0, 0, 0, 1, 1, 1, 3, 3, 3])
    cats = Categorical.from_codes(codes, [0, 1, 2, 3], ordered=True)

    result = data.groupby(cats, observed=False).mean()
    exp = data.groupby(codes, observed=False).mean().reindex(cats.categories)
    exp.index = CategoricalIndex(
        exp.index, categories=cats.categories, ordered=cats.ordered
    )
    assert_series_equal(result, exp)

    cats = Categorical(
        ["a", "a", "a", "b", "b", "b", "c", "c", "c"],
        categories=["a", "b", "c", "d"],
        ordered=True,
    )
    data = DataFrame({"a": [1, 1, 1, 2, 2, 2, 3, 4, 5], "b": cats})

    result = data.groupby("b", observed=False).mean()
    result = result["a"].values
    exp = np.array([1, 2, 4, np.nan])
    tm.assert_numpy_array_equal(result, exp)


def test_sort():

    # http://stackoverflow.com/questions/23814368/sorting-pandas-categorical-labels-after-groupby  # noqa: flake8
    # This should result in a properly sorted Series so that the plot
    # has a sorted x axis
    # self.cat.groupby(['value_group'])['value_group'].count().plot(kind='bar')

    df = DataFrame({"value": np.random.randint(0, 10000, 100)})
    labels = ["{0} - {1}".format(i, i + 499) for i in range(0, 10000, 500)]
    cat_labels = Categorical(labels, labels)

    df = df.sort_values(by=["value"], ascending=True)
    df["value_group"] = pd.cut(
        df.value, range(0, 10500, 500), right=False, labels=cat_labels
    )

    res = df.groupby(["value_group"], observed=False)["value_group"].count()
    exp = res[sorted(res.index, key=lambda x: float(x.split()[0]))]
    exp.index = CategoricalIndex(exp.index, name=exp.index.name)
    tm.assert_series_equal(res, exp)


def test_sort2():
    # dataframe groupby sort was being ignored # GH 8868
    df = DataFrame(
        [
            ["(7.5, 10]", 10, 10],
            ["(7.5, 10]", 8, 20],
            ["(2.5, 5]", 5, 30],
            ["(5, 7.5]", 6, 40],
            ["(2.5, 5]", 4, 50],
            ["(0, 2.5]", 1, 60],
            ["(5, 7.5]", 7, 70],
        ],
        columns=["range", "foo", "bar"],
    )
    df["range"] = Categorical(df["range"], ordered=True)
    index = CategoricalIndex(
        ["(0, 2.5]", "(2.5, 5]", "(5, 7.5]", "(7.5, 10]"], name="range", ordered=True
    )
    expected_sort = DataFrame(
        [[1, 60], [5, 30], [6, 40], [10, 10]], columns=["foo", "bar"], index=index
    )

    col = "range"
    result_sort = df.groupby(col, sort=True, observed=False).first()
    assert_frame_equal(result_sort, expected_sort)

    # when categories is ordered, group is ordered by category's order
    expected_sort = result_sort
    result_sort = df.groupby(col, sort=False, observed=False).first()
    assert_frame_equal(result_sort, expected_sort)

    df["range"] = Categorical(df["range"], ordered=False)
    index = CategoricalIndex(
        ["(0, 2.5]", "(2.5, 5]", "(5, 7.5]", "(7.5, 10]"], name="range"
    )
    expected_sort = DataFrame(
        [[1, 60], [5, 30], [6, 40], [10, 10]], columns=["foo", "bar"], index=index
    )

    index = CategoricalIndex(
        ["(7.5, 10]", "(2.5, 5]", "(5, 7.5]", "(0, 2.5]"],
        categories=["(7.5, 10]", "(2.5, 5]", "(5, 7.5]", "(0, 2.5]"],
        name="range",
    )
    expected_nosort = DataFrame(
        [[10, 10], [5, 30], [6, 40], [1, 60]], index=index, columns=["foo", "bar"]
    )

    col = "range"

    # this is an unordered categorical, but we allow this ####
    result_sort = df.groupby(col, sort=True, observed=False).first()
    assert_frame_equal(result_sort, expected_sort)

    result_nosort = df.groupby(col, sort=False, observed=False).first()
    assert_frame_equal(result_nosort, expected_nosort)


def test_sort_datetimelike():
    # GH10505

    # use same data as test_groupby_sort_categorical, which category is
    # corresponding to datetime.month
    df = DataFrame(
        {
            "dt": [
                datetime(2011, 7, 1),
                datetime(2011, 7, 1),
                datetime(2011, 2, 1),
                datetime(2011, 5, 1),
                datetime(2011, 2, 1),
                datetime(2011, 1, 1),
                datetime(2011, 5, 1),
            ],
            "foo": [10, 8, 5, 6, 4, 1, 7],
            "bar": [10, 20, 30, 40, 50, 60, 70],
        },
        columns=["dt", "foo", "bar"],
    )

    # ordered=True
    df["dt"] = Categorical(df["dt"], ordered=True)
    index = [
        datetime(2011, 1, 1),
        datetime(2011, 2, 1),
        datetime(2011, 5, 1),
        datetime(2011, 7, 1),
    ]
    result_sort = DataFrame(
        [[1, 60], [5, 30], [6, 40], [10, 10]], columns=["foo", "bar"]
    )
    result_sort.index = CategoricalIndex(index, name="dt", ordered=True)

    index = [
        datetime(2011, 7, 1),
        datetime(2011, 2, 1),
        datetime(2011, 5, 1),
        datetime(2011, 1, 1),
    ]
    result_nosort = DataFrame(
        [[10, 10], [5, 30], [6, 40], [1, 60]], columns=["foo", "bar"]
    )
    result_nosort.index = CategoricalIndex(
        index, categories=index, name="dt", ordered=True
    )

    col = "dt"
    assert_frame_equal(result_sort, df.groupby(col, sort=True, observed=False).first())

    # when categories is ordered, group is ordered by category's order
    assert_frame_equal(result_sort, df.groupby(col, sort=False, observed=False).first())

    # ordered = False
    df["dt"] = Categorical(df["dt"], ordered=False)
    index = [
        datetime(2011, 1, 1),
        datetime(2011, 2, 1),
        datetime(2011, 5, 1),
        datetime(2011, 7, 1),
    ]
    result_sort = DataFrame(
        [[1, 60], [5, 30], [6, 40], [10, 10]], columns=["foo", "bar"]
    )
    result_sort.index = CategoricalIndex(index, name="dt")

    index = [
        datetime(2011, 7, 1),
        datetime(2011, 2, 1),
        datetime(2011, 5, 1),
        datetime(2011, 1, 1),
    ]
    result_nosort = DataFrame(
        [[10, 10], [5, 30], [6, 40], [1, 60]], columns=["foo", "bar"]
    )
    result_nosort.index = CategoricalIndex(index, categories=index, name="dt")

    col = "dt"
    assert_frame_equal(result_sort, df.groupby(col, sort=True, observed=False).first())
    assert_frame_equal(
        result_nosort, df.groupby(col, sort=False, observed=False).first()
    )


def test_empty_sum():
    # https://github.com/pandas-dev/pandas/issues/18678
    df = DataFrame(
        {"A": Categorical(["a", "a", "b"], categories=["a", "b", "c"]), "B": [1, 2, 1]}
    )
    expected_idx = CategoricalIndex(["a", "b", "c"], name="A")

    # 0 by default
    result = df.groupby("A", observed=False).B.sum()
    expected = Series([3, 1, 0], expected_idx, name="B")
    tm.assert_series_equal(result, expected)

    # min_count=0
    result = df.groupby("A", observed=False).B.sum(min_count=0)
    expected = Series([3, 1, 0], expected_idx, name="B")
    tm.assert_series_equal(result, expected)

    # min_count=1
    result = df.groupby("A", observed=False).B.sum(min_count=1)
    expected = Series([3, 1, np.nan], expected_idx, name="B")
    tm.assert_series_equal(result, expected)

    # min_count>1
    result = df.groupby("A", observed=False).B.sum(min_count=2)
    expected = Series([3, np.nan, np.nan], expected_idx, name="B")
    tm.assert_series_equal(result, expected)


def test_empty_prod():
    # https://github.com/pandas-dev/pandas/issues/18678
    df = DataFrame(
        {"A": Categorical(["a", "a", "b"], categories=["a", "b", "c"]), "B": [1, 2, 1]}
    )

    expected_idx = CategoricalIndex(["a", "b", "c"], name="A")

    # 1 by default
    result = df.groupby("A", observed=False).B.prod()
    expected = Series([2, 1, 1], expected_idx, name="B")
    tm.assert_series_equal(result, expected)

    # min_count=0
    result = df.groupby("A", observed=False).B.prod(min_count=0)
    expected = Series([2, 1, 1], expected_idx, name="B")
    tm.assert_series_equal(result, expected)

    # min_count=1
    result = df.groupby("A", observed=False).B.prod(min_count=1)
    expected = Series([2, 1, np.nan], expected_idx, name="B")
    tm.assert_series_equal(result, expected)


def test_groupby_multiindex_categorical_datetime():
    # https://github.com/pandas-dev/pandas/issues/21390

    df = DataFrame(
        {
            "key1": Categorical(list("abcbabcba")),
            "key2": Categorical(
                list(pd.date_range("2018-06-01 00", freq="1T", periods=3)) * 3
            ),
            "values": np.arange(9),
        }
    )
    result = df.groupby(["key1", "key2"]).mean()

    idx = MultiIndex.from_product(
        [
            Categorical(["a", "b", "c"]),
            Categorical(pd.date_range("2018-06-01 00", freq="1T", periods=3)),
        ],
        names=["key1", "key2"],
    )
    expected = DataFrame({"values": [0, 4, 8, 3, 4, 5, 6, np.nan, 2]}, index=idx)
    assert_frame_equal(result, expected)


@pytest.mark.parametrize(
    "as_index, expected",
    [
        (
            True,
            Series(
                index=MultiIndex.from_arrays(
                    [Series([1, 1, 2], dtype="category"), [1, 2, 2]], names=["a", "b"]
                ),
                data=[1, 2, 3],
                name="x",
            ),
        ),
        (
            False,
            DataFrame(
                {
                    "a": Series([1, 1, 2], dtype="category"),
                    "b": [1, 2, 2],
                    "x": [1, 2, 3],
                }
            ),
        ),
    ],
)
def test_groupby_agg_observed_true_single_column(as_index, expected):
    # GH-23970
    df = DataFrame(
        {"a": Series([1, 1, 2], dtype="category"), "b": [1, 2, 2], "x": [1, 2, 3]}
    )

    result = df.groupby(["a", "b"], as_index=as_index, observed=True)["x"].sum()

    assert_equal(result, expected)


@pytest.mark.parametrize("fill_value", [None, np.nan, pd.NaT])
def test_shift(fill_value):
    ct = Categorical(
        ["a", "b", "c", "d"], categories=["a", "b", "c", "d"], ordered=False
    )
    expected = Categorical(
        [None, "a", "b", "c"], categories=["a", "b", "c", "d"], ordered=False
    )
    res = ct.shift(1, fill_value=fill_value)
    assert_equal(res, expected)


@pytest.fixture
def df_cat(df):
    """
    DataFrame with multiple categorical columns and a column of integers.
    Shortened so as not to contain all possible combinations of categories.
    Useful for testing `observed` kwarg functionality on GroupBy objects.

    Parameters
    ----------
    df: DataFrame
        Non-categorical, longer DataFrame from another fixture, used to derive
        this one

    Returns
    -------
    df_cat: DataFrame
    """
    df_cat = df.copy()[:4]  # leave out some groups
    df_cat["A"] = df_cat["A"].astype("category")
    df_cat["B"] = df_cat["B"].astype("category")
    df_cat["C"] = Series([1, 2, 3, 4])
    df_cat = df_cat.drop(["D"], axis=1)
    return df_cat


@pytest.mark.parametrize(
    "operation, kwargs", [("agg", dict(dtype="category")), ("apply", dict())]
)
def test_seriesgroupby_observed_true(df_cat, operation, kwargs):
    # GH 24880
    index = MultiIndex.from_frame(
        DataFrame(
            {"A": ["foo", "foo", "bar", "bar"], "B": ["one", "two", "one", "three"]},
            **kwargs
        )
    )
    expected = Series(data=[1, 3, 2, 4], index=index, name="C")
    grouped = df_cat.groupby(["A", "B"], observed=True)["C"]
    result = getattr(grouped, operation)(sum)
    assert_series_equal(result, expected)


@pytest.mark.parametrize("operation", ["agg", "apply"])
@pytest.mark.parametrize("observed", [False, None])
def test_seriesgroupby_observed_false_or_none(df_cat, observed, operation):
    # GH 24880
    index, _ = MultiIndex.from_product(
        [
            CategoricalIndex(["bar", "foo"], ordered=False),
            CategoricalIndex(["one", "three", "two"], ordered=False),
        ],
        names=["A", "B"],
    ).sortlevel()

    expected = Series(data=[2, 4, np.nan, 1, np.nan, 3], index=index, name="C")
    grouped = df_cat.groupby(["A", "B"], observed=observed)["C"]
    result = getattr(grouped, operation)(sum)
    assert_series_equal(result, expected)


@pytest.mark.parametrize(
    "observed, index, data",
    [
        (
            True,
            MultiIndex.from_tuples(
                [
                    ("foo", "one", "min"),
                    ("foo", "one", "max"),
                    ("foo", "two", "min"),
                    ("foo", "two", "max"),
                    ("bar", "one", "min"),
                    ("bar", "one", "max"),
                    ("bar", "three", "min"),
                    ("bar", "three", "max"),
                ],
                names=["A", "B", None],
            ),
            [1, 1, 3, 3, 2, 2, 4, 4],
        ),
        (
            False,
            MultiIndex.from_product(
                [
                    CategoricalIndex(["bar", "foo"], ordered=False),
                    CategoricalIndex(["one", "three", "two"], ordered=False),
                    Index(["min", "max"]),
                ],
                names=["A", "B", None],
            ),
            [2, 2, 4, 4, np.nan, np.nan, 1, 1, np.nan, np.nan, 3, 3],
        ),
        (
            None,
            MultiIndex.from_product(
                [
                    CategoricalIndex(["bar", "foo"], ordered=False),
                    CategoricalIndex(["one", "three", "two"], ordered=False),
                    Index(["min", "max"]),
                ],
                names=["A", "B", None],
            ),
            [2, 2, 4, 4, np.nan, np.nan, 1, 1, np.nan, np.nan, 3, 3],
        ),
    ],
)
def test_seriesgroupby_observed_apply_dict(df_cat, observed, index, data):
    # GH 24880
    expected = Series(data=data, index=index, name="C")
    result = df_cat.groupby(["A", "B"], observed=observed)["C"].apply(
        lambda x: OrderedDict([("min", x.min()), ("max", x.max())])
    )
    assert_series_equal(result, expected)<|MERGE_RESOLUTION|>--- conflicted
+++ resolved
@@ -207,13 +207,8 @@
     assert_frame_equal(result, expected)
 
 
-<<<<<<< HEAD
 # GH#21636 previously flaky on py37
-@pytest.mark.parametrize('ordered', [True, False])
-=======
-@pytest.mark.xfail(PY37, reason="flaky on 3.7, xref gh-21636", strict=False)
 @pytest.mark.parametrize("ordered", [True, False])
->>>>>>> 8ea102ac
 def test_apply(ordered):
     # GH 10138
 
