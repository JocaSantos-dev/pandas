from datetime import datetime

import numpy as np
import pytest

import pandas.util._test_decorators as td

import pandas as pd
from pandas import (
    Categorical,
    CategoricalIndex,
    DataFrame,
    Index,
    MultiIndex,
    Series,
    qcut,
)
import pandas._testing as tm


def cartesian_product_for_groupers(result, args, names, fill_value=np.NaN):
    """Reindex to a cartesian production for the groupers,
    preserving the nature (Categorical) of each grouper
    """

    def f(a):
        if isinstance(a, (CategoricalIndex, Categorical)):
            categories = a.categories
            a = Categorical.from_codes(
                np.arange(len(categories)), categories=categories, ordered=a.ordered
            )
        return a

    index = MultiIndex.from_product(map(f, args), names=names)
    return result.reindex(index, fill_value=fill_value).sort_index()


_results_for_groupbys_with_missing_categories = {
    # This maps the builtin groupby functions to their expected outputs for
    # missing categories when they are called on a categorical grouper with
    # observed=False. Some functions are expected to return NaN, some zero.
    # These expected values can be used across several tests (i.e. they are
    # the same for SeriesGroupBy and DataFrameGroupBy) but they should only be
    # hardcoded in one place.
    "all": np.NaN,
    "any": np.NaN,
    "count": 0,
    "corrwith": np.NaN,
    "first": np.NaN,
    "idxmax": np.NaN,
    "idxmin": np.NaN,
    "last": np.NaN,
    "mad": np.NaN,
    "max": np.NaN,
    "mean": np.NaN,
    "median": np.NaN,
    "min": np.NaN,
    "nth": np.NaN,
    "nunique": 0,
    "prod": np.NaN,
    "quantile": np.NaN,
    "sem": np.NaN,
    "size": 0,
    "skew": np.NaN,
    "std": np.NaN,
    "sum": 0,
    "var": np.NaN,
}


def test_apply_use_categorical_name(df):
    cats = qcut(df.C, 4)

    def get_stats(group):
        return {
            "min": group.min(),
            "max": group.max(),
            "count": group.count(),
            "mean": group.mean(),
        }

    result = df.groupby(cats, observed=False).D.apply(get_stats)
    assert result.index.names[0] == "C"


def test_basic():

    cats = Categorical(
        ["a", "a", "a", "b", "b", "b", "c", "c", "c"],
        categories=["a", "b", "c", "d"],
        ordered=True,
    )
    data = DataFrame({"a": [1, 1, 1, 2, 2, 2, 3, 4, 5], "b": cats})

    exp_index = CategoricalIndex(list("abcd"), name="b", ordered=True)
    expected = DataFrame({"a": [1, 2, 4, np.nan]}, index=exp_index)
    result = data.groupby("b", observed=False).mean()
    tm.assert_frame_equal(result, expected)

    cat1 = Categorical(["a", "a", "b", "b"], categories=["a", "b", "z"], ordered=True)
    cat2 = Categorical(["c", "d", "c", "d"], categories=["c", "d", "y"], ordered=True)
    df = DataFrame({"A": cat1, "B": cat2, "values": [1, 2, 3, 4]})

    # single grouper
    gb = df.groupby("A", observed=False)
    exp_idx = CategoricalIndex(["a", "b", "z"], name="A", ordered=True)
    expected = DataFrame({"values": Series([3, 7, 0], index=exp_idx)})
    result = gb.sum()
    tm.assert_frame_equal(result, expected)

    # GH 8623
    x = DataFrame(
        [[1, "John P. Doe"], [2, "Jane Dove"], [1, "John P. Doe"]],
        columns=["person_id", "person_name"],
    )
    x["person_name"] = Categorical(x.person_name)

    g = x.groupby(["person_id"], observed=False)
    result = g.transform(lambda x: x)
    tm.assert_frame_equal(result, x[["person_name"]])

    result = x.drop_duplicates("person_name")
    expected = x.iloc[[0, 1]]
    tm.assert_frame_equal(result, expected)

    def f(x):
        return x.drop_duplicates("person_name").iloc[0]

    result = g.apply(f)
    expected = x.iloc[[0, 1]].copy()
    expected.index = Index([1, 2], name="person_id")
    expected["person_name"] = expected["person_name"].astype("object")
    tm.assert_frame_equal(result, expected)

    # GH 9921
    # Monotonic
    df = DataFrame({"a": [5, 15, 25]})
    c = pd.cut(df.a, bins=[0, 10, 20, 30, 40])

    result = df.a.groupby(c, observed=False).transform(sum)
    tm.assert_series_equal(result, df["a"])

    tm.assert_series_equal(
        df.a.groupby(c, observed=False).transform(lambda xs: np.sum(xs)), df["a"]
    )
    tm.assert_frame_equal(df.groupby(c, observed=False).transform(sum), df[["a"]])
    tm.assert_frame_equal(
        df.groupby(c, observed=False).transform(lambda xs: np.max(xs)), df[["a"]]
    )

    # Filter
    tm.assert_series_equal(df.a.groupby(c, observed=False).filter(np.all), df["a"])
    tm.assert_frame_equal(df.groupby(c, observed=False).filter(np.all), df)

    # Non-monotonic
    df = DataFrame({"a": [5, 15, 25, -5]})
    c = pd.cut(df.a, bins=[-10, 0, 10, 20, 30, 40])

    result = df.a.groupby(c, observed=False).transform(sum)
    tm.assert_series_equal(result, df["a"])

    tm.assert_series_equal(
        df.a.groupby(c, observed=False).transform(lambda xs: np.sum(xs)), df["a"]
    )
    tm.assert_frame_equal(df.groupby(c, observed=False).transform(sum), df[["a"]])
    tm.assert_frame_equal(
        df.groupby(c, observed=False).transform(lambda xs: np.sum(xs)), df[["a"]]
    )

    # GH 9603
    df = DataFrame({"a": [1, 0, 0, 0]})
    c = pd.cut(df.a, [0, 1, 2, 3, 4], labels=Categorical(list("abcd")))
    result = df.groupby(c, observed=False).apply(len)

    exp_index = CategoricalIndex(c.values.categories, ordered=c.values.ordered)
    expected = Series([1, 0, 0, 0], index=exp_index)
    expected.index.name = "a"
    tm.assert_series_equal(result, expected)

    # more basic
    levels = ["foo", "bar", "baz", "qux"]
    codes = np.random.randint(0, 4, size=100)

    cats = Categorical.from_codes(codes, levels, ordered=True)

    data = DataFrame(np.random.randn(100, 4))

    result = data.groupby(cats, observed=False).mean()

    expected = data.groupby(np.asarray(cats), observed=False).mean()
    exp_idx = CategoricalIndex(levels, categories=cats.categories, ordered=True)
    expected = expected.reindex(exp_idx)

    tm.assert_frame_equal(result, expected)

    grouped = data.groupby(cats, observed=False)
    desc_result = grouped.describe()

    idx = cats.codes.argsort()
    ord_labels = np.asarray(cats).take(idx)
    ord_data = data.take(idx)

    exp_cats = Categorical(
        ord_labels, ordered=True, categories=["foo", "bar", "baz", "qux"]
    )
    expected = ord_data.groupby(exp_cats, sort=False, observed=False).describe()
    tm.assert_frame_equal(desc_result, expected)

    # GH 10460
    expc = Categorical.from_codes(np.arange(4).repeat(8), levels, ordered=True)
    exp = CategoricalIndex(expc)
    tm.assert_index_equal((desc_result.stack().index.get_level_values(0)), exp)
    exp = Index(["count", "mean", "std", "min", "25%", "50%", "75%", "max"] * 4)
    tm.assert_index_equal((desc_result.stack().index.get_level_values(1)), exp)


def test_level_get_group(observed):
    # GH15155
    df = DataFrame(
        data=np.arange(2, 22, 2),
        index=MultiIndex(
            levels=[CategoricalIndex(["a", "b"]), range(10)],
            codes=[[0] * 5 + [1] * 5, range(10)],
            names=["Index1", "Index2"],
        ),
    )
    g = df.groupby(level=["Index1"], observed=observed)

    # expected should equal test.loc[["a"]]
    # GH15166
    expected = DataFrame(
        data=np.arange(2, 12, 2),
        index=MultiIndex(
            levels=[CategoricalIndex(["a", "b"]), range(5)],
            codes=[[0] * 5, range(5)],
            names=["Index1", "Index2"],
        ),
    )
    result = g.get_group("a")

    tm.assert_frame_equal(result, expected)


def test_sorting_with_different_categoricals():
    # GH 24271
    df = DataFrame(
        {
            "group": ["A"] * 6 + ["B"] * 6,
            "dose": ["high", "med", "low"] * 4,
            "outcomes": np.arange(12.0),
        }
    )

    df.dose = Categorical(df.dose, categories=["low", "med", "high"], ordered=True)

    result = df.groupby("group")["dose"].value_counts()
    result = result.sort_index(level=0, sort_remaining=True)
    index = ["low", "med", "high", "low", "med", "high"]
    index = Categorical(index, categories=["low", "med", "high"], ordered=True)
    index = [["A", "A", "A", "B", "B", "B"], CategoricalIndex(index)]
    index = MultiIndex.from_arrays(index, names=["group", None])
    expected = Series([2] * 6, index=index, name="dose")
    tm.assert_series_equal(result, expected)


@pytest.mark.parametrize("ordered", [True, False])
def test_apply(ordered):
    # GH 10138

    dense = Categorical(list("abc"), ordered=ordered)

    # 'b' is in the categories but not in the list
    missing = Categorical(list("aaa"), categories=["a", "b"], ordered=ordered)
    values = np.arange(len(dense))
    df = DataFrame({"missing": missing, "dense": dense, "values": values})
    grouped = df.groupby(["missing", "dense"], observed=True)

    # missing category 'b' should still exist in the output index
    idx = MultiIndex.from_arrays([missing, dense], names=["missing", "dense"])
    expected = DataFrame([0, 1, 2.0], index=idx, columns=["values"])

    # GH#21636 tracking down the xfail, in some builds np.mean(df.loc[[0]])
    #  is coming back as Series([0., 1., 0.], index=["missing", "dense", "values"])
    #  when we expect Series(0., index=["values"])
    result = grouped.apply(lambda x: np.mean(x))
    tm.assert_frame_equal(result, expected)

    result = grouped.mean()
    tm.assert_frame_equal(result, expected)

    result = grouped.agg(np.mean)
    tm.assert_frame_equal(result, expected)

    # but for transform we should still get back the original index
    idx = MultiIndex.from_arrays([missing, dense], names=["missing", "dense"])
    expected = Series(1, index=idx)
    result = grouped.apply(lambda x: 1)
    tm.assert_series_equal(result, expected)


# TODO(ArrayManager) incorrect dtype for mean()
@td.skip_array_manager_not_yet_implemented
def test_observed(observed, using_array_manager):
    # multiple groupers, don't re-expand the output space
    # of the grouper
    # gh-14942 (implement)
    # gh-10132 (back-compat)
    # gh-8138 (back-compat)
    # gh-8869

    cat1 = Categorical(["a", "a", "b", "b"], categories=["a", "b", "z"], ordered=True)
    cat2 = Categorical(["c", "d", "c", "d"], categories=["c", "d", "y"], ordered=True)
    df = DataFrame({"A": cat1, "B": cat2, "values": [1, 2, 3, 4]})
    df["C"] = ["foo", "bar"] * 2

    # multiple groupers with a non-cat
    gb = df.groupby(["A", "B", "C"], observed=observed)
    exp_index = MultiIndex.from_arrays(
        [cat1, cat2, ["foo", "bar"] * 2], names=["A", "B", "C"]
    )
    expected = DataFrame({"values": Series([1, 2, 3, 4], index=exp_index)}).sort_index()
    result = gb.sum()
    if not observed:
        expected = cartesian_product_for_groupers(
            expected, [cat1, cat2, ["foo", "bar"]], list("ABC"), fill_value=0
        )

    tm.assert_frame_equal(result, expected)

    gb = df.groupby(["A", "B"], observed=observed)
    exp_index = MultiIndex.from_arrays([cat1, cat2], names=["A", "B"])
    expected = DataFrame({"values": [1, 2, 3, 4]}, index=exp_index)
    result = gb.sum()
    if not observed:
        expected = cartesian_product_for_groupers(
            expected, [cat1, cat2], list("AB"), fill_value=0
        )

    tm.assert_frame_equal(result, expected)

    # https://github.com/pandas-dev/pandas/issues/8138
    d = {
        "cat": Categorical(
            ["a", "b", "a", "b"], categories=["a", "b", "c"], ordered=True
        ),
        "ints": [1, 1, 2, 2],
        "val": [10, 20, 30, 40],
    }
    df = DataFrame(d)

    # Grouping on a single column
    groups_single_key = df.groupby("cat", observed=observed)
    result = groups_single_key.mean()

    exp_index = CategoricalIndex(
        list("ab"), name="cat", categories=list("abc"), ordered=True
    )
    expected = DataFrame({"ints": [1.5, 1.5], "val": [20.0, 30]}, index=exp_index)
    if not observed:
        index = CategoricalIndex(
            list("abc"), name="cat", categories=list("abc"), ordered=True
        )
        expected = expected.reindex(index)

    tm.assert_frame_equal(result, expected)

    # Grouping on two columns
    groups_double_key = df.groupby(["cat", "ints"], observed=observed)
    result = groups_double_key.agg("mean")
    expected = DataFrame(
        {
<<<<<<< HEAD
            "val": [10., 30, 20, 40],
=======
            "val": [10.0, 30, 20, 40],
>>>>>>> eb572587
            "cat": Categorical(
                ["a", "a", "b", "b"], categories=["a", "b", "c"], ordered=True
            ),
            "ints": [1, 2, 1, 2],
        }
    ).set_index(["cat", "ints"])
    if not observed:
        expected = cartesian_product_for_groupers(
            expected, [df.cat.values, [1, 2]], ["cat", "ints"]
        )

    tm.assert_frame_equal(result, expected)

    # GH 10132
    for key in [("a", 1), ("b", 2), ("b", 1), ("a", 2)]:
        c, i = key
        result = groups_double_key.get_group(key)
        expected = df[(df.cat == c) & (df.ints == i)]
        tm.assert_frame_equal(result, expected)

    # gh-8869
    # with as_index
    d = {
        "foo": [10, 8, 4, 8, 4, 1, 1],
        "bar": [10, 20, 30, 40, 50, 60, 70],
        "baz": ["d", "c", "e", "a", "a", "d", "c"],
    }
    df = DataFrame(d)
    cat = pd.cut(df["foo"], np.linspace(0, 10, 3))
    df["range"] = cat
    groups = df.groupby(["range", "baz"], as_index=False, observed=observed)
    result = groups.agg("mean")

    groups2 = df.groupby(["range", "baz"], as_index=True, observed=observed)
    expected = groups2.agg("mean").reset_index()
    tm.assert_frame_equal(result, expected)


def test_observed_codes_remap(observed):
    d = {"C1": [3, 3, 4, 5], "C2": [1, 2, 3, 4], "C3": [10, 100, 200, 34]}
    df = DataFrame(d)
    values = pd.cut(df["C1"], [1, 2, 3, 6])
    values.name = "cat"
    groups_double_key = df.groupby([values, "C2"], observed=observed)

    idx = MultiIndex.from_arrays([values, [1, 2, 3, 4]], names=["cat", "C2"])
<<<<<<< HEAD
    expected = DataFrame({"C1": [3.0, 3.0, 4.0, 5.0], "C3": [10.0, 100.0, 200.0, 34.0]}, index=idx)
=======
    expected = DataFrame(
        {"C1": [3.0, 3.0, 4.0, 5.0], "C3": [10.0, 100.0, 200.0, 34.0]}, index=idx
    )
>>>>>>> eb572587
    if not observed:
        expected = cartesian_product_for_groupers(
            expected, [values.values, [1, 2, 3, 4]], ["cat", "C2"]
        )

    result = groups_double_key.agg("mean")
    tm.assert_frame_equal(result, expected)


def test_observed_perf():
    # we create a cartesian product, so this is
    # non-performant if we don't use observed values
    # gh-14942
    df = DataFrame(
        {
            "cat": np.random.randint(0, 255, size=30000),
            "int_id": np.random.randint(0, 255, size=30000),
            "other_id": np.random.randint(0, 10000, size=30000),
            "foo": 0,
        }
    )
    df["cat"] = df.cat.astype(str).astype("category")

    grouped = df.groupby(["cat", "int_id", "other_id"], observed=True)
    result = grouped.count()
    assert result.index.levels[0].nunique() == df.cat.nunique()
    assert result.index.levels[1].nunique() == df.int_id.nunique()
    assert result.index.levels[2].nunique() == df.other_id.nunique()


def test_observed_groups(observed):
    # gh-20583
    # test that we have the appropriate groups

    cat = Categorical(["a", "c", "a"], categories=["a", "b", "c"])
    df = DataFrame({"cat": cat, "vals": [1, 2, 3]})
    g = df.groupby("cat", observed=observed)

    result = g.groups
    if observed:
        expected = {"a": Index([0, 2], dtype="int64"), "c": Index([1], dtype="int64")}
    else:
        expected = {
            "a": Index([0, 2], dtype="int64"),
            "b": Index([], dtype="int64"),
            "c": Index([1], dtype="int64"),
        }

    tm.assert_dict_equal(result, expected)


def test_observed_groups_with_nan(observed):
    # GH 24740
    df = DataFrame(
        {
            "cat": Categorical(["a", np.nan, "a"], categories=["a", "b", "d"]),
            "vals": [1, 2, 3],
        }
    )
    g = df.groupby("cat", observed=observed)
    result = g.groups
    if observed:
        expected = {"a": Index([0, 2], dtype="int64")}
    else:
        expected = {
            "a": Index([0, 2], dtype="int64"),
            "b": Index([], dtype="int64"),
            "d": Index([], dtype="int64"),
        }
    tm.assert_dict_equal(result, expected)


def test_observed_nth():
    # GH 26385
    cat = Categorical(["a", np.nan, np.nan], categories=["a", "b", "c"])
    ser = Series([1, 2, 3])
    df = DataFrame({"cat": cat, "ser": ser})

    result = df.groupby("cat", observed=False)["ser"].nth(0)

    index = Categorical(["a", "b", "c"], categories=["a", "b", "c"])
    expected = Series([1, np.nan, np.nan], index=index, name="ser")
    expected.index.name = "cat"

    tm.assert_series_equal(result, expected)


def test_dataframe_categorical_with_nan(observed):
    # GH 21151
    s1 = Categorical([np.nan, "a", np.nan, "a"], categories=["a", "b", "c"])
    s2 = Series([1, 2, 3, 4])
    df = DataFrame({"s1": s1, "s2": s2})
    result = df.groupby("s1", observed=observed).first().reset_index()
    if observed:
        expected = DataFrame(
            {"s1": Categorical(["a"], categories=["a", "b", "c"]), "s2": [2]}
        )
    else:
        expected = DataFrame(
            {
                "s1": Categorical(["a", "b", "c"], categories=["a", "b", "c"]),
                "s2": [2, np.nan, np.nan],
            }
        )
    tm.assert_frame_equal(result, expected)


@pytest.mark.parametrize("ordered", [True, False])
@pytest.mark.parametrize("observed", [True, False])
@pytest.mark.parametrize("sort", [True, False])
def test_dataframe_categorical_ordered_observed_sort(ordered, observed, sort):
    # GH 25871: Fix groupby sorting on ordered Categoricals
    # GH 25167: Groupby with observed=True doesn't sort

    # Build a dataframe with cat having one unobserved category ('missing'),
    # and a Series with identical values
    label = Categorical(
        ["d", "a", "b", "a", "d", "b"],
        categories=["a", "b", "missing", "d"],
        ordered=ordered,
    )
    val = Series(["d", "a", "b", "a", "d", "b"])
    df = DataFrame({"label": label, "val": val})

    # aggregate on the Categorical
    result = df.groupby("label", observed=observed, sort=sort)["val"].aggregate("first")

    # If ordering works, we expect index labels equal to aggregation results,
    # except for 'observed=False': label 'missing' has aggregation None
    label = Series(result.index.array, dtype="object")
    aggr = Series(result.array)
    if not observed:
        aggr[aggr.isna()] = "missing"
    if not all(label == aggr):
        msg = (
            "Labels and aggregation results not consistently sorted\n"
            f"for (ordered={ordered}, observed={observed}, sort={sort})\n"
            f"Result:\n{result}"
        )
        assert False, msg


def test_datetime():
    # GH9049: ensure backward compatibility
    levels = pd.date_range("2014-01-01", periods=4)
    codes = np.random.randint(0, 4, size=100)

    cats = Categorical.from_codes(codes, levels, ordered=True)

    data = DataFrame(np.random.randn(100, 4))
    result = data.groupby(cats, observed=False).mean()

    expected = data.groupby(np.asarray(cats), observed=False).mean()
    expected = expected.reindex(levels)
    expected.index = CategoricalIndex(
        expected.index, categories=expected.index, ordered=True
    )

    tm.assert_frame_equal(result, expected)

    grouped = data.groupby(cats, observed=False)
    desc_result = grouped.describe()

    idx = cats.codes.argsort()
    ord_labels = cats.take(idx)
    ord_data = data.take(idx)
    expected = ord_data.groupby(ord_labels, observed=False).describe()
    tm.assert_frame_equal(desc_result, expected)
    tm.assert_index_equal(desc_result.index, expected.index)
    tm.assert_index_equal(
        desc_result.index.get_level_values(0), expected.index.get_level_values(0)
    )

    # GH 10460
    expc = Categorical.from_codes(np.arange(4).repeat(8), levels, ordered=True)
    exp = CategoricalIndex(expc)
    tm.assert_index_equal((desc_result.stack().index.get_level_values(0)), exp)
    exp = Index(["count", "mean", "std", "min", "25%", "50%", "75%", "max"] * 4)
    tm.assert_index_equal((desc_result.stack().index.get_level_values(1)), exp)


def test_categorical_index():

    s = np.random.RandomState(12345)
    levels = ["foo", "bar", "baz", "qux"]
    codes = s.randint(0, 4, size=20)
    cats = Categorical.from_codes(codes, levels, ordered=True)
    df = DataFrame(np.repeat(np.arange(20), 4).reshape(-1, 4), columns=list("abcd"))
    df["cats"] = cats

    # with a cat index
    result = df.set_index("cats").groupby(level=0, observed=False).sum()
    expected = df[list("abcd")].groupby(cats.codes, observed=False).sum()
    expected.index = CategoricalIndex(
        Categorical.from_codes([0, 1, 2, 3], levels, ordered=True), name="cats"
    )
    tm.assert_frame_equal(result, expected)

    # with a cat column, should produce a cat index
    result = df.groupby("cats", observed=False).sum()
    expected = df[list("abcd")].groupby(cats.codes, observed=False).sum()
    expected.index = CategoricalIndex(
        Categorical.from_codes([0, 1, 2, 3], levels, ordered=True), name="cats"
    )
    tm.assert_frame_equal(result, expected)


def test_describe_categorical_columns():
    # GH 11558
    cats = CategoricalIndex(
        ["qux", "foo", "baz", "bar"],
        categories=["foo", "bar", "baz", "qux"],
        ordered=True,
    )
    df = DataFrame(np.random.randn(20, 4), columns=cats)
    result = df.groupby([1, 2, 3, 4] * 5).describe()

    tm.assert_index_equal(result.stack().columns, cats)
    tm.assert_categorical_equal(result.stack().columns.values, cats.values)


def test_unstack_categorical():
    # GH11558 (example is taken from the original issue)
    df = DataFrame(
        {"a": range(10), "medium": ["A", "B"] * 5, "artist": list("XYXXY") * 2}
    )
    df["medium"] = df["medium"].astype("category")

    gcat = df.groupby(["artist", "medium"], observed=False)["a"].count().unstack()
    result = gcat.describe()

    exp_columns = CategoricalIndex(["A", "B"], ordered=False, name="medium")
    tm.assert_index_equal(result.columns, exp_columns)
    tm.assert_categorical_equal(result.columns.values, exp_columns.values)

    result = gcat["A"] + gcat["B"]
    expected = Series([6, 4], index=Index(["X", "Y"], name="artist"))
    tm.assert_series_equal(result, expected)


def test_bins_unequal_len():
    # GH3011
    series = Series([np.nan, np.nan, 1, 1, 2, 2, 3, 3, 4, 4])
    bins = pd.cut(series.dropna().values, 4)

    # len(bins) != len(series) here
    msg = r"Length of grouper \(8\) and axis \(10\) must be same length"
    with pytest.raises(ValueError, match=msg):
        series.groupby(bins).mean()


def test_as_index():
    # GH13204
    df = DataFrame(
        {
            "cat": Categorical([1, 2, 2], [1, 2, 3]),
            "A": [10, 11, 11],
            "B": [101, 102, 103],
        }
    )
    result = df.groupby(["cat", "A"], as_index=False, observed=True).sum()
    expected = DataFrame(
        {
            "cat": Categorical([1, 2], categories=df.cat.cat.categories),
            "A": [10, 11],
            "B": [101, 205],
        },
        columns=["cat", "A", "B"],
    )
    tm.assert_frame_equal(result, expected)

    # function grouper
    f = lambda r: df.loc[r, "A"]
    result = df.groupby(["cat", f], as_index=False, observed=True).sum()
    expected = DataFrame(
        {
            "cat": Categorical([1, 2], categories=df.cat.cat.categories),
            "A": [10, 22],
            "B": [101, 205],
        },
        columns=["cat", "A", "B"],
    )
    tm.assert_frame_equal(result, expected)

    # another not in-axis grouper (conflicting names in index)
    s = Series(["a", "b", "b"], name="cat")
    result = df.groupby(["cat", s], as_index=False, observed=True).sum()
    tm.assert_frame_equal(result, expected)

    # is original index dropped?
    group_columns = ["cat", "A"]
    expected = DataFrame(
        {
            "cat": Categorical([1, 2], categories=df.cat.cat.categories),
            "A": [10, 11],
            "B": [101, 205],
        },
        columns=["cat", "A", "B"],
    )

    for name in [None, "X", "B"]:
        df.index = Index(list("abc"), name=name)
        result = df.groupby(group_columns, as_index=False, observed=True).sum()

        tm.assert_frame_equal(result, expected)


def test_preserve_categories():
    # GH-13179
    categories = list("abc")

    # ordered=True
    df = DataFrame({"A": Categorical(list("ba"), categories=categories, ordered=True)})
    index = CategoricalIndex(categories, categories, ordered=True, name="A")
    tm.assert_index_equal(
        df.groupby("A", sort=True, observed=False).first().index, index
    )
    tm.assert_index_equal(
        df.groupby("A", sort=False, observed=False).first().index, index
    )

    # ordered=False
    df = DataFrame({"A": Categorical(list("ba"), categories=categories, ordered=False)})
    sort_index = CategoricalIndex(categories, categories, ordered=False, name="A")
    nosort_index = CategoricalIndex(list("bac"), list("bac"), ordered=False, name="A")
    tm.assert_index_equal(
        df.groupby("A", sort=True, observed=False).first().index, sort_index
    )
    tm.assert_index_equal(
        df.groupby("A", sort=False, observed=False).first().index, nosort_index
    )


def test_preserve_categorical_dtype():
    # GH13743, GH13854
    df = DataFrame(
        {
            "A": [1, 2, 1, 1, 2],
            "B": [10, 16, 22, 28, 34],
            "C1": Categorical(list("abaab"), categories=list("bac"), ordered=False),
            "C2": Categorical(list("abaab"), categories=list("bac"), ordered=True),
        }
    )
    # single grouper
    exp_full = DataFrame(
        {
            "A": [2.0, 1.0, np.nan],
            "B": [25.0, 20.0, np.nan],
            "C1": Categorical(list("bac"), categories=list("bac"), ordered=False),
            "C2": Categorical(list("bac"), categories=list("bac"), ordered=True),
        }
    )
    for col in ["C1", "C2"]:
        result1 = df.groupby(by=col, as_index=False, observed=False).mean()
        result2 = df.groupby(by=col, as_index=True, observed=False).mean().reset_index()
        expected = exp_full.reindex(columns=result1.columns)
        tm.assert_frame_equal(result1, expected)
        tm.assert_frame_equal(result2, expected)


@pytest.mark.parametrize(
    "func, values",
    [
        ("first", ["second", "first"]),
        ("last", ["fourth", "third"]),
        ("min", ["fourth", "first"]),
        ("max", ["second", "third"]),
    ],
)
def test_preserve_on_ordered_ops(func, values):
    # gh-18502
    # preserve the categoricals on ops
    c = Categorical(["first", "second", "third", "fourth"], ordered=True)
    df = DataFrame({"payload": [-1, -2, -1, -2], "col": c})
    g = df.groupby("payload")
    result = getattr(g, func)()
    expected = DataFrame(
        {"payload": [-2, -1], "col": Series(values, dtype=c.dtype)}
    ).set_index("payload")
    tm.assert_frame_equal(result, expected)


def test_categorical_no_compress():
    data = Series(np.random.randn(9))

    codes = np.array([0, 0, 0, 1, 1, 1, 2, 2, 2])
    cats = Categorical.from_codes(codes, [0, 1, 2], ordered=True)

    result = data.groupby(cats, observed=False).mean()
    exp = data.groupby(codes, observed=False).mean()

    exp.index = CategoricalIndex(
        exp.index, categories=cats.categories, ordered=cats.ordered
    )
    tm.assert_series_equal(result, exp)

    codes = np.array([0, 0, 0, 1, 1, 1, 3, 3, 3])
    cats = Categorical.from_codes(codes, [0, 1, 2, 3], ordered=True)

    result = data.groupby(cats, observed=False).mean()
    exp = data.groupby(codes, observed=False).mean().reindex(cats.categories)
    exp.index = CategoricalIndex(
        exp.index, categories=cats.categories, ordered=cats.ordered
    )
    tm.assert_series_equal(result, exp)

    cats = Categorical(
        ["a", "a", "a", "b", "b", "b", "c", "c", "c"],
        categories=["a", "b", "c", "d"],
        ordered=True,
    )
    data = DataFrame({"a": [1, 1, 1, 2, 2, 2, 3, 4, 5], "b": cats})

    result = data.groupby("b", observed=False).mean()
    result = result["a"].values
    exp = np.array([1, 2, 4, np.nan])
    tm.assert_numpy_array_equal(result, exp)


def test_groupby_empty_with_category():
    # GH-9614
    # test fix for when group by on None resulted in
    # coercion of dtype categorical -> float
    df = DataFrame({"A": [None] * 3, "B": Categorical(["train", "train", "test"])})
    result = df.groupby("A").first()["B"]
    expected = Series(
        Categorical([], categories=["test", "train"]),
        index=Series([], dtype="object", name="A"),
        name="B",
    )
    tm.assert_series_equal(result, expected)


def test_sort():

    # https://stackoverflow.com/questions/23814368/sorting-pandas-
    #        categorical-labels-after-groupby
    # This should result in a properly sorted Series so that the plot
    # has a sorted x axis
    # self.cat.groupby(['value_group'])['value_group'].count().plot(kind='bar')

    df = DataFrame({"value": np.random.randint(0, 10000, 100)})
    labels = [f"{i} - {i+499}" for i in range(0, 10000, 500)]
    cat_labels = Categorical(labels, labels)

    df = df.sort_values(by=["value"], ascending=True)
    df["value_group"] = pd.cut(
        df.value, range(0, 10500, 500), right=False, labels=cat_labels
    )

    res = df.groupby(["value_group"], observed=False)["value_group"].count()
    exp = res[sorted(res.index, key=lambda x: float(x.split()[0]))]
    exp.index = CategoricalIndex(exp.index, name=exp.index.name)
    tm.assert_series_equal(res, exp)


def test_sort2():
    # dataframe groupby sort was being ignored # GH 8868
    df = DataFrame(
        [
            ["(7.5, 10]", 10, 10],
            ["(7.5, 10]", 8, 20],
            ["(2.5, 5]", 5, 30],
            ["(5, 7.5]", 6, 40],
            ["(2.5, 5]", 4, 50],
            ["(0, 2.5]", 1, 60],
            ["(5, 7.5]", 7, 70],
        ],
        columns=["range", "foo", "bar"],
    )
    df["range"] = Categorical(df["range"], ordered=True)
    index = CategoricalIndex(
        ["(0, 2.5]", "(2.5, 5]", "(5, 7.5]", "(7.5, 10]"], name="range", ordered=True
    )
    expected_sort = DataFrame(
        [[1, 60], [5, 30], [6, 40], [10, 10]], columns=["foo", "bar"], index=index
    )

    col = "range"
    result_sort = df.groupby(col, sort=True, observed=False).first()
    tm.assert_frame_equal(result_sort, expected_sort)

    # when categories is ordered, group is ordered by category's order
    expected_sort = result_sort
    result_sort = df.groupby(col, sort=False, observed=False).first()
    tm.assert_frame_equal(result_sort, expected_sort)

    df["range"] = Categorical(df["range"], ordered=False)
    index = CategoricalIndex(
        ["(0, 2.5]", "(2.5, 5]", "(5, 7.5]", "(7.5, 10]"], name="range"
    )
    expected_sort = DataFrame(
        [[1, 60], [5, 30], [6, 40], [10, 10]], columns=["foo", "bar"], index=index
    )

    index = CategoricalIndex(
        ["(7.5, 10]", "(2.5, 5]", "(5, 7.5]", "(0, 2.5]"],
        categories=["(7.5, 10]", "(2.5, 5]", "(5, 7.5]", "(0, 2.5]"],
        name="range",
    )
    expected_nosort = DataFrame(
        [[10, 10], [5, 30], [6, 40], [1, 60]], index=index, columns=["foo", "bar"]
    )

    col = "range"

    # this is an unordered categorical, but we allow this ####
    result_sort = df.groupby(col, sort=True, observed=False).first()
    tm.assert_frame_equal(result_sort, expected_sort)

    result_nosort = df.groupby(col, sort=False, observed=False).first()
    tm.assert_frame_equal(result_nosort, expected_nosort)


def test_sort_datetimelike():
    # GH10505

    # use same data as test_groupby_sort_categorical, which category is
    # corresponding to datetime.month
    df = DataFrame(
        {
            "dt": [
                datetime(2011, 7, 1),
                datetime(2011, 7, 1),
                datetime(2011, 2, 1),
                datetime(2011, 5, 1),
                datetime(2011, 2, 1),
                datetime(2011, 1, 1),
                datetime(2011, 5, 1),
            ],
            "foo": [10, 8, 5, 6, 4, 1, 7],
            "bar": [10, 20, 30, 40, 50, 60, 70],
        },
        columns=["dt", "foo", "bar"],
    )

    # ordered=True
    df["dt"] = Categorical(df["dt"], ordered=True)
    index = [
        datetime(2011, 1, 1),
        datetime(2011, 2, 1),
        datetime(2011, 5, 1),
        datetime(2011, 7, 1),
    ]
    result_sort = DataFrame(
        [[1, 60], [5, 30], [6, 40], [10, 10]], columns=["foo", "bar"]
    )
    result_sort.index = CategoricalIndex(index, name="dt", ordered=True)

    index = [
        datetime(2011, 7, 1),
        datetime(2011, 2, 1),
        datetime(2011, 5, 1),
        datetime(2011, 1, 1),
    ]
    result_nosort = DataFrame(
        [[10, 10], [5, 30], [6, 40], [1, 60]], columns=["foo", "bar"]
    )
    result_nosort.index = CategoricalIndex(
        index, categories=index, name="dt", ordered=True
    )

    col = "dt"
    tm.assert_frame_equal(
        result_sort, df.groupby(col, sort=True, observed=False).first()
    )

    # when categories is ordered, group is ordered by category's order
    tm.assert_frame_equal(
        result_sort, df.groupby(col, sort=False, observed=False).first()
    )

    # ordered = False
    df["dt"] = Categorical(df["dt"], ordered=False)
    index = [
        datetime(2011, 1, 1),
        datetime(2011, 2, 1),
        datetime(2011, 5, 1),
        datetime(2011, 7, 1),
    ]
    result_sort = DataFrame(
        [[1, 60], [5, 30], [6, 40], [10, 10]], columns=["foo", "bar"]
    )
    result_sort.index = CategoricalIndex(index, name="dt")

    index = [
        datetime(2011, 7, 1),
        datetime(2011, 2, 1),
        datetime(2011, 5, 1),
        datetime(2011, 1, 1),
    ]
    result_nosort = DataFrame(
        [[10, 10], [5, 30], [6, 40], [1, 60]], columns=["foo", "bar"]
    )
    result_nosort.index = CategoricalIndex(index, categories=index, name="dt")

    col = "dt"
    tm.assert_frame_equal(
        result_sort, df.groupby(col, sort=True, observed=False).first()
    )
    tm.assert_frame_equal(
        result_nosort, df.groupby(col, sort=False, observed=False).first()
    )


def test_empty_sum():
    # https://github.com/pandas-dev/pandas/issues/18678
    df = DataFrame(
        {"A": Categorical(["a", "a", "b"], categories=["a", "b", "c"]), "B": [1, 2, 1]}
    )
    expected_idx = CategoricalIndex(["a", "b", "c"], name="A")

    # 0 by default
    result = df.groupby("A", observed=False).B.sum()
    expected = Series([3, 1, 0], expected_idx, name="B")
    tm.assert_series_equal(result, expected)

    # min_count=0
    result = df.groupby("A", observed=False).B.sum(min_count=0)
    expected = Series([3, 1, 0], expected_idx, name="B")
    tm.assert_series_equal(result, expected)

    # min_count=1
    result = df.groupby("A", observed=False).B.sum(min_count=1)
    expected = Series([3, 1, np.nan], expected_idx, name="B")
    tm.assert_series_equal(result, expected)

    # min_count>1
    result = df.groupby("A", observed=False).B.sum(min_count=2)
    expected = Series([3, np.nan, np.nan], expected_idx, name="B")
    tm.assert_series_equal(result, expected)


def test_empty_prod():
    # https://github.com/pandas-dev/pandas/issues/18678
    df = DataFrame(
        {"A": Categorical(["a", "a", "b"], categories=["a", "b", "c"]), "B": [1, 2, 1]}
    )

    expected_idx = CategoricalIndex(["a", "b", "c"], name="A")

    # 1 by default
    result = df.groupby("A", observed=False).B.prod()
    expected = Series([2, 1, 1], expected_idx, name="B")
    tm.assert_series_equal(result, expected)

    # min_count=0
    result = df.groupby("A", observed=False).B.prod(min_count=0)
    expected = Series([2, 1, 1], expected_idx, name="B")
    tm.assert_series_equal(result, expected)

    # min_count=1
    result = df.groupby("A", observed=False).B.prod(min_count=1)
    expected = Series([2, 1, np.nan], expected_idx, name="B")
    tm.assert_series_equal(result, expected)


def test_groupby_multiindex_categorical_datetime():
    # https://github.com/pandas-dev/pandas/issues/21390

    df = DataFrame(
        {
            "key1": Categorical(list("abcbabcba")),
            "key2": Categorical(
                list(pd.date_range("2018-06-01 00", freq="1T", periods=3)) * 3
            ),
            "values": np.arange(9),
        }
    )
    result = df.groupby(["key1", "key2"]).mean()

    idx = MultiIndex.from_product(
        [
            Categorical(["a", "b", "c"]),
            Categorical(pd.date_range("2018-06-01 00", freq="1T", periods=3)),
        ],
        names=["key1", "key2"],
    )
    expected = DataFrame({"values": [0, 4, 8, 3, 4, 5, 6, np.nan, 2]}, index=idx)
    tm.assert_frame_equal(result, expected)


@pytest.mark.parametrize(
    "as_index, expected",
    [
        (
            True,
            Series(
                index=MultiIndex.from_arrays(
                    [Series([1, 1, 2], dtype="category"), [1, 2, 2]], names=["a", "b"]
                ),
                data=[1, 2, 3],
                name="x",
            ),
        ),
        (
            False,
            DataFrame(
                {
                    "a": Series([1, 1, 2], dtype="category"),
                    "b": [1, 2, 2],
                    "x": [1, 2, 3],
                }
            ),
        ),
    ],
)
def test_groupby_agg_observed_true_single_column(as_index, expected):
    # GH-23970
    df = DataFrame(
        {"a": Series([1, 1, 2], dtype="category"), "b": [1, 2, 2], "x": [1, 2, 3]}
    )

    result = df.groupby(["a", "b"], as_index=as_index, observed=True)["x"].sum()

    tm.assert_equal(result, expected)


@pytest.mark.parametrize("fill_value", [None, np.nan, pd.NaT])
def test_shift(fill_value):
    ct = Categorical(
        ["a", "b", "c", "d"], categories=["a", "b", "c", "d"], ordered=False
    )
    expected = Categorical(
        [None, "a", "b", "c"], categories=["a", "b", "c", "d"], ordered=False
    )
    res = ct.shift(1, fill_value=fill_value)
    tm.assert_equal(res, expected)


@pytest.fixture
def df_cat(df):
    """
    DataFrame with multiple categorical columns and a column of integers.
    Shortened so as not to contain all possible combinations of categories.
    Useful for testing `observed` kwarg functionality on GroupBy objects.

    Parameters
    ----------
    df: DataFrame
        Non-categorical, longer DataFrame from another fixture, used to derive
        this one

    Returns
    -------
    df_cat: DataFrame
    """
    df_cat = df.copy()[:4]  # leave out some groups
    df_cat["A"] = df_cat["A"].astype("category")
    df_cat["B"] = df_cat["B"].astype("category")
    df_cat["C"] = Series([1, 2, 3, 4])
    df_cat = df_cat.drop(["D"], axis=1)
    return df_cat


@pytest.mark.parametrize(
    "operation, kwargs", [("agg", {"dtype": "category"}), ("apply", {})]
)
def test_seriesgroupby_observed_true(df_cat, operation, kwargs):
    # GH 24880
    index = MultiIndex.from_frame(
        DataFrame(
            {"A": ["foo", "foo", "bar", "bar"], "B": ["one", "two", "one", "three"]},
            **kwargs,
        )
    )
    expected = Series(data=[1, 3, 2, 4], index=index, name="C")
    grouped = df_cat.groupby(["A", "B"], observed=True)["C"]
    result = getattr(grouped, operation)(sum)
    tm.assert_series_equal(result, expected)


@pytest.mark.parametrize("operation", ["agg", "apply"])
@pytest.mark.parametrize("observed", [False, None])
def test_seriesgroupby_observed_false_or_none(df_cat, observed, operation):
    # GH 24880
    index, _ = MultiIndex.from_product(
        [
            CategoricalIndex(["bar", "foo"], ordered=False),
            CategoricalIndex(["one", "three", "two"], ordered=False),
        ],
        names=["A", "B"],
    ).sortlevel()

    expected = Series(data=[2, 4, np.nan, 1, np.nan, 3], index=index, name="C")
    if operation == "agg":
        expected = expected.fillna(0, downcast="infer")
    grouped = df_cat.groupby(["A", "B"], observed=observed)["C"]
    result = getattr(grouped, operation)(sum)
    tm.assert_series_equal(result, expected)


@pytest.mark.parametrize(
    "observed, index, data",
    [
        (
            True,
            MultiIndex.from_tuples(
                [
                    ("foo", "one", "min"),
                    ("foo", "one", "max"),
                    ("foo", "two", "min"),
                    ("foo", "two", "max"),
                    ("bar", "one", "min"),
                    ("bar", "one", "max"),
                    ("bar", "three", "min"),
                    ("bar", "three", "max"),
                ],
                names=["A", "B", None],
            ),
            [1, 1, 3, 3, 2, 2, 4, 4],
        ),
        (
            False,
            MultiIndex.from_product(
                [
                    CategoricalIndex(["bar", "foo"], ordered=False),
                    CategoricalIndex(["one", "three", "two"], ordered=False),
                    Index(["min", "max"]),
                ],
                names=["A", "B", None],
            ),
            [2, 2, 4, 4, np.nan, np.nan, 1, 1, np.nan, np.nan, 3, 3],
        ),
        (
            None,
            MultiIndex.from_product(
                [
                    CategoricalIndex(["bar", "foo"], ordered=False),
                    CategoricalIndex(["one", "three", "two"], ordered=False),
                    Index(["min", "max"]),
                ],
                names=["A", "B", None],
            ),
            [2, 2, 4, 4, np.nan, np.nan, 1, 1, np.nan, np.nan, 3, 3],
        ),
    ],
)
def test_seriesgroupby_observed_apply_dict(df_cat, observed, index, data):
    # GH 24880
    expected = Series(data=data, index=index, name="C")
    result = df_cat.groupby(["A", "B"], observed=observed)["C"].apply(
        lambda x: {"min": x.min(), "max": x.max()}
    )
    tm.assert_series_equal(result, expected)


def test_groupby_categorical_series_dataframe_consistent(df_cat):
    # GH 20416
    expected = df_cat.groupby(["A", "B"])["C"].mean()
    result = df_cat.groupby(["A", "B"]).mean()["C"]
    tm.assert_series_equal(result, expected)


@pytest.mark.parametrize("code", [([1, 0, 0]), ([0, 0, 0])])
def test_groupby_categorical_axis_1(code):
    # GH 13420
    df = DataFrame({"a": [1, 2, 3, 4], "b": [-1, -2, -3, -4], "c": [5, 6, 7, 8]})
    cat = Categorical.from_codes(code, categories=list("abc"))
    result = df.groupby(cat, axis=1).mean()
    expected = df.T.groupby(cat, axis=0).mean().T
    tm.assert_frame_equal(result, expected)


def test_groupby_cat_preserves_structure(observed, ordered):
    # GH 28787
    df = DataFrame(
        {"Name": Categorical(["Bob", "Greg"], ordered=ordered), "Item": [1, 2]},
        columns=["Name", "Item"],
    )
    expected = df.copy()

    result = (
        df.groupby("Name", observed=observed)
        .agg(DataFrame.sum, skipna=True)
        .reset_index()
    )

    tm.assert_frame_equal(result, expected)


def test_get_nonexistent_category():
    # Accessing a Category that is not in the dataframe
    df = DataFrame({"var": ["a", "a", "b", "b"], "val": range(4)})
    with pytest.raises(KeyError, match="'vau'"):
        df.groupby("var").apply(
            lambda rows: DataFrame(
                {"var": [rows.iloc[-1]["var"]], "val": [rows.iloc[-1]["vau"]]}
            )
        )


def test_series_groupby_on_2_categoricals_unobserved(reduction_func, observed, request):
    # GH 17605
    if reduction_func == "ngroup":
        pytest.skip("ngroup is not truly a reduction")

    if reduction_func == "corrwith":  # GH 32293
        mark = pytest.mark.xfail(
            reason="TODO: implemented SeriesGroupBy.corrwith. See GH 32293"
        )
        request.node.add_marker(mark)

    df = DataFrame(
        {
            "cat_1": Categorical(list("AABB"), categories=list("ABCD")),
            "cat_2": Categorical(list("AB") * 2, categories=list("ABCD")),
            "value": [0.1] * 4,
        }
    )
    args = {"nth": [0]}.get(reduction_func, [])

    expected_length = 4 if observed else 16

    series_groupby = df.groupby(["cat_1", "cat_2"], observed=observed)["value"]
    agg = getattr(series_groupby, reduction_func)
    result = agg(*args)

    assert len(result) == expected_length


def test_series_groupby_on_2_categoricals_unobserved_zeroes_or_nans(
    reduction_func, request
):
    # GH 17605
    # Tests whether the unobserved categories in the result contain 0 or NaN

    if reduction_func == "ngroup":
        pytest.skip("ngroup is not truly a reduction")

    if reduction_func == "corrwith":  # GH 32293
        mark = pytest.mark.xfail(
            reason="TODO: implemented SeriesGroupBy.corrwith. See GH 32293"
        )
        request.node.add_marker(mark)

    df = DataFrame(
        {
            "cat_1": Categorical(list("AABB"), categories=list("ABC")),
            "cat_2": Categorical(list("AB") * 2, categories=list("ABC")),
            "value": [0.1] * 4,
        }
    )
    unobserved = [tuple("AC"), tuple("BC"), tuple("CA"), tuple("CB"), tuple("CC")]
    args = {"nth": [0]}.get(reduction_func, [])

    series_groupby = df.groupby(["cat_1", "cat_2"], observed=False)["value"]
    agg = getattr(series_groupby, reduction_func)
    result = agg(*args)

    zero_or_nan = _results_for_groupbys_with_missing_categories[reduction_func]

    for idx in unobserved:
        val = result.loc[idx]
        assert (pd.isna(zero_or_nan) and pd.isna(val)) or (val == zero_or_nan)

    # If we expect unobserved values to be zero, we also expect the dtype to be int.
    # Except for .sum(). If the observed categories sum to dtype=float (i.e. their
    # sums have decimals), then the zeros for the missing categories should also be
    # floats.
    if zero_or_nan == 0 and reduction_func != "sum":
        assert np.issubdtype(result.dtype, np.integer)


def test_dataframe_groupby_on_2_categoricals_when_observed_is_true(reduction_func):
    # GH 23865
    # GH 27075
    # Ensure that df.groupby, when 'by' is two Categorical variables,
    # does not return the categories that are not in df when observed=True
    if reduction_func == "ngroup":
        pytest.skip("ngroup does not return the Categories on the index")

    df = DataFrame(
        {
            "cat_1": Categorical(list("AABB"), categories=list("ABC")),
            "cat_2": Categorical(list("1111"), categories=list("12")),
            "value": [0.1, 0.1, 0.1, 0.1],
        }
    )
    unobserved_cats = [("A", "2"), ("B", "2"), ("C", "1"), ("C", "2")]

    df_grp = df.groupby(["cat_1", "cat_2"], observed=True)

    args = {"nth": [0], "corrwith": [df]}.get(reduction_func, [])
    res = getattr(df_grp, reduction_func)(*args)

    for cat in unobserved_cats:
        assert cat not in res.index


@pytest.mark.parametrize("observed", [False, None])
def test_dataframe_groupby_on_2_categoricals_when_observed_is_false(
    reduction_func, observed, request
):
    # GH 23865
    # GH 27075
    # Ensure that df.groupby, when 'by' is two Categorical variables,
    # returns the categories that are not in df when observed=False/None

    if reduction_func == "ngroup":
        pytest.skip("ngroup does not return the Categories on the index")

    df = DataFrame(
        {
            "cat_1": Categorical(list("AABB"), categories=list("ABC")),
            "cat_2": Categorical(list("1111"), categories=list("12")),
            "value": [0.1, 0.1, 0.1, 0.1],
        }
    )
    unobserved_cats = [("A", "2"), ("B", "2"), ("C", "1"), ("C", "2")]

    df_grp = df.groupby(["cat_1", "cat_2"], observed=observed)

    args = {"nth": [0], "corrwith": [df]}.get(reduction_func, [])
    res = getattr(df_grp, reduction_func)(*args)

    expected = _results_for_groupbys_with_missing_categories[reduction_func]

    if expected is np.nan:
        assert res.loc[unobserved_cats].isnull().all().all()
    else:
        assert (res.loc[unobserved_cats] == expected).all().all()


def test_series_groupby_categorical_aggregation_getitem():
    # GH 8870
    d = {"foo": [10, 8, 4, 1], "bar": [10, 20, 30, 40], "baz": ["d", "c", "d", "c"]}
    df = DataFrame(d)
    cat = pd.cut(df["foo"], np.linspace(0, 20, 5))
    df["range"] = cat
    groups = df.groupby(["range", "baz"], as_index=True, sort=True)
    result = groups["foo"].agg("mean")
    expected = groups.agg("mean")["foo"]
    tm.assert_series_equal(result, expected)


@pytest.mark.parametrize(
    "func, expected_values",
    [(Series.nunique, [1, 1, 2]), (Series.count, [1, 2, 2])],
)
def test_groupby_agg_categorical_columns(func, expected_values):
    # 31256
    df = DataFrame(
        {
            "id": [0, 1, 2, 3, 4],
            "groups": [0, 1, 1, 2, 2],
            "value": Categorical([0, 0, 0, 0, 1]),
        }
    ).set_index("id")
    result = df.groupby("groups").agg(func)

    expected = DataFrame(
        {"value": expected_values}, index=Index([0, 1, 2], name="groups")
    )
    tm.assert_frame_equal(result, expected)


def test_groupby_agg_non_numeric():
    df = DataFrame({"A": Categorical(["a", "a", "b"], categories=["a", "b", "c"])})
    expected = DataFrame({"A": [2, 1]}, index=[1, 2])

    result = df.groupby([1, 2, 1]).agg(Series.nunique)
    tm.assert_frame_equal(result, expected)

    result = df.groupby([1, 2, 1]).nunique()
    tm.assert_frame_equal(result, expected)


@pytest.mark.parametrize("func", ["first", "last"])
def test_groupy_first_returned_categorical_instead_of_dataframe(func):
    # GH 28641: groupby drops index, when grouping over categorical column with
    # first/last. Renamed Categorical instead of DataFrame previously.
    df = DataFrame({"A": [1997], "B": Series(["b"], dtype="category").cat.as_ordered()})
    df_grouped = df.groupby("A")["B"]
    result = getattr(df_grouped, func)()
    expected = Series(["b"], index=Index([1997], name="A"), name="B")
    tm.assert_series_equal(result, expected)


def test_read_only_category_no_sort():
    # GH33410
    cats = np.array([1, 2])
    cats.flags.writeable = False
    df = DataFrame(
        {"a": [1, 3, 5, 7], "b": Categorical([1, 1, 2, 2], categories=Index(cats))}
    )
<<<<<<< HEAD
    expected = DataFrame(data={"a": [2.0, 6.0]}, index=CategoricalIndex([1, 2], name="b"))
=======
    expected = DataFrame(
        data={"a": [2.0, 6.0]}, index=CategoricalIndex([1, 2], name="b")
    )
>>>>>>> eb572587
    result = df.groupby("b", sort=False).mean()
    tm.assert_frame_equal(result, expected)


def test_sorted_missing_category_values():
    # GH 28597
    df = DataFrame(
        {
            "foo": [
                "small",
                "large",
                "large",
                "large",
                "medium",
                "large",
                "large",
                "medium",
            ],
            "bar": ["C", "A", "A", "C", "A", "C", "A", "C"],
        }
    )
    df["foo"] = (
        df["foo"]
        .astype("category")
        .cat.set_categories(["tiny", "small", "medium", "large"], ordered=True)
    )

    expected = DataFrame(
        {
            "tiny": {"A": 0, "C": 0},
            "small": {"A": 0, "C": 1},
            "medium": {"A": 1, "C": 1},
            "large": {"A": 3, "C": 2},
        }
    )
    expected = expected.rename_axis("bar", axis="index")
    expected.columns = CategoricalIndex(
        ["tiny", "small", "medium", "large"],
        categories=["tiny", "small", "medium", "large"],
        ordered=True,
        name="foo",
        dtype="category",
    )

    result = df.groupby(["bar", "foo"]).size().unstack()

    tm.assert_frame_equal(result, expected)


def test_agg_cython_category_not_implemented_fallback():
    # https://github.com/pandas-dev/pandas/issues/31450
    df = DataFrame({"col_num": [1, 1, 2, 3]})
    df["col_cat"] = df["col_num"].astype("category")

    result = df.groupby("col_num").col_cat.first()
    expected = Series([1, 2, 3], index=Index([1, 2, 3], name="col_num"), name="col_cat")
    tm.assert_series_equal(result, expected)

    result = df.groupby("col_num").agg({"col_cat": "first"})
    expected = expected.to_frame()
    tm.assert_frame_equal(result, expected)


@pytest.mark.parametrize("func", ["min", "max"])
def test_aggregate_categorical_lost_index(func: str):
    # GH: 28641 groupby drops index, when grouping over categorical column with min/max
    ds = Series(["b"], dtype="category").cat.as_ordered()
    df = DataFrame({"A": [1997], "B": ds})
    result = df.groupby("A").agg({"B": func})
    expected = DataFrame({"B": ["b"]}, index=Index([1997], name="A"))
    tm.assert_frame_equal(result, expected)


def test_aggregate_categorical_with_isnan():
    # GH 29837
    df = DataFrame(
        {
            "A": [1, 1, 1, 1],
            "B": [1, 2, 1, 2],
            "numerical_col": [0.1, 0.2, np.nan, 0.3],
            "object_col": ["foo", "bar", "foo", "fee"],
            "categorical_col": ["foo", "bar", "foo", "fee"],
        }
    )

    df = df.astype({"categorical_col": "category"})

    result = df.groupby(["A", "B"]).agg(lambda df: df.isna().sum())
    index = MultiIndex.from_arrays([[1, 1], [1, 2]], names=("A", "B"))
    expected = DataFrame(
        data={
            "numerical_col": [1, 0],
            "object_col": [0, 0],
            "categorical_col": [0, 0],
        },
        index=index,
    )
    tm.assert_frame_equal(result, expected)


def test_categorical_transform():
    # GH 29037
    df = DataFrame(
        {
            "package_id": [1, 1, 1, 2, 2, 3],
            "status": [
                "Waiting",
                "OnTheWay",
                "Delivered",
                "Waiting",
                "OnTheWay",
                "Waiting",
            ],
        }
    )

    delivery_status_type = pd.CategoricalDtype(
        categories=["Waiting", "OnTheWay", "Delivered"], ordered=True
    )
    df["status"] = df["status"].astype(delivery_status_type)
    df["last_status"] = df.groupby("package_id")["status"].transform(max)
    result = df.copy()

    expected = DataFrame(
        {
            "package_id": [1, 1, 1, 2, 2, 3],
            "status": [
                "Waiting",
                "OnTheWay",
                "Delivered",
                "Waiting",
                "OnTheWay",
                "Waiting",
            ],
            "last_status": [
                "Delivered",
                "Delivered",
                "Delivered",
                "OnTheWay",
                "OnTheWay",
                "Waiting",
            ],
        }
    )

    expected["status"] = expected["status"].astype(delivery_status_type)

    tm.assert_frame_equal(result, expected)


@pytest.mark.parametrize("func", ["first", "last"])
def test_series_groupby_first_on_categorical_col_grouped_on_2_categoricals(
    func: str, observed: bool
):
    # GH 34951
    cat = Categorical([0, 0, 1, 1])
    val = [0, 1, 1, 0]
    df = DataFrame({"a": cat, "b": cat, "c": val})

    cat2 = Categorical([0, 1])
    idx = MultiIndex.from_product([cat2, cat2], names=["a", "b"])
    expected_dict = {
        "first": Series([0, np.NaN, np.NaN, 1], idx, name="c"),
        "last": Series([1, np.NaN, np.NaN, 0], idx, name="c"),
    }

    expected = expected_dict[func]
    if observed:
        expected = expected.dropna().astype(np.int64)

    srs_grp = df.groupby(["a", "b"], observed=observed)["c"]
    result = getattr(srs_grp, func)()
    tm.assert_series_equal(result, expected)


@pytest.mark.parametrize("func", ["first", "last"])
def test_df_groupby_first_on_categorical_col_grouped_on_2_categoricals(
    func: str, observed: bool
):
    # GH 34951
    cat = Categorical([0, 0, 1, 1])
    val = [0, 1, 1, 0]
    df = DataFrame({"a": cat, "b": cat, "c": val})

    cat2 = Categorical([0, 1])
    idx = MultiIndex.from_product([cat2, cat2], names=["a", "b"])
    expected_dict = {
        "first": Series([0, np.NaN, np.NaN, 1], idx, name="c"),
        "last": Series([1, np.NaN, np.NaN, 0], idx, name="c"),
    }

    expected = expected_dict[func].to_frame()
    if observed:
        expected = expected.dropna().astype(np.int64)

    df_grp = df.groupby(["a", "b"], observed=observed)
    result = getattr(df_grp, func)()
    tm.assert_frame_equal(result, expected)


def test_groupby_categorical_indices_unused_categories():
    # GH#38642
    df = DataFrame(
        {
            "key": Categorical(["b", "b", "a"], categories=["a", "b", "c"]),
            "col": range(3),
        }
    )
    grouped = df.groupby("key", sort=False)
    result = grouped.indices
    expected = {
        "b": np.array([0, 1], dtype="intp"),
        "a": np.array([2], dtype="intp"),
        "c": np.array([], dtype="intp"),
    }
    assert result.keys() == expected.keys()
    for key in result.keys():
        tm.assert_numpy_array_equal(result[key], expected[key])<|MERGE_RESOLUTION|>--- conflicted
+++ resolved
@@ -369,11 +369,7 @@
     result = groups_double_key.agg("mean")
     expected = DataFrame(
         {
-<<<<<<< HEAD
-            "val": [10., 30, 20, 40],
-=======
-            "val": [10.0, 30, 20, 40],
->>>>>>> eb572587
+            "val": [10.0, 30.0, 20.0, 40.0],
             "cat": Categorical(
                 ["a", "a", "b", "b"], categories=["a", "b", "c"], ordered=True
             ),
@@ -420,13 +416,9 @@
     groups_double_key = df.groupby([values, "C2"], observed=observed)
 
     idx = MultiIndex.from_arrays([values, [1, 2, 3, 4]], names=["cat", "C2"])
-<<<<<<< HEAD
-    expected = DataFrame({"C1": [3.0, 3.0, 4.0, 5.0], "C3": [10.0, 100.0, 200.0, 34.0]}, index=idx)
-=======
     expected = DataFrame(
         {"C1": [3.0, 3.0, 4.0, 5.0], "C3": [10.0, 100.0, 200.0, 34.0]}, index=idx
     )
->>>>>>> eb572587
     if not observed:
         expected = cartesian_product_for_groupers(
             expected, [values.values, [1, 2, 3, 4]], ["cat", "C2"]
@@ -1513,13 +1505,9 @@
     df = DataFrame(
         {"a": [1, 3, 5, 7], "b": Categorical([1, 1, 2, 2], categories=Index(cats))}
     )
-<<<<<<< HEAD
-    expected = DataFrame(data={"a": [2.0, 6.0]}, index=CategoricalIndex([1, 2], name="b"))
-=======
     expected = DataFrame(
         data={"a": [2.0, 6.0]}, index=CategoricalIndex([1, 2], name="b")
     )
->>>>>>> eb572587
     result = df.groupby("b", sort=False).mean()
     tm.assert_frame_equal(result, expected)
 
