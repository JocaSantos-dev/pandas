from datetime import datetime
from io import StringIO

import numpy as np
import pytest

import pandas as pd
from pandas import DataFrame, Index, MultiIndex, Series, bdate_range
import pandas._testing as tm


def test_apply_issues():
    # GH 5788

    s = """2011.05.16,00:00,1.40893
2011.05.16,01:00,1.40760
2011.05.16,02:00,1.40750
2011.05.16,03:00,1.40649
2011.05.17,02:00,1.40893
2011.05.17,03:00,1.40760
2011.05.17,04:00,1.40750
2011.05.17,05:00,1.40649
2011.05.18,02:00,1.40893
2011.05.18,03:00,1.40760
2011.05.18,04:00,1.40750
2011.05.18,05:00,1.40649"""

    df = pd.read_csv(
        StringIO(s),
        header=None,
        names=["date", "time", "value"],
        parse_dates=[["date", "time"]],
    )
    df = df.set_index("date_time")

    expected = df.groupby(df.index.date).idxmax()
    result = df.groupby(df.index.date).apply(lambda x: x.idxmax())
    tm.assert_frame_equal(result, expected)

    # GH 5789
    # don't auto coerce dates
    df = pd.read_csv(StringIO(s), header=None, names=["date", "time", "value"])
    exp_idx = pd.Index(
        ["2011.05.16", "2011.05.17", "2011.05.18"], dtype=object, name="date"
    )
    expected = Series(["00:00", "02:00", "02:00"], index=exp_idx)
    result = df.groupby("date").apply(lambda x: x["time"][x["value"].idxmax()])
    tm.assert_series_equal(result, expected)


def test_apply_trivial():
    # GH 20066
    # trivial apply: ignore input and return a constant dataframe.
    df = pd.DataFrame(
        {"key": ["a", "a", "b", "b", "a"], "data": [1.0, 2.0, 3.0, 4.0, 5.0]},
        columns=["key", "data"],
    )
    expected = pd.concat([df.iloc[1:], df.iloc[1:]], axis=1, keys=["float64", "object"])
    result = df.groupby([str(x) for x in df.dtypes], axis=1).apply(
        lambda x: df.iloc[1:]
    )

    tm.assert_frame_equal(result, expected)


@pytest.mark.xfail(
    reason="GH#20066; function passed into apply "
    "returns a DataFrame with the same index "
    "as the one to create GroupBy object."
)
def test_apply_trivial_fail():
    # GH 20066
    # trivial apply fails if the constant dataframe has the same index
    # with the one used to create GroupBy object.
    df = pd.DataFrame(
        {"key": ["a", "a", "b", "b", "a"], "data": [1.0, 2.0, 3.0, 4.0, 5.0]},
        columns=["key", "data"],
    )
    expected = pd.concat([df, df], axis=1, keys=["float64", "object"])
    result = df.groupby([str(x) for x in df.dtypes], axis=1).apply(lambda x: df)

    tm.assert_frame_equal(result, expected)


def test_fast_apply():
    # make sure that fast apply is correctly called
    # rather than raising any kind of error
    # otherwise the python path will be callsed
    # which slows things down
    N = 1000
    labels = np.random.randint(0, 2000, size=N)
    labels2 = np.random.randint(0, 3, size=N)
    df = DataFrame(
        {
            "key": labels,
            "key2": labels2,
            "value1": np.random.randn(N),
            "value2": ["foo", "bar", "baz", "qux"] * (N // 4),
        }
    )

    def f(g):
        return 1

    g = df.groupby(["key", "key2"])

    grouper = g.grouper

    splitter = grouper._get_splitter(g._selected_obj, axis=g.axis)
    group_keys = grouper._get_group_keys()

    values, mutated = splitter.fast_apply(f, group_keys)

    assert not mutated


@pytest.mark.parametrize(
    "df, group_names",
    [
        (DataFrame({"a": [1, 1, 1, 2, 3], "b": ["a", "a", "a", "b", "c"]}), [1, 2, 3]),
        (DataFrame({"a": [0, 0, 1, 1], "b": [0, 1, 0, 1]}), [0, 1]),
        (DataFrame({"a": [1]}), [1]),
        (DataFrame({"a": [1, 1, 1, 2, 2, 1, 1, 2], "b": range(8)}), [1, 2]),
        (DataFrame({"a": [1, 2, 3, 1, 2, 3], "two": [4, 5, 6, 7, 8, 9]}), [1, 2, 3]),
        (
            DataFrame(
                {
                    "a": list("aaabbbcccc"),
                    "B": [3, 4, 3, 6, 5, 2, 1, 9, 5, 4],
                    "C": [4, 0, 2, 2, 2, 7, 8, 6, 2, 8],
                }
            ),
            ["a", "b", "c"],
        ),
        (DataFrame([[1, 2, 3], [2, 2, 3]], columns=["a", "b", "c"]), [1, 2]),
    ],
    ids=[
        "GH2936",
        "GH7739 & GH10519",
        "GH10519",
        "GH2656",
        "GH12155",
        "GH20084",
        "GH21417",
    ],
)
def test_group_apply_once_per_group(df, group_names):
    # GH2936, GH7739, GH10519, GH2656, GH12155, GH20084, GH21417

    # This test should ensure that a function is only evaluated
    # once per group. Previously the function has been evaluated twice
    # on the first group to check if the Cython index slider is safe to use
    # This test ensures that the side effect (append to list) is only triggered
    # once per group

    names = []
    # cannot parameterize over the functions since they need external
    # `names` to detect side effects

    def f_copy(group):
        # this takes the fast apply path
        names.append(group.name)
        return group.copy()

    def f_nocopy(group):
        # this takes the slow apply path
        names.append(group.name)
        return group

    def f_scalar(group):
        # GH7739, GH2656
        names.append(group.name)
        return 0

    def f_none(group):
        # GH10519, GH12155, GH21417
        names.append(group.name)
        return None

    def f_constant_df(group):
        # GH2936, GH20084
        names.append(group.name)
        return DataFrame({"a": [1], "b": [1]})

    for func in [f_copy, f_nocopy, f_scalar, f_none, f_constant_df]:
        del names[:]

        df.groupby("a").apply(func)
        assert names == group_names


def test_apply_with_mixed_dtype():
    # GH3480, apply with mixed dtype on axis=1 breaks in 0.11
    df = DataFrame(
        {
            "foo1": np.random.randn(6),
            "foo2": ["one", "two", "two", "three", "one", "two"],
        }
    )
    result = df.apply(lambda x: x, axis=1).dtypes
    expected = df.dtypes
    tm.assert_series_equal(result, expected)

    # GH 3610 incorrect dtype conversion with as_index=False
    df = DataFrame({"c1": [1, 2, 6, 6, 8]})
    df["c2"] = df.c1 / 2.0
    result1 = df.groupby("c2").mean().reset_index().c2
    result2 = df.groupby("c2", as_index=False).mean().c2
    tm.assert_series_equal(result1, result2)


def test_groupby_as_index_apply(df):
    # GH #4648 and #3417
    df = DataFrame(
        {
            "item_id": ["b", "b", "a", "c", "a", "b"],
            "user_id": [1, 2, 1, 1, 3, 1],
            "time": range(6),
        }
    )

    g_as = df.groupby("user_id", as_index=True)
    g_not_as = df.groupby("user_id", as_index=False)

    res_as = g_as.head(2).index
    res_not_as = g_not_as.head(2).index
    exp = Index([0, 1, 2, 4])
    tm.assert_index_equal(res_as, exp)
    tm.assert_index_equal(res_not_as, exp)

    res_as_apply = g_as.apply(lambda x: x.head(2)).index
    res_not_as_apply = g_not_as.apply(lambda x: x.head(2)).index

    # apply doesn't maintain the original ordering
    # changed in GH5610 as the as_index=False returns a MI here
    exp_not_as_apply = MultiIndex.from_tuples([(0, 0), (0, 2), (1, 1), (2, 4)])
    tp = [(1, 0), (1, 2), (2, 1), (3, 4)]
    exp_as_apply = MultiIndex.from_tuples(tp, names=["user_id", None])

    tm.assert_index_equal(res_as_apply, exp_as_apply)
    tm.assert_index_equal(res_not_as_apply, exp_not_as_apply)

    ind = Index(list("abcde"))
    df = DataFrame([[1, 2], [2, 3], [1, 4], [1, 5], [2, 6]], index=ind)
    res = df.groupby(0, as_index=False).apply(lambda x: x).index
    tm.assert_index_equal(res, ind)


def test_apply_concat_preserve_names(three_group):
    grouped = three_group.groupby(["A", "B"])

    def desc(group):
        result = group.describe()
        result.index.name = "stat"
        return result

    def desc2(group):
        result = group.describe()
        result.index.name = "stat"
        result = result[: len(group)]
        # weirdo
        return result

    def desc3(group):
        result = group.describe()

        # names are different
        result.index.name = f"stat_{len(group):d}"

        result = result[: len(group)]
        # weirdo
        return result

    result = grouped.apply(desc)
    assert result.index.names == ("A", "B", "stat")

    result2 = grouped.apply(desc2)
    assert result2.index.names == ("A", "B", "stat")

    result3 = grouped.apply(desc3)
    assert result3.index.names == ("A", "B", None)


def test_apply_series_to_frame():
    def f(piece):
        with np.errstate(invalid="ignore"):
            logged = np.log(piece)
        return DataFrame(
            {"value": piece, "demeaned": piece - piece.mean(), "logged": logged}
        )

    dr = bdate_range("1/1/2000", periods=100)
    ts = Series(np.random.randn(100), index=dr)

    grouped = ts.groupby(lambda x: x.month)
    result = grouped.apply(f)

    assert isinstance(result, DataFrame)
    tm.assert_index_equal(result.index, ts.index)


def test_apply_series_yield_constant(df):
    result = df.groupby(["A", "B"])["C"].apply(len)
    assert result.index.names[:2] == ("A", "B")


def test_apply_frame_yield_constant(df):
    # GH13568
    result = df.groupby(["A", "B"]).apply(len)
    assert isinstance(result, Series)
    assert result.name is None

    result = df.groupby(["A", "B"])[["C", "D"]].apply(len)
    assert isinstance(result, Series)
    assert result.name is None


def test_apply_frame_to_series(df):
    grouped = df.groupby(["A", "B"])
    result = grouped.apply(len)
    expected = grouped.count()["C"]
    tm.assert_index_equal(result.index, expected.index)
    tm.assert_numpy_array_equal(result.values, expected.values)


def test_apply_frame_concat_series():
    def trans(group):
        return group.groupby("B")["C"].sum().sort_values()[:2]

    def trans2(group):
        grouped = group.groupby(df.reindex(group.index)["B"])
        return grouped.sum().sort_values()[:2]

    df = DataFrame(
        {
            "A": np.random.randint(0, 5, 1000),
            "B": np.random.randint(0, 5, 1000),
            "C": np.random.randn(1000),
        }
    )

    result = df.groupby("A").apply(trans)
    exp = df.groupby("A")["C"].apply(trans2)
    tm.assert_series_equal(result, exp, check_names=False)
    assert result.name == "C"


def test_apply_transform(ts):
    grouped = ts.groupby(lambda x: x.month)
    result = grouped.apply(lambda x: x * 2)
    expected = grouped.transform(lambda x: x * 2)
    tm.assert_series_equal(result, expected)


def test_apply_multikey_corner(tsframe):
    grouped = tsframe.groupby([lambda x: x.year, lambda x: x.month])

    def f(group):
        return group.sort_values("A")[-5:]

    result = grouped.apply(f)
    for key, group in grouped:
        tm.assert_frame_equal(result.loc[key], f(group))


def test_apply_chunk_view():
    # Low level tinkering could be unsafe, make sure not
    df = DataFrame({"key": [1, 1, 1, 2, 2, 2, 3, 3, 3], "value": range(9)})

    result = df.groupby("key", group_keys=False).apply(lambda x: x[:2])
    expected = df.take([0, 1, 3, 4, 6, 7])
    tm.assert_frame_equal(result, expected)


def test_apply_no_name_column_conflict():
    df = DataFrame(
        {
            "name": [1, 1, 1, 1, 1, 1, 2, 2, 2, 2],
            "name2": [0, 0, 0, 1, 1, 1, 0, 0, 1, 1],
            "value": range(9, -1, -1),
        }
    )

    # it works! #2605
    grouped = df.groupby(["name", "name2"])
    grouped.apply(lambda x: x.sort_values("value", inplace=True))


def test_apply_typecast_fail():
    df = DataFrame(
        {
            "d": [1.0, 1.0, 1.0, 2.0, 2.0, 2.0],
            "c": np.tile(["a", "b", "c"], 2),
            "v": np.arange(1.0, 7.0),
        }
    )

    def f(group):
        v = group["v"]
        group["v2"] = (v - v.min()) / (v.max() - v.min())
        return group

    result = df.groupby("d").apply(f)

    expected = df.copy()
    expected["v2"] = np.tile([0.0, 0.5, 1], 2)

    tm.assert_frame_equal(result, expected)


def test_apply_multiindex_fail():
    index = MultiIndex.from_arrays([[0, 0, 0, 1, 1, 1], [1, 2, 3, 1, 2, 3]])
    df = DataFrame(
        {
            "d": [1.0, 1.0, 1.0, 2.0, 2.0, 2.0],
            "c": np.tile(["a", "b", "c"], 2),
            "v": np.arange(1.0, 7.0),
        },
        index=index,
    )

    def f(group):
        v = group["v"]
        group["v2"] = (v - v.min()) / (v.max() - v.min())
        return group

    result = df.groupby("d").apply(f)

    expected = df.copy()
    expected["v2"] = np.tile([0.0, 0.5, 1], 2)

    tm.assert_frame_equal(result, expected)


def test_apply_corner(tsframe):
    result = tsframe.groupby(lambda x: x.year).apply(lambda x: x * 2)
    expected = tsframe * 2
    tm.assert_frame_equal(result, expected)


def test_apply_without_copy():
    # GH 5545
    # returning a non-copy in an applied function fails

    data = DataFrame(
        {
            "id_field": [100, 100, 200, 300],
            "category": ["a", "b", "c", "c"],
            "value": [1, 2, 3, 4],
        }
    )

    def filt1(x):
        if x.shape[0] == 1:
            return x.copy()
        else:
            return x[x.category == "c"]

    def filt2(x):
        if x.shape[0] == 1:
            return x
        else:
            return x[x.category == "c"]

    expected = data.groupby("id_field").apply(filt1)
    result = data.groupby("id_field").apply(filt2)
    tm.assert_frame_equal(result, expected)


@pytest.mark.parametrize("test_series", [True, False])
def test_apply_with_duplicated_non_sorted_axis(test_series):
    # GH 30667
    df = pd.DataFrame(
        [["x", "p"], ["x", "p"], ["x", "o"]], columns=["X", "Y"], index=[1, 2, 2]
    )
    if test_series:
        ser = df.set_index("Y")["X"]
        result = ser.groupby(level=0).apply(lambda x: x)

        # not expecting the order to remain the same for duplicated axis
        result = result.sort_index()
        expected = ser.sort_index()
        tm.assert_series_equal(result, expected)
    else:
        result = df.groupby("Y").apply(lambda x: x)

        # not expecting the order to remain the same for duplicated axis
        result = result.sort_values("Y")
        expected = df.sort_values("Y")
        tm.assert_frame_equal(result, expected)


def test_apply_corner_cases():
    # #535, can't use sliding iterator

    N = 1000
    labels = np.random.randint(0, 100, size=N)
    df = DataFrame(
        {
            "key": labels,
            "value1": np.random.randn(N),
            "value2": ["foo", "bar", "baz", "qux"] * (N // 4),
        }
    )

    grouped = df.groupby("key")

    def f(g):
        g["value3"] = g["value1"] * 2
        return g

    result = grouped.apply(f)
    assert "value3" in result


def test_apply_numeric_coercion_when_datetime():
    # In the past, group-by/apply operations have been over-eager
    # in converting dtypes to numeric, in the presence of datetime
    # columns.  Various GH issues were filed, the reproductions
    # for which are here.

    # GH 15670
    df = pd.DataFrame(
        {"Number": [1, 2], "Date": ["2017-03-02"] * 2, "Str": ["foo", "inf"]}
    )
    expected = df.groupby(["Number"]).apply(lambda x: x.iloc[0])
    df.Date = pd.to_datetime(df.Date)
    result = df.groupby(["Number"]).apply(lambda x: x.iloc[0])
    tm.assert_series_equal(result["Str"], expected["Str"])

    # GH 15421
    df = pd.DataFrame(
        {"A": [10, 20, 30], "B": ["foo", "3", "4"], "T": [pd.Timestamp("12:31:22")] * 3}
    )

    def get_B(g):
        return g.iloc[0][["B"]]

    result = df.groupby("A").apply(get_B)["B"]
    expected = df.B
    expected.index = df.A
    tm.assert_series_equal(result, expected)

    # GH 14423
    def predictions(tool):
        out = pd.Series(index=["p1", "p2", "useTime"], dtype=object)
        if "step1" in list(tool.State):
            out["p1"] = str(tool[tool.State == "step1"].Machine.values[0])
        if "step2" in list(tool.State):
            out["p2"] = str(tool[tool.State == "step2"].Machine.values[0])
            out["useTime"] = str(tool[tool.State == "step2"].oTime.values[0])
        return out

    df1 = pd.DataFrame(
        {
            "Key": ["B", "B", "A", "A"],
            "State": ["step1", "step2", "step1", "step2"],
            "oTime": ["", "2016-09-19 05:24:33", "", "2016-09-19 23:59:04"],
            "Machine": ["23", "36L", "36R", "36R"],
        }
    )
    df2 = df1.copy()
    df2.oTime = pd.to_datetime(df2.oTime)
    expected = df1.groupby("Key").apply(predictions).p1
    result = df2.groupby("Key").apply(predictions).p1
    tm.assert_series_equal(expected, result)


def test_apply_aggregating_timedelta_and_datetime():
    # Regression test for GH 15562
    # The following groupby caused ValueErrors and IndexErrors pre 0.20.0

    df = pd.DataFrame(
        {
            "clientid": ["A", "B", "C"],
            "datetime": [np.datetime64("2017-02-01 00:00:00")] * 3,
        }
    )
    df["time_delta_zero"] = df.datetime - df.datetime
    result = df.groupby("clientid").apply(
        lambda ddf: pd.Series(
            dict(clientid_age=ddf.time_delta_zero.min(), date=ddf.datetime.min())
        )
    )
    expected = pd.DataFrame(
        {
            "clientid": ["A", "B", "C"],
            "clientid_age": [np.timedelta64(0, "D")] * 3,
            "date": [np.datetime64("2017-02-01 00:00:00")] * 3,
        }
    ).set_index("clientid")

    tm.assert_frame_equal(result, expected)


def test_time_field_bug():
    # Test a fix for the following error related to GH issue 11324 When
    # non-key fields in a group-by dataframe contained time-based fields
    # that were not returned by the apply function, an exception would be
    # raised.

    df = pd.DataFrame({"a": 1, "b": [datetime.now() for nn in range(10)]})

    def func_with_no_date(batch):
        return pd.Series({"c": 2})

    def func_with_date(batch):
        return pd.Series({"b": datetime(2015, 1, 1), "c": 2})

    dfg_no_conversion = df.groupby(by=["a"]).apply(func_with_no_date)
    dfg_no_conversion_expected = pd.DataFrame({"c": 2}, index=[1])
    dfg_no_conversion_expected.index.name = "a"

    dfg_conversion = df.groupby(by=["a"]).apply(func_with_date)
    dfg_conversion_expected = pd.DataFrame(
        {"b": datetime(2015, 1, 1), "c": 2}, index=[1]
    )
    dfg_conversion_expected.index.name = "a"

    tm.assert_frame_equal(dfg_no_conversion, dfg_no_conversion_expected)
    tm.assert_frame_equal(dfg_conversion, dfg_conversion_expected)


def test_gb_apply_list_of_unequal_len_arrays():

    # GH1738
    df = DataFrame(
        {
            "group1": ["a", "a", "a", "b", "b", "b", "a", "a", "a", "b", "b", "b"],
            "group2": ["c", "c", "d", "d", "d", "e", "c", "c", "d", "d", "d", "e"],
            "weight": [1.1, 2, 3, 4, 5, 6, 2, 4, 6, 8, 1, 2],
            "value": [7.1, 8, 9, 10, 11, 12, 8, 7, 6, 5, 4, 3],
        }
    )
    df = df.set_index(["group1", "group2"])
    df_grouped = df.groupby(level=["group1", "group2"], sort=True)

    def noddy(value, weight):
        out = np.array(value * weight).repeat(3)
        return out

    # the kernel function returns arrays of unequal length
    # pandas sniffs the first one, sees it's an array and not
    # a list, and assumed the rest are of equal length
    # and so tries a vstack

    # don't die
    df_grouped.apply(lambda x: noddy(x.value, x.weight))


def test_groupby_apply_all_none():
    # Tests to make sure no errors if apply function returns all None
    # values. Issue 9684.
    test_df = DataFrame({"groups": [0, 0, 1, 1], "random_vars": [8, 7, 4, 5]})

    def test_func(x):
        pass

    result = test_df.groupby("groups").apply(test_func)
    expected = DataFrame()
    tm.assert_frame_equal(result, expected)


def test_groupby_apply_none_first():
    # GH 12824. Tests if apply returns None first.
    test_df1 = DataFrame({"groups": [1, 1, 1, 2], "vars": [0, 1, 2, 3]})
    test_df2 = DataFrame({"groups": [1, 2, 2, 2], "vars": [0, 1, 2, 3]})

    def test_func(x):
        if x.shape[0] < 2:
            return None
        return x.iloc[[0, -1]]

    result1 = test_df1.groupby("groups").apply(test_func)
    result2 = test_df2.groupby("groups").apply(test_func)
    index1 = MultiIndex.from_arrays([[1, 1], [0, 2]], names=["groups", None])
    index2 = MultiIndex.from_arrays([[2, 2], [1, 3]], names=["groups", None])
    expected1 = DataFrame({"groups": [1, 1], "vars": [0, 2]}, index=index1)
    expected2 = DataFrame({"groups": [2, 2], "vars": [1, 3]}, index=index2)
    tm.assert_frame_equal(result1, expected1)
    tm.assert_frame_equal(result2, expected2)


def test_groupby_apply_return_empty_chunk():
    # GH 22221: apply filter which returns some empty groups
    df = pd.DataFrame(dict(value=[0, 1], group=["filled", "empty"]))
    groups = df.groupby("group")
    result = groups.apply(lambda group: group[group.value != 1]["value"])
    expected = pd.Series(
        [0],
        name="value",
        index=MultiIndex.from_product(
            [["empty", "filled"], [0]], names=["group", None]
        ).drop("empty"),
    )
    tm.assert_series_equal(result, expected)


def test_apply_with_mixed_types():
    # gh-20949
    df = pd.DataFrame({"A": "a a b".split(), "B": [1, 2, 3], "C": [4, 6, 5]})
    g = df.groupby("A")

    result = g.transform(lambda x: x / x.sum())
    expected = pd.DataFrame({"B": [1 / 3.0, 2 / 3.0, 1], "C": [0.4, 0.6, 1.0]})
    tm.assert_frame_equal(result, expected)

    result = g.apply(lambda x: x / x.sum())
    tm.assert_frame_equal(result, expected)


def test_func_returns_object():
    # GH 28652
    df = DataFrame({"a": [1, 2]}, index=pd.Int64Index([1, 2]))
    result = df.groupby("a").apply(lambda g: g.index)
    expected = Series(
        [pd.Int64Index([1]), pd.Int64Index([2])], index=pd.Int64Index([1, 2], name="a")
    )

    tm.assert_series_equal(result, expected)


@pytest.mark.parametrize(
    "group_column_dtlike",
    [datetime.today(), datetime.today().date(), datetime.today().time()],
)
def test_apply_datetime_issue(group_column_dtlike):
    # GH-28247
    # groupby-apply throws an error if one of the columns in the DataFrame
    #   is a datetime object and the column labels are different from
    #   standard int values in range(len(num_columns))

    df = pd.DataFrame({"a": ["foo"], "b": [group_column_dtlike]})
    result = df.groupby("a").apply(lambda x: pd.Series(["spam"], index=[42]))

    expected = pd.DataFrame(
        ["spam"], Index(["foo"], dtype="object", name="a"), columns=[42]
    )
    tm.assert_frame_equal(result, expected)


def test_apply_series_return_dataframe_groups():
    # GH 10078
    tdf = DataFrame(
        {
            "day": {
                0: pd.Timestamp("2015-02-24 00:00:00"),
                1: pd.Timestamp("2015-02-24 00:00:00"),
                2: pd.Timestamp("2015-02-24 00:00:00"),
                3: pd.Timestamp("2015-02-24 00:00:00"),
                4: pd.Timestamp("2015-02-24 00:00:00"),
            },
            "userAgent": {
                0: "some UA string",
                1: "some UA string",
                2: "some UA string",
                3: "another UA string",
                4: "some UA string",
            },
            "userId": {
                0: "17661101",
                1: "17661101",
                2: "17661101",
                3: "17661101",
                4: "17661101",
            },
        }
    )

    def most_common_values(df):
        return Series({c: s.value_counts().index[0] for c, s in df.iteritems()})

    result = tdf.groupby("day").apply(most_common_values)["userId"]
    expected = pd.Series(
        ["17661101"], index=pd.DatetimeIndex(["2015-02-24"], name="day"), name="userId"
    )
    tm.assert_series_equal(result, expected)


<<<<<<< HEAD
def test_groupby_apply_datetime_result_dtypes():
    # GH 14849
    data = pd.DataFrame.from_records(
        [
            (pd.Timestamp(2016, 1, 1), "red", "dark", 1, "8"),
            (pd.Timestamp(2015, 1, 1), "green", "stormy", 2, "9"),
            (pd.Timestamp(2014, 1, 1), "blue", "bright", 3, "10"),
            (pd.Timestamp(2013, 1, 1), "blue", "calm", 4, "potato"),
        ],
        columns=["observation", "color", "mood", "intensity", "score"],
    )
    result = data.groupby("color").apply(lambda g: g.iloc[0]).dtypes
    expected = Series(
        [np.dtype("datetime64[ns]"), np.object, np.object, np.int64, np.object],
        index=["observation", "color", "mood", "intensity", "score"],
    )
    tm.assert_series_equal(result, expected)
=======
@pytest.mark.parametrize("category", [False, True])
def test_apply_multi_level_name(category):
    # https://github.com/pandas-dev/pandas/issues/31068
    b = [1, 2] * 5
    if category:
        b = pd.Categorical(b, categories=[1, 2, 3])
    df = pd.DataFrame(
        {"A": np.arange(10), "B": b, "C": list(range(10)), "D": list(range(10))}
    ).set_index(["A", "B"])
    result = df.groupby("B").apply(lambda x: x.sum())
    expected = pd.DataFrame(
        {"C": [20, 25], "D": [20, 25]}, index=pd.Index([1, 2], name="B")
    )
    tm.assert_frame_equal(result, expected)
    assert df.index.names == ["A", "B"]
>>>>>>> 469b4b71
<|MERGE_RESOLUTION|>--- conflicted
+++ resolved
@@ -777,25 +777,6 @@
     tm.assert_series_equal(result, expected)
 
 
-<<<<<<< HEAD
-def test_groupby_apply_datetime_result_dtypes():
-    # GH 14849
-    data = pd.DataFrame.from_records(
-        [
-            (pd.Timestamp(2016, 1, 1), "red", "dark", 1, "8"),
-            (pd.Timestamp(2015, 1, 1), "green", "stormy", 2, "9"),
-            (pd.Timestamp(2014, 1, 1), "blue", "bright", 3, "10"),
-            (pd.Timestamp(2013, 1, 1), "blue", "calm", 4, "potato"),
-        ],
-        columns=["observation", "color", "mood", "intensity", "score"],
-    )
-    result = data.groupby("color").apply(lambda g: g.iloc[0]).dtypes
-    expected = Series(
-        [np.dtype("datetime64[ns]"), np.object, np.object, np.int64, np.object],
-        index=["observation", "color", "mood", "intensity", "score"],
-    )
-    tm.assert_series_equal(result, expected)
-=======
 @pytest.mark.parametrize("category", [False, True])
 def test_apply_multi_level_name(category):
     # https://github.com/pandas-dev/pandas/issues/31068
@@ -811,4 +792,22 @@
     )
     tm.assert_frame_equal(result, expected)
     assert df.index.names == ["A", "B"]
->>>>>>> 469b4b71
+
+
+def test_groupby_apply_datetime_result_dtypes():
+    # GH 14849
+    data = pd.DataFrame.from_records(
+        [
+            (pd.Timestamp(2016, 1, 1), "red", "dark", 1, "8"),
+            (pd.Timestamp(2015, 1, 1), "green", "stormy", 2, "9"),
+            (pd.Timestamp(2014, 1, 1), "blue", "bright", 3, "10"),
+            (pd.Timestamp(2013, 1, 1), "blue", "calm", 4, "potato"),
+        ],
+        columns=["observation", "color", "mood", "intensity", "score"],
+    )
+    result = data.groupby("color").apply(lambda g: g.iloc[0]).dtypes
+    expected = Series(
+        [np.dtype("datetime64[ns]"), np.object, np.object, np.int64, np.object],
+        index=["observation", "color", "mood", "intensity", "score"],
+    )
+    tm.assert_series_equal(result, expected)