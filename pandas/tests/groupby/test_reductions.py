--- conflicted
+++ resolved
@@ -712,7 +712,6 @@
 
 
 @pytest.mark.parametrize("min_count", [0, 1])
-<<<<<<< HEAD
 @pytest.mark.parametrize("test_series", [True, False])
 def test_string_dtype_all_na(
     string_dtype_no_object, reduction_func, min_count, test_series
@@ -797,7 +796,9 @@
     else:
         expected = DataFrame({"b": expected_value}, index=index, dtype=expected_dtype)
     tm.assert_equal(result, expected)
-=======
+
+
+@pytest.mark.parametrize("min_count", [0, 1])
 def test_string_dtype_empty_sum(string_dtype_no_object, min_count):
     # https://github.com/pandas-dev/pandas/issues/60229
     dtype = string_dtype_no_object
@@ -809,7 +810,6 @@
         {"b": value}, index=pd.Index(["x"], name="a", dtype=dtype), dtype=dtype
     )
     tm.assert_frame_equal(result, expected)
->>>>>>> f97ee3ab
 
 
 def test_max_nan_bug():
