--- conflicted
+++ resolved
@@ -384,41 +384,6 @@
     tm.assert_frame_equal(df, df_orig)
 
 
-<<<<<<< HEAD
-def test_replace_listlike(using_copy_on_write):
-    df = DataFrame({"a": [1, 2, 3], "b": [1, 2, 3]})
-    df_orig = df.copy()
-
-    result = df.replace([200, 201], [11, 11])
-    if using_copy_on_write:
-        assert np.shares_memory(get_array(result, "a"), get_array(df, "a"))
-    else:
-        assert not np.shares_memory(get_array(result, "a"), get_array(df, "a"))
-
-    result.iloc[0, 0] = 100
-    tm.assert_frame_equal(df, df)
-
-    result = df.replace([200, 2], [10, 10])
-    assert not np.shares_memory(get_array(df, "a"), get_array(result, "a"))
-    tm.assert_frame_equal(df, df_orig)
-
-
-def test_replace_listlike_inplace(using_copy_on_write):
-    df = DataFrame({"a": [1, 2, 3], "b": [1, 2, 3]})
-    arr = get_array(df, "a")
-    df.replace([200, 2], [10, 11], inplace=True)
-    assert np.shares_memory(get_array(df, "a"), arr)
-
-    view = df[:]
-    df_orig = df.copy()
-    df.replace([200, 3], [10, 11], inplace=True)
-    if using_copy_on_write:
-        assert not np.shares_memory(get_array(df, "a"), arr)
-        tm.assert_frame_equal(view, df_orig)
-    else:
-        assert np.shares_memory(get_array(df, "a"), arr)
-        tm.assert_frame_equal(df, view)
-=======
 def test_replace_chained_assignment(using_copy_on_write):
     df = DataFrame({"a": [1, np.nan, 2], "b": 1})
     df_orig = df.copy()
@@ -430,4 +395,38 @@
         with tm.raises_chained_assignment_error():
             df[["a"]].replace(1, 100, inplace=True)
         tm.assert_frame_equal(df, df_orig)
->>>>>>> 7bc20008
+
+
+def test_replace_listlike(using_copy_on_write):
+    df = DataFrame({"a": [1, 2, 3], "b": [1, 2, 3]})
+    df_orig = df.copy()
+
+    result = df.replace([200, 201], [11, 11])
+    if using_copy_on_write:
+        assert np.shares_memory(get_array(result, "a"), get_array(df, "a"))
+    else:
+        assert not np.shares_memory(get_array(result, "a"), get_array(df, "a"))
+
+    result.iloc[0, 0] = 100
+    tm.assert_frame_equal(df, df)
+
+    result = df.replace([200, 2], [10, 10])
+    assert not np.shares_memory(get_array(df, "a"), get_array(result, "a"))
+    tm.assert_frame_equal(df, df_orig)
+
+
+def test_replace_listlike_inplace(using_copy_on_write):
+    df = DataFrame({"a": [1, 2, 3], "b": [1, 2, 3]})
+    arr = get_array(df, "a")
+    df.replace([200, 2], [10, 11], inplace=True)
+    assert np.shares_memory(get_array(df, "a"), arr)
+
+    view = df[:]
+    df_orig = df.copy()
+    df.replace([200, 3], [10, 11], inplace=True)
+    if using_copy_on_write:
+        assert not np.shares_memory(get_array(df, "a"), arr)
+        tm.assert_frame_equal(view, df_orig)
+    else:
+        assert np.shares_memory(get_array(df, "a"), arr)
+        tm.assert_frame_equal(df, view)