--- conflicted
+++ resolved
@@ -8,11 +8,8 @@
     Period,
     PeriodIndex,
     Series,
-<<<<<<< HEAD
-=======
     Timedelta,
     TimedeltaIndex,
->>>>>>> 26999ebe
     Timestamp,
 )
 import pandas._testing as tm
