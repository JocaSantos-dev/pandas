--- conflicted
+++ resolved
@@ -90,7 +90,6 @@
         assert not result._mgr.blocks[0].refs.has_reference()
 
 
-<<<<<<< HEAD
 @pytest.mark.parametrize("fastpath", [False, True])
 @pytest.mark.parametrize("dtype", [None, "int64"])
 @pytest.mark.parametrize("idx", [None, pd.RangeIndex(start=0, stop=3, step=1)])
@@ -121,7 +120,8 @@
     arr = np.array([1, 2, 3], dtype="int64")
     ser = Series(arr, dtype="int32", copy=copy)
     assert not np.shares_memory(get_array(ser), arr)
-=======
+
+
 @pytest.mark.parametrize(
     "idx",
     [
@@ -149,7 +149,6 @@
     assert not np.shares_memory(get_array(ser), get_array(idx))
     if using_copy_on_write:
         assert ser._mgr._has_no_reference(0)
->>>>>>> 396ef608
 
 
 @pytest.mark.parametrize("func", [lambda x: x, lambda x: x._mgr])
