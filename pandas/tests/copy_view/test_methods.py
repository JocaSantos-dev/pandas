import numpy as np
import pytest

from pandas.errors import SettingWithCopyWarning

import pandas as pd
from pandas import (
    DataFrame,
    Index,
    MultiIndex,
    Period,
    Series,
    Timestamp,
    date_range,
    period_range,
)
import pandas._testing as tm
from pandas.tests.copy_view.util import get_array


def test_copy(using_copy_on_write):
    df = DataFrame({"a": [1, 2, 3], "b": [4, 5, 6], "c": [0.1, 0.2, 0.3]})
    df_copy = df.copy()

    # the deep copy by defaults takes a shallow copy of the Index
    assert df_copy.index is not df.index
    assert df_copy.columns is not df.columns
    assert df_copy.index.is_(df.index)
    assert df_copy.columns.is_(df.columns)

    # the deep copy doesn't share memory
    assert not np.shares_memory(get_array(df_copy, "a"), get_array(df, "a"))
    if using_copy_on_write:
        assert not df_copy._mgr.blocks[0].refs.has_reference()
        assert not df_copy._mgr.blocks[1].refs.has_reference()

    assert df_copy.index is not df.index
    assert df_copy.columns is not df.columns

    # mutating copy doesn't mutate original
    df_copy.iloc[0, 0] = 0
    assert df.iloc[0, 0] == 1


def test_copy_shallow(using_copy_on_write):
    df = DataFrame({"a": [1, 2, 3], "b": [4, 5, 6], "c": [0.1, 0.2, 0.3]})
    df_copy = df.copy(deep=False)

<<<<<<< HEAD
    if using_copy_on_write:
        assert df_copy.index is not df.index
        assert df_copy.columns is not df.columns
=======
    # the shallow copy also makes a shallow copy of the index
    if using_copy_on_write:
        assert df_copy.index is not df.index
        assert df_copy.columns is not df.columns
        assert df_copy.index.is_(df.index)
        assert df_copy.columns.is_(df.columns)
>>>>>>> 1d566724
    else:
        assert df_copy.index is df.index
        assert df_copy.columns is df.columns

    # the shallow copy still shares memory
    assert np.shares_memory(get_array(df_copy, "a"), get_array(df, "a"))
    if using_copy_on_write:
        assert df_copy._mgr.blocks[0].refs.has_reference()
        assert df_copy._mgr.blocks[1].refs.has_reference()

    if using_copy_on_write:
        # mutating shallow copy doesn't mutate original
        df_copy.iloc[0, 0] = 0
        assert df.iloc[0, 0] == 1
        # mutating triggered a copy-on-write -> no longer shares memory
        assert not np.shares_memory(get_array(df_copy, "a"), get_array(df, "a"))
        # but still shares memory for the other columns/blocks
        assert np.shares_memory(get_array(df_copy, "c"), get_array(df, "c"))
    else:
        # mutating shallow copy does mutate original
        df_copy.iloc[0, 0] = 0
        assert df.iloc[0, 0] == 0
        # and still shares memory
        assert np.shares_memory(get_array(df_copy, "a"), get_array(df, "a"))


@pytest.mark.parametrize("copy", [True, None, False])
@pytest.mark.parametrize(
    "method",
    [
        lambda df, copy: df.rename(columns=str.lower, copy=copy),
        lambda df, copy: df.reindex(columns=["a", "c"], copy=copy),
        lambda df, copy: df.reindex_like(df, copy=copy),
        lambda df, copy: df.align(df, copy=copy)[0],
        lambda df, copy: df.set_axis(["a", "b", "c"], axis="index", copy=copy),
        lambda df, copy: df.rename_axis(index="test", copy=copy),
        lambda df, copy: df.rename_axis(columns="test", copy=copy),
        lambda df, copy: df.astype({"b": "int64"}, copy=copy),
        # lambda df, copy: df.swaplevel(0, 0, copy=copy),
        lambda df, copy: df.swapaxes(0, 0, copy=copy),
        lambda df, copy: df.truncate(0, 5, copy=copy),
        lambda df, copy: df.infer_objects(copy=copy),
        lambda df, copy: df.to_timestamp(copy=copy),
        lambda df, copy: df.to_period(freq="D", copy=copy),
        lambda df, copy: df.tz_localize("US/Central", copy=copy),
        lambda df, copy: df.tz_convert("US/Central", copy=copy),
        lambda df, copy: df.set_flags(allows_duplicate_labels=False, copy=copy),
    ],
    ids=[
        "rename",
        "reindex",
        "reindex_like",
        "align",
        "set_axis",
        "rename_axis0",
        "rename_axis1",
        "astype",
        # "swaplevel",  # only series
        "swapaxes",
        "truncate",
        "infer_objects",
        "to_timestamp",
        "to_period",
        "tz_localize",
        "tz_convert",
        "set_flags",
    ],
)
def test_methods_copy_keyword(
    request, method, copy, using_copy_on_write, using_array_manager
):
    index = None
    if "to_timestamp" in request.node.callspec.id:
        index = period_range("2012-01-01", freq="D", periods=3)
    elif "to_period" in request.node.callspec.id:
        index = date_range("2012-01-01", freq="D", periods=3)
    elif "tz_localize" in request.node.callspec.id:
        index = date_range("2012-01-01", freq="D", periods=3)
    elif "tz_convert" in request.node.callspec.id:
        index = date_range("2012-01-01", freq="D", periods=3, tz="Europe/Brussels")

    df = DataFrame({"a": [1, 2, 3], "b": [4, 5, 6], "c": [0.1, 0.2, 0.3]}, index=index)

    if "swapaxes" in request.node.callspec.id:
        msg = "'DataFrame.swapaxes' is deprecated"
        with tm.assert_produces_warning(FutureWarning, match=msg):
            df2 = method(df, copy=copy)
    else:
        df2 = method(df, copy=copy)

    share_memory = using_copy_on_write or copy is False

    if request.node.callspec.id.startswith("reindex-"):
        # TODO copy=False without CoW still returns a copy in this case
        if not using_copy_on_write and not using_array_manager and copy is False:
            share_memory = False

    if share_memory:
        assert np.shares_memory(get_array(df2, "a"), get_array(df, "a"))
    else:
        assert not np.shares_memory(get_array(df2, "a"), get_array(df, "a"))


@pytest.mark.parametrize("copy", [True, None, False])
@pytest.mark.parametrize(
    "method",
    [
        lambda ser, copy: ser.rename(index={0: 100}, copy=copy),
        lambda ser, copy: ser.rename(None, copy=copy),
        lambda ser, copy: ser.reindex(index=ser.index, copy=copy),
        lambda ser, copy: ser.reindex_like(ser, copy=copy),
        lambda ser, copy: ser.align(ser, copy=copy)[0],
        lambda ser, copy: ser.set_axis(["a", "b", "c"], axis="index", copy=copy),
        lambda ser, copy: ser.rename_axis(index="test", copy=copy),
        lambda ser, copy: ser.astype("int64", copy=copy),
        lambda ser, copy: ser.swaplevel(0, 1, copy=copy),
        lambda ser, copy: ser.swapaxes(0, 0, copy=copy),
        lambda ser, copy: ser.truncate(0, 5, copy=copy),
        lambda ser, copy: ser.infer_objects(copy=copy),
        lambda ser, copy: ser.to_timestamp(copy=copy),
        lambda ser, copy: ser.to_period(freq="D", copy=copy),
        lambda ser, copy: ser.tz_localize("US/Central", copy=copy),
        lambda ser, copy: ser.tz_convert("US/Central", copy=copy),
        lambda ser, copy: ser.set_flags(allows_duplicate_labels=False, copy=copy),
    ],
    ids=[
        "rename (dict)",
        "rename",
        "reindex",
        "reindex_like",
        "align",
        "set_axis",
        "rename_axis0",
        "astype",
        "swaplevel",
        "swapaxes",
        "truncate",
        "infer_objects",
        "to_timestamp",
        "to_period",
        "tz_localize",
        "tz_convert",
        "set_flags",
    ],
)
def test_methods_series_copy_keyword(request, method, copy, using_copy_on_write):
    index = None
    if "to_timestamp" in request.node.callspec.id:
        index = period_range("2012-01-01", freq="D", periods=3)
    elif "to_period" in request.node.callspec.id:
        index = date_range("2012-01-01", freq="D", periods=3)
    elif "tz_localize" in request.node.callspec.id:
        index = date_range("2012-01-01", freq="D", periods=3)
    elif "tz_convert" in request.node.callspec.id:
        index = date_range("2012-01-01", freq="D", periods=3, tz="Europe/Brussels")
    elif "swaplevel" in request.node.callspec.id:
        index = MultiIndex.from_arrays([[1, 2, 3], [4, 5, 6]])

    ser = Series([1, 2, 3], index=index)

    if "swapaxes" in request.node.callspec.id:
        msg = "'Series.swapaxes' is deprecated"
        with tm.assert_produces_warning(FutureWarning, match=msg):
            ser2 = method(ser, copy=copy)
    else:
        ser2 = method(ser, copy=copy)

    share_memory = using_copy_on_write or copy is False

    if share_memory:
        assert np.shares_memory(get_array(ser2), get_array(ser))
    else:
        assert not np.shares_memory(get_array(ser2), get_array(ser))


@pytest.mark.parametrize("copy", [True, None, False])
def test_transpose_copy_keyword(using_copy_on_write, copy, using_array_manager):
    df = DataFrame({"a": [1, 2, 3], "b": [4, 5, 6]})
    result = df.transpose(copy=copy)
    share_memory = using_copy_on_write or copy is False or copy is None
    share_memory = share_memory and not using_array_manager

    if share_memory:
        assert np.shares_memory(get_array(df, "a"), get_array(result, 0))
    else:
        assert not np.shares_memory(get_array(df, "a"), get_array(result, 0))


# -----------------------------------------------------------------------------
# DataFrame methods returning new DataFrame using shallow copy


def test_reset_index(using_copy_on_write):
    # Case: resetting the index (i.e. adding a new column) + mutating the
    # resulting dataframe
    df = DataFrame(
        {"a": [1, 2, 3], "b": [4, 5, 6], "c": [0.1, 0.2, 0.3]}, index=[10, 11, 12]
    )
    df_orig = df.copy()
    df2 = df.reset_index()
    df2._mgr._verify_integrity()

    if using_copy_on_write:
        # still shares memory (df2 is a shallow copy)
        assert np.shares_memory(get_array(df2, "b"), get_array(df, "b"))
        assert np.shares_memory(get_array(df2, "c"), get_array(df, "c"))
    # mutating df2 triggers a copy-on-write for that column / block
    df2.iloc[0, 2] = 0
    assert not np.shares_memory(get_array(df2, "b"), get_array(df, "b"))
    if using_copy_on_write:
        assert np.shares_memory(get_array(df2, "c"), get_array(df, "c"))
    tm.assert_frame_equal(df, df_orig)


@pytest.mark.parametrize("index", [pd.RangeIndex(0, 2), Index([1, 2])])
def test_reset_index_series_drop(using_copy_on_write, index):
    ser = Series([1, 2], index=index)
    ser_orig = ser.copy()
    ser2 = ser.reset_index(drop=True)
    if using_copy_on_write:
        assert np.shares_memory(get_array(ser), get_array(ser2))
        assert not ser._mgr._has_no_reference(0)
    else:
        assert not np.shares_memory(get_array(ser), get_array(ser2))

    ser2.iloc[0] = 100
    tm.assert_series_equal(ser, ser_orig)


def test_rename_columns(using_copy_on_write):
    # Case: renaming columns returns a new dataframe
    # + afterwards modifying the result
    df = DataFrame({"a": [1, 2, 3], "b": [4, 5, 6], "c": [0.1, 0.2, 0.3]})
    df_orig = df.copy()
    df2 = df.rename(columns=str.upper)

    if using_copy_on_write:
        assert np.shares_memory(get_array(df2, "A"), get_array(df, "a"))
    df2.iloc[0, 0] = 0
    assert not np.shares_memory(get_array(df2, "A"), get_array(df, "a"))
    if using_copy_on_write:
        assert np.shares_memory(get_array(df2, "C"), get_array(df, "c"))
    expected = DataFrame({"A": [0, 2, 3], "B": [4, 5, 6], "C": [0.1, 0.2, 0.3]})
    tm.assert_frame_equal(df2, expected)
    tm.assert_frame_equal(df, df_orig)


def test_rename_columns_modify_parent(using_copy_on_write):
    # Case: renaming columns returns a new dataframe
    # + afterwards modifying the original (parent) dataframe
    df = DataFrame({"a": [1, 2, 3], "b": [4, 5, 6], "c": [0.1, 0.2, 0.3]})
    df2 = df.rename(columns=str.upper)
    df2_orig = df2.copy()

    if using_copy_on_write:
        assert np.shares_memory(get_array(df2, "A"), get_array(df, "a"))
    else:
        assert not np.shares_memory(get_array(df2, "A"), get_array(df, "a"))
    df.iloc[0, 0] = 0
    assert not np.shares_memory(get_array(df2, "A"), get_array(df, "a"))
    if using_copy_on_write:
        assert np.shares_memory(get_array(df2, "C"), get_array(df, "c"))
    expected = DataFrame({"a": [0, 2, 3], "b": [4, 5, 6], "c": [0.1, 0.2, 0.3]})
    tm.assert_frame_equal(df, expected)
    tm.assert_frame_equal(df2, df2_orig)


def test_pipe(using_copy_on_write):
    df = DataFrame({"a": [1, 2, 3], "b": 1.5})
    df_orig = df.copy()

    def testfunc(df):
        return df

    df2 = df.pipe(testfunc)

    assert np.shares_memory(get_array(df2, "a"), get_array(df, "a"))

    # mutating df2 triggers a copy-on-write for that column
    df2.iloc[0, 0] = 0
    if using_copy_on_write:
        tm.assert_frame_equal(df, df_orig)
        assert not np.shares_memory(get_array(df2, "a"), get_array(df, "a"))
    else:
        expected = DataFrame({"a": [0, 2, 3], "b": 1.5})
        tm.assert_frame_equal(df, expected)

        assert np.shares_memory(get_array(df2, "a"), get_array(df, "a"))
    assert np.shares_memory(get_array(df2, "b"), get_array(df, "b"))


def test_pipe_modify_df(using_copy_on_write):
    df = DataFrame({"a": [1, 2, 3], "b": 1.5})
    df_orig = df.copy()

    def testfunc(df):
        df.iloc[0, 0] = 100
        return df

    df2 = df.pipe(testfunc)

    assert np.shares_memory(get_array(df2, "b"), get_array(df, "b"))

    if using_copy_on_write:
        tm.assert_frame_equal(df, df_orig)
        assert not np.shares_memory(get_array(df2, "a"), get_array(df, "a"))
    else:
        expected = DataFrame({"a": [100, 2, 3], "b": 1.5})
        tm.assert_frame_equal(df, expected)

        assert np.shares_memory(get_array(df2, "a"), get_array(df, "a"))
    assert np.shares_memory(get_array(df2, "b"), get_array(df, "b"))


def test_reindex_columns(using_copy_on_write):
    # Case: reindexing the column returns a new dataframe
    # + afterwards modifying the result
    df = DataFrame({"a": [1, 2, 3], "b": [4, 5, 6], "c": [0.1, 0.2, 0.3]})
    df_orig = df.copy()
    df2 = df.reindex(columns=["a", "c"])

    if using_copy_on_write:
        # still shares memory (df2 is a shallow copy)
        assert np.shares_memory(get_array(df2, "a"), get_array(df, "a"))
    else:
        assert not np.shares_memory(get_array(df2, "a"), get_array(df, "a"))
    # mutating df2 triggers a copy-on-write for that column
    df2.iloc[0, 0] = 0
    assert not np.shares_memory(get_array(df2, "a"), get_array(df, "a"))
    if using_copy_on_write:
        assert np.shares_memory(get_array(df2, "c"), get_array(df, "c"))
    tm.assert_frame_equal(df, df_orig)


@pytest.mark.parametrize(
    "index",
    [
        lambda idx: idx,
        lambda idx: idx.view(),
        lambda idx: idx.copy(),
        lambda idx: list(idx),
    ],
    ids=["identical", "view", "copy", "values"],
)
def test_reindex_rows(index, using_copy_on_write):
    # Case: reindexing the rows with an index that matches the current index
    # can use a shallow copy
    df = DataFrame({"a": [1, 2, 3], "b": [4, 5, 6], "c": [0.1, 0.2, 0.3]})
    df_orig = df.copy()
    df2 = df.reindex(index=index(df.index))

    if using_copy_on_write:
        # still shares memory (df2 is a shallow copy)
        assert np.shares_memory(get_array(df2, "a"), get_array(df, "a"))
    else:
        assert not np.shares_memory(get_array(df2, "a"), get_array(df, "a"))
    # mutating df2 triggers a copy-on-write for that column
    df2.iloc[0, 0] = 0
    assert not np.shares_memory(get_array(df2, "a"), get_array(df, "a"))
    if using_copy_on_write:
        assert np.shares_memory(get_array(df2, "c"), get_array(df, "c"))
    tm.assert_frame_equal(df, df_orig)


def test_drop_on_column(using_copy_on_write):
    df = DataFrame({"a": [1, 2, 3], "b": [4, 5, 6], "c": [0.1, 0.2, 0.3]})
    df_orig = df.copy()
    df2 = df.drop(columns="a")
    df2._mgr._verify_integrity()

    if using_copy_on_write:
        assert np.shares_memory(get_array(df2, "b"), get_array(df, "b"))
        assert np.shares_memory(get_array(df2, "c"), get_array(df, "c"))
    else:
        assert not np.shares_memory(get_array(df2, "b"), get_array(df, "b"))
        assert not np.shares_memory(get_array(df2, "c"), get_array(df, "c"))
    df2.iloc[0, 0] = 0
    assert not np.shares_memory(get_array(df2, "b"), get_array(df, "b"))
    if using_copy_on_write:
        assert np.shares_memory(get_array(df2, "c"), get_array(df, "c"))
    tm.assert_frame_equal(df, df_orig)


def test_select_dtypes(using_copy_on_write):
    # Case: selecting columns using `select_dtypes()` returns a new dataframe
    # + afterwards modifying the result
    df = DataFrame({"a": [1, 2, 3], "b": [4, 5, 6], "c": [0.1, 0.2, 0.3]})
    df_orig = df.copy()
    df2 = df.select_dtypes("int64")
    df2._mgr._verify_integrity()

    if using_copy_on_write:
        assert np.shares_memory(get_array(df2, "a"), get_array(df, "a"))
    else:
        assert not np.shares_memory(get_array(df2, "a"), get_array(df, "a"))

    # mutating df2 triggers a copy-on-write for that column/block
    df2.iloc[0, 0] = 0
    if using_copy_on_write:
        assert not np.shares_memory(get_array(df2, "a"), get_array(df, "a"))
    tm.assert_frame_equal(df, df_orig)


@pytest.mark.parametrize(
    "filter_kwargs", [{"items": ["a"]}, {"like": "a"}, {"regex": "a"}]
)
def test_filter(using_copy_on_write, filter_kwargs):
    # Case: selecting columns using `filter()` returns a new dataframe
    # + afterwards modifying the result
    df = DataFrame({"a": [1, 2, 3], "b": [4, 5, 6], "c": [0.1, 0.2, 0.3]})
    df_orig = df.copy()
    df2 = df.filter(**filter_kwargs)
    if using_copy_on_write:
        assert np.shares_memory(get_array(df2, "a"), get_array(df, "a"))
    else:
        assert not np.shares_memory(get_array(df2, "a"), get_array(df, "a"))

    # mutating df2 triggers a copy-on-write for that column/block
    if using_copy_on_write:
        df2.iloc[0, 0] = 0
        assert not np.shares_memory(get_array(df2, "a"), get_array(df, "a"))
    tm.assert_frame_equal(df, df_orig)


def test_shift_no_op(using_copy_on_write):
    df = DataFrame(
        [[1, 2], [3, 4], [5, 6]],
        index=date_range("2020-01-01", "2020-01-03"),
        columns=["a", "b"],
    )
    df_orig = df.copy()
    df2 = df.shift(periods=0)

    if using_copy_on_write:
        assert np.shares_memory(get_array(df2, "a"), get_array(df, "a"))
    else:
        assert not np.shares_memory(get_array(df2, "a"), get_array(df, "a"))

    df.iloc[0, 0] = 0
    if using_copy_on_write:
        assert not np.shares_memory(get_array(df, "a"), get_array(df2, "a"))
        assert np.shares_memory(get_array(df, "b"), get_array(df2, "b"))
    tm.assert_frame_equal(df2, df_orig)


def test_shift_index(using_copy_on_write):
    df = DataFrame(
        [[1, 2], [3, 4], [5, 6]],
        index=date_range("2020-01-01", "2020-01-03"),
        columns=["a", "b"],
    )
    df2 = df.shift(periods=1, axis=0)

    assert not np.shares_memory(get_array(df2, "a"), get_array(df, "a"))


def test_shift_rows_freq(using_copy_on_write):
    df = DataFrame(
        [[1, 2], [3, 4], [5, 6]],
        index=date_range("2020-01-01", "2020-01-03"),
        columns=["a", "b"],
    )
    df_orig = df.copy()
    df_orig.index = date_range("2020-01-02", "2020-01-04")
    df2 = df.shift(periods=1, freq="1D")

    if using_copy_on_write:
        assert np.shares_memory(get_array(df2, "a"), get_array(df, "a"))
    else:
        assert not np.shares_memory(get_array(df2, "a"), get_array(df, "a"))

    df.iloc[0, 0] = 0
    if using_copy_on_write:
        assert not np.shares_memory(get_array(df, "a"), get_array(df2, "a"))
    tm.assert_frame_equal(df2, df_orig)


def test_shift_columns(using_copy_on_write, warn_copy_on_write):
    df = DataFrame(
        [[1, 2], [3, 4], [5, 6]], columns=date_range("2020-01-01", "2020-01-02")
    )
    df2 = df.shift(periods=1, axis=1)

    assert np.shares_memory(get_array(df2, "2020-01-02"), get_array(df, "2020-01-01"))
    with tm.assert_cow_warning(warn_copy_on_write):
        df.iloc[0, 0] = 0
    if using_copy_on_write:
        assert not np.shares_memory(
            get_array(df2, "2020-01-02"), get_array(df, "2020-01-01")
        )
        expected = DataFrame(
            [[np.nan, 1], [np.nan, 3], [np.nan, 5]],
            columns=date_range("2020-01-01", "2020-01-02"),
        )
        tm.assert_frame_equal(df2, expected)


def test_pop(using_copy_on_write):
    df = DataFrame({"a": [1, 2, 3], "b": [4, 5, 6], "c": [0.1, 0.2, 0.3]})
    df_orig = df.copy()
    view_original = df[:]
    result = df.pop("a")

    assert np.shares_memory(result.values, get_array(view_original, "a"))
    assert np.shares_memory(get_array(df, "b"), get_array(view_original, "b"))

    if using_copy_on_write:
        result.iloc[0] = 0
        assert not np.shares_memory(result.values, get_array(view_original, "a"))
    df.iloc[0, 0] = 0
    if using_copy_on_write:
        assert not np.shares_memory(get_array(df, "b"), get_array(view_original, "b"))
        tm.assert_frame_equal(view_original, df_orig)
    else:
        expected = DataFrame({"a": [1, 2, 3], "b": [0, 5, 6], "c": [0.1, 0.2, 0.3]})
        tm.assert_frame_equal(view_original, expected)


@pytest.mark.parametrize(
    "func",
    [
        lambda x, y: x.align(y),
        lambda x, y: x.align(y.a, axis=0),
        lambda x, y: x.align(y.a.iloc[slice(0, 1)], axis=1),
    ],
)
def test_align_frame(using_copy_on_write, func):
    df = DataFrame({"a": [1, 2, 3], "b": "a"})
    df_orig = df.copy()
    df_changed = df[["b", "a"]].copy()
    df2, _ = func(df, df_changed)

    if using_copy_on_write:
        assert np.shares_memory(get_array(df2, "a"), get_array(df, "a"))
    else:
        assert not np.shares_memory(get_array(df2, "a"), get_array(df, "a"))

    df2.iloc[0, 0] = 0
    if using_copy_on_write:
        assert not np.shares_memory(get_array(df2, "a"), get_array(df, "a"))
    tm.assert_frame_equal(df, df_orig)


def test_align_series(using_copy_on_write):
    ser = Series([1, 2])
    ser_orig = ser.copy()
    ser_other = ser.copy()
    ser2, ser_other_result = ser.align(ser_other)

    if using_copy_on_write:
        assert np.shares_memory(ser2.values, ser.values)
        assert np.shares_memory(ser_other_result.values, ser_other.values)
    else:
        assert not np.shares_memory(ser2.values, ser.values)
        assert not np.shares_memory(ser_other_result.values, ser_other.values)

    ser2.iloc[0] = 0
    ser_other_result.iloc[0] = 0
    if using_copy_on_write:
        assert not np.shares_memory(ser2.values, ser.values)
        assert not np.shares_memory(ser_other_result.values, ser_other.values)
    tm.assert_series_equal(ser, ser_orig)
    tm.assert_series_equal(ser_other, ser_orig)


def test_align_copy_false(using_copy_on_write):
    df = DataFrame({"a": [1, 2, 3], "b": [4, 5, 6]})
    df_orig = df.copy()
    df2, df3 = df.align(df, copy=False)

    assert np.shares_memory(get_array(df, "b"), get_array(df2, "b"))
    assert np.shares_memory(get_array(df, "a"), get_array(df2, "a"))

    if using_copy_on_write:
        df2.loc[0, "a"] = 0
        tm.assert_frame_equal(df, df_orig)  # Original is unchanged

        df3.loc[0, "a"] = 0
        tm.assert_frame_equal(df, df_orig)  # Original is unchanged


def test_align_with_series_copy_false(using_copy_on_write):
    df = DataFrame({"a": [1, 2, 3], "b": [4, 5, 6]})
    ser = Series([1, 2, 3], name="x")
    ser_orig = ser.copy()
    df_orig = df.copy()
    df2, ser2 = df.align(ser, copy=False, axis=0)

    assert np.shares_memory(get_array(df, "b"), get_array(df2, "b"))
    assert np.shares_memory(get_array(df, "a"), get_array(df2, "a"))
    assert np.shares_memory(get_array(ser, "x"), get_array(ser2, "x"))

    if using_copy_on_write:
        df2.loc[0, "a"] = 0
        tm.assert_frame_equal(df, df_orig)  # Original is unchanged

        ser2.loc[0] = 0
        tm.assert_series_equal(ser, ser_orig)  # Original is unchanged


def test_to_frame(using_copy_on_write, warn_copy_on_write):
    # Case: converting a Series to a DataFrame with to_frame
    ser = Series([1, 2, 3])
    ser_orig = ser.copy()

    df = ser[:].to_frame()

    # currently this always returns a "view"
    assert np.shares_memory(ser.values, get_array(df, 0))

    with tm.assert_cow_warning(warn_copy_on_write):
        df.iloc[0, 0] = 0

    if using_copy_on_write:
        # mutating df triggers a copy-on-write for that column
        assert not np.shares_memory(ser.values, get_array(df, 0))
        tm.assert_series_equal(ser, ser_orig)
    else:
        # but currently select_dtypes() actually returns a view -> mutates parent
        expected = ser_orig.copy()
        expected.iloc[0] = 0
        tm.assert_series_equal(ser, expected)

    # modify original series -> don't modify dataframe
    df = ser[:].to_frame()
    with tm.assert_cow_warning(warn_copy_on_write):
        ser.iloc[0] = 0

    if using_copy_on_write:
        tm.assert_frame_equal(df, ser_orig.to_frame())
    else:
        expected = ser_orig.copy().to_frame()
        expected.iloc[0, 0] = 0
        tm.assert_frame_equal(df, expected)


@pytest.mark.parametrize("ax", ["index", "columns"])
def test_swapaxes_noop(using_copy_on_write, ax):
    df = DataFrame({"a": [1, 2, 3], "b": [4, 5, 6]})
    df_orig = df.copy()
    msg = "'DataFrame.swapaxes' is deprecated"
    with tm.assert_produces_warning(FutureWarning, match=msg):
        df2 = df.swapaxes(ax, ax)

    if using_copy_on_write:
        assert np.shares_memory(get_array(df2, "a"), get_array(df, "a"))
    else:
        assert not np.shares_memory(get_array(df2, "a"), get_array(df, "a"))

    # mutating df2 triggers a copy-on-write for that column/block
    df2.iloc[0, 0] = 0
    if using_copy_on_write:
        assert not np.shares_memory(get_array(df2, "a"), get_array(df, "a"))
    tm.assert_frame_equal(df, df_orig)


def test_swapaxes_single_block(using_copy_on_write):
    df = DataFrame({"a": [1, 2, 3], "b": [4, 5, 6]}, index=["x", "y", "z"])
    df_orig = df.copy()
    msg = "'DataFrame.swapaxes' is deprecated"
    with tm.assert_produces_warning(FutureWarning, match=msg):
        df2 = df.swapaxes("index", "columns")

    if using_copy_on_write:
        assert np.shares_memory(get_array(df2, "x"), get_array(df, "a"))
    else:
        assert not np.shares_memory(get_array(df2, "x"), get_array(df, "a"))

    # mutating df2 triggers a copy-on-write for that column/block
    df2.iloc[0, 0] = 0
    if using_copy_on_write:
        assert not np.shares_memory(get_array(df2, "x"), get_array(df, "a"))
    tm.assert_frame_equal(df, df_orig)


def test_swapaxes_read_only_array():
    df = DataFrame({"a": [1, 2], "b": 3})
    msg = "'DataFrame.swapaxes' is deprecated"
    with tm.assert_produces_warning(FutureWarning, match=msg):
        df = df.swapaxes(axis1="index", axis2="columns")
    df.iloc[0, 0] = 100
    expected = DataFrame({0: [100, 3], 1: [2, 3]}, index=["a", "b"])
    tm.assert_frame_equal(df, expected)


@pytest.mark.parametrize(
    "method, idx",
    [
        (lambda df: df.copy(deep=False).copy(deep=False), 0),
        (lambda df: df.reset_index().reset_index(), 2),
        (lambda df: df.rename(columns=str.upper).rename(columns=str.lower), 0),
        (lambda df: df.copy(deep=False).select_dtypes(include="number"), 0),
    ],
    ids=["shallow-copy", "reset_index", "rename", "select_dtypes"],
)
def test_chained_methods(request, method, idx, using_copy_on_write):
    df = DataFrame({"a": [1, 2, 3], "b": [4, 5, 6], "c": [0.1, 0.2, 0.3]})
    df_orig = df.copy()

    # when not using CoW, only the copy() variant actually gives a view
    df2_is_view = not using_copy_on_write and request.node.callspec.id == "shallow-copy"

    # modify df2 -> don't modify df
    df2 = method(df)
    df2.iloc[0, idx] = 0
    if not df2_is_view:
        tm.assert_frame_equal(df, df_orig)

    # modify df -> don't modify df2
    df2 = method(df)
    df.iloc[0, 0] = 0
    if not df2_is_view:
        tm.assert_frame_equal(df2.iloc[:, idx:], df_orig)


@pytest.mark.parametrize("obj", [Series([1, 2], name="a"), DataFrame({"a": [1, 2]})])
def test_to_timestamp(using_copy_on_write, obj):
    obj.index = Index([Period("2012-1-1", freq="D"), Period("2012-1-2", freq="D")])

    obj_orig = obj.copy()
    obj2 = obj.to_timestamp()

    if using_copy_on_write:
        assert np.shares_memory(get_array(obj2, "a"), get_array(obj, "a"))
    else:
        assert not np.shares_memory(get_array(obj2, "a"), get_array(obj, "a"))

    # mutating obj2 triggers a copy-on-write for that column / block
    obj2.iloc[0] = 0
    assert not np.shares_memory(get_array(obj2, "a"), get_array(obj, "a"))
    tm.assert_equal(obj, obj_orig)


@pytest.mark.parametrize("obj", [Series([1, 2], name="a"), DataFrame({"a": [1, 2]})])
def test_to_period(using_copy_on_write, obj):
    obj.index = Index([Timestamp("2019-12-31"), Timestamp("2020-12-31")])

    obj_orig = obj.copy()
    obj2 = obj.to_period(freq="Y")

    if using_copy_on_write:
        assert np.shares_memory(get_array(obj2, "a"), get_array(obj, "a"))
    else:
        assert not np.shares_memory(get_array(obj2, "a"), get_array(obj, "a"))

    # mutating obj2 triggers a copy-on-write for that column / block
    obj2.iloc[0] = 0
    assert not np.shares_memory(get_array(obj2, "a"), get_array(obj, "a"))
    tm.assert_equal(obj, obj_orig)


def test_set_index(using_copy_on_write):
    # GH 49473
    df = DataFrame({"a": [1, 2, 3], "b": [4, 5, 6], "c": [0.1, 0.2, 0.3]})
    df_orig = df.copy()
    df2 = df.set_index("a")

    if using_copy_on_write:
        assert np.shares_memory(get_array(df2, "b"), get_array(df, "b"))
    else:
        assert not np.shares_memory(get_array(df2, "b"), get_array(df, "b"))

    # mutating df2 triggers a copy-on-write for that column / block
    df2.iloc[0, 1] = 0
    assert not np.shares_memory(get_array(df2, "c"), get_array(df, "c"))
    tm.assert_frame_equal(df, df_orig)


def test_set_index_mutating_parent_does_not_mutate_index():
    df = DataFrame({"a": [1, 2, 3], "b": 1})
    result = df.set_index("a")
    expected = result.copy()

    df.iloc[0, 0] = 100
    tm.assert_frame_equal(result, expected)


def test_add_prefix(using_copy_on_write):
    # GH 49473
    df = DataFrame({"a": [1, 2, 3], "b": [4, 5, 6], "c": [0.1, 0.2, 0.3]})
    df_orig = df.copy()
    df2 = df.add_prefix("CoW_")

    if using_copy_on_write:
        assert np.shares_memory(get_array(df2, "CoW_a"), get_array(df, "a"))
    df2.iloc[0, 0] = 0

    assert not np.shares_memory(get_array(df2, "CoW_a"), get_array(df, "a"))

    if using_copy_on_write:
        assert np.shares_memory(get_array(df2, "CoW_c"), get_array(df, "c"))
    expected = DataFrame(
        {"CoW_a": [0, 2, 3], "CoW_b": [4, 5, 6], "CoW_c": [0.1, 0.2, 0.3]}
    )
    tm.assert_frame_equal(df2, expected)
    tm.assert_frame_equal(df, df_orig)


def test_add_suffix(using_copy_on_write):
    # GH 49473
    df = DataFrame({"a": [1, 2, 3], "b": [4, 5, 6], "c": [0.1, 0.2, 0.3]})
    df_orig = df.copy()
    df2 = df.add_suffix("_CoW")
    if using_copy_on_write:
        assert np.shares_memory(get_array(df2, "a_CoW"), get_array(df, "a"))
    df2.iloc[0, 0] = 0
    assert not np.shares_memory(get_array(df2, "a_CoW"), get_array(df, "a"))
    if using_copy_on_write:
        assert np.shares_memory(get_array(df2, "c_CoW"), get_array(df, "c"))
    expected = DataFrame(
        {"a_CoW": [0, 2, 3], "b_CoW": [4, 5, 6], "c_CoW": [0.1, 0.2, 0.3]}
    )
    tm.assert_frame_equal(df2, expected)
    tm.assert_frame_equal(df, df_orig)


@pytest.mark.parametrize("axis, val", [(0, 5.5), (1, np.nan)])
def test_dropna(using_copy_on_write, axis, val):
    df = DataFrame({"a": [1, 2, 3], "b": [4, val, 6], "c": "d"})
    df_orig = df.copy()
    df2 = df.dropna(axis=axis)

    if using_copy_on_write:
        assert np.shares_memory(get_array(df2, "a"), get_array(df, "a"))
    else:
        assert not np.shares_memory(get_array(df2, "a"), get_array(df, "a"))

    df2.iloc[0, 0] = 0
    if using_copy_on_write:
        assert not np.shares_memory(get_array(df2, "a"), get_array(df, "a"))
    tm.assert_frame_equal(df, df_orig)


@pytest.mark.parametrize("val", [5, 5.5])
def test_dropna_series(using_copy_on_write, val):
    ser = Series([1, val, 4])
    ser_orig = ser.copy()
    ser2 = ser.dropna()

    if using_copy_on_write:
        assert np.shares_memory(ser2.values, ser.values)
    else:
        assert not np.shares_memory(ser2.values, ser.values)

    ser2.iloc[0] = 0
    if using_copy_on_write:
        assert not np.shares_memory(ser2.values, ser.values)
    tm.assert_series_equal(ser, ser_orig)


@pytest.mark.parametrize(
    "method",
    [
        lambda df: df.head(),
        lambda df: df.head(2),
        lambda df: df.tail(),
        lambda df: df.tail(3),
    ],
)
def test_head_tail(method, using_copy_on_write):
    df = DataFrame({"a": [1, 2, 3], "b": [0.1, 0.2, 0.3]})
    df_orig = df.copy()
    df2 = method(df)
    df2._mgr._verify_integrity()

    if using_copy_on_write:
        # We are explicitly deviating for CoW here to make an eager copy (avoids
        # tracking references for very cheap ops)
        assert not np.shares_memory(get_array(df2, "a"), get_array(df, "a"))
        assert not np.shares_memory(get_array(df2, "b"), get_array(df, "b"))

    # modify df2 to trigger CoW for that block
    df2.iloc[0, 0] = 0
    if using_copy_on_write:
        assert not np.shares_memory(get_array(df2, "b"), get_array(df, "b"))
        assert not np.shares_memory(get_array(df2, "a"), get_array(df, "a"))
    else:
        # without CoW enabled, head and tail return views. Mutating df2 also mutates df.
        assert np.shares_memory(get_array(df2, "b"), get_array(df, "b"))
        df2.iloc[0, 0] = 1
    tm.assert_frame_equal(df, df_orig)


def test_infer_objects(using_copy_on_write):
    df = DataFrame({"a": [1, 2], "b": "c", "c": 1, "d": "x"})
    df_orig = df.copy()
    df2 = df.infer_objects()

    if using_copy_on_write:
        assert np.shares_memory(get_array(df2, "a"), get_array(df, "a"))
        assert np.shares_memory(get_array(df2, "b"), get_array(df, "b"))

    else:
        assert not np.shares_memory(get_array(df2, "a"), get_array(df, "a"))
        assert not np.shares_memory(get_array(df2, "b"), get_array(df, "b"))

    df2.iloc[0, 0] = 0
    df2.iloc[0, 1] = "d"
    if using_copy_on_write:
        assert not np.shares_memory(get_array(df2, "a"), get_array(df, "a"))
        assert not np.shares_memory(get_array(df2, "b"), get_array(df, "b"))
    tm.assert_frame_equal(df, df_orig)


def test_infer_objects_no_reference(using_copy_on_write):
    df = DataFrame(
        {
            "a": [1, 2],
            "b": "c",
            "c": 1,
            "d": Series(
                [Timestamp("2019-12-31"), Timestamp("2020-12-31")], dtype="object"
            ),
            "e": "b",
        }
    )
    df = df.infer_objects()

    arr_a = get_array(df, "a")
    arr_b = get_array(df, "b")
    arr_d = get_array(df, "d")

    df.iloc[0, 0] = 0
    df.iloc[0, 1] = "d"
    df.iloc[0, 3] = Timestamp("2018-12-31")
    if using_copy_on_write:
        assert np.shares_memory(arr_a, get_array(df, "a"))
        # TODO(CoW): Block splitting causes references here
        assert not np.shares_memory(arr_b, get_array(df, "b"))
        assert np.shares_memory(arr_d, get_array(df, "d"))


def test_infer_objects_reference(using_copy_on_write):
    df = DataFrame(
        {
            "a": [1, 2],
            "b": "c",
            "c": 1,
            "d": Series(
                [Timestamp("2019-12-31"), Timestamp("2020-12-31")], dtype="object"
            ),
        }
    )
    view = df[:]  # noqa: F841
    df = df.infer_objects()

    arr_a = get_array(df, "a")
    arr_b = get_array(df, "b")
    arr_d = get_array(df, "d")

    df.iloc[0, 0] = 0
    df.iloc[0, 1] = "d"
    df.iloc[0, 3] = Timestamp("2018-12-31")
    if using_copy_on_write:
        assert not np.shares_memory(arr_a, get_array(df, "a"))
        assert not np.shares_memory(arr_b, get_array(df, "b"))
        assert np.shares_memory(arr_d, get_array(df, "d"))


@pytest.mark.parametrize(
    "kwargs",
    [
        {"before": "a", "after": "b", "axis": 1},
        {"before": 0, "after": 1, "axis": 0},
    ],
)
def test_truncate(using_copy_on_write, kwargs):
    df = DataFrame({"a": [1, 2, 3], "b": 1, "c": 2})
    df_orig = df.copy()
    df2 = df.truncate(**kwargs)
    df2._mgr._verify_integrity()

    if using_copy_on_write:
        assert np.shares_memory(get_array(df2, "a"), get_array(df, "a"))
    else:
        assert not np.shares_memory(get_array(df2, "a"), get_array(df, "a"))

    df2.iloc[0, 0] = 0
    if using_copy_on_write:
        assert not np.shares_memory(get_array(df2, "a"), get_array(df, "a"))
    tm.assert_frame_equal(df, df_orig)


@pytest.mark.parametrize("method", ["assign", "drop_duplicates"])
def test_assign_drop_duplicates(using_copy_on_write, method):
    df = DataFrame({"a": [1, 2, 3]})
    df_orig = df.copy()
    df2 = getattr(df, method)()
    df2._mgr._verify_integrity()

    if using_copy_on_write:
        assert np.shares_memory(get_array(df2, "a"), get_array(df, "a"))
    else:
        assert not np.shares_memory(get_array(df2, "a"), get_array(df, "a"))

    df2.iloc[0, 0] = 0
    if using_copy_on_write:
        assert not np.shares_memory(get_array(df2, "a"), get_array(df, "a"))
    tm.assert_frame_equal(df, df_orig)


@pytest.mark.parametrize("obj", [Series([1, 2]), DataFrame({"a": [1, 2]})])
def test_take(using_copy_on_write, obj):
    # Check that no copy is made when we take all rows in original order
    obj_orig = obj.copy()
    obj2 = obj.take([0, 1])

    if using_copy_on_write:
        assert np.shares_memory(obj2.values, obj.values)
    else:
        assert not np.shares_memory(obj2.values, obj.values)

    obj2.iloc[0] = 0
    if using_copy_on_write:
        assert not np.shares_memory(obj2.values, obj.values)
    tm.assert_equal(obj, obj_orig)


@pytest.mark.parametrize("obj", [Series([1, 2]), DataFrame({"a": [1, 2]})])
def test_between_time(using_copy_on_write, obj):
    obj.index = date_range("2018-04-09", periods=2, freq="1D20min")
    obj_orig = obj.copy()
    obj2 = obj.between_time("0:00", "1:00")

    if using_copy_on_write:
        assert np.shares_memory(obj2.values, obj.values)
    else:
        assert not np.shares_memory(obj2.values, obj.values)

    obj2.iloc[0] = 0
    if using_copy_on_write:
        assert not np.shares_memory(obj2.values, obj.values)
    tm.assert_equal(obj, obj_orig)


def test_reindex_like(using_copy_on_write):
    df = DataFrame({"a": [1, 2], "b": "a"})
    other = DataFrame({"b": "a", "a": [1, 2]})

    df_orig = df.copy()
    df2 = df.reindex_like(other)

    if using_copy_on_write:
        assert np.shares_memory(get_array(df2, "a"), get_array(df, "a"))
    else:
        assert not np.shares_memory(get_array(df2, "a"), get_array(df, "a"))

    df2.iloc[0, 1] = 0
    if using_copy_on_write:
        assert not np.shares_memory(get_array(df2, "a"), get_array(df, "a"))
    tm.assert_frame_equal(df, df_orig)


def test_sort_index(using_copy_on_write):
    # GH 49473
    ser = Series([1, 2, 3])
    ser_orig = ser.copy()
    ser2 = ser.sort_index()

    if using_copy_on_write:
        assert np.shares_memory(ser.values, ser2.values)
    else:
        assert not np.shares_memory(ser.values, ser2.values)

    # mutating ser triggers a copy-on-write for the column / block
    ser2.iloc[0] = 0
    assert not np.shares_memory(ser2.values, ser.values)
    tm.assert_series_equal(ser, ser_orig)


@pytest.mark.parametrize(
    "obj, kwargs",
    [(Series([1, 2, 3], name="a"), {}), (DataFrame({"a": [1, 2, 3]}), {"by": "a"})],
)
def test_sort_values(using_copy_on_write, obj, kwargs):
    obj_orig = obj.copy()
    obj2 = obj.sort_values(**kwargs)

    if using_copy_on_write:
        assert np.shares_memory(get_array(obj2, "a"), get_array(obj, "a"))
    else:
        assert not np.shares_memory(get_array(obj2, "a"), get_array(obj, "a"))

    # mutating df triggers a copy-on-write for the column / block
    obj2.iloc[0] = 0
    assert not np.shares_memory(get_array(obj2, "a"), get_array(obj, "a"))
    tm.assert_equal(obj, obj_orig)


@pytest.mark.parametrize(
    "obj, kwargs",
    [(Series([1, 2, 3], name="a"), {}), (DataFrame({"a": [1, 2, 3]}), {"by": "a"})],
)
def test_sort_values_inplace(using_copy_on_write, obj, kwargs, warn_copy_on_write):
    obj_orig = obj.copy()
    view = obj[:]
    obj.sort_values(inplace=True, **kwargs)

    assert np.shares_memory(get_array(obj, "a"), get_array(view, "a"))

    # mutating obj triggers a copy-on-write for the column / block
    with tm.assert_cow_warning(warn_copy_on_write):
        obj.iloc[0] = 0
    if using_copy_on_write:
        assert not np.shares_memory(get_array(obj, "a"), get_array(view, "a"))
        tm.assert_equal(view, obj_orig)
    else:
        assert np.shares_memory(get_array(obj, "a"), get_array(view, "a"))


@pytest.mark.parametrize("decimals", [-1, 0, 1])
def test_round(using_copy_on_write, decimals):
    df = DataFrame({"a": [1, 2], "b": "c"})
    df_orig = df.copy()
    df2 = df.round(decimals=decimals)

    if using_copy_on_write:
        assert np.shares_memory(get_array(df2, "b"), get_array(df, "b"))
        # TODO: Make inplace by using out parameter of ndarray.round?
        if decimals >= 0:
            # Ensure lazy copy if no-op
            assert np.shares_memory(get_array(df2, "a"), get_array(df, "a"))
        else:
            assert not np.shares_memory(get_array(df2, "a"), get_array(df, "a"))
    else:
        assert not np.shares_memory(get_array(df2, "b"), get_array(df, "b"))

    df2.iloc[0, 1] = "d"
    df2.iloc[0, 0] = 4
    if using_copy_on_write:
        assert not np.shares_memory(get_array(df2, "b"), get_array(df, "b"))
        assert not np.shares_memory(get_array(df2, "a"), get_array(df, "a"))
    tm.assert_frame_equal(df, df_orig)


def test_reorder_levels(using_copy_on_write):
    index = MultiIndex.from_tuples(
        [(1, 1), (1, 2), (2, 1), (2, 2)], names=["one", "two"]
    )
    df = DataFrame({"a": [1, 2, 3, 4]}, index=index)
    df_orig = df.copy()
    df2 = df.reorder_levels(order=["two", "one"])

    if using_copy_on_write:
        assert np.shares_memory(get_array(df2, "a"), get_array(df, "a"))
    else:
        assert not np.shares_memory(get_array(df2, "a"), get_array(df, "a"))

    df2.iloc[0, 0] = 0
    if using_copy_on_write:
        assert not np.shares_memory(get_array(df2, "a"), get_array(df, "a"))
    tm.assert_frame_equal(df, df_orig)


def test_series_reorder_levels(using_copy_on_write):
    index = MultiIndex.from_tuples(
        [(1, 1), (1, 2), (2, 1), (2, 2)], names=["one", "two"]
    )
    ser = Series([1, 2, 3, 4], index=index)
    ser_orig = ser.copy()
    ser2 = ser.reorder_levels(order=["two", "one"])

    if using_copy_on_write:
        assert np.shares_memory(ser2.values, ser.values)
    else:
        assert not np.shares_memory(ser2.values, ser.values)

    ser2.iloc[0] = 0
    if using_copy_on_write:
        assert not np.shares_memory(ser2.values, ser.values)
    tm.assert_series_equal(ser, ser_orig)


@pytest.mark.parametrize("obj", [Series([1, 2, 3]), DataFrame({"a": [1, 2, 3]})])
def test_swaplevel(using_copy_on_write, obj):
    index = MultiIndex.from_tuples([(1, 1), (1, 2), (2, 1)], names=["one", "two"])
    obj.index = index
    obj_orig = obj.copy()
    obj2 = obj.swaplevel()

    if using_copy_on_write:
        assert np.shares_memory(obj2.values, obj.values)
    else:
        assert not np.shares_memory(obj2.values, obj.values)

    obj2.iloc[0] = 0
    if using_copy_on_write:
        assert not np.shares_memory(obj2.values, obj.values)
    tm.assert_equal(obj, obj_orig)


def test_frame_set_axis(using_copy_on_write):
    # GH 49473
    df = DataFrame({"a": [1, 2, 3], "b": [4, 5, 6], "c": [0.1, 0.2, 0.3]})
    df_orig = df.copy()
    df2 = df.set_axis(["a", "b", "c"], axis="index")

    if using_copy_on_write:
        assert np.shares_memory(get_array(df2, "a"), get_array(df, "a"))
    else:
        assert not np.shares_memory(get_array(df2, "a"), get_array(df, "a"))

    # mutating df2 triggers a copy-on-write for that column / block
    df2.iloc[0, 0] = 0
    assert not np.shares_memory(get_array(df2, "a"), get_array(df, "a"))
    tm.assert_frame_equal(df, df_orig)


def test_series_set_axis(using_copy_on_write):
    # GH 49473
    ser = Series([1, 2, 3])
    ser_orig = ser.copy()
    ser2 = ser.set_axis(["a", "b", "c"], axis="index")

    if using_copy_on_write:
        assert np.shares_memory(ser, ser2)
    else:
        assert not np.shares_memory(ser, ser2)

    # mutating ser triggers a copy-on-write for the column / block
    ser2.iloc[0] = 0
    assert not np.shares_memory(ser2, ser)
    tm.assert_series_equal(ser, ser_orig)


def test_set_flags(using_copy_on_write, warn_copy_on_write):
    ser = Series([1, 2, 3])
    ser_orig = ser.copy()
    ser2 = ser.set_flags(allows_duplicate_labels=False)

    assert np.shares_memory(ser, ser2)

    # mutating ser triggers a copy-on-write for the column / block
    with tm.assert_cow_warning(warn_copy_on_write):
        ser2.iloc[0] = 0
    if using_copy_on_write:
        assert not np.shares_memory(ser2, ser)
        tm.assert_series_equal(ser, ser_orig)
    else:
        assert np.shares_memory(ser2, ser)
        expected = Series([0, 2, 3])
        tm.assert_series_equal(ser, expected)


@pytest.mark.parametrize("kwargs", [{"mapper": "test"}, {"index": "test"}])
def test_rename_axis(using_copy_on_write, kwargs):
    df = DataFrame({"a": [1, 2, 3, 4]}, index=Index([1, 2, 3, 4], name="a"))
    df_orig = df.copy()
    df2 = df.rename_axis(**kwargs)

    if using_copy_on_write:
        assert np.shares_memory(get_array(df2, "a"), get_array(df, "a"))
    else:
        assert not np.shares_memory(get_array(df2, "a"), get_array(df, "a"))

    df2.iloc[0, 0] = 0
    if using_copy_on_write:
        assert not np.shares_memory(get_array(df2, "a"), get_array(df, "a"))
    tm.assert_frame_equal(df, df_orig)


@pytest.mark.parametrize(
    "func, tz", [("tz_convert", "Europe/Berlin"), ("tz_localize", None)]
)
def test_tz_convert_localize(using_copy_on_write, func, tz):
    # GH 49473
    ser = Series(
        [1, 2], index=date_range(start="2014-08-01 09:00", freq="h", periods=2, tz=tz)
    )
    ser_orig = ser.copy()
    ser2 = getattr(ser, func)("US/Central")

    if using_copy_on_write:
        assert np.shares_memory(ser.values, ser2.values)
    else:
        assert not np.shares_memory(ser.values, ser2.values)

    # mutating ser triggers a copy-on-write for the column / block
    ser2.iloc[0] = 0
    assert not np.shares_memory(ser2.values, ser.values)
    tm.assert_series_equal(ser, ser_orig)


def test_droplevel(using_copy_on_write):
    # GH 49473
    index = MultiIndex.from_tuples([(1, 1), (1, 2), (2, 1)], names=["one", "two"])
    df = DataFrame({"a": [1, 2, 3], "b": [4, 5, 6], "c": [7, 8, 9]}, index=index)
    df_orig = df.copy()
    df2 = df.droplevel(0)

    if using_copy_on_write:
        assert np.shares_memory(get_array(df2, "c"), get_array(df, "c"))
        assert np.shares_memory(get_array(df2, "a"), get_array(df, "a"))
    else:
        assert not np.shares_memory(get_array(df2, "c"), get_array(df, "c"))
        assert not np.shares_memory(get_array(df2, "a"), get_array(df, "a"))

    # mutating df2 triggers a copy-on-write for that column / block
    df2.iloc[0, 0] = 0

    assert not np.shares_memory(get_array(df2, "a"), get_array(df, "a"))
    if using_copy_on_write:
        assert np.shares_memory(get_array(df2, "b"), get_array(df, "b"))

    tm.assert_frame_equal(df, df_orig)


def test_squeeze(using_copy_on_write, warn_copy_on_write):
    df = DataFrame({"a": [1, 2, 3]})
    df_orig = df.copy()
    series = df.squeeze()

    # Should share memory regardless of CoW since squeeze is just an iloc
    assert np.shares_memory(series.values, get_array(df, "a"))

    # mutating squeezed df triggers a copy-on-write for that column/block
    with tm.assert_cow_warning(warn_copy_on_write):
        series.iloc[0] = 0
    if using_copy_on_write:
        assert not np.shares_memory(series.values, get_array(df, "a"))
        tm.assert_frame_equal(df, df_orig)
    else:
        # Without CoW the original will be modified
        assert np.shares_memory(series.values, get_array(df, "a"))
        assert df.loc[0, "a"] == 0


def test_items(using_copy_on_write, warn_copy_on_write):
    df = DataFrame({"a": [1, 2, 3], "b": [4, 5, 6], "c": [7, 8, 9]})
    df_orig = df.copy()

    # Test this twice, since the second time, the item cache will be
    # triggered, and we want to make sure it still works then.
    for i in range(2):
        for name, ser in df.items():
            assert np.shares_memory(get_array(ser, name), get_array(df, name))

            # mutating df triggers a copy-on-write for that column / block
            with tm.assert_cow_warning(warn_copy_on_write):
                ser.iloc[0] = 0

            if using_copy_on_write:
                assert not np.shares_memory(get_array(ser, name), get_array(df, name))
                tm.assert_frame_equal(df, df_orig)
            else:
                # Original frame will be modified
                assert df.loc[0, name] == 0


@pytest.mark.parametrize("dtype", ["int64", "Int64"])
def test_putmask(using_copy_on_write, dtype):
    df = DataFrame({"a": [1, 2], "b": 1, "c": 2}, dtype=dtype)
    view = df[:]
    df_orig = df.copy()
    df[df == df] = 5

    if using_copy_on_write:
        assert not np.shares_memory(get_array(view, "a"), get_array(df, "a"))
        tm.assert_frame_equal(view, df_orig)
    else:
        # Without CoW the original will be modified
        assert np.shares_memory(get_array(view, "a"), get_array(df, "a"))
        assert view.iloc[0, 0] == 5


@pytest.mark.parametrize("dtype", ["int64", "Int64"])
def test_putmask_no_reference(using_copy_on_write, dtype):
    df = DataFrame({"a": [1, 2], "b": 1, "c": 2}, dtype=dtype)
    arr_a = get_array(df, "a")
    df[df == df] = 5

    if using_copy_on_write:
        assert np.shares_memory(arr_a, get_array(df, "a"))


@pytest.mark.parametrize("dtype", ["float64", "Float64"])
def test_putmask_aligns_rhs_no_reference(using_copy_on_write, dtype):
    df = DataFrame({"a": [1.5, 2], "b": 1.5}, dtype=dtype)
    arr_a = get_array(df, "a")
    df[df == df] = DataFrame({"a": [5.5, 5]})

    if using_copy_on_write:
        assert np.shares_memory(arr_a, get_array(df, "a"))


@pytest.mark.parametrize(
    "val, exp, warn", [(5.5, True, FutureWarning), (5, False, None)]
)
def test_putmask_dont_copy_some_blocks(using_copy_on_write, val, exp, warn):
    df = DataFrame({"a": [1, 2], "b": 1, "c": 1.5})
    view = df[:]
    df_orig = df.copy()
    indexer = DataFrame(
        [[True, False, False], [True, False, False]], columns=list("abc")
    )
    with tm.assert_produces_warning(warn, match="incompatible dtype"):
        df[indexer] = val

    if using_copy_on_write:
        assert not np.shares_memory(get_array(view, "a"), get_array(df, "a"))
        # TODO(CoW): Could split blocks to avoid copying the whole block
        assert np.shares_memory(get_array(view, "b"), get_array(df, "b")) is exp
        assert np.shares_memory(get_array(view, "c"), get_array(df, "c"))
        assert df._mgr._has_no_reference(1) is not exp
        assert not df._mgr._has_no_reference(2)
        tm.assert_frame_equal(view, df_orig)
    elif val == 5:
        # Without CoW the original will be modified, the other case upcasts, e.g. copy
        assert np.shares_memory(get_array(view, "a"), get_array(df, "a"))
        assert np.shares_memory(get_array(view, "c"), get_array(df, "c"))
        assert view.iloc[0, 0] == 5


@pytest.mark.parametrize("dtype", ["int64", "Int64"])
@pytest.mark.parametrize(
    "func",
    [
        lambda ser: ser.where(ser > 0, 10),
        lambda ser: ser.mask(ser <= 0, 10),
    ],
)
def test_where_mask_noop(using_copy_on_write, dtype, func):
    ser = Series([1, 2, 3], dtype=dtype)
    ser_orig = ser.copy()

    result = func(ser)

    if using_copy_on_write:
        assert np.shares_memory(get_array(ser), get_array(result))
    else:
        assert not np.shares_memory(get_array(ser), get_array(result))

    result.iloc[0] = 10
    if using_copy_on_write:
        assert not np.shares_memory(get_array(ser), get_array(result))
    tm.assert_series_equal(ser, ser_orig)


@pytest.mark.parametrize("dtype", ["int64", "Int64"])
@pytest.mark.parametrize(
    "func",
    [
        lambda ser: ser.where(ser < 0, 10),
        lambda ser: ser.mask(ser >= 0, 10),
    ],
)
def test_where_mask(using_copy_on_write, dtype, func):
    ser = Series([1, 2, 3], dtype=dtype)
    ser_orig = ser.copy()

    result = func(ser)

    assert not np.shares_memory(get_array(ser), get_array(result))
    tm.assert_series_equal(ser, ser_orig)


@pytest.mark.parametrize("dtype, val", [("int64", 10.5), ("Int64", 10)])
@pytest.mark.parametrize(
    "func",
    [
        lambda df, val: df.where(df < 0, val),
        lambda df, val: df.mask(df >= 0, val),
    ],
)
def test_where_mask_noop_on_single_column(using_copy_on_write, dtype, val, func):
    df = DataFrame({"a": [1, 2, 3], "b": [-4, -5, -6]}, dtype=dtype)
    df_orig = df.copy()

    result = func(df, val)

    if using_copy_on_write:
        assert np.shares_memory(get_array(df, "b"), get_array(result, "b"))
        assert not np.shares_memory(get_array(df, "a"), get_array(result, "a"))
    else:
        assert not np.shares_memory(get_array(df, "b"), get_array(result, "b"))

    result.iloc[0, 1] = 10
    if using_copy_on_write:
        assert not np.shares_memory(get_array(df, "b"), get_array(result, "b"))
    tm.assert_frame_equal(df, df_orig)


@pytest.mark.parametrize("func", ["mask", "where"])
def test_chained_where_mask(using_copy_on_write, func):
    df = DataFrame({"a": [1, 4, 2], "b": 1})
    df_orig = df.copy()
    if using_copy_on_write:
        with tm.raises_chained_assignment_error():
            getattr(df["a"], func)(df["a"] > 2, 5, inplace=True)
        tm.assert_frame_equal(df, df_orig)

        with tm.raises_chained_assignment_error():
            getattr(df[["a"]], func)(df["a"] > 2, 5, inplace=True)
        tm.assert_frame_equal(df, df_orig)


def test_asfreq_noop(using_copy_on_write):
    df = DataFrame(
        {"a": [0.0, None, 2.0, 3.0]},
        index=date_range("1/1/2000", periods=4, freq="min"),
    )
    df_orig = df.copy()
    df2 = df.asfreq(freq="min")

    if using_copy_on_write:
        assert np.shares_memory(get_array(df2, "a"), get_array(df, "a"))
    else:
        assert not np.shares_memory(get_array(df2, "a"), get_array(df, "a"))

    # mutating df2 triggers a copy-on-write for that column / block
    df2.iloc[0, 0] = 0

    assert not np.shares_memory(get_array(df2, "a"), get_array(df, "a"))
    tm.assert_frame_equal(df, df_orig)


def test_iterrows(using_copy_on_write):
    df = DataFrame({"a": 0, "b": 1}, index=[1, 2, 3])
    df_orig = df.copy()

    for _, sub in df.iterrows():
        sub.iloc[0] = 100
    if using_copy_on_write:
        tm.assert_frame_equal(df, df_orig)


def test_interpolate_creates_copy(using_copy_on_write, warn_copy_on_write):
    # GH#51126
    df = DataFrame({"a": [1.5, np.nan, 3]})
    view = df[:]
    expected = df.copy()

    df.ffill(inplace=True)
    with tm.assert_cow_warning(warn_copy_on_write):
        df.iloc[0, 0] = 100.5

    if using_copy_on_write:
        tm.assert_frame_equal(view, expected)
    else:
        expected = DataFrame({"a": [100.5, 1.5, 3]})
        tm.assert_frame_equal(view, expected)


def test_isetitem(using_copy_on_write):
    df = DataFrame({"a": [1, 2, 3], "b": [4, 5, 6], "c": [7, 8, 9]})
    df_orig = df.copy()
    df2 = df.copy(deep=None)  # Trigger a CoW
    df2.isetitem(1, np.array([-1, -2, -3]))  # This is inplace

    if using_copy_on_write:
        assert np.shares_memory(get_array(df, "c"), get_array(df2, "c"))
        assert np.shares_memory(get_array(df, "a"), get_array(df2, "a"))
    else:
        assert not np.shares_memory(get_array(df, "c"), get_array(df2, "c"))
        assert not np.shares_memory(get_array(df, "a"), get_array(df2, "a"))

    df2.loc[0, "a"] = 0
    tm.assert_frame_equal(df, df_orig)  # Original is unchanged

    if using_copy_on_write:
        assert np.shares_memory(get_array(df, "c"), get_array(df2, "c"))
    else:
        assert not np.shares_memory(get_array(df, "c"), get_array(df2, "c"))


@pytest.mark.parametrize(
    "dtype", ["int64", "float64"], ids=["single-block", "mixed-block"]
)
def test_isetitem_series(using_copy_on_write, dtype):
    df = DataFrame({"a": [1, 2, 3], "b": np.array([4, 5, 6], dtype=dtype)})
    ser = Series([7, 8, 9])
    ser_orig = ser.copy()
    df.isetitem(0, ser)

    if using_copy_on_write:
        assert np.shares_memory(get_array(df, "a"), get_array(ser))
        assert not df._mgr._has_no_reference(0)

    # mutating dataframe doesn't update series
    df.loc[0, "a"] = 0
    tm.assert_series_equal(ser, ser_orig)

    # mutating series doesn't update dataframe
    df = DataFrame({"a": [1, 2, 3], "b": np.array([4, 5, 6], dtype=dtype)})
    ser = Series([7, 8, 9])
    df.isetitem(0, ser)

    ser.loc[0] = 0
    expected = DataFrame({"a": [7, 8, 9], "b": np.array([4, 5, 6], dtype=dtype)})
    tm.assert_frame_equal(df, expected)


def test_isetitem_frame(using_copy_on_write):
    df = DataFrame({"a": [1, 2, 3], "b": 1, "c": 2})
    rhs = DataFrame({"a": [4, 5, 6], "b": 2})
    df.isetitem([0, 1], rhs)
    if using_copy_on_write:
        assert np.shares_memory(get_array(df, "a"), get_array(rhs, "a"))
        assert np.shares_memory(get_array(df, "b"), get_array(rhs, "b"))
        assert not df._mgr._has_no_reference(0)
    else:
        assert not np.shares_memory(get_array(df, "a"), get_array(rhs, "a"))
        assert not np.shares_memory(get_array(df, "b"), get_array(rhs, "b"))
    expected = df.copy()
    rhs.iloc[0, 0] = 100
    rhs.iloc[0, 1] = 100
    tm.assert_frame_equal(df, expected)


@pytest.mark.parametrize("key", ["a", ["a"]])
def test_get(using_copy_on_write, warn_copy_on_write, key):
    df = DataFrame({"a": [1, 2, 3], "b": [4, 5, 6]})
    df_orig = df.copy()

    result = df.get(key)

    if using_copy_on_write:
        assert np.shares_memory(get_array(result, "a"), get_array(df, "a"))
        result.iloc[0] = 0
        assert not np.shares_memory(get_array(result, "a"), get_array(df, "a"))
        tm.assert_frame_equal(df, df_orig)
    else:
        # for non-CoW it depends on whether we got a Series or DataFrame if it
        # is a view or copy or triggers a warning or not
        if warn_copy_on_write:
            warn = FutureWarning if isinstance(key, str) else None
        else:
            warn = SettingWithCopyWarning if isinstance(key, list) else None
        with pd.option_context("chained_assignment", "warn"):
            with tm.assert_produces_warning(warn):
                result.iloc[0] = 0

        if isinstance(key, list):
            tm.assert_frame_equal(df, df_orig)
        else:
            assert df.iloc[0, 0] == 0


@pytest.mark.parametrize("axis, key", [(0, 0), (1, "a")])
@pytest.mark.parametrize(
    "dtype", ["int64", "float64"], ids=["single-block", "mixed-block"]
)
def test_xs(
    using_copy_on_write, warn_copy_on_write, using_array_manager, axis, key, dtype
):
    single_block = (dtype == "int64") and not using_array_manager
    is_view = single_block or (using_array_manager and axis == 1)
    df = DataFrame(
        {"a": [1, 2, 3], "b": [4, 5, 6], "c": np.array([7, 8, 9], dtype=dtype)}
    )
    df_orig = df.copy()

    result = df.xs(key, axis=axis)

    if axis == 1 or single_block:
        assert np.shares_memory(get_array(df, "a"), get_array(result))
    elif using_copy_on_write:
        assert result._mgr._has_no_reference(0)

    if using_copy_on_write or (is_view and not warn_copy_on_write):
        result.iloc[0] = 0
    elif warn_copy_on_write:
        with tm.assert_cow_warning(single_block or axis == 1):
            result.iloc[0] = 0
    else:
        with pd.option_context("chained_assignment", "warn"):
            with tm.assert_produces_warning(SettingWithCopyWarning):
                result.iloc[0] = 0

    if using_copy_on_write or (not single_block and axis == 0):
        tm.assert_frame_equal(df, df_orig)
    else:
        assert df.iloc[0, 0] == 0


@pytest.mark.parametrize("axis", [0, 1])
@pytest.mark.parametrize("key, level", [("l1", 0), (2, 1)])
def test_xs_multiindex(
    using_copy_on_write, warn_copy_on_write, using_array_manager, key, level, axis
):
    arr = np.arange(18).reshape(6, 3)
    index = MultiIndex.from_product([["l1", "l2"], [1, 2, 3]], names=["lev1", "lev2"])
    df = DataFrame(arr, index=index, columns=list("abc"))
    if axis == 1:
        df = df.transpose().copy()
    df_orig = df.copy()

    result = df.xs(key, level=level, axis=axis)

    if level == 0:
        assert np.shares_memory(
            get_array(df, df.columns[0]), get_array(result, result.columns[0])
        )

    if warn_copy_on_write:
        warn = FutureWarning if level == 0 else None
    elif not using_copy_on_write and not using_array_manager:
        warn = SettingWithCopyWarning
    else:
        warn = None
    with pd.option_context("chained_assignment", "warn"):
        with tm.assert_produces_warning(warn):
            result.iloc[0, 0] = 0

    tm.assert_frame_equal(df, df_orig)


def test_update_frame(using_copy_on_write):
    df1 = DataFrame({"a": [1.0, 2.0, 3.0], "b": [4.0, 5.0, 6.0]})
    df2 = DataFrame({"b": [100.0]}, index=[1])
    df1_orig = df1.copy()
    view = df1[:]

    df1.update(df2)

    expected = DataFrame({"a": [1.0, 2.0, 3.0], "b": [4.0, 100.0, 6.0]})
    tm.assert_frame_equal(df1, expected)
    if using_copy_on_write:
        # df1 is updated, but its view not
        tm.assert_frame_equal(view, df1_orig)
        assert np.shares_memory(get_array(df1, "a"), get_array(view, "a"))
        assert not np.shares_memory(get_array(df1, "b"), get_array(view, "b"))
    else:
        tm.assert_frame_equal(view, expected)


def test_update_series(using_copy_on_write):
    ser1 = Series([1.0, 2.0, 3.0])
    ser2 = Series([100.0], index=[1])
    ser1_orig = ser1.copy()
    view = ser1[:]

    ser1.update(ser2)

    expected = Series([1.0, 100.0, 3.0])
    tm.assert_series_equal(ser1, expected)
    if using_copy_on_write:
        # ser1 is updated, but its view not
        tm.assert_series_equal(view, ser1_orig)
    else:
        tm.assert_series_equal(view, expected)


def test_update_chained_assignment(using_copy_on_write):
    df = DataFrame({"a": [1, 2, 3]})
    ser2 = Series([100.0], index=[1])
    df_orig = df.copy()
    if using_copy_on_write:
        with tm.raises_chained_assignment_error():
            df["a"].update(ser2)
        tm.assert_frame_equal(df, df_orig)

        with tm.raises_chained_assignment_error():
            df[["a"]].update(ser2.to_frame())
        tm.assert_frame_equal(df, df_orig)


def test_inplace_arithmetic_series():
    ser = Series([1, 2, 3])
    data = get_array(ser)
    ser *= 2
    assert np.shares_memory(get_array(ser), data)
    tm.assert_numpy_array_equal(data, get_array(ser))


def test_inplace_arithmetic_series_with_reference(
    using_copy_on_write, warn_copy_on_write
):
    ser = Series([1, 2, 3])
    ser_orig = ser.copy()
    view = ser[:]
    with tm.assert_cow_warning(warn_copy_on_write):
        ser *= 2
    if using_copy_on_write:
        assert not np.shares_memory(get_array(ser), get_array(view))
        tm.assert_series_equal(ser_orig, view)
    else:
        assert np.shares_memory(get_array(ser), get_array(view))


@pytest.mark.parametrize("copy", [True, False])
def test_transpose(using_copy_on_write, copy, using_array_manager):
    df = DataFrame({"a": [1, 2, 3], "b": 1})
    df_orig = df.copy()
    result = df.transpose(copy=copy)

    if not copy and not using_array_manager or using_copy_on_write:
        assert np.shares_memory(get_array(df, "a"), get_array(result, 0))
    else:
        assert not np.shares_memory(get_array(df, "a"), get_array(result, 0))

    result.iloc[0, 0] = 100
    if using_copy_on_write:
        tm.assert_frame_equal(df, df_orig)


def test_transpose_different_dtypes(using_copy_on_write):
    df = DataFrame({"a": [1, 2, 3], "b": 1.5})
    df_orig = df.copy()
    result = df.T

    assert not np.shares_memory(get_array(df, "a"), get_array(result, 0))
    result.iloc[0, 0] = 100
    if using_copy_on_write:
        tm.assert_frame_equal(df, df_orig)


def test_transpose_ea_single_column(using_copy_on_write):
    df = DataFrame({"a": [1, 2, 3]}, dtype="Int64")
    result = df.T

    assert not np.shares_memory(get_array(df, "a"), get_array(result, 0))


def test_transform_frame(using_copy_on_write, warn_copy_on_write):
    df = DataFrame({"a": [1, 2, 3], "b": 1})
    df_orig = df.copy()

    def func(ser):
        ser.iloc[0] = 100
        return ser

    with tm.assert_cow_warning(warn_copy_on_write):
        df.transform(func)
    if using_copy_on_write:
        tm.assert_frame_equal(df, df_orig)


def test_transform_series(using_copy_on_write, warn_copy_on_write):
    ser = Series([1, 2, 3])
    ser_orig = ser.copy()

    def func(ser):
        ser.iloc[0] = 100
        return ser

    # TODO(CoW-warn) should warn?
    ser.transform(func)
    if using_copy_on_write:
        tm.assert_series_equal(ser, ser_orig)


def test_count_read_only_array():
    df = DataFrame({"a": [1, 2], "b": 3})
    result = df.count()
    result.iloc[0] = 100
    expected = Series([100, 2], index=["a", "b"])
    tm.assert_series_equal(result, expected)


def test_series_view(using_copy_on_write, warn_copy_on_write):
    ser = Series([1, 2, 3])
    ser_orig = ser.copy()

    ser2 = ser.view()
    assert np.shares_memory(get_array(ser), get_array(ser2))
    if using_copy_on_write:
        assert not ser2._mgr._has_no_reference(0)

    with tm.assert_cow_warning(warn_copy_on_write):
        ser2.iloc[0] = 100

    if using_copy_on_write:
        tm.assert_series_equal(ser_orig, ser)
    else:
        expected = Series([100, 2, 3])
        tm.assert_series_equal(ser, expected)


def test_insert_series(using_copy_on_write):
    df = DataFrame({"a": [1, 2, 3]})
    ser = Series([1, 2, 3])
    ser_orig = ser.copy()
    df.insert(loc=1, value=ser, column="b")
    if using_copy_on_write:
        assert np.shares_memory(get_array(ser), get_array(df, "b"))
        assert not df._mgr._has_no_reference(1)
    else:
        assert not np.shares_memory(get_array(ser), get_array(df, "b"))

    df.iloc[0, 1] = 100
    tm.assert_series_equal(ser, ser_orig)


def test_eval(using_copy_on_write):
    df = DataFrame({"a": [1, 2, 3], "b": 1})
    df_orig = df.copy()

    result = df.eval("c = a+b")
    if using_copy_on_write:
        assert np.shares_memory(get_array(df, "a"), get_array(result, "a"))
    else:
        assert not np.shares_memory(get_array(df, "a"), get_array(result, "a"))

    result.iloc[0, 0] = 100
    tm.assert_frame_equal(df, df_orig)


def test_eval_inplace(using_copy_on_write):
    df = DataFrame({"a": [1, 2, 3], "b": 1})
    df_orig = df.copy()
    df_view = df[:]

    df.eval("c = a+b", inplace=True)
    assert np.shares_memory(get_array(df, "a"), get_array(df_view, "a"))

    df.iloc[0, 0] = 100
    if using_copy_on_write:
        tm.assert_frame_equal(df_view, df_orig)<|MERGE_RESOLUTION|>--- conflicted
+++ resolved
@@ -46,18 +46,12 @@
     df = DataFrame({"a": [1, 2, 3], "b": [4, 5, 6], "c": [0.1, 0.2, 0.3]})
     df_copy = df.copy(deep=False)
 
-<<<<<<< HEAD
-    if using_copy_on_write:
-        assert df_copy.index is not df.index
-        assert df_copy.columns is not df.columns
-=======
     # the shallow copy also makes a shallow copy of the index
     if using_copy_on_write:
         assert df_copy.index is not df.index
         assert df_copy.columns is not df.columns
         assert df_copy.index.is_(df.index)
         assert df_copy.columns.is_(df.columns)
->>>>>>> 1d566724
     else:
         assert df_copy.index is df.index
         assert df_copy.columns is df.columns
