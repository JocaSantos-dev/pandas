from __future__ import annotations

import pytest

import pandas as pd
from pandas import api
import pandas._testing as tm
from pandas.api import (
    extensions as api_extensions,
    indexers as api_indexers,
    interchange as api_interchange,
    types as api_types,
    typing as api_typing,
)


class Base:
    def check(self, namespace, expected, ignored=None):
        # see which names are in the namespace, minus optional
        # ignored ones
        # compare vs the expected

        result = sorted(
            f for f in dir(namespace) if not f.startswith("__") and f != "annotations"
        )
        if ignored is not None:
            result = sorted(set(result) - set(ignored))

        expected = sorted(expected)
        tm.assert_almost_equal(result, expected)


class TestPDApi(Base):
    # these are optionally imported based on testing
    # & need to be ignored
    ignored = ["tests", "locale", "conftest", "_version_meson"]

    # top-level sub-packages
    public_lib = [
        "api",
        "arrays",
        "options",
        "test",
        "testing",
        "errors",
        "plotting",
        "io",
        "tseries",
    ]
    private_lib = ["compat", "core", "pandas", "util", "_built_with_meson"]

    # misc
    misc = ["IndexSlice", "NaT", "NA"]

    # top-level classes
    classes = [
        "ArrowDtype",
        "Categorical",
        "CategoricalIndex",
        "DataFrame",
        "DateOffset",
        "DatetimeIndex",
        "ExcelFile",
        "ExcelWriter",
        "Flags",
        "Grouper",
        "HDFStore",
        "Index",
        "MultiIndex",
        "Period",
        "PeriodIndex",
        "RangeIndex",
        "Series",
        "SparseDtype",
        "StringDtype",
        "Timedelta",
        "TimedeltaIndex",
        "Timestamp",
        "Interval",
        "IntervalIndex",
        "CategoricalDtype",
        "PeriodDtype",
        "IntervalDtype",
        "DatetimeTZDtype",
        "BooleanDtype",
        "Int8Dtype",
        "Int16Dtype",
        "Int32Dtype",
        "Int64Dtype",
        "UInt8Dtype",
        "UInt16Dtype",
        "UInt32Dtype",
        "UInt64Dtype",
        "Float32Dtype",
        "Float64Dtype",
        "NamedAgg",
    ]

    # these are already deprecated; awaiting removal
    deprecated_classes: list[str] = []

    # external modules exposed in pandas namespace
    modules: list[str] = []

    # top-level functions
    funcs = [
        "array",
        "bdate_range",
        "concat",
        "crosstab",
        "cut",
        "date_range",
        "interval_range",
        "eval",
        "factorize",
        "get_dummies",
        "from_dummies",
        "infer_freq",
        "isna",
        "isnull",
        "lreshape",
        "melt",
        "notna",
        "notnull",
        "offsets",
        "merge",
        "merge_ordered",
        "merge_asof",
        "period_range",
        "pivot",
        "pivot_table",
        "qcut",
        "show_versions",
        "timedelta_range",
        "unique",
        "wide_to_long",
    ]

    # top-level option funcs
    funcs_option = [
        "reset_option",
        "describe_option",
        "get_option",
        "option_context",
        "set_option",
        "set_eng_float_format",
    ]

    # top-level read_* funcs
    funcs_read = [
        "read_clipboard",
        "read_csv",
        "read_excel",
        "read_fwf",
        "read_hdf",
        "read_html",
        "read_xml",
        "read_json",
        "read_pickle",
        "read_sas",
        "read_sql",
        "read_sql_query",
        "read_sql_table",
        "read_stata",
        "read_table",
        "read_feather",
        "read_parquet",
        "read_orc",
        "read_spss",
    ]

    # top-level json funcs
    funcs_json = ["json_normalize"]

    # top-level to_* funcs
    funcs_to = ["to_datetime", "to_numeric", "to_pickle", "to_timedelta"]

    # top-level to deprecate in the future
    deprecated_funcs_in_future: list[str] = []

    # these are already deprecated; awaiting removal
    deprecated_funcs: list[str] = []

    # private modules in pandas namespace
    private_modules = [
        "_config",
        "_libs",
        "_is_numpy_dev",
        "_pandas_datetime_CAPI",
        "_pandas_parser_CAPI",
        "_testing",
        "_typing",
    ]
    if not pd._built_with_meson:
        private_modules.append("_version")

    def test_api(self):
        checkthese = (
            self.public_lib
            + self.private_lib
            + self.misc
            + self.modules
            + self.classes
            + self.funcs
            + self.funcs_option
            + self.funcs_read
            + self.funcs_json
            + self.funcs_to
            + self.private_modules
        )
        self.check(namespace=pd, expected=checkthese, ignored=self.ignored)

    def test_api_all(self):
        expected = set(
            self.public_lib
            + self.misc
            + self.modules
            + self.classes
            + self.funcs
            + self.funcs_option
            + self.funcs_read
            + self.funcs_json
            + self.funcs_to
        ) - set(self.deprecated_classes)
        actual = set(pd.__all__)

        extraneous = actual - expected
        assert not extraneous

        missing = expected - actual
        assert not missing

    def test_depr(self):
        deprecated_list = (
            self.deprecated_classes
            + self.deprecated_funcs
            + self.deprecated_funcs_in_future
        )
        for depr in deprecated_list:
            with tm.assert_produces_warning(FutureWarning):
                _ = getattr(pd, depr)


class TestApi(Base):
    allowed_api_dirs = [
        "types",
        "extensions",
        "indexers",
        "interchange",
        "typing",
        "internals",
    ]
    allowed_typing = [
        "DataFrameGroupBy",
        "DatetimeIndexResamplerGroupby",
        "Expanding",
        "ExpandingGroupby",
        "ExponentialMovingWindow",
        "ExponentialMovingWindowGroupby",
        "FrozenList",
        "JsonReader",
        "NaTType",
        "NAType",
        "PeriodIndexResamplerGroupby",
        "Resampler",
        "Rolling",
        "RollingGroupby",
        "SeriesGroupBy",
        "StataReader",
        "SASReader",
        "TimedeltaIndexResamplerGroupby",
        "TimeGrouper",
        "Window",
    ]
    allowed_api_types = [
        "is_any_real_numeric_dtype",
        "is_array_like",
        "is_bool",
        "is_bool_dtype",
        "is_categorical_dtype",
        "is_complex",
        "is_complex_dtype",
        "is_datetime64_any_dtype",
        "is_datetime64_dtype",
        "is_datetime64_ns_dtype",
        "is_datetime64tz_dtype",
        "is_dict_like",
        "is_dtype_equal",
        "is_extension_array_dtype",
        "is_file_like",
        "is_float",
        "is_float_dtype",
        "is_hashable",
        "is_int64_dtype",
        "is_integer",
        "is_integer_dtype",
        "is_interval_dtype",
        "is_iterator",
        "is_list_like",
        "is_named_tuple",
        "is_number",
        "is_numeric_dtype",
        "is_object_dtype",
        "is_period_dtype",
        "is_re",
        "is_re_compilable",
        "is_scalar",
        "is_signed_integer_dtype",
        "is_sparse",
        "is_string_dtype",
        "is_timedelta64_dtype",
        "is_timedelta64_ns_dtype",
        "is_unsigned_integer_dtype",
        "pandas_dtype",
        "infer_dtype",
        "union_categoricals",
        "CategoricalDtype",
        "DatetimeTZDtype",
        "IntervalDtype",
        "PeriodDtype",
    ]
    allowed_api_interchange = ["from_dataframe", "DataFrame"]
    allowed_api_indexers = [
        "check_array_indexer",
        "BaseIndexer",
        "FixedForwardWindowIndexer",
        "VariableOffsetWindowIndexer",
    ]
    allowed_api_extensions = [
        "no_default",
        "ExtensionDtype",
        "register_extension_dtype",
        "register_dataframe_accessor",
        "register_index_accessor",
        "register_series_accessor",
        "take",
        "ExtensionArray",
        "ExtensionScalarOpsMixin",
    ]

    def test_api(self):
        self.check(api, self.allowed_api_dirs)

    def test_api_typing(self):
        self.check(api_typing, self.allowed_typing)

    def test_api_types(self):
        self.check(api_types, self.allowed_api_types)

    def test_api_interchange(self):
        self.check(api_interchange, self.allowed_api_interchange)

    def test_api_indexers(self):
        self.check(api_indexers, self.allowed_api_indexers)

    def test_api_extensions(self):
        self.check(api_extensions, self.allowed_api_extensions)


class TestErrors(Base):
    def test_errors(self):
        self.check(pd.errors, pd.errors.__all__, ignored=["ctypes", "cow"])


class TestUtil(Base):
    def test_util(self):
        self.check(
            pd.util,
            ["hash_array", "hash_pandas_object"],
            ignored=[
                "_decorators",
                "_test_decorators",
                "_exceptions",
                "_validators",
                "capitalize_first_letter",
                "version",
                "_print_versions",
                "_tester",
            ],
        )


class TestTesting(Base):
    funcs = [
        "assert_frame_equal",
        "assert_series_equal",
        "assert_index_equal",
        "assert_extension_array_equal",
    ]

    def test_testing(self):
        from pandas import testing

        self.check(testing, self.funcs)

    def test_util_in_top_level(self):
        with pytest.raises(AttributeError, match="foo"):
            pd.util.foo


def test_set_module():
    assert pd.DataFrame.__module__ == "pandas"
    assert pd.CategoricalDtype.__module__ == "pandas"
    assert pd.PeriodDtype.__module__ == "pandas"
    assert pd.IntervalDtype.__module__ == "pandas"
    assert pd.SparseDtype.__module__ == "pandas"
    assert pd.ArrowDtype.__module__ == "pandas"
    assert pd.StringDtype.__module__ == "pandas"
    assert pd.Index.__module__ == "pandas"
    assert pd.CategoricalIndex.__module__ == "pandas"
    assert pd.DatetimeIndex.__module__ == "pandas"
    assert pd.IntervalIndex.__module__ == "pandas"
    assert pd.MultiIndex.__module__ == "pandas"
    assert pd.PeriodIndex.__module__ == "pandas"
    assert pd.RangeIndex.__module__ == "pandas"
    assert pd.TimedeltaIndex.__module__ == "pandas"
    assert pd.Period.__module__ == "pandas"
    assert pd.Timestamp.__module__ == "pandas"
    assert pd.Timedelta.__module__ == "pandas"
<<<<<<< HEAD
    assert pd.date_range.__module__ == "pandas"
    assert pd.bdate_range.__module__ == "pandas"
=======
    assert pd.Series.__module__ == "pandas"
>>>>>>> d3c595e8
<|MERGE_RESOLUTION|>--- conflicted
+++ resolved
@@ -417,9 +417,6 @@
     assert pd.Period.__module__ == "pandas"
     assert pd.Timestamp.__module__ == "pandas"
     assert pd.Timedelta.__module__ == "pandas"
-<<<<<<< HEAD
+    assert pd.Series.__module__ == "pandas"
     assert pd.date_range.__module__ == "pandas"
-    assert pd.bdate_range.__module__ == "pandas"
-=======
-    assert pd.Series.__module__ == "pandas"
->>>>>>> d3c595e8
+    assert pd.bdate_range.__module__ == "pandas"