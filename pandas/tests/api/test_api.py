from __future__ import annotations

import pytest

import pandas as pd
from pandas import api
import pandas._testing as tm
from pandas.api import (
    extensions as api_extensions,
    indexers as api_indexers,
    interchange as api_interchange,
    types as api_types,
    typing as api_typing,
)


class Base:
    def check(self, namespace, expected, ignored=None):
        # see which names are in the namespace, minus optional
        # ignored ones
        # compare vs the expected

        result = sorted(
            f for f in dir(namespace) if not f.startswith("__") and f != "annotations"
        )
        if ignored is not None:
            result = sorted(set(result) - set(ignored))

        expected = sorted(expected)
        tm.assert_almost_equal(result, expected)


class TestPDApi(Base):
    # these are optionally imported based on testing
    # & need to be ignored
    ignored = ["tests", "locale", "conftest", "_version_meson"]

    # top-level sub-packages
    public_lib = [
        "api",
        "arrays",
        "options",
        "test",
        "testing",
        "errors",
        "plotting",
        "io",
        "tseries",
    ]
    private_lib = ["compat", "core", "pandas", "util", "_built_with_meson"]

    # misc
    misc = ["IndexSlice", "NaT", "NA"]

    # top-level classes
    classes = [
        "ArrowDtype",
        "Categorical",
        "CategoricalIndex",
        "DataFrame",
        "DateOffset",
        "DatetimeIndex",
        "ExcelFile",
        "ExcelWriter",
        "Flags",
        "Grouper",
        "HDFStore",
        "Index",
        "MultiIndex",
        "Period",
        "PeriodIndex",
        "RangeIndex",
        "Series",
        "SparseDtype",
        "StringDtype",
        "Timedelta",
        "TimedeltaIndex",
        "Timestamp",
        "Interval",
        "IntervalIndex",
        "CategoricalDtype",
        "PeriodDtype",
        "IntervalDtype",
        "DatetimeTZDtype",
        "BooleanDtype",
        "Int8Dtype",
        "Int16Dtype",
        "Int32Dtype",
        "Int64Dtype",
        "UInt8Dtype",
        "UInt16Dtype",
        "UInt32Dtype",
        "UInt64Dtype",
        "Float32Dtype",
        "Float64Dtype",
        "NamedAgg",
    ]

    # these are already deprecated; awaiting removal
    deprecated_classes: list[str] = []

    # external modules exposed in pandas namespace
    modules: list[str] = []

    # top-level functions
    funcs = [
        "array",
        "bdate_range",
        "concat",
        "crosstab",
        "cut",
        "date_range",
        "interval_range",
        "eval",
        "factorize",
        "get_dummies",
        "from_dummies",
        "infer_freq",
        "isna",
        "isnull",
        "lreshape",
        "melt",
        "notna",
        "notnull",
        "offsets",
        "merge",
        "merge_ordered",
        "merge_asof",
        "period_range",
        "pivot",
        "pivot_table",
        "qcut",
        "show_versions",
        "timedelta_range",
        "unique",
        "wide_to_long",
    ]

    # top-level option funcs
    funcs_option = [
        "reset_option",
        "describe_option",
        "get_option",
        "option_context",
        "set_option",
        "set_eng_float_format",
    ]

    # top-level read_* funcs
    funcs_read = [
        "read_clipboard",
        "read_csv",
        "read_excel",
        "read_fwf",
        "read_hdf",
        "read_html",
        "read_xml",
        "read_json",
        "read_pickle",
        "read_sas",
        "read_sql",
        "read_sql_query",
        "read_sql_table",
        "read_stata",
        "read_table",
        "read_feather",
        "read_parquet",
        "read_orc",
        "read_spss",
    ]

    # top-level json funcs
    funcs_json = ["json_normalize"]

    # top-level to_* funcs
    funcs_to = ["to_datetime", "to_numeric", "to_pickle", "to_timedelta"]

    # top-level to deprecate in the future
    deprecated_funcs_in_future: list[str] = []

    # these are already deprecated; awaiting removal
    deprecated_funcs: list[str] = []

    # private modules in pandas namespace
    private_modules = [
        "_config",
        "_libs",
        "_is_numpy_dev",
        "_pandas_datetime_CAPI",
        "_pandas_parser_CAPI",
        "_testing",
        "_typing",
    ]
    if not pd._built_with_meson:
        private_modules.append("_version")

    def test_api(self):
        checkthese = (
            self.public_lib
            + self.private_lib
            + self.misc
            + self.modules
            + self.classes
            + self.funcs
            + self.funcs_option
            + self.funcs_read
            + self.funcs_json
            + self.funcs_to
            + self.private_modules
        )
        self.check(namespace=pd, expected=checkthese, ignored=self.ignored)

    def test_api_all(self):
        expected = set(
            self.public_lib
            + self.misc
            + self.modules
            + self.classes
            + self.funcs
            + self.funcs_option
            + self.funcs_read
            + self.funcs_json
            + self.funcs_to
        ) - set(self.deprecated_classes)
        actual = set(pd.__all__)

        extraneous = actual - expected
        assert not extraneous

        missing = expected - actual
        assert not missing

    def test_depr(self):
        deprecated_list = (
            self.deprecated_classes
            + self.deprecated_funcs
            + self.deprecated_funcs_in_future
        )
        for depr in deprecated_list:
            with tm.assert_produces_warning(FutureWarning):
                _ = getattr(pd, depr)


class TestApi(Base):
    allowed_api_dirs = [
        "types",
        "extensions",
        "indexers",
        "interchange",
        "typing",
        "internals",
    ]
    allowed_typing = [
        "DataFrameGroupBy",
        "DatetimeIndexResamplerGroupby",
        "Expanding",
        "ExpandingGroupby",
        "ExponentialMovingWindow",
        "ExponentialMovingWindowGroupby",
        "FrozenList",
        "JsonReader",
        "NaTType",
        "NAType",
        "PeriodIndexResamplerGroupby",
        "Resampler",
        "Rolling",
        "RollingGroupby",
        "SeriesGroupBy",
        "StataReader",
        "SASReader",
        "TimedeltaIndexResamplerGroupby",
        "TimeGrouper",
        "Window",
    ]
    allowed_api_types = [
        "is_any_real_numeric_dtype",
        "is_array_like",
        "is_bool",
        "is_bool_dtype",
        "is_categorical_dtype",
        "is_complex",
        "is_complex_dtype",
        "is_datetime64_any_dtype",
        "is_datetime64_dtype",
        "is_datetime64_ns_dtype",
        "is_datetime64tz_dtype",
        "is_dict_like",
        "is_dtype_equal",
        "is_extension_array_dtype",
        "is_file_like",
        "is_float",
        "is_float_dtype",
        "is_hashable",
        "is_int64_dtype",
        "is_integer",
        "is_integer_dtype",
        "is_interval_dtype",
        "is_iterator",
        "is_list_like",
        "is_named_tuple",
        "is_number",
        "is_numeric_dtype",
        "is_object_dtype",
        "is_period_dtype",
        "is_re",
        "is_re_compilable",
        "is_scalar",
        "is_signed_integer_dtype",
        "is_sparse",
        "is_string_dtype",
        "is_timedelta64_dtype",
        "is_timedelta64_ns_dtype",
        "is_unsigned_integer_dtype",
        "pandas_dtype",
        "infer_dtype",
        "union_categoricals",
        "CategoricalDtype",
        "DatetimeTZDtype",
        "IntervalDtype",
        "PeriodDtype",
    ]
    allowed_api_interchange = ["from_dataframe", "DataFrame"]
    allowed_api_indexers = [
        "check_array_indexer",
        "BaseIndexer",
        "FixedForwardWindowIndexer",
        "VariableOffsetWindowIndexer",
    ]
    allowed_api_extensions = [
        "no_default",
        "ExtensionDtype",
        "register_extension_dtype",
        "register_dataframe_accessor",
        "register_index_accessor",
        "register_series_accessor",
        "take",
        "ExtensionArray",
        "ExtensionScalarOpsMixin",
    ]

    def test_api(self):
        self.check(api, self.allowed_api_dirs)

    def test_api_typing(self):
        self.check(api_typing, self.allowed_typing)

    def test_api_types(self):
        self.check(api_types, self.allowed_api_types)

    def test_api_interchange(self):
        self.check(api_interchange, self.allowed_api_interchange)

    def test_api_indexers(self):
        self.check(api_indexers, self.allowed_api_indexers)

    def test_api_extensions(self):
        self.check(api_extensions, self.allowed_api_extensions)


class TestErrors(Base):
    def test_errors(self):
        self.check(pd.errors, pd.errors.__all__, ignored=["ctypes", "cow"])


class TestUtil(Base):
    def test_util(self):
        self.check(
            pd.util,
            ["hash_array", "hash_pandas_object"],
            ignored=[
                "_decorators",
                "_test_decorators",
                "_exceptions",
                "_validators",
                "capitalize_first_letter",
                "version",
                "_print_versions",
                "_tester",
            ],
        )


class TestTesting(Base):
    funcs = [
        "assert_frame_equal",
        "assert_series_equal",
        "assert_index_equal",
        "assert_extension_array_equal",
    ]

    def test_testing(self):
        from pandas import testing

        self.check(testing, self.funcs)

    def test_util_in_top_level(self):
        with pytest.raises(AttributeError, match="foo"):
            pd.util.foo


def test_set_module():
    assert pd.DataFrame.__module__ == "pandas"
    assert pd.CategoricalDtype.__module__ == "pandas"
    assert pd.PeriodDtype.__module__ == "pandas"
    assert pd.IntervalDtype.__module__ == "pandas"
    assert pd.SparseDtype.__module__ == "pandas"
    assert pd.ArrowDtype.__module__ == "pandas"
    assert pd.StringDtype.__module__ == "pandas"
    assert pd.Index.__module__ == "pandas"
    assert pd.CategoricalIndex.__module__ == "pandas"
    assert pd.DatetimeIndex.__module__ == "pandas"
    assert pd.IntervalIndex.__module__ == "pandas"
    assert pd.MultiIndex.__module__ == "pandas"
    assert pd.PeriodIndex.__module__ == "pandas"
    assert pd.RangeIndex.__module__ == "pandas"
    assert pd.TimedeltaIndex.__module__ == "pandas"
    assert pd.Period.__module__ == "pandas"
    assert pd.Timestamp.__module__ == "pandas"
    assert pd.Timedelta.__module__ == "pandas"
<<<<<<< HEAD
    assert pd.merge.__module__ == "pandas"
    assert pd.merge_ordered.__module__ == "pandas"
    assert pd.merge_asof.__module__ == "pandas"
=======
    assert pd.read_csv.__module__ == "pandas"
    assert pd.read_table.__module__ == "pandas"
    assert pd.read_fwf.__module__ == "pandas"
    assert pd.Series.__module__ == "pandas"
    assert pd.date_range.__module__ == "pandas"
    assert pd.bdate_range.__module__ == "pandas"
    assert pd.timedelta_range.__module__ == "pandas"
    assert pd.NamedAgg.__module__ == "pandas"
    assert api.typing.SeriesGroupBy.__module__ == "pandas.api.typing"
    assert api.typing.DataFrameGroupBy.__module__ == "pandas.api.typing"
>>>>>>> d770a800
<|MERGE_RESOLUTION|>--- conflicted
+++ resolved
@@ -417,11 +417,9 @@
     assert pd.Period.__module__ == "pandas"
     assert pd.Timestamp.__module__ == "pandas"
     assert pd.Timedelta.__module__ == "pandas"
-<<<<<<< HEAD
     assert pd.merge.__module__ == "pandas"
     assert pd.merge_ordered.__module__ == "pandas"
     assert pd.merge_asof.__module__ == "pandas"
-=======
     assert pd.read_csv.__module__ == "pandas"
     assert pd.read_table.__module__ == "pandas"
     assert pd.read_fwf.__module__ == "pandas"
@@ -431,5 +429,4 @@
     assert pd.timedelta_range.__module__ == "pandas"
     assert pd.NamedAgg.__module__ == "pandas"
     assert api.typing.SeriesGroupBy.__module__ == "pandas.api.typing"
-    assert api.typing.DataFrameGroupBy.__module__ == "pandas.api.typing"
->>>>>>> d770a800
+    assert api.typing.DataFrameGroupBy.__module__ == "pandas.api.typing"