from __future__ import annotations

from functools import reduce
from itertools import product
import operator
import random
import warnings

import numpy as np
import pytest

from pandas.errors import (
    NumExprClobberingError,
    PerformanceWarning,
    UndefinedVariableError,
)
import pandas.util._test_decorators as td

from pandas.core.dtypes.common import (
    is_bool,
    is_float,
    is_list_like,
    is_scalar,
)

import pandas as pd
from pandas import (
    DataFrame,
    Series,
    date_range,
)
import pandas._testing as tm
from pandas.core.computation import pytables
from pandas.core.computation.engines import ENGINES
import pandas.core.computation.expr as expr
from pandas.core.computation.expr import (
    BaseExprVisitor,
    PandasExprVisitor,
    PythonExprVisitor,
)
from pandas.core.computation.expressions import (
    NUMEXPR_INSTALLED,
    USE_NUMEXPR,
)
from pandas.core.computation.ops import (
    ARITH_OPS_SYMS,
    SPECIAL_CASE_ARITH_OPS_SYMS,
    _binary_math_ops,
    _binary_ops_dict,
    _unary_math_ops,
)
from pandas.core.computation.scope import DEFAULT_GLOBALS


@pytest.fixture(
    params=(
        pytest.param(
            engine,
            marks=[
                pytest.mark.skipif(
                    engine == "numexpr" and not USE_NUMEXPR,
                    reason=f"numexpr enabled->{USE_NUMEXPR}, "
                    f"installed->{NUMEXPR_INSTALLED}",
                ),
                td.skip_if_no_ne,
            ],
        )
        for engine in ENGINES
    )
)
def engine(request):
    return request.param


@pytest.fixture(params=expr.PARSERS)
def parser(request):
    return request.param


@pytest.fixture(params=list(_unary_math_ops) if NUMEXPR_INSTALLED else [])
def unary_fns_for_ne(request):
    return request.param


def _eval_single_bin(lhs, cmp1, rhs, engine):
    c = _binary_ops_dict[cmp1]
    if ENGINES[engine].has_neg_frac:
        try:
            return c(lhs, rhs)
        except ValueError as e:
            if str(e).startswith(
                "negative number cannot be raised to a fractional power"
            ):
                return np.nan
            raise
    return c(lhs, rhs)


# TODO: using range(5) here is a kludge
@pytest.fixture(
    params=list(range(5)),
    ids=["DataFrame", "Series", "SeriesNaN", "DataFrameNaN", "float"],
)
def lhs(request):

    nan_df1 = DataFrame(np.random.rand(10, 5))
    nan_df1[nan_df1 > 0.5] = np.nan

    opts = (
        DataFrame(np.random.randn(10, 5)),
        Series(np.random.randn(5)),
        Series([1, 2, np.nan, np.nan, 5]),
        nan_df1,
        np.random.randn(),
    )
    return opts[request.param]


rhs = lhs
midhs = lhs


class TestEval:
    @pytest.mark.parametrize(
        "cmp1",
        ["!=", "==", "<=", ">=", "<", ">"],
        ids=["ne", "eq", "le", "ge", "lt", "gt"],
    )
    @pytest.mark.parametrize("cmp2", [">", "<"], ids=["gt", "lt"])
    @pytest.mark.parametrize("binop", expr.BOOL_OPS_SYMS)
    def test_complex_cmp_ops(self, cmp1, cmp2, binop, lhs, rhs, engine, parser):
        if parser == "python" and binop in ["and", "or"]:
            msg = "'BoolOp' nodes are not implemented"
            with pytest.raises(NotImplementedError, match=msg):
                ex = f"(lhs {cmp1} rhs) {binop} (lhs {cmp2} rhs)"
                pd.eval(ex, engine=engine, parser=parser)
            return

        lhs_new = _eval_single_bin(lhs, cmp1, rhs, engine)
        rhs_new = _eval_single_bin(lhs, cmp2, rhs, engine)
        expected = _eval_single_bin(lhs_new, binop, rhs_new, engine)

        ex = f"(lhs {cmp1} rhs) {binop} (lhs {cmp2} rhs)"
        result = pd.eval(ex, engine=engine, parser=parser)
        tm.assert_equal(result, expected)

    @pytest.mark.parametrize("cmp_op", expr.CMP_OPS_SYMS)
    def test_simple_cmp_ops(self, cmp_op, lhs, rhs, engine, parser):
        lhs = lhs < 0
        rhs = rhs < 0

        if parser == "python" and cmp_op in ["in", "not in"]:
            msg = "'(In|NotIn)' nodes are not implemented"

            with pytest.raises(NotImplementedError, match=msg):
                ex = f"lhs {cmp_op} rhs"
                pd.eval(ex, engine=engine, parser=parser)
            return

        ex = f"lhs {cmp_op} rhs"
        msg = "|".join(
            [
                r"only list-like( or dict-like)? objects are allowed to be "
                r"passed to (DataFrame\.)?isin\(\), you passed a "
                r"(\[|')bool(\]|')",
                "argument of type 'bool' is not iterable",
            ]
        )
        if cmp_op in ("in", "not in") and not is_list_like(rhs):
            with pytest.raises(TypeError, match=msg):
                pd.eval(
                    ex,
                    engine=engine,
                    parser=parser,
                    local_dict={"lhs": lhs, "rhs": rhs},
                )
        else:
            expected = _eval_single_bin(lhs, cmp_op, rhs, engine)
            result = pd.eval(ex, engine=engine, parser=parser)
            tm.assert_equal(result, expected)

    @pytest.mark.parametrize("op", expr.CMP_OPS_SYMS)
    def test_compound_invert_op(self, op, lhs, rhs, request, engine, parser):
        if parser == "python" and op in ["in", "not in"]:

            msg = "'(In|NotIn)' nodes are not implemented"
            with pytest.raises(NotImplementedError, match=msg):
                ex = f"~(lhs {op} rhs)"
                pd.eval(ex, engine=engine, parser=parser)
            return

        if (
            is_float(lhs)
            and not is_float(rhs)
            and op in ["in", "not in"]
            and engine == "python"
            and parser == "pandas"
        ):
            mark = pytest.mark.xfail(
                reason="Looks like expected is negative, unclear whether "
                "expected is incorrect or result is incorrect"
            )
            request.node.add_marker(mark)
        skip_these = ["in", "not in"]
        ex = f"~(lhs {op} rhs)"

        msg = "|".join(
            [
                r"only list-like( or dict-like)? objects are allowed to be "
                r"passed to (DataFrame\.)?isin\(\), you passed a "
                r"(\[|')float(\]|')",
                "argument of type 'float' is not iterable",
            ]
        )
        if is_scalar(rhs) and op in skip_these:
            with pytest.raises(TypeError, match=msg):
                pd.eval(
                    ex,
                    engine=engine,
                    parser=parser,
                    local_dict={"lhs": lhs, "rhs": rhs},
                )
        else:
            # compound
            if is_scalar(lhs) and is_scalar(rhs):
                lhs, rhs = map(lambda x: np.array([x]), (lhs, rhs))
            expected = _eval_single_bin(lhs, op, rhs, engine)
            if is_scalar(expected):
                expected = not expected
            else:
                expected = ~expected
            result = pd.eval(ex, engine=engine, parser=parser)
            tm.assert_almost_equal(expected, result)

    @pytest.mark.parametrize("cmp1", ["<", ">"])
    @pytest.mark.parametrize("cmp2", ["<", ">"])
    def test_chained_cmp_op(self, cmp1, cmp2, lhs, midhs, rhs, engine, parser):
        mid = midhs
        if parser == "python":
            ex1 = f"lhs {cmp1} mid {cmp2} rhs"
            msg = "'BoolOp' nodes are not implemented"
            with pytest.raises(NotImplementedError, match=msg):
                pd.eval(ex1, engine=engine, parser=parser)
            return

        lhs_new = _eval_single_bin(lhs, cmp1, mid, engine)
        rhs_new = _eval_single_bin(mid, cmp2, rhs, engine)

        if lhs_new is not None and rhs_new is not None:
            ex1 = f"lhs {cmp1} mid {cmp2} rhs"
            ex2 = f"lhs {cmp1} mid and mid {cmp2} rhs"
            ex3 = f"(lhs {cmp1} mid) & (mid {cmp2} rhs)"
            expected = _eval_single_bin(lhs_new, "&", rhs_new, engine)

            for ex in (ex1, ex2, ex3):
                result = pd.eval(ex, engine=engine, parser=parser)

                tm.assert_almost_equal(result, expected)

    @pytest.mark.parametrize(
        "arith1", sorted(set(ARITH_OPS_SYMS).difference(SPECIAL_CASE_ARITH_OPS_SYMS))
    )
    def test_binary_arith_ops(self, arith1, lhs, rhs, engine, parser):
        ex = f"lhs {arith1} rhs"
        result = pd.eval(ex, engine=engine, parser=parser)
        expected = _eval_single_bin(lhs, arith1, rhs, engine)

        tm.assert_almost_equal(result, expected)
        ex = f"lhs {arith1} rhs {arith1} rhs"
        result = pd.eval(ex, engine=engine, parser=parser)
        nlhs = _eval_single_bin(lhs, arith1, rhs, engine)
        try:
            nlhs, ghs = nlhs.align(rhs)
        except (ValueError, TypeError, AttributeError):
            # ValueError: series frame or frame series align
            # TypeError, AttributeError: series or frame with scalar align
            return
        else:
            if engine == "numexpr":
                import numexpr as ne

                # direct numpy comparison
                expected = ne.evaluate(f"nlhs {arith1} ghs")
                # Update assert statement due to unreliable numerical
                # precision component (GH37328)
                # TODO: update testing code so that assert_almost_equal statement
                #  can be replaced again by the assert_numpy_array_equal statement
                tm.assert_almost_equal(result.values, expected)
            else:
                expected = eval(f"nlhs {arith1} ghs")
                tm.assert_almost_equal(result, expected)

    # modulus, pow, and floor division require special casing

    def test_modulus(self, lhs, rhs, engine, parser):
        ex = r"lhs % rhs"
        result = pd.eval(ex, engine=engine, parser=parser)
        expected = lhs % rhs
        tm.assert_almost_equal(result, expected)

        if engine == "numexpr":
            import numexpr as ne

            expected = ne.evaluate(r"expected % rhs")
            if isinstance(result, (DataFrame, Series)):
                tm.assert_almost_equal(result.values, expected)
            else:
                tm.assert_almost_equal(result, expected.item())
        else:
            expected = _eval_single_bin(expected, "%", rhs, engine)
            tm.assert_almost_equal(result, expected)

    def test_floor_division(self, lhs, rhs, engine, parser):
        ex = "lhs // rhs"

        if engine == "python":
            res = pd.eval(ex, engine=engine, parser=parser)
            expected = lhs // rhs
            tm.assert_equal(res, expected)
        else:
            msg = (
                r"unsupported operand type\(s\) for //: 'VariableNode' and "
                "'VariableNode'"
            )
            with pytest.raises(TypeError, match=msg):
                pd.eval(
                    ex,
                    local_dict={"lhs": lhs, "rhs": rhs},
                    engine=engine,
                    parser=parser,
                )

    @td.skip_if_windows
    def test_pow(self, lhs, rhs, engine, parser):
        # odd failure on win32 platform, so skip
        ex = "lhs ** rhs"
        expected = _eval_single_bin(lhs, "**", rhs, engine)
        result = pd.eval(ex, engine=engine, parser=parser)

        if (
            is_scalar(lhs)
            and is_scalar(rhs)
            and isinstance(expected, (complex, np.complexfloating))
            and np.isnan(result)
        ):
            msg = "(DataFrame.columns|numpy array) are different"
            with pytest.raises(AssertionError, match=msg):
                tm.assert_numpy_array_equal(result, expected)
        else:
            tm.assert_almost_equal(result, expected)

            ex = "(lhs ** rhs) ** rhs"
            result = pd.eval(ex, engine=engine, parser=parser)

            middle = _eval_single_bin(lhs, "**", rhs, engine)
            expected = _eval_single_bin(middle, "**", rhs, engine)
            tm.assert_almost_equal(result, expected)

    def check_single_invert_op(self, lhs, engine, parser):
        # simple
        try:
            elb = lhs.astype(bool)
        except AttributeError:
            elb = np.array([bool(lhs)])
        expected = ~elb
        result = pd.eval("~elb", engine=engine, parser=parser)
        tm.assert_almost_equal(expected, result)

    def test_frame_invert(self, engine, parser):
        expr = "~lhs"

        # ~ ##
        # frame
        # float always raises
        lhs = DataFrame(np.random.randn(5, 2))
        if engine == "numexpr":
            msg = "couldn't find matching opcode for 'invert_dd'"
            with pytest.raises(NotImplementedError, match=msg):
                pd.eval(expr, engine=engine, parser=parser)
        else:
            msg = "ufunc 'invert' not supported for the input types"
            with pytest.raises(TypeError, match=msg):
                pd.eval(expr, engine=engine, parser=parser)

        # int raises on numexpr
        lhs = DataFrame(np.random.randint(5, size=(5, 2)))
        if engine == "numexpr":
            msg = "couldn't find matching opcode for 'invert"
            with pytest.raises(NotImplementedError, match=msg):
                pd.eval(expr, engine=engine, parser=parser)
        else:
            expect = ~lhs
            result = pd.eval(expr, engine=engine, parser=parser)
            tm.assert_frame_equal(expect, result)

        # bool always works
        lhs = DataFrame(np.random.rand(5, 2) > 0.5)
        expect = ~lhs
        result = pd.eval(expr, engine=engine, parser=parser)
        tm.assert_frame_equal(expect, result)

        # object raises
        lhs = DataFrame({"b": ["a", 1, 2.0], "c": np.random.rand(3) > 0.5})
        if engine == "numexpr":
            with pytest.raises(ValueError, match="unknown type object"):
                pd.eval(expr, engine=engine, parser=parser)
        else:
            msg = "bad operand type for unary ~: 'str'"
            with pytest.raises(TypeError, match=msg):
                pd.eval(expr, engine=engine, parser=parser)

    def test_series_invert(self, engine, parser):
        # ~ ####
        expr = "~lhs"

        # series
        # float raises
        lhs = Series(np.random.randn(5))
        if engine == "numexpr":
            msg = "couldn't find matching opcode for 'invert_dd'"
            with pytest.raises(NotImplementedError, match=msg):
                result = pd.eval(expr, engine=engine, parser=parser)
        else:
            msg = "ufunc 'invert' not supported for the input types"
            with pytest.raises(TypeError, match=msg):
                pd.eval(expr, engine=engine, parser=parser)

        # int raises on numexpr
        lhs = Series(np.random.randint(5, size=5))
        if engine == "numexpr":
            msg = "couldn't find matching opcode for 'invert"
            with pytest.raises(NotImplementedError, match=msg):
                pd.eval(expr, engine=engine, parser=parser)
        else:
            expect = ~lhs
            result = pd.eval(expr, engine=engine, parser=parser)
            tm.assert_series_equal(expect, result)

        # bool
        lhs = Series(np.random.rand(5) > 0.5)
        expect = ~lhs
        result = pd.eval(expr, engine=engine, parser=parser)
        tm.assert_series_equal(expect, result)

        # float
        # int
        # bool

        # object
        lhs = Series(["a", 1, 2.0])
        if engine == "numexpr":
            with pytest.raises(ValueError, match="unknown type object"):
                pd.eval(expr, engine=engine, parser=parser)
        else:
            msg = "bad operand type for unary ~: 'str'"
            with pytest.raises(TypeError, match=msg):
                pd.eval(expr, engine=engine, parser=parser)

    def test_frame_negate(self, engine, parser):
        expr = "-lhs"

        # float
        lhs = DataFrame(np.random.randn(5, 2))
        expect = -lhs
        result = pd.eval(expr, engine=engine, parser=parser)
        tm.assert_frame_equal(expect, result)

        # int
        lhs = DataFrame(np.random.randint(5, size=(5, 2)))
        expect = -lhs
        result = pd.eval(expr, engine=engine, parser=parser)
        tm.assert_frame_equal(expect, result)

        # bool doesn't work with numexpr but works elsewhere
        lhs = DataFrame(np.random.rand(5, 2) > 0.5)
        if engine == "numexpr":
            msg = "couldn't find matching opcode for 'neg_bb'"
            with pytest.raises(NotImplementedError, match=msg):
                pd.eval(expr, engine=engine, parser=parser)
        else:
            expect = -lhs
            result = pd.eval(expr, engine=engine, parser=parser)
            tm.assert_frame_equal(expect, result)

    def test_series_negate(self, engine, parser):
        expr = "-lhs"

        # float
        lhs = Series(np.random.randn(5))
        expect = -lhs
        result = pd.eval(expr, engine=engine, parser=parser)
        tm.assert_series_equal(expect, result)

        # int
        lhs = Series(np.random.randint(5, size=5))
        expect = -lhs
        result = pd.eval(expr, engine=engine, parser=parser)
        tm.assert_series_equal(expect, result)

        # bool doesn't work with numexpr but works elsewhere
        lhs = Series(np.random.rand(5) > 0.5)
        if engine == "numexpr":
            msg = "couldn't find matching opcode for 'neg_bb'"
            with pytest.raises(NotImplementedError, match=msg):
                pd.eval(expr, engine=engine, parser=parser)
        else:
            expect = -lhs
            result = pd.eval(expr, engine=engine, parser=parser)
            tm.assert_series_equal(expect, result)

    @pytest.mark.parametrize(
        "lhs",
        [
            # Float
            DataFrame(np.random.randn(5, 2)),
            # Int
            DataFrame(np.random.randint(5, size=(5, 2))),
            # bool doesn't work with numexpr but works elsewhere
            DataFrame(np.random.rand(5, 2) > 0.5),
        ],
    )
    def test_frame_pos(self, lhs, engine, parser):
        expr = "+lhs"
        expect = lhs

        result = pd.eval(expr, engine=engine, parser=parser)
        tm.assert_frame_equal(expect, result)

    @pytest.mark.parametrize(
        "lhs",
        [
            # Float
            Series(np.random.randn(5)),
            # Int
            Series(np.random.randint(5, size=5)),
            # bool doesn't work with numexpr but works elsewhere
            Series(np.random.rand(5) > 0.5),
        ],
    )
    def test_series_pos(self, lhs, engine, parser):
        expr = "+lhs"
        expect = lhs

        result = pd.eval(expr, engine=engine, parser=parser)
        tm.assert_series_equal(expect, result)

    def test_scalar_unary(self, engine, parser):
        msg = "bad operand type for unary ~: 'float'"
        with pytest.raises(TypeError, match=msg):
            pd.eval("~1.0", engine=engine, parser=parser)

        assert pd.eval("-1.0", parser=parser, engine=engine) == -1.0
        assert pd.eval("+1.0", parser=parser, engine=engine) == +1.0
        assert pd.eval("~1", parser=parser, engine=engine) == ~1
        assert pd.eval("-1", parser=parser, engine=engine) == -1
        assert pd.eval("+1", parser=parser, engine=engine) == +1
        assert pd.eval("~True", parser=parser, engine=engine) == ~True
        assert pd.eval("~False", parser=parser, engine=engine) == ~False
        assert pd.eval("-True", parser=parser, engine=engine) == -True
        assert pd.eval("-False", parser=parser, engine=engine) == -False
        assert pd.eval("+True", parser=parser, engine=engine) == +True
        assert pd.eval("+False", parser=parser, engine=engine) == +False

    def test_unary_in_array(self):
        # GH 11235
        # TODO: 2022-01-29: result return list with numexpr 2.7.3 in CI
        # but cannot reproduce locally
        result = np.array(
            pd.eval(
                "[-True, True, ~True, +True,"
                "-False, False, ~False, +False,"
                "-37, 37, ~37, +37]"
            ),
            dtype=np.object_,
        )
        expected = np.array(
            [
                -True,
                True,
                ~True,
                +True,
                -False,
                False,
                ~False,
                +False,
                -37,
                37,
                ~37,
                +37,
            ],
            dtype=np.object_,
        )
        tm.assert_numpy_array_equal(result, expected)

    @pytest.mark.parametrize("dtype", [np.float32, np.float64])
    @pytest.mark.parametrize("expr", ["x < -0.1", "-5 > x"])
    def test_float_comparison_bin_op(self, dtype, expr):
        # GH 16363
        df = DataFrame({"x": np.array([0], dtype=dtype)})
        res = df.eval(expr)
        assert res.values == np.array([False])

    @pytest.mark.parametrize(
        "ex",
        (
            "1 or 2",
            "1 and 2",
            "a and b",
            "a or b",
            "1 or 2 and (3 + 2) > 3",
            "2 * x > 2 or 1 and 2",
            "2 * df > 3 and 1 or a",
        ),
    )
    def test_disallow_scalar_bool_ops(self, ex, engine, parser):
        x, a, b = np.random.randn(3), 1, 2  # noqa:F841
        df = DataFrame(np.random.randn(3, 2))  # noqa:F841

        msg = "cannot evaluate scalar only bool ops|'BoolOp' nodes are not"
        with pytest.raises(NotImplementedError, match=msg):
            pd.eval(ex, engine=engine, parser=parser)

    def test_identical(self, engine, parser):
        # see gh-10546
        x = 1
        result = pd.eval("x", engine=engine, parser=parser)
        assert result == 1
        assert is_scalar(result)

        x = 1.5
        result = pd.eval("x", engine=engine, parser=parser)
        assert result == 1.5
        assert is_scalar(result)

        x = False
        result = pd.eval("x", engine=engine, parser=parser)
        assert not result
        assert is_bool(result)
        assert is_scalar(result)

        x = np.array([1])
        result = pd.eval("x", engine=engine, parser=parser)
        tm.assert_numpy_array_equal(result, np.array([1]))
        assert result.shape == (1,)

        x = np.array([1.5])
        result = pd.eval("x", engine=engine, parser=parser)
        tm.assert_numpy_array_equal(result, np.array([1.5]))
        assert result.shape == (1,)

        x = np.array([False])  # noqa:F841
        result = pd.eval("x", engine=engine, parser=parser)
        tm.assert_numpy_array_equal(result, np.array([False]))
        assert result.shape == (1,)

    def test_line_continuation(self, engine, parser):
        # GH 11149
        exp = """1 + 2 * \
        5 - 1 + 2 """
        result = pd.eval(exp, engine=engine, parser=parser)
        assert result == 12

    def test_float_truncation(self, engine, parser):
        # GH 14241
        exp = "1000000000.006"
        result = pd.eval(exp, engine=engine, parser=parser)
        expected = np.float64(exp)
        assert result == expected

        df = DataFrame({"A": [1000000000.0009, 1000000000.0011, 1000000000.0015]})
        cutoff = 1000000000.0006
        result = df.query(f"A < {cutoff:.4f}")
        assert result.empty

        cutoff = 1000000000.0010
        result = df.query(f"A > {cutoff:.4f}")
        expected = df.loc[[1, 2], :]
        tm.assert_frame_equal(expected, result)

        exact = 1000000000.0011
        result = df.query(f"A == {exact:.4f}")
        expected = df.loc[[1], :]
        tm.assert_frame_equal(expected, result)

    def test_disallow_python_keywords(self):
        # GH 18221
        df = DataFrame([[0, 0, 0]], columns=["foo", "bar", "class"])
        msg = "Python keyword not valid identifier in numexpr query"
        with pytest.raises(SyntaxError, match=msg):
            df.query("class == 0")

        df = DataFrame()
        df.index.name = "lambda"
        with pytest.raises(SyntaxError, match=msg):
            df.query("lambda == 0")

    def test_true_false_logic(self):
        # GH 25823
        assert pd.eval("not True") == -2
        assert pd.eval("not False") == -1
        assert pd.eval("True and not True") == 0

    def test_and_logic_string_match(self):
        # GH 25823
        event = Series({"a": "hello"})
        assert pd.eval(f"{event.str.match('hello').a}")
        assert pd.eval(f"{event.str.match('hello').a and event.str.match('hello').a}")


f = lambda *args, **kwargs: np.random.randn()


# -------------------------------------
# gh-12388: Typecasting rules consistency with python


class TestTypeCasting:
    @pytest.mark.parametrize("op", ["+", "-", "*", "**", "/"])
    # maybe someday... numexpr has too many upcasting rules now
    # chain(*(np.sctypes[x] for x in ['uint', 'int', 'float']))
    @pytest.mark.parametrize("dt", [np.float32, np.float64])
    @pytest.mark.parametrize("left_right", [("df", "3"), ("3", "df")])
    def test_binop_typecasting(self, engine, parser, op, dt, left_right):
        df = tm.makeCustomDataframe(5, 3, data_gen_f=f, dtype=dt)
        left, right = left_right
        s = f"{left} {op} {right}"
        res = pd.eval(s, engine=engine, parser=parser)
        assert df.values.dtype == dt
        assert res.values.dtype == dt
        tm.assert_frame_equal(res, eval(s))


# -------------------------------------
# Basic and complex alignment


def should_warn(*args):
    not_mono = not any(map(operator.attrgetter("is_monotonic_increasing"), args))
    only_one_dt = reduce(
        operator.xor, map(lambda x: issubclass(x.dtype.type, np.datetime64), args)
    )
    return not_mono and only_one_dt


class TestAlignment:

    index_types = ["i", "s", "dt"]
    lhs_index_types = index_types + ["s"]  # 'p'

    def test_align_nested_unary_op(self, engine, parser):
        s = "df * ~2"
        df = tm.makeCustomDataframe(5, 3, data_gen_f=f)
        res = pd.eval(s, engine=engine, parser=parser)
        tm.assert_frame_equal(res, df * ~2)

    @pytest.mark.parametrize("lr_idx_type", lhs_index_types)
    @pytest.mark.parametrize("rr_idx_type", index_types)
    @pytest.mark.parametrize("c_idx_type", index_types)
    def test_basic_frame_alignment(
        self, engine, parser, lr_idx_type, rr_idx_type, c_idx_type
    ):
        with warnings.catch_warnings(record=True):
            warnings.simplefilter("always", RuntimeWarning)

            df = tm.makeCustomDataframe(
                10, 10, data_gen_f=f, r_idx_type=lr_idx_type, c_idx_type=c_idx_type
            )
            df2 = tm.makeCustomDataframe(
                20, 10, data_gen_f=f, r_idx_type=rr_idx_type, c_idx_type=c_idx_type
            )
            # only warns if not monotonic and not sortable
            if should_warn(df.index, df2.index):
                with tm.assert_produces_warning(RuntimeWarning):
                    res = pd.eval("df + df2", engine=engine, parser=parser)
            else:
                res = pd.eval("df + df2", engine=engine, parser=parser)
            tm.assert_frame_equal(res, df + df2)

    @pytest.mark.parametrize("r_idx_type", lhs_index_types)
    @pytest.mark.parametrize("c_idx_type", lhs_index_types)
    def test_frame_comparison(self, engine, parser, r_idx_type, c_idx_type):
        df = tm.makeCustomDataframe(
            10, 10, data_gen_f=f, r_idx_type=r_idx_type, c_idx_type=c_idx_type
        )
        res = pd.eval("df < 2", engine=engine, parser=parser)
        tm.assert_frame_equal(res, df < 2)

        df3 = DataFrame(np.random.randn(*df.shape), index=df.index, columns=df.columns)
        res = pd.eval("df < df3", engine=engine, parser=parser)
        tm.assert_frame_equal(res, df < df3)

    @pytest.mark.parametrize("r1", lhs_index_types)
    @pytest.mark.parametrize("c1", index_types)
    @pytest.mark.parametrize("r2", index_types)
    @pytest.mark.parametrize("c2", index_types)
    def test_medium_complex_frame_alignment(self, engine, parser, r1, c1, r2, c2):

        with warnings.catch_warnings(record=True):
            warnings.simplefilter("always", RuntimeWarning)

            df = tm.makeCustomDataframe(
                3, 2, data_gen_f=f, r_idx_type=r1, c_idx_type=c1
            )
            df2 = tm.makeCustomDataframe(
                4, 2, data_gen_f=f, r_idx_type=r2, c_idx_type=c2
            )
            df3 = tm.makeCustomDataframe(
                5, 2, data_gen_f=f, r_idx_type=r2, c_idx_type=c2
            )
            if should_warn(df.index, df2.index, df3.index):
                with tm.assert_produces_warning(RuntimeWarning):
                    res = pd.eval("df + df2 + df3", engine=engine, parser=parser)
            else:
                res = pd.eval("df + df2 + df3", engine=engine, parser=parser)
            tm.assert_frame_equal(res, df + df2 + df3)

    @pytest.mark.parametrize("index_name", ["index", "columns"])
    @pytest.mark.parametrize("c_idx_type", index_types)
    @pytest.mark.parametrize("r_idx_type", lhs_index_types)
    def test_basic_frame_series_alignment(
        self, engine, parser, index_name, r_idx_type, c_idx_type
    ):
        with warnings.catch_warnings(record=True):
            warnings.simplefilter("always", RuntimeWarning)
            df = tm.makeCustomDataframe(
                10, 10, data_gen_f=f, r_idx_type=r_idx_type, c_idx_type=c_idx_type
            )
            index = getattr(df, index_name)
            s = Series(np.random.randn(5), index[:5])

            if should_warn(df.index, s.index):
                with tm.assert_produces_warning(RuntimeWarning):
                    res = pd.eval("df + s", engine=engine, parser=parser)
            else:
                res = pd.eval("df + s", engine=engine, parser=parser)

            if r_idx_type == "dt" or c_idx_type == "dt":
                expected = df.add(s) if engine == "numexpr" else df + s
            else:
                expected = df + s
            tm.assert_frame_equal(res, expected)

    @pytest.mark.parametrize("index_name", ["index", "columns"])
    @pytest.mark.parametrize(
        "r_idx_type, c_idx_type",
        list(product(["i", "s"], ["i", "s"])) + [("dt", "dt")],
    )
    @pytest.mark.filterwarnings("ignore::RuntimeWarning")
    def test_basic_series_frame_alignment(
        self, request, engine, parser, index_name, r_idx_type, c_idx_type
    ):
        if (
            engine == "numexpr"
            and parser == "pandas"
            and index_name == "index"
            and r_idx_type == "i"
            and c_idx_type == "s"
        ):
            reason = (
                f"Flaky column ordering when engine={engine}, "
                f"parser={parser}, index_name={index_name}, "
                f"r_idx_type={r_idx_type}, c_idx_type={c_idx_type}"
            )
            request.node.add_marker(pytest.mark.xfail(reason=reason, strict=False))
        df = tm.makeCustomDataframe(
            10, 7, data_gen_f=f, r_idx_type=r_idx_type, c_idx_type=c_idx_type
        )
        index = getattr(df, index_name)
        s = Series(np.random.randn(5), index[:5])
        if should_warn(s.index, df.index):
            with tm.assert_produces_warning(RuntimeWarning):
                res = pd.eval("s + df", engine=engine, parser=parser)
        else:
            res = pd.eval("s + df", engine=engine, parser=parser)

        if r_idx_type == "dt" or c_idx_type == "dt":
            expected = df.add(s) if engine == "numexpr" else s + df
        else:
            expected = s + df
        tm.assert_frame_equal(res, expected)

    @pytest.mark.parametrize("c_idx_type", index_types)
    @pytest.mark.parametrize("r_idx_type", lhs_index_types)
    @pytest.mark.parametrize("index_name", ["index", "columns"])
    @pytest.mark.parametrize("op", ["+", "*"])
    def test_series_frame_commutativity(
        self, engine, parser, index_name, op, r_idx_type, c_idx_type
    ):

        with warnings.catch_warnings(record=True):
            warnings.simplefilter("always", RuntimeWarning)

            df = tm.makeCustomDataframe(
                10, 10, data_gen_f=f, r_idx_type=r_idx_type, c_idx_type=c_idx_type
            )
            index = getattr(df, index_name)
            s = Series(np.random.randn(5), index[:5])

            lhs = f"s {op} df"
            rhs = f"df {op} s"
            if should_warn(df.index, s.index):
                with tm.assert_produces_warning(RuntimeWarning):
                    a = pd.eval(lhs, engine=engine, parser=parser)
                with tm.assert_produces_warning(RuntimeWarning):
                    b = pd.eval(rhs, engine=engine, parser=parser)
            else:
                a = pd.eval(lhs, engine=engine, parser=parser)
                b = pd.eval(rhs, engine=engine, parser=parser)

            if r_idx_type != "dt" and c_idx_type != "dt":
                if engine == "numexpr":
                    tm.assert_frame_equal(a, b)

    @pytest.mark.parametrize("r1", lhs_index_types)
    @pytest.mark.parametrize("c1", index_types)
    @pytest.mark.parametrize("r2", index_types)
    @pytest.mark.parametrize("c2", index_types)
    def test_complex_series_frame_alignment(self, engine, parser, r1, c1, r2, c2):
        n = 3
        m1 = 5
        m2 = 2 * m1

        with warnings.catch_warnings(record=True):
            warnings.simplefilter("always", RuntimeWarning)

            index_name = random.choice(["index", "columns"])
            obj_name = random.choice(["df", "df2"])

            df = tm.makeCustomDataframe(
                m1, n, data_gen_f=f, r_idx_type=r1, c_idx_type=c1
            )
            df2 = tm.makeCustomDataframe(
                m2, n, data_gen_f=f, r_idx_type=r2, c_idx_type=c2
            )
            index = getattr(locals().get(obj_name), index_name)
            ser = Series(np.random.randn(n), index[:n])

            if r2 == "dt" or c2 == "dt":
                if engine == "numexpr":
                    expected2 = df2.add(ser)
                else:
                    expected2 = df2 + ser
            else:
                expected2 = df2 + ser

            if r1 == "dt" or c1 == "dt":
                if engine == "numexpr":
                    expected = expected2.add(df)
                else:
                    expected = expected2 + df
            else:
                expected = expected2 + df

            if should_warn(df2.index, ser.index, df.index):
                with tm.assert_produces_warning(RuntimeWarning):
                    res = pd.eval("df2 + ser + df", engine=engine, parser=parser)
            else:
                res = pd.eval("df2 + ser + df", engine=engine, parser=parser)
            assert res.shape == expected.shape
            tm.assert_frame_equal(res, expected)

    def test_performance_warning_for_poor_alignment(self, engine, parser):
        df = DataFrame(np.random.randn(1000, 10))
        s = Series(np.random.randn(10000))
        if engine == "numexpr":
            seen = PerformanceWarning
        else:
            seen = False

        with tm.assert_produces_warning(seen):
            pd.eval("df + s", engine=engine, parser=parser)

        s = Series(np.random.randn(1000))
        with tm.assert_produces_warning(False):
            pd.eval("df + s", engine=engine, parser=parser)

        df = DataFrame(np.random.randn(10, 10000))
        s = Series(np.random.randn(10000))
        with tm.assert_produces_warning(False):
            pd.eval("df + s", engine=engine, parser=parser)

        df = DataFrame(np.random.randn(10, 10))
        s = Series(np.random.randn(10000))

        is_python_engine = engine == "python"

        if not is_python_engine:
            wrn = PerformanceWarning
        else:
            wrn = False

        with tm.assert_produces_warning(wrn) as w:
            pd.eval("df + s", engine=engine, parser=parser)

            if not is_python_engine:
                assert len(w) == 1
                msg = str(w[0].message)
                logged = np.log10(s.size - df.shape[1])
                expected = (
                    f"Alignment difference on axis 1 is larger "
                    f"than an order of magnitude on term 'df', "
                    f"by more than {logged:.4g}; performance may suffer."
                )
                assert msg == expected


# ------------------------------------
# Slightly more complex ops


class TestOperations:
    def eval(self, *args, **kwargs):
        kwargs["level"] = kwargs.pop("level", 0) + 1
        return pd.eval(*args, **kwargs)

    def test_simple_arith_ops(self, engine, parser):
        exclude_arith = []
        if parser == "python":
            exclude_arith = ["in", "not in"]

        arith_ops = [
            op
            for op in expr.ARITH_OPS_SYMS + expr.CMP_OPS_SYMS
            if op not in exclude_arith
        ]

        ops = (op for op in arith_ops if op != "//")

        for op in ops:
            ex = f"1 {op} 1"
            ex2 = f"x {op} 1"
            ex3 = f"1 {op} (x + 1)"

            if op in ("in", "not in"):
                msg = "argument of type 'int' is not iterable"
                with pytest.raises(TypeError, match=msg):
                    pd.eval(ex, engine=engine, parser=parser)
            else:
                expec = _eval_single_bin(1, op, 1, engine)
                x = self.eval(ex, engine=engine, parser=parser)
                assert x == expec

                expec = _eval_single_bin(x, op, 1, engine)
                y = self.eval(ex2, local_dict={"x": x}, engine=engine, parser=parser)
                assert y == expec

                expec = _eval_single_bin(1, op, x + 1, engine)
                y = self.eval(ex3, local_dict={"x": x}, engine=engine, parser=parser)
                assert y == expec

    @pytest.mark.parametrize("rhs", [True, False])
    @pytest.mark.parametrize("lhs", [True, False])
    @pytest.mark.parametrize("op", expr.BOOL_OPS_SYMS)
    def test_simple_bool_ops(self, rhs, lhs, op):
        ex = f"{lhs} {op} {rhs}"

        if parser == "python" and op in ["and", "or"]:
            msg = "'BoolOp' nodes are not implemented"
            with pytest.raises(NotImplementedError, match=msg):
                self.eval(ex)
            return

        res = self.eval(ex)
        exp = eval(ex)
        assert res == exp

    @pytest.mark.parametrize("rhs", [True, False])
    @pytest.mark.parametrize("lhs", [True, False])
    @pytest.mark.parametrize("op", expr.BOOL_OPS_SYMS)
    def test_bool_ops_with_constants(self, rhs, lhs, op):
        ex = f"{lhs} {op} {rhs}"

        if parser == "python" and op in ["and", "or"]:
            msg = "'BoolOp' nodes are not implemented"
            with pytest.raises(NotImplementedError, match=msg):
                self.eval(ex)
            return

        res = self.eval(ex)
        exp = eval(ex)
        assert res == exp

    def test_4d_ndarray_fails(self):
        x = np.random.randn(3, 4, 5, 6)
        y = Series(np.random.randn(10))
        msg = "N-dimensional objects, where N > 2, are not supported with eval"
        with pytest.raises(NotImplementedError, match=msg):
            self.eval("x + y", local_dict={"x": x, "y": y})

    def test_constant(self):
        x = self.eval("1")
        assert x == 1

    def test_single_variable(self):
        df = DataFrame(np.random.randn(10, 2))
        df2 = self.eval("df", local_dict={"df": df})
        tm.assert_frame_equal(df, df2)

    def test_truediv(self):
        s = np.array([1])  # noqa:F841
        ex = "s / 1"

        # FutureWarning: The `truediv` parameter in pd.eval is deprecated and will be
        # removed in a future version.
        with tm.assert_produces_warning(FutureWarning):
            res = self.eval(ex, truediv=False)
        tm.assert_numpy_array_equal(res, np.array([1.0]))

        with tm.assert_produces_warning(FutureWarning):
            res = self.eval(ex, truediv=True)
        tm.assert_numpy_array_equal(res, np.array([1.0]))

        with tm.assert_produces_warning(FutureWarning):
            res = self.eval("1 / 2", truediv=True)
        expec = 0.5
        assert res == expec

        with tm.assert_produces_warning(FutureWarning):
            res = self.eval("1 / 2", truediv=False)
        expec = 0.5
        assert res == expec

        with tm.assert_produces_warning(FutureWarning):
            res = self.eval("s / 2", truediv=False)
        expec = 0.5
        assert res == expec

        with tm.assert_produces_warning(FutureWarning):
            res = self.eval("s / 2", truediv=True)
        expec = 0.5
        assert res == expec

    def test_failing_subscript_with_name_error(self):
        df = DataFrame(np.random.randn(5, 3))  # noqa:F841
        with pytest.raises(NameError, match="name 'x' is not defined"):
            self.eval("df[x > 2] > 2")

    def test_lhs_expression_subscript(self):
        df = DataFrame(np.random.randn(5, 3))
        result = self.eval("(df + 1)[df > 2]", local_dict={"df": df})
        expected = (df + 1)[df > 2]
        tm.assert_frame_equal(result, expected)

    def test_attr_expression(self):
        df = DataFrame(np.random.randn(5, 3), columns=list("abc"))
        expr1 = "df.a < df.b"
        expec1 = df.a < df.b
        expr2 = "df.a + df.b + df.c"
        expec2 = df.a + df.b + df.c
        expr3 = "df.a + df.b + df.c[df.b < 0]"
        expec3 = df.a + df.b + df.c[df.b < 0]
        exprs = expr1, expr2, expr3
        expecs = expec1, expec2, expec3
        for e, expec in zip(exprs, expecs):
            tm.assert_series_equal(expec, self.eval(e, local_dict={"df": df}))

    def test_assignment_fails(self):
        df = DataFrame(np.random.randn(5, 3), columns=list("abc"))
        df2 = DataFrame(np.random.randn(5, 3))
        expr1 = "df = df2"
        msg = "cannot assign without a target object"
        with pytest.raises(ValueError, match=msg):
            self.eval(expr1, local_dict={"df": df, "df2": df2})

    def test_assignment_column_multiple_raise(self):
        df = DataFrame(np.random.randn(5, 2), columns=list("ab"))
        # multiple assignees
        with pytest.raises(SyntaxError, match="invalid syntax"):
            df.eval("d c = a + b")

    def test_assignment_column_invalid_assign(self):
        df = DataFrame(np.random.randn(5, 2), columns=list("ab"))
        # invalid assignees
        msg = "left hand side of an assignment must be a single name"
        with pytest.raises(SyntaxError, match=msg):
            df.eval("d,c = a + b")

    def test_assignment_column_invalid_assign_function_call(self):
        df = DataFrame(np.random.randn(5, 2), columns=list("ab"))
        msg = "cannot assign to function call"
        with pytest.raises(SyntaxError, match=msg):
            df.eval('Timestamp("20131001") = a + b')

    def test_assignment_single_assign_existing(self):
        df = DataFrame(np.random.randn(5, 2), columns=list("ab"))
        # single assignment - existing variable
        expected = df.copy()
        expected["a"] = expected["a"] + expected["b"]
        df.eval("a = a + b", inplace=True)
        tm.assert_frame_equal(df, expected)

    def test_assignment_single_assign_new(self):
        df = DataFrame(np.random.randn(5, 2), columns=list("ab"))
        # single assignment - new variable
        expected = df.copy()
        expected["c"] = expected["a"] + expected["b"]
        df.eval("c = a + b", inplace=True)
        tm.assert_frame_equal(df, expected)

    def test_assignment_single_assign_local_overlap(self):
        df = DataFrame(np.random.randn(5, 2), columns=list("ab"))
        df = df.copy()
        a = 1  # noqa:F841
        df.eval("a = 1 + b", inplace=True)

        expected = df.copy()
        expected["a"] = 1 + expected["b"]
        tm.assert_frame_equal(df, expected)

    def test_assignment_single_assign_name(self):
        df = DataFrame(np.random.randn(5, 2), columns=list("ab"))

        a = 1  # noqa:F841
        old_a = df.a.copy()
        df.eval("a = a + b", inplace=True)
        result = old_a + df.b
        tm.assert_series_equal(result, df.a, check_names=False)
        assert result.name is None

    def test_assignment_multiple_raises(self):
        df = DataFrame(np.random.randn(5, 2), columns=list("ab"))
        # multiple assignment
        df.eval("c = a + b", inplace=True)
        msg = "can only assign a single expression"
        with pytest.raises(SyntaxError, match=msg):
            df.eval("c = a = b")

    def test_assignment_explicit(self):
        df = DataFrame(np.random.randn(5, 2), columns=list("ab"))
        # explicit targets
        self.eval("c = df.a + df.b", local_dict={"df": df}, target=df, inplace=True)
        expected = df.copy()
        expected["c"] = expected["a"] + expected["b"]
        tm.assert_frame_equal(df, expected)

    def test_column_in(self):
        # GH 11235
        df = DataFrame({"a": [11], "b": [-32]})
        result = df.eval("a in [11, -32]")
        expected = Series([True])
        # TODO: 2022-01-29: Name check failed with numexpr 2.7.3 in CI
        # but cannot reproduce locally
        tm.assert_series_equal(result, expected, check_names=False)

    @pytest.mark.xfail(reason="Unknown: Omitted test_ in name prior.")
    def test_assignment_not_inplace(self):
        # see gh-9297
        df = DataFrame(np.random.randn(5, 2), columns=list("ab"))

        actual = df.eval("c = a + b", inplace=False)
        assert actual is not None

        expected = df.copy()
        expected["c"] = expected["a"] + expected["b"]
        tm.assert_frame_equal(df, expected)

    def test_multi_line_expression(self):
        # GH 11149
        df = DataFrame({"a": [1, 2, 3], "b": [4, 5, 6]})
        expected = df.copy()

        expected["c"] = expected["a"] + expected["b"]
        expected["d"] = expected["c"] + expected["b"]
        answer = df.eval(
            """
        c = a + b
        d = c + b""",
            inplace=True,
        )
        tm.assert_frame_equal(expected, df)
        assert answer is None

        expected["a"] = expected["a"] - 1
        expected["e"] = expected["a"] + 2
        answer = df.eval(
            """
        a = a - 1
        e = a + 2""",
            inplace=True,
        )
        tm.assert_frame_equal(expected, df)
        assert answer is None

        # multi-line not valid if not all assignments
        msg = "Multi-line expressions are only valid if all expressions contain"
        with pytest.raises(ValueError, match=msg):
            df.eval(
                """
            a = b + 2
            b - 2""",
                inplace=False,
            )

    def test_multi_line_expression_not_inplace(self):
        # GH 11149
        df = DataFrame({"a": [1, 2, 3], "b": [4, 5, 6]})
        expected = df.copy()

        expected["c"] = expected["a"] + expected["b"]
        expected["d"] = expected["c"] + expected["b"]
        df = df.eval(
            """
        c = a + b
        d = c + b""",
            inplace=False,
        )
        tm.assert_frame_equal(expected, df)

        expected["a"] = expected["a"] - 1
        expected["e"] = expected["a"] + 2
        df = df.eval(
            """
        a = a - 1
        e = a + 2""",
            inplace=False,
        )
        tm.assert_frame_equal(expected, df)

    def test_multi_line_expression_local_variable(self):
        # GH 15342
        df = DataFrame({"a": [1, 2, 3], "b": [4, 5, 6]})
        expected = df.copy()

        local_var = 7
        expected["c"] = expected["a"] * local_var
        expected["d"] = expected["c"] + local_var
        answer = df.eval(
            """
        c = a * @local_var
        d = c + @local_var
        """,
            inplace=True,
        )
        tm.assert_frame_equal(expected, df)
        assert answer is None

    def test_multi_line_expression_callable_local_variable(self):
        # 26426
        df = DataFrame({"a": [1, 2, 3], "b": [4, 5, 6]})

        def local_func(a, b):
            return b

        expected = df.copy()
        expected["c"] = expected["a"] * local_func(1, 7)
        expected["d"] = expected["c"] + local_func(1, 7)
        answer = df.eval(
            """
        c = a * @local_func(1, 7)
        d = c + @local_func(1, 7)
        """,
            inplace=True,
        )
        tm.assert_frame_equal(expected, df)
        assert answer is None

    def test_multi_line_expression_callable_local_variable_with_kwargs(self):
        # 26426
        df = DataFrame({"a": [1, 2, 3], "b": [4, 5, 6]})

        def local_func(a, b):
            return b

        expected = df.copy()
        expected["c"] = expected["a"] * local_func(b=7, a=1)
        expected["d"] = expected["c"] + local_func(b=7, a=1)
        answer = df.eval(
            """
        c = a * @local_func(b=7, a=1)
        d = c + @local_func(b=7, a=1)
        """,
            inplace=True,
        )
        tm.assert_frame_equal(expected, df)
        assert answer is None

    def test_assignment_in_query(self):
        # GH 8664
        df = DataFrame({"a": [1, 2, 3], "b": [4, 5, 6]})
        df_orig = df.copy()
        msg = "cannot assign without a target object"
        with pytest.raises(ValueError, match=msg):
            df.query("a = 1")
        tm.assert_frame_equal(df, df_orig)

    def test_query_inplace(self):
        # see gh-11149
        df = DataFrame({"a": [1, 2, 3], "b": [4, 5, 6]})
        expected = df.copy()
        expected = expected[expected["a"] == 2]
        df.query("a == 2", inplace=True)
        tm.assert_frame_equal(expected, df)

        df = {}
        expected = {"a": 3}

        self.eval("a = 1 + 2", target=df, inplace=True)
        tm.assert_dict_equal(df, expected)

    @pytest.mark.parametrize("invalid_target", [1, "cat", [1, 2], np.array([]), (1, 3)])
    @pytest.mark.filterwarnings("ignore::FutureWarning")
    def test_cannot_item_assign(self, invalid_target):
        msg = "Cannot assign expression output to target"
        expression = "a = 1 + 2"

        with pytest.raises(ValueError, match=msg):
            self.eval(expression, target=invalid_target, inplace=True)

        if hasattr(invalid_target, "copy"):
            with pytest.raises(ValueError, match=msg):
                self.eval(expression, target=invalid_target, inplace=False)

    @pytest.mark.parametrize("invalid_target", [1, "cat", (1, 3)])
    def test_cannot_copy_item(self, invalid_target):
        msg = "Cannot return a copy of the target"
        expression = "a = 1 + 2"

        with pytest.raises(ValueError, match=msg):
            self.eval(expression, target=invalid_target, inplace=False)

    @pytest.mark.parametrize("target", [1, "cat", [1, 2], np.array([]), (1, 3), {1: 2}])
    def test_inplace_no_assignment(self, target):
        expression = "1 + 2"

        assert self.eval(expression, target=target, inplace=False) == 3

        msg = "Cannot operate inplace if there is no assignment"
        with pytest.raises(ValueError, match=msg):
            self.eval(expression, target=target, inplace=True)

    def test_basic_period_index_boolean_expression(self):
        df = tm.makeCustomDataframe(2, 2, data_gen_f=f, c_idx_type="p", r_idx_type="i")

        e = df < 2
        r = self.eval("df < 2", local_dict={"df": df})
        x = df < 2

        tm.assert_frame_equal(r, e)
        tm.assert_frame_equal(x, e)

    def test_basic_period_index_subscript_expression(self):
        df = tm.makeCustomDataframe(2, 2, data_gen_f=f, c_idx_type="p", r_idx_type="i")
        r = self.eval("df[df < 2 + 3]", local_dict={"df": df})
        e = df[df < 2 + 3]
        tm.assert_frame_equal(r, e)

    def test_nested_period_index_subscript_expression(self):
        df = tm.makeCustomDataframe(2, 2, data_gen_f=f, c_idx_type="p", r_idx_type="i")
        r = self.eval("df[df[df < 2] < 2] + df * 2", local_dict={"df": df})
        e = df[df[df < 2] < 2] + df * 2
        tm.assert_frame_equal(r, e)

    def test_date_boolean(self, engine, parser):
        df = DataFrame(np.random.randn(5, 3))
        df["dates1"] = date_range("1/1/2012", periods=5)
        res = self.eval(
            "df.dates1 < 20130101",
            local_dict={"df": df},
            engine=engine,
            parser=parser,
        )
        expec = df.dates1 < "20130101"
        tm.assert_series_equal(res, expec, check_names=False)

    def test_simple_in_ops(self, engine, parser):
        if parser != "python":
            res = pd.eval("1 in [1, 2]", engine=engine, parser=parser)
            assert res

            res = pd.eval("2 in (1, 2)", engine=engine, parser=parser)
            assert res

            res = pd.eval("3 in (1, 2)", engine=engine, parser=parser)
            assert not res

            res = pd.eval("3 not in (1, 2)", engine=engine, parser=parser)
            assert res

            res = pd.eval("[3] not in (1, 2)", engine=engine, parser=parser)
            assert res

            res = pd.eval("[3] in ([3], 2)", engine=engine, parser=parser)
            assert res

            res = pd.eval("[[3]] in [[[3]], 2]", engine=engine, parser=parser)
            assert res

            res = pd.eval("(3,) in [(3,), 2]", engine=engine, parser=parser)
            assert res

            res = pd.eval("(3,) not in [(3,), 2]", engine=engine, parser=parser)
            assert not res

            res = pd.eval("[(3,)] in [[(3,)], 2]", engine=engine, parser=parser)
            assert res
        else:
            msg = "'In' nodes are not implemented"
            with pytest.raises(NotImplementedError, match=msg):
                pd.eval("1 in [1, 2]", engine=engine, parser=parser)
            with pytest.raises(NotImplementedError, match=msg):
                pd.eval("2 in (1, 2)", engine=engine, parser=parser)
            with pytest.raises(NotImplementedError, match=msg):
                pd.eval("3 in (1, 2)", engine=engine, parser=parser)
            with pytest.raises(NotImplementedError, match=msg):
                pd.eval("[(3,)] in (1, 2, [(3,)])", engine=engine, parser=parser)
            msg = "'NotIn' nodes are not implemented"
            with pytest.raises(NotImplementedError, match=msg):
                pd.eval("3 not in (1, 2)", engine=engine, parser=parser)
            with pytest.raises(NotImplementedError, match=msg):
                pd.eval("[3] not in (1, 2, [[3]])", engine=engine, parser=parser)

    def test_check_many_exprs(self, engine, parser):
        a = 1  # noqa:F841
        expr = " * ".join("a" * 33)
        expected = 1
        res = pd.eval(expr, engine=engine, parser=parser)
        assert res == expected

    @pytest.mark.parametrize(
        "expr",
        [
            "df > 2 and df > 3",
            "df > 2 or df > 3",
            "not df > 2",
        ],
    )
    def test_fails_and_or_not(self, expr, engine, parser):
        df = DataFrame(np.random.randn(5, 3))
        if parser == "python":
            msg = "'BoolOp' nodes are not implemented"
            if "not" in expr:
                msg = "'Not' nodes are not implemented"

            with pytest.raises(NotImplementedError, match=msg):
                pd.eval(
                    expr,
                    local_dict={"df": df},
                    parser=parser,
                    engine=engine,
                )
        else:
            # smoke-test, should not raise
            pd.eval(
                expr,
                local_dict={"df": df},
                parser=parser,
                engine=engine,
            )

    @pytest.mark.parametrize("char", ["|", "&"])
    def test_fails_ampersand_pipe(self, char, engine, parser):
        df = DataFrame(np.random.randn(5, 3))  # noqa:F841
        ex = f"(df + 2)[df > 1] > 0 {char} (df > 0)"
        if parser == "python":
            msg = "cannot evaluate scalar only bool ops"
            with pytest.raises(NotImplementedError, match=msg):
                pd.eval(ex, parser=parser, engine=engine)
        else:
            # smoke-test, should not raise
            pd.eval(ex, parser=parser, engine=engine)


class TestMath:
    def eval(self, *args, **kwargs):
        kwargs["level"] = kwargs.pop("level", 0) + 1
        return pd.eval(*args, **kwargs)

    def test_unary_functions(self, unary_fns_for_ne):
        df = DataFrame({"a": np.random.randn(10)})
        a = df.a

        fn = unary_fns_for_ne

        expr = f"{fn}(a)"
        got = self.eval(expr)
        with np.errstate(all="ignore"):
            expect = getattr(np, fn)(a)
        tm.assert_series_equal(got, expect, check_names=False)

    @pytest.mark.parametrize("fn", _binary_math_ops)
    def test_binary_functions(self, fn):
        df = DataFrame({"a": np.random.randn(10), "b": np.random.randn(10)})
        a = df.a
        b = df.b

        expr = f"{fn}(a, b)"
        got = self.eval(expr)
        with np.errstate(all="ignore"):
            expect = getattr(np, fn)(a, b)
        tm.assert_almost_equal(got, expect, check_names=False)

    def test_df_use_case(self, engine, parser):
        df = DataFrame({"a": np.random.randn(10), "b": np.random.randn(10)})
        df.eval(
            "e = arctan2(sin(a), b)",
            engine=engine,
            parser=parser,
            inplace=True,
        )
        got = df.e
        expect = np.arctan2(np.sin(df.a), df.b)
        tm.assert_series_equal(got, expect, check_names=False)

    def test_df_arithmetic_subexpression(self, engine, parser):
        df = DataFrame({"a": np.random.randn(10), "b": np.random.randn(10)})
        df.eval("e = sin(a + b)", engine=engine, parser=parser, inplace=True)
        got = df.e
        expect = np.sin(df.a + df.b)
        tm.assert_series_equal(got, expect, check_names=False)

    @pytest.mark.parametrize(
        "dtype, expect_dtype",
        [
            (np.int32, np.float64),
            (np.int64, np.float64),
            (np.float32, np.float32),
            (np.float64, np.float64),
            pytest.param(np.complex128, np.complex128, marks=td.skip_if_windows),
        ],
    )
    def test_result_types(self, dtype, expect_dtype, engine, parser):
        # xref https://github.com/pandas-dev/pandas/issues/12293
        #  this fails on Windows, apparently a floating point precision issue

        # Did not test complex64 because DataFrame is converting it to
        # complex128. Due to https://github.com/pandas-dev/pandas/issues/10952
        df = DataFrame({"a": np.random.randn(10).astype(dtype)})
        assert df.a.dtype == dtype
        df.eval("b = sin(a)", engine=engine, parser=parser, inplace=True)
        got = df.b
        expect = np.sin(df.a)
        assert expect.dtype == got.dtype
        assert expect_dtype == got.dtype
        tm.assert_series_equal(got, expect, check_names=False)

    def test_undefined_func(self, engine, parser):
        df = DataFrame({"a": np.random.randn(10)})
        msg = '"mysin" is not a supported function'

        with pytest.raises(ValueError, match=msg):
            df.eval("mysin(a)", engine=engine, parser=parser)

    def test_keyword_arg(self, engine, parser):
        df = DataFrame({"a": np.random.randn(10)})
        msg = 'Function "sin" does not support keyword arguments'

        with pytest.raises(TypeError, match=msg):
            df.eval("sin(x=a)", engine=engine, parser=parser)


_var_s = np.random.randn(10)


class TestScope:
    def test_global_scope(self, engine, parser):
        e = "_var_s * 2"
        tm.assert_numpy_array_equal(
            _var_s * 2, pd.eval(e, engine=engine, parser=parser)
        )

    def test_no_new_locals(self, engine, parser):
        x = 1
        lcls = locals().copy()
        pd.eval("x + 1", local_dict=lcls, engine=engine, parser=parser)
        lcls2 = locals().copy()
        lcls2.pop("lcls")
        assert lcls == lcls2

    def test_no_new_globals(self, engine, parser):
        x = 1  # noqa:F841
        gbls = globals().copy()
        pd.eval("x + 1", engine=engine, parser=parser)
        gbls2 = globals().copy()
        assert gbls == gbls2

    def test_empty_locals(self, engine, parser):
        # GH 47084
        x = 1  # noqa: F841
        msg = "name 'x' is not defined"
        with pytest.raises(UndefinedVariableError, match=msg):
            pd.eval("x + 1", engine=engine, parser=parser, local_dict={})

    def test_empty_globals(self, engine, parser):
        # GH 47084
        msg = "name '_var_s' is not defined"
        e = "_var_s * 2"
        with pytest.raises(UndefinedVariableError, match=msg):
            pd.eval(e, engine=engine, parser=parser, global_dict={})


@td.skip_if_no_ne
def test_invalid_engine():
    msg = "Invalid engine 'asdf' passed"
    with pytest.raises(KeyError, match=msg):
        pd.eval("x + y", local_dict={"x": 1, "y": 2}, engine="asdf")


@td.skip_if_no_ne
@pytest.mark.parametrize(
    ("use_numexpr", "expected"),
    (
        (True, "numexpr"),
        (False, "python"),
    ),
)
def test_numexpr_option_respected(use_numexpr, expected):
    # GH 32556
    from pandas.core.computation.eval import _check_engine

    with pd.option_context("compute.use_numexpr", use_numexpr):
        result = _check_engine(None)
        assert result == expected


@td.skip_if_no_ne
def test_numexpr_option_incompatible_op():
    # GH 32556
    with pd.option_context("compute.use_numexpr", False):
        df = DataFrame(
            {"A": [True, False, True, False, None, None], "B": [1, 2, 3, 4, 5, 6]}
        )
        result = df.query("A.isnull()")
        expected = DataFrame({"A": [None, None], "B": [5, 6]}, index=[4, 5])
        tm.assert_frame_equal(result, expected)


@td.skip_if_no_ne
def test_invalid_parser():
    msg = "Invalid parser 'asdf' passed"
    with pytest.raises(KeyError, match=msg):
        pd.eval("x + y", local_dict={"x": 1, "y": 2}, parser="asdf")


_parsers: dict[str, type[BaseExprVisitor]] = {
    "python": PythonExprVisitor,
    "pytables": pytables.PyTablesExprVisitor,
    "pandas": PandasExprVisitor,
}


@pytest.mark.parametrize("engine", ENGINES)
@pytest.mark.parametrize("parser", _parsers)
def test_disallowed_nodes(engine, parser):
    VisitorClass = _parsers[parser]
    inst = VisitorClass("x + 1", engine, parser)

    for ops in VisitorClass.unsupported_nodes:

        msg = "nodes are not implemented"
        with pytest.raises(NotImplementedError, match=msg):
            getattr(inst, ops)()


def test_syntax_error_exprs(engine, parser):
    e = "s +"
    with pytest.raises(SyntaxError, match="invalid syntax"):
        pd.eval(e, engine=engine, parser=parser)


def test_name_error_exprs(engine, parser):
    e = "s + t"
    msg = "name 's' is not defined"
    with pytest.raises(NameError, match=msg):
        pd.eval(e, engine=engine, parser=parser)


@pytest.mark.parametrize("express", ["a + @b", "@a + b", "@a + @b"])
def test_invalid_local_variable_reference(engine, parser, express):
    a, b = 1, 2  # noqa:F841

    if parser != "pandas":
        with pytest.raises(SyntaxError, match="The '@' prefix is only"):
            pd.eval(express, engine=engine, parser=parser)
    else:
        with pytest.raises(SyntaxError, match="The '@' prefix is not"):
            pd.eval(express, engine=engine, parser=parser)


def test_numexpr_builtin_raises(engine, parser):
    sin, dotted_line = 1, 2
    if engine == "numexpr":
        msg = "Variables in expression .+"
        with pytest.raises(NumExprClobberingError, match=msg):
            pd.eval("sin + dotted_line", engine=engine, parser=parser)
    else:
        res = pd.eval("sin + dotted_line", engine=engine, parser=parser)
        assert res == sin + dotted_line


def test_bad_resolver_raises(engine, parser):
    cannot_resolve = 42, 3.0
    with pytest.raises(TypeError, match="Resolver of type .+"):
        pd.eval("1 + 2", resolvers=cannot_resolve, engine=engine, parser=parser)


def test_empty_string_raises(engine, parser):
    # GH 13139
    with pytest.raises(ValueError, match="expr cannot be an empty string"):
        pd.eval("", engine=engine, parser=parser)


def test_more_than_one_expression_raises(engine, parser):
    with pytest.raises(SyntaxError, match="only a single expression is allowed"):
        pd.eval("1 + 1; 2 + 2", engine=engine, parser=parser)


@pytest.mark.parametrize("cmp", ("and", "or"))
@pytest.mark.parametrize("lhs", (int, float))
@pytest.mark.parametrize("rhs", (int, float))
def test_bool_ops_fails_on_scalars(lhs, cmp, rhs, engine, parser):
    gen = {int: lambda: np.random.randint(10), float: np.random.randn}

    mid = gen[lhs]()  # noqa:F841
    lhs = gen[lhs]()
    rhs = gen[rhs]()

    ex1 = f"lhs {cmp} mid {cmp} rhs"
    ex2 = f"lhs {cmp} mid and mid {cmp} rhs"
    ex3 = f"(lhs {cmp} mid) & (mid {cmp} rhs)"
    for ex in (ex1, ex2, ex3):
        msg = "cannot evaluate scalar only bool ops|'BoolOp' nodes are not"
        with pytest.raises(NotImplementedError, match=msg):
            pd.eval(ex, engine=engine, parser=parser)


@pytest.mark.parametrize(
    "other",
    [
        "'x'",
        "...",
    ],
)
def test_equals_various(other):
    df = DataFrame({"A": ["a", "b", "c"]})
    result = df.eval(f"A == {other}")
    expected = Series([False, False, False], name="A")
    if USE_NUMEXPR:
        # https://github.com/pandas-dev/pandas/issues/10239
        # lose name with numexpr engine. Remove when that's fixed.
        expected.name = None
    tm.assert_series_equal(result, expected)


def test_inf(engine, parser):
    s = "inf + 1"
    expected = np.inf
    result = pd.eval(s, engine=engine, parser=parser)
    assert result == expected


def test_truediv_deprecated(engine, parser):
    # GH#29182
    match = "The `truediv` parameter in pd.eval is deprecated"

    with tm.assert_produces_warning(FutureWarning) as m:
        pd.eval("1+1", engine=engine, parser=parser, truediv=True)

    assert len(m) == 1
    assert match in str(m[0].message)

    with tm.assert_produces_warning(FutureWarning) as m:
        pd.eval("1+1", engine=engine, parser=parser, truediv=False)

    assert len(m) == 1
    assert match in str(m[0].message)


@pytest.mark.parametrize("column", ["Temp(°C)", "Capacitance(μF)"])
def test_query_token(engine, column):
    # See: https://github.com/pandas-dev/pandas/pull/42826
    df = DataFrame(np.random.randn(5, 2), columns=[column, "b"])
    expected = df[df[column] > 5]
    query_string = f"`{column}` > 5"
    result = df.query(query_string, engine=engine)
    tm.assert_frame_equal(result, expected)


def test_negate_lt_eq_le(engine, parser):
    df = DataFrame([[0, 10], [1, 20]], columns=["cat", "count"])
    expected = df[~(df.cat > 0)]

    result = df.query("~(cat > 0)", engine=engine, parser=parser)
    tm.assert_frame_equal(result, expected)

    if parser == "python":
        msg = "'Not' nodes are not implemented"
        with pytest.raises(NotImplementedError, match=msg):
            df.query("not (cat > 0)", engine=engine, parser=parser)
    else:
        result = df.query("not (cat > 0)", engine=engine, parser=parser)
        tm.assert_frame_equal(result, expected)


@pytest.mark.parametrize(
    "column",
    DEFAULT_GLOBALS.keys(),
)
def test_eval_no_support_column_name(request, column):
    # GH 44603
    if column in ["True", "False", "inf", "Inf"]:
        request.node.add_marker(
            pytest.mark.xfail(
                raises=KeyError,
                reason=f"GH 47859 DataFrame eval not supported with {column}",
            )
        )

    df = DataFrame(np.random.randint(0, 100, size=(10, 2)), columns=[column, "col1"])
    expected = df[df[column] > 6]
    result = df.query(f"{column}>6")

    tm.assert_frame_equal(result, expected)


<<<<<<< HEAD
def test_set_inplace():
    # GH 47449
    df = DataFrame({"A": range(1, 6), "B": range(10, 0, -2), "C": range(11, 16)})
    result_view = df[:]
    expected = Series([21, 20, 19, 18, 17], index=[0, 1, 2, 3, 4], name="A")
    df.eval("A = B + C", inplace=True)
    tm.assert_series_equal(df["A"], expected)
    tm.assert_series_equal(result_view["A"], expected)
=======
def test_set_inplace(using_copy_on_write):
    # https://github.com/pandas-dev/pandas/issues/47449
    # Ensure we don't only update the DataFrame inplace, but also the actual
    # column values, such that references to this column also get updated
    df = DataFrame({"A": [1, 2, 3], "B": [4, 5, 6], "C": [7, 8, 9]})
    result_view = df[:]
    ser = df["A"]
    df.eval("A = B + C", inplace=True)
    expected = DataFrame({"A": [11, 13, 15], "B": [4, 5, 6], "C": [7, 8, 9]})
    tm.assert_frame_equal(df, expected)
    if not using_copy_on_write:
        tm.assert_series_equal(ser, expected["A"])
        tm.assert_series_equal(result_view["A"], expected["A"])
    else:
        expected = Series([1, 2, 3], name="A")
        tm.assert_series_equal(ser, expected)
        tm.assert_series_equal(result_view["A"], expected)
>>>>>>> 8ed21d54


class TestValidate:
    @pytest.mark.parametrize("value", [1, "True", [1, 2, 3], 5.0])
    def test_validate_bool_args(self, value):

        msg = 'For argument "inplace" expected type bool, received type'
        with pytest.raises(ValueError, match=msg):
            pd.eval("2+2", inplace=value)<|MERGE_RESOLUTION|>--- conflicted
+++ resolved
@@ -1912,16 +1912,6 @@
     tm.assert_frame_equal(result, expected)
 
 
-<<<<<<< HEAD
-def test_set_inplace():
-    # GH 47449
-    df = DataFrame({"A": range(1, 6), "B": range(10, 0, -2), "C": range(11, 16)})
-    result_view = df[:]
-    expected = Series([21, 20, 19, 18, 17], index=[0, 1, 2, 3, 4], name="A")
-    df.eval("A = B + C", inplace=True)
-    tm.assert_series_equal(df["A"], expected)
-    tm.assert_series_equal(result_view["A"], expected)
-=======
 def test_set_inplace(using_copy_on_write):
     # https://github.com/pandas-dev/pandas/issues/47449
     # Ensure we don't only update the DataFrame inplace, but also the actual
@@ -1939,7 +1929,6 @@
         expected = Series([1, 2, 3], name="A")
         tm.assert_series_equal(ser, expected)
         tm.assert_series_equal(result_view["A"], expected)
->>>>>>> 8ed21d54
 
 
 class TestValidate:
