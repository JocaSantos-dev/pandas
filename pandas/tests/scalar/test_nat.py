--- conflicted
+++ resolved
@@ -410,11 +410,7 @@
     exp_name = "x"
     exp_data = [NaT] * 2
 
-<<<<<<< HEAD
-    if value.dtype.kind == "M" and "plus" in op_name:
-=======
     if is_datetime64_any_dtype(value.dtype) and "plus" in op_name:
->>>>>>> d330416e
         expected = DatetimeIndex(exp_data, tz=value.tz, name=exp_name)
     else:
         expected = TimedeltaIndex(exp_data, name=exp_name)
