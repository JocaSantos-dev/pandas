import calendar
from datetime import (
    datetime,
    timedelta,
    timezone,
)

import dateutil.tz
from dateutil.tz import tzutc
import numpy as np
import pytest
import pytz

from pandas._libs.tslibs.dtypes import NpyDatetimeUnit
from pandas.compat import PY310
from pandas.errors import OutOfBoundsDatetime

from pandas import (
    Period,
    Timedelta,
    Timestamp,
)
import pandas._testing as tm

from pandas.tseries import offsets


class TestTimestampConstructors:
    @pytest.mark.parametrize("typ", [int, float])
    def test_constructor_int_float_with_YM_unit(self, typ):
        # GH#47266 avoid the conversions in cast_from_unit
        val = typ(150)

        ts = Timestamp(val, unit="Y")
        expected = Timestamp("2120-01-01")
        assert ts == expected

        ts = Timestamp(val, unit="M")
        expected = Timestamp("1982-07-01")
        assert ts == expected

    def test_constructor_float_not_round_with_YM_unit_deprecated(self):
        # GH#47267 avoid the conversions in cast_from-unit

        msg = "Conversion of non-round float with unit=[MY] is ambiguous"
        with pytest.raises(ValueError, match=msg):
            Timestamp(150.5, unit="Y")

        with pytest.raises(ValueError, match=msg):
            Timestamp(150.5, unit="M")

    def test_constructor_datetime64_with_tz(self):
        # GH#42288, GH#24559
        dt = np.datetime64("1970-01-01 05:00:00")
        tzstr = "UTC+05:00"

        msg = "interpreted as a wall time"
        with tm.assert_produces_warning(FutureWarning, match=msg):
            ts = Timestamp(dt, tz=tzstr)

        # Check that we match the old behavior
        alt = Timestamp(dt).tz_localize("UTC").tz_convert(tzstr)
        assert ts == alt

        # Check that we *don't* match the future behavior
        assert ts.hour != 5
        expected_future = Timestamp(dt).tz_localize(tzstr)
        assert ts != expected_future

    def test_constructor(self):
        base_str = "2014-07-01 09:00"
        base_dt = datetime(2014, 7, 1, 9)
        base_expected = 1_404_205_200_000_000_000

        # confirm base representation is correct
        assert calendar.timegm(base_dt.timetuple()) * 1_000_000_000 == base_expected

        tests = [
            (base_str, base_dt, base_expected),
            (
                "2014-07-01 10:00",
                datetime(2014, 7, 1, 10),
                base_expected + 3600 * 1_000_000_000,
            ),
            (
                "2014-07-01 09:00:00.000008000",
                datetime(2014, 7, 1, 9, 0, 0, 8),
                base_expected + 8000,
            ),
            (
                "2014-07-01 09:00:00.000000005",
                Timestamp("2014-07-01 09:00:00.000000005"),
                base_expected + 5,
            ),
        ]

        timezones = [
            (None, 0),
            ("UTC", 0),
            (pytz.utc, 0),
            ("Asia/Tokyo", 9),
            ("US/Eastern", -4),
            ("dateutil/US/Pacific", -7),
            (pytz.FixedOffset(-180), -3),
            (dateutil.tz.tzoffset(None, 18000), 5),
        ]

        for date_str, date, expected in tests:
            for result in [Timestamp(date_str), Timestamp(date)]:
                # only with timestring
                assert result.value == expected

                # re-creation shouldn't affect to internal value
                result = Timestamp(result)
                assert result.value == expected

            # with timezone
            for tz, offset in timezones:
                for result in [Timestamp(date_str, tz=tz), Timestamp(date, tz=tz)]:
                    expected_tz = expected - offset * 3600 * 1_000_000_000
                    assert result.value == expected_tz

                    # should preserve tz
                    result = Timestamp(result)
                    assert result.value == expected_tz

                    # should convert to UTC
                    if tz is not None:
                        result = Timestamp(result).tz_convert("UTC")
                    else:
                        result = Timestamp(result, tz="UTC")
                    expected_utc = expected - offset * 3600 * 1_000_000_000
                    assert result.value == expected_utc

    def test_constructor_with_stringoffset(self):
        # GH 7833
        base_str = "2014-07-01 11:00:00+02:00"
        base_dt = datetime(2014, 7, 1, 9)
        base_expected = 1_404_205_200_000_000_000

        # confirm base representation is correct
        assert calendar.timegm(base_dt.timetuple()) * 1_000_000_000 == base_expected

        tests = [
            (base_str, base_expected),
            ("2014-07-01 12:00:00+02:00", base_expected + 3600 * 1_000_000_000),
            ("2014-07-01 11:00:00.000008000+02:00", base_expected + 8000),
            ("2014-07-01 11:00:00.000000005+02:00", base_expected + 5),
        ]

        timezones = [
            (None, 0),
            ("UTC", 0),
            (pytz.utc, 0),
            ("Asia/Tokyo", 9),
            ("US/Eastern", -4),
            ("dateutil/US/Pacific", -7),
            (pytz.FixedOffset(-180), -3),
            (dateutil.tz.tzoffset(None, 18000), 5),
        ]

        for date_str, expected in tests:
            for result in [Timestamp(date_str)]:
                # only with timestring
                assert result.value == expected

                # re-creation shouldn't affect to internal value
                result = Timestamp(result)
                assert result.value == expected

            # with timezone
            for tz, offset in timezones:
                result = Timestamp(date_str, tz=tz)
                expected_tz = expected
                assert result.value == expected_tz

                # should preserve tz
                result = Timestamp(result)
                assert result.value == expected_tz

                # should convert to UTC
                result = Timestamp(result).tz_convert("UTC")
                expected_utc = expected
                assert result.value == expected_utc

        # This should be 2013-11-01 05:00 in UTC
        # converted to Chicago tz
        result = Timestamp("2013-11-01 00:00:00-0500", tz="America/Chicago")
        assert result.value == Timestamp("2013-11-01 05:00").value
        expected = "Timestamp('2013-11-01 00:00:00-0500', tz='America/Chicago')"
        assert repr(result) == expected
        assert result == eval(repr(result))

        # This should be 2013-11-01 05:00 in UTC
        # converted to Tokyo tz (+09:00)
        result = Timestamp("2013-11-01 00:00:00-0500", tz="Asia/Tokyo")
        assert result.value == Timestamp("2013-11-01 05:00").value
        expected = "Timestamp('2013-11-01 14:00:00+0900', tz='Asia/Tokyo')"
        assert repr(result) == expected
        assert result == eval(repr(result))

        # GH11708
        # This should be 2015-11-18 10:00 in UTC
        # converted to Asia/Katmandu
        result = Timestamp("2015-11-18 15:45:00+05:45", tz="Asia/Katmandu")
        assert result.value == Timestamp("2015-11-18 10:00").value
        expected = "Timestamp('2015-11-18 15:45:00+0545', tz='Asia/Katmandu')"
        assert repr(result) == expected
        assert result == eval(repr(result))

        # This should be 2015-11-18 10:00 in UTC
        # converted to Asia/Kolkata
        result = Timestamp("2015-11-18 15:30:00+05:30", tz="Asia/Kolkata")
        assert result.value == Timestamp("2015-11-18 10:00").value
        expected = "Timestamp('2015-11-18 15:30:00+0530', tz='Asia/Kolkata')"
        assert repr(result) == expected
        assert result == eval(repr(result))

    def test_constructor_invalid(self):
        msg = "Cannot convert input"
        with pytest.raises(TypeError, match=msg):
            Timestamp(slice(2))
        msg = "Cannot convert Period"
        with pytest.raises(ValueError, match=msg):
            Timestamp(Period("1000-01-01"))

    def test_constructor_invalid_tz(self):
        # GH#17690
        msg = (
            "Argument 'tzinfo' has incorrect type "
            r"\(expected datetime.tzinfo, got str\)"
        )
        with pytest.raises(TypeError, match=msg):
            Timestamp("2017-10-22", tzinfo="US/Eastern")

        msg = "at most one of"
        with pytest.raises(ValueError, match=msg):
            Timestamp("2017-10-22", tzinfo=pytz.utc, tz="UTC")

        msg = "Invalid frequency:"
        msg2 = "The 'freq' argument"
        with pytest.raises(ValueError, match=msg):
            # GH#5168
            # case where user tries to pass tz as an arg, not kwarg, gets
            # interpreted as a `freq`
            with tm.assert_produces_warning(FutureWarning, match=msg2):
                Timestamp("2012-01-01", "US/Pacific")

    def test_constructor_strptime(self):
        # GH25016
        # Test support for Timestamp.strptime
        fmt = "%Y%m%d-%H%M%S-%f%z"
        ts = "20190129-235348-000001+0000"
        msg = r"Timestamp.strptime\(\) is not implemented"
        with pytest.raises(NotImplementedError, match=msg):
            Timestamp.strptime(ts, fmt)

    def test_constructor_tz_or_tzinfo(self):
        # GH#17943, GH#17690, GH#5168
        stamps = [
            Timestamp(year=2017, month=10, day=22, tz="UTC"),
            Timestamp(year=2017, month=10, day=22, tzinfo=pytz.utc),
            Timestamp(year=2017, month=10, day=22, tz=pytz.utc),
            Timestamp(datetime(2017, 10, 22), tzinfo=pytz.utc),
            Timestamp(datetime(2017, 10, 22), tz="UTC"),
            Timestamp(datetime(2017, 10, 22), tz=pytz.utc),
        ]
        assert all(ts == stamps[0] for ts in stamps)

    def test_constructor_positional_with_tzinfo(self):
        # GH#31929
        ts = Timestamp(2020, 12, 31, tzinfo=timezone.utc)
        expected = Timestamp("2020-12-31", tzinfo=timezone.utc)
        assert ts == expected

    @pytest.mark.xfail(reason="GH#45307")
    @pytest.mark.parametrize("kwd", ["nanosecond", "microsecond", "second", "minute"])
    def test_constructor_positional_keyword_mixed_with_tzinfo(self, kwd):
        # TODO: if we passed microsecond with a keyword we would mess up
        #  xref GH#45307
        kwargs = {kwd: 4}
        ts = Timestamp(2020, 12, 31, tzinfo=timezone.utc, **kwargs)

        td_kwargs = {kwd + "s": 4}
        td = Timedelta(**td_kwargs)
        expected = Timestamp("2020-12-31", tz=timezone.utc) + td
        assert ts == expected

    def test_constructor_positional(self):
        # see gh-10758
        msg = (
            "'NoneType' object cannot be interpreted as an integer"
            if PY310
            else "an integer is required"
        )
        with pytest.raises(TypeError, match=msg):
            Timestamp(2000, 1)

        msg = "month must be in 1..12"
        with pytest.raises(ValueError, match=msg):
            Timestamp(2000, 0, 1)
        with pytest.raises(ValueError, match=msg):
            Timestamp(2000, 13, 1)

        msg = "day is out of range for month"
        with pytest.raises(ValueError, match=msg):
            Timestamp(2000, 1, 0)
        with pytest.raises(ValueError, match=msg):
            Timestamp(2000, 1, 32)

        # see gh-11630
        assert repr(Timestamp(2015, 11, 12)) == repr(Timestamp("20151112"))
        assert repr(Timestamp(2015, 11, 12, 1, 2, 3, 999999)) == repr(
            Timestamp("2015-11-12 01:02:03.999999")
        )

    def test_constructor_keyword(self):
        # GH 10758
        msg = "function missing required argument 'day'|Required argument 'day'"
        with pytest.raises(TypeError, match=msg):
            Timestamp(year=2000, month=1)

        msg = "month must be in 1..12"
        with pytest.raises(ValueError, match=msg):
            Timestamp(year=2000, month=0, day=1)
        with pytest.raises(ValueError, match=msg):
            Timestamp(year=2000, month=13, day=1)

        msg = "day is out of range for month"
        with pytest.raises(ValueError, match=msg):
            Timestamp(year=2000, month=1, day=0)
        with pytest.raises(ValueError, match=msg):
            Timestamp(year=2000, month=1, day=32)

        assert repr(Timestamp(year=2015, month=11, day=12)) == repr(
            Timestamp("20151112")
        )

        assert repr(
            Timestamp(
                year=2015,
                month=11,
                day=12,
                hour=1,
                minute=2,
                second=3,
                microsecond=999999,
            )
        ) == repr(Timestamp("2015-11-12 01:02:03.999999"))

    @pytest.mark.filterwarnings("ignore:Timestamp.freq is:FutureWarning")
    @pytest.mark.filterwarnings("ignore:The 'freq' argument:FutureWarning")
    def test_constructor_fromordinal(self):
        base = datetime(2000, 1, 1)

        ts = Timestamp.fromordinal(base.toordinal(), freq="D")
        assert base == ts
        assert ts.freq == "D"
        assert base.toordinal() == ts.toordinal()

        ts = Timestamp.fromordinal(base.toordinal(), tz="US/Eastern")
        assert Timestamp("2000-01-01", tz="US/Eastern") == ts
        assert base.toordinal() == ts.toordinal()

        # GH#3042
        dt = datetime(2011, 4, 16, 0, 0)
        ts = Timestamp.fromordinal(dt.toordinal())
        assert ts.to_pydatetime() == dt

        # with a tzinfo
        stamp = Timestamp("2011-4-16", tz="US/Eastern")
        dt_tz = stamp.to_pydatetime()
        ts = Timestamp.fromordinal(dt_tz.toordinal(), tz="US/Eastern")
        assert ts.to_pydatetime() == dt_tz

    @pytest.mark.parametrize(
        "result",
        [
            Timestamp(datetime(2000, 1, 2, 3, 4, 5, 6), nanosecond=1),
            Timestamp(
                year=2000,
                month=1,
                day=2,
                hour=3,
                minute=4,
                second=5,
                microsecond=6,
                nanosecond=1,
            ),
            Timestamp(
                year=2000,
                month=1,
                day=2,
                hour=3,
                minute=4,
                second=5,
                microsecond=6,
                nanosecond=1,
                tz="UTC",
            ),
            Timestamp(2000, 1, 2, 3, 4, 5, 6, 1, None),
            # error: Argument 9 to "Timestamp" has incompatible type "_UTCclass";
            # expected "Optional[int]"
            Timestamp(2000, 1, 2, 3, 4, 5, 6, 1, pytz.UTC),  # type: ignore[arg-type]
        ],
    )
    def test_constructor_nanosecond(self, result):
        # GH 18898
        expected = Timestamp(datetime(2000, 1, 2, 3, 4, 5, 6), tz=result.tz)
        expected = expected + Timedelta(nanoseconds=1)
        assert result == expected

    @pytest.mark.parametrize("z", ["Z0", "Z00"])
    def test_constructor_invalid_Z0_isostring(self, z):
        # GH 8910
        msg = "could not convert string to Timestamp"
        with pytest.raises(ValueError, match=msg):
            Timestamp(f"2014-11-02 01:00{z}")

    @pytest.mark.parametrize(
        "arg",
        [
            "year",
            "month",
            "day",
            "hour",
            "minute",
            "second",
            "microsecond",
            "nanosecond",
        ],
    )
    def test_invalid_date_kwarg_with_string_input(self, arg):
        kwarg = {arg: 1}
        msg = "Cannot pass a date attribute keyword argument"
        with pytest.raises(ValueError, match=msg):
            Timestamp("2010-10-10 12:59:59.999999999", **kwarg)

    def test_out_of_bounds_integer_value(self):
        # GH#26651 check that we raise OutOfBoundsDatetime, not OverflowError
        msg = str(Timestamp.max.value * 2)
        with pytest.raises(OutOfBoundsDatetime, match=msg):
            Timestamp(Timestamp.max.value * 2)
        msg = str(Timestamp.min.value * 2)
        with pytest.raises(OutOfBoundsDatetime, match=msg):
            Timestamp(Timestamp.min.value * 2)

    def test_out_of_bounds_value(self):
        one_us = np.timedelta64(1).astype("timedelta64[us]")

        # By definition we can't go out of bounds in [ns], so we
        # convert the datetime64s to [us] so we can go out of bounds
        min_ts_us = np.datetime64(Timestamp.min).astype("M8[us]") + one_us
        max_ts_us = np.datetime64(Timestamp.max).astype("M8[us]")

        # No error for the min/max datetimes
        Timestamp(min_ts_us)
        Timestamp(max_ts_us)

        # We used to raise on these before supporting non-nano
        us_val = NpyDatetimeUnit.NPY_FR_us.value
<<<<<<< HEAD
        assert Timestamp(min_ts_us - one_us)._reso == us_val
        assert Timestamp(max_ts_us + one_us)._reso == us_val
=======
        assert Timestamp(min_ts_us - one_us)._creso == us_val
        assert Timestamp(max_ts_us + one_us)._creso == us_val
>>>>>>> 796b8703

        # https://github.com/numpy/numpy/issues/22346 for why
        #  we can't use the same construction as above with minute resolution

        # too_low, too_high are the _just_ outside the range of M8[s]
        too_low = np.datetime64("-292277022657-01-27T08:29", "m")
        too_high = np.datetime64("292277026596-12-04T15:31", "m")

        msg = "Out of bounds"
        # One us less than the minimum is an error
        with pytest.raises(ValueError, match=msg):
            Timestamp(too_low)

        # One us more than the maximum is an error
        with pytest.raises(ValueError, match=msg):
            Timestamp(too_high)

    def test_out_of_bounds_string(self):
        msg = "Out of bounds"
        with pytest.raises(ValueError, match=msg):
            Timestamp("1676-01-01")
        with pytest.raises(ValueError, match=msg):
            Timestamp("2263-01-01")

    def test_barely_out_of_bounds(self):
        # GH#19529
        # GH#19382 close enough to bounds that dropping nanos would result
        # in an in-bounds datetime
        msg = "Out of bounds nanosecond timestamp: 2262-04-11 23:47:16"
        with pytest.raises(OutOfBoundsDatetime, match=msg):
            Timestamp("2262-04-11 23:47:16.854775808")

    def test_bounds_with_different_units(self):
        out_of_bounds_dates = ("1677-09-21", "2262-04-12")

        time_units = ("D", "h", "m", "s", "ms", "us")

        for date_string in out_of_bounds_dates:
            for unit in time_units:
                dt64 = np.datetime64(date_string, unit)
                ts = Timestamp(dt64)
                if unit in ["s", "ms", "us"]:
                    # We can preserve the input unit
                    assert ts.value == dt64.view("i8")
                else:
                    # we chose the closest unit that we _do_ support
<<<<<<< HEAD
                    assert ts._reso == NpyDatetimeUnit.NPY_FR_s.value
=======
                    assert ts._creso == NpyDatetimeUnit.NPY_FR_s.value
>>>>>>> 796b8703

        # With more extreme cases, we can't even fit inside second resolution
        info = np.iinfo(np.int64)
        msg = "Out of bounds nanosecond timestamp:"
        for value in [info.min + 1, info.max]:
            for unit in ["D", "h", "m"]:
                dt64 = np.datetime64(value, unit)
                with pytest.raises(OutOfBoundsDatetime, match=msg):
                    Timestamp(dt64)

        in_bounds_dates = ("1677-09-23", "2262-04-11")

        for date_string in in_bounds_dates:
            for unit in time_units:
                dt64 = np.datetime64(date_string, unit)
                Timestamp(dt64)

    @pytest.mark.parametrize("arg", ["001-01-01", "0001-01-01"])
    def test_out_of_bounds_string_consistency(self, arg):
        # GH 15829
        msg = "Out of bounds"
        with pytest.raises(OutOfBoundsDatetime, match=msg):
            Timestamp(arg)

    def test_min_valid(self):
        # Ensure that Timestamp.min is a valid Timestamp
        Timestamp(Timestamp.min)

    def test_max_valid(self):
        # Ensure that Timestamp.max is a valid Timestamp
        Timestamp(Timestamp.max)

    def test_now(self):
        # GH#9000
        ts_from_string = Timestamp("now")
        ts_from_method = Timestamp.now()
        ts_datetime = datetime.now()

        ts_from_string_tz = Timestamp("now", tz="US/Eastern")
        ts_from_method_tz = Timestamp.now(tz="US/Eastern")

        # Check that the delta between the times is less than 1s (arbitrarily
        # small)
        delta = Timedelta(seconds=1)
        assert abs(ts_from_method - ts_from_string) < delta
        assert abs(ts_datetime - ts_from_method) < delta
        assert abs(ts_from_method_tz - ts_from_string_tz) < delta
        assert (
            abs(
                ts_from_string_tz.tz_localize(None)
                - ts_from_method_tz.tz_localize(None)
            )
            < delta
        )

    def test_today(self):
        ts_from_string = Timestamp("today")
        ts_from_method = Timestamp.today()
        ts_datetime = datetime.today()

        ts_from_string_tz = Timestamp("today", tz="US/Eastern")
        ts_from_method_tz = Timestamp.today(tz="US/Eastern")

        # Check that the delta between the times is less than 1s (arbitrarily
        # small)
        delta = Timedelta(seconds=1)
        assert abs(ts_from_method - ts_from_string) < delta
        assert abs(ts_datetime - ts_from_method) < delta
        assert abs(ts_from_method_tz - ts_from_string_tz) < delta
        assert (
            abs(
                ts_from_string_tz.tz_localize(None)
                - ts_from_method_tz.tz_localize(None)
            )
            < delta
        )

    @pytest.mark.parametrize("tz", [None, pytz.timezone("US/Pacific")])
    def test_disallow_setting_tz(self, tz):
        # GH 3746
        ts = Timestamp("2010")
        msg = "Cannot directly set timezone"
        with pytest.raises(AttributeError, match=msg):
            ts.tz = tz

    @pytest.mark.parametrize("offset", ["+0300", "+0200"])
    def test_construct_timestamp_near_dst(self, offset):
        # GH 20854
        expected = Timestamp(f"2016-10-30 03:00:00{offset}", tz="Europe/Helsinki")
        result = Timestamp(expected).tz_convert("Europe/Helsinki")
        assert result == expected

    @pytest.mark.parametrize(
        "arg", ["2013/01/01 00:00:00+09:00", "2013-01-01 00:00:00+09:00"]
    )
    def test_construct_with_different_string_format(self, arg):
        # GH 12064
        result = Timestamp(arg)
        expected = Timestamp(datetime(2013, 1, 1), tz=pytz.FixedOffset(540))
        assert result == expected

    def test_construct_timestamp_preserve_original_frequency(self):
        # GH 22311
        with tm.assert_produces_warning(FutureWarning, match="The 'freq' argument"):
            result = Timestamp(Timestamp("2010-08-08", freq="D")).freq
        expected = offsets.Day()
        assert result == expected

    def test_constructor_invalid_frequency(self):
        # GH 22311
        msg = "Invalid frequency:"
        msg2 = "The 'freq' argument"
        with pytest.raises(ValueError, match=msg):
            with tm.assert_produces_warning(FutureWarning, match=msg2):
                Timestamp("2012-01-01", freq=[])

    @pytest.mark.parametrize("box", [datetime, Timestamp])
    def test_raise_tz_and_tzinfo_in_datetime_input(self, box):
        # GH 23579
        kwargs = {"year": 2018, "month": 1, "day": 1, "tzinfo": pytz.utc}
        msg = "Cannot pass a datetime or Timestamp"
        with pytest.raises(ValueError, match=msg):
            Timestamp(box(**kwargs), tz="US/Pacific")
        msg = "Cannot pass a datetime or Timestamp"
        with pytest.raises(ValueError, match=msg):
            Timestamp(box(**kwargs), tzinfo=pytz.timezone("US/Pacific"))

    def test_dont_convert_dateutil_utc_to_pytz_utc(self):
        result = Timestamp(datetime(2018, 1, 1), tz=tzutc())
        expected = Timestamp(datetime(2018, 1, 1)).tz_localize(tzutc())
        assert result == expected

    def test_constructor_subclassed_datetime(self):
        # GH 25851
        # ensure that subclassed datetime works for
        # Timestamp creation
        class SubDatetime(datetime):
            pass

        data = SubDatetime(2000, 1, 1)
        result = Timestamp(data)
        expected = Timestamp(2000, 1, 1)
        assert result == expected

    def test_constructor_fromisocalendar(self):
        # GH 30395
        expected_timestamp = Timestamp("2000-01-03 00:00:00")
        expected_stdlib = datetime.fromisocalendar(2000, 1, 1)
        result = Timestamp.fromisocalendar(2000, 1, 1)
        assert result == expected_timestamp
        assert result == expected_stdlib
        assert isinstance(result, Timestamp)


def test_constructor_ambigous_dst():
    # GH 24329
    # Make sure that calling Timestamp constructor
    # on Timestamp created from ambiguous time
    # doesn't change Timestamp.value
    ts = Timestamp(1382835600000000000, tz="dateutil/Europe/London")
    expected = ts.value
    result = Timestamp(ts).value
    assert result == expected


@pytest.mark.parametrize("epoch", [1552211999999999872, 1552211999999999999])
def test_constructor_before_dst_switch(epoch):
    # GH 31043
    # Make sure that calling Timestamp constructor
    # on time just before DST switch doesn't lead to
    # nonexistent time or value change
    ts = Timestamp(epoch, tz="dateutil/America/Los_Angeles")
    result = ts.tz.dst(ts)
    expected = timedelta(seconds=0)
    assert Timestamp(ts).value == epoch
    assert result == expected


def test_timestamp_constructor_identity():
    # Test for #30543
    expected = Timestamp("2017-01-01T12")
    result = Timestamp(expected)
    assert result is expected


@pytest.mark.parametrize("kwargs", [{}, {"year": 2020}, {"year": 2020, "month": 1}])
def test_constructor_missing_keyword(kwargs):
    # GH 31200

    # The exact error message of datetime() depends on its version
    msg1 = r"function missing required argument '(year|month|day)' \(pos [123]\)"
    msg2 = r"Required argument '(year|month|day)' \(pos [123]\) not found"
    msg = "|".join([msg1, msg2])

    with pytest.raises(TypeError, match=msg):
        Timestamp(**kwargs)


@pytest.mark.parametrize("nano", [-1, 1000])
def test_timestamp_nano_range(nano):
    # GH 48255
    with pytest.raises(ValueError, match="nanosecond must be in 0..999"):
        Timestamp(year=2022, month=1, day=1, nanosecond=nano)<|MERGE_RESOLUTION|>--- conflicted
+++ resolved
@@ -459,13 +459,8 @@
 
         # We used to raise on these before supporting non-nano
         us_val = NpyDatetimeUnit.NPY_FR_us.value
-<<<<<<< HEAD
-        assert Timestamp(min_ts_us - one_us)._reso == us_val
-        assert Timestamp(max_ts_us + one_us)._reso == us_val
-=======
         assert Timestamp(min_ts_us - one_us)._creso == us_val
         assert Timestamp(max_ts_us + one_us)._creso == us_val
->>>>>>> 796b8703
 
         # https://github.com/numpy/numpy/issues/22346 for why
         #  we can't use the same construction as above with minute resolution
@@ -512,11 +507,7 @@
                     assert ts.value == dt64.view("i8")
                 else:
                     # we chose the closest unit that we _do_ support
-<<<<<<< HEAD
-                    assert ts._reso == NpyDatetimeUnit.NPY_FR_s.value
-=======
                     assert ts._creso == NpyDatetimeUnit.NPY_FR_s.value
->>>>>>> 796b8703
 
         # With more extreme cases, we can't even fit inside second resolution
         info = np.iinfo(np.int64)
