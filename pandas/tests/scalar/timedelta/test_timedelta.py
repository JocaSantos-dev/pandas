--- conflicted
+++ resolved
@@ -183,9 +183,8 @@
         assert (2.5 * td) / td == 2.5
 
         other = Timedelta(td.value)
-<<<<<<< HEAD
         msg = "Cannot cast 106752 days 00:00:00 to unit='ns' without overflow."
-        with pytest.raises(ValueError, match=msg):
+        with pytest.raises(OutOfBoundsTimedelta, match=msg):
             td / other
 
         # Timedelta(other.to_pytimedelta()) has microsecond resolution,
@@ -194,15 +193,6 @@
         res = other.to_pytimedelta() / td
         expected = other.to_pytimedelta() / td.to_pytimedelta()
         assert res == expected
-=======
-        msg = "Cannot cast 106752 days 00:00:00 to unit='ns' without overflow"
-        with pytest.raises(OutOfBoundsTimedelta, match=msg):
-            td / other
-
-        with pytest.raises(OutOfBoundsTimedelta, match=msg):
-            # __rtruediv__
-            other.to_pytimedelta() / td
->>>>>>> ee352b14
 
         # if there's no overflow, we cast to the higher reso
         left = Timedelta._from_value_and_reso(50, NpyDatetimeUnit.NPY_FR_us.value)
