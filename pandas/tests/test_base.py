# -*- coding: utf-8 -*-
from __future__ import print_function

import re
import sys
from datetime import datetime, timedelta
import pytest
import numpy as np

import pandas as pd
import pandas.compat as compat
from pandas.core.dtypes.common import (
    is_object_dtype, is_datetimetz,
    needs_i8_conversion)
import pandas.util.testing as tm
from pandas import (Series, Index, DatetimeIndex, TimedeltaIndex,
                    PeriodIndex, Timedelta, IntervalIndex, Interval,
                    CategoricalIndex, Timestamp)
from pandas.compat import StringIO, PYPY, long
from pandas.compat.numpy import np_array_datetime64_compat
from pandas.core.accessor import PandasDelegate
from pandas.core.base import PandasObject, NoNewAttributesMixin
from pandas.core.indexes.datetimelike import DatetimeIndexOpsMixin
from pandas._libs.tslib import iNaT


class CheckStringMixin(object):

    def test_string_methods_dont_fail(self):
        repr(self.container)
        str(self.container)
        bytes(self.container)
        if not compat.PY3:
            unicode(self.container)  # noqa

    def test_tricky_container(self):
        if not hasattr(self, 'unicode_container'):
            pytest.skip('Need unicode_container to test with this')
        repr(self.unicode_container)
        str(self.unicode_container)
        bytes(self.unicode_container)
        if not compat.PY3:
            unicode(self.unicode_container)  # noqa


class CheckImmutable(object):
    mutable_regex = re.compile('does not support mutable operations')

    def check_mutable_error(self, *args, **kwargs):
        # Pass whatever function you normally would to assert_raises_regex
        # (after the Exception kind).
        tm.assert_raises_regex(
            TypeError, self.mutable_regex, *args, **kwargs)

    def test_no_mutable_funcs(self):
        def setitem():
            self.container[0] = 5

        self.check_mutable_error(setitem)

        def setslice():
            self.container[1:2] = 3

        self.check_mutable_error(setslice)

        def delitem():
            del self.container[0]

        self.check_mutable_error(delitem)

        def delslice():
            del self.container[0:3]

        self.check_mutable_error(delslice)
        mutable_methods = getattr(self, "mutable_methods", [])

        for meth in mutable_methods:
            self.check_mutable_error(getattr(self.container, meth))

    def test_slicing_maintains_type(self):
        result = self.container[1:2]
        expected = self.lst[1:2]
        self.check_result(result, expected)

    def check_result(self, result, expected, klass=None):
        klass = klass or self.klass
        assert isinstance(result, klass)
        assert result == expected


class TestPandasDelegate(object):

    class Delegator(object):
        _properties = ['foo']
        _methods = ['bar']

        def _set_foo(self, value):
            self.foo = value

        def _get_foo(self):
            return self.foo

        foo = property(_get_foo, _set_foo, doc="foo property")

        def bar(self, *args, **kwargs):
            """ a test bar method """
            pass

    class Delegate(PandasDelegate, PandasObject):

        def __init__(self, obj):
            self.obj = obj

    def setup_method(self, method):
        pass

    def test_invalid_delegation(self):
        # these show that in order for the delegation to work
        # the _delegate_* methods need to be overridden to not raise
        # a TypeError

        self.Delegate._add_delegate_accessors(
            delegate=self.Delegator,
            accessors=self.Delegator._properties,
            typ='property'
        )
        self.Delegate._add_delegate_accessors(
            delegate=self.Delegator,
            accessors=self.Delegator._methods,
            typ='method'
        )

        delegate = self.Delegate(self.Delegator())

        def f():
            delegate.foo

        pytest.raises(TypeError, f)

        def f():
            delegate.foo = 5

        pytest.raises(TypeError, f)

        def f():
            delegate.foo()

        pytest.raises(TypeError, f)

    @pytest.mark.skipif(PYPY, reason="not relevant for PyPy")
    def test_memory_usage(self):
        # Delegate does not implement memory_usage.
        # Check that we fall back to in-built `__sizeof__`
        # GH 12924
        delegate = self.Delegate(self.Delegator())
        sys.getsizeof(delegate)


class Ops(object):

    def _allow_na_ops(self, obj):
        """Whether to skip test cases including NaN"""
        if (isinstance(obj, Index) and
                (obj.is_boolean() or not obj._can_hold_na)):
            # don't test boolean / int64 index
            return False
        return True

    def setup_method(self, method):
        self.bool_index = tm.makeBoolIndex(10, name='a')
        self.int_index = tm.makeIntIndex(10, name='a')
        self.float_index = tm.makeFloatIndex(10, name='a')
        self.dt_index = tm.makeDateIndex(10, name='a')
        self.dt_tz_index = tm.makeDateIndex(10, name='a').tz_localize(
            tz='US/Eastern')
        self.period_index = tm.makePeriodIndex(10, name='a')
        self.string_index = tm.makeStringIndex(10, name='a')
        self.unicode_index = tm.makeUnicodeIndex(10, name='a')

        arr = np.random.randn(10)
        self.int_series = Series(arr, index=self.int_index, name='a')
        self.float_series = Series(arr, index=self.float_index, name='a')
        self.dt_series = Series(arr, index=self.dt_index, name='a')
        self.dt_tz_series = self.dt_tz_index.to_series(keep_tz=True)
        self.period_series = Series(arr, index=self.period_index, name='a')
        self.string_series = Series(arr, index=self.string_index, name='a')

        types = ['bool', 'int', 'float', 'dt', 'dt_tz', 'period', 'string',
                 'unicode']
        fmts = ["{0}_{1}".format(t, f)
                for t in types for f in ['index', 'series']]
        self.objs = [getattr(self, f)
                     for f in fmts if getattr(self, f, None) is not None]

    def check_ops_properties(self, props, filter=None, ignore_failures=False):
        for op in props:
            for o in self.is_valid_objs:

                # if a filter, skip if it doesn't match
                if filter is not None:
                    filt = o.index if isinstance(o, Series) else o
                    if not filter(filt):
                        continue

                try:
                    if isinstance(o, Series):
                        expected = Series(
                            getattr(o.index, op), index=o.index, name='a')
                    else:
                        expected = getattr(o, op)
                except (AttributeError):
                    if ignore_failures:
                        continue

                result = getattr(o, op)

                # these couuld be series, arrays or scalars
                if isinstance(result, Series) and isinstance(expected, Series):
                    tm.assert_series_equal(result, expected)
                elif isinstance(result, Index) and isinstance(expected, Index):
                    tm.assert_index_equal(result, expected)
                elif isinstance(result, np.ndarray) and isinstance(expected,
                                                                   np.ndarray):
                    tm.assert_numpy_array_equal(result, expected)
                else:
                    assert result == expected

            # freq raises AttributeError on an Int64Index because its not
            # defined we mostly care about Series here anyhow
            if not ignore_failures:
                for o in self.not_valid_objs:

                    # an object that is datetimelike will raise a TypeError,
                    # otherwise an AttributeError
                    if issubclass(type(o), DatetimeIndexOpsMixin):
                        pytest.raises(TypeError, lambda: getattr(o, op))
                    else:
                        pytest.raises(AttributeError,
                                      lambda: getattr(o, op))

    def test_binary_ops_docs(self):
        from pandas import DataFrame, Panel
        op_map = {'add': '+',
                  'sub': '-',
                  'mul': '*',
                  'mod': '%',
                  'pow': '**',
                  'truediv': '/',
                  'floordiv': '//'}
        for op_name in ['add', 'sub', 'mul', 'mod', 'pow', 'truediv',
                        'floordiv']:
            for klass in [Series, DataFrame, Panel]:
                operand1 = klass.__name__.lower()
                operand2 = 'other'
                op = op_map[op_name]
                expected_str = ' '.join([operand1, op, operand2])
                assert expected_str in getattr(klass, op_name).__doc__

                # reverse version of the binary ops
                expected_str = ' '.join([operand2, op, operand1])
                assert expected_str in getattr(klass, 'r' + op_name).__doc__


class TestIndexOps(Ops):

    def setup_method(self, method):
        super(TestIndexOps, self).setup_method(method)
        self.is_valid_objs = self.objs
        self.not_valid_objs = []

    def test_none_comparison(self):

        # bug brought up by #1079
        # changed from TypeError in 0.17.0
        for o in self.is_valid_objs:
            if isinstance(o, Series):

                o[0] = np.nan

                # noinspection PyComparisonWithNone
                result = o == None  # noqa
                assert not result.iat[0]
                assert not result.iat[1]

                # noinspection PyComparisonWithNone
                result = o != None  # noqa
                assert result.iat[0]
                assert result.iat[1]

                result = None == o  # noqa
                assert not result.iat[0]
                assert not result.iat[1]

                # this fails for numpy < 1.9
                # and oddly for *some* platforms
                # result = None != o  # noqa
                # assert result.iat[0]
                # assert result.iat[1]

                result = None > o
                assert not result.iat[0]
                assert not result.iat[1]

                result = o < None
                assert not result.iat[0]
                assert not result.iat[1]

    def test_ndarray_compat_properties(self):

        for o in self.objs:
            # Check that we work.
            for p in ['shape', 'dtype', 'flags', 'T',
                      'strides', 'itemsize', 'nbytes']:
                assert getattr(o, p, None) is not None

            assert hasattr(o, 'base')

            # If we have a datetime-like dtype then needs a view to work
            # but the user is responsible for that
            try:
                assert o.data is not None
            except ValueError:
                pass

            with pytest.raises(ValueError):
                o.item()  # len > 1

            assert o.ndim == 1
            assert o.size == len(o)

        assert Index([1]).item() == 1
        assert Series([1]).item() == 1

    def test_ops(self):
        for op in ['max', 'min']:
            for o in self.objs:
                result = getattr(o, op)()
                if not isinstance(o, PeriodIndex):
                    expected = getattr(o.values, op)()
                else:
                    expected = pd.Period(
                        ordinal=getattr(o._ndarray_values, op)(),
                        freq=o.freq)
                try:
                    assert result == expected
                except TypeError:
                    # comparing tz-aware series with np.array results in
                    # TypeError
                    expected = expected.astype('M8[ns]').astype('int64')
                    assert result.value == expected

    def test_nanops(self):
        # GH 7261
        for op in ['max', 'min']:
            for klass in [Index, Series]:

                obj = klass([np.nan, 2.0])
                assert getattr(obj, op)() == 2.0

                obj = klass([np.nan])
                assert pd.isna(getattr(obj, op)())

                obj = klass([])
                assert pd.isna(getattr(obj, op)())

                obj = klass([pd.NaT, datetime(2011, 11, 1)])
                # check DatetimeIndex monotonic path
                assert getattr(obj, op)() == datetime(2011, 11, 1)

                obj = klass([pd.NaT, datetime(2011, 11, 1), pd.NaT])
                # check DatetimeIndex non-monotonic path
                assert getattr(obj, op)(), datetime(2011, 11, 1)

        # argmin/max
        obj = Index(np.arange(5, dtype='int64'))
        assert obj.argmin() == 0
        assert obj.argmax() == 4

        obj = Index([np.nan, 1, np.nan, 2])
        assert obj.argmin() == 1
        assert obj.argmax() == 3

        obj = Index([np.nan])
        assert obj.argmin() == -1
        assert obj.argmax() == -1

        obj = Index([pd.NaT, datetime(2011, 11, 1), datetime(2011, 11, 2),
                     pd.NaT])
        assert obj.argmin() == 1
        assert obj.argmax() == 2

        obj = Index([pd.NaT])
        assert obj.argmin() == -1
        assert obj.argmax() == -1

    def test_value_counts_unique_nunique(self):
        for orig in self.objs:
            o = orig.copy()
            klass = type(o)
            values = o._values

            if isinstance(values, Index):
                # reset name not to affect latter process
                values.name = None

            # create repeated values, 'n'th element is repeated by n+1 times
            # skip boolean, because it only has 2 values at most
            if isinstance(o, Index) and o.is_boolean():
                continue
            elif isinstance(o, Index):
                expected_index = Index(o[::-1])
                expected_index.name = None
                o = o.repeat(range(1, len(o) + 1))
                o.name = 'a'
            else:
                expected_index = Index(values[::-1])
                idx = o.index.repeat(range(1, len(o) + 1))
                rep = np.repeat(values, range(1, len(o) + 1))
                o = klass(rep, index=idx, name='a')

            # check values has the same dtype as the original
            assert o.dtype == orig.dtype

            expected_s = Series(range(10, 0, -1), index=expected_index,
                                dtype='int64', name='a')

            result = o.value_counts()
            tm.assert_series_equal(result, expected_s)
            assert result.index.name is None
            assert result.name == 'a'

            result = o.unique()
            if isinstance(o, Index):
                assert isinstance(result, o.__class__)
                tm.assert_index_equal(result, orig)
            elif is_datetimetz(o):
                # datetimetz Series returns array of Timestamp
                assert result[0] == orig[0]
                for r in result:
                    assert isinstance(r, Timestamp)
                tm.assert_numpy_array_equal(result,
                                            orig._values.astype(object).values)
            else:
                tm.assert_numpy_array_equal(result, orig.values)

            assert o.nunique() == len(np.unique(o.values))

    def test_value_counts_unique_nunique_null(self):

        for null_obj in [np.nan, None]:
            for orig in self.objs:
                o = orig.copy()
                klass = type(o)
                values = o._ndarray_values

                if not self._allow_na_ops(o):
                    continue

                # special assign to the numpy array
                if is_datetimetz(o):
                    if isinstance(o, DatetimeIndex):
                        v = o.asi8
                        v[0:2] = iNaT
                        values = o._shallow_copy(v)
                    else:
                        o = o.copy()
                        o[0:2] = iNaT
                        values = o._values

                elif needs_i8_conversion(o):
                    values[0:2] = iNaT
                    values = o._shallow_copy(values)
                else:
                    values[0:2] = null_obj
                # check values has the same dtype as the original

                assert values.dtype == o.dtype

                # create repeated values, 'n'th element is repeated by n+1
                # times
                if isinstance(o, (DatetimeIndex, PeriodIndex)):
                    expected_index = o.copy()
                    expected_index.name = None

                    # attach name to klass
                    o = klass(values.repeat(range(1, len(o) + 1)))
                    o.name = 'a'
                else:
                    if is_datetimetz(o):
                        expected_index = orig._values._shallow_copy(values)
                    else:
                        expected_index = Index(values)
                    expected_index.name = None
                    o = o.repeat(range(1, len(o) + 1))
                    o.name = 'a'

                # check values has the same dtype as the original
                assert o.dtype == orig.dtype
                # check values correctly have NaN
                nanloc = np.zeros(len(o), dtype=np.bool)
                nanloc[:3] = True
                if isinstance(o, Index):
                    tm.assert_numpy_array_equal(pd.isna(o), nanloc)
                else:
                    exp = Series(nanloc, o.index, name='a')
                    tm.assert_series_equal(pd.isna(o), exp)

                expected_s_na = Series(list(range(10, 2, -1)) + [3],
                                       index=expected_index[9:0:-1],
                                       dtype='int64', name='a')
                expected_s = Series(list(range(10, 2, -1)),
                                    index=expected_index[9:1:-1],
                                    dtype='int64', name='a')

                result_s_na = o.value_counts(dropna=False)
                tm.assert_series_equal(result_s_na, expected_s_na)
                assert result_s_na.index.name is None
                assert result_s_na.name == 'a'
                result_s = o.value_counts()
                tm.assert_series_equal(o.value_counts(), expected_s)
                assert result_s.index.name is None
                assert result_s.name == 'a'

                result = o.unique()
                if isinstance(o, Index):
                    tm.assert_index_equal(result,
                                          Index(values[1:], name='a'))
                elif is_datetimetz(o):
                    # unable to compare NaT / nan
                    vals = values[2:].astype(object).values
                    tm.assert_numpy_array_equal(result[1:], vals)
                    assert result[0] is pd.NaT
                else:
                    tm.assert_numpy_array_equal(result[1:], values[2:])

                    assert pd.isna(result[0])
                    assert result.dtype == orig.dtype

                assert o.nunique() == 8
                assert o.nunique(dropna=False) == 9

    def test_value_counts_inferred(self):
        klasses = [Index, Series]
        for klass in klasses:
            s_values = ['a', 'b', 'b', 'b', 'b', 'c', 'd', 'd', 'a', 'a']
            s = klass(s_values)
            expected = Series([4, 3, 2, 1], index=['b', 'a', 'd', 'c'])
            tm.assert_series_equal(s.value_counts(), expected)

            if isinstance(s, Index):
                exp = Index(np.unique(np.array(s_values, dtype=np.object_)))
                tm.assert_index_equal(s.unique(), exp)
            else:
                exp = np.unique(np.array(s_values, dtype=np.object_))
                tm.assert_numpy_array_equal(s.unique(), exp)

            assert s.nunique() == 4
            # don't sort, have to sort after the fact as not sorting is
            # platform-dep
            hist = s.value_counts(sort=False).sort_values()
            expected = Series([3, 1, 4, 2], index=list('acbd')).sort_values()
            tm.assert_series_equal(hist, expected)

            # sort ascending
            hist = s.value_counts(ascending=True)
            expected = Series([1, 2, 3, 4], index=list('cdab'))
            tm.assert_series_equal(hist, expected)

            # relative histogram.
            hist = s.value_counts(normalize=True)
            expected = Series([.4, .3, .2, .1], index=['b', 'a', 'd', 'c'])
            tm.assert_series_equal(hist, expected)

    def test_value_counts_bins(self):
        klasses = [Index, Series]
        for klass in klasses:
            s_values = ['a', 'b', 'b', 'b', 'b', 'c', 'd', 'd', 'a', 'a']
            s = klass(s_values)

            # bins
            pytest.raises(TypeError, lambda bins: s.value_counts(bins=bins), 1)

            s1 = Series([1, 1, 2, 3])
            res1 = s1.value_counts(bins=1)
            exp1 = Series({Interval(0.997, 3.0): 4})
            tm.assert_series_equal(res1, exp1)
            res1n = s1.value_counts(bins=1, normalize=True)
            exp1n = Series({Interval(0.997, 3.0): 1.0})
            tm.assert_series_equal(res1n, exp1n)

            if isinstance(s1, Index):
                tm.assert_index_equal(s1.unique(), Index([1, 2, 3]))
            else:
                exp = np.array([1, 2, 3], dtype=np.int64)
                tm.assert_numpy_array_equal(s1.unique(), exp)

            assert s1.nunique() == 3

            # these return the same
            res4 = s1.value_counts(bins=4, dropna=True)
            intervals = IntervalIndex.from_breaks([0.997, 1.5, 2.0, 2.5, 3.0])
            exp4 = Series([2, 1, 1, 0], index=intervals.take([0, 3, 1, 2]))
            tm.assert_series_equal(res4, exp4)

            res4 = s1.value_counts(bins=4, dropna=False)
            intervals = IntervalIndex.from_breaks([0.997, 1.5, 2.0, 2.5, 3.0])
            exp4 = Series([2, 1, 1, 0], index=intervals.take([0, 3, 1, 2]))
            tm.assert_series_equal(res4, exp4)

            res4n = s1.value_counts(bins=4, normalize=True)
            exp4n = Series([0.5, 0.25, 0.25, 0],
                           index=intervals.take([0, 3, 1, 2]))
            tm.assert_series_equal(res4n, exp4n)

            # handle NA's properly
            s_values = ['a', 'b', 'b', 'b', np.nan, np.nan,
                        'd', 'd', 'a', 'a', 'b']
            s = klass(s_values)
            expected = Series([4, 3, 2], index=['b', 'a', 'd'])
            tm.assert_series_equal(s.value_counts(), expected)

            if isinstance(s, Index):
                exp = Index(['a', 'b', np.nan, 'd'])
                tm.assert_index_equal(s.unique(), exp)
            else:
                exp = np.array(['a', 'b', np.nan, 'd'], dtype=object)
                tm.assert_numpy_array_equal(s.unique(), exp)
            assert s.nunique() == 3

            s = klass({})
            expected = Series([], dtype=np.int64)
            tm.assert_series_equal(s.value_counts(), expected,
                                   check_index_type=False)
            # returned dtype differs depending on original
            if isinstance(s, Index):
                tm.assert_index_equal(s.unique(), Index([]), exact=False)
            else:
                tm.assert_numpy_array_equal(s.unique(), np.array([]),
                                            check_dtype=False)

            assert s.nunique() == 0

    def test_value_counts_datetime64(self):
        klasses = [Index, Series]
        for klass in klasses:
            # GH 3002, datetime64[ns]
            # don't test names though
            txt = "\n".join(['xxyyzz20100101PIE', 'xxyyzz20100101GUM',
                             'xxyyzz20100101EGG', 'xxyyww20090101EGG',
                             'foofoo20080909PIE', 'foofoo20080909GUM'])
            f = StringIO(txt)
            df = pd.read_fwf(f, widths=[6, 8, 3],
                             names=["person_id", "dt", "food"],
                             parse_dates=["dt"])

            s = klass(df['dt'].copy())
            s.name = None

            idx = pd.to_datetime(['2010-01-01 00:00:00Z',
                                  '2008-09-09 00:00:00Z',
                                  '2009-01-01 00:00:00X'])
            expected_s = Series([3, 2, 1], index=idx)
            tm.assert_series_equal(s.value_counts(), expected_s)

            expected = np_array_datetime64_compat(['2010-01-01 00:00:00Z',
                                                   '2009-01-01 00:00:00Z',
                                                   '2008-09-09 00:00:00Z'],
                                                  dtype='datetime64[ns]')
            if isinstance(s, Index):
                tm.assert_index_equal(s.unique(), DatetimeIndex(expected))
            else:
                tm.assert_numpy_array_equal(s.unique(), expected)

            assert s.nunique() == 3

            # with NaT
            s = df['dt'].copy()
            s = klass([v for v in s.values] + [pd.NaT])

            result = s.value_counts()
            assert result.index.dtype == 'datetime64[ns]'
            tm.assert_series_equal(result, expected_s)

            result = s.value_counts(dropna=False)
            expected_s[pd.NaT] = 1
            tm.assert_series_equal(result, expected_s)

            unique = s.unique()
            assert unique.dtype == 'datetime64[ns]'

            # numpy_array_equal cannot compare pd.NaT
            if isinstance(s, Index):
                exp_idx = DatetimeIndex(expected.tolist() + [pd.NaT])
                tm.assert_index_equal(unique, exp_idx)
            else:
                tm.assert_numpy_array_equal(unique[:3], expected)
                assert pd.isna(unique[3])

            assert s.nunique() == 3
            assert s.nunique(dropna=False) == 4

            # timedelta64[ns]
            td = df.dt - df.dt + timedelta(1)
            td = klass(td, name='dt')

            result = td.value_counts()
            expected_s = Series([6], index=[Timedelta('1day')], name='dt')
            tm.assert_series_equal(result, expected_s)

            expected = TimedeltaIndex(['1 days'], name='dt')
            if isinstance(td, Index):
                tm.assert_index_equal(td.unique(), expected)
            else:
                tm.assert_numpy_array_equal(td.unique(), expected.values)

            td2 = timedelta(1) + (df.dt - df.dt)
            td2 = klass(td2, name='dt')
            result2 = td2.value_counts()
            tm.assert_series_equal(result2, expected_s)

    def test_factorize(self):
        for orig in self.objs:
            o = orig.copy()

            if isinstance(o, Index) and o.is_boolean():
                exp_arr = np.array([0, 1] + [0] * 8, dtype=np.intp)
                exp_uniques = o
                exp_uniques = Index([False, True])
            else:
                exp_arr = np.array(range(len(o)), dtype=np.intp)
                exp_uniques = o
            labels, uniques = o.factorize()

            tm.assert_numpy_array_equal(labels, exp_arr)
            if isinstance(o, Series):
                tm.assert_index_equal(uniques, Index(orig),
                                      check_names=False)
            else:
                # factorize explicitly resets name
                tm.assert_index_equal(uniques, exp_uniques,
                                      check_names=False)

    def test_factorize_repeated(self):
        for orig in self.objs:
            o = orig.copy()

            # don't test boolean
            if isinstance(o, Index) and o.is_boolean():
                continue

            # sort by value, and create duplicates
            if isinstance(o, Series):
                o = o.sort_values()
                n = o.iloc[5:].append(o)
            else:
                indexer = o.argsort()
                o = o.take(indexer)
                n = o[5:].append(o)

            exp_arr = np.array([5, 6, 7, 8, 9, 0, 1, 2, 3, 4, 5, 6, 7, 8, 9],
                               dtype=np.intp)
            labels, uniques = n.factorize(sort=True)

            tm.assert_numpy_array_equal(labels, exp_arr)
            if isinstance(o, Series):
                tm.assert_index_equal(uniques, Index(orig).sort_values(),
                                      check_names=False)
            else:
                tm.assert_index_equal(uniques, o, check_names=False)

            exp_arr = np.array([0, 1, 2, 3, 4, 5, 6, 7, 8, 9, 0, 1, 2, 3, 4],
                               np.intp)
            labels, uniques = n.factorize(sort=False)
            tm.assert_numpy_array_equal(labels, exp_arr)

            if isinstance(o, Series):
                expected = Index(o.iloc[5:10].append(o.iloc[:5]))
                tm.assert_index_equal(uniques, expected, check_names=False)
            else:
                expected = o[5:10].append(o[:5])
                tm.assert_index_equal(uniques, expected, check_names=False)

    def test_duplicated_drop_duplicates_index(self):
        # GH 4060
        for original in self.objs:
            if isinstance(original, Index):

                # special case
                if original.is_boolean():
                    result = original.drop_duplicates()
                    expected = Index([False, True], name='a')
                    tm.assert_index_equal(result, expected)
                    continue

                # original doesn't have duplicates
                expected = np.array([False] * len(original), dtype=bool)
                duplicated = original.duplicated()
                tm.assert_numpy_array_equal(duplicated, expected)
                assert duplicated.dtype == bool
                result = original.drop_duplicates()
                tm.assert_index_equal(result, original)
                assert result is not original

                # has_duplicates
                assert not original.has_duplicates

                # create repeated values, 3rd and 5th values are duplicated
                idx = original[list(range(len(original))) + [5, 3]]
                expected = np.array([False] * len(original) + [True, True],
                                    dtype=bool)
                duplicated = idx.duplicated()
                tm.assert_numpy_array_equal(duplicated, expected)
                assert duplicated.dtype == bool
                tm.assert_index_equal(idx.drop_duplicates(), original)

                base = [False] * len(idx)
                base[3] = True
                base[5] = True
                expected = np.array(base)

                duplicated = idx.duplicated(keep='last')
                tm.assert_numpy_array_equal(duplicated, expected)
                assert duplicated.dtype == bool
                result = idx.drop_duplicates(keep='last')
                tm.assert_index_equal(result, idx[~expected])

                base = [False] * len(original) + [True, True]
                base[3] = True
                base[5] = True
                expected = np.array(base)

                duplicated = idx.duplicated(keep=False)
                tm.assert_numpy_array_equal(duplicated, expected)
                assert duplicated.dtype == bool
                result = idx.drop_duplicates(keep=False)
                tm.assert_index_equal(result, idx[~expected])

                with tm.assert_raises_regex(
                        TypeError, r"drop_duplicates\(\) got an unexpected "
                        "keyword argument"):
                    idx.drop_duplicates(inplace=True)

            else:
                expected = Series([False] * len(original),
                                  index=original.index, name='a')
                tm.assert_series_equal(original.duplicated(), expected)
                result = original.drop_duplicates()
                tm.assert_series_equal(result, original)
                assert result is not original

                idx = original.index[list(range(len(original))) + [5, 3]]
                values = original._values[list(range(len(original))) + [5, 3]]
                s = Series(values, index=idx, name='a')

                expected = Series([False] * len(original) + [True, True],
                                  index=idx, name='a')
                tm.assert_series_equal(s.duplicated(), expected)
                tm.assert_series_equal(s.drop_duplicates(), original)

                base = [False] * len(idx)
                base[3] = True
                base[5] = True
                expected = Series(base, index=idx, name='a')

                tm.assert_series_equal(s.duplicated(keep='last'), expected)
                tm.assert_series_equal(s.drop_duplicates(keep='last'),
                                       s[~np.array(base)])

                base = [False] * len(original) + [True, True]
                base[3] = True
                base[5] = True
                expected = Series(base, index=idx, name='a')

                tm.assert_series_equal(s.duplicated(keep=False), expected)
                tm.assert_series_equal(s.drop_duplicates(keep=False),
                                       s[~np.array(base)])

                s.drop_duplicates(inplace=True)
                tm.assert_series_equal(s, original)

    def test_drop_duplicates_series_vs_dataframe(self):
        # GH 14192
        df = pd.DataFrame({'a': [1, 1, 1, 'one', 'one'],
                           'b': [2, 2, np.nan, np.nan, np.nan],
                           'c': [3, 3, np.nan, np.nan, 'three'],
                           'd': [1, 2, 3, 4, 4],
                           'e': [datetime(2015, 1, 1), datetime(2015, 1, 1),
                                 datetime(2015, 2, 1), pd.NaT, pd.NaT]
                           })
        for column in df.columns:
            for keep in ['first', 'last', False]:
                dropped_frame = df[[column]].drop_duplicates(keep=keep)
                dropped_series = df[column].drop_duplicates(keep=keep)
                tm.assert_frame_equal(dropped_frame, dropped_series.to_frame())

    def test_fillna(self):
        # # GH 11343
        # though Index.fillna and Series.fillna has separate impl,
        # test here to confirm these works as the same

        for orig in self.objs:

            o = orig.copy()
            values = o.values

            # values will not be changed
            result = o.fillna(o.astype(object).values[0])
            if isinstance(o, Index):
                tm.assert_index_equal(o, result)
            else:
                tm.assert_series_equal(o, result)
            # check shallow_copied
            assert o is not result

        for null_obj in [np.nan, None]:
            for orig in self.objs:
                o = orig.copy()
                klass = type(o)

                if not self._allow_na_ops(o):
                    continue

                if needs_i8_conversion(o):

                    values = o.astype(object).values
                    fill_value = values[0]
                    values[0:2] = pd.NaT
                else:
                    values = o.values.copy()
                    fill_value = o.values[0]
                    values[0:2] = null_obj

                expected = [fill_value] * 2 + list(values[2:])

                expected = klass(expected)
                o = klass(values)

                # check values has the same dtype as the original
                assert o.dtype == orig.dtype

                result = o.fillna(fill_value)
                if isinstance(o, Index):
                    tm.assert_index_equal(result, expected)
                else:
                    tm.assert_series_equal(result, expected)
                # check shallow_copied
                assert o is not result

    @pytest.mark.skipif(PYPY, reason="not relevant for PyPy")
    def test_memory_usage(self):
        for o in self.objs:
            res = o.memory_usage()
            res_deep = o.memory_usage(deep=True)

            if (is_object_dtype(o) or (isinstance(o, Series) and
                                       is_object_dtype(o.index))):
                # if there are objects, only deep will pick them up
                assert res_deep > res
            else:
                assert res == res_deep

            if isinstance(o, Series):
                assert ((o.memory_usage(index=False) +
                         o.index.memory_usage()) ==
                        o.memory_usage(index=True))

            # sys.getsizeof will call the .memory_usage with
            # deep=True, and add on some GC overhead
            diff = res_deep - sys.getsizeof(o)
            assert abs(diff) < 100

    def test_searchsorted(self):
        # See gh-12238
        for o in self.objs:
            index = np.searchsorted(o, max(o))
            assert 0 <= index <= len(o)

            index = np.searchsorted(o, max(o), sorter=range(len(o)))
            assert 0 <= index <= len(o)

    def test_validate_bool_args(self):
        invalid_values = [1, "True", [1, 2, 3], 5.0]

        for value in invalid_values:
            with pytest.raises(ValueError):
                self.int_series.drop_duplicates(inplace=value)


class TestTranspose(Ops):
    errmsg = "the 'axes' parameter is not supported"

    def test_transpose(self):
        for obj in self.objs:
            if isinstance(obj, Index):
                tm.assert_index_equal(obj.transpose(), obj)
            else:
                tm.assert_series_equal(obj.transpose(), obj)

    def test_transpose_non_default_axes(self):
        for obj in self.objs:
            tm.assert_raises_regex(ValueError, self.errmsg,
                                   obj.transpose, 1)
            tm.assert_raises_regex(ValueError, self.errmsg,
                                   obj.transpose, axes=1)

    def test_numpy_transpose(self):
        for obj in self.objs:
            if isinstance(obj, Index):
                tm.assert_index_equal(np.transpose(obj), obj)
            else:
                tm.assert_series_equal(np.transpose(obj), obj)

            tm.assert_raises_regex(ValueError, self.errmsg,
                                   np.transpose, obj, axes=1)


class TestNoNewAttributesMixin(object):

    def test_mixin(self):
        class T(NoNewAttributesMixin):
            pass

        t = T()
        assert not hasattr(t, "__frozen")

        t.a = "test"
        assert t.a == "test"

        t._freeze()
        assert "__frozen" in dir(t)
        assert getattr(t, "__frozen")

        def f():
            t.b = "test"

        pytest.raises(AttributeError, f)
        assert not hasattr(t, "b")


class TestToIterable(object):
    # test that we convert an iterable to python types

    dtypes = [
        ('int8', (int, long)),
        ('int16', (int, long)),
        ('int32', (int, long)),
        ('int64', (int, long)),
        ('uint8', (int, long)),
        ('uint16', (int, long)),
        ('uint32', (int, long)),
        ('uint64', (int, long)),
        ('float16', float),
        ('float32', float),
        ('float64', float),
        ('datetime64[ns]', Timestamp),
        ('datetime64[ns, US/Eastern]', Timestamp),
        ('timedelta64[ns]', Timedelta)]

    @pytest.mark.parametrize(
        'dtype, rdtype', dtypes)
    @pytest.mark.parametrize(
        'method',
        [
            lambda x: x.tolist(),
            lambda x: list(x),
            lambda x: list(x.__iter__()),
        ], ids=['tolist', 'list', 'iter'])
    @pytest.mark.parametrize('typ', [Series, Index])
    def test_iterable(self, typ, method, dtype, rdtype):
        # gh-10904
        # gh-13258
        # coerce iteration to underlying python / pandas types
        s = typ([1], dtype=dtype)
        result = method(s)[0]
        assert isinstance(result, rdtype)

    @pytest.mark.parametrize(
        'dtype, rdtype, obj',
        [
            ('object', object, 'a'),
            ('object', (int, long), 1),
            ('category', object, 'a'),
            ('category', (int, long), 1)])
    @pytest.mark.parametrize(
        'method',
        [
            lambda x: x.tolist(),
            lambda x: list(x),
            lambda x: list(x.__iter__()),
        ], ids=['tolist', 'list', 'iter'])
    @pytest.mark.parametrize('typ', [Series, Index])
    def test_iterable_object_and_category(self, typ, method,
                                          dtype, rdtype, obj):
        # gh-10904
        # gh-13258
        # coerce iteration to underlying python / pandas types
        s = typ([obj], dtype=dtype)
        result = method(s)[0]
        assert isinstance(result, rdtype)

    @pytest.mark.parametrize(
        'dtype, rdtype', dtypes)
    def test_iterable_items(self, dtype, rdtype):
        # gh-13258
        # test items / iteritems yields the correct boxed scalars
        # this only applies to series
        s = Series([1], dtype=dtype)
        _, result = list(s.items())[0]
        assert isinstance(result, rdtype)

        _, result = list(s.iteritems())[0]
        assert isinstance(result, rdtype)

    @pytest.mark.parametrize(
        'dtype, rdtype',
        dtypes + [
            ('object', (int, long)),
            ('category', (int, long))])
    @pytest.mark.parametrize('typ', [Series, Index])
    def test_iterable_map(self, typ, dtype, rdtype):
        # gh-13236
        # coerce iteration to underlying python / pandas types
        s = typ([1], dtype=dtype)
        result = s.map(type)[0]
        if not isinstance(rdtype, tuple):
            rdtype = tuple([rdtype])
        assert result in rdtype

    @pytest.mark.parametrize(
        'method',
        [
            lambda x: x.tolist(),
            lambda x: list(x),
            lambda x: list(x.__iter__()),
        ], ids=['tolist', 'list', 'iter'])
    def test_categorial_datetimelike(self, method):
        i = CategoricalIndex([Timestamp('1999-12-31'),
                              Timestamp('2000-12-31')])

        result = method(i)[0]
        assert isinstance(result, Timestamp)

    def test_iter_box(self):
        vals = [Timestamp('2011-01-01'), Timestamp('2011-01-02')]
        s = Series(vals)
        assert s.dtype == 'datetime64[ns]'
        for res, exp in zip(s, vals):
            assert isinstance(res, Timestamp)
            assert res.tz is None
            assert res == exp

        vals = [Timestamp('2011-01-01', tz='US/Eastern'),
                Timestamp('2011-01-02', tz='US/Eastern')]
        s = Series(vals)

        assert s.dtype == 'datetime64[ns, US/Eastern]'
        for res, exp in zip(s, vals):
            assert isinstance(res, Timestamp)
            assert res.tz == exp.tz
            assert res == exp

        # timedelta
        vals = [Timedelta('1 days'), Timedelta('2 days')]
        s = Series(vals)
        assert s.dtype == 'timedelta64[ns]'
        for res, exp in zip(s, vals):
            assert isinstance(res, Timedelta)
            assert res == exp

        # period (object dtype, not boxed)
        vals = [pd.Period('2011-01-01', freq='M'),
                pd.Period('2011-01-02', freq='M')]
        s = Series(vals)
        assert s.dtype == 'object'
        for res, exp in zip(s, vals):
            assert isinstance(res, pd.Period)
            assert res.freq == 'M'
            assert res == exp


<<<<<<< HEAD
@pytest.mark.parametrize('arr, expected', [
    (pd.DatetimeIndex(['2017', '2017']), pd.DatetimeIndex(['2017'])),
    (pd.DatetimeIndex(['2017', '2017'], tz='US/Eastern'),
     pd.DatetimeIndex(['2017'], tz='US/Eastern')),
])
def test_unique_datetime_index(arr, expected):
    result = arr.unique()

    if isinstance(expected, np.ndarray):
        tm.assert_numpy_array_equal(result, expected)
    if isinstance(expected, pd.Series):
        tm.assert_series_equal(result, expected)
    if isinstance(expected, pd.DatetimeIndex):
        tm.assert_index_equal(result, expected)


@pytest.mark.parametrize('arr, expected', [
    (pd.Series(pd.DatetimeIndex(['2017', '2017'])),
     np.array(['2017-01-01T00:00:00'], dtype='M8[ns]')),
    (pd.Series(pd.DatetimeIndex(['2017', '2017'], tz='US/Eastern')),
     np.array([pd.Timestamp('2017', tz="US/Eastern")], dtype=object)),
])
def test_unique_datetime_series(arr, expected):
    result = arr.unique()

    if isinstance(expected, np.ndarray):
        tm.assert_numpy_array_equal(result, expected)
    if isinstance(expected, pd.Series):
        tm.assert_series_equal(result, expected)
    if isinstance(expected, pd.DatetimeIndex):
        tm.assert_index_equal(result, expected)


=======
>>>>>>> d74c5c96
@pytest.mark.parametrize('array, expected_type, dtype', [
    (np.array([0, 1], dtype=np.int64), np.ndarray, 'int64'),
    (np.array(['a', 'b']), np.ndarray, 'object'),
    (pd.Categorical(['a', 'b']), pd.Categorical, 'category'),
    (pd.DatetimeIndex(['2017', '2018']), np.ndarray, 'datetime64[ns]'),
    (pd.DatetimeIndex(['2017', '2018'], tz="US/Central"), pd.DatetimeIndex,
     'datetime64[ns, US/Central]'),
    (pd.TimedeltaIndex([10**10]), np.ndarray, 'm8[ns]'),
    (pd.PeriodIndex([2018, 2019], freq='A'), np.ndarray, 'object'),
    (pd.IntervalIndex.from_breaks([0, 1, 2]), np.ndarray, 'object'),
])
def test_values_consistent(array, expected_type, dtype):
    l_values = pd.Series(array)._values
    r_values = pd.Index(array)._values
    assert type(l_values) is expected_type
    assert type(l_values) is type(r_values)

    if isinstance(l_values, np.ndarray):
        tm.assert_numpy_array_equal(l_values, r_values)
    elif isinstance(l_values, pd.Index):
        tm.assert_index_equal(l_values, r_values)
    elif pd.api.types.is_categorical(l_values):
        tm.assert_categorical_equal(l_values, r_values)
    else:
        raise TypeError("Unexpected type {}".format(type(l_values)))

    assert l_values.dtype == dtype
    assert r_values.dtype == dtype


@pytest.mark.parametrize('array, expected', [
    (np.array([0, 1], dtype=np.int64), np.array([0, 1], dtype=np.int64)),
    (np.array(['0', '1']), np.array(['0', '1'], dtype=object)),
    (pd.Categorical(['a', 'a']), np.array([0, 0], dtype='int8')),
    (pd.DatetimeIndex(['2017-01-01T00:00:00']),
     np.array(['2017-01-01T00:00:00'], dtype='M8[ns]')),
    (pd.DatetimeIndex(['2017-01-01T00:00:00'], tz="US/Eastern"),
     np.array(['2017-01-01T05:00:00'], dtype='M8[ns]')),
    (pd.TimedeltaIndex([10**10]), np.array([10**10], dtype='m8[ns]')),
    pytest.mark.xfail(reason='PeriodArray not implemented')((
        pd.PeriodIndex(['2017', '2018'], freq='D'),
        np.array([17167, 17532]),
    )),
])
def test_ndarray_values(array, expected):
    l_values = pd.Series(array)._ndarray_values
    r_values = pd.Index(array)._ndarray_values
    tm.assert_numpy_array_equal(l_values, r_values)
<<<<<<< HEAD
    tm.assert_numpy_array_equal(l_values, expected)


def test_values_multiindex_datetimeindex():
    # Test to ensure we hit the boxing / nobox part of MI.values
    ints = np.arange(10**18, 10**18 + 5)
    naive = pd.DatetimeIndex(ints)
    aware = pd.DatetimeIndex(ints, tz='US/Central')

    idx = pd.MultiIndex.from_arrays([naive, aware])
    result = idx.values

    outer = pd.DatetimeIndex([x[0] for x in result])
    tm.assert_index_equal(outer, naive)

    inner = pd.DatetimeIndex([x[1] for x in result])
    tm.assert_index_equal(inner, aware)

    # n_lev > n_lab
    result = idx[:2].values

    outer = pd.DatetimeIndex([x[0] for x in result])
    tm.assert_index_equal(outer, naive[:2])

    inner = pd.DatetimeIndex([x[1] for x in result])
    tm.assert_index_equal(inner, aware[:2])


def test_values_multiindex_periodindex():
    # Test to ensure we hit the boxing / nobox part of MI.values
    ints = np.arange(2007, 2012)
    pidx = pd.PeriodIndex(ints, freq='D')

    idx = pd.MultiIndex.from_arrays([ints, pidx])
    result = idx.values

    outer = pd.Int64Index([x[0] for x in result])
    tm.assert_index_equal(outer, pd.Int64Index(ints))

    inner = pd.PeriodIndex([x[1] for x in result])
    tm.assert_index_equal(inner, pidx)

    # n_lev > n_lab
    result = idx[:2].values

    outer = pd.Int64Index([x[0] for x in result])
    tm.assert_index_equal(outer, pd.Int64Index(ints[:2]))

    inner = pd.PeriodIndex([x[1] for x in result])
    tm.assert_index_equal(inner, pidx[:2])
=======
    tm.assert_numpy_array_equal(l_values, expected)
>>>>>>> d74c5c96
<|MERGE_RESOLUTION|>--- conflicted
+++ resolved
@@ -1178,42 +1178,6 @@
             assert res == exp
 
 
-<<<<<<< HEAD
-@pytest.mark.parametrize('arr, expected', [
-    (pd.DatetimeIndex(['2017', '2017']), pd.DatetimeIndex(['2017'])),
-    (pd.DatetimeIndex(['2017', '2017'], tz='US/Eastern'),
-     pd.DatetimeIndex(['2017'], tz='US/Eastern')),
-])
-def test_unique_datetime_index(arr, expected):
-    result = arr.unique()
-
-    if isinstance(expected, np.ndarray):
-        tm.assert_numpy_array_equal(result, expected)
-    if isinstance(expected, pd.Series):
-        tm.assert_series_equal(result, expected)
-    if isinstance(expected, pd.DatetimeIndex):
-        tm.assert_index_equal(result, expected)
-
-
-@pytest.mark.parametrize('arr, expected', [
-    (pd.Series(pd.DatetimeIndex(['2017', '2017'])),
-     np.array(['2017-01-01T00:00:00'], dtype='M8[ns]')),
-    (pd.Series(pd.DatetimeIndex(['2017', '2017'], tz='US/Eastern')),
-     np.array([pd.Timestamp('2017', tz="US/Eastern")], dtype=object)),
-])
-def test_unique_datetime_series(arr, expected):
-    result = arr.unique()
-
-    if isinstance(expected, np.ndarray):
-        tm.assert_numpy_array_equal(result, expected)
-    if isinstance(expected, pd.Series):
-        tm.assert_series_equal(result, expected)
-    if isinstance(expected, pd.DatetimeIndex):
-        tm.assert_index_equal(result, expected)
-
-
-=======
->>>>>>> d74c5c96
 @pytest.mark.parametrize('array, expected_type, dtype', [
     (np.array([0, 1], dtype=np.int64), np.ndarray, 'int64'),
     (np.array(['a', 'b']), np.ndarray, 'object'),
@@ -1262,57 +1226,4 @@
     l_values = pd.Series(array)._ndarray_values
     r_values = pd.Index(array)._ndarray_values
     tm.assert_numpy_array_equal(l_values, r_values)
-<<<<<<< HEAD
-    tm.assert_numpy_array_equal(l_values, expected)
-
-
-def test_values_multiindex_datetimeindex():
-    # Test to ensure we hit the boxing / nobox part of MI.values
-    ints = np.arange(10**18, 10**18 + 5)
-    naive = pd.DatetimeIndex(ints)
-    aware = pd.DatetimeIndex(ints, tz='US/Central')
-
-    idx = pd.MultiIndex.from_arrays([naive, aware])
-    result = idx.values
-
-    outer = pd.DatetimeIndex([x[0] for x in result])
-    tm.assert_index_equal(outer, naive)
-
-    inner = pd.DatetimeIndex([x[1] for x in result])
-    tm.assert_index_equal(inner, aware)
-
-    # n_lev > n_lab
-    result = idx[:2].values
-
-    outer = pd.DatetimeIndex([x[0] for x in result])
-    tm.assert_index_equal(outer, naive[:2])
-
-    inner = pd.DatetimeIndex([x[1] for x in result])
-    tm.assert_index_equal(inner, aware[:2])
-
-
-def test_values_multiindex_periodindex():
-    # Test to ensure we hit the boxing / nobox part of MI.values
-    ints = np.arange(2007, 2012)
-    pidx = pd.PeriodIndex(ints, freq='D')
-
-    idx = pd.MultiIndex.from_arrays([ints, pidx])
-    result = idx.values
-
-    outer = pd.Int64Index([x[0] for x in result])
-    tm.assert_index_equal(outer, pd.Int64Index(ints))
-
-    inner = pd.PeriodIndex([x[1] for x in result])
-    tm.assert_index_equal(inner, pidx)
-
-    # n_lev > n_lab
-    result = idx[:2].values
-
-    outer = pd.Int64Index([x[0] for x in result])
-    tm.assert_index_equal(outer, pd.Int64Index(ints[:2]))
-
-    inner = pd.PeriodIndex([x[1] for x in result])
-    tm.assert_index_equal(inner, pidx[:2])
-=======
-    tm.assert_numpy_array_equal(l_values, expected)
->>>>>>> d74c5c96
+    tm.assert_numpy_array_equal(l_values, expected)