--- conflicted
+++ resolved
@@ -337,113 +337,6 @@
         assert Index([1]).item() == 1
         assert Series([1]).item() == 1
 
-<<<<<<< HEAD
-    def test_ops(self):
-        for op in ['max', 'min']:
-            for o in self.objs:
-                result = getattr(o, op)()
-                if not isinstance(o, PeriodIndex):
-                    expected = getattr(o.values, op)()
-                else:
-                    expected = pd.Period(
-                        ordinal=getattr(o._ndarray_values, op)(),
-                        freq=o.freq)
-                try:
-                    assert result == expected
-                except TypeError:
-                    # comparing tz-aware series with np.array results in
-                    # TypeError
-                    expected = expected.astype('M8[ns]').astype('int64')
-                    assert result.value == expected
-
-    def test_nanops(self):
-        # GH 7261
-        for op in ['max', 'min']:
-            for klass in [Index, Series]:
-                arg_op = 'arg' + op if klass is Index else 'idx' + op
-
-                obj = klass([np.nan, 2.0])
-                assert getattr(obj, op)() == 2.0
-
-                result = getattr(obj, op)(skipna=False)
-                assert np.isnan(result)
-
-                obj = klass([np.nan])
-                assert pd.isna(getattr(obj, op)())
-                assert pd.isna(getattr(obj, op)(skipna=False))
-
-                obj = klass([])
-                assert pd.isna(getattr(obj, op)())
-                assert pd.isna(getattr(obj, op)(skipna=False))
-
-                obj = klass([pd.NaT, datetime(2011, 11, 1)])
-                # check DatetimeIndex monotonic path
-                assert getattr(obj, op)() == datetime(2011, 11, 1)
-                assert getattr(obj, op)(skipna=False) is pd.NaT
-
-                assert getattr(obj, arg_op)() == 1
-                result = getattr(obj, arg_op)(skipna=False)
-                if klass is Series:
-                    assert np.isnan(result)
-                else:
-                    assert result == -1
-
-                obj = klass([pd.NaT, datetime(2011, 11, 1), pd.NaT])
-                # check DatetimeIndex non-monotonic path
-                assert getattr(obj, op)() == datetime(2011, 11, 1)
-                assert getattr(obj, op)(skipna=False) is pd.NaT
-
-                assert getattr(obj, arg_op)() == 1
-                result = getattr(obj, arg_op)(skipna=False)
-                if klass is Series:
-                    assert np.isnan(result)
-                else:
-                    assert result == -1
-
-                for dtype in ["M8[ns]", "datetime64[ns, UTC]"]:
-                    # cases with empty Series/DatetimeIndex
-                    obj = klass([], dtype=dtype)
-
-                    assert getattr(obj, op)() is pd.NaT
-                    assert getattr(obj, op)(skipna=False) is pd.NaT
-
-                    with pytest.raises(ValueError, match="empty sequence"):
-                        getattr(obj, arg_op)()
-                    with pytest.raises(ValueError, match="empty sequence"):
-                        getattr(obj, arg_op)(skipna=False)
-
-        # argmin/max
-        obj = Index(np.arange(5, dtype='int64'))
-        assert obj.argmin() == 0
-        assert obj.argmax() == 4
-
-        obj = Index([np.nan, 1, np.nan, 2])
-        assert obj.argmin() == 1
-        assert obj.argmax() == 3
-        assert obj.argmin(skipna=False) == -1
-        assert obj.argmax(skipna=False) == -1
-
-        obj = Index([np.nan])
-        assert obj.argmin() == -1
-        assert obj.argmax() == -1
-        assert obj.argmin(skipna=False) == -1
-        assert obj.argmax(skipna=False) == -1
-
-        obj = Index([pd.NaT, datetime(2011, 11, 1), datetime(2011, 11, 2),
-                     pd.NaT])
-        assert obj.argmin() == 1
-        assert obj.argmax() == 2
-        assert obj.argmin(skipna=False) == -1
-        assert obj.argmax(skipna=False) == -1
-
-        obj = Index([pd.NaT])
-        assert obj.argmin() == -1
-        assert obj.argmax() == -1
-        assert obj.argmin(skipna=False) == -1
-        assert obj.argmax(skipna=False) == -1
-
-=======
->>>>>>> 1cd077a3
     def test_value_counts_unique_nunique(self):
         for orig in self.objs:
             o = orig.copy()
