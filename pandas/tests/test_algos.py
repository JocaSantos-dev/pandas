--- conflicted
+++ resolved
@@ -2360,15 +2360,6 @@
             algos.diff(dta, 1, axis=1)
 
 
-<<<<<<< HEAD
-def test_resort_union_after_inputs():
-    # GH#36299
-    union_values = np.array([1, 1, 2, 3, 3, 4])
-    lvals = np.array([[3, 1, 4]])
-    rvals = np.array([[2, 3, 1]])
-    result = algos.re_sort_union_after_inputs(union_values, lvals, rvals)
-    expected = np.array([3, 3, 1, 1, 4, 2])
-=======
 @pytest.mark.parametrize(
     "left_values", [[0, 1, 1, 4], [0, 1, 1, 4, 4], [0, 1, 1, 1, 4]]
 )
@@ -2378,5 +2369,14 @@
     right = np.array([0, 0, 1, 1, 4])
     result = algos.make_duplicates_of_left_unique_in_right(left, right)
     expected = np.array([0, 0, 1, 4])
->>>>>>> 3d5e65dc
+    tm.assert_numpy_array_equal(result, expected)
+
+
+def test_resort_union_after_inputs():
+    # GH#36299
+    union_values = np.array([1, 1, 2, 3, 3, 4])
+    lvals = np.array([[3, 1, 4]])
+    rvals = np.array([[2, 3, 1]])
+    result = algos.re_sort_union_after_inputs(union_values, lvals, rvals)
+    expected = np.array([3, 3, 1, 1, 4, 2])
     tm.assert_numpy_array_equal(result, expected)