import collections
from datetime import timedelta
from io import StringIO

import numpy as np
import pytest

from pandas._libs import iNaT
from pandas.compat.numpy import np_array_datetime64_compat

from pandas.core.dtypes.common import needs_i8_conversion

import pandas as pd
from pandas import (
    DatetimeIndex,
    Index,
    Interval,
    IntervalIndex,
    Series,
    Timedelta,
    TimedeltaIndex,
)
import pandas._testing as tm
from pandas.tests.base.common import allow_na_ops


def test_value_counts(index_or_series_obj):
    obj = index_or_series_obj
    obj = np.repeat(obj, range(1, len(obj) + 1))
    result = obj.value_counts()

    counter = collections.Counter(obj)
    expected = pd.Series(dict(counter.most_common()), dtype=np.int64, name=obj.name)
    expected.index = expected.index.astype(obj.dtype)
    if isinstance(obj, pd.MultiIndex):
        expected.index = pd.Index(expected.index)

    # TODO: Order of entries with the same count is inconsistent on CI (gh-32449)
    if obj.duplicated().any():
        result = result.sort_index()
        expected = expected.sort_index()
    tm.assert_series_equal(result, expected)


@pytest.mark.parametrize("null_obj", [np.nan, None])
def test_value_counts_null(null_obj, index_or_series_obj):
    orig = index_or_series_obj
    obj = orig.copy()

    if not allow_na_ops(obj):
        pytest.skip("type doesn't allow for NA operations")
    elif len(obj) < 1:
        pytest.skip("Test doesn't make sense on empty data")
    elif isinstance(orig, pd.MultiIndex):
        pytest.skip(f"MultiIndex can't hold '{null_obj}'")

    values = obj.values
    if needs_i8_conversion(obj.dtype):
        values[0:2] = iNaT
    else:
        values[0:2] = null_obj

    klass = type(obj)
    repeated_values = np.repeat(values, range(1, len(values) + 1))
    obj = klass(repeated_values, dtype=obj.dtype)

    # because np.nan == np.nan is False, but None == None is True
    # np.nan would be duplicated, whereas None wouldn't
    counter = collections.Counter(obj.dropna())
    expected = pd.Series(dict(counter.most_common()), dtype=np.int64)
    expected.index = expected.index.astype(obj.dtype)

    result = obj.value_counts()
    if obj.duplicated().any():
        # TODO:
        #  Order of entries with the same count is inconsistent on CI (gh-32449)
        expected = expected.sort_index()
        result = result.sort_index()
    tm.assert_series_equal(result, expected)

    # can't use expected[null_obj] = 3 as
    # IntervalIndex doesn't allow assignment
    new_entry = pd.Series({np.nan: 3}, dtype=np.int64)
    expected = expected.append(new_entry)

    result = obj.value_counts(dropna=False)
    if obj.duplicated().any():
        # TODO:
        #  Order of entries with the same count is inconsistent on CI (gh-32449)
        expected = expected.sort_index()
        result = result.sort_index()
    tm.assert_series_equal(result, expected)


def test_value_counts_inferred(index_or_series):
    klass = index_or_series
    s_values = ["a", "b", "b", "b", "b", "c", "d", "d", "a", "a"]
    s = klass(s_values)
    expected = Series([4, 3, 2, 1], index=["b", "a", "d", "c"])
    tm.assert_series_equal(s.value_counts(), expected)

    if isinstance(s, Index):
        exp = Index(np.unique(np.array(s_values, dtype=np.object_)))
        tm.assert_index_equal(s.unique(), exp)
    else:
        exp = np.unique(np.array(s_values, dtype=np.object_))
        tm.assert_numpy_array_equal(s.unique(), exp)

    assert s.nunique() == 4
    # don't sort, have to sort after the fact as not sorting is
    # platform-dep
    hist = s.value_counts(sort=False).sort_values()
    expected = Series([3, 1, 4, 2], index=list("acbd")).sort_values()
    tm.assert_series_equal(hist, expected)

    # sort ascending
    hist = s.value_counts(ascending=True)
    expected = Series([1, 2, 3, 4], index=list("cdab"))
    tm.assert_series_equal(hist, expected)

    # relative histogram.
    hist = s.value_counts(normalize=True)
    expected = Series([0.4, 0.3, 0.2, 0.1], index=["b", "a", "d", "c"])
    tm.assert_series_equal(hist, expected)


def test_value_counts_bins(index_or_series):
    klass = index_or_series
    s_values = ["a", "b", "b", "b", "b", "c", "d", "d", "a", "a"]
    s = klass(s_values)

    # bins
    msg = "bins argument only works with numeric data"
    with pytest.raises(TypeError, match=msg):
        s.value_counts(bins=1)

    s1 = Series([1, 1, 2, 3])
    res1 = s1.value_counts(bins=1)
    exp1 = Series({Interval(0.997, 3.0): 4})
    tm.assert_series_equal(res1, exp1)
    res1n = s1.value_counts(bins=1, normalize=True)
    exp1n = Series({Interval(0.997, 3.0): 1.0})
    tm.assert_series_equal(res1n, exp1n)

    if isinstance(s1, Index):
        tm.assert_index_equal(s1.unique(), Index([1, 2, 3]))
    else:
        exp = np.array([1, 2, 3], dtype=np.int64)
        tm.assert_numpy_array_equal(s1.unique(), exp)

    assert s1.nunique() == 3

    # these return the same
    res4 = s1.value_counts(bins=4, dropna=True)
    intervals = IntervalIndex.from_breaks([0.997, 1.5, 2.0, 2.5, 3.0])
    exp4 = Series([2, 1, 1, 0], index=intervals.take([0, 3, 1, 2]))
    tm.assert_series_equal(res4, exp4)

    res4 = s1.value_counts(bins=4, dropna=False)
    intervals = IntervalIndex.from_breaks([0.997, 1.5, 2.0, 2.5, 3.0])
    exp4 = Series([2, 1, 1, 0], index=intervals.take([0, 3, 1, 2]))
    tm.assert_series_equal(res4, exp4)

    res4n = s1.value_counts(bins=4, normalize=True)
    exp4n = Series([0.5, 0.25, 0.25, 0], index=intervals.take([0, 3, 1, 2]))
    tm.assert_series_equal(res4n, exp4n)

    # handle NA's properly
    s_values = ["a", "b", "b", "b", np.nan, np.nan, "d", "d", "a", "a", "b"]
    s = klass(s_values)
    expected = Series([4, 3, 2], index=["b", "a", "d"])
    tm.assert_series_equal(s.value_counts(), expected)

    if isinstance(s, Index):
        exp = Index(["a", "b", np.nan, "d"])
        tm.assert_index_equal(s.unique(), exp)
    else:
        exp = np.array(["a", "b", np.nan, "d"], dtype=object)
        tm.assert_numpy_array_equal(s.unique(), exp)
    assert s.nunique() == 3

    s = klass({}) if klass is dict else klass({}, dtype=object)
    expected = Series([], dtype=np.int64)
    tm.assert_series_equal(s.value_counts(), expected, check_index_type=False)
    # returned dtype differs depending on original
    if isinstance(s, Index):
        tm.assert_index_equal(s.unique(), Index([]), exact=False)
    else:
        tm.assert_numpy_array_equal(s.unique(), np.array([]), check_dtype=False)

    assert s.nunique() == 0


<<<<<<< HEAD
def test_value_counts_bins_nas():
=======
@pytest.mark.parametrize("dropna", [True, False])
@pytest.mark.parametrize("bins", [None, 3, [0, 1, 3, 6]])
def test_value_counts_bins_nas(dropna, bins):
>>>>>>> d2399ea4
    # GH25970, handle normalizing bins with NA's properly
    # First test that NA's are included appropriately
    rand_data = np.append(
        np.random.randint(1, 5, 50), [np.nan] * np.random.randint(1, 20)
    )
    s = Series(rand_data)
<<<<<<< HEAD
    assert s.value_counts(dropna=False).index.hasnans
    assert not s.value_counts(dropna=True).index.hasnans
    assert s.value_counts(dropna=False, bins=3).index.hasnans
    assert not s.value_counts(dropna=True, bins=3).index.hasnans
    assert s.value_counts(dropna=False, bins=[0, 1, 3, 6]).index.hasnans
    assert not s.value_counts(dropna=True, bins=[0, 1, 3, 6]).index.hasnans

    # then verify specific example
    s2 = Series([1, 2, 2, 3, 3, 3, np.nan, np.nan, 4, 5])
    intervals = IntervalIndex.from_breaks([0.995, 2.333, 3.667, 5.0])
    expected_dropna = Series([0.375, 0.375, 0.25], intervals.take([1, 0, 2]))
    expected_keepna_vals = np.array([0.3, 0.3, 0.2, 0.2])
    tm.assert_series_equal(
        s2.value_counts(dropna=True, normalize=True, bins=3), expected_dropna
    )
    tm.assert_numpy_array_equal(
        s2.value_counts(dropna=False, normalize=True, bins=3).values,
        expected_keepna_vals,
=======
    if dropna:
        assert not s.value_counts(dropna=dropna, bins=bins).index.hasnans
    else:
        assert s.value_counts(dropna=dropna, bins=bins).index.hasnans


def test_value_counts_bins_specific_na():
    # verify specific NA example
    s2 = Series([1, 2, 2, 3, 3, 3, np.nan, np.nan, 4, 5])
    intervals = IntervalIndex.from_breaks([0.995, 2.333, 3.667, 5.0])
    expected_dropna = Series([0.375, 0.375, 0.25], intervals.take([1, 0, 2]))
    tm.assert_series_equal(
        s2.value_counts(dropna=True, normalize=True, bins=3), expected_dropna
    )
    keys = list(intervals.take([1, 0, 2]))
    keys.insert(2, np.nan)
    expected_keepna = Series([0.3, 0.3, 0.2, 0.2], keys)
    tm.assert_series_equal(
        s2.value_counts(dropna=False, normalize=True, bins=3), expected_keepna
>>>>>>> d2399ea4
    )


def test_value_counts_datetime64(index_or_series):
    klass = index_or_series

    # GH 3002, datetime64[ns]
    # don't test names though
    txt = "\n".join(
        [
            "xxyyzz20100101PIE",
            "xxyyzz20100101GUM",
            "xxyyzz20100101EGG",
            "xxyyww20090101EGG",
            "foofoo20080909PIE",
            "foofoo20080909GUM",
        ]
    )
    f = StringIO(txt)
    df = pd.read_fwf(
        f, widths=[6, 8, 3], names=["person_id", "dt", "food"], parse_dates=["dt"]
    )

    s = klass(df["dt"].copy())
    s.name = None
    idx = pd.to_datetime(
        ["2010-01-01 00:00:00", "2008-09-09 00:00:00", "2009-01-01 00:00:00"]
    )
    expected_s = Series([3, 2, 1], index=idx)
    tm.assert_series_equal(s.value_counts(), expected_s)

    expected = np_array_datetime64_compat(
        ["2010-01-01 00:00:00", "2009-01-01 00:00:00", "2008-09-09 00:00:00"],
        dtype="datetime64[ns]",
    )
    if isinstance(s, Index):
        tm.assert_index_equal(s.unique(), DatetimeIndex(expected))
    else:
        tm.assert_numpy_array_equal(s.unique(), expected)

    assert s.nunique() == 3

    # with NaT
    s = df["dt"].copy()
    s = klass(list(s.values) + [pd.NaT])

    result = s.value_counts()
    assert result.index.dtype == "datetime64[ns]"
    tm.assert_series_equal(result, expected_s)

    result = s.value_counts(dropna=False)
    expected_s[pd.NaT] = 1
    tm.assert_series_equal(result, expected_s)

    unique = s.unique()
    assert unique.dtype == "datetime64[ns]"

    # numpy_array_equal cannot compare pd.NaT
    if isinstance(s, Index):
        exp_idx = DatetimeIndex(expected.tolist() + [pd.NaT])
        tm.assert_index_equal(unique, exp_idx)
    else:
        tm.assert_numpy_array_equal(unique[:3], expected)
        assert pd.isna(unique[3])

    assert s.nunique() == 3
    assert s.nunique(dropna=False) == 4

    # timedelta64[ns]
    td = df.dt - df.dt + timedelta(1)
    td = klass(td, name="dt")

    result = td.value_counts()
    expected_s = Series([6], index=[Timedelta("1day")], name="dt")
    tm.assert_series_equal(result, expected_s)

    expected = TimedeltaIndex(["1 days"], name="dt")
    if isinstance(td, Index):
        tm.assert_index_equal(td.unique(), expected)
    else:
        tm.assert_numpy_array_equal(td.unique(), expected.values)

    td2 = timedelta(1) + (df.dt - df.dt)
    td2 = klass(td2, name="dt")
    result2 = td2.value_counts()
    tm.assert_series_equal(result2, expected_s)<|MERGE_RESOLUTION|>--- conflicted
+++ resolved
@@ -191,39 +191,15 @@
     assert s.nunique() == 0
 
 
-<<<<<<< HEAD
-def test_value_counts_bins_nas():
-=======
 @pytest.mark.parametrize("dropna", [True, False])
 @pytest.mark.parametrize("bins", [None, 3, [0, 1, 3, 6]])
 def test_value_counts_bins_nas(dropna, bins):
->>>>>>> d2399ea4
     # GH25970, handle normalizing bins with NA's properly
     # First test that NA's are included appropriately
     rand_data = np.append(
         np.random.randint(1, 5, 50), [np.nan] * np.random.randint(1, 20)
     )
     s = Series(rand_data)
-<<<<<<< HEAD
-    assert s.value_counts(dropna=False).index.hasnans
-    assert not s.value_counts(dropna=True).index.hasnans
-    assert s.value_counts(dropna=False, bins=3).index.hasnans
-    assert not s.value_counts(dropna=True, bins=3).index.hasnans
-    assert s.value_counts(dropna=False, bins=[0, 1, 3, 6]).index.hasnans
-    assert not s.value_counts(dropna=True, bins=[0, 1, 3, 6]).index.hasnans
-
-    # then verify specific example
-    s2 = Series([1, 2, 2, 3, 3, 3, np.nan, np.nan, 4, 5])
-    intervals = IntervalIndex.from_breaks([0.995, 2.333, 3.667, 5.0])
-    expected_dropna = Series([0.375, 0.375, 0.25], intervals.take([1, 0, 2]))
-    expected_keepna_vals = np.array([0.3, 0.3, 0.2, 0.2])
-    tm.assert_series_equal(
-        s2.value_counts(dropna=True, normalize=True, bins=3), expected_dropna
-    )
-    tm.assert_numpy_array_equal(
-        s2.value_counts(dropna=False, normalize=True, bins=3).values,
-        expected_keepna_vals,
-=======
     if dropna:
         assert not s.value_counts(dropna=dropna, bins=bins).index.hasnans
     else:
@@ -243,7 +219,6 @@
     expected_keepna = Series([0.3, 0.3, 0.2, 0.2], keys)
     tm.assert_series_equal(
         s2.value_counts(dropna=False, normalize=True, bins=3), expected_keepna
->>>>>>> d2399ea4
     )
 
 
