--- conflicted
+++ resolved
@@ -10,7 +10,6 @@
 
 
 class DatetimeLike(Base):
-<<<<<<< HEAD
     def test_argsort_matches_array(self):
         rng = self.create_index()
         rng = rng.insert(1, pd.NaT)
@@ -19,21 +18,6 @@
         expected = rng._data.argsort()
         tm.assert_numpy_array_equal(result, expected)
 
-    def test_argmax_axis_invalid(self):
-        # GH#23081
-        msg = r"`axis` must be fewer than the number of dimensions \(1\)"
-        rng = self.create_index()
-        with pytest.raises(ValueError, match=msg):
-            rng.argmax(axis=1)
-        with pytest.raises(ValueError, match=msg):
-            rng.argmin(axis=2)
-        with pytest.raises(ValueError, match=msg):
-            rng.min(axis=-2)
-        with pytest.raises(ValueError, match=msg):
-            rng.max(axis=-3)
-
-=======
->>>>>>> 40ca2b9c
     def test_can_hold_identifiers(self):
         idx = self.create_index()
         key = idx[0]
