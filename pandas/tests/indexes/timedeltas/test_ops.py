import pytest

import numpy as np
from datetime import timedelta

import pandas as pd
import pandas.util.testing as tm
from pandas import (Series, Timedelta, Timestamp, TimedeltaIndex,
<<<<<<< HEAD
                    timedelta_range,
                    _np_version_under1p10)
=======
                    timedelta_range, to_timedelta)
from pandas._libs.tslib import iNaT
>>>>>>> aaa69d1b
from pandas.tests.test_base import Ops
from pandas.tseries.offsets import Day, Hour
from pandas.core.dtypes.generic import ABCDateOffset


class TestTimedeltaIndexOps(Ops):
    def setup_method(self, method):
        super(TestTimedeltaIndexOps, self).setup_method(method)
        mask = lambda x: isinstance(x, TimedeltaIndex)
        self.is_valid_objs = [o for o in self.objs if mask(o)]
        self.not_valid_objs = []

    def test_ops_properties(self):
        f = lambda x: isinstance(x, TimedeltaIndex)
        self.check_ops_properties(TimedeltaIndex._field_ops, f)
        self.check_ops_properties(TimedeltaIndex._object_ops, f)

    def test_minmax(self):

        # monotonic
        idx1 = TimedeltaIndex(['1 days', '2 days', '3 days'])
        assert idx1.is_monotonic

        # non-monotonic
        idx2 = TimedeltaIndex(['1 days', np.nan, '3 days', 'NaT'])
        assert not idx2.is_monotonic

        for idx in [idx1, idx2]:
            assert idx.min() == Timedelta('1 days')
            assert idx.max() == Timedelta('3 days')
            assert idx.argmin() == 0
            assert idx.argmax() == 2

        for op in ['min', 'max']:
            # Return NaT
            obj = TimedeltaIndex([])
            assert pd.isna(getattr(obj, op)())

            obj = TimedeltaIndex([pd.NaT])
            assert pd.isna(getattr(obj, op)())

            obj = TimedeltaIndex([pd.NaT, pd.NaT, pd.NaT])
            assert pd.isna(getattr(obj, op)())

    def test_numpy_minmax(self):
        dr = pd.date_range(start='2016-01-15', end='2016-01-20')
        td = TimedeltaIndex(np.asarray(dr))

        assert np.min(td) == Timedelta('16815 days')
        assert np.max(td) == Timedelta('16820 days')

        errmsg = "the 'out' parameter is not supported"
        tm.assert_raises_regex(ValueError, errmsg, np.min, td, out=0)
        tm.assert_raises_regex(ValueError, errmsg, np.max, td, out=0)

        assert np.argmin(td) == 0
        assert np.argmax(td) == 5

        errmsg = "the 'out' parameter is not supported"
        tm.assert_raises_regex(
            ValueError, errmsg, np.argmin, td, out=0)
        tm.assert_raises_regex(
            ValueError, errmsg, np.argmax, td, out=0)

    def test_value_counts_unique(self):
        # GH 7735

        idx = timedelta_range('1 days 09:00:00', freq='H', periods=10)
        # create repeated values, 'n'th element is repeated by n+1 times
        idx = TimedeltaIndex(np.repeat(idx.values, range(1, len(idx) + 1)))

        exp_idx = timedelta_range('1 days 18:00:00', freq='-1H', periods=10)
        expected = Series(range(10, 0, -1), index=exp_idx, dtype='int64')

        for obj in [idx, Series(idx)]:
            tm.assert_series_equal(obj.value_counts(), expected)

        expected = timedelta_range('1 days 09:00:00', freq='H', periods=10)
        tm.assert_index_equal(idx.unique(), expected)

        idx = TimedeltaIndex(['1 days 09:00:00', '1 days 09:00:00',
                              '1 days 09:00:00', '1 days 08:00:00',
                              '1 days 08:00:00', pd.NaT])

        exp_idx = TimedeltaIndex(['1 days 09:00:00', '1 days 08:00:00'])
        expected = Series([3, 2], index=exp_idx)

        for obj in [idx, Series(idx)]:
            tm.assert_series_equal(obj.value_counts(), expected)

        exp_idx = TimedeltaIndex(['1 days 09:00:00', '1 days 08:00:00',
                                  pd.NaT])
        expected = Series([3, 2, 1], index=exp_idx)

        for obj in [idx, Series(idx)]:
            tm.assert_series_equal(obj.value_counts(dropna=False), expected)

        tm.assert_index_equal(idx.unique(), exp_idx)

    def test_nonunique_contains(self):
        # GH 9512
        for idx in map(TimedeltaIndex, ([0, 1, 0], [0, 0, -1], [0, -1, -1],
                                        ['00:01:00', '00:01:00', '00:02:00'],
                                        ['00:01:00', '00:01:00', '00:00:01'])):
            assert idx[0] in idx

    def test_unknown_attribute(self):
        # see gh-9680
        tdi = pd.timedelta_range(start=0, periods=10, freq='1s')
        ts = pd.Series(np.random.normal(size=10), index=tdi)
        assert 'foo' not in ts.__dict__.keys()
        pytest.raises(AttributeError, lambda: ts.foo)

    def test_order(self):
        # GH 10295
        idx1 = TimedeltaIndex(['1 day', '2 day', '3 day'], freq='D',
                              name='idx')
        idx2 = TimedeltaIndex(
            ['1 hour', '2 hour', '3 hour'], freq='H', name='idx')

        for idx in [idx1, idx2]:
            ordered = idx.sort_values()
            tm.assert_index_equal(ordered, idx)
            assert ordered.freq == idx.freq

            ordered = idx.sort_values(ascending=False)
            expected = idx[::-1]
            tm.assert_index_equal(ordered, expected)
            assert ordered.freq == expected.freq
            assert ordered.freq.n == -1

            ordered, indexer = idx.sort_values(return_indexer=True)
            tm.assert_index_equal(ordered, idx)
            tm.assert_numpy_array_equal(indexer, np.array([0, 1, 2]),
                                        check_dtype=False)
            assert ordered.freq == idx.freq

            ordered, indexer = idx.sort_values(return_indexer=True,
                                               ascending=False)
            tm.assert_index_equal(ordered, idx[::-1])
            assert ordered.freq == expected.freq
            assert ordered.freq.n == -1

        idx1 = TimedeltaIndex(['1 hour', '3 hour', '5 hour',
                               '2 hour ', '1 hour'], name='idx1')
        exp1 = TimedeltaIndex(['1 hour', '1 hour', '2 hour',
                               '3 hour', '5 hour'], name='idx1')

        idx2 = TimedeltaIndex(['1 day', '3 day', '5 day',
                               '2 day', '1 day'], name='idx2')

        # TODO(wesm): unused?
        # exp2 = TimedeltaIndex(['1 day', '1 day', '2 day',
        #                        '3 day', '5 day'], name='idx2')

        # idx3 = TimedeltaIndex([pd.NaT, '3 minute', '5 minute',
        #                        '2 minute', pd.NaT], name='idx3')
        # exp3 = TimedeltaIndex([pd.NaT, pd.NaT, '2 minute', '3 minute',
        #                        '5 minute'], name='idx3')

        for idx, expected in [(idx1, exp1), (idx1, exp1), (idx1, exp1)]:
            ordered = idx.sort_values()
            tm.assert_index_equal(ordered, expected)
            assert ordered.freq is None

            ordered = idx.sort_values(ascending=False)
            tm.assert_index_equal(ordered, expected[::-1])
            assert ordered.freq is None

            ordered, indexer = idx.sort_values(return_indexer=True)
            tm.assert_index_equal(ordered, expected)

            exp = np.array([0, 4, 3, 1, 2])
            tm.assert_numpy_array_equal(indexer, exp, check_dtype=False)
            assert ordered.freq is None

            ordered, indexer = idx.sort_values(return_indexer=True,
                                               ascending=False)
            tm.assert_index_equal(ordered, expected[::-1])

            exp = np.array([2, 1, 3, 4, 0])
            tm.assert_numpy_array_equal(indexer, exp, check_dtype=False)
            assert ordered.freq is None

    def test_drop_duplicates_metadata(self):
        # GH 10115
        idx = pd.timedelta_range('1 day', '31 day', freq='D', name='idx')
        result = idx.drop_duplicates()
        tm.assert_index_equal(idx, result)
        assert idx.freq == result.freq

        idx_dup = idx.append(idx)
        assert idx_dup.freq is None  # freq is reset
        result = idx_dup.drop_duplicates()
        tm.assert_index_equal(idx, result)
        assert result.freq is None

    def test_drop_duplicates(self):
        # to check Index/Series compat
        base = pd.timedelta_range('1 day', '31 day', freq='D', name='idx')
        idx = base.append(base[:5])

        res = idx.drop_duplicates()
        tm.assert_index_equal(res, base)
        res = Series(idx).drop_duplicates()
        tm.assert_series_equal(res, Series(base))

        res = idx.drop_duplicates(keep='last')
        exp = base[5:].append(base[:5])
        tm.assert_index_equal(res, exp)
        res = Series(idx).drop_duplicates(keep='last')
        tm.assert_series_equal(res, Series(exp, index=np.arange(5, 36)))

        res = idx.drop_duplicates(keep=False)
        tm.assert_index_equal(res, base[5:])
        res = Series(idx).drop_duplicates(keep=False)
        tm.assert_series_equal(res, Series(base[5:], index=np.arange(5, 31)))

    @pytest.mark.parametrize('freq', ['D', '3D', '-3D',
                                      'H', '2H', '-2H',
                                      'T', '2T', 'S', '-3S'])
    def test_infer_freq(self, freq):
        # GH#11018
        idx = pd.timedelta_range('1', freq=freq, periods=10)
        result = pd.TimedeltaIndex(idx.asi8, freq='infer')
        tm.assert_index_equal(idx, result)
        assert result.freq == freq

    def test_shift(self):
        pass  # handled in test_arithmetic.py

    def test_repeat(self):
        index = pd.timedelta_range('1 days', periods=2, freq='D')
        exp = pd.TimedeltaIndex(['1 days', '1 days', '2 days', '2 days'])
        for res in [index.repeat(2), np.repeat(index, 2)]:
            tm.assert_index_equal(res, exp)
            assert res.freq is None

        index = TimedeltaIndex(['1 days', 'NaT', '3 days'])
        exp = TimedeltaIndex(['1 days', '1 days', '1 days',
                              'NaT', 'NaT', 'NaT',
                              '3 days', '3 days', '3 days'])
        for res in [index.repeat(3), np.repeat(index, 3)]:
            tm.assert_index_equal(res, exp)
            assert res.freq is None

    def test_nat(self):
        assert pd.TimedeltaIndex._na_value is pd.NaT
        assert pd.TimedeltaIndex([])._na_value is pd.NaT

        idx = pd.TimedeltaIndex(['1 days', '2 days'])
        assert idx._can_hold_na

        tm.assert_numpy_array_equal(idx._isnan, np.array([False, False]))
        assert not idx.hasnans
        tm.assert_numpy_array_equal(idx._nan_idxs,
                                    np.array([], dtype=np.intp))

        idx = pd.TimedeltaIndex(['1 days', 'NaT'])
        assert idx._can_hold_na

        tm.assert_numpy_array_equal(idx._isnan, np.array([False, True]))
        assert idx.hasnans
        tm.assert_numpy_array_equal(idx._nan_idxs,
                                    np.array([1], dtype=np.intp))

    def test_equals(self):
        # GH 13107
        idx = pd.TimedeltaIndex(['1 days', '2 days', 'NaT'])
        assert idx.equals(idx)
        assert idx.equals(idx.copy())
        assert idx.equals(idx.astype(object))
        assert idx.astype(object).equals(idx)
        assert idx.astype(object).equals(idx.astype(object))
        assert not idx.equals(list(idx))
        assert not idx.equals(pd.Series(idx))

        idx2 = pd.TimedeltaIndex(['2 days', '1 days', 'NaT'])
        assert not idx.equals(idx2)
        assert not idx.equals(idx2.copy())
        assert not idx.equals(idx2.astype(object))
        assert not idx.astype(object).equals(idx2)
        assert not idx.astype(object).equals(idx2.astype(object))
        assert not idx.equals(list(idx2))
        assert not idx.equals(pd.Series(idx2))

    @pytest.mark.parametrize('values', [['0 days', '2 days', '4 days'], []])
    @pytest.mark.parametrize('freq', ['2D', Day(2), '48H', Hour(48)])
    def test_freq_setter(self, values, freq):
        # GH 20678
        idx = TimedeltaIndex(values)

        # can set to an offset, converting from string if necessary
        idx.freq = freq
        assert idx.freq == freq
        assert isinstance(idx.freq, ABCDateOffset)

        # can reset to None
        idx.freq = None
        assert idx.freq is None

    def test_freq_setter_errors(self):
        # GH 20678
        idx = TimedeltaIndex(['0 days', '2 days', '4 days'])

        # setting with an incompatible freq
        msg = ('Inferred frequency 2D from passed values does not conform to '
               'passed frequency 5D')
        with tm.assert_raises_regex(ValueError, msg):
            idx.freq = '5D'

        # setting with a non-fixed frequency
        msg = r'<2 \* BusinessDays> is a non-fixed frequency'
        with tm.assert_raises_regex(ValueError, msg):
            idx.freq = '2B'

        # setting with non-freq string
        with tm.assert_raises_regex(ValueError, 'Invalid frequency'):
            idx.freq = 'foo'


class TestTimedeltas(object):

    def test_timedelta_ops(self):
        # GH4984
        # make sure ops return Timedelta
        s = Series([Timestamp('20130101') + timedelta(seconds=i * i)
                    for i in range(10)])
        td = s.diff()

        result = td.mean()
        expected = to_timedelta(timedelta(seconds=9))
        assert result == expected

        result = td.to_frame().mean()
        assert result[0] == expected

        result = td.quantile(.1)
        expected = Timedelta(np.timedelta64(2600, 'ms'))
        assert result == expected

        result = td.median()
        expected = to_timedelta('00:00:09')
        assert result == expected

        result = td.to_frame().median()
        assert result[0] == expected

        # GH 6462
        # consistency in returned values for sum
        result = td.sum()
        expected = to_timedelta('00:01:21')
        assert result == expected

        result = td.to_frame().sum()
        assert result[0] == expected

        # std
        result = td.std()
        expected = to_timedelta(Series(td.dropna().values).std())
        assert result == expected

        result = td.to_frame().std()
        assert result[0] == expected

        # invalid ops
        for op in ['skew', 'kurt', 'sem', 'prod']:
            pytest.raises(TypeError, getattr(td, op))

        # GH 10040
        # make sure NaT is properly handled by median()
        s = Series([Timestamp('2015-02-03'), Timestamp('2015-02-07')])
        assert s.diff().median() == timedelta(days=4)

        s = Series([Timestamp('2015-02-03'), Timestamp('2015-02-07'),
                    Timestamp('2015-02-15')])
        assert s.diff().median() == timedelta(days=6)<|MERGE_RESOLUTION|>--- conflicted
+++ resolved
@@ -6,13 +6,7 @@
 import pandas as pd
 import pandas.util.testing as tm
 from pandas import (Series, Timedelta, Timestamp, TimedeltaIndex,
-<<<<<<< HEAD
-                    timedelta_range,
-                    _np_version_under1p10)
-=======
                     timedelta_range, to_timedelta)
-from pandas._libs.tslib import iNaT
->>>>>>> aaa69d1b
 from pandas.tests.test_base import Ops
 from pandas.tseries.offsets import Day, Hour
 from pandas.core.dtypes.generic import ABCDateOffset
