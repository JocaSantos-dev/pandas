<<<<<<< HEAD
import pytest
import numpy as np

from datetime import timedelta

=======
from datetime import timedelta

import pytest
import numpy as np

>>>>>>> 8441f027
import pandas as pd
import pandas.util.testing as tm
from pandas import TimedeltaIndex, timedelta_range, compat, Index, Timedelta


class TestTimedeltaIndex(object):
    _multiprocess_can_split_ = True

    def test_contains(self):
        # Checking for any NaT-like objects
        # GH 13603
        td = pd.to_timedelta(range(5), unit='d') + pd.offsets.Hour(1)
        for v in [pd.NaT, None, float('nan'), np.nan]:
            assert not (v in td)

        td = pd.to_timedelta([pd.NaT])
        for v in [pd.NaT, None, float('nan'), np.nan]:
            assert (v in td)

    def test_insert(self):

        idx = TimedeltaIndex(['4day', '1day', '2day'], name='idx')

        result = idx.insert(2, timedelta(days=5))
        exp = TimedeltaIndex(['4day', '1day', '5day', '2day'], name='idx')
        tm.assert_index_equal(result, exp)

        # insertion of non-datetime should coerce to object index
        result = idx.insert(1, 'inserted')
        expected = Index([Timedelta('4day'), 'inserted', Timedelta('1day'),
                          Timedelta('2day')], name='idx')
        assert not isinstance(result, TimedeltaIndex)
        tm.assert_index_equal(result, expected)
        assert result.name == expected.name

        idx = timedelta_range('1day 00:00:01', periods=3, freq='s', name='idx')

        # preserve freq
        expected_0 = TimedeltaIndex(['1day', '1day 00:00:01', '1day 00:00:02',
                                     '1day 00:00:03'],
                                    name='idx', freq='s')
        expected_3 = TimedeltaIndex(['1day 00:00:01', '1day 00:00:02',
                                     '1day 00:00:03', '1day 00:00:04'],
                                    name='idx', freq='s')

        # reset freq to None
        expected_1_nofreq = TimedeltaIndex(['1day 00:00:01', '1day 00:00:01',
                                            '1day 00:00:02', '1day 00:00:03'],
                                           name='idx', freq=None)
        expected_3_nofreq = TimedeltaIndex(['1day 00:00:01', '1day 00:00:02',
                                            '1day 00:00:03', '1day 00:00:05'],
                                           name='idx', freq=None)

        cases = [(0, Timedelta('1day'), expected_0),
                 (-3, Timedelta('1day'), expected_0),
                 (3, Timedelta('1day 00:00:04'), expected_3),
                 (1, Timedelta('1day 00:00:01'), expected_1_nofreq),
                 (3, Timedelta('1day 00:00:05'), expected_3_nofreq)]

        for n, d, expected in cases:
            result = idx.insert(n, d)
            tm.assert_index_equal(result, expected)
            assert result.name == expected.name
            assert result.freq == expected.freq

    def test_delete(self):
        idx = timedelta_range(start='1 Days', periods=5, freq='D', name='idx')

        # prserve freq
        expected_0 = timedelta_range(start='2 Days', periods=4, freq='D',
                                     name='idx')
        expected_4 = timedelta_range(start='1 Days', periods=4, freq='D',
                                     name='idx')

        # reset freq to None
        expected_1 = TimedeltaIndex(
            ['1 day', '3 day', '4 day', '5 day'], freq=None, name='idx')

        cases = {0: expected_0,
                 -5: expected_0,
                 -1: expected_4,
                 4: expected_4,
                 1: expected_1}
        for n, expected in compat.iteritems(cases):
            result = idx.delete(n)
            tm.assert_index_equal(result, expected)
            assert result.name == expected.name
            assert result.freq == expected.freq

        with pytest.raises((IndexError, ValueError)):
            # either depeidnig on numpy version
            result = idx.delete(5)

    def test_delete_slice(self):
        idx = timedelta_range(start='1 days', periods=10, freq='D', name='idx')

        # prserve freq
        expected_0_2 = timedelta_range(start='4 days', periods=7, freq='D',
                                       name='idx')
        expected_7_9 = timedelta_range(start='1 days', periods=7, freq='D',
                                       name='idx')

        # reset freq to None
        expected_3_5 = TimedeltaIndex(['1 d', '2 d', '3 d',
                                       '7 d', '8 d', '9 d', '10d'],
                                      freq=None, name='idx')

        cases = {(0, 1, 2): expected_0_2,
                 (7, 8, 9): expected_7_9,
                 (3, 4, 5): expected_3_5}
        for n, expected in compat.iteritems(cases):
            result = idx.delete(n)
            tm.assert_index_equal(result, expected)
            assert result.name == expected.name
            assert result.freq == expected.freq

            result = idx.delete(slice(n[0], n[-1] + 1))
            tm.assert_index_equal(result, expected)
            assert result.name == expected.name
            assert result.freq == expected.freq

    def test_getitem(self):
        idx1 = timedelta_range('1 day', '31 day', freq='D', name='idx')

        for idx in [idx1]:
            result = idx[0]
            assert result == Timedelta('1 day')

            result = idx[0:5]
            expected = timedelta_range('1 day', '5 day', freq='D',
                                       name='idx')
            tm.assert_index_equal(result, expected)
            assert result.freq == expected.freq

            result = idx[0:10:2]
            expected = timedelta_range('1 day', '9 day', freq='2D',
                                       name='idx')
            tm.assert_index_equal(result, expected)
            assert result.freq == expected.freq

            result = idx[-20:-5:3]
            expected = timedelta_range('12 day', '24 day', freq='3D',
                                       name='idx')
            tm.assert_index_equal(result, expected)
            assert result.freq == expected.freq

            result = idx[4::-1]
            expected = TimedeltaIndex(['5 day', '4 day', '3 day',
                                       '2 day', '1 day'],
                                      freq='-1D', name='idx')
            tm.assert_index_equal(result, expected)
            assert result.freq == expected.freq

    def test_take(self):
        # GH 10295
        idx1 = timedelta_range('1 day', '31 day', freq='D', name='idx')

        for idx in [idx1]:
            result = idx.take([0])
            assert result == Timedelta('1 day')

            result = idx.take([-1])
            assert result == Timedelta('31 day')

            result = idx.take([0, 1, 2])
            expected = timedelta_range('1 day', '3 day', freq='D',
                                       name='idx')
            tm.assert_index_equal(result, expected)
            assert result.freq == expected.freq

            result = idx.take([0, 2, 4])
            expected = timedelta_range('1 day', '5 day', freq='2D',
                                       name='idx')
            tm.assert_index_equal(result, expected)
            assert result.freq == expected.freq

            result = idx.take([7, 4, 1])
            expected = timedelta_range('8 day', '2 day', freq='-3D',
                                       name='idx')
            tm.assert_index_equal(result, expected)
            assert result.freq == expected.freq

            result = idx.take([3, 2, 5])
            expected = TimedeltaIndex(['4 day', '3 day', '6 day'], name='idx')
            tm.assert_index_equal(result, expected)
            assert result.freq is None

            result = idx.take([-3, 2, 5])
            expected = TimedeltaIndex(['29 day', '3 day', '6 day'], name='idx')
            tm.assert_index_equal(result, expected)
            assert result.freq is None

    def test_take_invalid_kwargs(self):
        idx = timedelta_range('1 day', '31 day', freq='D', name='idx')
        indices = [1, 6, 5, 9, 10, 13, 15, 3]

        msg = r"take\(\) got an unexpected keyword argument 'foo'"
        tm.assert_raises_regex(TypeError, msg, idx.take,
                               indices, foo=2)

        msg = "the 'out' parameter is not supported"
        tm.assert_raises_regex(ValueError, msg, idx.take,
                               indices, out=indices)

        msg = "the 'mode' parameter is not supported"
        tm.assert_raises_regex(ValueError, msg, idx.take,
                               indices, mode='clip')

    # TODO: This method came from test_timedelta; de-dup with version above
    def test_take2(self):
        tds = ['1day 02:00:00', '1 day 04:00:00', '1 day 10:00:00']
        idx = TimedeltaIndex(start='1d', end='2d', freq='H', name='idx')
        expected = TimedeltaIndex(tds, freq=None, name='idx')

        taken1 = idx.take([2, 4, 10])
        taken2 = idx[[2, 4, 10]]

        for taken in [taken1, taken2]:
            tm.assert_index_equal(taken, expected)
            assert isinstance(taken, TimedeltaIndex)
            assert taken.freq is None
            assert taken.name == expected.name

    def test_take_fill_value(self):
        # GH 12631
        idx = TimedeltaIndex(['1 days', '2 days', '3 days'],
                             name='xxx')
        result = idx.take(np.array([1, 0, -1]))
        expected = TimedeltaIndex(['2 days', '1 days', '3 days'],
                                  name='xxx')
        tm.assert_index_equal(result, expected)

        # fill_value
        result = idx.take(np.array([1, 0, -1]), fill_value=True)
        expected = TimedeltaIndex(['2 days', '1 days', 'NaT'],
                                  name='xxx')
        tm.assert_index_equal(result, expected)

        # allow_fill=False
        result = idx.take(np.array([1, 0, -1]), allow_fill=False,
                          fill_value=True)
        expected = TimedeltaIndex(['2 days', '1 days', '3 days'],
                                  name='xxx')
        tm.assert_index_equal(result, expected)

        msg = ('When allow_fill=True and fill_value is not None, '
               'all indices must be >= -1')
        with tm.assert_raises_regex(ValueError, msg):
            idx.take(np.array([1, 0, -2]), fill_value=True)
        with tm.assert_raises_regex(ValueError, msg):
            idx.take(np.array([1, 0, -5]), fill_value=True)

        with pytest.raises(IndexError):
            idx.take(np.array([1, -5]))

    def test_get_loc(self):
        idx = pd.to_timedelta(['0 days', '1 days', '2 days'])

        for method in [None, 'pad', 'backfill', 'nearest']:
            assert idx.get_loc(idx[1], method) == 1
            assert idx.get_loc(idx[1].to_pytimedelta(), method) == 1
            assert idx.get_loc(str(idx[1]), method) == 1

        assert idx.get_loc(idx[1], 'pad',
                           tolerance=Timedelta(0)) == 1
        assert idx.get_loc(idx[1], 'pad',
                           tolerance=np.timedelta64(0, 's')) == 1
        assert idx.get_loc(idx[1], 'pad',
                           tolerance=timedelta(0)) == 1

        with tm.assert_raises_regex(ValueError,
                                    'unit abbreviation w/o a number'):
            idx.get_loc(idx[1], method='nearest', tolerance='foo')

        with pytest.raises(
                ValueError,
                match='tolerance size must match'):
            idx.get_loc(idx[1], method='nearest',
                        tolerance=[Timedelta(0).to_timedelta64(),
                                   Timedelta(0).to_timedelta64()])

        for method, loc in [('pad', 1), ('backfill', 2), ('nearest', 1)]:
            assert idx.get_loc('1 day 1 hour', method) == loc

        # GH 16909
        assert idx.get_loc(idx[1].to_timedelta64()) == 1

        # GH 16896
        assert idx.get_loc('0 days') == 0

    def test_get_loc_nat(self):
        tidx = TimedeltaIndex(['1 days 01:00:00', 'NaT', '2 days 01:00:00'])

        assert tidx.get_loc(pd.NaT) == 1
        assert tidx.get_loc(None) == 1
        assert tidx.get_loc(float('nan')) == 1
        assert tidx.get_loc(np.nan) == 1

    def test_get_indexer(self):
        idx = pd.to_timedelta(['0 days', '1 days', '2 days'])
        tm.assert_numpy_array_equal(idx.get_indexer(idx),
                                    np.array([0, 1, 2], dtype=np.intp))

        target = pd.to_timedelta(['-1 hour', '12 hours', '1 day 1 hour'])
        tm.assert_numpy_array_equal(idx.get_indexer(target, 'pad'),
                                    np.array([-1, 0, 1], dtype=np.intp))
        tm.assert_numpy_array_equal(idx.get_indexer(target, 'backfill'),
                                    np.array([0, 1, 2], dtype=np.intp))
        tm.assert_numpy_array_equal(idx.get_indexer(target, 'nearest'),
                                    np.array([0, 1, 1], dtype=np.intp))

        res = idx.get_indexer(target, 'nearest',
                              tolerance=Timedelta('1 hour'))
        tm.assert_numpy_array_equal(res, np.array([0, -1, 1], dtype=np.intp))<|MERGE_RESOLUTION|>--- conflicted
+++ resolved
@@ -1,16 +1,8 @@
-<<<<<<< HEAD
+from datetime import timedelta
+
 import pytest
 import numpy as np
 
-from datetime import timedelta
-
-=======
-from datetime import timedelta
-
-import pytest
-import numpy as np
-
->>>>>>> 8441f027
 import pandas as pd
 import pandas.util.testing as tm
 from pandas import TimedeltaIndex, timedelta_range, compat, Index, Timedelta
