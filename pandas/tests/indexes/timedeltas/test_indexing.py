from datetime import (
    datetime,
    timedelta,
)
import re

import numpy as np
import pytest

from pandas import (
    Index,
    NaT,
    Timedelta,
    TimedeltaIndex,
    Timestamp,
    notna,
    offsets,
    timedelta_range,
    to_timedelta,
)
import pandas._testing as tm


class TestGetItem:
    def test_getitem_slice_keeps_name(self):
        # GH#4226
        tdi = timedelta_range("1d", "5d", freq="H", name="timebucket")
        assert tdi[1:].name == tdi.name

    def test_getitem(self):
        idx1 = timedelta_range("1 day", "31 day", freq="D", name="idx")

        for idx in [idx1]:
            result = idx[0]
            assert result == Timedelta("1 day")

            result = idx[0:5]
            expected = timedelta_range("1 day", "5 day", freq="D", name="idx")
            tm.assert_index_equal(result, expected)
            assert result.freq == expected.freq

            result = idx[0:10:2]
            expected = timedelta_range("1 day", "9 day", freq="2D", name="idx")
            tm.assert_index_equal(result, expected)
            assert result.freq == expected.freq

            result = idx[-20:-5:3]
            expected = timedelta_range("12 day", "24 day", freq="3D", name="idx")
            tm.assert_index_equal(result, expected)
            assert result.freq == expected.freq

            result = idx[4::-1]
            expected = TimedeltaIndex(
                ["5 day", "4 day", "3 day", "2 day", "1 day"], freq="-1D", name="idx"
            )
            tm.assert_index_equal(result, expected)
            assert result.freq == expected.freq

    @pytest.mark.parametrize(
        "key",
        [
            Timestamp("1970-01-01"),
            Timestamp("1970-01-02"),
            datetime(1970, 1, 1),
            Timestamp("1970-01-03").to_datetime64(),
            # non-matching NA values
            np.datetime64("NaT"),
        ],
    )
    def test_timestamp_invalid_key(self, key):
        # GH#20464
        tdi = timedelta_range(0, periods=10)
        with pytest.raises(KeyError, match=re.escape(repr(key))):
            tdi.get_loc(key)


class TestGetLoc:
    def test_get_loc_key_unit_mismatch(self):
        idx = to_timedelta(["0 days", "1 days", "2 days"])
        key = idx[1].as_unit("ms")
        loc = idx.get_loc(key)
        assert loc == 1

    def test_get_loc_key_unit_mismatch_not_castable(self):
        tdi = to_timedelta(["0 days", "1 days", "2 days"]).astype("m8[s]")
        assert tdi.dtype == "m8[s]"
<<<<<<< HEAD
        key = tda[0].as_unit("ns") + Timedelta(1)
=======
        key = tdi[0]._as_unit("ns") + Timedelta(1)
>>>>>>> 72cb5498

        with pytest.raises(KeyError, match=r"Timedelta\('0 days 00:00:00.000000001'\)"):
            tdi.get_loc(key)

        assert key not in tdi

    @pytest.mark.filterwarnings("ignore:Passing method:FutureWarning")
    def test_get_loc(self):
        idx = to_timedelta(["0 days", "1 days", "2 days"])

        for method in [None, "pad", "backfill", "nearest"]:
            assert idx.get_loc(idx[1], method) == 1
            assert idx.get_loc(idx[1].to_pytimedelta(), method) == 1
            assert idx.get_loc(str(idx[1]), method) == 1

        assert idx.get_loc(idx[1], "pad", tolerance=Timedelta(0)) == 1
        assert idx.get_loc(idx[1], "pad", tolerance=np.timedelta64(0, "s")) == 1
        assert idx.get_loc(idx[1], "pad", tolerance=timedelta(0)) == 1

        with pytest.raises(ValueError, match="unit abbreviation w/o a number"):
            idx.get_loc(idx[1], method="nearest", tolerance="foo")

        with pytest.raises(ValueError, match="tolerance size must match"):
            idx.get_loc(
                idx[1],
                method="nearest",
                tolerance=[
                    Timedelta(0).to_timedelta64(),
                    Timedelta(0).to_timedelta64(),
                ],
            )

        for method, loc in [("pad", 1), ("backfill", 2), ("nearest", 1)]:
            assert idx.get_loc("1 day 1 hour", method) == loc

        # GH 16909
        assert idx.get_loc(idx[1].to_timedelta64()) == 1

        # GH 16896
        assert idx.get_loc("0 days") == 0

    def test_get_loc_nat(self):
        tidx = TimedeltaIndex(["1 days 01:00:00", "NaT", "2 days 01:00:00"])

        assert tidx.get_loc(NaT) == 1
        assert tidx.get_loc(None) == 1
        assert tidx.get_loc(float("nan")) == 1
        assert tidx.get_loc(np.nan) == 1


class TestGetIndexer:
    def test_get_indexer(self):
        idx = to_timedelta(["0 days", "1 days", "2 days"])
        tm.assert_numpy_array_equal(
            idx.get_indexer(idx), np.array([0, 1, 2], dtype=np.intp)
        )

        target = to_timedelta(["-1 hour", "12 hours", "1 day 1 hour"])
        tm.assert_numpy_array_equal(
            idx.get_indexer(target, "pad"), np.array([-1, 0, 1], dtype=np.intp)
        )
        tm.assert_numpy_array_equal(
            idx.get_indexer(target, "backfill"), np.array([0, 1, 2], dtype=np.intp)
        )
        tm.assert_numpy_array_equal(
            idx.get_indexer(target, "nearest"), np.array([0, 1, 1], dtype=np.intp)
        )

        res = idx.get_indexer(target, "nearest", tolerance=Timedelta("1 hour"))
        tm.assert_numpy_array_equal(res, np.array([0, -1, 1], dtype=np.intp))


class TestWhere:
    def test_where_doesnt_retain_freq(self):
        tdi = timedelta_range("1 day", periods=3, freq="D", name="idx")
        cond = [True, True, False]
        expected = TimedeltaIndex([tdi[0], tdi[1], tdi[0]], freq=None, name="idx")

        result = tdi.where(cond, tdi[::-1])
        tm.assert_index_equal(result, expected)

    def test_where_invalid_dtypes(self, fixed_now_ts):
        tdi = timedelta_range("1 day", periods=3, freq="D", name="idx")

        tail = tdi[2:].tolist()
        i2 = Index([NaT, NaT] + tail)
        mask = notna(i2)

        expected = Index([NaT.value, NaT.value] + tail, dtype=object, name="idx")
        assert isinstance(expected[0], int)
        result = tdi.where(mask, i2.asi8)
        tm.assert_index_equal(result, expected)

        ts = i2 + fixed_now_ts
        expected = Index([ts[0], ts[1]] + tail, dtype=object, name="idx")
        result = tdi.where(mask, ts)
        tm.assert_index_equal(result, expected)

        per = (i2 + fixed_now_ts).to_period("D")
        expected = Index([per[0], per[1]] + tail, dtype=object, name="idx")
        result = tdi.where(mask, per)
        tm.assert_index_equal(result, expected)

        ts = fixed_now_ts
        expected = Index([ts, ts] + tail, dtype=object, name="idx")
        result = tdi.where(mask, ts)
        tm.assert_index_equal(result, expected)

    def test_where_mismatched_nat(self):
        tdi = timedelta_range("1 day", periods=3, freq="D", name="idx")
        cond = np.array([True, False, False])

        dtnat = np.datetime64("NaT", "ns")
        expected = Index([tdi[0], dtnat, dtnat], dtype=object, name="idx")
        assert expected[2] is dtnat
        result = tdi.where(cond, dtnat)
        tm.assert_index_equal(result, expected)


class TestTake:
    def test_take(self):
        # GH 10295
        idx1 = timedelta_range("1 day", "31 day", freq="D", name="idx")

        for idx in [idx1]:
            result = idx.take([0])
            assert result == Timedelta("1 day")

            result = idx.take([-1])
            assert result == Timedelta("31 day")

            result = idx.take([0, 1, 2])
            expected = timedelta_range("1 day", "3 day", freq="D", name="idx")
            tm.assert_index_equal(result, expected)
            assert result.freq == expected.freq

            result = idx.take([0, 2, 4])
            expected = timedelta_range("1 day", "5 day", freq="2D", name="idx")
            tm.assert_index_equal(result, expected)
            assert result.freq == expected.freq

            result = idx.take([7, 4, 1])
            expected = timedelta_range("8 day", "2 day", freq="-3D", name="idx")
            tm.assert_index_equal(result, expected)
            assert result.freq == expected.freq

            result = idx.take([3, 2, 5])
            expected = TimedeltaIndex(["4 day", "3 day", "6 day"], name="idx")
            tm.assert_index_equal(result, expected)
            assert result.freq is None

            result = idx.take([-3, 2, 5])
            expected = TimedeltaIndex(["29 day", "3 day", "6 day"], name="idx")
            tm.assert_index_equal(result, expected)
            assert result.freq is None

    def test_take_invalid_kwargs(self):
        idx = timedelta_range("1 day", "31 day", freq="D", name="idx")
        indices = [1, 6, 5, 9, 10, 13, 15, 3]

        msg = r"take\(\) got an unexpected keyword argument 'foo'"
        with pytest.raises(TypeError, match=msg):
            idx.take(indices, foo=2)

        msg = "the 'out' parameter is not supported"
        with pytest.raises(ValueError, match=msg):
            idx.take(indices, out=indices)

        msg = "the 'mode' parameter is not supported"
        with pytest.raises(ValueError, match=msg):
            idx.take(indices, mode="clip")

    def test_take_equiv_getitem(self):
        tds = ["1day 02:00:00", "1 day 04:00:00", "1 day 10:00:00"]
        idx = timedelta_range(start="1d", end="2d", freq="H", name="idx")
        expected = TimedeltaIndex(tds, freq=None, name="idx")

        taken1 = idx.take([2, 4, 10])
        taken2 = idx[[2, 4, 10]]

        for taken in [taken1, taken2]:
            tm.assert_index_equal(taken, expected)
            assert isinstance(taken, TimedeltaIndex)
            assert taken.freq is None
            assert taken.name == expected.name

    def test_take_fill_value(self):
        # GH 12631
        idx = TimedeltaIndex(["1 days", "2 days", "3 days"], name="xxx")
        result = idx.take(np.array([1, 0, -1]))
        expected = TimedeltaIndex(["2 days", "1 days", "3 days"], name="xxx")
        tm.assert_index_equal(result, expected)

        # fill_value
        result = idx.take(np.array([1, 0, -1]), fill_value=True)
        expected = TimedeltaIndex(["2 days", "1 days", "NaT"], name="xxx")
        tm.assert_index_equal(result, expected)

        # allow_fill=False
        result = idx.take(np.array([1, 0, -1]), allow_fill=False, fill_value=True)
        expected = TimedeltaIndex(["2 days", "1 days", "3 days"], name="xxx")
        tm.assert_index_equal(result, expected)

        msg = (
            "When allow_fill=True and fill_value is not None, "
            "all indices must be >= -1"
        )
        with pytest.raises(ValueError, match=msg):
            idx.take(np.array([1, 0, -2]), fill_value=True)
        with pytest.raises(ValueError, match=msg):
            idx.take(np.array([1, 0, -5]), fill_value=True)

        msg = "index -5 is out of bounds for (axis 0 with )?size 3"
        with pytest.raises(IndexError, match=msg):
            idx.take(np.array([1, -5]))


class TestMaybeCastSliceBound:
    @pytest.fixture(params=["increasing", "decreasing", None])
    def monotonic(self, request):
        return request.param

    @pytest.fixture
    def tdi(self, monotonic):
        tdi = timedelta_range("1 Day", periods=10)
        if monotonic == "decreasing":
            tdi = tdi[::-1]
        elif monotonic is None:
            taker = np.arange(10, dtype=np.intp)
            np.random.shuffle(taker)
            tdi = tdi.take(taker)
        return tdi

    def test_maybe_cast_slice_bound_invalid_str(self, tdi):
        # test the low-level _maybe_cast_slice_bound and that we get the
        #  expected exception+message all the way up the stack
        msg = (
            "cannot do slice indexing on TimedeltaIndex with these "
            r"indexers \[foo\] of type str"
        )
        with pytest.raises(TypeError, match=msg):
            tdi._maybe_cast_slice_bound("foo", side="left")
        with pytest.raises(TypeError, match=msg):
            tdi.get_slice_bound("foo", side="left")
        with pytest.raises(TypeError, match=msg):
            tdi.slice_locs("foo", None, None)

    def test_slice_invalid_str_with_timedeltaindex(
        self, tdi, frame_or_series, indexer_sl
    ):
        obj = frame_or_series(range(10), index=tdi)

        msg = (
            "cannot do slice indexing on TimedeltaIndex with these "
            r"indexers \[foo\] of type str"
        )
        with pytest.raises(TypeError, match=msg):
            indexer_sl(obj)["foo":]
        with pytest.raises(TypeError, match=msg):
            indexer_sl(obj)["foo":-1]
        with pytest.raises(TypeError, match=msg):
            indexer_sl(obj)[:"foo"]
        with pytest.raises(TypeError, match=msg):
            indexer_sl(obj)[tdi[0] : "foo"]


class TestContains:
    def test_contains_nonunique(self):
        # GH#9512
        for vals in (
            [0, 1, 0],
            [0, 0, -1],
            [0, -1, -1],
            ["00:01:00", "00:01:00", "00:02:00"],
            ["00:01:00", "00:01:00", "00:00:01"],
        ):
            idx = TimedeltaIndex(vals)
            assert idx[0] in idx

    def test_contains(self):
        # Checking for any NaT-like objects
        # GH#13603
        td = to_timedelta(range(5), unit="d") + offsets.Hour(1)
        for v in [NaT, None, float("nan"), np.nan]:
            assert v not in td

        td = to_timedelta([NaT])
        for v in [NaT, None, float("nan"), np.nan]:
            assert v in td<|MERGE_RESOLUTION|>--- conflicted
+++ resolved
@@ -84,11 +84,7 @@
     def test_get_loc_key_unit_mismatch_not_castable(self):
         tdi = to_timedelta(["0 days", "1 days", "2 days"]).astype("m8[s]")
         assert tdi.dtype == "m8[s]"
-<<<<<<< HEAD
-        key = tda[0].as_unit("ns") + Timedelta(1)
-=======
-        key = tdi[0]._as_unit("ns") + Timedelta(1)
->>>>>>> 72cb5498
+        key = tdi[0].as_unit("ns") + Timedelta(1)
 
         with pytest.raises(KeyError, match=r"Timedelta\('0 days 00:00:00.000000001'\)"):
             tdi.get_loc(key)
