from __future__ import annotations

from datetime import datetime
import weakref

import numpy as np
import pytest

from pandas._libs.tslibs import Timestamp

from pandas.core.dtypes.common import (
    is_integer_dtype,
    is_numeric_dtype,
)
from pandas.core.dtypes.dtypes import CategoricalDtype

import pandas as pd
from pandas import (
    CategoricalIndex,
    DatetimeIndex,
    DatetimeTZDtype,
    Index,
    IntervalIndex,
    MultiIndex,
    PeriodIndex,
    RangeIndex,
    Series,
    StringDtype,
    TimedeltaIndex,
    isna,
    period_range,
)
import pandas._testing as tm
import pandas.core.algorithms as algos
from pandas.core.arrays import BaseMaskedArray


class TestBase:
    @pytest.fixture(
        params=[
            RangeIndex(start=0, stop=20, step=2),
            Index(np.arange(5, dtype=np.float64)),
            Index(np.arange(5, dtype=np.float32)),
            Index(np.arange(5, dtype=np.uint64)),
            Index(range(0, 20, 2), dtype=np.int64),
            Index(range(0, 20, 2), dtype=np.int32),
            Index(range(0, 20, 2), dtype=np.int16),
            Index(range(0, 20, 2), dtype=np.int8),
            Index(list("abcde")),
            Index([0, "a", 1, "b", 2, "c"]),
            period_range("20130101", periods=5, freq="D"),
            TimedeltaIndex(
                [
                    "0 days 01:00:00",
                    "1 days 01:00:00",
                    "2 days 01:00:00",
                    "3 days 01:00:00",
                    "4 days 01:00:00",
                ],
                dtype="timedelta64[ns]",
                freq="D",
            ),
            DatetimeIndex(
                ["2013-01-01", "2013-01-02", "2013-01-03", "2013-01-04", "2013-01-05"],
                dtype="datetime64[ns]",
                freq="D",
            ),
            IntervalIndex.from_breaks(range(11), closed="right"),
        ]
    )
    def simple_index(self, request):
        return request.param

    def test_pickle_compat_construction(self, simple_index):
        # need an object to create with
        if isinstance(simple_index, RangeIndex):
            pytest.skip("RangeIndex() is a valid constructor")
        msg = "|".join(
            [
                r"Index\(\.\.\.\) must be called with a collection of some "
                r"kind, None was passed",
                r"DatetimeIndex\(\) must be called with a collection of some "
                r"kind, None was passed",
                r"TimedeltaIndex\(\) must be called with a collection of some "
                r"kind, None was passed",
                r"__new__\(\) missing 1 required positional argument: 'data'",
                r"__new__\(\) takes at least 2 arguments \(1 given\)",
                r"'NoneType' object is not iterable",
            ]
        )
        with pytest.raises(TypeError, match=msg):
            type(simple_index)()

    def test_shift(self, simple_index):
        # GH8083 test the base class for shift
        if isinstance(simple_index, (DatetimeIndex, TimedeltaIndex, PeriodIndex)):
            pytest.skip("Tested in test_ops/test_arithmetic")
        idx = simple_index
        msg = (
            f"This method is only implemented for DatetimeIndex, PeriodIndex and "
            f"TimedeltaIndex; Got type {type(idx).__name__}"
        )
        with pytest.raises(NotImplementedError, match=msg):
            idx.shift(1)
        with pytest.raises(NotImplementedError, match=msg):
            idx.shift(1, 2)

    def test_constructor_name_unhashable(self, simple_index):
        # GH#29069 check that name is hashable
        # See also same-named test in tests.series.test_constructors
        idx = simple_index
        with pytest.raises(TypeError, match="Index.name must be a hashable type"):
            type(idx)(idx, name=[])

    def test_create_index_existing_name(self, simple_index):
        # GH11193, when an existing index is passed, and a new name is not
        # specified, the new index should inherit the previous object name
        expected = simple_index.copy()
        if not isinstance(expected, MultiIndex):
            expected.name = "foo"
            result = Index(expected)
            tm.assert_index_equal(result, expected)

            result = Index(expected, name="bar")
            expected.name = "bar"
            tm.assert_index_equal(result, expected)
        else:
            expected.names = ["foo", "bar"]
            result = Index(expected)
            tm.assert_index_equal(
                result,
                Index(
                    Index(
                        [
                            ("foo", "one"),
                            ("foo", "two"),
                            ("bar", "one"),
                            ("baz", "two"),
                            ("qux", "one"),
                            ("qux", "two"),
                        ],
                        dtype="object",
                    ),
                    names=["foo", "bar"],
                ),
            )

            result = Index(expected, names=["A", "B"])
            tm.assert_index_equal(
                result,
                Index(
                    Index(
                        [
                            ("foo", "one"),
                            ("foo", "two"),
                            ("bar", "one"),
                            ("baz", "two"),
                            ("qux", "one"),
                            ("qux", "two"),
                        ],
                        dtype="object",
                    ),
                    names=["A", "B"],
                ),
            )

    def test_numeric_compat(self, simple_index):
        idx = simple_index
        # Check that this doesn't cover MultiIndex case, if/when it does,
        #  we can remove multi.test_compat.test_numeric_compat
        assert not isinstance(idx, MultiIndex)
        if type(idx) is Index:
            pytest.skip("Not applicable for Index")
        if is_numeric_dtype(simple_index.dtype) or isinstance(
            simple_index, TimedeltaIndex
        ):
            pytest.skip("Tested elsewhere.")

        typ = type(idx._data).__name__
        cls = type(idx).__name__
        lmsg = "|".join(
            [
                rf"unsupported operand type\(s\) for \*: '{typ}' and 'int'",
                "cannot perform (__mul__|__truediv__|__floordiv__) with "
                f"this index type: ({cls}|{typ})",
            ]
        )
        with pytest.raises(TypeError, match=lmsg):
            idx * 1
        rmsg = "|".join(
            [
                rf"unsupported operand type\(s\) for \*: 'int' and '{typ}'",
                "cannot perform (__rmul__|__rtruediv__|__rfloordiv__) with "
                f"this index type: ({cls}|{typ})",
            ]
        )
        with pytest.raises(TypeError, match=rmsg):
            1 * idx

        div_err = lmsg.replace("*", "/")
        with pytest.raises(TypeError, match=div_err):
            idx / 1
        div_err = rmsg.replace("*", "/")
        with pytest.raises(TypeError, match=div_err):
            1 / idx

        floordiv_err = lmsg.replace("*", "//")
        with pytest.raises(TypeError, match=floordiv_err):
            idx // 1
        floordiv_err = rmsg.replace("*", "//")
        with pytest.raises(TypeError, match=floordiv_err):
            1 // idx

    def test_logical_compat(self, simple_index):
        if simple_index.dtype in (object, "string"):
            pytest.skip("Tested elsewhere.")
        idx = simple_index
        if idx.dtype.kind in "iufcbm":
            assert idx.all() == idx._values.all()
            assert idx.all() == idx.to_series().all()
            assert idx.any() == idx._values.any()
            assert idx.any() == idx.to_series().any()
        else:
            msg = "does not support operation '(any|all)'"
            with pytest.raises(TypeError, match=msg):
                idx.all()
            with pytest.raises(TypeError, match=msg):
                idx.any()

    def test_repr_roundtrip(self, simple_index):
        if isinstance(simple_index, IntervalIndex):
            pytest.skip(f"Not a valid repr for {type(simple_index).__name__}")
        idx = simple_index
        tm.assert_index_equal(eval(repr(idx)), idx)

    def test_repr_max_seq_item_setting(self, simple_index):
        # GH10182
        if isinstance(simple_index, IntervalIndex):
            pytest.skip(f"Not a valid repr for {type(simple_index).__name__}")
        idx = simple_index
        idx = idx.repeat(50)
        with pd.option_context("display.max_seq_items", None):
            repr(idx)
            assert "..." not in str(idx)

    @pytest.mark.filterwarnings(r"ignore:PeriodDtype\[B\] is deprecated:FutureWarning")
    def test_ensure_copied_data(self, index):
        # Check the "copy" argument of each Index.__new__ is honoured
        # GH12309
        init_kwargs = {}
        if isinstance(index, PeriodIndex):
            # Needs "freq" specification:
            init_kwargs["freq"] = index.freq
        elif isinstance(index, (RangeIndex, MultiIndex, CategoricalIndex)):
            pytest.skip(
                "RangeIndex cannot be initialized from data, "
                "MultiIndex and CategoricalIndex are tested separately"
            )
        elif index.dtype == object and index.inferred_type == "boolean":
            init_kwargs["dtype"] = index.dtype

        index_type = type(index)
        result = index_type(index.values, copy=True, **init_kwargs)
        if isinstance(index.dtype, DatetimeTZDtype):
            result = result.tz_localize("UTC").tz_convert(index.tz)
        if isinstance(index, (DatetimeIndex, TimedeltaIndex)):
            index = index._with_freq(None)

        tm.assert_index_equal(index, result)

        if isinstance(index, PeriodIndex):
            # .values an object array of Period, thus copied
            result = index_type.from_ordinals(ordinals=index.asi8, **init_kwargs)
            tm.assert_numpy_array_equal(index.asi8, result.asi8, check_same="same")
        elif isinstance(index, IntervalIndex):
            # checked in test_interval.py
            pass
        elif type(index) is Index and not isinstance(index.dtype, np.dtype):
            result = index_type(index.values, copy=False, **init_kwargs)
            tm.assert_index_equal(result, index)

            if isinstance(index._values, BaseMaskedArray):
                assert np.shares_memory(index._values._data, result._values._data)
                tm.assert_numpy_array_equal(
                    index._values._data, result._values._data, check_same="same"
                )
                assert np.shares_memory(index._values._mask, result._values._mask)
                tm.assert_numpy_array_equal(
                    index._values._mask, result._values._mask, check_same="same"
                )
            elif (
                isinstance(index.dtype, StringDtype) and index.dtype.storage == "python"
            ):
                assert np.shares_memory(index._values._ndarray, result._values._ndarray)
                tm.assert_numpy_array_equal(
                    index._values._ndarray, result._values._ndarray, check_same="same"
                )
            elif index.dtype in ("string[pyarrow]", "string[pyarrow_numpy]"):
                assert tm.shares_memory(result._values, index._values)
            else:
                raise NotImplementedError(index.dtype)
        else:
            result = index_type(index.values, copy=False, **init_kwargs)
            tm.assert_numpy_array_equal(index.values, result.values, check_same="same")

    def test_memory_usage(self, index):
        index._engine.clear_mapping()
        result = index.memory_usage()
        if index.empty:
            # we report 0 for no-length
            assert result == 0
            return

        # non-zero length
        index.get_loc(index[0])
        result2 = index.memory_usage()
        result3 = index.memory_usage(deep=True)

        # RangeIndex, IntervalIndex
        # don't have engines
        # Index[EA] has engine but it does not have a Hashtable .mapping
        if not isinstance(index, (RangeIndex, IntervalIndex)) and not (
            type(index) is Index and not isinstance(index.dtype, np.dtype)
        ):
            assert result2 > result

        if index.inferred_type == "object":
            assert result3 > result2

    def test_memory_usage_doesnt_trigger_engine(self, index):
        index._cache.clear()
        assert "_engine" not in index._cache

        res_without_engine = index.memory_usage()
        assert "_engine" not in index._cache

        # explicitly load and cache the engine
        _ = index._engine
        assert "_engine" in index._cache

        res_with_engine = index.memory_usage()

        # the empty engine doesn't affect the result even when initialized with values,
        # because engine.sizeof() doesn't consider the content of engine.values
        assert res_with_engine == res_without_engine

        if len(index) == 0:
            assert res_without_engine == 0
            assert res_with_engine == 0
        else:
            assert res_without_engine > 0
            assert res_with_engine > 0

    def test_argsort(self, index):
        if isinstance(index, CategoricalIndex):
            pytest.skip(f"{type(self).__name__} separately tested")

        result = index.argsort()
        expected = np.array(index).argsort()
        tm.assert_numpy_array_equal(result, expected, check_dtype=False)

    def test_numpy_argsort(self, index):
        result = np.argsort(index)
        expected = index.argsort()
        tm.assert_numpy_array_equal(result, expected)

        result = np.argsort(index, kind="mergesort")
        expected = index.argsort(kind="mergesort")
        tm.assert_numpy_array_equal(result, expected)

        # these are the only two types that perform
        # pandas compatibility input validation - the
        # rest already perform separate (or no) such
        # validation via their 'values' attribute as
        # defined in pandas.core.indexes/base.py - they
        # cannot be changed at the moment due to
        # backwards compatibility concerns
        if isinstance(index, (CategoricalIndex, RangeIndex)):
            msg = "the 'axis' parameter is not supported"
            with pytest.raises(ValueError, match=msg):
                np.argsort(index, axis=1)

            msg = "the 'order' parameter is not supported"
            with pytest.raises(ValueError, match=msg):
                np.argsort(index, order=("a", "b"))

    def test_repeat(self, simple_index):
        rep = 2
        idx = simple_index.copy()
        new_index_cls = idx._constructor
        expected = new_index_cls(idx.values.repeat(rep), name=idx.name)
        tm.assert_index_equal(idx.repeat(rep), expected)

        idx = simple_index
        rep = np.arange(len(idx))
        expected = new_index_cls(idx.values.repeat(rep), name=idx.name)
        tm.assert_index_equal(idx.repeat(rep), expected)

    def test_numpy_repeat(self, simple_index):
        rep = 2
        idx = simple_index
        expected = idx.repeat(rep)
        tm.assert_index_equal(np.repeat(idx, rep), expected)

        msg = "the 'axis' parameter is not supported"
        with pytest.raises(ValueError, match=msg):
            np.repeat(idx, rep, axis=0)

    def test_where(self, listlike_box, simple_index):
        if isinstance(simple_index, (IntervalIndex, PeriodIndex)) or is_numeric_dtype(
            simple_index.dtype
        ):
            pytest.skip("Tested elsewhere.")
        klass = listlike_box

        idx = simple_index
        if isinstance(idx, (DatetimeIndex, TimedeltaIndex)):
            # where does not preserve freq
            idx = idx._with_freq(None)

        cond = [True] * len(idx)
        result = idx.where(klass(cond))
        expected = idx
        tm.assert_index_equal(result, expected)

        cond = [False] + [True] * len(idx[1:])
        expected = Index([idx._na_value] + idx[1:].tolist(), dtype=idx.dtype)
        result = idx.where(klass(cond))
        tm.assert_index_equal(result, expected)

    def test_insert_base(self, index):
        # GH#51363
        trimmed = index[1:4]

        if not len(index):
            pytest.skip("Not applicable for empty index")

        result = trimmed.insert(0, index[0])
        assert index[0:4].equals(result)

    def test_insert_out_of_bounds(self, index, using_infer_string):
        # TypeError/IndexError matches what np.insert raises in these cases

        if len(index) > 0:
            err = TypeError
        else:
            err = IndexError
        if len(index) == 0:
            # 0 vs 0.5 in error message varies with numpy version
            msg = "index (0|0.5) is out of bounds for axis 0 with size 0"
        else:
            msg = "slice indices must be integers or None or have an __index__ method"

        if using_infer_string and (index.dtype == "str" or index.dtype == "category"):  # noqa: PLR1714
            msg = "loc must be an integer between"

        with pytest.raises(err, match=msg):
            index.insert(0.5, "foo")

        msg = "|".join(
            [
                r"index -?\d+ is out of bounds for axis 0 with size \d+",
                "loc must be an integer between",
            ]
        )
        with pytest.raises(IndexError, match=msg):
            index.insert(len(index) + 1, 1)

        with pytest.raises(IndexError, match=msg):
            index.insert(-len(index) - 1, 1)

    def test_delete_base(self, index):
        if not len(index):
            pytest.skip("Not applicable for empty index")

        if isinstance(index, RangeIndex):
            # tested in class
            pytest.skip(f"{type(self).__name__} tested elsewhere")

        expected = index[1:]
        result = index.delete(0)
        assert result.equals(expected)
        assert result.name == expected.name

        expected = index[:-1]
        result = index.delete(-1)
        assert result.equals(expected)
        assert result.name == expected.name

        length = len(index)
        msg = f"index {length} is out of bounds for axis 0 with size {length}"
        with pytest.raises(IndexError, match=msg):
            index.delete(length)

    @pytest.mark.filterwarnings(r"ignore:PeriodDtype\[B\] is deprecated:FutureWarning")
    def test_equals(self, index):
        if isinstance(index, IntervalIndex):
            pytest.skip(f"{type(index).__name__} tested elsewhere")

        is_ea_idx = type(index) is Index and not isinstance(index.dtype, np.dtype)

        assert index.equals(index)
        assert index.equals(index.copy())
        if not is_ea_idx:
            # doesn't hold for e.g. IntegerDtype
            assert index.equals(index.astype(object))

        assert not index.equals(list(index))
        assert not index.equals(np.array(index))

        # Cannot pass in non-int64 dtype to RangeIndex
        if not isinstance(index, RangeIndex) and not is_ea_idx:
            same_values = Index(index, dtype=object)
            assert index.equals(same_values)
            assert same_values.equals(index)

        if index.nlevels == 1:
            # do not test MultiIndex
            assert not index.equals(Series(index))

    def test_equals_op(self, simple_index):
        # GH9947, GH10637
        index_a = simple_index

        n = len(index_a)
        index_b = index_a[0:-1]
        index_c = index_a[0:-1].append(index_a[-2:-1])
        index_d = index_a[0:1]

        msg = "Lengths must match|could not be broadcast"
        with pytest.raises(ValueError, match=msg):
            index_a == index_b
        expected1 = np.array([True] * n)
        expected2 = np.array([True] * (n - 1) + [False])
        tm.assert_numpy_array_equal(index_a == index_a, expected1)
        tm.assert_numpy_array_equal(index_a == index_c, expected2)

        # test comparisons with numpy arrays
        array_a = np.array(index_a)
        array_b = np.array(index_a[0:-1])
        array_c = np.array(index_a[0:-1].append(index_a[-2:-1]))
        array_d = np.array(index_a[0:1])
        with pytest.raises(ValueError, match=msg):
            index_a == array_b
        tm.assert_numpy_array_equal(index_a == array_a, expected1)
        tm.assert_numpy_array_equal(index_a == array_c, expected2)

        # test comparisons with Series
        series_a = Series(array_a)
        series_b = Series(array_b)
        series_c = Series(array_c)
        series_d = Series(array_d)
        with pytest.raises(ValueError, match=msg):
            index_a == series_b

        tm.assert_numpy_array_equal(index_a == series_a, expected1)
        tm.assert_numpy_array_equal(index_a == series_c, expected2)

        # cases where length is 1 for one of them
        with pytest.raises(ValueError, match="Lengths must match"):
            index_a == index_d
        with pytest.raises(ValueError, match="Lengths must match"):
            index_a == series_d
        with pytest.raises(ValueError, match="Lengths must match"):
            index_a == array_d
        msg = "Can only compare identically-labeled Series objects"
        with pytest.raises(ValueError, match=msg):
            series_a == series_d
        with pytest.raises(ValueError, match="Lengths must match"):
            series_a == array_d

        # comparing with a scalar should broadcast; note that we are excluding
        # MultiIndex because in this case each item in the index is a tuple of
        # length 2, and therefore is considered an array of length 2 in the
        # comparison instead of a scalar
        if not isinstance(index_a, MultiIndex):
            expected3 = np.array([False] * (len(index_a) - 2) + [True, False])
            # assuming the 2nd to last item is unique in the data
            item = index_a[-2]
            tm.assert_numpy_array_equal(index_a == item, expected3)
            tm.assert_series_equal(series_a == item, Series(expected3))

    def test_fillna(self, index):
        # GH 11343
        if len(index) == 0:
            pytest.skip("Not relevant for empty index")
        elif index.dtype == bool:
            pytest.skip(f"{index.dtype} cannot hold NAs")
        elif isinstance(index, Index) and is_integer_dtype(index.dtype):
            pytest.skip(f"Not relevant for Index with {index.dtype}")
        elif isinstance(index, MultiIndex):
            idx = index.copy(deep=True)
            msg = "isna is not defined for MultiIndex"
            with pytest.raises(NotImplementedError, match=msg):
                idx.fillna(idx[0])
        else:
            idx = index.copy(deep=True)
            result = idx.fillna(idx[0])
            tm.assert_index_equal(result, idx)
            assert result is not idx

            msg = "'value' must be a scalar, passed: "
            with pytest.raises(TypeError, match=msg):
                idx.fillna([idx[0]])

            idx = index.copy(deep=True)
            values = idx._values

            values[1] = np.nan

            idx = type(index)(values)

            expected = np.array([False] * len(idx), dtype=bool)
            expected[1] = True
            tm.assert_numpy_array_equal(idx._isnan, expected)
            assert idx.hasnans is True

    def test_nulls(self, index):
        # this is really a smoke test for the methods
        # as these are adequately tested for function elsewhere
        if len(index) == 0:
            tm.assert_numpy_array_equal(index.isna(), np.array([], dtype=bool))
        elif isinstance(index, MultiIndex):
            idx = index.copy()
            msg = "isna is not defined for MultiIndex"
            with pytest.raises(NotImplementedError, match=msg):
                idx.isna()
        elif not index.hasnans:
            tm.assert_numpy_array_equal(index.isna(), np.zeros(len(index), dtype=bool))
            tm.assert_numpy_array_equal(index.notna(), np.ones(len(index), dtype=bool))
        else:
            result = isna(index)
            tm.assert_numpy_array_equal(index.isna(), result)
            tm.assert_numpy_array_equal(index.notna(), ~result)

    def test_empty(self, simple_index):
        # GH 15270
        idx = simple_index
        assert not idx.empty
        assert idx[:0].empty

    def test_join_self_unique(self, join_type, simple_index):
        idx = simple_index
        if idx.is_unique:
            joined = idx.join(idx, how=join_type)
            expected = simple_index
            if join_type == "outer":
                expected = algos.safe_sort(expected)
            tm.assert_index_equal(joined, expected)

    def test_map(self, simple_index):
        # callable
        if isinstance(simple_index, (TimedeltaIndex, PeriodIndex)):
            pytest.skip("Tested elsewhere.")
        idx = simple_index

        result = idx.map(lambda x: x)
        # RangeIndex are equivalent to the similar Index with int64 dtype
        tm.assert_index_equal(result, idx, exact="equiv")

    @pytest.mark.parametrize(
        "mapper",
        [
            lambda values, index: {i: e for e, i in zip(values, index)},
            lambda values, index: Series(values, index),
        ],
    )
    @pytest.mark.filterwarnings(r"ignore:PeriodDtype\[B\] is deprecated:FutureWarning")
    def test_map_dictlike(self, mapper, simple_index, request):
        idx = simple_index
        if isinstance(idx, (DatetimeIndex, TimedeltaIndex, PeriodIndex)):
            pytest.skip("Tested elsewhere.")

        identity = mapper(idx.values, idx)

        result = idx.map(identity)
        # RangeIndex are equivalent to the similar Index with int64 dtype
        tm.assert_index_equal(result, idx, exact="equiv")

        # empty mappable
        dtype = None
        if idx.dtype.kind == "f":
            dtype = idx.dtype

        expected = Index([np.nan] * len(idx), dtype=dtype)
        result = idx.map(mapper(expected, idx))
        tm.assert_index_equal(result, expected)

    def test_map_str(self, simple_index):
        # GH 31202
        if isinstance(simple_index, CategoricalIndex):
            pytest.skip("See test_map.py")
        idx = simple_index
        result = idx.map(str)
        expected = Index([str(x) for x in idx])
        tm.assert_index_equal(result, expected)

    @pytest.mark.parametrize("copy", [True, False])
    @pytest.mark.parametrize("name", [None, "foo"])
    @pytest.mark.parametrize("ordered", [True, False])
    def test_astype_category(self, copy, name, ordered, simple_index):
        # GH 18630
        idx = simple_index
        if name:
            idx = idx.rename(name)

        # standard categories
        dtype = CategoricalDtype(ordered=ordered)
        result = idx.astype(dtype, copy=copy)
        expected = CategoricalIndex(idx, name=name, ordered=ordered)
        tm.assert_index_equal(result, expected, exact=True)

        # non-standard categories
        dtype = CategoricalDtype(idx.unique().tolist()[:-1], ordered)
        result = idx.astype(dtype, copy=copy)
        expected = CategoricalIndex(idx, name=name, dtype=dtype)
        tm.assert_index_equal(result, expected, exact=True)

        if ordered is False:
            # dtype='category' defaults to ordered=False, so only test once
            result = idx.astype("category", copy=copy)
            expected = CategoricalIndex(idx, name=name)
            tm.assert_index_equal(result, expected, exact=True)

    def test_is_unique(self, simple_index):
        # initialize a unique index
        index = simple_index.drop_duplicates()
        assert index.is_unique is True

        # empty index should be unique
        index_empty = index[:0]
        assert index_empty.is_unique is True

        # test basic dupes
        index_dup = index.insert(0, index[0])
        assert index_dup.is_unique is False

        # single NA should be unique
        index_na = index.insert(0, np.nan)
        assert index_na.is_unique is True

        # multiple NA should not be unique
        index_na_dup = index_na.insert(0, np.nan)
        assert index_na_dup.is_unique is False

    @pytest.mark.arm_slow
    def test_engine_reference_cycle(self, simple_index):
        # GH27585
        index = simple_index.copy()
        ref = weakref.ref(index)
        index._engine
        del index
        assert ref() is None

    def test_getitem_2d_deprecated(self, simple_index):
        # GH#30588, GH#31479
        if isinstance(simple_index, IntervalIndex):
            pytest.skip("Tested elsewhere")
        idx = simple_index
        msg = "Multi-dimensional indexing|too many|only"
        with pytest.raises((ValueError, IndexError), match=msg):
            idx[:, None]

        if not isinstance(idx, RangeIndex):
            # GH#44051 RangeIndex already raised pre-2.0 with a different message
            with pytest.raises((ValueError, IndexError), match=msg):
                idx[True]
            with pytest.raises((ValueError, IndexError), match=msg):
                idx[False]
        else:
            msg = "only integers, slices"
            with pytest.raises(IndexError, match=msg):
                idx[True]
            with pytest.raises(IndexError, match=msg):
                idx[False]

    def test_copy_shares_cache(self, simple_index):
        # GH32898, GH36840
        idx = simple_index
        idx.get_loc(idx[0])  # populates the _cache.
        copy = idx.copy()

        assert copy._cache is idx._cache

    def test_shallow_copy_shares_cache(self, simple_index):
        # GH32669, GH36840
        idx = simple_index
        idx.get_loc(idx[0])  # populates the _cache.
        shallow_copy = idx._view()

        assert shallow_copy._cache is idx._cache

        shallow_copy = idx._shallow_copy(idx._data)
        assert shallow_copy._cache is not idx._cache
        assert shallow_copy._cache == {}

    def test_index_groupby(self, simple_index):
        idx = simple_index[:5]
        to_groupby = np.array([1, 2, np.nan, 2, 1])
        tm.assert_dict_equal(
            idx.groupby(to_groupby), {1.0: idx[[0, 4]], 2.0: idx[[1, 3]]}
        )

        to_groupby = DatetimeIndex(
            [
                datetime(2011, 11, 1),
                datetime(2011, 12, 1),
                pd.NaT,
                datetime(2011, 12, 1),
                datetime(2011, 11, 1),
            ],
            tz="UTC",
        ).values

        ex_keys = [Timestamp("2011-11-01"), Timestamp("2011-12-01")]
        expected = {ex_keys[0]: idx[[0, 4]], ex_keys[1]: idx[[1, 3]]}
        tm.assert_dict_equal(idx.groupby(to_groupby), expected)

    def test_append_preserves_dtype(self, simple_index):
        # In particular Index with dtype float32
        index = simple_index
        N = len(index)

        result = index.append(index)
        assert result.dtype == index.dtype

        tm.assert_index_equal(result[:N], index, exact=False, check_exact=True)
        tm.assert_index_equal(result[N:], index, exact=False, check_exact=True)

        alt = index.take(list(range(N)) * 2)
        tm.assert_index_equal(result, alt, check_exact=True)

    def test_inv(self, simple_index, using_infer_string):
        idx = simple_index

        if idx.dtype.kind in ["i", "u"]:
            res = ~idx
            expected = Index(~idx.values, name=idx.name)
            tm.assert_index_equal(res, expected)

            # check that we are matching Series behavior
            res2 = ~Series(idx)
            tm.assert_series_equal(res2, Series(expected))
        else:
            if idx.dtype.kind == "f":
                msg = "ufunc 'invert' not supported for the input types"
<<<<<<< HEAD
            elif using_infer_string and idx.dtype == "string":
                err = TypeError
                msg = "not supported for string dtypes"
=======
>>>>>>> 80b68502
            else:
                msg = "bad operand|__invert__ is not supported for string dtype"
            with pytest.raises(TypeError, match=msg):
                ~idx

            # check that we get the same behavior with Series
            with pytest.raises(TypeError, match=msg):
                ~Series(idx)


class TestNumericBase:
    @pytest.fixture(
        params=[
            RangeIndex(start=0, stop=20, step=2),
            Index(np.arange(5, dtype=np.float64)),
            Index(np.arange(5, dtype=np.float32)),
            Index(np.arange(5, dtype=np.uint64)),
            Index(range(0, 20, 2), dtype=np.int64),
            Index(range(0, 20, 2), dtype=np.int32),
            Index(range(0, 20, 2), dtype=np.int16),
            Index(range(0, 20, 2), dtype=np.int8),
        ]
    )
    def simple_index(self, request):
        return request.param

    def test_constructor_unwraps_index(self, simple_index):
        if isinstance(simple_index, RangeIndex):
            pytest.skip("Tested elsewhere.")
        index_cls = type(simple_index)
        dtype = simple_index.dtype

        idx = Index([1, 2], dtype=dtype)
        result = index_cls(idx)
        expected = np.array([1, 2], dtype=idx.dtype)
        tm.assert_numpy_array_equal(result._data, expected)

    def test_can_hold_identifiers(self, simple_index):
        idx = simple_index
        key = idx[0]
        assert idx._can_hold_identifiers_and_holds_name(key) is False

    def test_view(self, simple_index):
        if isinstance(simple_index, RangeIndex):
            pytest.skip("Tested elsewhere.")
        index_cls = type(simple_index)
        dtype = simple_index.dtype

        idx = index_cls([], dtype=dtype, name="Foo")
        idx_view = idx.view()
        assert idx_view.name == "Foo"

        idx_view = idx.view(dtype)
        tm.assert_index_equal(idx, index_cls(idx_view, name="Foo"), exact=True)

        msg = (
            "Cannot change data-type for array of references.|"
            "Cannot change data-type for object array.|"
        )
        with pytest.raises(TypeError, match=msg):
            # GH#55709
            idx.view(index_cls)

    def test_insert_non_na(self, simple_index):
        # GH#43921 inserting an element that we know we can hold should
        #  not change dtype or type (except for RangeIndex)
        index = simple_index

        result = index.insert(0, index[0])

        expected = Index([index[0]] + list(index), dtype=index.dtype)
        tm.assert_index_equal(result, expected, exact=True)

    def test_insert_na(self, nulls_fixture, simple_index):
        # GH 18295 (test missing)
        index = simple_index
        na_val = nulls_fixture

        if na_val is pd.NaT:
            expected = Index([index[0], pd.NaT] + list(index[1:]), dtype=object)
        else:
            expected = Index([index[0], np.nan] + list(index[1:]))
            # GH#43921 we preserve float dtype
            if index.dtype.kind == "f":
                expected = Index(expected, dtype=index.dtype)

        result = index.insert(1, na_val)
        tm.assert_index_equal(result, expected, exact=True)

    def test_arithmetic_explicit_conversions(self, simple_index):
        # GH 8608
        # add/sub are overridden explicitly for Float/Int Index
        index_cls = type(simple_index)
        if index_cls is RangeIndex:
            idx = RangeIndex(5)
        else:
            idx = index_cls(np.arange(5, dtype="int64"))

        # float conversions
        arr = np.arange(5, dtype="int64") * 3.2
        expected = Index(arr, dtype=np.float64)
        fidx = idx * 3.2
        tm.assert_index_equal(fidx, expected)
        fidx = 3.2 * idx
        tm.assert_index_equal(fidx, expected)

        # interops with numpy arrays
        expected = Index(arr, dtype=np.float64)
        a = np.zeros(5, dtype="float64")
        result = fidx - a
        tm.assert_index_equal(result, expected)

        expected = Index(-arr, dtype=np.float64)
        a = np.zeros(5, dtype="float64")
        result = a - fidx
        tm.assert_index_equal(result, expected)

    @pytest.mark.parametrize("complex_dtype", [np.complex64, np.complex128])
    def test_astype_to_complex(self, complex_dtype, simple_index):
        result = simple_index.astype(complex_dtype)

        assert type(result) is Index and result.dtype == complex_dtype

    def test_cast_string(self, simple_index):
        if isinstance(simple_index, RangeIndex):
            pytest.skip("casting of strings not relevant for RangeIndex")
        result = type(simple_index)(["0", "1", "2"], dtype=simple_index.dtype)
        expected = type(simple_index)([0, 1, 2], dtype=simple_index.dtype)
        tm.assert_index_equal(result, expected)<|MERGE_RESOLUTION|>--- conflicted
+++ resolved
@@ -844,12 +844,6 @@
         else:
             if idx.dtype.kind == "f":
                 msg = "ufunc 'invert' not supported for the input types"
-<<<<<<< HEAD
-            elif using_infer_string and idx.dtype == "string":
-                err = TypeError
-                msg = "not supported for string dtypes"
-=======
->>>>>>> 80b68502
             else:
                 msg = "bad operand|__invert__ is not supported for string dtype"
             with pytest.raises(TypeError, match=msg):
