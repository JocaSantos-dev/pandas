from __future__ import annotations

from datetime import datetime
import weakref

import numpy as np
import pytest

from pandas._config import using_pyarrow_string_dtype

from pandas._libs.tslibs import Timestamp

from pandas.core.dtypes.common import (
    is_integer_dtype,
    is_numeric_dtype,
)
from pandas.core.dtypes.dtypes import CategoricalDtype

import pandas as pd
from pandas import (
    CategoricalIndex,
    DatetimeIndex,
    DatetimeTZDtype,
    Index,
    IntervalIndex,
    MultiIndex,
    PeriodIndex,
    RangeIndex,
    Series,
    TimedeltaIndex,
    isna,
    period_range,
)
import pandas._testing as tm
import pandas.core.algorithms as algos
from pandas.core.arrays import BaseMaskedArray


class TestBase:
    @pytest.fixture(
        params=[
            RangeIndex(start=0, stop=20, step=2),
            Index(np.arange(5, dtype=np.float64)),
            Index(np.arange(5, dtype=np.float32)),
            Index(np.arange(5, dtype=np.uint64)),
            Index(range(0, 20, 2), dtype=np.int64),
            Index(range(0, 20, 2), dtype=np.int32),
            Index(range(0, 20, 2), dtype=np.int16),
            Index(range(0, 20, 2), dtype=np.int8),
            Index(list("abcde")),
            Index([0, "a", 1, "b", 2, "c"]),
            period_range("20130101", periods=5, freq="D"),
            TimedeltaIndex(
                [
                    "0 days 01:00:00",
                    "1 days 01:00:00",
                    "2 days 01:00:00",
                    "3 days 01:00:00",
                    "4 days 01:00:00",
                ],
                dtype="timedelta64[ns]",
                freq="D",
            ),
            DatetimeIndex(
                ["2013-01-01", "2013-01-02", "2013-01-03", "2013-01-04", "2013-01-05"],
                dtype="datetime64[ns]",
                freq="D",
            ),
            IntervalIndex.from_breaks(range(11), closed="right"),
        ]
    )
    def simple_index(self, request):
        return request.param

    def test_pickle_compat_construction(self, simple_index):
        # need an object to create with
        if isinstance(simple_index, RangeIndex):
            pytest.skip("RangeIndex() is a valid constructor")
        msg = "|".join(
            [
                r"Index\(\.\.\.\) must be called with a collection of some "
                r"kind, None was passed",
                r"DatetimeIndex\(\) must be called with a collection of some "
                r"kind, None was passed",
                r"TimedeltaIndex\(\) must be called with a collection of some "
                r"kind, None was passed",
                r"__new__\(\) missing 1 required positional argument: 'data'",
                r"__new__\(\) takes at least 2 arguments \(1 given\)",
                r"'NoneType' object is not iterable",
            ]
        )
        with pytest.raises(TypeError, match=msg):
            type(simple_index)()

    def test_shift(self, simple_index):
        # GH8083 test the base class for shift
        if isinstance(simple_index, (DatetimeIndex, TimedeltaIndex, PeriodIndex)):
            pytest.skip("Tested in test_ops/test_arithmetic")
        idx = simple_index
        msg = (
            f"This method is only implemented for DatetimeIndex, PeriodIndex and "
            f"TimedeltaIndex; Got type {type(idx).__name__}"
        )
        with pytest.raises(NotImplementedError, match=msg):
            idx.shift(1)
        with pytest.raises(NotImplementedError, match=msg):
            idx.shift(1, 2)

    def test_constructor_name_unhashable(self, simple_index):
        # GH#29069 check that name is hashable
        # See also same-named test in tests.series.test_constructors
        idx = simple_index
        with pytest.raises(TypeError, match="Index.name must be a hashable type"):
            type(idx)(idx, name=[])

    def test_create_index_existing_name(self, simple_index):
        # GH11193, when an existing index is passed, and a new name is not
        # specified, the new index should inherit the previous object name
        expected = simple_index.copy()
        if not isinstance(expected, MultiIndex):
            expected.name = "foo"
            result = Index(expected)
            tm.assert_index_equal(result, expected)

            result = Index(expected, name="bar")
            expected.name = "bar"
            tm.assert_index_equal(result, expected)
        else:
            expected.names = ["foo", "bar"]
            result = Index(expected)
            tm.assert_index_equal(
                result,
                Index(
                    Index(
                        [
                            ("foo", "one"),
                            ("foo", "two"),
                            ("bar", "one"),
                            ("baz", "two"),
                            ("qux", "one"),
                            ("qux", "two"),
                        ],
                        dtype="object",
                    ),
                    names=["foo", "bar"],
                ),
            )

            result = Index(expected, names=["A", "B"])
            tm.assert_index_equal(
                result,
                Index(
                    Index(
                        [
                            ("foo", "one"),
                            ("foo", "two"),
                            ("bar", "one"),
                            ("baz", "two"),
                            ("qux", "one"),
                            ("qux", "two"),
                        ],
                        dtype="object",
                    ),
                    names=["A", "B"],
                ),
            )

    def test_numeric_compat(self, simple_index):
        idx = simple_index
        # Check that this doesn't cover MultiIndex case, if/when it does,
        #  we can remove multi.test_compat.test_numeric_compat
        assert not isinstance(idx, MultiIndex)
        if type(idx) is Index:
            pytest.skip("Not applicable for Index")
        if is_numeric_dtype(simple_index.dtype) or isinstance(
            simple_index, TimedeltaIndex
        ):
            pytest.skip("Tested elsewhere.")

        typ = type(idx._data).__name__
        cls = type(idx).__name__
        lmsg = "|".join(
            [
                rf"unsupported operand type\(s\) for \*: '{typ}' and 'int'",
                "cannot perform (__mul__|__truediv__|__floordiv__) with "
                f"this index type: ({cls}|{typ})",
            ]
        )
        with pytest.raises(TypeError, match=lmsg):
            idx * 1
        rmsg = "|".join(
            [
                rf"unsupported operand type\(s\) for \*: 'int' and '{typ}'",
                "cannot perform (__rmul__|__rtruediv__|__rfloordiv__) with "
                f"this index type: ({cls}|{typ})",
            ]
        )
        with pytest.raises(TypeError, match=rmsg):
            1 * idx

        div_err = lmsg.replace("*", "/")
        with pytest.raises(TypeError, match=div_err):
            idx / 1
        div_err = rmsg.replace("*", "/")
        with pytest.raises(TypeError, match=div_err):
            1 / idx

        floordiv_err = lmsg.replace("*", "//")
        with pytest.raises(TypeError, match=floordiv_err):
            idx // 1
        floordiv_err = rmsg.replace("*", "//")
        with pytest.raises(TypeError, match=floordiv_err):
            1 // idx

    def test_logical_compat(self, simple_index):
        if simple_index.dtype in (object, "string"):
            pytest.skip("Tested elsewhere.")
        idx = simple_index
        if idx.dtype.kind in "iufcbm":
            assert idx.all() == idx._values.all()
            assert idx.all() == idx.to_series().all()
            assert idx.any() == idx._values.any()
            assert idx.any() == idx.to_series().any()
        else:
            msg = "does not support operation '(any|all)'"
            with pytest.raises(TypeError, match=msg):
                idx.all()
            with pytest.raises(TypeError, match=msg):
                idx.any()

    def test_repr_roundtrip(self, simple_index):
        if isinstance(simple_index, IntervalIndex):
            pytest.skip(f"Not a valid repr for {type(simple_index).__name__}")
        idx = simple_index
        tm.assert_index_equal(eval(repr(idx)), idx)

    def test_repr_max_seq_item_setting(self, simple_index):
        # GH10182
        if isinstance(simple_index, IntervalIndex):
            pytest.skip(f"Not a valid repr for {type(simple_index).__name__}")
        idx = simple_index
        idx = idx.repeat(50)
        with pd.option_context("display.max_seq_items", None):
            repr(idx)
            assert "..." not in str(idx)

    @pytest.mark.filterwarnings(r"ignore:PeriodDtype\[B\] is deprecated:FutureWarning")
    def test_ensure_copied_data(self, index):
        # Check the "copy" argument of each Index.__new__ is honoured
        # GH12309
        init_kwargs = {}
        if isinstance(index, PeriodIndex):
            # Needs "freq" specification:
            init_kwargs["freq"] = index.freq
        elif isinstance(index, (RangeIndex, MultiIndex, CategoricalIndex)):
            pytest.skip(
                "RangeIndex cannot be initialized from data, "
                "MultiIndex and CategoricalIndex are tested separately"
            )
        elif index.dtype == object and index.inferred_type == "boolean":
            init_kwargs["dtype"] = index.dtype

        index_type = type(index)
        result = index_type(index.values, copy=True, **init_kwargs)
        if isinstance(index.dtype, DatetimeTZDtype):
            result = result.tz_localize("UTC").tz_convert(index.tz)
        if isinstance(index, (DatetimeIndex, TimedeltaIndex)):
            index = index._with_freq(None)

        tm.assert_index_equal(index, result)

        if isinstance(index, PeriodIndex):
            # .values an object array of Period, thus copied
            result = index_type.from_ordinals(ordinals=index.asi8, **init_kwargs)
            tm.assert_numpy_array_equal(index.asi8, result.asi8, check_same="same")
        elif isinstance(index, IntervalIndex):
            # checked in test_interval.py
            pass
        elif type(index) is Index and not isinstance(index.dtype, np.dtype):
            result = index_type(index.values, copy=False, **init_kwargs)
            tm.assert_index_equal(result, index)

            if isinstance(index._values, BaseMaskedArray):
                assert np.shares_memory(index._values._data, result._values._data)
                tm.assert_numpy_array_equal(
                    index._values._data, result._values._data, check_same="same"
                )
                assert np.shares_memory(index._values._mask, result._values._mask)
                tm.assert_numpy_array_equal(
                    index._values._mask, result._values._mask, check_same="same"
                )
            elif index.dtype == "string[python]":
                assert np.shares_memory(index._values._ndarray, result._values._ndarray)
                tm.assert_numpy_array_equal(
                    index._values._ndarray, result._values._ndarray, check_same="same"
                )
            elif index.dtype in ("string[pyarrow]", "string[pyarrow_numpy]"):
                assert tm.shares_memory(result._values, index._values)
            else:
                raise NotImplementedError(index.dtype)
        else:
            result = index_type(index.values, copy=False, **init_kwargs)
            tm.assert_numpy_array_equal(index.values, result.values, check_same="same")

    def test_memory_usage(self, index):
        index._engine.clear_mapping()
        result = index.memory_usage()
        if index.empty:
            # we report 0 for no-length
            assert result == 0
            return

        # non-zero length
        index.get_loc(index[0])
        result2 = index.memory_usage()
        result3 = index.memory_usage(deep=True)

        # RangeIndex, IntervalIndex
        # don't have engines
        # Index[EA] has engine but it does not have a Hashtable .mapping
        if not isinstance(index, (RangeIndex, IntervalIndex)) and not (
            type(index) is Index and not isinstance(index.dtype, np.dtype)
        ):
            assert result2 > result

        if index.inferred_type == "object":
            assert result3 > result2

<<<<<<< HEAD
    def test_argsort(self, index, request):
=======
    def test_memory_usage_doesnt_trigger_engine(self, index):
        index._cache.clear()
        assert "_engine" not in index._cache

        res_without_engine = index.memory_usage()
        assert "_engine" not in index._cache

        # explicitly load and cache the engine
        _ = index._engine
        assert "_engine" in index._cache

        res_with_engine = index.memory_usage()

        # the empty engine doesn't affect the result even when initialized with values,
        # because engine.sizeof() doesn't consider the content of engine.values
        assert res_with_engine == res_without_engine

        if len(index) == 0:
            assert res_without_engine == 0
            assert res_with_engine == 0
        else:
            assert res_without_engine > 0
            assert res_with_engine > 0

    def test_argsort(self, index):
>>>>>>> b4bd4ae2
        if isinstance(index, CategoricalIndex):
            pytest.skip(f"{type(self).__name__} separately tested")

        # This check is written for the mixed-int-string entry
        if request.node.callspec.id == "mixed-int-string":
            with pytest.raises(
                TypeError,
                match="'<' not supported between instances of 'str' and 'int'",
            ):
                index.argsort()
        else:
            result = index.argsort()
            expected = np.array(index).argsort()
            tm.assert_numpy_array_equal(result, expected, check_dtype=False)

    def test_numpy_argsort(self, index, request):
        # This check is written for the mixed-int-string entry
        if request.node.callspec.id == "mixed-int-string":
            with pytest.raises(
                TypeError,
                match="'<' not supported between instances of 'str' and 'int'",
            ):
                np.argsort(index)
        else:
            result = np.argsort(index)
            expected = index.argsort()
            tm.assert_numpy_array_equal(result, expected)

            result = np.argsort(index, kind="mergesort")
            expected = index.argsort(kind="mergesort")
            tm.assert_numpy_array_equal(result, expected)

        # these are the only two types that perform
        # pandas compatibility input validation - the
        # rest already perform separate (or no) such
        # validation via their 'values' attribute as
        # defined in pandas.core.indexes/base.py - they
        # cannot be changed at the moment due to
        # backwards compatibility concerns
        if isinstance(index, (CategoricalIndex, RangeIndex)):
            msg = "the 'axis' parameter is not supported"
            with pytest.raises(ValueError, match=msg):
                np.argsort(index, axis=1)

            msg = "the 'order' parameter is not supported"
            with pytest.raises(ValueError, match=msg):
                np.argsort(index, order=("a", "b"))

    def test_repeat(self, simple_index):
        rep = 2
        idx = simple_index.copy()
        new_index_cls = idx._constructor
        expected = new_index_cls(idx.values.repeat(rep), name=idx.name)
        tm.assert_index_equal(idx.repeat(rep), expected)

        idx = simple_index
        rep = np.arange(len(idx))
        expected = new_index_cls(idx.values.repeat(rep), name=idx.name)
        tm.assert_index_equal(idx.repeat(rep), expected)

    def test_numpy_repeat(self, simple_index):
        rep = 2
        idx = simple_index
        expected = idx.repeat(rep)
        tm.assert_index_equal(np.repeat(idx, rep), expected)

        msg = "the 'axis' parameter is not supported"
        with pytest.raises(ValueError, match=msg):
            np.repeat(idx, rep, axis=0)

    def test_where(self, listlike_box, simple_index):
        if isinstance(simple_index, (IntervalIndex, PeriodIndex)) or is_numeric_dtype(
            simple_index.dtype
        ):
            pytest.skip("Tested elsewhere.")
        klass = listlike_box

        idx = simple_index
        if isinstance(idx, (DatetimeIndex, TimedeltaIndex)):
            # where does not preserve freq
            idx = idx._with_freq(None)

        cond = [True] * len(idx)
        result = idx.where(klass(cond))
        expected = idx
        tm.assert_index_equal(result, expected)

        cond = [False] + [True] * len(idx[1:])
        expected = Index([idx._na_value] + idx[1:].tolist(), dtype=idx.dtype)
        result = idx.where(klass(cond))
        tm.assert_index_equal(result, expected)

    def test_insert_base(self, index):
        # GH#51363
        trimmed = index[1:4]

        if not len(index):
            pytest.skip("Not applicable for empty index")

        result = trimmed.insert(0, index[0])
        assert index[0:4].equals(result)

    @pytest.mark.skipif(
        using_pyarrow_string_dtype(),
        reason="completely different behavior, tested elsewher",
    )
    def test_insert_out_of_bounds(self, index):
        # TypeError/IndexError matches what np.insert raises in these cases

        if len(index) > 0:
            err = TypeError
        else:
            err = IndexError
        if len(index) == 0:
            # 0 vs 0.5 in error message varies with numpy version
            msg = "index (0|0.5) is out of bounds for axis 0 with size 0"
        else:
            msg = "slice indices must be integers or None or have an __index__ method"
        with pytest.raises(err, match=msg):
            index.insert(0.5, "foo")

        msg = "|".join(
            [
                r"index -?\d+ is out of bounds for axis 0 with size \d+",
                "loc must be an integer between",
            ]
        )
        with pytest.raises(IndexError, match=msg):
            index.insert(len(index) + 1, 1)

        with pytest.raises(IndexError, match=msg):
            index.insert(-len(index) - 1, 1)

    def test_delete_base(self, index):
        if not len(index):
            pytest.skip("Not applicable for empty index")

        if isinstance(index, RangeIndex):
            # tested in class
            pytest.skip(f"{type(self).__name__} tested elsewhere")

        expected = index[1:]
        result = index.delete(0)
        assert result.equals(expected)
        assert result.name == expected.name

        expected = index[:-1]
        result = index.delete(-1)
        assert result.equals(expected)
        assert result.name == expected.name

        length = len(index)
        msg = f"index {length} is out of bounds for axis 0 with size {length}"
        with pytest.raises(IndexError, match=msg):
            index.delete(length)

    @pytest.mark.filterwarnings(r"ignore:PeriodDtype\[B\] is deprecated:FutureWarning")
    def test_equals(self, index):
        if isinstance(index, IntervalIndex):
            pytest.skip(f"{type(index).__name__} tested elsewhere")

        is_ea_idx = type(index) is Index and not isinstance(index.dtype, np.dtype)

        assert index.equals(index)
        assert index.equals(index.copy())
        if not is_ea_idx:
            # doesn't hold for e.g. IntegerDtype
            assert index.equals(index.astype(object))

        assert not index.equals(list(index))
        assert not index.equals(np.array(index))

        # Cannot pass in non-int64 dtype to RangeIndex
        if not isinstance(index, RangeIndex) and not is_ea_idx:
            same_values = Index(index, dtype=object)
            assert index.equals(same_values)
            assert same_values.equals(index)

        if index.nlevels == 1:
            # do not test MultiIndex
            assert not index.equals(Series(index))

    def test_equals_op(self, simple_index):
        # GH9947, GH10637
        index_a = simple_index

        n = len(index_a)
        index_b = index_a[0:-1]
        index_c = index_a[0:-1].append(index_a[-2:-1])
        index_d = index_a[0:1]

        msg = "Lengths must match|could not be broadcast"
        with pytest.raises(ValueError, match=msg):
            index_a == index_b
        expected1 = np.array([True] * n)
        expected2 = np.array([True] * (n - 1) + [False])
        tm.assert_numpy_array_equal(index_a == index_a, expected1)
        tm.assert_numpy_array_equal(index_a == index_c, expected2)

        # test comparisons with numpy arrays
        array_a = np.array(index_a)
        array_b = np.array(index_a[0:-1])
        array_c = np.array(index_a[0:-1].append(index_a[-2:-1]))
        array_d = np.array(index_a[0:1])
        with pytest.raises(ValueError, match=msg):
            index_a == array_b
        tm.assert_numpy_array_equal(index_a == array_a, expected1)
        tm.assert_numpy_array_equal(index_a == array_c, expected2)

        # test comparisons with Series
        series_a = Series(array_a)
        series_b = Series(array_b)
        series_c = Series(array_c)
        series_d = Series(array_d)
        with pytest.raises(ValueError, match=msg):
            index_a == series_b

        tm.assert_numpy_array_equal(index_a == series_a, expected1)
        tm.assert_numpy_array_equal(index_a == series_c, expected2)

        # cases where length is 1 for one of them
        with pytest.raises(ValueError, match="Lengths must match"):
            index_a == index_d
        with pytest.raises(ValueError, match="Lengths must match"):
            index_a == series_d
        with pytest.raises(ValueError, match="Lengths must match"):
            index_a == array_d
        msg = "Can only compare identically-labeled Series objects"
        with pytest.raises(ValueError, match=msg):
            series_a == series_d
        with pytest.raises(ValueError, match="Lengths must match"):
            series_a == array_d

        # comparing with a scalar should broadcast; note that we are excluding
        # MultiIndex because in this case each item in the index is a tuple of
        # length 2, and therefore is considered an array of length 2 in the
        # comparison instead of a scalar
        if not isinstance(index_a, MultiIndex):
            expected3 = np.array([False] * (len(index_a) - 2) + [True, False])
            # assuming the 2nd to last item is unique in the data
            item = index_a[-2]
            tm.assert_numpy_array_equal(index_a == item, expected3)
            tm.assert_series_equal(series_a == item, Series(expected3))

    def test_fillna(self, index):
        # GH 11343
        if len(index) == 0:
            pytest.skip("Not relevant for empty index")
        elif index.dtype == bool:
            pytest.skip(f"{index.dtype} cannot hold NAs")
        elif isinstance(index, Index) and is_integer_dtype(index.dtype):
            pytest.skip(f"Not relevant for Index with {index.dtype}")
        elif isinstance(index, MultiIndex):
            idx = index.copy(deep=True)
            msg = "isna is not defined for MultiIndex"
            with pytest.raises(NotImplementedError, match=msg):
                idx.fillna(idx[0])
        else:
            idx = index.copy(deep=True)
            result = idx.fillna(idx[0])
            tm.assert_index_equal(result, idx)
            assert result is not idx

            msg = "'value' must be a scalar, passed: "
            with pytest.raises(TypeError, match=msg):
                idx.fillna([idx[0]])

            idx = index.copy(deep=True)
            values = idx._values

            values[1] = np.nan

            idx = type(index)(values)

            expected = np.array([False] * len(idx), dtype=bool)
            expected[1] = True
            tm.assert_numpy_array_equal(idx._isnan, expected)
            assert idx.hasnans is True

    def test_nulls(self, index):
        # this is really a smoke test for the methods
        # as these are adequately tested for function elsewhere
        if len(index) == 0:
            tm.assert_numpy_array_equal(index.isna(), np.array([], dtype=bool))
        elif isinstance(index, MultiIndex):
            idx = index.copy()
            msg = "isna is not defined for MultiIndex"
            with pytest.raises(NotImplementedError, match=msg):
                idx.isna()
        elif not index.hasnans:
            tm.assert_numpy_array_equal(index.isna(), np.zeros(len(index), dtype=bool))
            tm.assert_numpy_array_equal(index.notna(), np.ones(len(index), dtype=bool))
        else:
            result = isna(index)
            tm.assert_numpy_array_equal(index.isna(), result)
            tm.assert_numpy_array_equal(index.notna(), ~result)

    def test_empty(self, simple_index):
        # GH 15270
        idx = simple_index
        assert not idx.empty
        assert idx[:0].empty

    def test_join_self_unique(self, join_type, simple_index):
        idx = simple_index
        if idx.is_unique:
            joined = idx.join(idx, how=join_type)
            expected = simple_index
            if join_type == "outer":
                expected = algos.safe_sort(expected)
            tm.assert_index_equal(joined, expected)

    def test_map(self, simple_index):
        # callable
        if isinstance(simple_index, (TimedeltaIndex, PeriodIndex)):
            pytest.skip("Tested elsewhere.")
        idx = simple_index

        result = idx.map(lambda x: x)
        # RangeIndex are equivalent to the similar Index with int64 dtype
        tm.assert_index_equal(result, idx, exact="equiv")

    @pytest.mark.parametrize(
        "mapper",
        [
            lambda values, index: {i: e for e, i in zip(values, index)},
            lambda values, index: Series(values, index),
        ],
    )
    @pytest.mark.filterwarnings(r"ignore:PeriodDtype\[B\] is deprecated:FutureWarning")
    def test_map_dictlike(self, mapper, simple_index, request):
        idx = simple_index
        if isinstance(idx, (DatetimeIndex, TimedeltaIndex, PeriodIndex)):
            pytest.skip("Tested elsewhere.")

        identity = mapper(idx.values, idx)

        result = idx.map(identity)
        # RangeIndex are equivalent to the similar Index with int64 dtype
        tm.assert_index_equal(result, idx, exact="equiv")

        # empty mappable
        dtype = None
        if idx.dtype.kind == "f":
            dtype = idx.dtype

        expected = Index([np.nan] * len(idx), dtype=dtype)
        result = idx.map(mapper(expected, idx))
        tm.assert_index_equal(result, expected)

    def test_map_str(self, simple_index):
        # GH 31202
        if isinstance(simple_index, CategoricalIndex):
            pytest.skip("See test_map.py")
        idx = simple_index
        result = idx.map(str)
        expected = Index([str(x) for x in idx])
        tm.assert_index_equal(result, expected)

    @pytest.mark.parametrize("copy", [True, False])
    @pytest.mark.parametrize("name", [None, "foo"])
    @pytest.mark.parametrize("ordered", [True, False])
    def test_astype_category(self, copy, name, ordered, simple_index):
        # GH 18630
        idx = simple_index
        if name:
            idx = idx.rename(name)

        # standard categories
        dtype = CategoricalDtype(ordered=ordered)
        result = idx.astype(dtype, copy=copy)
        expected = CategoricalIndex(idx, name=name, ordered=ordered)
        tm.assert_index_equal(result, expected, exact=True)

        # non-standard categories
        dtype = CategoricalDtype(idx.unique().tolist()[:-1], ordered)
        result = idx.astype(dtype, copy=copy)
        expected = CategoricalIndex(idx, name=name, dtype=dtype)
        tm.assert_index_equal(result, expected, exact=True)

        if ordered is False:
            # dtype='category' defaults to ordered=False, so only test once
            result = idx.astype("category", copy=copy)
            expected = CategoricalIndex(idx, name=name)
            tm.assert_index_equal(result, expected, exact=True)

    def test_is_unique(self, simple_index):
        # initialize a unique index
        index = simple_index.drop_duplicates()
        assert index.is_unique is True

        # empty index should be unique
        index_empty = index[:0]
        assert index_empty.is_unique is True

        # test basic dupes
        index_dup = index.insert(0, index[0])
        assert index_dup.is_unique is False

        # single NA should be unique
        index_na = index.insert(0, np.nan)
        assert index_na.is_unique is True

        # multiple NA should not be unique
        index_na_dup = index_na.insert(0, np.nan)
        assert index_na_dup.is_unique is False

    @pytest.mark.arm_slow
    def test_engine_reference_cycle(self, simple_index):
        # GH27585
        index = simple_index.copy()
        ref = weakref.ref(index)
        index._engine
        del index
        assert ref() is None

    def test_getitem_2d_deprecated(self, simple_index):
        # GH#30588, GH#31479
        if isinstance(simple_index, IntervalIndex):
            pytest.skip("Tested elsewhere")
        idx = simple_index
        msg = "Multi-dimensional indexing|too many|only"
        with pytest.raises((ValueError, IndexError), match=msg):
            idx[:, None]

        if not isinstance(idx, RangeIndex):
            # GH#44051 RangeIndex already raised pre-2.0 with a different message
            with pytest.raises((ValueError, IndexError), match=msg):
                idx[True]
            with pytest.raises((ValueError, IndexError), match=msg):
                idx[False]
        else:
            msg = "only integers, slices"
            with pytest.raises(IndexError, match=msg):
                idx[True]
            with pytest.raises(IndexError, match=msg):
                idx[False]

    def test_copy_shares_cache(self, simple_index):
        # GH32898, GH36840
        idx = simple_index
        idx.get_loc(idx[0])  # populates the _cache.
        copy = idx.copy()

        assert copy._cache is idx._cache

    def test_shallow_copy_shares_cache(self, simple_index):
        # GH32669, GH36840
        idx = simple_index
        idx.get_loc(idx[0])  # populates the _cache.
        shallow_copy = idx._view()

        assert shallow_copy._cache is idx._cache

        shallow_copy = idx._shallow_copy(idx._data)
        assert shallow_copy._cache is not idx._cache
        assert shallow_copy._cache == {}

    def test_index_groupby(self, simple_index):
        idx = simple_index[:5]
        to_groupby = np.array([1, 2, np.nan, 2, 1])
        tm.assert_dict_equal(
            idx.groupby(to_groupby), {1.0: idx[[0, 4]], 2.0: idx[[1, 3]]}
        )

        to_groupby = DatetimeIndex(
            [
                datetime(2011, 11, 1),
                datetime(2011, 12, 1),
                pd.NaT,
                datetime(2011, 12, 1),
                datetime(2011, 11, 1),
            ],
            tz="UTC",
        ).values

        ex_keys = [Timestamp("2011-11-01"), Timestamp("2011-12-01")]
        expected = {ex_keys[0]: idx[[0, 4]], ex_keys[1]: idx[[1, 3]]}
        tm.assert_dict_equal(idx.groupby(to_groupby), expected)

    def test_append_preserves_dtype(self, simple_index):
        # In particular Index with dtype float32
        index = simple_index
        N = len(index)

        result = index.append(index)
        assert result.dtype == index.dtype
        tm.assert_index_equal(result[:N], index, check_exact=True)
        tm.assert_index_equal(result[N:], index, check_exact=True)

        alt = index.take(list(range(N)) * 2)
        tm.assert_index_equal(result, alt, check_exact=True)

    def test_inv(self, simple_index, using_infer_string):
        idx = simple_index

        if idx.dtype.kind in ["i", "u"]:
            res = ~idx
            expected = Index(~idx.values, name=idx.name)
            tm.assert_index_equal(res, expected)

            # check that we are matching Series behavior
            res2 = ~Series(idx)
            tm.assert_series_equal(res2, Series(expected))
        else:
            if idx.dtype.kind == "f":
                err = TypeError
                msg = "ufunc 'invert' not supported for the input types"
            elif using_infer_string and idx.dtype == "string":
                import pyarrow as pa

                err = pa.lib.ArrowNotImplementedError
                msg = "has no kernel"
            else:
                err = TypeError
                msg = "bad operand"
            with pytest.raises(err, match=msg):
                ~idx

            # check that we get the same behavior with Series
            with pytest.raises(err, match=msg):
                ~Series(idx)


class TestNumericBase:
    @pytest.fixture(
        params=[
            RangeIndex(start=0, stop=20, step=2),
            Index(np.arange(5, dtype=np.float64)),
            Index(np.arange(5, dtype=np.float32)),
            Index(np.arange(5, dtype=np.uint64)),
            Index(range(0, 20, 2), dtype=np.int64),
            Index(range(0, 20, 2), dtype=np.int32),
            Index(range(0, 20, 2), dtype=np.int16),
            Index(range(0, 20, 2), dtype=np.int8),
        ]
    )
    def simple_index(self, request):
        return request.param

    def test_constructor_unwraps_index(self, simple_index):
        if isinstance(simple_index, RangeIndex):
            pytest.skip("Tested elsewhere.")
        index_cls = type(simple_index)
        dtype = simple_index.dtype

        idx = Index([1, 2], dtype=dtype)
        result = index_cls(idx)
        expected = np.array([1, 2], dtype=idx.dtype)
        tm.assert_numpy_array_equal(result._data, expected)

    def test_can_hold_identifiers(self, simple_index):
        idx = simple_index
        key = idx[0]
        assert idx._can_hold_identifiers_and_holds_name(key) is False

    def test_view(self, simple_index):
        if isinstance(simple_index, RangeIndex):
            pytest.skip("Tested elsewhere.")
        index_cls = type(simple_index)
        dtype = simple_index.dtype

        idx = index_cls([], dtype=dtype, name="Foo")
        idx_view = idx.view()
        assert idx_view.name == "Foo"

        idx_view = idx.view(dtype)
        tm.assert_index_equal(idx, index_cls(idx_view, name="Foo"), exact=True)

        msg = (
            "Cannot change data-type for array of references.|"
            "Cannot change data-type for object array.|"
        )
        with pytest.raises(TypeError, match=msg):
            # GH#55709
            idx.view(index_cls)

    def test_insert_non_na(self, simple_index):
        # GH#43921 inserting an element that we know we can hold should
        #  not change dtype or type (except for RangeIndex)
        index = simple_index

        result = index.insert(0, index[0])

        expected = Index([index[0]] + list(index), dtype=index.dtype)
        tm.assert_index_equal(result, expected, exact=True)

    def test_insert_na(self, nulls_fixture, simple_index):
        # GH 18295 (test missing)
        index = simple_index
        na_val = nulls_fixture

        if na_val is pd.NaT:
            expected = Index([index[0], pd.NaT] + list(index[1:]), dtype=object)
        else:
            expected = Index([index[0], np.nan] + list(index[1:]))
            # GH#43921 we preserve float dtype
            if index.dtype.kind == "f":
                expected = Index(expected, dtype=index.dtype)

        result = index.insert(1, na_val)
        tm.assert_index_equal(result, expected, exact=True)

    def test_arithmetic_explicit_conversions(self, simple_index):
        # GH 8608
        # add/sub are overridden explicitly for Float/Int Index
        index_cls = type(simple_index)
        if index_cls is RangeIndex:
            idx = RangeIndex(5)
        else:
            idx = index_cls(np.arange(5, dtype="int64"))

        # float conversions
        arr = np.arange(5, dtype="int64") * 3.2
        expected = Index(arr, dtype=np.float64)
        fidx = idx * 3.2
        tm.assert_index_equal(fidx, expected)
        fidx = 3.2 * idx
        tm.assert_index_equal(fidx, expected)

        # interops with numpy arrays
        expected = Index(arr, dtype=np.float64)
        a = np.zeros(5, dtype="float64")
        result = fidx - a
        tm.assert_index_equal(result, expected)

        expected = Index(-arr, dtype=np.float64)
        a = np.zeros(5, dtype="float64")
        result = a - fidx
        tm.assert_index_equal(result, expected)

    @pytest.mark.parametrize("complex_dtype", [np.complex64, np.complex128])
    def test_astype_to_complex(self, complex_dtype, simple_index):
        result = simple_index.astype(complex_dtype)

        assert type(result) is Index and result.dtype == complex_dtype

    def test_cast_string(self, simple_index):
        if isinstance(simple_index, RangeIndex):
            pytest.skip("casting of strings not relevant for RangeIndex")
        result = type(simple_index)(["0", "1", "2"], dtype=simple_index.dtype)
        expected = type(simple_index)([0, 1, 2], dtype=simple_index.dtype)
        tm.assert_index_equal(result, expected)<|MERGE_RESOLUTION|>--- conflicted
+++ resolved
@@ -326,9 +326,6 @@
         if index.inferred_type == "object":
             assert result3 > result2
 
-<<<<<<< HEAD
-    def test_argsort(self, index, request):
-=======
     def test_memory_usage_doesnt_trigger_engine(self, index):
         index._cache.clear()
         assert "_engine" not in index._cache
@@ -353,8 +350,7 @@
             assert res_without_engine > 0
             assert res_with_engine > 0
 
-    def test_argsort(self, index):
->>>>>>> b4bd4ae2
+    def test_argsort(self, index, request):
         if isinstance(index, CategoricalIndex):
             pytest.skip(f"{type(self).__name__} separately tested")
 
