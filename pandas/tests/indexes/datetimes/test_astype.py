--- conflicted
+++ resolved
@@ -177,11 +177,7 @@
     def test_astype_raises(self, dtype):
         # GH 13149, GH 13209
         idx = DatetimeIndex(['2016-05-16', 'NaT', NaT, np.NaN])
-<<<<<<< HEAD
         msg = 'Cannot cast DatetimeArray(Mixin)? to dtype'
-=======
-        msg = 'Cannot cast DatetimeArrayMixin to dtype'
->>>>>>> c1af4f5e
         with pytest.raises(TypeError, match=msg):
             idx.astype(dtype)
 
@@ -322,12 +318,7 @@
                                         pd.Timestamp('2000-01-02', tz=tz)])
         tm.assert_index_equal(result, expected)
 
-<<<<<<< HEAD
         result = obj._data.astype('category')
-=======
-        # TODO: use \._data following composition changeover
-        result = obj._eadata.astype('category')
->>>>>>> c1af4f5e
         expected = expected.values
         tm.assert_categorical_equal(result, expected)
 
