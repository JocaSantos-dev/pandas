from datetime import datetime
import zoneinfo

import pytest

from pandas.errors import NullFrequencyError

import pandas as pd
from pandas import (
    DatetimeIndex,
    Series,
    date_range,
)
import pandas._testing as tm


class TestDatetimeIndexShift:
    # -------------------------------------------------------------
    # DatetimeIndex.shift is used in integer addition

    def test_dti_shift_tzaware(self, tz_naive_fixture, unit):
        # GH#9903
        tz = tz_naive_fixture
        idx = DatetimeIndex([], name="xxx", tz=tz).as_unit(unit)
        tm.assert_index_equal(idx.shift(0, freq="h"), idx)
        tm.assert_index_equal(idx.shift(3, freq="h"), idx)

        idx = DatetimeIndex(
            ["2011-01-01 10:00", "2011-01-01 11:00", "2011-01-01 12:00"],
            name="xxx",
            tz=tz,
            freq="h",
        ).as_unit(unit)
        tm.assert_index_equal(idx.shift(0, freq="h"), idx)
        exp = DatetimeIndex(
            ["2011-01-01 13:00", "2011-01-01 14:00", "2011-01-01 15:00"],
            name="xxx",
            tz=tz,
            freq="h",
        ).as_unit(unit)
        tm.assert_index_equal(idx.shift(3, freq="h"), exp)
        exp = DatetimeIndex(
            ["2011-01-01 07:00", "2011-01-01 08:00", "2011-01-01 09:00"],
            name="xxx",
            tz=tz,
            freq="h",
        ).as_unit(unit)
        tm.assert_index_equal(idx.shift(-3, freq="h"), exp)

    def test_dti_shift_freqs(self, unit):
        # test shift for DatetimeIndex and non DatetimeIndex
        # GH#8083
        drange = date_range("20130101", periods=5, unit=unit)
        result = drange.shift(1)
        expected = DatetimeIndex(
            ["2013-01-02", "2013-01-03", "2013-01-04", "2013-01-05", "2013-01-06"],
            dtype=f"M8[{unit}]",
            freq="D",
        )
        tm.assert_index_equal(result, expected)

        result = drange.shift(-1)
        expected = DatetimeIndex(
            ["2012-12-31", "2013-01-01", "2013-01-02", "2013-01-03", "2013-01-04"],
            dtype=f"M8[{unit}]",
            freq="D",
        )
        tm.assert_index_equal(result, expected)

        result = drange.shift(3, freq="2D")
        expected = DatetimeIndex(
            ["2013-01-07", "2013-01-08", "2013-01-09", "2013-01-10", "2013-01-11"],
            dtype=f"M8[{unit}]",
            freq="D",
        )
        tm.assert_index_equal(result, expected)

    def test_dti_shift_int(self, unit):
        rng = date_range("1/1/2000", periods=20, unit=unit)

        result = rng + 5 * rng.freq
        expected = rng.shift(5)
        tm.assert_index_equal(result, expected)

        result = rng - 5 * rng.freq
        expected = rng.shift(-5)
        tm.assert_index_equal(result, expected)

    def test_dti_shift_no_freq(self, unit):
        # GH#19147
        dti = DatetimeIndex(["2011-01-01 10:00", "2011-01-01"], freq=None).as_unit(unit)
        with pytest.raises(NullFrequencyError, match="Cannot shift with no freq"):
            dti.shift(2)

    @pytest.mark.parametrize("tzstr", ["US/Eastern", "dateutil/US/Eastern"])
    def test_dti_shift_localized(self, tzstr, unit):
        dr = date_range("2011/1/1", "2012/1/1", freq="W-FRI", unit=unit)
        dr_tz = dr.tz_localize(tzstr)

        result = dr_tz.shift(1, "10min")
        assert result.tz == dr_tz.tz

    def test_dti_shift_across_dst(self, unit):
        # GH 8616
        idx = date_range(
            "2013-11-03", tz="America/Chicago", periods=7, freq="h", unit=unit
        )
        ser = Series(index=idx[:-1], dtype=object)
        result = ser.shift(freq="h")
        expected = Series(index=idx[1:], dtype=object)
        tm.assert_series_equal(result, expected)

    @pytest.mark.parametrize(
        "shift, result_time",
        [
            [0, "2014-11-14 00:00:00"],
            [-1, "2014-11-13 23:00:00"],
            [1, "2014-11-14 01:00:00"],
        ],
    )
    def test_dti_shift_near_midnight(self, shift, result_time, unit):
        # GH 8616
        tz = zoneinfo.ZoneInfo("US/Eastern")
        dt_est = datetime(2014, 11, 14, 0, tzinfo=tz)
        idx = DatetimeIndex([dt_est]).as_unit(unit)
        ser = Series(data=[1], index=idx)
        result = ser.shift(shift, freq="h")
        exp_index = DatetimeIndex([result_time], tz=tz).as_unit(unit)
        expected = Series(1, index=exp_index)
        tm.assert_series_equal(result, expected)

    def test_shift_periods(self, unit):
        # GH#22458 : argument 'n' was deprecated in favor of 'periods'
        idx = date_range(
            start=datetime(2009, 1, 1), end=datetime(2010, 1, 1), periods=3, unit=unit
        )
        tm.assert_index_equal(idx.shift(periods=0), idx)
        tm.assert_index_equal(idx.shift(0), idx)

    @pytest.mark.parametrize("freq", ["B", "C"])
    def test_shift_bday(self, freq, unit):
        rng = date_range(
            datetime(2009, 1, 1), datetime(2010, 1, 1), freq=freq, unit=unit
        )
        shifted = rng.shift(5)
        assert shifted[0] == rng[5]
        assert shifted.freq == rng.freq

        shifted = rng.shift(-5)
        assert shifted[5] == rng[0]
        assert shifted.freq == rng.freq

        shifted = rng.shift(0)
        assert shifted[0] == rng[0]
        assert shifted.freq == rng.freq

<<<<<<< HEAD
    def test_shift_bmonth(self, unit):
        rng = date_range(
            datetime(2009, 1, 1),
            datetime(2010, 1, 1),
            freq=pd.offsets.BMonthEnd(),
            unit=unit,
        )
        shifted = rng.shift(1, freq=pd.offsets.BDay())
        assert shifted[0] == rng[0] + pd.offsets.BDay()

        rng = date_range(
            datetime(2009, 1, 1),
            datetime(2010, 1, 1),
            freq=pd.offsets.BMonthEnd(),
            unit=unit,
        )
        with tm.assert_produces_warning(pd.errors.PerformanceWarning):
=======
    def test_shift_bmonth(self, performance_warning, unit):
        rng = date_range(START, END, freq=pd.offsets.BMonthEnd(), unit=unit)
        shifted = rng.shift(1, freq=pd.offsets.BDay())
        assert shifted[0] == rng[0] + pd.offsets.BDay()

        rng = date_range(START, END, freq=pd.offsets.BMonthEnd(), unit=unit)
        with tm.assert_produces_warning(performance_warning):
>>>>>>> 34ec78b8
            shifted = rng.shift(1, freq=pd.offsets.CDay())
            assert shifted[0] == rng[0] + pd.offsets.CDay()

    def test_shift_empty(self, unit):
        # GH#14811
        dti = date_range(start="2016-10-21", end="2016-10-21", freq="BME", unit=unit)
        result = dti.shift(1)
        tm.assert_index_equal(result, dti)<|MERGE_RESOLUTION|>--- conflicted
+++ resolved
@@ -154,8 +154,7 @@
         assert shifted[0] == rng[0]
         assert shifted.freq == rng.freq
 
-<<<<<<< HEAD
-    def test_shift_bmonth(self, unit):
+    def test_shift_bmonth(self, unit, performance_warning):
         rng = date_range(
             datetime(2009, 1, 1),
             datetime(2010, 1, 1),
@@ -171,16 +170,7 @@
             freq=pd.offsets.BMonthEnd(),
             unit=unit,
         )
-        with tm.assert_produces_warning(pd.errors.PerformanceWarning):
-=======
-    def test_shift_bmonth(self, performance_warning, unit):
-        rng = date_range(START, END, freq=pd.offsets.BMonthEnd(), unit=unit)
-        shifted = rng.shift(1, freq=pd.offsets.BDay())
-        assert shifted[0] == rng[0] + pd.offsets.BDay()
-
-        rng = date_range(START, END, freq=pd.offsets.BMonthEnd(), unit=unit)
         with tm.assert_produces_warning(performance_warning):
->>>>>>> 34ec78b8
             shifted = rng.shift(1, freq=pd.offsets.CDay())
             assert shifted[0] == rng[0] + pd.offsets.CDay()
 
