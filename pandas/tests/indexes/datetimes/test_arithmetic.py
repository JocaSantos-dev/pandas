--- conflicted
+++ resolved
@@ -390,23 +390,13 @@
         dti = pd.date_range('2017-01-01', periods=2, tz=tz)
         other = box([pd.offsets.MonthEnd(), pd.offsets.Day(n=2)])
 
-<<<<<<< HEAD
-        with tm.assert_produces_warning(PerformanceWarning,
-                                        filter_level="always"):
-=======
-        with tm.assert_produces_warning(PerformanceWarning):
->>>>>>> 2dac7930
+        with tm.assert_produces_warning(PerformanceWarning):
             res = dti + other
         expected = DatetimeIndex([dti[n] + other[n] for n in range(len(dti))],
                                  name=dti.name, freq='infer')
         tm.assert_index_equal(res, expected)
 
-<<<<<<< HEAD
-        with tm.assert_produces_warning(PerformanceWarning,
-                                        filter_level="always"):
-=======
-        with tm.assert_produces_warning(PerformanceWarning):
->>>>>>> 2dac7930
+        with tm.assert_produces_warning(PerformanceWarning):
             res2 = other + dti
         tm.assert_index_equal(res2, expected)
 
@@ -415,10 +405,7 @@
         # GH#18824
         dti = pd.date_range('2017-01-01', periods=2, tz=tz)
         other = box([pd.offsets.MonthEnd(), pd.offsets.Day(n=2)])
-<<<<<<< HEAD
-=======
-
->>>>>>> 2dac7930
+
         with tm.assert_produces_warning(PerformanceWarning):
             res = dti - other
         expected = DatetimeIndex([dti[n] - other[n] for n in range(len(dti))],
@@ -434,36 +421,20 @@
         other = Series([pd.offsets.MonthEnd(), pd.offsets.Day(n=2)],
                        name=names[1])
 
-<<<<<<< HEAD
-        expected_add = pd.Series([dti[n] + other[n] for n in range(len(dti))],
-                                 name=names[2])
-        with tm.assert_produces_warning(PerformanceWarning,
-                                        filter_level="always"):
+        expected_add = Series([dti[n] + other[n] for n in range(len(dti))],
+                              name=names[2])
+
+        with tm.assert_produces_warning(PerformanceWarning):
             res = dti + other
         tm.assert_series_equal(res, expected_add)
-        with tm.assert_produces_warning(PerformanceWarning,
-                                        filter_level="always"):
+
+        with tm.assert_produces_warning(PerformanceWarning):
             res2 = other + dti
         tm.assert_series_equal(res2, expected_add)
 
-        expected_sub = pd.Series([dti[n] - other[n] for n in range(len(dti))],
-                                 name=names[2])
-=======
-        expected_add = Series([dti[n] + other[n] for n in range(len(dti))],
-                              name=names[2])
-
-        with tm.assert_produces_warning(PerformanceWarning):
-            res = dti + other
-        tm.assert_series_equal(res, expected_add)
-
-        with tm.assert_produces_warning(PerformanceWarning):
-            res2 = other + dti
-        tm.assert_series_equal(res2, expected_add)
-
         expected_sub = Series([dti[n] - other[n] for n in range(len(dti))],
                               name=names[2])
 
->>>>>>> 2dac7930
         with tm.assert_produces_warning(PerformanceWarning):
             res3 = dti - other
         tm.assert_series_equal(res3, expected_sub)
