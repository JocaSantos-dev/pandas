--- conflicted
+++ resolved
@@ -141,7 +141,6 @@
         tm.assert_index_equal(lexsorted_mi.drop("a"), not_lexsorted_mi.drop("a"))
 
 
-<<<<<<< HEAD
 @pytest.mark.parametrize(
     "msg,labels,level",
     [
@@ -173,7 +172,8 @@
 
     expected_df = df.drop(labels, level=level, errors="ignore")
     tm.assert_frame_equal(df, expected_df)
-=======
+
+
 def test_drop_with_non_unique_datetime_index_and_invalid_keys():
     # GH 30399
 
@@ -187,5 +187,4 @@
     df = df.iloc[[0, 2, 2, 3]].copy()
 
     with pytest.raises(KeyError, match="not found in axis"):
-        df.drop(["a", "b"])  # Dropping with labels not exist in the index
->>>>>>> 8b7305a7
+        df.drop(["a", "b"])  # Dropping with labels not exist in the index