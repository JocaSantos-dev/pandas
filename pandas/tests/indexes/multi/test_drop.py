--- conflicted
+++ resolved
@@ -143,14 +143,6 @@
         tm.assert_index_equal(lexsorted_mi.drop("a"), not_lexsorted_mi.drop("a"))
 
 
-<<<<<<< HEAD
-def test_droplevel_multiindex_one_level():
-    # GH: 37208
-    index = pd.MultiIndex.from_tuples([(2,)], names=("b",))
-    result = index.droplevel([])
-    expected = pd.Int64Index([2], name="b")
-    tm.assert_index_equal(result, expected)
-=======
 def test_drop_with_nan_in_index(nulls_fixture):
     # GH#18853
     mi = MultiIndex.from_tuples([("blah", nulls_fixture)], names=["name", "date"])
@@ -188,4 +180,11 @@
     msg = r"labels \['a'\] not found in level"
     with pytest.raises(KeyError, match=msg):
         mi.drop([np.nan, 1, "a"], level=0)
->>>>>>> 89b3d6b2
+
+
+def test_droplevel_multiindex_one_level():
+    # GH#37208
+    index = pd.MultiIndex.from_tuples([(2,)], names=("b",))
+    result = index.droplevel([])
+    expected = pd.Int64Index([2], name="b")
+    tm.assert_index_equal(result, expected)