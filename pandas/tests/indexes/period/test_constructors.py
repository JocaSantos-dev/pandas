import numpy as np
import pytest

from pandas._libs.tslibs.period import IncompatibleFrequency

from pandas.core.dtypes.dtypes import PeriodDtype

from pandas import (
    Index,
    NaT,
    Period,
    PeriodIndex,
    Series,
    date_range,
    offsets,
    period_range,
)
import pandas._testing as tm
from pandas.core.arrays import PeriodArray


class TestPeriodIndex:
    def test_construction_base_constructor(self):
        # GH 13664
        arr = [Period("2011-01", freq="M"), NaT, Period("2011-03", freq="M")]
        tm.assert_index_equal(Index(arr), PeriodIndex(arr))
        tm.assert_index_equal(Index(np.array(arr)), PeriodIndex(np.array(arr)))

        arr = [np.nan, NaT, Period("2011-03", freq="M")]
        tm.assert_index_equal(Index(arr), PeriodIndex(arr))
        tm.assert_index_equal(Index(np.array(arr)), PeriodIndex(np.array(arr)))

        arr = [Period("2011-01", freq="M"), NaT, Period("2011-03", freq="D")]
        tm.assert_index_equal(Index(arr), Index(arr, dtype=object))

        tm.assert_index_equal(Index(np.array(arr)), Index(np.array(arr), dtype=object))

    def test_base_constructor_with_period_dtype(self):
        dtype = PeriodDtype("D")
        values = ["2011-01-01", "2012-03-04", "2014-05-01"]
        result = Index(values, dtype=dtype)

        expected = PeriodIndex(values, dtype=dtype)
        tm.assert_index_equal(result, expected)

    @pytest.mark.parametrize(
        "values_constructor", [list, np.array, PeriodIndex, PeriodArray._from_sequence]
    )
    def test_index_object_dtype(self, values_constructor):
        # Index(periods, dtype=object) is an Index (not an PeriodIndex)
        periods = [
            Period("2011-01", freq="M"),
            NaT,
            Period("2011-03", freq="M"),
        ]
        values = values_constructor(periods)
        result = Index(values, dtype=object)

        assert type(result) is Index
        tm.assert_numpy_array_equal(result.values, np.array(values))

    def test_constructor_use_start_freq(self):
        # GH #1118
        msg1 = "Period with BDay freq is deprecated"
        with tm.assert_produces_warning(FutureWarning, match=msg1):
            p = Period("4/2/2012", freq="B")
        msg2 = r"PeriodDtype\[B\] is deprecated"
        with tm.assert_produces_warning(FutureWarning, match=msg2):
            expected = period_range(start="4/2/2012", periods=10, freq="B")

        with tm.assert_produces_warning(FutureWarning, match=msg2):
            index = period_range(start=p, periods=10)
        tm.assert_index_equal(index, expected)

    def test_constructor_field_arrays(self):
        # GH #1264

        years = np.arange(1990, 2010).repeat(4)[2:-2]
        quarters = np.tile(np.arange(1, 5), 20)[2:-2]

        index = PeriodIndex(year=years, quarter=quarters, freq="Q-DEC")
        expected = period_range("1990Q3", "2009Q2", freq="Q-DEC")
        tm.assert_index_equal(index, expected)

        index2 = PeriodIndex(year=years, quarter=quarters, freq="2Q-DEC")
        tm.assert_numpy_array_equal(index.asi8, index2.asi8)

        index = PeriodIndex(year=years, quarter=quarters)
        tm.assert_index_equal(index, expected)

        years = [2007, 2007, 2007]
        months = [1, 2]

        msg = "Mismatched Period array lengths"
        with pytest.raises(ValueError, match=msg):
            PeriodIndex(year=years, month=months, freq="M")
        with pytest.raises(ValueError, match=msg):
            PeriodIndex(year=years, month=months, freq="2M")

        years = [2007, 2007, 2007]
        months = [1, 2, 3]
        idx = PeriodIndex(year=years, month=months, freq="M")
        exp = period_range("2007-01", periods=3, freq="M")
        tm.assert_index_equal(idx, exp)

    def test_constructor_U(self):
        # U was used as undefined period
        with pytest.raises(ValueError, match="Invalid frequency: X"):
            period_range("2007-1-1", periods=500, freq="X")

    def test_constructor_nano(self):
        idx = period_range(
            start=Period(ordinal=1, freq="ns"),
            end=Period(ordinal=4, freq="ns"),
            freq="ns",
        )
        exp = PeriodIndex(
            [
                Period(ordinal=1, freq="ns"),
                Period(ordinal=2, freq="ns"),
                Period(ordinal=3, freq="ns"),
                Period(ordinal=4, freq="ns"),
            ],
            freq="ns",
        )
        tm.assert_index_equal(idx, exp)

    def test_constructor_arrays_negative_year(self):
        years = np.arange(1960, 2000, dtype=np.int64).repeat(4)
        quarters = np.tile(np.array([1, 2, 3, 4], dtype=np.int64), 40)

        pindex = PeriodIndex(year=years, quarter=quarters)

        tm.assert_index_equal(pindex.year, Index(years))
        tm.assert_index_equal(pindex.quarter, Index(quarters))

    def test_constructor_invalid_quarters(self):
        msg = "Quarter must be 1 <= q <= 4"
        with pytest.raises(ValueError, match=msg):
            PeriodIndex(year=range(2000, 2004), quarter=list(range(4)), freq="Q-DEC")

    def test_constructor_corner(self):
        result = period_range("2007-01", periods=10.5, freq="M")
        exp = period_range("2007-01", periods=10, freq="M")
        tm.assert_index_equal(result, exp)

    def test_constructor_with_without_freq(self):
        # GH53687
        start = Period("2002-01-01 00:00", freq="30min")
        exp = period_range(start=start, periods=5, freq=start.freq)
        result = period_range(start=start, periods=5)
        tm.assert_index_equal(exp, result)

    def test_constructor_fromarraylike(self):
        idx = period_range("2007-01", periods=20, freq="M")

        # values is an array of Period, thus can retrieve freq
        tm.assert_index_equal(PeriodIndex(idx.values), idx)
        tm.assert_index_equal(PeriodIndex(list(idx.values)), idx)

        msg = "freq not specified and cannot be inferred"
        with pytest.raises(ValueError, match=msg):
            PeriodIndex(idx.asi8)
        with pytest.raises(ValueError, match=msg):
            PeriodIndex(list(idx.asi8))

        msg = "'Period' object is not iterable"
        with pytest.raises(TypeError, match=msg):
            PeriodIndex(data=Period("2007", freq="A"))

        result = PeriodIndex(iter(idx))
        tm.assert_index_equal(result, idx)

        result = PeriodIndex(idx)
        tm.assert_index_equal(result, idx)

        result = PeriodIndex(idx, freq="M")
        tm.assert_index_equal(result, idx)

        result = PeriodIndex(idx, freq=offsets.MonthEnd())
        tm.assert_index_equal(result, idx)
        assert result.freq == "ME"

        result = PeriodIndex(idx, freq="2M")
        tm.assert_index_equal(result, idx.asfreq("2M"))
        assert result.freq == "2ME"

        result = PeriodIndex(idx, freq=offsets.MonthEnd(2))
        tm.assert_index_equal(result, idx.asfreq("2M"))
        assert result.freq == "2ME"

        result = PeriodIndex(idx, freq="D")
        exp = idx.asfreq("D", "e")
        tm.assert_index_equal(result, exp)

    def test_constructor_datetime64arr(self):
        vals = np.arange(100000, 100000 + 10000, 100, dtype=np.int64)
        vals = vals.view(np.dtype("M8[us]"))

        pi = PeriodIndex(vals, freq="D")

        expected = PeriodIndex(vals.astype("M8[ns]"), freq="D")
        tm.assert_index_equal(pi, expected)

    @pytest.mark.parametrize("box", [None, "series", "index"])
    def test_constructor_datetime64arr_ok(self, box):
        # https://github.com/pandas-dev/pandas/issues/23438
        data = date_range("2017", periods=4, freq="ME")
        if box is None:
            data = data._values
        elif box == "series":
            data = Series(data)

        result = PeriodIndex(data, freq="D")
        expected = PeriodIndex(
            ["2017-01-31", "2017-02-28", "2017-03-31", "2017-04-30"], freq="D"
        )
        tm.assert_index_equal(result, expected)

    def test_constructor_dtype(self):
        # passing a dtype with a tz should localize
        idx = PeriodIndex(["2013-01", "2013-03"], dtype="period[M]")
        exp = PeriodIndex(["2013-01", "2013-03"], freq="M")
        tm.assert_index_equal(idx, exp)
        assert idx.dtype == "period[M]"

        idx = PeriodIndex(["2013-01-05", "2013-03-05"], dtype="period[3D]")
        exp = PeriodIndex(["2013-01-05", "2013-03-05"], freq="3D")
        tm.assert_index_equal(idx, exp)
        assert idx.dtype == "period[3D]"

        # if we already have a freq and its not the same, then asfreq
        # (not changed)
        idx = PeriodIndex(["2013-01-01", "2013-01-02"], freq="D")

        res = PeriodIndex(idx, dtype="period[M]")
        exp = PeriodIndex(["2013-01", "2013-01"], freq="M")
        tm.assert_index_equal(res, exp)
        assert res.dtype == "period[M]"

        res = PeriodIndex(idx, freq="M")
        tm.assert_index_equal(res, exp)
        assert res.dtype == "period[M]"

        msg = "specified freq and dtype are different"
        with pytest.raises(IncompatibleFrequency, match=msg):
            PeriodIndex(["2011-01"], freq="M", dtype="period[D]")

    def test_constructor_empty(self):
        idx = PeriodIndex([], freq="M")
        assert isinstance(idx, PeriodIndex)
        assert len(idx) == 0
        assert idx.freq == "ME"

        with pytest.raises(ValueError, match="freq not specified"):
            PeriodIndex([])

    def test_constructor_pi_nat(self):
        idx = PeriodIndex(
            [Period("2011-01", freq="M"), NaT, Period("2011-01", freq="M")]
        )
        exp = PeriodIndex(["2011-01", "NaT", "2011-01"], freq="M")
        tm.assert_index_equal(idx, exp)

        idx = PeriodIndex(
            np.array([Period("2011-01", freq="M"), NaT, Period("2011-01", freq="M")])
        )
        tm.assert_index_equal(idx, exp)

        idx = PeriodIndex(
            [NaT, NaT, Period("2011-01", freq="M"), Period("2011-01", freq="M")]
        )
        exp = PeriodIndex(["NaT", "NaT", "2011-01", "2011-01"], freq="M")
        tm.assert_index_equal(idx, exp)

        idx = PeriodIndex(
            np.array(
                [NaT, NaT, Period("2011-01", freq="M"), Period("2011-01", freq="M")]
            )
        )
        tm.assert_index_equal(idx, exp)

        idx = PeriodIndex([NaT, NaT, "2011-01", "2011-01"], freq="M")
        tm.assert_index_equal(idx, exp)

        with pytest.raises(ValueError, match="freq not specified"):
            PeriodIndex([NaT, NaT])

        with pytest.raises(ValueError, match="freq not specified"):
            PeriodIndex(np.array([NaT, NaT]))

        with pytest.raises(ValueError, match="freq not specified"):
            PeriodIndex(["NaT", "NaT"])

        with pytest.raises(ValueError, match="freq not specified"):
            PeriodIndex(np.array(["NaT", "NaT"]))

    def test_constructor_incompat_freq(self):
        msg = "Input has different freq=D from PeriodIndex\\(freq=M\\)"

        with pytest.raises(IncompatibleFrequency, match=msg):
            PeriodIndex([Period("2011-01", freq="M"), NaT, Period("2011-01", freq="D")])

        with pytest.raises(IncompatibleFrequency, match=msg):
            PeriodIndex(
                np.array(
                    [Period("2011-01", freq="M"), NaT, Period("2011-01", freq="D")]
                )
            )

        # first element is NaT
        with pytest.raises(IncompatibleFrequency, match=msg):
            PeriodIndex([NaT, Period("2011-01", freq="M"), Period("2011-01", freq="D")])

        with pytest.raises(IncompatibleFrequency, match=msg):
            PeriodIndex(
                np.array(
                    [NaT, Period("2011-01", freq="M"), Period("2011-01", freq="D")]
                )
            )

    def test_constructor_mixed(self):
        idx = PeriodIndex(["2011-01", NaT, Period("2011-01", freq="M")])
        exp = PeriodIndex(["2011-01", "NaT", "2011-01"], freq="M")
        tm.assert_index_equal(idx, exp)

        idx = PeriodIndex(["NaT", NaT, Period("2011-01", freq="M")])
        exp = PeriodIndex(["NaT", "NaT", "2011-01"], freq="M")
        tm.assert_index_equal(idx, exp)

        idx = PeriodIndex([Period("2011-01-01", freq="D"), NaT, "2012-01-01"])
        exp = PeriodIndex(["2011-01-01", "NaT", "2012-01-01"], freq="D")
        tm.assert_index_equal(idx, exp)

    def test_constructor_simple_new(self):
        idx = period_range("2007-01", name="p", periods=2, freq="M")

        with pytest.raises(AssertionError, match="<class .*PeriodIndex'>"):
            idx._simple_new(idx, name="p")

        result = idx._simple_new(idx._data, name="p")
        tm.assert_index_equal(result, idx)

        msg = "Should be numpy array of type i8"
        with pytest.raises(AssertionError, match=msg):
            # Need ndarray, not int64 Index
            type(idx._data)._simple_new(Index(idx.asi8), dtype=idx.dtype)

        arr = type(idx._data)._simple_new(idx.asi8, dtype=idx.dtype)
        result = idx._simple_new(arr, name="p")
        tm.assert_index_equal(result, idx)

    def test_constructor_simple_new_empty(self):
        # GH13079
        idx = PeriodIndex([], freq="M", name="p")
        with pytest.raises(AssertionError, match="<class .*PeriodIndex'>"):
            idx._simple_new(idx, name="p")

        result = idx._simple_new(idx._data, name="p")
        tm.assert_index_equal(result, idx)

    @pytest.mark.parametrize("floats", [[1.1, 2.1], np.array([1.1, 2.1])])
    def test_constructor_floats(self, floats):
        with pytest.raises(AssertionError, match="<class "):
            PeriodIndex._simple_new(floats)

        msg = "PeriodIndex does not allow floating point in construction"
        with pytest.raises(TypeError, match=msg):
            PeriodIndex(floats)

    def test_constructor_nat(self):
        msg = "start and end must not be NaT"
        with pytest.raises(ValueError, match=msg):
            period_range(start="NaT", end="2011-01-01", freq="M")
        with pytest.raises(ValueError, match=msg):
            period_range(start="2011-01-01", end="NaT", freq="M")

    def test_constructor_year_and_quarter(self):
        year = Series([2001, 2002, 2003])
        quarter = year - 2000
        idx = PeriodIndex(year=year, quarter=quarter)
        strs = [f"{t[0]:d}Q{t[1]:d}" for t in zip(quarter, year)]
        lops = list(map(Period, strs))
        p = PeriodIndex(lops)
        tm.assert_index_equal(p, idx)

    def test_constructor_freq_mult(self):
        # GH #7811
        pidx = period_range(start="2014-01", freq="2M", periods=4)
        expected = PeriodIndex(["2014-01", "2014-03", "2014-05", "2014-07"], freq="2M")
        tm.assert_index_equal(pidx, expected)

        pidx = period_range(start="2014-01-02", end="2014-01-15", freq="3D")
        expected = PeriodIndex(
            ["2014-01-02", "2014-01-05", "2014-01-08", "2014-01-11", "2014-01-14"],
            freq="3D",
        )
        tm.assert_index_equal(pidx, expected)

        pidx = period_range(end="2014-01-01 17:00", freq="4H", periods=3)
        expected = PeriodIndex(
            ["2014-01-01 09:00", "2014-01-01 13:00", "2014-01-01 17:00"], freq="4H"
        )
        tm.assert_index_equal(pidx, expected)

        msg = "Frequency must be positive, because it represents span: -1M"
        with pytest.raises(ValueError, match=msg):
            PeriodIndex(["2011-01"], freq="-1M")

        msg = "Frequency must be positive, because it represents span: 0M"
        with pytest.raises(ValueError, match=msg):
            PeriodIndex(["2011-01"], freq="0M")

        msg = "Frequency must be positive, because it represents span: 0M"
        with pytest.raises(ValueError, match=msg):
            period_range("2011-01", periods=3, freq="0M")

<<<<<<< HEAD
    @pytest.mark.parametrize("freq", ["A", "D", "T", "S"])
=======
    @pytest.mark.parametrize("freq", ["A", "M", "D", "min", "s"])
>>>>>>> 4f1a086f
    @pytest.mark.parametrize("mult", [1, 2, 3, 4, 5])
    def test_constructor_freq_mult_dti_compat(self, mult, freq):
        freqstr = str(mult) + freq
        pidx = period_range(start="2014-04-01", freq=freqstr, periods=10)
        expected = date_range(start="2014-04-01", freq=freqstr, periods=10).to_period(
            freqstr
        )
        tm.assert_index_equal(pidx, expected)

    @pytest.mark.parametrize("mult", [1, 2, 3, 4, 5])
    def test_constructor_freq_mult_dti_compat_month(self, mult):
        pidx = period_range(start="2014-04-01", freq=f"{mult}M", periods=10)
        expected = date_range(
            start="2014-04-01", freq=f"{mult}ME", periods=10
        ).to_period(f"{mult}M")
        tm.assert_index_equal(pidx, expected)

    def test_constructor_freq_combined(self):
        for freq in ["1D1H", "1H1D"]:
            pidx = PeriodIndex(["2016-01-01", "2016-01-02"], freq=freq)
            expected = PeriodIndex(["2016-01-01 00:00", "2016-01-02 00:00"], freq="25H")
        for freq in ["1D1H", "1H1D"]:
            pidx = period_range(start="2016-01-01", periods=2, freq=freq)
            expected = PeriodIndex(["2016-01-01 00:00", "2016-01-02 01:00"], freq="25H")
            tm.assert_index_equal(pidx, expected)

    def test_constructor(self):
        pi = period_range(freq="A", start="1/1/2001", end="12/1/2009")
        assert len(pi) == 9

        pi = period_range(freq="Q", start="1/1/2001", end="12/1/2009")
        assert len(pi) == 4 * 9

        pi = period_range(freq="M", start="1/1/2001", end="12/1/2009")
        assert len(pi) == 12 * 9

        pi = period_range(freq="D", start="1/1/2001", end="12/31/2009")
        assert len(pi) == 365 * 9 + 2

        msg = "Period with BDay freq is deprecated"
        with tm.assert_produces_warning(FutureWarning, match=msg):
            pi = period_range(freq="B", start="1/1/2001", end="12/31/2009")
        assert len(pi) == 261 * 9

        pi = period_range(freq="H", start="1/1/2001", end="12/31/2001 23:00")
        assert len(pi) == 365 * 24

        pi = period_range(freq="Min", start="1/1/2001", end="1/1/2001 23:59")
        assert len(pi) == 24 * 60

        pi = period_range(freq="s", start="1/1/2001", end="1/1/2001 23:59:59")
        assert len(pi) == 24 * 60 * 60

        with tm.assert_produces_warning(FutureWarning, match=msg):
            start = Period("02-Apr-2005", "B")
            i1 = period_range(start=start, periods=20)
        assert len(i1) == 20
        assert i1.freq == start.freq
        assert i1[0] == start

        end_intv = Period("2006-12-31", "W")
        i1 = period_range(end=end_intv, periods=10)
        assert len(i1) == 10
        assert i1.freq == end_intv.freq
        assert i1[-1] == end_intv

        end_intv = Period("2006-12-31", "1w")
        i2 = period_range(end=end_intv, periods=10)
        assert len(i1) == len(i2)
        assert (i1 == i2).all()
        assert i1.freq == i2.freq

        with tm.assert_produces_warning(FutureWarning, match=msg):
            end_intv = Period("2005-05-01", "B")
            i1 = period_range(start=start, end=end_intv)

            # infer freq from first element
            i2 = PeriodIndex([end_intv, Period("2005-05-05", "B")])
        assert len(i2) == 2
        assert i2[0] == end_intv

        with tm.assert_produces_warning(FutureWarning, match=msg):
            i2 = PeriodIndex(np.array([end_intv, Period("2005-05-05", "B")]))
        assert len(i2) == 2
        assert i2[0] == end_intv

        # Mixed freq should fail
        vals = [end_intv, Period("2006-12-31", "w")]
        msg = r"Input has different freq=W-SUN from PeriodIndex\(freq=B\)"
        with pytest.raises(IncompatibleFrequency, match=msg):
            PeriodIndex(vals)
        vals = np.array(vals)
        with pytest.raises(IncompatibleFrequency, match=msg):
            PeriodIndex(vals)

        # tuple freq disallowed GH#34703
        with pytest.raises(TypeError, match="pass as a string instead"):
            Period("2006-12-31", ("w", 1))

    @pytest.mark.parametrize(
        "freq", ["M", "Q", "A", "D", "B", "min", "s", "ms", "us", "ns", "H"]
    )
    @pytest.mark.filterwarnings(
        r"ignore:Period with BDay freq is deprecated:FutureWarning"
    )
    @pytest.mark.filterwarnings(r"ignore:PeriodDtype\[B\] is deprecated:FutureWarning")
    def test_recreate_from_data(self, freq):
        org = period_range(start="2001/04/01", freq=freq, periods=1)
        idx = PeriodIndex(org.values, freq=freq)
        tm.assert_index_equal(idx, org)

    def test_map_with_string_constructor(self):
        raw = [2005, 2007, 2009]
        index = PeriodIndex(raw, freq="A")

        expected = Index([str(num) for num in raw])
        res = index.map(str)

        # should return an Index
        assert isinstance(res, Index)

        # preserve element types
        assert all(isinstance(resi, str) for resi in res)

        # lastly, values should compare equal
        tm.assert_index_equal(res, expected)


class TestShallowCopy:
    def test_shallow_copy_empty(self):
        # GH#13067
        idx = PeriodIndex([], freq="M")
        result = idx._view()
        expected = idx

        tm.assert_index_equal(result, expected)

    def test_shallow_copy_disallow_i8(self):
        # GH#24391
        pi = period_range("2018-01-01", periods=3, freq="2D")
        with pytest.raises(AssertionError, match="ndarray"):
            pi._shallow_copy(pi.asi8)

    def test_shallow_copy_requires_disallow_period_index(self):
        pi = period_range("2018-01-01", periods=3, freq="2D")
        with pytest.raises(AssertionError, match="PeriodIndex"):
            pi._shallow_copy(pi)


class TestSeriesPeriod:
    def test_constructor_cant_cast_period(self):
        msg = "Cannot cast PeriodIndex to dtype float64"
        with pytest.raises(TypeError, match=msg):
            Series(period_range("2000-01-01", periods=10, freq="D"), dtype=float)

    def test_constructor_cast_object(self):
        s = Series(period_range("1/1/2000", periods=10), dtype=PeriodDtype("D"))
        exp = Series(period_range("1/1/2000", periods=10))
        tm.assert_series_equal(s, exp)<|MERGE_RESOLUTION|>--- conflicted
+++ resolved
@@ -415,18 +415,24 @@
         with pytest.raises(ValueError, match=msg):
             period_range("2011-01", periods=3, freq="0M")
 
-<<<<<<< HEAD
-    @pytest.mark.parametrize("freq", ["A", "D", "T", "S"])
-=======
-    @pytest.mark.parametrize("freq", ["A", "M", "D", "min", "s"])
->>>>>>> 4f1a086f
+    @pytest.mark.parametrize(
+        "freq_offset, freq_period",
+        [
+            ("A", "A"),
+            ("ME", "M"),
+            ("D", "D"),
+            ("min", "min"),
+            ("s", "s"),
+        ],
+    )
     @pytest.mark.parametrize("mult", [1, 2, 3, 4, 5])
-    def test_constructor_freq_mult_dti_compat(self, mult, freq):
-        freqstr = str(mult) + freq
-        pidx = period_range(start="2014-04-01", freq=freqstr, periods=10)
-        expected = date_range(start="2014-04-01", freq=freqstr, periods=10).to_period(
-            freqstr
-        )
+    def test_constructor_freq_mult_dti_compat(self, mult, freq_offset, freq_period):
+        freqstr_offset = str(mult) + freq_offset
+        freqstr_period = str(mult) + freq_period
+        pidx = period_range(start="2014-04-01", freq=freqstr_period, periods=10)
+        expected = date_range(
+            start="2014-04-01", freq=freqstr_offset, periods=10
+        ).to_period(freqstr_period)
         tm.assert_index_equal(pidx, expected)
 
     @pytest.mark.parametrize("mult", [1, 2, 3, 4, 5])
