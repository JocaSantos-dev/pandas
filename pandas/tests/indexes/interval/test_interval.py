--- conflicted
+++ resolved
@@ -860,13 +860,7 @@
         expected = 64  # 4 * 8 * 2
         assert result == expected
 
-<<<<<<< HEAD
-    @pytest.mark.parametrize("name", [None, "foo"])
-    @pytest.mark.parametrize("new_closed", ["left", "right", "both", "neither"])
-    def test_set_closed(self, name, closed, new_closed):
-=======
     def test_set_closed(self, name, closed, other_closed):
->>>>>>> 486b4407
         # GH 21670
         index = interval_range(0, 5, closed=closed, name=name)
         result = index.set_closed(other_closed)
