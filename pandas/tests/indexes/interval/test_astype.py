import re

import numpy as np
import pytest

from pandas.core.dtypes.dtypes import CategoricalDtype, IntervalDtype

from pandas import (
    CategoricalIndex,
    Index,
    IntervalIndex,
    NaT,
    Timedelta,
    Timestamp,
    interval_range,
)
import pandas._testing as tm


class AstypeTests:
    """Tests common to IntervalIndex with any subtype"""

    def test_astype_idempotent(self, index):
        result = index.astype("interval")
        tm.assert_index_equal(result, index)

        result = index.astype(index.dtype)
        tm.assert_index_equal(result, index)

    def test_astype_object(self, index):
        result = index.astype(object)
        expected = Index(index.values, dtype="object")
        tm.assert_index_equal(result, expected)
        assert not result.equals(index)

    def test_astype_category(self, index):
        result = index.astype("category")
        expected = CategoricalIndex(index.values)
        tm.assert_index_equal(result, expected)

        result = index.astype(CategoricalDtype())
        tm.assert_index_equal(result, expected)

        # non-default params
        categories = index.dropna().unique().values[:-1]
        dtype = CategoricalDtype(categories=categories, ordered=True)
        result = index.astype(dtype)
        expected = CategoricalIndex(index.values, categories=categories, ordered=True)
        tm.assert_index_equal(result, expected)

    @pytest.mark.parametrize(
        "dtype",
        [
            "int64",
            "uint64",
            "float64",
            "complex128",
            "period[M]",
            "timedelta64",
            "timedelta64[ns]",
            "datetime64",
            "datetime64[ns]",
            "datetime64[ns, US/Eastern]",
        ],
    )
    def test_astype_cannot_cast(self, index, dtype):
        msg = "Cannot cast IntervalIndex to dtype"
        with pytest.raises(TypeError, match=msg):
            index.astype(dtype)

    def test_astype_invalid_dtype(self, index):
        msg = "data type [\"']fake_dtype[\"'] not understood"
        with pytest.raises(TypeError, match=msg):
            index.astype("fake_dtype")


class TestIntSubtype(AstypeTests):
    """Tests specific to IntervalIndex with integer-like subtype"""

    indexes = [
        IntervalIndex.from_breaks(np.arange(-10, 11, dtype="int64")),
        IntervalIndex.from_breaks(np.arange(100, dtype="uint64"), closed="left"),
    ]

    @pytest.fixture(params=indexes)
    def index(self, request):
        return request.param

    @pytest.mark.parametrize(
        "subtype", ["float64", "datetime64[ns]", "timedelta64[ns]"]
    )
    def test_subtype_conversion(self, index, subtype):
        dtype = IntervalDtype(subtype, index.closed)
        result = index.astype(dtype)
        expected = IntervalIndex.from_arrays(
            index.left.astype(subtype), index.right.astype(subtype), closed=index.closed
        )
        tm.assert_index_equal(result, expected)

    @pytest.mark.parametrize(
        "subtype_start, subtype_end", [("int64", "uint64"), ("uint64", "int64")]
    )
    def test_subtype_integer(self, subtype_start, subtype_end):
        index = IntervalIndex.from_breaks(np.arange(100, dtype=subtype_start))
        dtype = IntervalDtype(subtype_end, index.closed)
        result = index.astype(dtype)
        expected = IntervalIndex.from_arrays(
            index.left.astype(subtype_end),
            index.right.astype(subtype_end),
            closed=index.closed,
        )
        tm.assert_index_equal(result, expected)

    @pytest.mark.xfail(reason="GH#15832")
    def test_subtype_integer_errors(self):
        # int64 -> uint64 fails with negative values
        index = interval_range(-10, 10)
        dtype = IntervalDtype("uint64", "right")

        # Until we decide what the exception message _should_ be, we
        #  assert something that it should _not_ be.
        #  We should _not_ be getting a message suggesting that the -10
        #  has been wrapped around to a large-positive integer
        msg = "^(?!(left side of interval must be <= right side))"
        with pytest.raises(ValueError, match=msg):
            index.astype(dtype)


class TestFloatSubtype(AstypeTests):
    """Tests specific to IntervalIndex with float subtype"""

    indexes = [
        interval_range(-10.0, 10.0, closed="neither"),
        IntervalIndex.from_arrays(
            [-1.5, np.nan, 0.0, 0.0, 1.5], [-0.5, np.nan, 1.0, 1.0, 3.0], closed="both"
        ),
    ]

    @pytest.fixture(params=indexes)
    def index(self, request):
        return request.param

    @pytest.mark.parametrize("subtype", ["int64", "uint64"])
    def test_subtype_integer(self, subtype):
        index = interval_range(0.0, 10.0)
        dtype = IntervalDtype(subtype, "right")
        result = index.astype(dtype)
        expected = IntervalIndex.from_arrays(
            index.left.astype(subtype), index.right.astype(subtype), closed=index.closed
        )
        tm.assert_index_equal(result, expected)

        # raises with NA
        msg = r"Cannot convert non-finite values \(NA or inf\) to integer"
        with pytest.raises(ValueError, match=msg):
            index.insert(0, np.nan).astype(dtype)

    @pytest.mark.parametrize("subtype", ["int64", "uint64"])
    def test_subtype_integer_with_non_integer_borders(self, subtype):
        index = interval_range(0.0, 3.0, freq=0.25)
        dtype = IntervalDtype(subtype)
        result = index.astype(dtype)
        expected = IntervalIndex.from_arrays(
            index.left.astype(subtype), index.right.astype(subtype), closed=index.closed
        )
        tm.assert_index_equal(result, expected)

    def test_subtype_integer_errors(self):
        # float64 -> uint64 fails with negative values
        index = interval_range(-10.0, 10.0)
<<<<<<< HEAD
        dtype = IntervalDtype("uint64", "right")
        with pytest.raises(ValueError):
            index.astype(dtype)

        # float64 -> integer-like fails with non-integer valued floats
        index = interval_range(0.0, 10.0, freq=0.25)
        dtype = IntervalDtype("int64", "right")
        with pytest.raises(ValueError):
            index.astype(dtype)

        dtype = IntervalDtype("uint64", "right")
        with pytest.raises(ValueError):
=======
        dtype = IntervalDtype("uint64")
        msg = re.escape(
            "Cannot convert interval[float64] to interval[uint64]; subtypes are "
            "incompatible"
        )
        with pytest.raises(TypeError, match=msg):
>>>>>>> aa25da2d
            index.astype(dtype)

    @pytest.mark.parametrize("subtype", ["datetime64[ns]", "timedelta64[ns]"])
    def test_subtype_datetimelike(self, index, subtype):
        dtype = IntervalDtype(subtype, "right")
        msg = "Cannot convert .* to .*; subtypes are incompatible"
        with pytest.raises(TypeError, match=msg):
            index.astype(dtype)


class TestDatetimelikeSubtype(AstypeTests):
    """Tests specific to IntervalIndex with datetime-like subtype"""

    indexes = [
        interval_range(Timestamp("2018-01-01"), periods=10, closed="neither"),
        interval_range(Timestamp("2018-01-01"), periods=10).insert(2, NaT),
        interval_range(Timestamp("2018-01-01", tz="US/Eastern"), periods=10),
        interval_range(Timedelta("0 days"), periods=10, closed="both"),
        interval_range(Timedelta("0 days"), periods=10).insert(2, NaT),
    ]

    @pytest.fixture(params=indexes)
    def index(self, request):
        return request.param

    @pytest.mark.parametrize("subtype", ["int64", "uint64"])
    def test_subtype_integer(self, index, subtype):
<<<<<<< HEAD
        dtype = IntervalDtype(subtype, "right")
        result = index.astype(dtype)
        expected = IntervalIndex.from_arrays(
            index.left.astype(subtype), index.right.astype(subtype), closed=index.closed
        )
=======
        dtype = IntervalDtype(subtype)
        with tm.assert_produces_warning(FutureWarning, check_stacklevel=False):
            result = index.astype(dtype)
            expected = IntervalIndex.from_arrays(
                index.left.astype(subtype),
                index.right.astype(subtype),
                closed=index.closed,
            )
>>>>>>> aa25da2d
        tm.assert_index_equal(result, expected)

    def test_subtype_float(self, index):
        dtype = IntervalDtype("float64", "right")
        msg = "Cannot convert .* to .*; subtypes are incompatible"
        with pytest.raises(TypeError, match=msg):
            index.astype(dtype)

    def test_subtype_datetimelike(self):
        # datetime -> timedelta raises
        dtype = IntervalDtype("timedelta64[ns]", "right")
        msg = "Cannot convert .* to .*; subtypes are incompatible"

        index = interval_range(Timestamp("2018-01-01"), periods=10)
        with pytest.raises(TypeError, match=msg):
            index.astype(dtype)

        index = interval_range(Timestamp("2018-01-01", tz="CET"), periods=10)
        with pytest.raises(TypeError, match=msg):
            index.astype(dtype)

        # timedelta -> datetime raises
        dtype = IntervalDtype("datetime64[ns]", "right")
        index = interval_range(Timedelta("0 days"), periods=10)
        with pytest.raises(TypeError, match=msg):
            index.astype(dtype)<|MERGE_RESOLUTION|>--- conflicted
+++ resolved
@@ -158,7 +158,7 @@
     @pytest.mark.parametrize("subtype", ["int64", "uint64"])
     def test_subtype_integer_with_non_integer_borders(self, subtype):
         index = interval_range(0.0, 3.0, freq=0.25)
-        dtype = IntervalDtype(subtype)
+        dtype = IntervalDtype(subtype, "right")
         result = index.astype(dtype)
         expected = IntervalIndex.from_arrays(
             index.left.astype(subtype), index.right.astype(subtype), closed=index.closed
@@ -168,27 +168,19 @@
     def test_subtype_integer_errors(self):
         # float64 -> uint64 fails with negative values
         index = interval_range(-10.0, 10.0)
-<<<<<<< HEAD
         dtype = IntervalDtype("uint64", "right")
-        with pytest.raises(ValueError):
+        msg = re.escape(
+            "Cannot convert interval[float64, right] to interval[uint64, right]; "
+            "subtypes are incompatible"
+        )
+        with pytest.raises(TypeError, match=msg):
             index.astype(dtype)
 
         # float64 -> integer-like fails with non-integer valued floats
         index = interval_range(0.0, 10.0, freq=0.25)
         dtype = IntervalDtype("int64", "right")
-        with pytest.raises(ValueError):
-            index.astype(dtype)
-
-        dtype = IntervalDtype("uint64", "right")
-        with pytest.raises(ValueError):
-=======
-        dtype = IntervalDtype("uint64")
-        msg = re.escape(
-            "Cannot convert interval[float64] to interval[uint64]; subtypes are "
-            "incompatible"
-        )
-        with pytest.raises(TypeError, match=msg):
->>>>>>> aa25da2d
+        msg = "foo"
+        with pytest.raises(ValueError, match=msg):
             index.astype(dtype)
 
     @pytest.mark.parametrize("subtype", ["datetime64[ns]", "timedelta64[ns]"])
@@ -216,14 +208,7 @@
 
     @pytest.mark.parametrize("subtype", ["int64", "uint64"])
     def test_subtype_integer(self, index, subtype):
-<<<<<<< HEAD
-        dtype = IntervalDtype(subtype, "right")
-        result = index.astype(dtype)
-        expected = IntervalIndex.from_arrays(
-            index.left.astype(subtype), index.right.astype(subtype), closed=index.closed
-        )
-=======
-        dtype = IntervalDtype(subtype)
+        dtype = IntervalDtype(subtype, "right")
         with tm.assert_produces_warning(FutureWarning, check_stacklevel=False):
             result = index.astype(dtype)
             expected = IntervalIndex.from_arrays(
@@ -231,7 +216,6 @@
                 index.right.astype(subtype),
                 closed=index.closed,
             )
->>>>>>> aa25da2d
         tm.assert_index_equal(result, expected)
 
     def test_subtype_float(self, index):
