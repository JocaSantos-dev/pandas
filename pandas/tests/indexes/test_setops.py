"""
The tests in this package are to ensure the proper resultant dtypes of
set operations.
"""
from datetime import datetime
import operator

import numpy as np
import pytest

from pandas.core.dtypes.common import is_dtype_equal

from pandas import (
    CategoricalIndex,
    DatetimeIndex,
    Float64Index,
    Index,
    Int64Index,
    MultiIndex,
    RangeIndex,
    Series,
    TimedeltaIndex,
    Timestamp,
    UInt64Index,
)
import pandas._testing as tm
from pandas.api.types import (
    is_datetime64tz_dtype,
    pandas_dtype,
)

COMPATIBLE_INCONSISTENT_PAIRS = {
    (Int64Index, RangeIndex): (tm.makeIntIndex, tm.makeRangeIndex),
    (Float64Index, Int64Index): (tm.makeFloatIndex, tm.makeIntIndex),
    (Float64Index, RangeIndex): (tm.makeFloatIndex, tm.makeIntIndex),
    (Float64Index, UInt64Index): (tm.makeFloatIndex, tm.makeUIntIndex),
}


def test_union_same_types(index):
    # Union with a non-unique, non-monotonic index raises error
    # Only needed for bool index factory
    idx1 = index.sort_values()
    idx2 = index.sort_values()
    assert idx1.union(idx2).dtype == idx1.dtype


def test_union_different_types(index_flat, index_flat2):
    # This test only considers combinations of indices
    # GH 23525
    idx1 = index_flat
    idx2 = index_flat2

    type_pair = tuple(sorted([type(idx1), type(idx2)], key=lambda x: str(x)))

    # Union with a non-unique, non-monotonic index raises error
    # This applies to the boolean index
    idx1 = idx1.sort_values()
    idx2 = idx2.sort_values()

    res1 = idx1.union(idx2)
    res2 = idx2.union(idx1)

    if is_dtype_equal(idx1.dtype, idx2.dtype):
        assert res1.dtype == idx1.dtype
        assert res2.dtype == idx1.dtype

    elif type_pair not in COMPATIBLE_INCONSISTENT_PAIRS:
        # A union with a CategoricalIndex (even as dtype('O')) and a
        # non-CategoricalIndex can only be made if both indices are monotonic.
        # This is true before this PR as well.
        assert res1.dtype == np.dtype("O")
        assert res2.dtype == np.dtype("O")

    elif idx1.dtype.kind in ["f", "i", "u"] and idx2.dtype.kind in ["f", "i", "u"]:
        assert res1.dtype == np.dtype("f8")
        assert res2.dtype == np.dtype("f8")

    else:
        raise NotImplementedError


@pytest.mark.parametrize("idx_fact1,idx_fact2", COMPATIBLE_INCONSISTENT_PAIRS.values())
def test_compatible_inconsistent_pairs(idx_fact1, idx_fact2):
    # GH 23525
    idx1 = idx_fact1(10)
    idx2 = idx_fact2(20)

    res1 = idx1.union(idx2)
    res2 = idx2.union(idx1)

    assert res1.dtype in (idx1.dtype, idx2.dtype)
    assert res2.dtype in (idx1.dtype, idx2.dtype)


@pytest.mark.parametrize(
    "left, right, expected",
    [
        ("int64", "int64", "int64"),
        ("int64", "uint64", "object"),
        ("int64", "float64", "float64"),
        ("uint64", "float64", "float64"),
        ("uint64", "uint64", "uint64"),
        ("float64", "float64", "float64"),
        ("datetime64[ns]", "int64", "object"),
        ("datetime64[ns]", "uint64", "object"),
        ("datetime64[ns]", "float64", "object"),
        ("datetime64[ns, CET]", "int64", "object"),
        ("datetime64[ns, CET]", "uint64", "object"),
        ("datetime64[ns, CET]", "float64", "object"),
        ("Period[D]", "int64", "object"),
        ("Period[D]", "uint64", "object"),
        ("Period[D]", "float64", "object"),
    ],
)
@pytest.mark.parametrize("names", [("foo", "foo", "foo"), ("foo", "bar", None)])
def test_union_dtypes(left, right, expected, names):
    left = pandas_dtype(left)
    right = pandas_dtype(right)
    a = Index([], dtype=left, name=names[0])
    b = Index([], dtype=right, name=names[1])
    result = a.union(b)
    assert result.dtype == expected
    assert result.name == names[2]

    # Testing name retention
    # TODO: pin down desired dtype; do we want it to be commutative?
    result = a.intersection(b)
    assert result.name == names[2]


def test_dunder_inplace_setops_deprecated(index):
    # GH#37374 these will become logical ops, not setops

    with tm.assert_produces_warning(FutureWarning):
        index |= index

    with tm.assert_produces_warning(FutureWarning):
        index &= index

    with tm.assert_produces_warning(FutureWarning):
        index ^= index


@pytest.mark.parametrize("values", [[1, 2, 2, 3], [3, 3]])
def test_intersection_duplicates(values):
    # GH#31326
    a = Index(values)
    b = Index([3, 3])
    result = a.intersection(b)
    expected = Index([3])
    tm.assert_index_equal(result, expected)


class TestSetOps:
    # Set operation tests shared by all indexes in the `index` fixture
    @pytest.mark.parametrize("case", [0.5, "xxx"])
    @pytest.mark.parametrize(
        "method", ["intersection", "union", "difference", "symmetric_difference"]
    )
    def test_set_ops_error_cases(self, case, method, index):
        # non-iterable input
        msg = "Input must be Index or array-like"
        with pytest.raises(TypeError, match=msg):
            getattr(index, method)(case)

    def test_intersection_base(self, index):
        if isinstance(index, CategoricalIndex):
            return

        first = index[:5]
        second = index[:3]
        intersect = first.intersection(second)
        assert tm.equalContents(intersect, second)

        if is_datetime64tz_dtype(index.dtype):
            # The second.values below will drop tz, so the rest of this test
            #  is not applicable.
            return

        # GH#10149
        cases = [klass(second.values) for klass in [np.array, Series, list]]
        for case in cases:
            result = first.intersection(case)
            assert tm.equalContents(result, second)

        if isinstance(index, MultiIndex):
            msg = "other must be a MultiIndex or a list of tuples"
            with pytest.raises(TypeError, match=msg):
                first.intersection([1, 2, 3])

    def test_union_base(self, index):
        first = index[3:]
        second = index[:5]
        everything = index
        union = first.union(second)
        assert tm.equalContents(union, everything)

        if is_datetime64tz_dtype(index.dtype):
            # The second.values below will drop tz, so the rest of this test
            #  is not applicable.
            return

        # GH#10149
        cases = [klass(second.values) for klass in [np.array, Series, list]]
        for case in cases:
            if not isinstance(index, CategoricalIndex):
                result = first.union(case)
                assert tm.equalContents(result, everything), (
                    result,
                    everything,
                    type(case),
                )

        if isinstance(index, MultiIndex):
            msg = "other must be a MultiIndex or a list of tuples"
            with pytest.raises(TypeError, match=msg):
                first.union([1, 2, 3])

    def test_difference_base(self, sort, index):
        first = index[2:]
        second = index[:4]
        if isinstance(index, CategoricalIndex) or index.is_boolean():
            answer = []
        else:
            answer = index[4:]
        result = first.difference(second, sort)
        assert tm.equalContents(result, answer)

        # GH#10149
        cases = [klass(second.values) for klass in [np.array, Series, list]]
        for case in cases:
            if isinstance(index, (DatetimeIndex, TimedeltaIndex)):
                assert type(result) == type(answer)
                tm.assert_numpy_array_equal(
                    result.sort_values().asi8, answer.sort_values().asi8
                )
            else:
                result = first.difference(case, sort)
                assert tm.equalContents(result, answer)

        if isinstance(index, MultiIndex):
            msg = "other must be a MultiIndex or a list of tuples"
            with pytest.raises(TypeError, match=msg):
                first.difference([1, 2, 3], sort)

    def test_symmetric_difference(self, index):
        if isinstance(index, CategoricalIndex):
            return
        if len(index) < 2:
            return
        if index[0] in index[1:] or index[-1] in index[:-1]:
            # index fixture has e.g. an index of bools that does not satisfy this,
            #  another with [0, 0, 1, 1, 2, 2]
            return

        first = index[1:]
        second = index[:-1]
        answer = index[[0, -1]]
        result = first.symmetric_difference(second)
        assert tm.equalContents(result, answer)

        # GH#10149
        cases = [klass(second.values) for klass in [np.array, Series, list]]
        for case in cases:
            result = first.symmetric_difference(case)

            if is_datetime64tz_dtype(first):
                # second.values casts to tznaive
                expected = first.union(case)
                tm.assert_index_equal(result, expected)
                continue

            assert tm.equalContents(result, answer)

        if isinstance(index, MultiIndex):
            msg = "other must be a MultiIndex or a list of tuples"
            with pytest.raises(TypeError, match=msg):
                first.symmetric_difference([1, 2, 3])

    @pytest.mark.parametrize(
        "fname, sname, expected_name",
        [
            ("A", "A", "A"),
            ("A", "B", None),
            ("A", None, None),
            (None, "B", None),
            (None, None, None),
        ],
    )
    def test_corner_union(self, index_flat, fname, sname, expected_name):
        # GH#9943, GH#9862
        # Test unions with various name combinations
        # Do not test MultiIndex or repeats
        index = index_flat
        if not index.is_unique:
            pytest.skip("Not for MultiIndex or repeated indices")

        # Test copy.union(copy)
        first = index.copy().set_names(fname)
        second = index.copy().set_names(sname)
        union = first.union(second)
        expected = index.copy().set_names(expected_name)
        tm.assert_index_equal(union, expected)

        # Test copy.union(empty)
        first = index.copy().set_names(fname)
        second = index.drop(index).set_names(sname)
        union = first.union(second)
        expected = index.copy().set_names(expected_name)
        tm.assert_index_equal(union, expected)

        # Test empty.union(copy)
        first = index.drop(index).set_names(fname)
        second = index.copy().set_names(sname)
        union = first.union(second)
        expected = index.copy().set_names(expected_name)
        tm.assert_index_equal(union, expected)

        # Test empty.union(empty)
        first = index.drop(index).set_names(fname)
        second = index.drop(index).set_names(sname)
        union = first.union(second)
        expected = index.drop(index).set_names(expected_name)
        tm.assert_index_equal(union, expected)

    @pytest.mark.parametrize(
        "fname, sname, expected_name",
        [
            ("A", "A", "A"),
            ("A", "B", None),
            ("A", None, None),
            (None, "B", None),
            (None, None, None),
        ],
    )
    def test_union_unequal(self, index_flat, fname, sname, expected_name):
        index = index_flat
        if not index.is_unique:
            pytest.skip("Not for MultiIndex or repeated indices")

        # test copy.union(subset) - need sort for unicode and string
        first = index.copy().set_names(fname)
        second = index[1:].set_names(sname)
        union = first.union(second).sort_values()
        expected = index.set_names(expected_name).sort_values()
        tm.assert_index_equal(union, expected)

    @pytest.mark.parametrize(
        "fname, sname, expected_name",
        [
            ("A", "A", "A"),
            ("A", "B", None),
            ("A", None, None),
            (None, "B", None),
            (None, None, None),
        ],
    )
    def test_corner_intersect(self, index_flat, fname, sname, expected_name):
        # GH#35847
        # Test intersections with various name combinations
        index = index_flat
        if not index.is_unique:
            pytest.skip("Not for MultiIndex or repeated indices")

        # Test copy.intersection(copy)
        first = index.copy().set_names(fname)
        second = index.copy().set_names(sname)
        intersect = first.intersection(second)
        expected = index.copy().set_names(expected_name)
        tm.assert_index_equal(intersect, expected)

        # Test copy.intersection(empty)
        first = index.copy().set_names(fname)
        second = index.drop(index).set_names(sname)
        intersect = first.intersection(second)
        expected = index.drop(index).set_names(expected_name)
        tm.assert_index_equal(intersect, expected)

        # Test empty.intersection(copy)
        first = index.drop(index).set_names(fname)
        second = index.copy().set_names(sname)
        intersect = first.intersection(second)
        expected = index.drop(index).set_names(expected_name)
        tm.assert_index_equal(intersect, expected)

        # Test empty.intersection(empty)
        first = index.drop(index).set_names(fname)
        second = index.drop(index).set_names(sname)
        intersect = first.intersection(second)
        expected = index.drop(index).set_names(expected_name)
        tm.assert_index_equal(intersect, expected)

    @pytest.mark.parametrize(
        "fname, sname, expected_name",
        [
            ("A", "A", "A"),
            ("A", "B", None),
            ("A", None, None),
            (None, "B", None),
            (None, None, None),
        ],
    )
    def test_intersect_unequal(self, index_flat, fname, sname, expected_name):
        index = index_flat
        if not index.is_unique:
            pytest.skip("Not for MultiIndex or repeated indices")

        # test copy.intersection(subset) - need sort for unicode and string
        first = index.copy().set_names(fname)
        second = index[1:].set_names(sname)
        intersect = first.intersection(second).sort_values()
        expected = index[1:].set_names(expected_name).sort_values()
        tm.assert_index_equal(intersect, expected)

    def test_intersection_name_retention_with_nameless(self, index):
        if isinstance(index, MultiIndex):
            index = index.rename(list(range(index.nlevels)))
        else:
            index = index.rename("foo")

        other = np.asarray(index)

        result = index.intersection(other)
        assert result.name == index.name

        # empty other, same dtype
        result = index.intersection(other[:0])
        assert result.name == index.name

        # empty `self`
        result = index[:0].intersection(other)
        assert result.name == index.name

    def test_difference_preserves_type_empty(self, index, sort):
        # GH#20040
        # If taking difference of a set and itself, it
        # needs to preserve the type of the index
        if not index.is_unique:
            return
        result = index.difference(index, sort=sort)
        expected = index[:0]
        tm.assert_index_equal(result, expected, exact=True)

    def test_difference_name_retention_equals(self, index, sort, names):
        if isinstance(index, MultiIndex):
            names = [[x] * index.nlevels for x in names]
        index = index.rename(names[0])
        other = index.rename(names[1])

        assert index.equals(other)

        result = index.difference(other)
        expected = index[:0].rename(names[2])
        tm.assert_index_equal(result, expected)

    def test_intersection_difference_match_empty(self, index, sort):
        # GH#20040
        # Test that the intersection of an index with an
        # empty index produces the same index as the difference
        # of an index with itself.  Test for all types
        if not index.is_unique:
            return
        inter = index.intersection(index[:0])
        diff = index.difference(index, sort=sort)
        tm.assert_index_equal(inter, diff, exact=True)


@pytest.mark.parametrize(
    "method", ["intersection", "union", "difference", "symmetric_difference"]
)
def test_setop_with_categorical(index, sort, method):
    if isinstance(index, MultiIndex):
        # tested separately in tests.indexes.multi.test_setops
        return

    other = index.astype("category")

    result = getattr(index, method)(other, sort=sort)
    expected = getattr(index, method)(index, sort=sort)
    tm.assert_index_equal(result, expected)

    result = getattr(index, method)(other[:5], sort=sort)
    expected = getattr(index, method)(index[:5], sort=sort)
    tm.assert_index_equal(result, expected)


def test_intersection_duplicates_all_indexes(index):
    # GH#38743
    if index.empty:
        # No duplicates in empty indexes
        return

    def check_intersection_commutative(left, right):
        assert left.intersection(right).equals(right.intersection(left))

    idx = index
    idx_non_unique = idx[[0, 0, 1, 2]]

    check_intersection_commutative(idx, idx_non_unique)
    assert idx.intersection(idx_non_unique).is_unique


@pytest.mark.parametrize(
    "cls",
    [
        Int64Index,
        Float64Index,
        DatetimeIndex,
        CategoricalIndex,
        lambda x: CategoricalIndex(x, categories=set(x)),
        TimedeltaIndex,
        lambda x: Index(x, dtype=object),
        UInt64Index,
    ],
)
def test_union_duplicate_index_subsets_of_each_other(cls):
    # GH#31326
    a = cls([1, 2, 2, 3])
    b = cls([3, 3, 4])
    expected = cls([1, 2, 2, 3, 3, 4])
    if isinstance(a, CategoricalIndex):
        expected = Index([1, 2, 2, 3, 3, 4])
    result = a.union(b)
    tm.assert_index_equal(result, expected)
    result = a.union(b, sort=False)
    tm.assert_index_equal(result, expected)


@pytest.mark.parametrize(
    "cls",
    [
        Int64Index,
        Float64Index,
        DatetimeIndex,
        CategoricalIndex,
        TimedeltaIndex,
        lambda x: Index(x, dtype=object),
    ],
)
def test_union_with_duplicate_index_and_non_monotonic(cls):
    # GH#36289
    a = cls([1, 0, 0])
    b = cls([0, 1])
    expected = cls([0, 0, 1])

    result = a.union(b)
    tm.assert_index_equal(result, expected)

    result = b.union(a)
    tm.assert_index_equal(result, expected)


def test_union_duplicate_index_different_dtypes():
    # GH#36289
    a = Index([1, 2, 2, 3])
    b = Index(["1", "0", "0"])
    expected = Index([1, 2, 2, 3, "1", "0", "0"])
    result = a.union(b, sort=False)
    tm.assert_index_equal(result, expected)


def test_union_same_value_duplicated_in_both():
    # GH#36289
    a = Index([0, 0, 1])
    b = Index([0, 0, 1, 2])
    result = a.union(b)
    expected = Index([0, 0, 1, 2])
    tm.assert_index_equal(result, expected)


@pytest.mark.parametrize("dup", [1, np.nan])
def test_union_nan_in_both(dup):
    # GH#36289
    a = Index([np.nan, 1, 2, 2])
    b = Index([np.nan, dup, 1, 2])
    result = a.union(b, sort=False)
    expected = Index([np.nan, dup, 1.0, 2.0, 2.0])
    tm.assert_index_equal(result, expected)


@pytest.mark.parametrize(
    "cls",
    [
        Int64Index,
        Float64Index,
        DatetimeIndex,
        TimedeltaIndex,
        lambda x: Index(x, dtype=object),
    ],
)
def test_union_with_duplicate_index_not_subset_and_non_monotonic(cls):
    # GH#36289
<<<<<<< HEAD
    a = cls([1, 0, 0, 2])
    b = cls([0, 1])
=======
    a = cls([1, 0, 2])
    b = cls([0, 0, 1])
>>>>>>> 84d9c5ed
    expected = cls([0, 0, 1, 2])

    result = a.union(b)
    tm.assert_index_equal(result, expected)

<<<<<<< HEAD
    result = a.union(b)
=======
    result = b.union(a)
>>>>>>> 84d9c5ed
    tm.assert_index_equal(result, expected)


class TestSetOpsUnsorted:
    # These may eventually belong in a dtype-specific test_setops, or
    #  parametrized over a more general fixture
    def test_intersect_str_dates(self):
        dt_dates = [datetime(2012, 2, 9), datetime(2012, 2, 22)]

        index1 = Index(dt_dates, dtype=object)
        index2 = Index(["aa"], dtype=object)
        result = index2.intersection(index1)

        expected = Index([], dtype=object)
        tm.assert_index_equal(result, expected)

    @pytest.mark.parametrize("index", ["string"], indirect=True)
    def test_intersection(self, index, sort):
        first = index[:20]
        second = index[:10]
        intersect = first.intersection(second, sort=sort)
        if sort is None:
            tm.assert_index_equal(intersect, second.sort_values())
        assert tm.equalContents(intersect, second)

        # Corner cases
        inter = first.intersection(first, sort=sort)
        assert inter is first

    @pytest.mark.parametrize(
        "index2,keeps_name",
        [
            (Index([3, 4, 5, 6, 7], name="index"), True),  # preserve same name
            (Index([3, 4, 5, 6, 7], name="other"), False),  # drop diff names
            (Index([3, 4, 5, 6, 7]), False),
        ],
    )
    def test_intersection_name_preservation(self, index2, keeps_name, sort):
        index1 = Index([1, 2, 3, 4, 5], name="index")
        expected = Index([3, 4, 5])
        result = index1.intersection(index2, sort)

        if keeps_name:
            expected.name = "index"

        assert result.name == expected.name
        tm.assert_index_equal(result, expected)

    @pytest.mark.parametrize("index", ["string"], indirect=True)
    @pytest.mark.parametrize(
        "first_name,second_name,expected_name",
        [("A", "A", "A"), ("A", "B", None), (None, "B", None)],
    )
    def test_intersection_name_preservation2(
        self, index, first_name, second_name, expected_name, sort
    ):
        first = index[5:20]
        second = index[:10]
        first.name = first_name
        second.name = second_name
        intersect = first.intersection(second, sort=sort)
        assert intersect.name == expected_name

    def test_chained_union(self, sort):
        # Chained unions handles names correctly
        i1 = Index([1, 2], name="i1")
        i2 = Index([5, 6], name="i2")
        i3 = Index([3, 4], name="i3")
        union = i1.union(i2.union(i3, sort=sort), sort=sort)
        expected = i1.union(i2, sort=sort).union(i3, sort=sort)
        tm.assert_index_equal(union, expected)

        j1 = Index([1, 2], name="j1")
        j2 = Index([], name="j2")
        j3 = Index([], name="j3")
        union = j1.union(j2.union(j3, sort=sort), sort=sort)
        expected = j1.union(j2, sort=sort).union(j3, sort=sort)
        tm.assert_index_equal(union, expected)

    @pytest.mark.parametrize("index", ["string"], indirect=True)
    def test_union(self, index, sort):
        first = index[5:20]
        second = index[:10]
        everything = index[:20]

        union = first.union(second, sort=sort)
        if sort is None:
            tm.assert_index_equal(union, everything.sort_values())
        assert tm.equalContents(union, everything)

    @pytest.mark.parametrize("klass", [np.array, Series, list])
    @pytest.mark.parametrize("index", ["string"], indirect=True)
    def test_union_from_iterables(self, index, klass, sort):
        # GH#10149
        first = index[5:20]
        second = index[:10]
        everything = index[:20]

        case = klass(second.values)
        result = first.union(case, sort=sort)
        if sort is None:
            tm.assert_index_equal(result, everything.sort_values())
        assert tm.equalContents(result, everything)

    @pytest.mark.parametrize("index", ["string"], indirect=True)
    def test_union_identity(self, index, sort):
        first = index[5:20]

        union = first.union(first, sort=sort)
        # i.e. identity is not preserved when sort is True
        assert (union is first) is (not sort)

        # This should no longer be the same object, since [] is not consistent,
        # both objects will be recast to dtype('O')
        union = first.union([], sort=sort)
        assert (union is first) is (not sort)

        union = Index([]).union(first, sort=sort)
        assert (union is first) is (not sort)

    @pytest.mark.parametrize("index", ["string"], indirect=True)
    @pytest.mark.parametrize("second_name,expected", [(None, None), ("name", "name")])
    def test_difference_name_preservation(self, index, second_name, expected, sort):
        first = index[5:20]
        second = index[:10]
        answer = index[10:20]

        first.name = "name"
        second.name = second_name
        result = first.difference(second, sort=sort)

        assert tm.equalContents(result, answer)

        if expected is None:
            assert result.name is None
        else:
            assert result.name == expected

    def test_difference_empty_arg(self, index, sort):
        first = index[5:20]
        first.name = "name"
        result = first.difference([], sort)

        tm.assert_index_equal(result, first)

    @pytest.mark.parametrize("index", ["string"], indirect=True)
    def test_difference_identity(self, index, sort):
        first = index[5:20]
        first.name = "name"
        result = first.difference(first, sort)

        assert len(result) == 0
        assert result.name == first.name

    @pytest.mark.parametrize("index", ["string"], indirect=True)
    def test_difference_sort(self, index, sort):
        first = index[5:20]
        second = index[:10]

        result = first.difference(second, sort)
        expected = index[10:20]

        if sort is None:
            expected = expected.sort_values()

        tm.assert_index_equal(result, expected)

    @pytest.mark.parametrize("opname", ["difference", "symmetric_difference"])
    def test_difference_incomparable(self, opname):
        a = Index([3, Timestamp("2000"), 1])
        b = Index([2, Timestamp("1999"), 1])
        op = operator.methodcaller(opname, b)

        with tm.assert_produces_warning(RuntimeWarning):
            # sort=None, the default
            result = op(a)
        expected = Index([3, Timestamp("2000"), 2, Timestamp("1999")])
        if opname == "difference":
            expected = expected[:2]
        tm.assert_index_equal(result, expected)

        # sort=False
        op = operator.methodcaller(opname, b, sort=False)
        result = op(a)
        tm.assert_index_equal(result, expected)

    @pytest.mark.xfail(reason="Not implemented")
    @pytest.mark.parametrize("opname", ["difference", "symmetric_difference"])
    def test_difference_incomparable_true(self, opname):
        # TODO: decide on True behaviour
        # # sort=True, raises
        a = Index([3, Timestamp("2000"), 1])
        b = Index([2, Timestamp("1999"), 1])
        op = operator.methodcaller(opname, b, sort=True)

        with pytest.raises(TypeError, match="Cannot compare"):
            op(a)

    def test_symmetric_difference_mi(self, sort):
        index1 = MultiIndex.from_tuples(zip(["foo", "bar", "baz"], [1, 2, 3]))
        index2 = MultiIndex.from_tuples([("foo", 1), ("bar", 3)])
        result = index1.symmetric_difference(index2, sort=sort)
        expected = MultiIndex.from_tuples([("bar", 2), ("baz", 3), ("bar", 3)])
        if sort is None:
            expected = expected.sort_values()
        tm.assert_index_equal(result, expected)
        assert tm.equalContents(result, expected)

    @pytest.mark.parametrize(
        "index2,expected",
        [
            (Index([0, 1, np.nan]), Index([2.0, 3.0, 0.0])),
            (Index([0, 1]), Index([np.nan, 2.0, 3.0, 0.0])),
        ],
    )
    def test_symmetric_difference_missing(self, index2, expected, sort):
        # GH#13514 change: {nan} - {nan} == {}
        # (GH#6444, sorting of nans, is no longer an issue)
        index1 = Index([1, np.nan, 2, 3])

        result = index1.symmetric_difference(index2, sort=sort)
        if sort is None:
            expected = expected.sort_values()
        tm.assert_index_equal(result, expected)

    def test_symmetric_difference_non_index(self, sort):
        index1 = Index([1, 2, 3, 4], name="index1")
        index2 = np.array([2, 3, 4, 5])
        expected = Index([1, 5])
        result = index1.symmetric_difference(index2, sort=sort)
        assert tm.equalContents(result, expected)
        assert result.name == "index1"

        result = index1.symmetric_difference(index2, result_name="new_name", sort=sort)
        assert tm.equalContents(result, expected)
        assert result.name == "new_name"<|MERGE_RESOLUTION|>--- conflicted
+++ resolved
@@ -591,23 +591,14 @@
 )
 def test_union_with_duplicate_index_not_subset_and_non_monotonic(cls):
     # GH#36289
-<<<<<<< HEAD
-    a = cls([1, 0, 0, 2])
-    b = cls([0, 1])
-=======
     a = cls([1, 0, 2])
     b = cls([0, 0, 1])
->>>>>>> 84d9c5ed
     expected = cls([0, 0, 1, 2])
 
     result = a.union(b)
     tm.assert_index_equal(result, expected)
 
-<<<<<<< HEAD
-    result = a.union(b)
-=======
     result = b.union(a)
->>>>>>> 84d9c5ed
     tm.assert_index_equal(result, expected)
 
 
