--- conflicted
+++ resolved
@@ -63,17 +63,10 @@
 
 
 def test_union_same_types(index):
-<<<<<<< HEAD
     # mixed int string
     if index.equals(pd.Index([0, "a", 1, "b", 2, "c"])):
         index = index.astype(str)
 
-=======
-    if index.inferred_type in ["mixed", "mixed-integer"]:
-        pytest.skip("Mixed-type Index not orderable; union fails")
-    # Union with a non-unique, non-monotonic index raises error
-    # Only needed for bool index factory
->>>>>>> 03c3b0a2
     idx1 = index.sort_values()
     idx2 = index.sort_values()
     assert idx1.union(idx2, sort=False).dtype == idx1.dtype
@@ -317,15 +310,8 @@
             # index fixture has e.g. an index of bools that does not satisfy this,
             #  another with [0, 0, 1, 1, 2, 2]
             pytest.skip("Index values no not satisfy test condition.")
-<<<<<<< HEAD
         if index.equals(pd.Index([0, "a", 1, "b", 2, "c"])):
             index = index.astype(str)
-=======
-        if index.inferred_type == "mixed" or index.inferred_type == "mixed-integer":
-            pytest.skip("Mixed-type Index not orderable; symmetric_difference fails")
-
-
->>>>>>> 03c3b0a2
         first = index[1:]
         second = index[:-1]
         answer = index[[0, -1]]
