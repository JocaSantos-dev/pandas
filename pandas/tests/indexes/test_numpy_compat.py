import numpy as np
import pytest

from pandas import (
    CategoricalIndex,
    DatetimeIndex,
    Index,
    PeriodIndex,
    TimedeltaIndex,
    isna,
)
import pandas._testing as tm
from pandas.core.api import (
    Float64Index,
    NumericIndex,
)
from pandas.core.arrays import BooleanArray
from pandas.core.indexes.datetimelike import DatetimeIndexOpsMixin


@pytest.mark.parametrize(
    "func",
    [
        np.exp,
        np.exp2,
        np.expm1,
        np.log,
        np.log2,
        np.log10,
        np.log1p,
        np.sqrt,
        np.sin,
        np.cos,
        np.tan,
        np.arcsin,
        np.arccos,
        np.arctan,
        np.sinh,
        np.cosh,
        np.tanh,
        np.arcsinh,
        np.arccosh,
        np.arctanh,
        np.deg2rad,
        np.rad2deg,
    ],
    ids=lambda x: x.__name__,
)
def test_numpy_ufuncs_basic(index, func):
    # test ufuncs of numpy, see:
    # https://numpy.org/doc/stable/reference/ufuncs.html

    if isinstance(index, DatetimeIndexOpsMixin):
        with tm.external_error_raised((TypeError, AttributeError)):
            with np.errstate(all="ignore"):
                func(index)
<<<<<<< HEAD
    elif isinstance(index, NumericIndex) or index.dtype == bool:
=======
    elif isinstance(index, NumericIndex) or (
        not isinstance(index.dtype, np.dtype) and index.dtype._is_numeric
    ):
>>>>>>> 9a4fcea8
        # coerces to float (e.g. np.sin)
        with np.errstate(all="ignore"):
            result = func(index)
            exp = Index(func(index.values), name=index.name)

        tm.assert_index_equal(result, exp)
        if type(index) is not Index:
            # i.e NumericIndex
            assert isinstance(result, Float64Index)
        else:
            # e.g. np.exp with Int64 -> Float64
            assert type(result) is Index
    else:
        # raise AttributeError or TypeError
        if len(index) == 0:
            pass
        else:
            with tm.external_error_raised((TypeError, AttributeError)):
                with np.errstate(all="ignore"):
                    func(index)


@pytest.mark.parametrize(
    "func", [np.isfinite, np.isinf, np.isnan, np.signbit], ids=lambda x: x.__name__
)
def test_numpy_ufuncs_other(index, func, request):
    # test ufuncs of numpy, see:
    # https://numpy.org/doc/stable/reference/ufuncs.html
    if isinstance(index, (DatetimeIndex, TimedeltaIndex)):

        if func in (np.isfinite, np.isinf, np.isnan):
            # numpy 1.18 changed isinf and isnan to not raise on dt64/td64
            result = func(index)
            assert isinstance(result, np.ndarray)
        else:
            with tm.external_error_raised(TypeError):
                func(index)

    elif isinstance(index, PeriodIndex):
        with tm.external_error_raised(TypeError):
            func(index)

<<<<<<< HEAD
    elif isinstance(index, NumericIndex) or index.dtype == bool:
=======
    elif isinstance(index, NumericIndex) or (
        not isinstance(index.dtype, np.dtype) and index.dtype._is_numeric
    ):
>>>>>>> 9a4fcea8
        # Results in bool array
        result = func(index)
        if not isinstance(index.dtype, np.dtype):
            # e.g. Int64 we expect to get BooleanArray back
            assert isinstance(result, BooleanArray)
        else:
            assert isinstance(result, np.ndarray)
        assert not isinstance(result, Index)
    else:
        if len(index) == 0:
            pass
        else:
            with tm.external_error_raised(TypeError):
                func(index)


@pytest.mark.parametrize("func", [np.maximum, np.minimum])
def test_numpy_ufuncs_reductions(index, func, request):
    # TODO: overlap with tests.series.test_ufunc.test_reductions
    if len(index) == 0:
        return

    if repr(index.dtype) == "string[pyarrow]":
        mark = pytest.mark.xfail(reason="ArrowStringArray has no min/max")
        request.node.add_marker(mark)

    if isinstance(index, CategoricalIndex) and index.dtype.ordered is False:
        with pytest.raises(TypeError, match="is not ordered for"):
            func.reduce(index)
        return
    else:
        result = func.reduce(index)

    if func is np.maximum:
        expected = index.max(skipna=False)
    else:
        expected = index.min(skipna=False)
        # TODO: do we have cases both with and without NAs?

    assert type(result) is type(expected)
    if isna(result):
        assert isna(expected)
    else:
        assert result == expected<|MERGE_RESOLUTION|>--- conflicted
+++ resolved
@@ -54,20 +54,18 @@
         with tm.external_error_raised((TypeError, AttributeError)):
             with np.errstate(all="ignore"):
                 func(index)
-<<<<<<< HEAD
-    elif isinstance(index, NumericIndex) or index.dtype == bool:
-=======
-    elif isinstance(index, NumericIndex) or (
-        not isinstance(index.dtype, np.dtype) and index.dtype._is_numeric
+    elif (
+        isinstance(index, NumericIndex)
+        or (not isinstance(index.dtype, np.dtype) and index.dtype._is_numeric)
+        or index.dtype == bool
     ):
->>>>>>> 9a4fcea8
         # coerces to float (e.g. np.sin)
         with np.errstate(all="ignore"):
             result = func(index)
             exp = Index(func(index.values), name=index.name)
 
         tm.assert_index_equal(result, exp)
-        if type(index) is not Index:
+        if type(index) is not Index or index.dtype == bool:
             # i.e NumericIndex
             assert isinstance(result, Float64Index)
         else:
@@ -103,13 +101,11 @@
         with tm.external_error_raised(TypeError):
             func(index)
 
-<<<<<<< HEAD
-    elif isinstance(index, NumericIndex) or index.dtype == bool:
-=======
-    elif isinstance(index, NumericIndex) or (
-        not isinstance(index.dtype, np.dtype) and index.dtype._is_numeric
+    elif (
+        isinstance(index, NumericIndex)
+        or (not isinstance(index.dtype, np.dtype) and index.dtype._is_numeric)
+        or index.dtype == bool
     ):
->>>>>>> 9a4fcea8
         # Results in bool array
         result = func(index)
         if not isinstance(index.dtype, np.dtype):
