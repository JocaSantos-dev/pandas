--- conflicted
+++ resolved
@@ -11,11 +11,6 @@
     PeriodIndex,
     TimedeltaIndex,
     UInt64Index,
-<<<<<<< HEAD
-    np_version_under1p17,
-    np_version_under1p18,
-=======
->>>>>>> 7d162244
 )
 import pandas._testing as tm
 from pandas.core.indexes.datetimelike import DatetimeIndexOpsMixin
