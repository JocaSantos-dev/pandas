--- conflicted
+++ resolved
@@ -68,13 +68,8 @@
     @pytest.mark.parametrize(
         "index",
         [
-<<<<<<< HEAD
-            tm.makeStringIndex(10),
             Index(list("ab") * 5, dtype="category"),
-=======
             Index([str(i) for i in range(10)]),
-            tm.makeCategoricalIndex(10),
->>>>>>> a38ecd5b
             Index(["foo", "bar", "baz"] * 2),
             tm.makeDateIndex(10),
             tm.makePeriodIndex(10),
