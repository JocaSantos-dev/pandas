--- conflicted
+++ resolved
@@ -1814,15 +1814,12 @@
         expected = Series(True, index=[0], dtype="bool")
         tm.assert_series_equal(result, expected)
 
-<<<<<<< HEAD
-=======
     @pytest.mark.filterwarnings(
         "ignore:elementwise comparison failed:DeprecationWarning"
     )
     @pytest.mark.xfail(
         np_version_under1p20, reason="np.array([td64nat, float, float]) raises"
     )
->>>>>>> 745d24f6
     @pytest.mark.parametrize("func", [Series, DataFrame, Index, pd.array])
     def test_constructor_mismatched_null_nullable_dtype(
         self, func, any_numeric_ea_dtype
@@ -1831,19 +1828,12 @@
         msg = "|".join(
             [
                 "cannot safely cast non-equivalent object",
-<<<<<<< HEAD
-                r"int\(\) argument must be a string, a bytes-like object or a number",
-                r"Cannot cast array data from dtype\('O'\) to dtype\('float64'\) "
-                "according to the rule 'safe'",
-                "object cannot be converted to a FloatingDtype",
-=======
                 r"int\(\) argument must be a string, a bytes-like object "
                 "or a (real )?number",
                 r"Cannot cast array data from dtype\('O'\) to dtype\('float64'\) "
                 "according to the rule 'safe'",
                 "object cannot be converted to a FloatingDtype",
                 "'values' contains non-numeric NA",
->>>>>>> 745d24f6
             ]
         )
 
