import numpy as np
import pytest

import pandas as pd
from pandas import Categorical, Series, date_range, isna
import pandas._testing as tm


def test_reindex(datetime_series, string_series):
    identity = string_series.reindex(string_series.index)

    # __array_interface__ is not defined for older numpies
    # and on some pythons
    try:
        assert np.may_share_memory(string_series.index, identity.index)
    except AttributeError:
        pass

    assert identity.index.is_(string_series.index)
    assert identity.index.identical(string_series.index)

    subIndex = string_series.index[10:20]
    subSeries = string_series.reindex(subIndex)

    for idx, val in subSeries.items():
        assert val == string_series[idx]

    subIndex2 = datetime_series.index[10:20]
    subTS = datetime_series.reindex(subIndex2)

    for idx, val in subTS.items():
        assert val == datetime_series[idx]
    stuffSeries = datetime_series.reindex(subIndex)

    assert np.isnan(stuffSeries).all()

    # This is extremely important for the Cython code to not screw up
    nonContigIndex = datetime_series.index[::2]
    subNonContig = datetime_series.reindex(nonContigIndex)
    for idx, val in subNonContig.items():
        assert val == datetime_series[idx]

    # return a copy the same index here
    result = datetime_series.reindex()
    assert not (result is datetime_series)


def test_reindex_nan():
    ts = Series([2, 3, 5, 7], index=[1, 4, np.nan, 8])

    i, j = [np.nan, 1, np.nan, 8, 4, np.nan], [2, 0, 2, 3, 1, 2]
    tm.assert_series_equal(ts.reindex(i), ts.iloc[j])

    ts.index = ts.index.astype("object")

    # reindex coerces index.dtype to float, loc/iloc doesn't
    tm.assert_series_equal(ts.reindex(i), ts.iloc[j], check_index_type=False)


def test_reindex_series_add_nat():
    rng = date_range("1/1/2000 00:00:00", periods=10, freq="10s")
    series = Series(rng)

    result = series.reindex(range(15))
    assert np.issubdtype(result.dtype, np.dtype("M8[ns]"))

    mask = result.isna()
    assert mask[-5:].all()
    assert not mask[:-5].any()


def test_reindex_with_datetimes():
    rng = date_range("1/1/2000", periods=20)
    ts = Series(np.random.randn(20), index=rng)

    result = ts.reindex(list(ts.index[5:10]))
    expected = ts[5:10]
    tm.assert_series_equal(result, expected)

    result = ts[list(ts.index[5:10])]
    tm.assert_series_equal(result, expected)


def test_reindex_corner(datetime_series):
    # (don't forget to fix this) I think it's fixed
    empty = Series(dtype=object)
    empty.reindex(datetime_series.index, method="pad")  # it works

    # corner case: pad empty series
    reindexed = empty.reindex(datetime_series.index, method="pad")

    # pass non-Index
    reindexed = datetime_series.reindex(list(datetime_series.index))
    tm.assert_series_equal(datetime_series, reindexed)

    # bad fill method
    ts = datetime_series[::2]
    msg = (
        r"Invalid fill method\. Expecting pad \(ffill\), backfill "
        r"\(bfill\) or nearest\. Got foo"
    )
    with pytest.raises(ValueError, match=msg):
        ts.reindex(datetime_series.index, method="foo")


def test_reindex_pad():
    s = Series(np.arange(10), dtype="int64")
    s2 = s[::2]

    reindexed = s2.reindex(s.index, method="pad")
    reindexed2 = s2.reindex(s.index, method="ffill")
    tm.assert_series_equal(reindexed, reindexed2)

    expected = Series([0, 0, 2, 2, 4, 4, 6, 6, 8, 8], index=np.arange(10))
    tm.assert_series_equal(reindexed, expected)

    # GH4604
    s = Series([1, 2, 3, 4, 5], index=["a", "b", "c", "d", "e"])
    new_index = ["a", "g", "c", "f"]
    expected = Series([1, 1, 3, 3], index=new_index)

    # this changes dtype because the ffill happens after
    result = s.reindex(new_index).ffill()
    tm.assert_series_equal(result, expected.astype("float64"))

    result = s.reindex(new_index).ffill(downcast="infer")
    tm.assert_series_equal(result, expected)

    expected = Series([1, 5, 3, 5], index=new_index)
    result = s.reindex(new_index, method="ffill")
    tm.assert_series_equal(result, expected)

    # inference of new dtype
    s = Series([True, False, False, True], index=list("abcd"))
    new_index = "agc"
    result = s.reindex(list(new_index)).ffill()
    expected = Series([True, True, False], index=list(new_index))
    tm.assert_series_equal(result, expected)

    # GH4618 shifted series downcasting
    s = Series(False, index=range(0, 5))
    result = s.shift(1).fillna(method="bfill")
    expected = Series(False, index=range(0, 5))
    tm.assert_series_equal(result, expected)


def test_reindex_nearest():
    s = Series(np.arange(10, dtype="int64"))
    target = [0.1, 0.9, 1.5, 2.0]
    result = s.reindex(target, method="nearest")
    expected = Series(np.around(target).astype("int64"), target)
    tm.assert_series_equal(expected, result)

    result = s.reindex(target, method="nearest", tolerance=0.2)
    expected = Series([0, 1, np.nan, 2], target)
    tm.assert_series_equal(expected, result)

    result = s.reindex(target, method="nearest", tolerance=[0.3, 0.01, 0.4, 3])
    expected = Series([0, np.nan, np.nan, 2], target)
    tm.assert_series_equal(expected, result)


def test_reindex_backfill():
    pass


def test_reindex_int(datetime_series):
    ts = datetime_series[::2]
    int_ts = Series(np.zeros(len(ts), dtype=int), index=ts.index)

    # this should work fine
    reindexed_int = int_ts.reindex(datetime_series.index)

    # if NaNs introduced
    assert reindexed_int.dtype == np.float_

    # NO NaNs introduced
    reindexed_int = int_ts.reindex(int_ts.index[::2])
    assert reindexed_int.dtype == np.int_


def test_reindex_bool(datetime_series):
    # A series other than float, int, string, or object
    ts = datetime_series[::2]
    bool_ts = Series(np.zeros(len(ts), dtype=bool), index=ts.index)

    # this should work fine
    reindexed_bool = bool_ts.reindex(datetime_series.index)

    # if NaNs introduced
    assert reindexed_bool.dtype == np.object_

    # NO NaNs introduced
    reindexed_bool = bool_ts.reindex(bool_ts.index[::2])
    assert reindexed_bool.dtype == np.bool_


def test_reindex_bool_pad(datetime_series):
    # fail
    ts = datetime_series[5:]
    bool_ts = Series(np.zeros(len(ts), dtype=bool), index=ts.index)
    filled_bool = bool_ts.reindex(datetime_series.index, method="pad")
    assert isna(filled_bool[:5]).all()


def test_reindex_categorical():
    index = date_range("20000101", periods=3)

    # reindexing to an invalid Categorical
    s = Series(["a", "b", "c"], dtype="category")
    result = s.reindex(index)
    expected = Series(
        Categorical(values=[np.nan, np.nan, np.nan], categories=["a", "b", "c"])
    )
    expected.index = index
    tm.assert_series_equal(result, expected)

    # partial reindexing
    expected = Series(Categorical(values=["b", "c"], categories=["a", "b", "c"]))
    expected.index = [1, 2]
    result = s.reindex([1, 2])
    tm.assert_series_equal(result, expected)

    expected = Series(Categorical(values=["c", np.nan], categories=["a", "b", "c"]))
    expected.index = [2, 3]
    result = s.reindex([2, 3])
    tm.assert_series_equal(result, expected)


def test_reindex_fill_value():
    # -----------------------------------------------------------
    # floats
    floats = Series([1.0, 2.0, 3.0])
    result = floats.reindex([1, 2, 3])
    expected = Series([2.0, 3.0, np.nan], index=[1, 2, 3])
    tm.assert_series_equal(result, expected)

    result = floats.reindex([1, 2, 3], fill_value=0)
    expected = Series([2.0, 3.0, 0], index=[1, 2, 3])
    tm.assert_series_equal(result, expected)

    # -----------------------------------------------------------
    # ints
    ints = Series([1, 2, 3])

    result = ints.reindex([1, 2, 3])
    expected = Series([2.0, 3.0, np.nan], index=[1, 2, 3])
    tm.assert_series_equal(result, expected)

    # don't upcast
    result = ints.reindex([1, 2, 3], fill_value=0)
    expected = Series([2, 3, 0], index=[1, 2, 3])
    assert issubclass(result.dtype.type, np.integer)
    tm.assert_series_equal(result, expected)

    # -----------------------------------------------------------
    # objects
    objects = Series([1, 2, 3], dtype=object)

    result = objects.reindex([1, 2, 3])
    expected = Series([2, 3, np.nan], index=[1, 2, 3], dtype=object)
    tm.assert_series_equal(result, expected)

    result = objects.reindex([1, 2, 3], fill_value="foo")
    expected = Series([2, 3, "foo"], index=[1, 2, 3], dtype=object)
    tm.assert_series_equal(result, expected)

    # ------------------------------------------------------------
    # bools
    bools = Series([True, False, True])

    result = bools.reindex([1, 2, 3])
    expected = Series([False, True, np.nan], index=[1, 2, 3], dtype=object)
    tm.assert_series_equal(result, expected)

    result = bools.reindex([1, 2, 3], fill_value=False)
    expected = Series([False, True, False], index=[1, 2, 3])
    tm.assert_series_equal(result, expected)


def test_reindex_datetimeindexes_tz_naive_and_aware():
    # GH 8306
    idx = date_range("20131101", tz="America/Chicago", periods=7)
    newidx = date_range("20131103", periods=10, freq="H")
    s = Series(range(7), index=idx)
    with pytest.raises(TypeError):
        s.reindex(newidx, method="ffill")


def test_reindex_empty_series_tz_dtype():
    # GH 20869
    result = Series(dtype="datetime64[ns, UTC]").reindex([0, 1])
    expected = Series([pd.NaT] * 2, dtype="datetime64[ns, UTC]")
<<<<<<< HEAD
    tm.assert_equal(result, expected)


def test_rename():
    # GH 17407
    s = Series(range(1, 6), index=pd.Index(range(2, 7), name="IntIndex"))
    result = s.rename(str)
    expected = s.rename(lambda i: str(i))
    tm.assert_series_equal(result, expected)

    assert result.name == expected.name


@pytest.mark.parametrize(
    "data, index, drop_labels, axis, expected_data, expected_index",
    [
        # Unique Index
        ([1, 2], ["one", "two"], ["two"], 0, [1], ["one"]),
        ([1, 2], ["one", "two"], ["two"], "rows", [1], ["one"]),
        ([1, 1, 2], ["one", "two", "one"], ["two"], 0, [1, 2], ["one", "one"]),
        # GH 5248 Non-Unique Index
        ([1, 1, 2], ["one", "two", "one"], "two", 0, [1, 2], ["one", "one"]),
        ([1, 1, 2], ["one", "two", "one"], ["one"], 0, [1], ["two"]),
        ([1, 1, 2], ["one", "two", "one"], "one", 0, [1], ["two"]),
    ],
)
def test_drop_unique_and_non_unique_index(
    data, index, axis, drop_labels, expected_data, expected_index
):

    s = Series(data=data, index=index)
    result = s.drop(drop_labels, axis=axis)
    expected = Series(data=expected_data, index=expected_index)
    tm.assert_series_equal(result, expected)


@pytest.mark.parametrize(
    "data, index, drop_labels, axis, error_type, error_desc",
    [
        # single string/tuple-like
        (range(3), list("abc"), "bc", 0, KeyError, "not found in axis"),
        # bad axis
        (range(3), list("abc"), ("a",), 0, KeyError, "not found in axis"),
        (range(3), list("abc"), "one", "columns", ValueError, "No axis named columns"),
    ],
)
def test_drop_exception_raised(data, index, drop_labels, axis, error_type, error_desc):
    ser = Series(data, index=index)
    with pytest.raises(error_type, match=error_desc):
        ser.drop(drop_labels, axis=axis)


def test_drop_with_ignore_errors():
    # errors='ignore'
    s = Series(range(3), index=list("abc"))
    result = s.drop("bc", errors="ignore")
    tm.assert_series_equal(result, s)
    result = s.drop(["a", "d"], errors="ignore")
    expected = s.iloc[1:]
    tm.assert_series_equal(result, expected)

    # GH 8522
    s = Series([2, 3], index=[True, False])
    assert s.index.is_object()
    result = s.drop(True)
    expected = Series([3], index=[False])
    tm.assert_series_equal(result, expected)


@pytest.mark.parametrize("index", [[1, 2, 3], [1, 1, 3]])
@pytest.mark.parametrize("drop_labels", [[], [1], [3]])
def test_drop_empty_list(index, drop_labels):
    # GH 21494
    expected_index = [i for i in index if i not in drop_labels]
    series = pd.Series(index=index, dtype=object).drop(drop_labels)
    expected = pd.Series(index=expected_index, dtype=object)
    tm.assert_series_equal(series, expected)


@pytest.mark.parametrize(
    "data, index, drop_labels",
    [
        (None, [1, 2, 3], [1, 4]),
        (None, [1, 2, 2], [1, 4]),
        ([2, 3], [0, 1], [False, True]),
    ],
)
def test_drop_non_empty_list(data, index, drop_labels):
    # GH 21494 and GH 16877
    dtype = object if data is None else None
    ser = pd.Series(data=data, index=index, dtype=dtype)
    with pytest.raises(KeyError, match="not found in axis"):
        ser.drop(drop_labels)
=======
    tm.assert_equal(result, expected)
>>>>>>> 06f4c902
<|MERGE_RESOLUTION|>--- conflicted
+++ resolved
@@ -291,100 +291,4 @@
     # GH 20869
     result = Series(dtype="datetime64[ns, UTC]").reindex([0, 1])
     expected = Series([pd.NaT] * 2, dtype="datetime64[ns, UTC]")
-<<<<<<< HEAD
-    tm.assert_equal(result, expected)
-
-
-def test_rename():
-    # GH 17407
-    s = Series(range(1, 6), index=pd.Index(range(2, 7), name="IntIndex"))
-    result = s.rename(str)
-    expected = s.rename(lambda i: str(i))
-    tm.assert_series_equal(result, expected)
-
-    assert result.name == expected.name
-
-
-@pytest.mark.parametrize(
-    "data, index, drop_labels, axis, expected_data, expected_index",
-    [
-        # Unique Index
-        ([1, 2], ["one", "two"], ["two"], 0, [1], ["one"]),
-        ([1, 2], ["one", "two"], ["two"], "rows", [1], ["one"]),
-        ([1, 1, 2], ["one", "two", "one"], ["two"], 0, [1, 2], ["one", "one"]),
-        # GH 5248 Non-Unique Index
-        ([1, 1, 2], ["one", "two", "one"], "two", 0, [1, 2], ["one", "one"]),
-        ([1, 1, 2], ["one", "two", "one"], ["one"], 0, [1], ["two"]),
-        ([1, 1, 2], ["one", "two", "one"], "one", 0, [1], ["two"]),
-    ],
-)
-def test_drop_unique_and_non_unique_index(
-    data, index, axis, drop_labels, expected_data, expected_index
-):
-
-    s = Series(data=data, index=index)
-    result = s.drop(drop_labels, axis=axis)
-    expected = Series(data=expected_data, index=expected_index)
-    tm.assert_series_equal(result, expected)
-
-
-@pytest.mark.parametrize(
-    "data, index, drop_labels, axis, error_type, error_desc",
-    [
-        # single string/tuple-like
-        (range(3), list("abc"), "bc", 0, KeyError, "not found in axis"),
-        # bad axis
-        (range(3), list("abc"), ("a",), 0, KeyError, "not found in axis"),
-        (range(3), list("abc"), "one", "columns", ValueError, "No axis named columns"),
-    ],
-)
-def test_drop_exception_raised(data, index, drop_labels, axis, error_type, error_desc):
-    ser = Series(data, index=index)
-    with pytest.raises(error_type, match=error_desc):
-        ser.drop(drop_labels, axis=axis)
-
-
-def test_drop_with_ignore_errors():
-    # errors='ignore'
-    s = Series(range(3), index=list("abc"))
-    result = s.drop("bc", errors="ignore")
-    tm.assert_series_equal(result, s)
-    result = s.drop(["a", "d"], errors="ignore")
-    expected = s.iloc[1:]
-    tm.assert_series_equal(result, expected)
-
-    # GH 8522
-    s = Series([2, 3], index=[True, False])
-    assert s.index.is_object()
-    result = s.drop(True)
-    expected = Series([3], index=[False])
-    tm.assert_series_equal(result, expected)
-
-
-@pytest.mark.parametrize("index", [[1, 2, 3], [1, 1, 3]])
-@pytest.mark.parametrize("drop_labels", [[], [1], [3]])
-def test_drop_empty_list(index, drop_labels):
-    # GH 21494
-    expected_index = [i for i in index if i not in drop_labels]
-    series = pd.Series(index=index, dtype=object).drop(drop_labels)
-    expected = pd.Series(index=expected_index, dtype=object)
-    tm.assert_series_equal(series, expected)
-
-
-@pytest.mark.parametrize(
-    "data, index, drop_labels",
-    [
-        (None, [1, 2, 3], [1, 4]),
-        (None, [1, 2, 2], [1, 4]),
-        ([2, 3], [0, 1], [False, True]),
-    ],
-)
-def test_drop_non_empty_list(data, index, drop_labels):
-    # GH 21494 and GH 16877
-    dtype = object if data is None else None
-    ser = pd.Series(data=data, index=index, dtype=dtype)
-    with pytest.raises(KeyError, match="not found in axis"):
-        ser.drop(drop_labels)
-=======
-    tm.assert_equal(result, expected)
->>>>>>> 06f4c902
+    tm.assert_equal(result, expected)