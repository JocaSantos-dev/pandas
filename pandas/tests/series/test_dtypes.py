import numpy as np
import pytest

from pandas.core.dtypes.dtypes import CategoricalDtype

import pandas as pd
from pandas import Categorical, DataFrame, Series
import pandas._testing as tm


class TestSeriesDtypes:
    def test_dtype(self, datetime_series):

        assert datetime_series.dtype == np.dtype("float64")
        assert datetime_series.dtypes == np.dtype("float64")

    def test_astype_from_categorical(self):
        items = ["a", "b", "c", "a"]
        s = Series(items)
        exp = Series(Categorical(items))
        res = s.astype("category")
        tm.assert_series_equal(res, exp)

        items = [1, 2, 3, 1]
        s = Series(items)
        exp = Series(Categorical(items))
        res = s.astype("category")
        tm.assert_series_equal(res, exp)

        df = DataFrame({"cats": [1, 2, 3, 4, 5, 6], "vals": [1, 2, 3, 4, 5, 6]})
        cats = Categorical([1, 2, 3, 4, 5, 6])
        exp_df = DataFrame({"cats": cats, "vals": [1, 2, 3, 4, 5, 6]})
        df["cats"] = df["cats"].astype("category")
        tm.assert_frame_equal(exp_df, df)

        df = DataFrame(
            {"cats": ["a", "b", "b", "a", "a", "d"], "vals": [1, 2, 3, 4, 5, 6]}
        )
        cats = Categorical(["a", "b", "b", "a", "a", "d"])
        exp_df = DataFrame({"cats": cats, "vals": [1, 2, 3, 4, 5, 6]})
        df["cats"] = df["cats"].astype("category")
        tm.assert_frame_equal(exp_df, df)

        # with keywords
        lst = ["a", "b", "c", "a"]
        s = Series(lst)
        exp = Series(Categorical(lst, ordered=True))
        res = s.astype(CategoricalDtype(None, ordered=True))
        tm.assert_series_equal(res, exp)

        exp = Series(Categorical(lst, categories=list("abcdef"), ordered=True))
        res = s.astype(CategoricalDtype(list("abcdef"), ordered=True))
        tm.assert_series_equal(res, exp)

    def test_astype_categorical_to_other(self):
        cat = Categorical([f"{i} - {i + 499}" for i in range(0, 10000, 500)])
        ser = Series(np.random.RandomState(0).randint(0, 10000, 100)).sort_values()
        ser = pd.cut(ser, range(0, 10500, 500), right=False, labels=cat)

        expected = ser
        tm.assert_series_equal(ser.astype("category"), expected)
        tm.assert_series_equal(ser.astype(CategoricalDtype()), expected)
        msg = r"Cannot cast object dtype to float64"
        with pytest.raises(ValueError, match=msg):
            ser.astype("float64")

        cat = Series(Categorical(["a", "b", "b", "a", "a", "c", "c", "c"]))
        exp = Series(["a", "b", "b", "a", "a", "c", "c", "c"])
        tm.assert_series_equal(cat.astype("str"), exp)
        s2 = Series(Categorical(["1", "2", "3", "4"]))
<<<<<<< HEAD
        res = s2.astype("int")
        exp2 = Series([1, 2, 3, 4]).astype(res.dtype)
=======
        exp2 = Series([1, 2, 3, 4]).astype("int64")
>>>>>>> 10168945
        tm.assert_series_equal(s2.astype("int"), exp2)

        # object don't sort correctly, so just compare that we have the same
        # values
        def cmp(a, b):
            tm.assert_almost_equal(np.sort(np.unique(a)), np.sort(np.unique(b)))

        expected = Series(np.array(ser.values), name="value_group")
        cmp(ser.astype("object"), expected)
        cmp(ser.astype(np.object_), expected)

        # array conversion
        tm.assert_almost_equal(np.array(ser), np.array(ser.values))

        tm.assert_series_equal(ser.astype("category"), ser)
        tm.assert_series_equal(ser.astype(CategoricalDtype()), ser)

        roundtrip_expected = ser.cat.set_categories(
            ser.cat.categories.sort_values()
        ).cat.remove_unused_categories()
        result = ser.astype("object").astype("category")
        tm.assert_series_equal(result, roundtrip_expected)
        result = ser.astype("object").astype(CategoricalDtype())
        tm.assert_series_equal(result, roundtrip_expected)

    def test_astype_categorical_invalid_conversions(self):
        # invalid conversion (these are NOT a dtype)
        cat = Categorical([f"{i} - {i + 499}" for i in range(0, 10000, 500)])
        ser = Series(np.random.RandomState(0).randint(0, 10000, 100)).sort_values()
        ser = pd.cut(ser, range(0, 10500, 500), right=False, labels=cat)

        msg = (
            "dtype '<class 'pandas.core.arrays.categorical.Categorical'>' "
            "not understood"
        )
        with pytest.raises(TypeError, match=msg):
            ser.astype(Categorical)
        with pytest.raises(TypeError, match=msg):
            ser.astype("object").astype(Categorical)

    def test_series_to_categorical(self):
        # see gh-16524: test conversion of Series to Categorical
        series = Series(["a", "b", "c"])

        result = Series(series, dtype="category")
        expected = Series(["a", "b", "c"], dtype="category")

        tm.assert_series_equal(result, expected)

    def test_reindex_astype_order_consistency(self):
        # GH 17444
        s = Series([1, 2, 3], index=[2, 0, 1])
        new_index = [0, 1, 2]
        temp_dtype = "category"
        new_dtype = str
        s1 = s.reindex(new_index).astype(temp_dtype).astype(new_dtype)
        s2 = s.astype(temp_dtype).reindex(new_index).astype(new_dtype)
        tm.assert_series_equal(s1, s2)<|MERGE_RESOLUTION|>--- conflicted
+++ resolved
@@ -68,12 +68,7 @@
         exp = Series(["a", "b", "b", "a", "a", "c", "c", "c"])
         tm.assert_series_equal(cat.astype("str"), exp)
         s2 = Series(Categorical(["1", "2", "3", "4"]))
-<<<<<<< HEAD
-        res = s2.astype("int")
-        exp2 = Series([1, 2, 3, 4]).astype(res.dtype)
-=======
         exp2 = Series([1, 2, 3, 4]).astype("int64")
->>>>>>> 10168945
         tm.assert_series_equal(s2.astype("int"), exp2)
 
         # object don't sort correctly, so just compare that we have the same
