--- conflicted
+++ resolved
@@ -1,14 +1,12 @@
-<<<<<<< HEAD
 import numpy as np
 import pytest
 
-from pandas import Index, Series, array as pd_array, date_range
-=======
 from pandas import (
+    Index,
     Series,
+    array as pd_array,
     date_range,
 )
->>>>>>> d01561fb
 import pandas._testing as tm
 
 
