from datetime import timedelta

import numpy as np
import pytest

from pandas._libs import iNaT

import pandas as pd
from pandas import (
    Categorical,
    Index,
    NaT,
    Series,
    isna,
)
import pandas._testing as tm


class TestSeriesMissingData:
    def test_categorical_nan_handling(self):
        # NaNs are represented as -1 in labels
        s = Series(Categorical(["a", "b", np.nan, "a"]))
        tm.assert_index_equal(s.cat.categories, Index(["a", "b"]))
        tm.assert_numpy_array_equal(
            s.values.codes, np.array([0, 1, -1, 0], dtype=np.int8)
        )

    def test_isna_for_inf(self):
        s = Series(["a", np.inf, np.nan, pd.NA, 1.0])
        with pd.option_context("mode.use_inf_as_na", True):
            r = s.isna()
            dr = s.dropna()
        e = Series([False, True, True, True, False])
        de = Series(["a", 1.0], index=[0, 4])
        tm.assert_series_equal(r, e)
        tm.assert_series_equal(dr, de)

    def test_timedelta64_nan(self):
        td = Series([timedelta(days=i) for i in range(10)])

        # nan ops on timedeltas
        td1 = td.copy()
        td1[0] = np.nan
        assert isna(td1[0])
        assert td1[0]._value == iNaT
        td1[0] = td[0]
        assert not isna(td1[0])

        # GH#16674 iNaT is treated as an integer when given by the user
        td1[1] = iNaT
        assert not isna(td1[1])
        assert td1.dtype == np.object_
        assert td1[1] == iNaT
        td1[1] = td[1]
        assert not isna(td1[1])

        td1[2] = NaT
        assert isna(td1[2])
        assert td1[2]._value == iNaT
        td1[2] = td[2]
        assert not isna(td1[2])

        # boolean setting
        # GH#2899 boolean setting
        td3 = np.timedelta64(timedelta(days=3))
        td7 = np.timedelta64(timedelta(days=7))
        td[(td > td3) & (td < td7)] = np.nan
        assert isna(td).sum() == 3

    @pytest.mark.xfail(
        reason="Chained inequality raises when trying to define 'selector'"
    )
    def test_logical_range_select(self, datetime_series):
        # NumPy limitation =(
        # https://github.com/pandas-dev/pandas/commit/9030dc021f07c76809848925cb34828f6c8484f3
        np.random.seed(12345)
        selector = -0.5 <= datetime_series <= 0.5
        expected = (datetime_series >= -0.5) & (datetime_series <= 0.5)
        tm.assert_series_equal(selector, expected)

    def test_valid(self, datetime_series):
        ts = datetime_series.copy()
        ts.index = ts.index._with_freq(None)
        ts[::2] = np.NaN

        result = ts.dropna()
        assert len(result) == ts.count()
        tm.assert_series_equal(result, ts[1::2])
        tm.assert_series_equal(result, ts[pd.notna(ts)])


def test_hasnans_uncached_for_series():
    # GH#19700
    idx = Index([0, 1])
    assert idx.hasnans is False
    assert "hasnans" in idx._cache
    ser = idx.to_series()
    assert ser.hasnans is False
    assert not hasattr(ser, "_cache")
<<<<<<< HEAD
    with tm.assert_produces_warning(FutureWarning, match="item of incompatible dtype"):
        ser.iloc[-1] = np.nan
    assert ser.hasnans is True
    assert Series.hasnans.__doc__ == Index.hasnans.__doc__
=======
    ser.iloc[-1] = np.nan
    assert ser.hasnans is True
>>>>>>> cfbbeb6f
<|MERGE_RESOLUTION|>--- conflicted
+++ resolved
@@ -97,12 +97,6 @@
     ser = idx.to_series()
     assert ser.hasnans is False
     assert not hasattr(ser, "_cache")
-<<<<<<< HEAD
     with tm.assert_produces_warning(FutureWarning, match="item of incompatible dtype"):
         ser.iloc[-1] = np.nan
-    assert ser.hasnans is True
-    assert Series.hasnans.__doc__ == Index.hasnans.__doc__
-=======
-    ser.iloc[-1] = np.nan
-    assert ser.hasnans is True
->>>>>>> cfbbeb6f
+    assert ser.hasnans is True