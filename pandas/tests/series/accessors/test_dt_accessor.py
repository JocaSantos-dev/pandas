--- conflicted
+++ resolved
@@ -102,50 +102,6 @@
         # test .dt namespace accessor
 
         # datetimeindex
-<<<<<<< HEAD
-        cases = [
-            Series(date_range("20130101", periods=5), name="xxx"),
-            Series(date_range("20130101", periods=5, freq="s"), name="xxx"),
-            Series(date_range("20130101 00:00:00", periods=5, freq="ms"), name="xxx"),
-        ]
-        for ser in cases:
-            assert ser.dt.tz is None
-
-            for prop in ok_for_dt:
-                # we test freq below
-                # we ignore week and weekofyear because they are deprecated
-                if prop not in ["freq", "week", "weekofyear"]:
-                    compare(ser, prop)
-
-            for prop in ok_for_dt_methods:
-                getattr(ser.dt, prop)
-
-            result = ser.dt.to_pydatetime()
-            assert isinstance(result, np.ndarray)
-            assert result.dtype == object
-
-            result = ser.dt.tz_localize("US/Eastern")
-            exp_values = DatetimeIndex(ser.values).tz_localize("US/Eastern")
-            expected = Series(exp_values, index=ser.index, name="xxx")
-            tm.assert_series_equal(result, expected)
-
-            assert ser.dt.tz is None
-            tz_result = result.dt.tz
-            assert str(tz_result) == "US/Eastern"
-            freq_result = ser.dt.freq
-            assert freq_result == DatetimeIndex(ser.values, freq="infer").freq
-
-            # let's localize, then convert
-            result = ser.dt.tz_localize("UTC").dt.tz_convert("US/Eastern")
-            exp_values = (
-                DatetimeIndex(ser.values).tz_localize("UTC").tz_convert("US/Eastern")
-            )
-            expected = Series(exp_values, index=ser.index, name="xxx")
-            tm.assert_series_equal(result, expected)
-
-        # datetimeindex with tz
-        ser = Series(date_range("20130101", periods=5, tz="US/Eastern"), name="xxx")
-=======
         dti = date_range("20130101", periods=5, freq=freq)
         ser = Series(dti, name="xxx")
 
@@ -187,17 +143,12 @@
         # datetimeindex with tz
         dti = date_range("20130101", periods=5, tz="US/Eastern")
         ser = Series(dti, name="xxx")
->>>>>>> e1fbd3cd
         for prop in ok_for_dt:
 
             # we test freq below
             # we ignore week and weekofyear because they are deprecated
             if prop not in ["freq", "week", "weekofyear"]:
-<<<<<<< HEAD
-                compare(ser, prop)
-=======
                 self._compare(ser, prop)
->>>>>>> e1fbd3cd
 
         for prop in ok_for_dt_methods:
             getattr(ser.dt, prop)
@@ -213,18 +164,14 @@
         tz_result = result.dt.tz
         assert str(tz_result) == "CET"
         freq_result = ser.dt.freq
-<<<<<<< HEAD
         assert (
             freq_result
             == DatetimeIndex(ser._values._with_freq(None), freq="infer").freq
         )
-=======
-        assert freq_result == DatetimeIndex(ser.values, freq="infer").freq
 
     def test_dt_namespace_accessor_timedelta(self):
         # GH#7207, GH#11128
         # test .dt namespace accessor
->>>>>>> e1fbd3cd
 
         # timedelta index
         cases = [
@@ -241,11 +188,7 @@
             for prop in ok_for_td:
                 # we test freq below
                 if prop != "freq":
-<<<<<<< HEAD
-                    compare(ser, prop)
-=======
                     self._compare(ser, prop)
->>>>>>> e1fbd3cd
 
             for prop in ok_for_td_methods:
                 getattr(ser.dt, prop)
@@ -264,14 +207,6 @@
 
             freq_result = ser.dt.freq
             assert freq_result == TimedeltaIndex(ser.values, freq="infer").freq
-<<<<<<< HEAD
-
-        # both
-        index = date_range("20130101", periods=3, freq="D")
-        ser = Series(
-            date_range("20140204", periods=3, freq="s"), index=index, name="xxx"
-        )
-=======
 
     def test_dt_namespace_accessor_period(self):
         # GH#7207, GH#11128
@@ -298,7 +233,6 @@
         index = date_range("20130101", periods=3, freq="D")
         dti = date_range("20140204", periods=3, freq="s")
         ser = Series(dti, index=index, name="xxx")
->>>>>>> e1fbd3cd
         exp = Series(
             np.array([2014, 2014, 2014], dtype="int64"), index=index, name="xxx"
         )
@@ -309,35 +243,6 @@
 
         exp = Series(np.array([0, 1, 2], dtype="int64"), index=index, name="xxx")
         tm.assert_series_equal(ser.dt.second, exp)
-<<<<<<< HEAD
-
-        exp = Series([ser[0]] * 3, index=index, name="xxx")
-        tm.assert_series_equal(ser.dt.normalize(), exp)
-
-        # periodindex
-        cases = [Series(period_range("20130101", periods=5, freq="D"), name="xxx")]
-        for ser in cases:
-            for prop in ok_for_period:
-                # we test freq below
-                if prop != "freq":
-                    compare(ser, prop)
-
-            for prop in ok_for_period_methods:
-                getattr(ser.dt, prop)
-
-            freq_result = ser.dt.freq
-            assert freq_result == PeriodIndex(ser.values).freq
-
-        # test limited display api
-        def get_dir(s):
-            results = [r for r in ser.dt.__dir__() if not r.startswith("_")]
-            return sorted(set(results))
-
-        ser = Series(date_range("20130101", periods=5, freq="D"), name="xxx")
-        results = get_dir(ser)
-        tm.assert_almost_equal(results, sorted(set(ok_for_dt + ok_for_dt_methods)))
-
-=======
 
         exp = Series([ser[0]] * 3, index=index, name="xxx")
         tm.assert_series_equal(ser.dt.normalize(), exp)
@@ -355,7 +260,6 @@
         tm.assert_almost_equal(results, sorted(set(ok_for_dt + ok_for_dt_methods)))
 
         # Period
->>>>>>> e1fbd3cd
         ser = Series(
             period_range("20130101", periods=5, freq="D", name="xxx").astype(object)
         )
@@ -369,12 +273,7 @@
         # ambiguous time error on the conversions
         ser = Series(date_range("2015-01-01", "2016-01-01", freq="T"), name="xxx")
         ser = ser.dt.tz_localize("UTC").dt.tz_convert("America/Chicago")
-<<<<<<< HEAD
-        results = get_dir(ser)
-        tm.assert_almost_equal(results, sorted(set(ok_for_dt + ok_for_dt_methods)))
-=======
-
->>>>>>> e1fbd3cd
+
         exp_values = date_range(
             "2015-01-01", "2016-01-01", freq="T", tz="UTC"
         ).tz_convert("America/Chicago")
