from collections import Counter, defaultdict
from itertools import chain

import numpy as np
import pytest

import pandas as pd
from pandas import DataFrame, Index, Series, isna
import pandas._testing as tm
from pandas.conftest import _get_cython_table_params
from pandas.core.base import SpecificationError


class TestSeriesApply:
    def test_apply(self, datetime_series):
        with np.errstate(all="ignore"):
            tm.assert_series_equal(
                datetime_series.apply(np.sqrt), np.sqrt(datetime_series)
            )

            # element-wise apply
            import math

            tm.assert_series_equal(
                datetime_series.apply(math.exp), np.exp(datetime_series)
            )

        # empty series
        s = Series(dtype=object, name="foo", index=pd.Index([], name="bar"))
        rs = s.apply(lambda x: x)
        tm.assert_series_equal(s, rs)

        # check all metadata (GH 9322)
        assert s is not rs
        assert s.index is rs.index
        assert s.dtype == rs.dtype
        assert s.name == rs.name

        # index but no data
        s = Series(index=[1, 2, 3], dtype=np.float64)
        rs = s.apply(lambda x: x)
        tm.assert_series_equal(s, rs)

    def test_apply_same_length_inference_bug(self):
        s = Series([1, 2])
        f = lambda x: (x, x + 1)

        result = s.apply(f)
        expected = s.map(f)
        tm.assert_series_equal(result, expected)

        s = Series([1, 2, 3])
        result = s.apply(f)
        expected = s.map(f)
        tm.assert_series_equal(result, expected)

    def test_apply_dont_convert_dtype(self):
        s = Series(np.random.randn(10))

        f = lambda x: x if x > 0 else np.nan
        result = s.apply(f, convert_dtype=False)
        assert result.dtype == object

    def test_with_string_args(self, datetime_series):

        for arg in ["sum", "mean", "min", "max", "std"]:
            result = datetime_series.apply(arg)
            expected = getattr(datetime_series, arg)()
            assert result == expected

    def test_apply_args(self):
        s = Series(["foo,bar"])

        result = s.apply(str.split, args=(",",))
        assert result[0] == ["foo", "bar"]
        assert isinstance(result[0], list)

    def test_series_map_box_timestamps(self):
        # GH#2689, GH#2627
        ser = Series(pd.date_range("1/1/2000", periods=10))

        def func(x):
            return (x.hour, x.day, x.month)

        # it works!
        ser.map(func)
        ser.apply(func)

    def test_apply_box(self):
        # ufunc will not be boxed. Same test cases as the test_map_box
        vals = [pd.Timestamp("2011-01-01"), pd.Timestamp("2011-01-02")]
        s = pd.Series(vals)
        assert s.dtype == "datetime64[ns]"
        # boxed value must be Timestamp instance
        res = s.apply(lambda x: f"{type(x).__name__}_{x.day}_{x.tz}")
        exp = pd.Series(["Timestamp_1_None", "Timestamp_2_None"])
        tm.assert_series_equal(res, exp)

        vals = [
            pd.Timestamp("2011-01-01", tz="US/Eastern"),
            pd.Timestamp("2011-01-02", tz="US/Eastern"),
        ]
        s = pd.Series(vals)
        assert s.dtype == "datetime64[ns, US/Eastern]"
        res = s.apply(lambda x: f"{type(x).__name__}_{x.day}_{x.tz}")
        exp = pd.Series(["Timestamp_1_US/Eastern", "Timestamp_2_US/Eastern"])
        tm.assert_series_equal(res, exp)

        # timedelta
        vals = [pd.Timedelta("1 days"), pd.Timedelta("2 days")]
        s = pd.Series(vals)
        assert s.dtype == "timedelta64[ns]"
        res = s.apply(lambda x: f"{type(x).__name__}_{x.days}")
        exp = pd.Series(["Timedelta_1", "Timedelta_2"])
        tm.assert_series_equal(res, exp)

        # period
        vals = [pd.Period("2011-01-01", freq="M"), pd.Period("2011-01-02", freq="M")]
        s = pd.Series(vals)
        assert s.dtype == "Period[M]"
        res = s.apply(lambda x: f"{type(x).__name__}_{x.freqstr}")
        exp = pd.Series(["Period_M", "Period_M"])
        tm.assert_series_equal(res, exp)

    def test_apply_datetimetz(self):
        values = pd.date_range("2011-01-01", "2011-01-02", freq="H").tz_localize(
            "Asia/Tokyo"
        )
        s = pd.Series(values, name="XX")

        result = s.apply(lambda x: x + pd.offsets.Day())
        exp_values = pd.date_range("2011-01-02", "2011-01-03", freq="H").tz_localize(
            "Asia/Tokyo"
        )
        exp = pd.Series(exp_values, name="XX")
        tm.assert_series_equal(result, exp)

        # change dtype
        # GH 14506 : Returned dtype changed from int32 to int64
        result = s.apply(lambda x: x.hour)
        exp = pd.Series(list(range(24)) + [0], name="XX", dtype=np.int64)
        tm.assert_series_equal(result, exp)

        # not vectorized
        def f(x):
            if not isinstance(x, pd.Timestamp):
                raise ValueError
            return str(x.tz)

        result = s.map(f)
        exp = pd.Series(["Asia/Tokyo"] * 25, name="XX")
        tm.assert_series_equal(result, exp)

    def test_apply_dict_depr(self):

        tsdf = pd.DataFrame(
            np.random.randn(10, 3),
            columns=["A", "B", "C"],
            index=pd.date_range("1/1/2000", periods=10),
        )
        msg = "nested renamer is not supported"
        with pytest.raises(SpecificationError, match=msg):
            tsdf.A.agg({"foo": ["sum", "mean"]})

    def test_apply_categorical(self):
        values = pd.Categorical(list("ABBABCD"), categories=list("DCBA"), ordered=True)
        ser = pd.Series(values, name="XX", index=list("abcdefg"))
        result = ser.apply(lambda x: x.lower())

        # should be categorical dtype when the number of categories are
        # the same
        values = pd.Categorical(list("abbabcd"), categories=list("dcba"), ordered=True)
        exp = pd.Series(values, name="XX", index=list("abcdefg"))
        tm.assert_series_equal(result, exp)
        tm.assert_categorical_equal(result.values, exp.values)

        result = ser.apply(lambda x: "A")
        exp = pd.Series(["A"] * 7, name="XX", index=list("abcdefg"))
        tm.assert_series_equal(result, exp)
        assert result.dtype == np.object

    @pytest.mark.parametrize("series", [["1-1", "1-1", np.NaN], ["1-1", "1-2", np.NaN]])
    def test_apply_categorical_with_nan_values(self, series):
        # GH 20714 bug fixed in: GH 24275
        s = pd.Series(series, dtype="category")
        result = s.apply(lambda x: x.split("-")[0])
        result = result.astype(object)
        expected = pd.Series(["1", "1", np.NaN], dtype="category")
        expected = expected.astype(object)
        tm.assert_series_equal(result, expected)

    def test_apply_empty_integer_series_with_datetime_index(self):
        # GH 21245
        s = pd.Series([], index=pd.date_range(start="2018-01-01", periods=0), dtype=int)
        result = s.apply(lambda x: x)
        tm.assert_series_equal(result, s)


class TestSeriesAggregate:
    def test_transform(self, string_series):
        # transforming functions

        with np.errstate(all="ignore"):

            f_sqrt = np.sqrt(string_series)
            f_abs = np.abs(string_series)

            # ufunc
            result = string_series.transform(np.sqrt)
            expected = f_sqrt.copy()
            tm.assert_series_equal(result, expected)

            result = string_series.apply(np.sqrt)
            tm.assert_series_equal(result, expected)

            # list-like
            result = string_series.transform([np.sqrt])
            expected = f_sqrt.to_frame().copy()
            expected.columns = ["sqrt"]
            tm.assert_frame_equal(result, expected)

            result = string_series.transform([np.sqrt])
            tm.assert_frame_equal(result, expected)

            result = string_series.transform(["sqrt"])
            tm.assert_frame_equal(result, expected)

            # multiple items in list
            # these are in the order as if we are applying both functions per
            # series and then concatting
            expected = pd.concat([f_sqrt, f_abs], axis=1)
            expected.columns = ["sqrt", "absolute"]
            result = string_series.apply([np.sqrt, np.abs])
            tm.assert_frame_equal(result, expected)

            result = string_series.transform(["sqrt", "abs"])
            expected.columns = ["sqrt", "abs"]
            tm.assert_frame_equal(result, expected)

            # dict, provide renaming
            expected = pd.concat([f_sqrt, f_abs], axis=1)
            expected.columns = ["foo", "bar"]
            expected = expected.unstack().rename("series")

            result = string_series.apply({"foo": np.sqrt, "bar": np.abs})
            tm.assert_series_equal(result.reindex_like(expected), expected)

    def test_transform_and_agg_error(self, string_series):
        # we are trying to transform with an aggregator
        with pytest.raises(ValueError):
            string_series.transform(["min", "max"])

        with pytest.raises(ValueError):
            with np.errstate(all="ignore"):
                string_series.agg(["sqrt", "max"])

        with pytest.raises(ValueError):
            with np.errstate(all="ignore"):
                string_series.transform(["sqrt", "max"])

        with pytest.raises(ValueError):
            with np.errstate(all="ignore"):
                string_series.agg({"foo": np.sqrt, "bar": "sum"})

    def test_demo(self):
        # demonstration tests
        s = Series(range(6), dtype="int64", name="series")

        result = s.agg(["min", "max"])
        expected = Series([0, 5], index=["min", "max"], name="series")
        tm.assert_series_equal(result, expected)

        result = s.agg({"foo": "min"})
        expected = Series([0], index=["foo"], name="series")
        tm.assert_series_equal(result, expected)

        # nested renaming
        msg = "nested renamer is not supported"
        with pytest.raises(SpecificationError, match=msg):
            s.agg({"foo": ["min", "max"]})

    def test_multiple_aggregators_with_dict_api(self):

        s = Series(range(6), dtype="int64", name="series")
        # nested renaming
        msg = "nested renamer is not supported"
        with pytest.raises(SpecificationError, match=msg):
            s.agg({"foo": ["min", "max"], "bar": ["sum", "mean"]})

    def test_agg_apply_evaluate_lambdas_the_same(self, string_series):
        # test that we are evaluating row-by-row first
        # before vectorized evaluation
        result = string_series.apply(lambda x: str(x))
        expected = string_series.agg(lambda x: str(x))
        tm.assert_series_equal(result, expected)

        result = string_series.apply(str)
        expected = string_series.agg(str)
        tm.assert_series_equal(result, expected)

    def test_with_nested_series(self, datetime_series):
        # GH 2316
        # .agg with a reducer and a transform, what to do
        result = datetime_series.apply(
            lambda x: Series([x, x ** 2], index=["x", "x^2"])
        )
        expected = DataFrame({"x": datetime_series, "x^2": datetime_series ** 2})
        tm.assert_frame_equal(result, expected)

        result = datetime_series.agg(lambda x: Series([x, x ** 2], index=["x", "x^2"]))
        tm.assert_frame_equal(result, expected)

    def test_replicate_describe(self, string_series):
        # this also tests a result set that is all scalars
        expected = string_series.describe()
        result = string_series.apply(
            {
                "count": "count",
                "mean": "mean",
                "std": "std",
                "min": "min",
                "25%": lambda x: x.quantile(0.25),
                "50%": "median",
                "75%": lambda x: x.quantile(0.75),
                "max": "max",
            }
        )
        tm.assert_series_equal(result, expected)

    def test_reduce(self, string_series):
        # reductions with named functions
        result = string_series.agg(["sum", "mean"])
        expected = Series(
            [string_series.sum(), string_series.mean()],
            ["sum", "mean"],
            name=string_series.name,
        )
        tm.assert_series_equal(result, expected)

    def test_non_callable_aggregates(self):
        # test agg using non-callable series attributes
        s = Series([1, 2, None])

        # Calling agg w/ just a string arg same as calling s.arg
        result = s.agg("size")
        expected = s.size
        assert result == expected

        # test when mixed w/ callable reducers
        result = s.agg(["size", "count", "mean"])
        expected = Series({"size": 3.0, "count": 2.0, "mean": 1.5})
        tm.assert_series_equal(result[expected.index], expected)

    @pytest.mark.parametrize(
        "series, func, expected",
        chain(
            _get_cython_table_params(
                Series(dtype=np.float64),
                [
                    ("sum", 0),
                    ("max", np.nan),
                    ("min", np.nan),
                    ("all", True),
                    ("any", False),
                    ("mean", np.nan),
                    ("prod", 1),
                    ("std", np.nan),
                    ("var", np.nan),
                    ("median", np.nan),
                ],
            ),
            _get_cython_table_params(
                Series([np.nan, 1, 2, 3]),
                [
                    ("sum", 6),
                    ("max", 3),
                    ("min", 1),
                    ("all", True),
                    ("any", True),
                    ("mean", 2),
                    ("prod", 6),
                    ("std", 1),
                    ("var", 1),
                    ("median", 2),
                ],
            ),
            _get_cython_table_params(
                Series("a b c".split()),
                [
                    ("sum", "abc"),
                    ("max", "c"),
                    ("min", "a"),
                    ("all", "c"),  # see GH12863
                    ("any", "a"),
                ],
            ),
        ),
    )
    def test_agg_cython_table(self, series, func, expected):
        # GH21224
        # test reducing functions in
        # pandas.core.base.SelectionMixin._cython_table
        result = series.agg(func)
        if tm.is_number(expected):
            assert np.isclose(result, expected, equal_nan=True)
        else:
            assert result == expected

    @pytest.mark.parametrize(
        "series, func, expected",
        chain(
            _get_cython_table_params(
                Series(dtype=np.float64),
                [
                    ("cumprod", Series([], Index([]), dtype=np.float64)),
                    ("cumsum", Series([], Index([]), dtype=np.float64)),
                ],
            ),
            _get_cython_table_params(
                Series([np.nan, 1, 2, 3]),
                [
                    ("cumprod", Series([np.nan, 1, 2, 6])),
                    ("cumsum", Series([np.nan, 1, 3, 6])),
                ],
            ),
            _get_cython_table_params(
                Series("a b c".split()), [("cumsum", Series(["a", "ab", "abc"]))]
            ),
        ),
    )
    def test_agg_cython_table_transform(self, series, func, expected):
        # GH21224
        # test transforming functions in
        # pandas.core.base.SelectionMixin._cython_table (cumprod, cumsum)
        result = series.agg(func)
        tm.assert_series_equal(result, expected)

    @pytest.mark.parametrize(
        "series, func, expected",
        chain(
            _get_cython_table_params(
                Series("a b c".split()),
                [
                    ("mean", TypeError),  # mean raises TypeError
                    ("prod", TypeError),
                    ("std", TypeError),
                    ("var", TypeError),
                    ("median", TypeError),
                    ("cumprod", TypeError),
                ],
            )
        ),
    )
    def test_agg_cython_table_raises(self, series, func, expected):
        # GH21224
        with pytest.raises(expected):
            # e.g. Series('a b'.split()).cumprod() will raise
            series.agg(func)


class TestSeriesMap:
    def test_map(self, datetime_series):
        index, data = tm.getMixedTypeDict()

        source = Series(data["B"], index=data["C"])
        target = Series(data["C"][:4], index=data["D"][:4])

        merged = target.map(source)

        for k, v in merged.items():
            assert v == source[target[k]]

        # input could be a dict
        merged = target.map(source.to_dict())

        for k, v in merged.items():
            assert v == source[target[k]]

        # function
        result = datetime_series.map(lambda x: x * 2)
        tm.assert_series_equal(result, datetime_series * 2)

        # GH 10324
        a = Series([1, 2, 3, 4])
        b = Series(["even", "odd", "even", "odd"], dtype="category")
        c = Series(["even", "odd", "even", "odd"])

        exp = Series(["odd", "even", "odd", np.nan], dtype="category")
        tm.assert_series_equal(a.map(b), exp)
        exp = Series(["odd", "even", "odd", np.nan])
        tm.assert_series_equal(a.map(c), exp)

        a = Series(["a", "b", "c", "d"])
        b = Series([1, 2, 3, 4], index=pd.CategoricalIndex(["b", "c", "d", "e"]))
        c = Series([1, 2, 3, 4], index=Index(["b", "c", "d", "e"]))

        exp = Series([np.nan, 1, 2, 3])
        tm.assert_series_equal(a.map(b), exp)
        exp = Series([np.nan, 1, 2, 3])
        tm.assert_series_equal(a.map(c), exp)

        a = Series(["a", "b", "c", "d"])
        b = Series(
            ["B", "C", "D", "E"],
            dtype="category",
            index=pd.CategoricalIndex(["b", "c", "d", "e"]),
        )
        c = Series(["B", "C", "D", "E"], index=Index(["b", "c", "d", "e"]))

        exp = Series(
            pd.Categorical([np.nan, "B", "C", "D"], categories=["B", "C", "D", "E"])
        )
        tm.assert_series_equal(a.map(b), exp)
        exp = Series([np.nan, "B", "C", "D"])
        tm.assert_series_equal(a.map(c), exp)

    @pytest.mark.parametrize("index", tm.all_index_generator(10))
    def test_map_empty(self, index):
        s = Series(index)
        result = s.map({})

        expected = pd.Series(np.nan, index=s.index)
        tm.assert_series_equal(result, expected)

    def test_map_compat(self):
        # related GH 8024
        s = Series([True, True, False], index=[1, 2, 3])
        result = s.map({True: "foo", False: "bar"})
        expected = Series(["foo", "foo", "bar"], index=[1, 2, 3])
        tm.assert_series_equal(result, expected)

    def test_map_int(self):
        left = Series({"a": 1.0, "b": 2.0, "c": 3.0, "d": 4})
        right = Series({1: 11, 2: 22, 3: 33})

        assert left.dtype == np.float_
        assert issubclass(right.dtype.type, np.integer)

        merged = left.map(right)
        assert merged.dtype == np.float_
        assert isna(merged["d"])
        assert not isna(merged["c"])

    def test_map_type_inference(self):
        s = Series(range(3))
        s2 = s.map(lambda x: np.where(x == 0, 0, 1))
        assert issubclass(s2.dtype.type, np.integer)

    def test_map_decimal(self, string_series):
        from decimal import Decimal

        result = string_series.map(lambda x: Decimal(str(x)))
        assert result.dtype == np.object_
        assert isinstance(result[0], Decimal)

    def test_map_na_exclusion(self):
        s = Series([1.5, np.nan, 3, np.nan, 5])

        result = s.map(lambda x: x * 2, na_action="ignore")
        exp = s * 2
        tm.assert_series_equal(result, exp)

    def test_map_dict_with_tuple_keys(self):
        """
        Due to new MultiIndex-ing behaviour in v0.14.0,
        dicts with tuple keys passed to map were being
        converted to a multi-index, preventing tuple values
        from being mapped properly.
        """
        # GH 18496
        df = pd.DataFrame({"a": [(1,), (2,), (3, 4), (5, 6)]})
        label_mappings = {(1,): "A", (2,): "B", (3, 4): "A", (5, 6): "B"}

        df["labels"] = df["a"].map(label_mappings)
        df["expected_labels"] = pd.Series(["A", "B", "A", "B"], index=df.index)
        # All labels should be filled now
        tm.assert_series_equal(df["labels"], df["expected_labels"], check_names=False)

    def test_map_counter(self):
        s = Series(["a", "b", "c"], index=[1, 2, 3])
        counter = Counter()
        counter["b"] = 5
        counter["c"] += 1
        result = s.map(counter)
        expected = Series([0, 5, 1], index=[1, 2, 3])
        tm.assert_series_equal(result, expected)

    def test_map_defaultdict(self):
        s = Series([1, 2, 3], index=["a", "b", "c"])
        default_dict = defaultdict(lambda: "blank")
        default_dict[1] = "stuff"
        result = s.map(default_dict)
        expected = Series(["stuff", "blank", "blank"], index=["a", "b", "c"])
        tm.assert_series_equal(result, expected)

    def test_map_dict_na_key(self):
        # https://github.com/pandas-dev/pandas/issues/17648
        # Checks that np.nan key is appropriately mapped
        s = Series([1, 2, np.nan])
        expected = Series(["a", "b", "c"])
        result = s.map({1: "a", 2: "b", np.nan: "c"})
        tm.assert_series_equal(result, expected)

    def test_map_dict_subclass_with_missing(self):
        """
        Test Series.map with a dictionary subclass that defines __missing__,
        i.e. sets a default value (GH #15999).
        """

        class DictWithMissing(dict):
            def __missing__(self, key):
                return "missing"

        s = Series([1, 2, 3])
        dictionary = DictWithMissing({3: "three"})
        result = s.map(dictionary)
        expected = Series(["missing", "missing", "three"])
        tm.assert_series_equal(result, expected)

    def test_map_dict_subclass_without_missing(self):
        class DictWithoutMissing(dict):
            pass

        s = Series([1, 2, 3])
        dictionary = DictWithoutMissing({3: "three"})
        result = s.map(dictionary)
        expected = Series([np.nan, np.nan, "three"])
        tm.assert_series_equal(result, expected)

    def test_map_abc_mapping(self, non_mapping_dict_subclass):
        # https://github.com/pandas-dev/pandas/issues/29733
        # Check collections.abc.Mapping support as mapper for Series.map
        s = Series([1, 2, 3])
        not_a_dictionary = non_mapping_dict_subclass({3: "three"})
        result = s.map(not_a_dictionary)
        expected = Series([np.nan, np.nan, "three"])
        tm.assert_series_equal(result, expected)

    def test_map_abc_mapping_with_missing(self, non_mapping_dict_subclass):
        # https://github.com/pandas-dev/pandas/issues/29733
        # Check collections.abc.Mapping support as mapper for Series.map
        class NonDictMappingWithMissing(non_mapping_dict_subclass):
            def __missing__(self, key):
                return "missing"

        s = Series([1, 2, 3])
        not_a_dictionary = NonDictMappingWithMissing({3: "three"})
        result = s.map(not_a_dictionary)
        # __missing__ is a dict concept, not a Mapping concept,
        # so it should not change the result!
        expected = Series([np.nan, np.nan, "three"])
        tm.assert_series_equal(result, expected)

    def test_map_box(self):
        vals = [pd.Timestamp("2011-01-01"), pd.Timestamp("2011-01-02")]
        s = pd.Series(vals)
        assert s.dtype == "datetime64[ns]"
        # boxed value must be Timestamp instance
        res = s.apply(lambda x: f"{type(x).__name__}_{x.day}_{x.tz}")
        exp = pd.Series(["Timestamp_1_None", "Timestamp_2_None"])
        tm.assert_series_equal(res, exp)

        vals = [
            pd.Timestamp("2011-01-01", tz="US/Eastern"),
            pd.Timestamp("2011-01-02", tz="US/Eastern"),
        ]
        s = pd.Series(vals)
        assert s.dtype == "datetime64[ns, US/Eastern]"
        res = s.apply(lambda x: f"{type(x).__name__}_{x.day}_{x.tz}")
        exp = pd.Series(["Timestamp_1_US/Eastern", "Timestamp_2_US/Eastern"])
        tm.assert_series_equal(res, exp)

        # timedelta
        vals = [pd.Timedelta("1 days"), pd.Timedelta("2 days")]
        s = pd.Series(vals)
        assert s.dtype == "timedelta64[ns]"
        res = s.apply(lambda x: f"{type(x).__name__}_{x.days}")
        exp = pd.Series(["Timedelta_1", "Timedelta_2"])
        tm.assert_series_equal(res, exp)

        # period
        vals = [pd.Period("2011-01-01", freq="M"), pd.Period("2011-01-02", freq="M")]
        s = pd.Series(vals)
        assert s.dtype == "Period[M]"
        res = s.apply(lambda x: f"{type(x).__name__}_{x.freqstr}")
        exp = pd.Series(["Period_M", "Period_M"])
        tm.assert_series_equal(res, exp)

    def test_map_categorical(self):
        values = pd.Categorical(list("ABBABCD"), categories=list("DCBA"), ordered=True)
        s = pd.Series(values, name="XX", index=list("abcdefg"))

        result = s.map(lambda x: x.lower())
        exp_values = pd.Categorical(
            list("abbabcd"), categories=list("dcba"), ordered=True
        )
        exp = pd.Series(exp_values, name="XX", index=list("abcdefg"))
        tm.assert_series_equal(result, exp)
        tm.assert_categorical_equal(result.values, exp_values)

        result = s.map(lambda x: "A")
        exp = pd.Series(["A"] * 7, name="XX", index=list("abcdefg"))
        tm.assert_series_equal(result, exp)
        assert result.dtype == np.object

        with pytest.raises(NotImplementedError):
            s.map(lambda x: x, na_action="ignore")

    def test_map_datetimetz(self):
        values = pd.date_range("2011-01-01", "2011-01-02", freq="H").tz_localize(
            "Asia/Tokyo"
        )
        s = pd.Series(values, name="XX")

        # keep tz
        result = s.map(lambda x: x + pd.offsets.Day())
        exp_values = pd.date_range("2011-01-02", "2011-01-03", freq="H").tz_localize(
            "Asia/Tokyo"
        )
        exp = pd.Series(exp_values, name="XX")
        tm.assert_series_equal(result, exp)

        # change dtype
        # GH 14506 : Returned dtype changed from int32 to int64
        result = s.map(lambda x: x.hour)
        exp = pd.Series(list(range(24)) + [0], name="XX", dtype=np.int64)
        tm.assert_series_equal(result, exp)

        with pytest.raises(NotImplementedError):
            s.map(lambda x: x, na_action="ignore")

        # not vectorized
        def f(x):
            if not isinstance(x, pd.Timestamp):
                raise ValueError
            return str(x.tz)

        result = s.map(f)
        exp = pd.Series(["Asia/Tokyo"] * 25, name="XX")
        tm.assert_series_equal(result, exp)

    @pytest.mark.parametrize(
        "vals,mapping,exp",
        [
            (list("abc"), {np.nan: "not NaN"}, [np.nan] * 3 + ["not NaN"]),
            (list("abc"), {"a": "a letter"}, ["a letter"] + [np.nan] * 3),
            (list(range(3)), {0: 42}, [42] + [np.nan] * 3),
        ],
    )
    def test_map_missing_mixed(self, vals, mapping, exp):
        # GH20495
        s = pd.Series(vals + [np.nan])
        result = s.map(mapping)

        tm.assert_series_equal(result, pd.Series(exp))

    @pytest.mark.parametrize(
        "dti,exp",
        [
            (
                Series([1, 2], index=pd.DatetimeIndex([0, 31536000000])),
                DataFrame(np.repeat([[1, 2]], 2, axis=0), dtype="int64"),
            ),
            (
                tm.makeTimeSeries(nper=30),
                DataFrame(np.repeat([[1, 2]], 30, axis=0), dtype="int64"),
            ),
        ],
    )
    def test_apply_series_on_date_time_index_aware_series(self, dti, exp):
        # GH 25959
        # Calling apply on a localized time series should not cause an error
        index = dti.tz_localize("UTC").index
        result = pd.Series(index).apply(lambda x: pd.Series([1, 2]))
        tm.assert_frame_equal(result, exp)

    def test_apply_scaler_on_date_time_index_aware_series(self):
        # GH 25959
        # Calling apply on a localized time series should not cause an error
        series = tm.makeTimeSeries(nper=30).tz_localize("UTC")
        result = pd.Series(series.index).apply(lambda x: 1)
        tm.assert_series_equal(result, pd.Series(np.ones(30), dtype="int64"))

<<<<<<< HEAD

class TestNamedAggregation:
    def test_relabel_no_duplicated_method(self):
        # this is to test there is no duplicated method used in agg
        df = pd.DataFrame({"A": [1, 2, 1, 2], "B": [1, 2, 3, 4]})

        result = df["A"].agg(foo="sum")
        expected = df["A"].agg({"foo": "sum"})
        tm.assert_series_equal(result, expected)

        result = df.B.agg(foo="min", bar="max")
        expected = df.B.agg({"foo": "min", "bar": "max"})
        tm.assert_series_equal(result, expected)

        result = df.B.agg(foo=sum, bar=min, cat="max")
        expected = df.B.agg({"foo": sum, "bar": min, "cat": "max"})
        tm.assert_series_equal(result, expected)

    def test_relabel_duplicated_method(self):
        # this is to test with nested renaming, duplicated method can be used
        # if they are assigned with different new names
        df = pd.DataFrame({"A": [1, 2, 1, 2], "B": [1, 2, 3, 4]})

        result = df.A.agg(foo="sum", bar="sum")
        expected = pd.Series([6, 6], index=["foo", "bar"], name="A")
        tm.assert_series_equal(result, expected)

        result = df.B.agg(foo=min, bar="min")
        expected = pd.Series([1, 1], index=["foo", "bar"], name="B")
        tm.assert_series_equal(result, expected)
=======
    def test_map_float_to_string_precision(self):
        # GH 13228
        ser = pd.Series(1 / 3)
        result = ser.map(lambda val: str(val)).to_dict()
        expected = {0: "0.3333333333333333"}
        assert result == expected
>>>>>>> 4a039c63
<|MERGE_RESOLUTION|>--- conflicted
+++ resolved
@@ -781,42 +781,40 @@
         result = pd.Series(series.index).apply(lambda x: 1)
         tm.assert_series_equal(result, pd.Series(np.ones(30), dtype="int64"))
 
-<<<<<<< HEAD
-
-class TestNamedAggregation:
-    def test_relabel_no_duplicated_method(self):
-        # this is to test there is no duplicated method used in agg
-        df = pd.DataFrame({"A": [1, 2, 1, 2], "B": [1, 2, 3, 4]})
-
-        result = df["A"].agg(foo="sum")
-        expected = df["A"].agg({"foo": "sum"})
-        tm.assert_series_equal(result, expected)
-
-        result = df.B.agg(foo="min", bar="max")
-        expected = df.B.agg({"foo": "min", "bar": "max"})
-        tm.assert_series_equal(result, expected)
-
-        result = df.B.agg(foo=sum, bar=min, cat="max")
-        expected = df.B.agg({"foo": sum, "bar": min, "cat": "max"})
-        tm.assert_series_equal(result, expected)
-
-    def test_relabel_duplicated_method(self):
-        # this is to test with nested renaming, duplicated method can be used
-        # if they are assigned with different new names
-        df = pd.DataFrame({"A": [1, 2, 1, 2], "B": [1, 2, 3, 4]})
-
-        result = df.A.agg(foo="sum", bar="sum")
-        expected = pd.Series([6, 6], index=["foo", "bar"], name="A")
-        tm.assert_series_equal(result, expected)
-
-        result = df.B.agg(foo=min, bar="min")
-        expected = pd.Series([1, 1], index=["foo", "bar"], name="B")
-        tm.assert_series_equal(result, expected)
-=======
     def test_map_float_to_string_precision(self):
         # GH 13228
         ser = pd.Series(1 / 3)
         result = ser.map(lambda val: str(val)).to_dict()
         expected = {0: "0.3333333333333333"}
         assert result == expected
->>>>>>> 4a039c63
+
+
+class TestNamedAggregation:
+    def test_relabel_no_duplicated_method(self):
+        # this is to test there is no duplicated method used in agg
+        df = pd.DataFrame({"A": [1, 2, 1, 2], "B": [1, 2, 3, 4]})
+
+        result = df["A"].agg(foo="sum")
+        expected = df["A"].agg({"foo": "sum"})
+        tm.assert_series_equal(result, expected)
+
+        result = df.B.agg(foo="min", bar="max")
+        expected = df.B.agg({"foo": "min", "bar": "max"})
+        tm.assert_series_equal(result, expected)
+
+        result = df.B.agg(foo=sum, bar=min, cat="max")
+        expected = df.B.agg({"foo": sum, "bar": min, "cat": "max"})
+        tm.assert_series_equal(result, expected)
+
+    def test_relabel_duplicated_method(self):
+        # this is to test with nested renaming, duplicated method can be used
+        # if they are assigned with different new names
+        df = pd.DataFrame({"A": [1, 2, 1, 2], "B": [1, 2, 3, 4]})
+
+        result = df.A.agg(foo="sum", bar="sum")
+        expected = pd.Series([6, 6], index=["foo", "bar"], name="A")
+        tm.assert_series_equal(result, expected)
+
+        result = df.B.agg(foo=min, bar="min")
+        expected = pd.Series([1, 1], index=["foo", "bar"], name="B")
+        tm.assert_series_equal(result, expected)