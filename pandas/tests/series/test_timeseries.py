--- conflicted
+++ resolved
@@ -7,21 +7,6 @@
 
 
 class TestTimeSeries:
-<<<<<<< HEAD
-    def test_mpl_compat_hack(self, datetime_series):
-
-        # This is currently failing because the test was relying on
-        # the DeprecationWarning coming through Index.__getitem__.
-        # We want to implement a warning specifically for Series.__getitem__
-        # at which point this will become a Deprecation/FutureWarning
-        with tm.assert_produces_warning(None):
-            # GH#30588 multi-dimensional indexing deprecated
-            result = datetime_series[:, np.newaxis]
-        expected = datetime_series.values[:, np.newaxis]
-        tm.assert_almost_equal(result, expected)
-
-=======
->>>>>>> 06f4c902
     def test_timeseries_coercion(self):
         idx = tm.makeDateIndex(10000)
         ser = Series(np.random.randn(len(idx)), idx.astype(object))
