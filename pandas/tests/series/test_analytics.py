--- conflicted
+++ resolved
@@ -10,74 +10,6 @@
 import pandas.util.testing as tm
 
 
-<<<<<<< HEAD
-class TestSeriesDescribe:
-    def test_describe(self):
-        s = Series([0, 1, 2, 3, 4], name="int_data")
-        result = s.describe()
-        expected = Series(
-            [5, 2, s.std(), 0, 1, 2, 3, 4],
-            name="int_data",
-            index=["count", "mean", "std", "min", "25%", "50%", "75%", "max"],
-        )
-        tm.assert_series_equal(result, expected)
-
-        s = Series([True, True, False, False, False], name="bool_data")
-        result = s.describe()
-        expected = Series(
-            [5, 2, False, 3], name="bool_data", index=["count", "unique", "top", "freq"]
-        )
-        tm.assert_series_equal(result, expected)
-
-        s = Series(["a", "a", "b", "c", "d"], name="str_data")
-        result = s.describe()
-        expected = Series(
-            [5, 4, "a", 2], name="str_data", index=["count", "unique", "top", "freq"]
-        )
-        tm.assert_series_equal(result, expected)
-
-    def test_describe_empty_object(self):
-        # https://github.com/pandas-dev/pandas/issues/27183
-        s = pd.Series([None, None], dtype=object)
-        result = s.describe()
-        expected = pd.Series(
-            [0, 0, np.nan, np.nan],
-            dtype=object,
-            index=["count", "unique", "top", "freq"],
-        )
-        tm.assert_series_equal(result, expected)
-
-        result = s[:0].describe()
-        tm.assert_series_equal(result, expected)
-        # ensure NaN, not None
-        assert np.isnan(result.iloc[2])
-        assert np.isnan(result.iloc[3])
-
-    def test_describe_with_tz(self, tz_naive_fixture):
-        # GH 21332
-        tz = tz_naive_fixture
-        name = str(tz_naive_fixture)
-        start = Timestamp(2018, 1, 1)
-        end = Timestamp(2018, 1, 5)
-        s = Series(date_range(start, end, tz=tz), name=name)
-        result = s.describe()
-        expected = Series(
-            [
-                5,
-                5,
-                s.value_counts().index[0],
-                1,
-                start.tz_localize(tz),
-                end.tz_localize(tz),
-            ],
-            name=name,
-            index=["count", "unique", "top", "freq", "first", "last"],
-        )
-        tm.assert_series_equal(result, expected)
-
-
-=======
->>>>>>> 5a7b5c95
 class TestSeriesAnalytics:
     def test_argsort(self, datetime_series):
         self._check_accum_op("argsort", datetime_series, check_dtype=False)
