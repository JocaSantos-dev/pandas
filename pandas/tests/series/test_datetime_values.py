# coding=utf-8
# pylint: disable-msg=E1101,W0612

import calendar
from datetime import date, datetime, time
import locale
import unicodedata

import numpy as np
import pytest
import pytz

from pandas._libs.tslibs.timezones import maybe_get_tz

from pandas.core.dtypes.common import is_integer_dtype, is_list_like

import pandas as pd
from pandas import (
    DataFrame, DatetimeIndex, Index, PeriodIndex, Series, TimedeltaIndex,
    bdate_range, compat, date_range, period_range, timedelta_range)
from pandas.core.arrays import PeriodArray
import pandas.core.common as com
import pandas.util.testing as tm
from pandas.util.testing import assert_series_equal


class TestSeriesDatetimeValues():

    def test_dt_namespace_accessor(self):

        # GH 7207, 11128
        # test .dt namespace accessor

        ok_for_period = PeriodArray._datetimelike_ops
        ok_for_period_methods = ['strftime', 'to_timestamp', 'asfreq']
        ok_for_dt = DatetimeIndex._datetimelike_ops
        ok_for_dt_methods = ['to_period', 'to_pydatetime', 'tz_localize',
                             'tz_convert', 'normalize', 'strftime', 'round',
                             'floor', 'ceil', 'day_name', 'month_name']
        ok_for_td = TimedeltaIndex._datetimelike_ops
        ok_for_td_methods = ['components', 'to_pytimedelta', 'total_seconds',
                             'round', 'floor', 'ceil']

        def get_expected(s, name):
            result = getattr(Index(s._values), prop)
            if isinstance(result, np.ndarray):
                if is_integer_dtype(result):
                    result = result.astype('int64')
            elif not is_list_like(result):
                return result
            return Series(result, index=s.index, name=s.name)

        def compare(s, name):
            a = getattr(s.dt, prop)
            b = get_expected(s, prop)
            if not (is_list_like(a) and is_list_like(b)):
                assert a == b
            else:
                tm.assert_series_equal(a, b)

        # datetimeindex
        cases = [Series(date_range('20130101', periods=5), name='xxx'),
                 Series(date_range('20130101', periods=5, freq='s'),
                        name='xxx'),
                 Series(date_range('20130101 00:00:00', periods=5, freq='ms'),
                        name='xxx')]
        for s in cases:
            for prop in ok_for_dt:
                # we test freq below
                if prop != 'freq':
                    compare(s, prop)

            for prop in ok_for_dt_methods:
                getattr(s.dt, prop)

            result = s.dt.to_pydatetime()
            assert isinstance(result, np.ndarray)
            assert result.dtype == object

            result = s.dt.tz_localize('US/Eastern')
            exp_values = DatetimeIndex(s.values).tz_localize('US/Eastern')
            expected = Series(exp_values, index=s.index, name='xxx')
            tm.assert_series_equal(result, expected)

            tz_result = result.dt.tz
            assert str(tz_result) == 'US/Eastern'
            freq_result = s.dt.freq
            assert freq_result == DatetimeIndex(s.values, freq='infer').freq

            # let's localize, then convert
            result = s.dt.tz_localize('UTC').dt.tz_convert('US/Eastern')
            exp_values = (DatetimeIndex(s.values).tz_localize('UTC')
                                                 .tz_convert('US/Eastern'))
            expected = Series(exp_values, index=s.index, name='xxx')
            tm.assert_series_equal(result, expected)

        # datetimeindex with tz
        s = Series(date_range('20130101', periods=5, tz='US/Eastern'),
                   name='xxx')
        for prop in ok_for_dt:

            # we test freq below
            if prop != 'freq':
                compare(s, prop)

        for prop in ok_for_dt_methods:
            getattr(s.dt, prop)

        result = s.dt.to_pydatetime()
        assert isinstance(result, np.ndarray)
        assert result.dtype == object

        result = s.dt.tz_convert('CET')
        expected = Series(s._values.tz_convert('CET'),
                          index=s.index, name='xxx')
        tm.assert_series_equal(result, expected)

        tz_result = result.dt.tz
        assert str(tz_result) == 'CET'
        freq_result = s.dt.freq
        assert freq_result == DatetimeIndex(s.values, freq='infer').freq

        # timedelta index
        cases = [Series(timedelta_range('1 day', periods=5),
                        index=list('abcde'), name='xxx'),
                 Series(timedelta_range('1 day 01:23:45', periods=5,
                                        freq='s'), name='xxx'),
                 Series(timedelta_range('2 days 01:23:45.012345', periods=5,
                                        freq='ms'), name='xxx')]
        for s in cases:
            for prop in ok_for_td:
                # we test freq below
                if prop != 'freq':
                    compare(s, prop)

            for prop in ok_for_td_methods:
                getattr(s.dt, prop)

            result = s.dt.components
            assert isinstance(result, DataFrame)
            tm.assert_index_equal(result.index, s.index)

            result = s.dt.to_pytimedelta()
            assert isinstance(result, np.ndarray)
            assert result.dtype == object

            result = s.dt.total_seconds()
            assert isinstance(result, pd.Series)
            assert result.dtype == 'float64'

            freq_result = s.dt.freq
            assert freq_result == TimedeltaIndex(s.values, freq='infer').freq

        # both
        index = date_range('20130101', periods=3, freq='D')
        s = Series(date_range('20140204', periods=3, freq='s'),
                   index=index, name='xxx')
        exp = Series(np.array([2014, 2014, 2014], dtype='int64'),
                     index=index, name='xxx')
        tm.assert_series_equal(s.dt.year, exp)

        exp = Series(np.array([2, 2, 2], dtype='int64'),
                     index=index, name='xxx')
        tm.assert_series_equal(s.dt.month, exp)

        exp = Series(np.array([0, 1, 2], dtype='int64'),
                     index=index, name='xxx')
        tm.assert_series_equal(s.dt.second, exp)

        exp = pd.Series([s[0]] * 3, index=index, name='xxx')
        tm.assert_series_equal(s.dt.normalize(), exp)

        # periodindex
        cases = [Series(period_range('20130101', periods=5, freq='D'),
                        name='xxx')]
        for s in cases:
            for prop in ok_for_period:
                # we test freq below
                if prop != 'freq':
                    compare(s, prop)

            for prop in ok_for_period_methods:
                getattr(s.dt, prop)

            freq_result = s.dt.freq
            assert freq_result == PeriodIndex(s.values).freq

        # test limited display api
        def get_dir(s):
            results = [r for r in s.dt.__dir__() if not r.startswith('_')]
            return list(sorted(set(results)))

        s = Series(date_range('20130101', periods=5, freq='D'), name='xxx')
        results = get_dir(s)
        tm.assert_almost_equal(
            results, list(sorted(set(ok_for_dt + ok_for_dt_methods))))

        s = Series(period_range('20130101', periods=5,
                                freq='D', name='xxx').astype(object))
        results = get_dir(s)
        tm.assert_almost_equal(
            results, list(sorted(set(ok_for_period + ok_for_period_methods))))

        # 11295
        # ambiguous time error on the conversions
        s = Series(pd.date_range('2015-01-01', '2016-01-01',
                                 freq='T'), name='xxx')
        s = s.dt.tz_localize('UTC').dt.tz_convert('America/Chicago')
        results = get_dir(s)
        tm.assert_almost_equal(
            results, list(sorted(set(ok_for_dt + ok_for_dt_methods))))
        exp_values = pd.date_range('2015-01-01', '2016-01-01', freq='T',
                                   tz='UTC').tz_convert('America/Chicago')
        expected = Series(exp_values, name='xxx')
        tm.assert_series_equal(s, expected)

        # no setting allowed
        s = Series(date_range('20130101', periods=5, freq='D'), name='xxx')
        with pytest.raises(ValueError, match="modifications"):
            s.dt.hour = 5

        # trying to set a copy
        with pd.option_context('chained_assignment', 'raise'):
            with pytest.raises(com.SettingWithCopyError):
                s.dt.hour[0] = 5

    @pytest.mark.parametrize('method, dates', [
        ['round', ['2012-01-02', '2012-01-02', '2012-01-01']],
        ['floor', ['2012-01-01', '2012-01-01', '2012-01-01']],
        ['ceil', ['2012-01-02', '2012-01-02', '2012-01-02']]
    ])
    def test_dt_round(self, method, dates):
        # round
        s = Series(pd.to_datetime(['2012-01-01 13:00:00',
                                   '2012-01-01 12:01:00',
                                   '2012-01-01 08:00:00']), name='xxx')
        result = getattr(s.dt, method)('D')
        expected = Series(pd.to_datetime(dates), name='xxx')
        tm.assert_series_equal(result, expected)

    def test_dt_round_tz(self):
        s = Series(pd.to_datetime(['2012-01-01 13:00:00',
                                   '2012-01-01 12:01:00',
                                   '2012-01-01 08:00:00']), name='xxx')
        result = (s.dt.tz_localize('UTC')
                  .dt.tz_convert('US/Eastern')
                  .dt.round('D'))

        exp_values = pd.to_datetime(['2012-01-01', '2012-01-01',
                                     '2012-01-01']).tz_localize('US/Eastern')
        expected = Series(exp_values, name='xxx')
        tm.assert_series_equal(result, expected)

    @pytest.mark.parametrize('method', ['ceil', 'round', 'floor'])
    def test_dt_round_tz_ambiguous(self, method):
        # GH 18946 round near "fall back" DST
        df1 = pd.DataFrame([
            pd.to_datetime('2017-10-29 02:00:00+02:00', utc=True),
            pd.to_datetime('2017-10-29 02:00:00+01:00', utc=True),
            pd.to_datetime('2017-10-29 03:00:00+01:00', utc=True)
        ],
            columns=['date'])
        df1['date'] = df1['date'].dt.tz_convert('Europe/Madrid')
        # infer
        result = getattr(df1.date.dt, method)('H', ambiguous='infer')
        expected = df1['date']
        tm.assert_series_equal(result, expected)

        # bool-array
        result = getattr(df1.date.dt, method)(
            'H', ambiguous=[True, False, False]
        )
        tm.assert_series_equal(result, expected)

        # NaT
        result = getattr(df1.date.dt, method)('H', ambiguous='NaT')
        expected = df1['date'].copy()
        expected.iloc[0:2] = pd.NaT
        tm.assert_series_equal(result, expected)

        # raise
        with pytest.raises(pytz.AmbiguousTimeError):
            getattr(df1.date.dt, method)('H', ambiguous='raise')

    @pytest.mark.parametrize('method, ts_str, freq', [
        ['ceil', '2018-03-11 01:59:00-0600', '5min'],
        ['round', '2018-03-11 01:59:00-0600', '5min'],
        ['floor', '2018-03-11 03:01:00-0500', '2H']])
    def test_dt_round_tz_nonexistent(self, method, ts_str, freq):
        # GH 23324 round near "spring forward" DST
        s = Series([pd.Timestamp(ts_str, tz='America/Chicago')])
        result = getattr(s.dt, method)(freq, nonexistent='shift')
        expected = Series(
            [pd.Timestamp('2018-03-11 03:00:00', tz='America/Chicago')]
        )
        tm.assert_series_equal(result, expected)

        result = getattr(s.dt, method)(freq, nonexistent='NaT')
        expected = Series([pd.NaT]).dt.tz_localize(result.dt.tz)
        tm.assert_series_equal(result, expected)

        with pytest.raises(pytz.NonExistentTimeError,
                           message='2018-03-11 02:00:00'):
            getattr(s.dt, method)(freq, nonexistent='raise')

    def test_dt_namespace_accessor_categorical(self):
        # GH 19468
        dti = DatetimeIndex(['20171111', '20181212']).repeat(2)
        s = Series(pd.Categorical(dti), name='foo')
        result = s.dt.year
        expected = Series([2017, 2017, 2018, 2018], name='foo')
        tm.assert_series_equal(result, expected)

    def test_dt_accessor_no_new_attributes(self):
        # https://github.com/pandas-dev/pandas/issues/10673
        s = Series(date_range('20130101', periods=5, freq='D'))
        with pytest.raises(AttributeError,
                           match="You cannot add any new attribute"):
            s.dt.xlabel = "a"

    @pytest.mark.parametrize('time_locale', [
        None] if tm.get_locales() is None else [None] + tm.get_locales())
    def test_dt_accessor_datetime_name_accessors(self, time_locale):
        # Test Monday -> Sunday and January -> December, in that sequence
        if time_locale is None:
            # If the time_locale is None, day-name and month_name should
            # return the english attributes
            expected_days = ['Monday', 'Tuesday', 'Wednesday', 'Thursday',
                             'Friday', 'Saturday', 'Sunday']
            expected_months = ['January', 'February', 'March', 'April', 'May',
                               'June', 'July', 'August', 'September',
                               'October', 'November', 'December']
        else:
            with tm.set_locale(time_locale, locale.LC_TIME):
                expected_days = calendar.day_name[:]
                expected_months = calendar.month_name[1:]

        s = Series(date_range(freq='D', start=datetime(1998, 1, 1),
                              periods=365))
        english_days = ['Monday', 'Tuesday', 'Wednesday', 'Thursday',
                        'Friday', 'Saturday', 'Sunday']
        for day, name, eng_name in zip(range(4, 11),
                                       expected_days,
                                       english_days):
            name = name.capitalize()
            assert s.dt.weekday_name[day] == eng_name
            assert s.dt.day_name(locale=time_locale)[day] == name
        s = s.append(Series([pd.NaT]))
        assert np.isnan(s.dt.day_name(locale=time_locale).iloc[-1])

        s = Series(date_range(freq='M', start='2012', end='2013'))
        result = s.dt.month_name(locale=time_locale)
        expected = Series([month.capitalize() for month in expected_months])

        # work around https://github.com/pandas-dev/pandas/issues/22342
        if not compat.PY2:
            result = result.str.normalize("NFD")
            expected = expected.str.normalize("NFD")

        tm.assert_series_equal(result, expected)

        for s_date, expected in zip(s, expected_months):
            result = s_date.month_name(locale=time_locale)
            expected = expected.capitalize()

            if not compat.PY2:
                result = unicodedata.normalize("NFD", result)
                expected = unicodedata.normalize("NFD", expected)

            assert result == expected

        s = s.append(Series([pd.NaT]))
        assert np.isnan(s.dt.month_name(locale=time_locale).iloc[-1])

    def test_strftime(self):
        # GH 10086
        s = Series(date_range('20130101', periods=5))
        result = s.dt.strftime('%Y/%m/%d')
        expected = Series(['2013/01/01', '2013/01/02', '2013/01/03',
                           '2013/01/04', '2013/01/05'])
        tm.assert_series_equal(result, expected)

        s = Series(date_range('2015-02-03 11:22:33.4567', periods=5))
        result = s.dt.strftime('%Y/%m/%d %H-%M-%S')
        expected = Series(['2015/02/03 11-22-33', '2015/02/04 11-22-33',
                           '2015/02/05 11-22-33', '2015/02/06 11-22-33',
                           '2015/02/07 11-22-33'])
        tm.assert_series_equal(result, expected)

        s = Series(period_range('20130101', periods=5))
        result = s.dt.strftime('%Y/%m/%d')
        expected = Series(['2013/01/01', '2013/01/02', '2013/01/03',
                           '2013/01/04', '2013/01/05'])
        tm.assert_series_equal(result, expected)

        s = Series(period_range(
            '2015-02-03 11:22:33.4567', periods=5, freq='s'))
        result = s.dt.strftime('%Y/%m/%d %H-%M-%S')
        expected = Series(['2015/02/03 11-22-33', '2015/02/03 11-22-34',
                           '2015/02/03 11-22-35', '2015/02/03 11-22-36',
                           '2015/02/03 11-22-37'])
        tm.assert_series_equal(result, expected)

        s = Series(date_range('20130101', periods=5))
        s.iloc[0] = pd.NaT
        result = s.dt.strftime('%Y/%m/%d')
        expected = Series(['NaT', '2013/01/02', '2013/01/03', '2013/01/04',
                           '2013/01/05'])
        tm.assert_series_equal(result, expected)

        datetime_index = date_range('20150301', periods=5)
        result = datetime_index.strftime("%Y/%m/%d")

        expected = Index(['2015/03/01', '2015/03/02', '2015/03/03',
                          '2015/03/04', '2015/03/05'], dtype=np.object_)
        # dtype may be S10 or U10 depending on python version
        tm.assert_index_equal(result, expected)

        period_index = period_range('20150301', periods=5)
        result = period_index.strftime("%Y/%m/%d")
        expected = Index(['2015/03/01', '2015/03/02', '2015/03/03',
                          '2015/03/04', '2015/03/05'], dtype='=U10')
        tm.assert_index_equal(result, expected)

        s = Series([datetime(2013, 1, 1, 2, 32, 59), datetime(2013, 1, 2, 14,
                                                              32, 1)])
        result = s.dt.strftime('%Y-%m-%d %H:%M:%S')
        expected = Series(["2013-01-01 02:32:59", "2013-01-02 14:32:01"])
        tm.assert_series_equal(result, expected)

        s = Series(period_range('20130101', periods=4, freq='H'))
        result = s.dt.strftime('%Y/%m/%d %H:%M:%S')
        expected = Series(["2013/01/01 00:00:00", "2013/01/01 01:00:00",
                           "2013/01/01 02:00:00", "2013/01/01 03:00:00"])

        s = Series(period_range('20130101', periods=4, freq='L'))
        result = s.dt.strftime('%Y/%m/%d %H:%M:%S.%l')
        expected = Series(["2013/01/01 00:00:00.000",
                           "2013/01/01 00:00:00.001",
                           "2013/01/01 00:00:00.002",
                           "2013/01/01 00:00:00.003"])
        tm.assert_series_equal(result, expected)

    def test_valid_dt_with_missing_values(self):

        from datetime import date, time

        # GH 8689
        s = Series(date_range('20130101', periods=5, freq='D'))
        s.iloc[2] = pd.NaT

        for attr in ['microsecond', 'nanosecond', 'second', 'minute', 'hour',
                     'day']:
            expected = getattr(s.dt, attr).copy()
            expected.iloc[2] = np.nan
            result = getattr(s.dt, attr)
            tm.assert_series_equal(result, expected)

        result = s.dt.date
        expected = Series(
            [date(2013, 1, 1), date(2013, 1, 2), np.nan, date(2013, 1, 4),
             date(2013, 1, 5)], dtype='object')
        tm.assert_series_equal(result, expected)

        result = s.dt.time
        expected = Series(
            [time(0), time(0), np.nan, time(0), time(0)], dtype='object')
        tm.assert_series_equal(result, expected)

    def test_dt_accessor_api(self):
        # GH 9322
        from pandas.core.indexes.accessors import (
            CombinedDatetimelikeProperties, DatetimeProperties)
        assert Series.dt is CombinedDatetimelikeProperties

        s = Series(date_range('2000-01-01', periods=3))
        assert isinstance(s.dt, DatetimeProperties)

    @pytest.mark.parametrize('ser', [Series(np.arange(5)),
                                     Series(list('abcde')),
                                     Series(np.random.randn(5))])
    def test_dt_accessor_invalid(self, ser):
        # GH#9322 check that series with incorrect dtypes don't have attr
        with pytest.raises(AttributeError, match="only use .dt accessor"):
            ser.dt
        assert not hasattr(ser, 'dt')

    def test_between(self):
        s = Series(bdate_range('1/1/2000', periods=20).astype(object))
        s[::2] = np.nan

        result = s[s.between(s[3], s[17])]
        expected = s[3:18].dropna()
        assert_series_equal(result, expected)

        result = s[s.between(s[3], s[17], inclusive=False)]
        expected = s[5:16].dropna()
        assert_series_equal(result, expected)

    def test_date_tz(self):
        # GH11757
        rng = pd.DatetimeIndex(['2014-04-04 23:56',
                                '2014-07-18 21:24',
                                '2015-11-22 22:14'], tz="US/Eastern")
        s = Series(rng)
        expected = Series([date(2014, 4, 4),
                           date(2014, 7, 18),
                           date(2015, 11, 22)])
        assert_series_equal(s.dt.date, expected)
        assert_series_equal(s.apply(lambda x: x.date()), expected)

    def test_datetime_understood(self):
        # Ensures it doesn't fail to create the right series
        # reported in issue#16726
        series = pd.Series(pd.date_range("2012-01-01", periods=3))
        offset = pd.offsets.DateOffset(days=6)
        result = series - offset
        expected = pd.Series(pd.to_datetime([
            '2011-12-26', '2011-12-27', '2011-12-28']))
        tm.assert_series_equal(result, expected)

    def test_dt_timetz_accessor(self, tz_naive_fixture):
        # GH21358
        tz = maybe_get_tz(tz_naive_fixture)

        dtindex = pd.DatetimeIndex(['2014-04-04 23:56', '2014-07-18 21:24',
                                    '2015-11-22 22:14'], tz=tz)
        s = Series(dtindex)
        expected = Series([time(23, 56, tzinfo=tz), time(21, 24, tzinfo=tz),
                           time(22, 14, tzinfo=tz)])
        result = s.dt.timetz
        tm.assert_series_equal(result, expected)

<<<<<<< HEAD
    @pytest.mark.parametrize('nat', [
        pd.Series([pd.NaT, pd.NaT]),
        pd.Series([pd.NaT, pd.Timedelta('nat')]),
        pd.Series([pd.Timedelta('nat'), pd.Timedelta('nat')])])
    def test_minmax_nat_series(self, nat):
        # GH 23282
        assert nat.min() is pd.NaT
        assert nat.max() is pd.NaT
        assert nat.min(skipna=False) is pd.NaT
        assert nat.max(skipna=False) is pd.NaT

    @pytest.mark.parametrize('nat', [
        # GH 23282
        pd.DataFrame([pd.NaT, pd.NaT]),
        pd.DataFrame([pd.NaT, pd.Timedelta('nat')]),
        pd.DataFrame([pd.Timedelta('nat'), pd.Timedelta('nat')])])
    def test_minmax_nat_dataframe(self, nat):
        assert nat.min()[0] is pd.NaT
        assert nat.max()[0] is pd.NaT
        assert nat.min(skipna=False)[0] is pd.NaT
        assert nat.max(skipna=False)[0] is pd.NaT

=======
>>>>>>> 1cd077a3
    def test_setitem_with_string_index(self):
        # GH 23451
        x = pd.Series([1, 2, 3], index=['Date', 'b', 'other'])
        x['Date'] = date.today()
        assert x.Date == date.today()
        assert x['Date'] == date.today()

    def test_setitem_with_different_tz(self):
        # GH#24024
        ser = pd.Series(pd.date_range('2000', periods=2, tz="US/Central"))
        ser[0] = pd.Timestamp("2000", tz='US/Eastern')
        expected = pd.Series([
            pd.Timestamp("2000-01-01 00:00:00-05:00", tz="US/Eastern"),
            pd.Timestamp("2000-01-02 00:00:00-06:00", tz="US/Central"),
        ], dtype=object)
        tm.assert_series_equal(ser, expected)<|MERGE_RESOLUTION|>--- conflicted
+++ resolved
@@ -531,31 +531,6 @@
         result = s.dt.timetz
         tm.assert_series_equal(result, expected)
 
-<<<<<<< HEAD
-    @pytest.mark.parametrize('nat', [
-        pd.Series([pd.NaT, pd.NaT]),
-        pd.Series([pd.NaT, pd.Timedelta('nat')]),
-        pd.Series([pd.Timedelta('nat'), pd.Timedelta('nat')])])
-    def test_minmax_nat_series(self, nat):
-        # GH 23282
-        assert nat.min() is pd.NaT
-        assert nat.max() is pd.NaT
-        assert nat.min(skipna=False) is pd.NaT
-        assert nat.max(skipna=False) is pd.NaT
-
-    @pytest.mark.parametrize('nat', [
-        # GH 23282
-        pd.DataFrame([pd.NaT, pd.NaT]),
-        pd.DataFrame([pd.NaT, pd.Timedelta('nat')]),
-        pd.DataFrame([pd.Timedelta('nat'), pd.Timedelta('nat')])])
-    def test_minmax_nat_dataframe(self, nat):
-        assert nat.min()[0] is pd.NaT
-        assert nat.max()[0] is pd.NaT
-        assert nat.min(skipna=False)[0] is pd.NaT
-        assert nat.max(skipna=False)[0] is pd.NaT
-
-=======
->>>>>>> 1cd077a3
     def test_setitem_with_string_index(self):
         # GH 23451
         x = pd.Series([1, 2, 3], index=['Date', 'b', 'other'])
