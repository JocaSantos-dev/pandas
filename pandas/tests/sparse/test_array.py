--- conflicted
+++ resolved
@@ -406,13 +406,6 @@
         expected = SparseArray([None, None, 0, 2], dtype=np.dtype('float32'))
         tm.assert_sp_array_equal(result, expected)
 
-<<<<<<< HEAD
-        result = self.arr.astype('Sparse[i8]')
-        assert result.dtype == SparseDtype("int8", np.nan)
-
-        msg = ("unable to coerce current fill_value nan "
-               "to Sparse\\[int64\\] dtype")
-=======
         # float -> float, different fill
         # This is strange, since some "fill_na" values are in the spares values.
         # That probably complicates everything else.
@@ -422,7 +415,6 @@
                                            IntIndex(4, [2, 3]),
                                            dtype)
         tm.assert_sp_array_equal(result, expected)
->>>>>>> 21039594
 
         dtype = SparseDtype("int64", 0)
         result = arr.astype(dtype)
