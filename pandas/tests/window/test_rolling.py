--- conflicted
+++ resolved
@@ -828,7 +828,17 @@
     tm.assert_frame_equal(result, expected)
 
 
-<<<<<<< HEAD
+def test_rolling_on_df_transposed():
+    # GH: 32724
+    df = pd.DataFrame({"A": [1, None], "B": [4, 5], "C": [7, 8]})
+    expected = pd.DataFrame({"A": [1.0, np.nan], "B": [5.0, 5.0], "C": [11.0, 13.0]})
+    result = df.rolling(min_periods=1, window=2, axis=1).sum()
+    tm.assert_frame_equal(result, expected)
+
+    result = df.T.rolling(min_periods=1, window=2).sum().T
+    tm.assert_frame_equal(result, expected)
+
+
 @pytest.mark.parametrize(
     ("index", "window"),
     [
@@ -857,15 +867,4 @@
     ds = pd.Series([0, 1, 2, 3, 4, 5, 6, 7, 8], index=index)
     result = getattr(ds.rolling(window, closed="left"), func)()
     expected = pd.Series(values, index=index)
-    tm.assert_series_equal(result, expected)
-=======
-def test_rolling_on_df_transposed():
-    # GH: 32724
-    df = pd.DataFrame({"A": [1, None], "B": [4, 5], "C": [7, 8]})
-    expected = pd.DataFrame({"A": [1.0, np.nan], "B": [5.0, 5.0], "C": [11.0, 13.0]})
-    result = df.rolling(min_periods=1, window=2, axis=1).sum()
-    tm.assert_frame_equal(result, expected)
-
-    result = df.T.rolling(min_periods=1, window=2).sum().T
-    tm.assert_frame_equal(result, expected)
->>>>>>> 2038d535
+    tm.assert_series_equal(result, expected)