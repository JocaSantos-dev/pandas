from datetime import (
    datetime,
    timedelta,
)

import numpy as np
import pytest

from pandas.compat import (
    is_platform_arm,
    is_platform_mac,
)
from pandas.errors import UnsupportedFunctionCall

from pandas import (
    DataFrame,
    DatetimeIndex,
    MultiIndex,
    Series,
    Timedelta,
    Timestamp,
    date_range,
    period_range,
    to_datetime,
    to_timedelta,
)
import pandas._testing as tm
from pandas.api.indexers import BaseIndexer
from pandas.core.indexers.objects import VariableOffsetWindowIndexer
from pandas.core.window import Rolling

from pandas.tseries.offsets import BusinessDay


def test_doc_string():

    df = DataFrame({"B": [0, 1, 2, np.nan, 4]})
    df
    df.rolling(2).sum()
    df.rolling(2, min_periods=1).sum()


def test_constructor(frame_or_series):
    # GH 12669

    c = frame_or_series(range(5)).rolling

    # valid
    c(0)
    c(window=2)
    c(window=2, min_periods=1)
    c(window=2, min_periods=1, center=True)
    c(window=2, min_periods=1, center=False)

    # GH 13383

    msg = "window must be an integer 0 or greater"

    with pytest.raises(ValueError, match=msg):
        c(-1)


@pytest.mark.parametrize("w", [2.0, "foo", np.array([2])])
def test_invalid_constructor(frame_or_series, w):
    # not valid

    c = frame_or_series(range(5)).rolling

    msg = "|".join(
        [
            "window must be an integer",
            "passed window foo is not compatible with a datetimelike index",
        ]
    )
    with pytest.raises(ValueError, match=msg):
        c(window=w)

    msg = "min_periods must be an integer"
    with pytest.raises(ValueError, match=msg):
        c(window=2, min_periods=w)

    msg = "center must be a boolean"
    with pytest.raises(ValueError, match=msg):
        c(window=2, min_periods=1, center=w)


@pytest.mark.parametrize(
    "window",
    [
        timedelta(days=3),
        Timedelta(days=3),
        "3D",
        VariableOffsetWindowIndexer(
            index=date_range("2015-12-25", periods=5), offset=BusinessDay(1)
        ),
    ],
)
def test_freq_window_not_implemented(window):
    # GH 15354
    df = DataFrame(
        np.arange(10),
        index=date_range("2015-12-24", periods=10, freq="D"),
    )
    with pytest.raises(
        NotImplementedError, match="step is not supported with frequency windows"
    ):
        df.rolling("3D", step=3)


@pytest.mark.parametrize("agg", ["cov", "corr"])
def test_step_not_implemented_for_cov_corr(agg):
    # GH 15354
    roll = DataFrame(range(2)).rolling(1, step=2)
    with pytest.raises(NotImplementedError, match="step not implemented"):
        getattr(roll, agg)()


@pytest.mark.parametrize("window", [timedelta(days=3), Timedelta(days=3)])
def test_constructor_with_timedelta_window(window):
    # GH 15440
    n = 10
    df = DataFrame(
        {"value": np.arange(n)},
        index=date_range("2015-12-24", periods=n, freq="D"),
    )
    expected_data = np.append([0.0, 1.0], np.arange(3.0, 27.0, 3))

    result = df.rolling(window=window).sum()
    expected = DataFrame(
        {"value": expected_data},
        index=date_range("2015-12-24", periods=n, freq="D"),
    )
    tm.assert_frame_equal(result, expected)
    expected = df.rolling("3D").sum()
    tm.assert_frame_equal(result, expected)


@pytest.mark.parametrize("window", [timedelta(days=3), Timedelta(days=3), "3D"])
def test_constructor_timedelta_window_and_minperiods(window, raw):
    # GH 15305
    n = 10
    df = DataFrame(
        {"value": np.arange(n)},
        index=date_range("2017-08-08", periods=n, freq="D"),
    )
    expected = DataFrame(
        {"value": np.append([np.NaN, 1.0], np.arange(3.0, 27.0, 3))},
        index=date_range("2017-08-08", periods=n, freq="D"),
    )
    result_roll_sum = df.rolling(window=window, min_periods=2).sum()
    result_roll_generic = df.rolling(window=window, min_periods=2).apply(sum, raw=raw)
    tm.assert_frame_equal(result_roll_sum, expected)
    tm.assert_frame_equal(result_roll_generic, expected)


@pytest.mark.parametrize("method", ["std", "mean", "sum", "max", "min", "var"])
def test_numpy_compat(method):
    # see gh-12811
    r = Rolling(Series([2, 4, 6]), window=2)

    msg = "numpy operations are not valid with window objects"

    with pytest.raises(UnsupportedFunctionCall, match=msg):
        getattr(r, method)(1, 2, 3)
    with pytest.raises(UnsupportedFunctionCall, match=msg):
        getattr(r, method)(dtype=np.float64)


@pytest.mark.parametrize("closed", ["right", "left", "both", "neither"])
def test_closed_fixed(closed, arithmetic_win_operators):
    # GH 34315
    func_name = arithmetic_win_operators
    df_fixed = DataFrame({"A": [0, 1, 2, 3, 4]})
    df_time = DataFrame({"A": [0, 1, 2, 3, 4]}, index=date_range("2020", periods=5))

    result = getattr(
        df_fixed.rolling(2, closed=closed, min_periods=1),
        func_name,
    )()
    expected = getattr(
        df_time.rolling("2D", closed=closed, min_periods=1),
        func_name,
    )().reset_index(drop=True)

    tm.assert_frame_equal(result, expected)


@pytest.mark.parametrize(
    "closed, window_selections",
    [
        (
            "both",
            [
                [True, True, False, False, False],
                [True, True, True, False, False],
                [False, True, True, True, False],
                [False, False, True, True, True],
                [False, False, False, True, True],
            ],
        ),
        (
            "left",
            [
                [True, False, False, False, False],
                [True, True, False, False, False],
                [False, True, True, False, False],
                [False, False, True, True, False],
                [False, False, False, True, True],
            ],
        ),
        (
            "right",
            [
                [True, True, False, False, False],
                [False, True, True, False, False],
                [False, False, True, True, False],
                [False, False, False, True, True],
                [False, False, False, False, True],
            ],
        ),
        (
            "neither",
            [
                [True, False, False, False, False],
                [False, True, False, False, False],
                [False, False, True, False, False],
                [False, False, False, True, False],
                [False, False, False, False, True],
            ],
        ),
    ],
)
def test_datetimelike_centered_selections(
    closed, window_selections, arithmetic_win_operators
):
    # GH 34315
    func_name = arithmetic_win_operators
    df_time = DataFrame(
        {"A": [0.0, 1.0, 2.0, 3.0, 4.0]}, index=date_range("2020", periods=5)
    )

    expected = DataFrame(
        {"A": [getattr(df_time["A"].iloc[s], func_name)() for s in window_selections]},
        index=date_range("2020", periods=5),
    )

    if func_name == "sem":
        kwargs = {"ddof": 0}
    else:
        kwargs = {}

    result = getattr(
        df_time.rolling("2D", closed=closed, min_periods=1, center=True),
        func_name,
    )(**kwargs)

    tm.assert_frame_equal(result, expected, check_dtype=False)


@pytest.mark.parametrize(
    "window,closed,expected",
    [
        ("3s", "right", [3.0, 3.0, 3.0]),
        ("3s", "both", [3.0, 3.0, 3.0]),
        ("3s", "left", [3.0, 3.0, 3.0]),
        ("3s", "neither", [3.0, 3.0, 3.0]),
        ("2s", "right", [3.0, 2.0, 2.0]),
        ("2s", "both", [3.0, 3.0, 3.0]),
        ("2s", "left", [1.0, 3.0, 3.0]),
        ("2s", "neither", [1.0, 2.0, 2.0]),
    ],
)
def test_datetimelike_centered_offset_covers_all(
    window, closed, expected, frame_or_series
):
    # GH 42753

    index = [
        Timestamp("20130101 09:00:01"),
        Timestamp("20130101 09:00:02"),
        Timestamp("20130101 09:00:02"),
    ]
    df = frame_or_series([1, 1, 1], index=index)

    result = df.rolling(window, closed=closed, center=True).sum()
    expected = frame_or_series(expected, index=index)
    tm.assert_equal(result, expected)


@pytest.mark.parametrize(
    "window,closed,expected",
    [
        ("2D", "right", [4, 4, 4, 4, 4, 4, 2, 2]),
        ("2D", "left", [2, 2, 4, 4, 4, 4, 4, 4]),
        ("2D", "both", [4, 4, 6, 6, 6, 6, 4, 4]),
        ("2D", "neither", [2, 2, 2, 2, 2, 2, 2, 2]),
    ],
)
def test_datetimelike_nonunique_index_centering(
    window, closed, expected, frame_or_series
):
    index = DatetimeIndex(
        [
            "2020-01-01",
            "2020-01-01",
            "2020-01-02",
            "2020-01-02",
            "2020-01-03",
            "2020-01-03",
            "2020-01-04",
            "2020-01-04",
        ]
    )

    df = frame_or_series([1] * 8, index=index, dtype=float)
    expected = frame_or_series(expected, index=index, dtype=float)

    result = df.rolling(window, center=True, closed=closed).sum()

    tm.assert_equal(result, expected)


def test_even_number_window_alignment():
    # see discussion in GH 38780
    s = Series(range(3), index=date_range(start="2020-01-01", freq="D", periods=3))

    # behavior of index- and datetime-based windows differs here!
    # s.rolling(window=2, min_periods=1, center=True).mean()

    result = s.rolling(window="2D", min_periods=1, center=True).mean()

    expected = Series([0.5, 1.5, 2], index=s.index)

    tm.assert_series_equal(result, expected)


def test_closed_fixed_binary_col(center, step):
    # GH 34315
    data = [0, 1, 1, 0, 0, 1, 0, 1]
    df = DataFrame(
        {"binary_col": data},
        index=date_range(start="2020-01-01", freq="min", periods=len(data)),
    )

    if center:
        expected_data = [2 / 3, 0.5, 0.4, 0.5, 0.428571, 0.5, 0.571429, 0.5]
    else:
        expected_data = [np.nan, 0, 0.5, 2 / 3, 0.5, 0.4, 0.5, 0.428571]

    expected = DataFrame(
        expected_data,
        columns=["binary_col"],
        index=date_range(start="2020-01-01", freq="min", periods=len(expected_data)),
    )[::step]

    rolling = df.rolling(
        window=len(df), closed="left", min_periods=1, center=center, step=step
    )
    result = rolling.mean()
    tm.assert_frame_equal(result, expected)


@pytest.mark.parametrize("closed", ["neither", "left"])
def test_closed_empty(closed, arithmetic_win_operators):
    # GH 26005
    func_name = arithmetic_win_operators
    ser = Series(data=np.arange(5), index=date_range("2000", periods=5, freq="2D"))
    roll = ser.rolling("1D", closed=closed)

    result = getattr(roll, func_name)()
    expected = Series([np.nan] * 5, index=ser.index)
    tm.assert_series_equal(result, expected)


@pytest.mark.parametrize("func", ["min", "max"])
def test_closed_one_entry(func):
    # GH24718
    ser = Series(data=[2], index=date_range("2000", periods=1))
    result = getattr(ser.rolling("10D", closed="left"), func)()
    tm.assert_series_equal(result, Series([np.nan], index=ser.index))


@pytest.mark.parametrize("func", ["min", "max"])
def test_closed_one_entry_groupby(func):
    # GH24718
    ser = DataFrame(
        data={"A": [1, 1, 2], "B": [3, 2, 1]},
        index=date_range("2000", periods=3),
    )
    result = getattr(
        ser.groupby("A", sort=False)["B"].rolling("10D", closed="left"), func
    )()
    exp_idx = MultiIndex.from_arrays(arrays=[[1, 1, 2], ser.index], names=("A", None))
    expected = Series(data=[np.nan, 3, np.nan], index=exp_idx, name="B")
    tm.assert_series_equal(result, expected)


@pytest.mark.parametrize("input_dtype", ["int", "float"])
@pytest.mark.parametrize(
    "func,closed,expected",
    [
        ("min", "right", [0.0, 0, 0, 1, 2, 3, 4, 5, 6, 7]),
        ("min", "both", [0.0, 0, 0, 0, 1, 2, 3, 4, 5, 6]),
        ("min", "neither", [np.nan, 0, 0, 1, 2, 3, 4, 5, 6, 7]),
        ("min", "left", [np.nan, 0, 0, 0, 1, 2, 3, 4, 5, 6]),
        ("max", "right", [0.0, 1, 2, 3, 4, 5, 6, 7, 8, 9]),
        ("max", "both", [0.0, 1, 2, 3, 4, 5, 6, 7, 8, 9]),
        ("max", "neither", [np.nan, 0, 1, 2, 3, 4, 5, 6, 7, 8]),
        ("max", "left", [np.nan, 0, 1, 2, 3, 4, 5, 6, 7, 8]),
    ],
)
def test_closed_min_max_datetime(input_dtype, func, closed, expected):
    # see gh-21704
    ser = Series(
        data=np.arange(10).astype(input_dtype),
        index=date_range("2000", periods=10),
    )

    result = getattr(ser.rolling("3D", closed=closed), func)()
    expected = Series(expected, index=ser.index)
    tm.assert_series_equal(result, expected)


def test_closed_uneven():
    # see gh-21704
    ser = Series(data=np.arange(10), index=date_range("2000", periods=10))

    # uneven
    ser = ser.drop(index=ser.index[[1, 5]])
    result = ser.rolling("3D", closed="left").min()
    expected = Series([np.nan, 0, 0, 2, 3, 4, 6, 6], index=ser.index)
    tm.assert_series_equal(result, expected)


@pytest.mark.parametrize(
    "func,closed,expected",
    [
        ("min", "right", [np.nan, 0, 0, 1, 2, 3, 4, 5, np.nan, np.nan]),
        ("min", "both", [np.nan, 0, 0, 0, 1, 2, 3, 4, 5, np.nan]),
        ("min", "neither", [np.nan, np.nan, 0, 1, 2, 3, 4, 5, np.nan, np.nan]),
        ("min", "left", [np.nan, np.nan, 0, 0, 1, 2, 3, 4, 5, np.nan]),
        ("max", "right", [np.nan, 1, 2, 3, 4, 5, 6, 6, np.nan, np.nan]),
        ("max", "both", [np.nan, 1, 2, 3, 4, 5, 6, 6, 6, np.nan]),
        ("max", "neither", [np.nan, np.nan, 1, 2, 3, 4, 5, 6, np.nan, np.nan]),
        ("max", "left", [np.nan, np.nan, 1, 2, 3, 4, 5, 6, 6, np.nan]),
    ],
)
def test_closed_min_max_minp(func, closed, expected):
    # see gh-21704
    ser = Series(data=np.arange(10), index=date_range("2000", periods=10))
    ser[ser.index[-3:]] = np.nan
    result = getattr(ser.rolling("3D", min_periods=2, closed=closed), func)()
    expected = Series(expected, index=ser.index)
    tm.assert_series_equal(result, expected)


@pytest.mark.parametrize(
    "closed,expected",
    [
        ("right", [0, 0.5, 1, 2, 3, 4, 5, 6, 7, 8]),
        ("both", [0, 0.5, 1, 1.5, 2.5, 3.5, 4.5, 5.5, 6.5, 7.5]),
        ("neither", [np.nan, 0, 0.5, 1.5, 2.5, 3.5, 4.5, 5.5, 6.5, 7.5]),
        ("left", [np.nan, 0, 0.5, 1, 2, 3, 4, 5, 6, 7]),
    ],
)
def test_closed_median_quantile(closed, expected):
    # GH 26005
    ser = Series(data=np.arange(10), index=date_range("2000", periods=10))
    roll = ser.rolling("3D", closed=closed)
    expected = Series(expected, index=ser.index)

    result = roll.median()
    tm.assert_series_equal(result, expected)

    result = roll.quantile(0.5)
    tm.assert_series_equal(result, expected)


@pytest.mark.parametrize("roller", ["1s", 1])
def tests_empty_df_rolling(roller):
    # GH 15819 Verifies that datetime and integer rolling windows can be
    # applied to empty DataFrames
    expected = DataFrame()
    result = DataFrame().rolling(roller).sum()
    tm.assert_frame_equal(result, expected)

    # Verifies that datetime and integer rolling windows can be applied to
    # empty DataFrames with datetime index
    expected = DataFrame(index=DatetimeIndex([]))
    result = DataFrame(index=DatetimeIndex([])).rolling(roller).sum()
    tm.assert_frame_equal(result, expected)


def test_empty_window_median_quantile():
    # GH 26005
    expected = Series([np.nan, np.nan, np.nan])
    roll = Series(np.arange(3)).rolling(0)

    result = roll.median()
    tm.assert_series_equal(result, expected)

    result = roll.quantile(0.1)
    tm.assert_series_equal(result, expected)


def test_missing_minp_zero():
    # https://github.com/pandas-dev/pandas/pull/18921
    # minp=0
    x = Series([np.nan])
    result = x.rolling(1, min_periods=0).sum()
    expected = Series([0.0])
    tm.assert_series_equal(result, expected)

    # minp=1
    result = x.rolling(1, min_periods=1).sum()
    expected = Series([np.nan])
    tm.assert_series_equal(result, expected)


def test_missing_minp_zero_variable():
    # https://github.com/pandas-dev/pandas/pull/18921
    x = Series(
        [np.nan] * 4,
        index=DatetimeIndex(["2017-01-01", "2017-01-04", "2017-01-06", "2017-01-07"]),
    )
    result = x.rolling(Timedelta("2d"), min_periods=0).sum()
    expected = Series(0.0, index=x.index)
    tm.assert_series_equal(result, expected)


def test_multi_index_names():

    # GH 16789, 16825
    cols = MultiIndex.from_product([["A", "B"], ["C", "D", "E"]], names=["1", "2"])
    df = DataFrame(np.ones((10, 6)), columns=cols)
    result = df.rolling(3).cov()

    tm.assert_index_equal(result.columns, df.columns)
    assert result.index.names == [None, "1", "2"]


def test_rolling_axis_sum(axis_frame):
    # see gh-23372.
    df = DataFrame(np.ones((10, 20)))
    axis = df._get_axis_number(axis_frame)

    if axis == 0:
        expected = DataFrame({i: [np.nan] * 2 + [3.0] * 8 for i in range(20)})
    else:
        # axis == 1
        expected = DataFrame([[np.nan] * 2 + [3.0] * 18] * 10)

    result = df.rolling(3, axis=axis_frame).sum()
    tm.assert_frame_equal(result, expected)


def test_rolling_axis_count(axis_frame):
    # see gh-26055
    df = DataFrame({"x": range(3), "y": range(3)})

    axis = df._get_axis_number(axis_frame)

    if axis in [0, "index"]:
        expected = DataFrame({"x": [1.0, 2.0, 2.0], "y": [1.0, 2.0, 2.0]})
    else:
        expected = DataFrame({"x": [1.0, 1.0, 1.0], "y": [2.0, 2.0, 2.0]})

    result = df.rolling(2, axis=axis_frame, min_periods=0).count()
    tm.assert_frame_equal(result, expected)


def test_readonly_array():
    # GH-27766
    arr = np.array([1, 3, np.nan, 3, 5])
    arr.setflags(write=False)
    result = Series(arr).rolling(2).mean()
    expected = Series([np.nan, 2, np.nan, np.nan, 4])
    tm.assert_series_equal(result, expected)


def test_rolling_datetime(axis_frame, tz_naive_fixture):
    # GH-28192
    tz = tz_naive_fixture
    df = DataFrame(
        {i: [1] * 2 for i in date_range("2019-8-01", "2019-08-03", freq="D", tz=tz)}
    )
    if axis_frame in [0, "index"]:
        result = df.T.rolling("2D", axis=axis_frame).sum().T
    else:
        result = df.rolling("2D", axis=axis_frame).sum()
    expected = DataFrame(
        {
            **{
                i: [1.0] * 2
                for i in date_range("2019-8-01", periods=1, freq="D", tz=tz)
            },
            **{
                i: [2.0] * 2
                for i in date_range("2019-8-02", "2019-8-03", freq="D", tz=tz)
            },
        }
    )
    tm.assert_frame_equal(result, expected)


@pytest.mark.parametrize(
    "center, expected_data",
    [
        (
            True,
            (
                [88.0] * 7
                + [97.0] * 9
                + [98.0]
                + [99.0] * 21
                + [95.0] * 16
                + [93.0] * 5
                + [89.0] * 5
                + [96.0] * 21
                + [94.0] * 14
                + [90.0] * 13
                + [88.0] * 2
                + [90.0] * 9
                + [96.0] * 21
                + [95.0] * 6
                + [91.0]
                + [87.0] * 6
                + [92.0] * 21
                + [83.0] * 2
                + [86.0] * 10
                + [87.0] * 5
                + [98.0] * 21
                + [97.0] * 14
                + [93.0] * 7
                + [87.0] * 4
                + [86.0] * 4
                + [95.0] * 21
                + [85.0] * 14
                + [83.0] * 2
                + [76.0] * 5
                + [81.0] * 2
                + [98.0] * 21
                + [95.0] * 14
                + [91.0] * 7
                + [86.0]
                + [93.0] * 3
                + [95.0] * 29
                + [77.0] * 2
            ),
        ),
        (
            False,
            (
                [np.nan] * 2
                + [88.0] * 16
                + [97.0] * 9
                + [98.0]
                + [99.0] * 21
                + [95.0] * 16
                + [93.0] * 5
                + [89.0] * 5
                + [96.0] * 21
                + [94.0] * 14
                + [90.0] * 13
                + [88.0] * 2
                + [90.0] * 9
                + [96.0] * 21
                + [95.0] * 6
                + [91.0]
                + [87.0] * 6
                + [92.0] * 21
                + [83.0] * 2
                + [86.0] * 10
                + [87.0] * 5
                + [98.0] * 21
                + [97.0] * 14
                + [93.0] * 7
                + [87.0] * 4
                + [86.0] * 4
                + [95.0] * 21
                + [85.0] * 14
                + [83.0] * 2
                + [76.0] * 5
                + [81.0] * 2
                + [98.0] * 21
                + [95.0] * 14
                + [91.0] * 7
                + [86.0]
                + [93.0] * 3
                + [95.0] * 20
            ),
        ),
    ],
)
def test_rolling_window_as_string(center, expected_data):
    # see gh-22590
    date_today = datetime.now()
    days = date_range(date_today, date_today + timedelta(365), freq="D")

    npr = np.random.RandomState(seed=421)

    data = npr.randint(1, high=100, size=len(days))
    df = DataFrame({"DateCol": days, "metric": data})

    df.set_index("DateCol", inplace=True)
    result = df.rolling(window="21D", min_periods=2, closed="left", center=center)[
        "metric"
    ].agg("max")

    index = days.rename("DateCol")
    index = index._with_freq(None)
    expected = Series(expected_data, index=index, name="metric")
    tm.assert_series_equal(result, expected)


def test_min_periods1():
    # GH#6795
    df = DataFrame([0, 1, 2, 1, 0], columns=["a"])
    result = df["a"].rolling(3, center=True, min_periods=1).max()
    expected = Series([1.0, 2.0, 2.0, 2.0, 1.0], name="a")
    tm.assert_series_equal(result, expected)


def test_rolling_count_with_min_periods(frame_or_series):
    # GH 26996
    result = frame_or_series(range(5)).rolling(3, min_periods=3).count()
    expected = frame_or_series([np.nan, np.nan, 3.0, 3.0, 3.0])
    tm.assert_equal(result, expected)


def test_rolling_count_default_min_periods_with_null_values(frame_or_series):
    # GH 26996
    values = [1, 2, 3, np.nan, 4, 5, 6]
    expected_counts = [1.0, 2.0, 3.0, 2.0, 2.0, 2.0, 3.0]

    # GH 31302
    with tm.assert_produces_warning(FutureWarning):
        result = frame_or_series(values).rolling(3).count()
    expected = frame_or_series(expected_counts)
    tm.assert_equal(result, expected)


@pytest.mark.parametrize(
    "df,expected,window,min_periods",
    [
        (
            DataFrame({"A": [1, 2, 3], "B": [4, 5, 6]}),
            [
                ({"A": [1], "B": [4]}, [0]),
                ({"A": [1, 2], "B": [4, 5]}, [0, 1]),
                ({"A": [1, 2, 3], "B": [4, 5, 6]}, [0, 1, 2]),
            ],
            3,
            None,
        ),
        (
            DataFrame({"A": [1, 2, 3], "B": [4, 5, 6]}),
            [
                ({"A": [1], "B": [4]}, [0]),
                ({"A": [1, 2], "B": [4, 5]}, [0, 1]),
                ({"A": [2, 3], "B": [5, 6]}, [1, 2]),
            ],
            2,
            1,
        ),
        (
            DataFrame({"A": [1, 2, 3], "B": [4, 5, 6]}),
            [
                ({"A": [1], "B": [4]}, [0]),
                ({"A": [1, 2], "B": [4, 5]}, [0, 1]),
                ({"A": [2, 3], "B": [5, 6]}, [1, 2]),
            ],
            2,
            2,
        ),
        (
            DataFrame({"A": [1, 2, 3], "B": [4, 5, 6]}),
            [
                ({"A": [1], "B": [4]}, [0]),
                ({"A": [2], "B": [5]}, [1]),
                ({"A": [3], "B": [6]}, [2]),
            ],
            1,
            1,
        ),
        (
            DataFrame({"A": [1, 2, 3], "B": [4, 5, 6]}),
            [
                ({"A": [1], "B": [4]}, [0]),
                ({"A": [2], "B": [5]}, [1]),
                ({"A": [3], "B": [6]}, [2]),
            ],
            1,
            0,
        ),
        (DataFrame({"A": [1], "B": [4]}), [], 2, None),
        (DataFrame({"A": [1], "B": [4]}), [], 2, 1),
        (DataFrame(), [({}, [])], 2, None),
        (
            DataFrame({"A": [1, np.nan, 3], "B": [np.nan, 5, 6]}),
            [
                ({"A": [1.0], "B": [np.nan]}, [0]),
                ({"A": [1, np.nan], "B": [np.nan, 5]}, [0, 1]),
                ({"A": [1, np.nan, 3], "B": [np.nan, 5, 6]}, [0, 1, 2]),
            ],
            3,
            2,
        ),
    ],
)
def test_iter_rolling_dataframe(df, expected, window, min_periods):
    # GH 11704
    expected = [DataFrame(values, index=index) for (values, index) in expected]

    for (expected, actual) in zip(
        expected, df.rolling(window, min_periods=min_periods)
    ):
        tm.assert_frame_equal(actual, expected)


@pytest.mark.parametrize(
    "expected,window",
    [
        (
            [
                ({"A": [1], "B": [4]}, [0]),
                ({"A": [1, 2], "B": [4, 5]}, [0, 1]),
                ({"A": [2, 3], "B": [5, 6]}, [1, 2]),
            ],
            "2D",
        ),
        (
            [
                ({"A": [1], "B": [4]}, [0]),
                ({"A": [1, 2], "B": [4, 5]}, [0, 1]),
                ({"A": [1, 2, 3], "B": [4, 5, 6]}, [0, 1, 2]),
            ],
            "3D",
        ),
        (
            [
                ({"A": [1], "B": [4]}, [0]),
                ({"A": [2], "B": [5]}, [1]),
                ({"A": [3], "B": [6]}, [2]),
            ],
            "1D",
        ),
    ],
)
def test_iter_rolling_on_dataframe(expected, window):
    # GH 11704, 40373
    df = DataFrame(
        {
            "A": [1, 2, 3, 4, 5],
            "B": [4, 5, 6, 7, 8],
            "C": date_range(start="2016-01-01", periods=5, freq="D"),
        }
    )

    expected = [
        DataFrame(values, index=df.loc[index, "C"]) for (values, index) in expected
    ]
    for (expected, actual) in zip(expected, df.rolling(window, on="C")):
        tm.assert_frame_equal(actual, expected)


def test_iter_rolling_on_dataframe_unordered():
    # GH 43386
    df = DataFrame({"a": ["x", "y", "x"], "b": [0, 1, 2]})
    results = list(df.groupby("a").rolling(2))
    expecteds = [df.iloc[idx, [1]] for idx in [[0], [0, 2], [1]]]
    for result, expected in zip(results, expecteds):
        tm.assert_frame_equal(result, expected)


@pytest.mark.parametrize(
    "ser,expected,window, min_periods",
    [
        (
            Series([1, 2, 3]),
            [([1], [0]), ([1, 2], [0, 1]), ([1, 2, 3], [0, 1, 2])],
            3,
            None,
        ),
        (
            Series([1, 2, 3]),
            [([1], [0]), ([1, 2], [0, 1]), ([1, 2, 3], [0, 1, 2])],
            3,
            1,
        ),
        (
            Series([1, 2, 3]),
            [([1], [0]), ([1, 2], [0, 1]), ([2, 3], [1, 2])],
            2,
            1,
        ),
        (
            Series([1, 2, 3]),
            [([1], [0]), ([1, 2], [0, 1]), ([2, 3], [1, 2])],
            2,
            2,
        ),
        (Series([1, 2, 3]), [([1], [0]), ([2], [1]), ([3], [2])], 1, 0),
        (Series([1, 2, 3]), [([1], [0]), ([2], [1]), ([3], [2])], 1, 1),
        (Series([1, 2]), [([1], [0]), ([1, 2], [0, 1])], 2, 0),
        (Series([], dtype="int64"), [], 2, 1),
    ],
)
def test_iter_rolling_series(ser, expected, window, min_periods):
    # GH 11704
    expected = [Series(values, index=index) for (values, index) in expected]

    for (expected, actual) in zip(
        expected, ser.rolling(window, min_periods=min_periods)
    ):
        tm.assert_series_equal(actual, expected)


@pytest.mark.parametrize(
    "expected,expected_index,window",
    [
        (
            [[0], [1], [2], [3], [4]],
            [
                date_range("2020-01-01", periods=1, freq="D"),
                date_range("2020-01-02", periods=1, freq="D"),
                date_range("2020-01-03", periods=1, freq="D"),
                date_range("2020-01-04", periods=1, freq="D"),
                date_range("2020-01-05", periods=1, freq="D"),
            ],
            "1D",
        ),
        (
            [[0], [0, 1], [1, 2], [2, 3], [3, 4]],
            [
                date_range("2020-01-01", periods=1, freq="D"),
                date_range("2020-01-01", periods=2, freq="D"),
                date_range("2020-01-02", periods=2, freq="D"),
                date_range("2020-01-03", periods=2, freq="D"),
                date_range("2020-01-04", periods=2, freq="D"),
            ],
            "2D",
        ),
        (
            [[0], [0, 1], [0, 1, 2], [1, 2, 3], [2, 3, 4]],
            [
                date_range("2020-01-01", periods=1, freq="D"),
                date_range("2020-01-01", periods=2, freq="D"),
                date_range("2020-01-01", periods=3, freq="D"),
                date_range("2020-01-02", periods=3, freq="D"),
                date_range("2020-01-03", periods=3, freq="D"),
            ],
            "3D",
        ),
    ],
)
def test_iter_rolling_datetime(expected, expected_index, window):
    # GH 11704
    ser = Series(range(5), index=date_range(start="2020-01-01", periods=5, freq="D"))

    expected = [
        Series(values, index=idx) for (values, idx) in zip(expected, expected_index)
    ]

    for (expected, actual) in zip(expected, ser.rolling(window)):
        tm.assert_series_equal(actual, expected)


@pytest.mark.parametrize(
    "grouping,_index",
    [
        (
            {"level": 0},
            MultiIndex.from_tuples(
                [(0, 0), (0, 0), (1, 1), (1, 1), (1, 1)], names=[None, None]
            ),
        ),
        (
            {"by": "X"},
            MultiIndex.from_tuples(
                [(0, 0), (1, 0), (2, 1), (3, 1), (4, 1)], names=["X", None]
            ),
        ),
    ],
)
def test_rolling_positional_argument(grouping, _index, raw):
    # GH 34605

    def scaled_sum(*args):
        if len(args) < 2:
            raise ValueError("The function needs two arguments")
        array, scale = args
        return array.sum() / scale

    df = DataFrame(data={"X": range(5)}, index=[0, 0, 1, 1, 1])

    expected = DataFrame(data={"X": [0.0, 0.5, 1.0, 1.5, 2.0]}, index=_index)
    # GH 40341
    if "by" in grouping:
        expected = expected.drop(columns="X", errors="ignore")
    result = df.groupby(**grouping).rolling(1).apply(scaled_sum, raw=raw, args=(2,))
    tm.assert_frame_equal(result, expected)


@pytest.mark.parametrize("add", [0.0, 2.0])
def test_rolling_numerical_accuracy_kahan_mean(add):
    # GH: 36031 implementing kahan summation
    df = DataFrame(
        {"A": [3002399751580331.0 + add, -0.0, -0.0]},
        index=[
            Timestamp("19700101 09:00:00"),
            Timestamp("19700101 09:00:03"),
            Timestamp("19700101 09:00:06"),
        ],
    )
    result = (
        df.resample("1s").ffill().rolling("3s", closed="left", min_periods=3).mean()
    )
    dates = date_range("19700101 09:00:00", periods=7, freq="S")
    expected = DataFrame(
        {
            "A": [
                np.nan,
                np.nan,
                np.nan,
                3002399751580330.5,
                2001599834386887.25,
                1000799917193443.625,
                0.0,
            ]
        },
        index=dates,
    )
    tm.assert_frame_equal(result, expected)


def test_rolling_numerical_accuracy_kahan_sum():
    # GH: 13254
    df = DataFrame([2.186, -1.647, 0.0, 0.0, 0.0, 0.0], columns=["x"])
    result = df["x"].rolling(3).sum()
    expected = Series([np.nan, np.nan, 0.539, -1.647, 0.0, 0.0], name="x")
    tm.assert_series_equal(result, expected)


def test_rolling_numerical_accuracy_jump():
    # GH: 32761
    index = date_range(start="2020-01-01", end="2020-01-02", freq="60s").append(
        DatetimeIndex(["2020-01-03"])
    )
    data = np.random.rand(len(index))

    df = DataFrame({"data": data}, index=index)
    result = df.rolling("60s").mean()
    tm.assert_frame_equal(result, df[["data"]])


def test_rolling_numerical_accuracy_small_values():
    # GH: 10319
    s = Series(
        data=[0.00012456, 0.0003, -0.0, -0.0],
        index=date_range("1999-02-03", "1999-02-06"),
    )
    result = s.rolling(1).mean()
    tm.assert_series_equal(result, s)


def test_rolling_numerical_too_large_numbers():
    # GH: 11645
    dates = date_range("2015-01-01", periods=10, freq="D")
    ds = Series(data=range(10), index=dates, dtype=np.float64)
    ds[2] = -9e33
    result = ds.rolling(5).mean()
    expected = Series(
        [
            np.nan,
            np.nan,
            np.nan,
            np.nan,
            -1.8e33,
            -1.8e33,
            -1.8e33,
            5.0,
            6.0,
            7.0,
        ],
        index=dates,
    )
    tm.assert_series_equal(result, expected)


@pytest.mark.parametrize(
    ("func", "value"),
    [("sum", 2.0), ("max", 1.0), ("min", 1.0), ("mean", 1.0), ("median", 1.0)],
)
def test_rolling_mixed_dtypes_axis_1(func, value):
    # GH: 20649
    df = DataFrame(1, index=[1, 2], columns=["a", "b", "c"])
    df["c"] = 1.0
    result = getattr(df.rolling(window=2, min_periods=1, axis=1), func)()
    expected = DataFrame(
        {"a": [1.0, 1.0], "b": [value, value], "c": [value, value]},
        index=[1, 2],
    )
    tm.assert_frame_equal(result, expected)


def test_rolling_axis_one_with_nan():
    # GH: 35596
    df = DataFrame(
        [
            [0, 1, 2, 4, np.nan, np.nan, np.nan],
            [0, 1, 2, np.nan, np.nan, np.nan, np.nan],
            [0, 2, 2, np.nan, 2, np.nan, 1],
        ]
    )
    result = df.rolling(window=7, min_periods=1, axis="columns").sum()
    expected = DataFrame(
        [
            [0.0, 1.0, 3.0, 7.0, 7.0, 7.0, 7.0],
            [0.0, 1.0, 3.0, 3.0, 3.0, 3.0, 3.0],
            [0.0, 2.0, 4.0, 4.0, 6.0, 6.0, 7.0],
        ]
    )
    tm.assert_frame_equal(result, expected)


@pytest.mark.parametrize(
    "value",
    ["test", to_datetime("2019-12-31"), to_timedelta("1 days 06:05:01.00003")],
)
def test_rolling_axis_1_non_numeric_dtypes(value):
    # GH: 20649
    df = DataFrame({"a": [1, 2]})
    df["b"] = value
    result = df.rolling(window=2, min_periods=1, axis=1).sum()
    expected = DataFrame({"a": [1.0, 2.0]})
    tm.assert_frame_equal(result, expected)


def test_rolling_on_df_transposed():
    # GH: 32724
    df = DataFrame({"A": [1, None], "B": [4, 5], "C": [7, 8]})
    expected = DataFrame({"A": [1.0, np.nan], "B": [5.0, 5.0], "C": [11.0, 13.0]})
    result = df.rolling(min_periods=1, window=2, axis=1).sum()
    tm.assert_frame_equal(result, expected)

    result = df.T.rolling(min_periods=1, window=2).sum().T
    tm.assert_frame_equal(result, expected)


@pytest.mark.parametrize(
    ("index", "window"),
    [
        (
            period_range(start="2020-01-01 08:00", end="2020-01-01 08:08", freq="T"),
            "2T",
        ),
        (
            period_range(start="2020-01-01 08:00", end="2020-01-01 12:00", freq="30T"),
            "1h",
        ),
    ],
)
@pytest.mark.parametrize(
    ("func", "values"),
    [
        ("min", [np.nan, 0, 0, 1, 2, 3, 4, 5, 6]),
        ("max", [np.nan, 0, 1, 2, 3, 4, 5, 6, 7]),
        ("sum", [np.nan, 0, 1, 3, 5, 7, 9, 11, 13]),
    ],
)
def test_rolling_period_index(index, window, func, values):
    # GH: 34225
    ds = Series([0, 1, 2, 3, 4, 5, 6, 7, 8], index=index)
    result = getattr(ds.rolling(window, closed="left"), func)()
    expected = Series(values, index=index)
    tm.assert_series_equal(result, expected)


def test_rolling_sem(frame_or_series):
    # GH: 26476
    obj = frame_or_series([0, 1, 2])
    result = obj.rolling(2, min_periods=1).sem()
    if isinstance(result, DataFrame):
        result = Series(result[0].values)
    expected = Series([np.nan] + [0.7071067811865476] * 2)
    tm.assert_series_equal(result, expected)


@pytest.mark.xfail(is_platform_arm() and not is_platform_mac(), reason="GH 38921")
@pytest.mark.parametrize(
    ("func", "third_value", "values"),
    [
        ("var", 1, [5e33, 0, 0.5, 0.5, 2, 0]),
        ("std", 1, [7.071068e16, 0, 0.7071068, 0.7071068, 1.414214, 0]),
        ("var", 2, [5e33, 0.5, 0, 0.5, 2, 0]),
        ("std", 2, [7.071068e16, 0.7071068, 0, 0.7071068, 1.414214, 0]),
    ],
)
def test_rolling_var_numerical_issues(func, third_value, values):
    # GH: 37051
    ds = Series([99999999999999999, 1, third_value, 2, 3, 1, 1])
    result = getattr(ds.rolling(2), func)()
    expected = Series([np.nan] + values)
    tm.assert_series_equal(result, expected)
    # GH 42064
    # new `roll_var` will output 0.0 correctly
    tm.assert_series_equal(result == 0, expected == 0)


def test_timeoffset_as_window_parameter_for_corr():
    # GH: 28266
    exp = DataFrame(
        {
            "B": [
                np.nan,
                np.nan,
                0.9999999999999998,
                -1.0,
                1.0,
                -0.3273268353539892,
                0.9999999999999998,
                1.0,
                0.9999999999999998,
                1.0,
            ],
            "A": [
                np.nan,
                np.nan,
                -1.0,
                1.0000000000000002,
                -0.3273268353539892,
                0.9999999999999966,
                1.0,
                1.0000000000000002,
                1.0,
                1.0000000000000002,
            ],
        },
        index=MultiIndex.from_tuples(
            [
                (Timestamp("20130101 09:00:00"), "B"),
                (Timestamp("20130101 09:00:00"), "A"),
                (Timestamp("20130102 09:00:02"), "B"),
                (Timestamp("20130102 09:00:02"), "A"),
                (Timestamp("20130103 09:00:03"), "B"),
                (Timestamp("20130103 09:00:03"), "A"),
                (Timestamp("20130105 09:00:05"), "B"),
                (Timestamp("20130105 09:00:05"), "A"),
                (Timestamp("20130106 09:00:06"), "B"),
                (Timestamp("20130106 09:00:06"), "A"),
            ]
        ),
    )

    df = DataFrame(
        {"B": [0, 1, 2, 4, 3], "A": [7, 4, 6, 9, 3]},
        index=[
            Timestamp("20130101 09:00:00"),
            Timestamp("20130102 09:00:02"),
            Timestamp("20130103 09:00:03"),
            Timestamp("20130105 09:00:05"),
            Timestamp("20130106 09:00:06"),
        ],
    )

    res = df.rolling(window="3d").corr()

    tm.assert_frame_equal(exp, res)


@pytest.mark.parametrize("method", ["var", "sum", "mean", "skew", "kurt", "min", "max"])
def test_rolling_decreasing_indices(method):
    """
    Make sure that decreasing indices give the same results as increasing indices.

    GH 36933
    """
    df = DataFrame({"values": np.arange(-15, 10) ** 2})
    df_reverse = DataFrame({"values": df["values"][::-1]}, index=df.index[::-1])

    increasing = getattr(df.rolling(window=5), method)()
    decreasing = getattr(df_reverse.rolling(window=5), method)()

    assert np.abs(decreasing.values[::-1][:-4] - increasing.values[4:]).max() < 1e-12


@pytest.mark.parametrize(
    "window,closed,expected",
    [
        ("2s", "right", [1.0, 3.0, 5.0, 3.0]),
        ("2s", "left", [0.0, 1.0, 3.0, 5.0]),
        ("2s", "both", [1.0, 3.0, 6.0, 5.0]),
        ("2s", "neither", [0.0, 1.0, 2.0, 3.0]),
        ("3s", "right", [1.0, 3.0, 6.0, 5.0]),
        ("3s", "left", [1.0, 3.0, 6.0, 5.0]),
        ("3s", "both", [1.0, 3.0, 6.0, 5.0]),
        ("3s", "neither", [1.0, 3.0, 6.0, 5.0]),
    ],
)
def test_rolling_decreasing_indices_centered(window, closed, expected, frame_or_series):
    """
    Ensure that a symmetrical inverted index return same result as non-inverted.
    """
    #  GH 43927

    index = date_range("2020", periods=4, freq="1s")
    df_inc = frame_or_series(range(4), index=index)
    df_dec = frame_or_series(range(4), index=index[::-1])

    expected_inc = frame_or_series(expected, index=index)
    expected_dec = frame_or_series(expected, index=index[::-1])

    result_inc = df_inc.rolling(window, closed=closed, center=True).sum()
    result_dec = df_dec.rolling(window, closed=closed, center=True).sum()

    tm.assert_equal(result_inc, expected_inc)
    tm.assert_equal(result_dec, expected_dec)


@pytest.mark.parametrize(
    "window,expected",
    [
        ("1ns", [1.0, 1.0, 1.0, 1.0]),
        ("3ns", [2.0, 3.0, 3.0, 2.0]),
    ],
)
def test_rolling_center_nanosecond_resolution(
    window, closed, expected, frame_or_series
):
    index = date_range("2020", periods=4, freq="1ns")
    df = frame_or_series([1, 1, 1, 1], index=index, dtype=float)
    expected = frame_or_series(expected, index=index, dtype=float)
    result = df.rolling(window, closed=closed, center=True).sum()
    tm.assert_equal(result, expected)


@pytest.mark.parametrize(
    "method,expected",
    [
        (
            "var",
            [
                float("nan"),
                43.0,
                float("nan"),
                136.333333,
                43.5,
                94.966667,
                182.0,
                318.0,
            ],
        ),
        (
            "mean",
            [float("nan"), 7.5, float("nan"), 21.5, 6.0, 9.166667, 13.0, 17.5],
        ),
        (
            "sum",
            [float("nan"), 30.0, float("nan"), 86.0, 30.0, 55.0, 91.0, 140.0],
        ),
        (
            "skew",
            [
                float("nan"),
                0.709296,
                float("nan"),
                0.407073,
                0.984656,
                0.919184,
                0.874674,
                0.842418,
            ],
        ),
        (
            "kurt",
            [
                float("nan"),
                -0.5916711736073559,
                float("nan"),
                -1.0028993131317954,
                -0.06103844629409494,
                -0.254143227116194,
                -0.37362637362637585,
                -0.45439658241367054,
            ],
        ),
    ],
)
def test_rolling_non_monotonic(method, expected):
    """
    Make sure the (rare) branch of non-monotonic indices is covered by a test.

    output from 1.1.3 is assumed to be the expected output. Output of sum/mean has
    manually been verified.

    GH 36933.
    """
    # Based on an example found in computation.rst
    use_expanding = [True, False, True, False, True, True, True, True]
    df = DataFrame({"values": np.arange(len(use_expanding)) ** 2})

    class CustomIndexer(BaseIndexer):
        def get_window_bounds(self, num_values, min_periods, center, closed, step):
            start = np.empty(num_values, dtype=np.int64)
            end = np.empty(num_values, dtype=np.int64)
            for i in range(num_values):
                if self.use_expanding[i]:
                    start[i] = 0
                    end[i] = i + 1
                else:
                    start[i] = i
                    end[i] = i + self.window_size
            return start, end

    indexer = CustomIndexer(window_size=4, use_expanding=use_expanding)

    result = getattr(df.rolling(indexer), method)()
    expected = DataFrame({"values": expected})
    tm.assert_frame_equal(result, expected)


@pytest.mark.parametrize(
    ("index", "window"),
    [
        ([0, 1, 2, 3, 4], 2),
        (date_range("2001-01-01", freq="D", periods=5), "2D"),
    ],
)
def test_rolling_corr_timedelta_index(index, window):
    # GH: 31286
    x = Series([1, 2, 3, 4, 5], index=index)
    y = x.copy()
    x.iloc[0:2] = 0.0
    result = x.rolling(window).corr(y)
    expected = Series([np.nan, np.nan, 1, 1, 1], index=index)
    tm.assert_almost_equal(result, expected)


def test_groupby_rolling_nan_included():
    # GH 35542
    data = {"group": ["g1", np.nan, "g1", "g2", np.nan], "B": [0, 1, 2, 3, 4]}
    df = DataFrame(data)
    result = df.groupby("group", dropna=False).rolling(1, min_periods=1).mean()
    expected = DataFrame(
        {"B": [0.0, 2.0, 3.0, 1.0, 4.0]},
        # GH-38057 from_tuples puts the NaNs in the codes, result expects them
        # to be in the levels, at the moment
        # index=MultiIndex.from_tuples(
        #     [("g1", 0), ("g1", 2), ("g2", 3), (np.nan, 1), (np.nan, 4)],
        #     names=["group", None],
        # ),
        index=MultiIndex(
            [["g1", "g2", np.nan], [0, 1, 2, 3, 4]],
            [[0, 0, 1, 2, 2], [0, 2, 3, 1, 4]],
            names=["group", None],
        ),
    )
    tm.assert_frame_equal(result, expected)


@pytest.mark.parametrize("method", ["skew", "kurt"])
def test_rolling_skew_kurt_numerical_stability(method):
    # GH#6929
    ser = Series(np.random.rand(10))
    ser_copy = ser.copy()
    expected = getattr(ser.rolling(3), method)()
    tm.assert_series_equal(ser, ser_copy)
    ser = ser + 50000
    result = getattr(ser.rolling(3), method)()
    tm.assert_series_equal(result, expected)


@pytest.mark.parametrize(
    ("method", "values"),
    [
        ("skew", [2.0, 0.854563, 0.0, 1.999984]),
        ("kurt", [4.0, -1.289256, -1.2, 3.999946]),
    ],
)
def test_rolling_skew_kurt_large_value_range(method, values):
    # GH: 37557
    s = Series([3000000, 1, 1, 2, 3, 4, 999])
    result = getattr(s.rolling(4), method)()
    expected = Series([np.nan] * 3 + values)
    tm.assert_series_equal(result, expected)


def test_invalid_method():
    with pytest.raises(ValueError, match="method must be 'table' or 'single"):
        Series(range(1)).rolling(1, method="foo")


@pytest.mark.parametrize("window", [1, "1d"])
def test_rolling_descending_date_order_with_offset(window, frame_or_series):
    # GH#40002
    idx = date_range(start="2020-01-01", end="2020-01-03", freq="1d")
    obj = frame_or_series(range(1, 4), index=idx)
    result = obj.rolling("1d", closed="left").sum()
    expected = frame_or_series([np.nan, 1, 2], index=idx)
    tm.assert_equal(result, expected)

    result = obj.iloc[::-1].rolling("1d", closed="left").sum()
    idx = date_range(start="2020-01-03", end="2020-01-01", freq="-1d")
    expected = frame_or_series([np.nan, 3, 2], index=idx)
    tm.assert_equal(result, expected)


def test_rolling_var_floating_artifact_precision():
    # GH 37051
    s = Series([7, 5, 5, 5])
    result = s.rolling(3).var()
    expected = Series([np.nan, np.nan, 4 / 3, 0])
    tm.assert_series_equal(result, expected, atol=1.0e-15, rtol=1.0e-15)
    # GH 42064
    # new `roll_var` will output 0.0 correctly
    tm.assert_series_equal(result == 0, expected == 0)


def test_rolling_std_small_values():
    # GH 37051
    s = Series(
        [
            0.00000054,
            0.00000053,
            0.00000054,
        ]
    )
    result = s.rolling(2).std()
    expected = Series([np.nan, 7.071068e-9, 7.071068e-9])
    tm.assert_series_equal(result, expected, atol=1.0e-15, rtol=1.0e-15)


@pytest.mark.parametrize(
    "start, exp_values",
    [
        (1, [0.03, 0.0155, 0.0155, 0.011, 0.01025]),
        (2, [0.001, 0.001, 0.0015, 0.00366666]),
    ],
)
def test_rolling_mean_all_nan_window_floating_artifacts(start, exp_values):
    # GH#41053
    df = DataFrame(
        [
            0.03,
            0.03,
            0.001,
            np.NaN,
            0.002,
            0.008,
            np.NaN,
            np.NaN,
            np.NaN,
            np.NaN,
            np.NaN,
            np.NaN,
            0.005,
            0.2,
        ]
    )

    values = exp_values + [
        0.00366666,
        0.005,
        0.005,
        0.008,
        np.NaN,
        np.NaN,
        0.005,
        0.102500,
    ]
    expected = DataFrame(
        values,
        index=list(range(start, len(values) + start)),
    )
    result = df.iloc[start:].rolling(5, min_periods=0).mean()
    tm.assert_frame_equal(result, expected)


def test_rolling_sum_all_nan_window_floating_artifacts():
    # GH#41053
    df = DataFrame([0.002, 0.008, 0.005, np.NaN, np.NaN, np.NaN])
    result = df.rolling(3, min_periods=0).sum()
    expected = DataFrame([0.002, 0.010, 0.015, 0.013, 0.005, 0.0])
    tm.assert_frame_equal(result, expected)


def test_rolling_zero_window():
    # GH 22719
    s = Series(range(1))
    result = s.rolling(0).min()
    expected = Series([np.nan])
    tm.assert_series_equal(result, expected)


def test_rolling_float_dtype(float_numpy_dtype):
    # GH#42452
    df = DataFrame({"A": range(5), "B": range(10, 15)}, dtype=float_numpy_dtype)
    expected = DataFrame(
        {"A": [np.nan] * 5, "B": range(10, 20, 2)},
        dtype=float_numpy_dtype,
    )
    result = df.rolling(2, axis=1).sum()
    tm.assert_frame_equal(result, expected, check_dtype=False)


def test_rolling_numeric_dtypes():
    # GH#41779
    df = DataFrame(np.arange(40).reshape(4, 10), columns=list("abcdefghij")).astype(
        {
            "a": "float16",
            "b": "float32",
            "c": "float64",
            "d": "int8",
            "e": "int16",
            "f": "int32",
            "g": "uint8",
            "h": "uint16",
            "i": "uint32",
            "j": "uint64",
        }
    )
    result = df.rolling(window=2, min_periods=1, axis=1).min()
    expected = DataFrame(
        {
            "a": range(0, 40, 10),
            "b": range(0, 40, 10),
            "c": range(1, 40, 10),
            "d": range(2, 40, 10),
            "e": range(3, 40, 10),
            "f": range(4, 40, 10),
            "g": range(5, 40, 10),
            "h": range(6, 40, 10),
            "i": range(7, 40, 10),
            "j": range(8, 40, 10),
        },
        dtype="float64",
    )
    tm.assert_frame_equal(result, expected)


@pytest.mark.parametrize("window", [1, 3, 10, 20])
@pytest.mark.parametrize("method", ["min", "max", "average"])
@pytest.mark.parametrize("pct", [True, False])
@pytest.mark.parametrize("ascending", [True, False])
@pytest.mark.parametrize("test_data", ["default", "duplicates", "nans"])
def test_rank(window, method, pct, ascending, test_data):
    length = 20
    if test_data == "default":
        ser = Series(data=np.random.rand(length))
    elif test_data == "duplicates":
        ser = Series(data=np.random.choice(3, length))
    elif test_data == "nans":
        ser = Series(
            data=np.random.choice([1.0, 0.25, 0.75, np.nan, np.inf, -np.inf], length)
        )

    expected = ser.rolling(window).apply(
        lambda x: x.rank(method=method, pct=pct, ascending=ascending).iloc[-1]
    )
    result = ser.rolling(window).rank(method=method, pct=pct, ascending=ascending)

    tm.assert_series_equal(result, expected)


def test_rolling_quantile_np_percentile():
    # #9413: Tests that rolling window's quantile default behavior
    # is analogous to Numpy's percentile
    row = 10
    col = 5
    idx = date_range("20100101", periods=row, freq="B")
    df = DataFrame(np.random.rand(row * col).reshape((row, -1)), index=idx)

    df_quantile = df.quantile([0.25, 0.5, 0.75], axis=0)
    np_percentile = np.percentile(df, [25, 50, 75], axis=0)

    tm.assert_almost_equal(df_quantile.values, np.array(np_percentile))


@pytest.mark.parametrize("quantile", [0.0, 0.1, 0.45, 0.5, 1])
@pytest.mark.parametrize(
    "interpolation", ["linear", "lower", "higher", "nearest", "midpoint"]
)
@pytest.mark.parametrize(
    "data",
    [
        [1.0, 2.0, 3.0, 4.0, 5.0, 6.0, 7.0],
        [8.0, 1.0, 3.0, 4.0, 5.0, 2.0, 6.0, 7.0],
        [0.0, np.nan, 0.2, np.nan, 0.4],
        [np.nan, np.nan, np.nan, np.nan],
        [np.nan, 0.1, np.nan, 0.3, 0.4, 0.5],
        [0.5],
        [np.nan, 0.7, 0.6],
    ],
)
def test_rolling_quantile_interpolation_options(quantile, interpolation, data):
    # Tests that rolling window's quantile behavior is analogous to
    # Series' quantile for each interpolation option
    s = Series(data)

    q1 = s.quantile(quantile, interpolation)
    q2 = s.expanding(min_periods=1).quantile(quantile, interpolation).iloc[-1]

    if np.isnan(q1):
        assert np.isnan(q2)
    else:
        assert q1 == q2


def test_invalid_quantile_value():
    data = np.arange(5)
    s = Series(data)

    msg = "Interpolation 'invalid' is not supported"
    with pytest.raises(ValueError, match=msg):
        s.rolling(len(data), min_periods=1).quantile(0.5, interpolation="invalid")


def test_rolling_quantile_param():
    ser = Series([0.0, 0.1, 0.5, 0.9, 1.0])
    msg = "quantile value -0.1 not in \\[0, 1\\]"
    with pytest.raises(ValueError, match=msg):
        ser.rolling(3).quantile(-0.1)

    msg = "quantile value 10.0 not in \\[0, 1\\]"
    with pytest.raises(ValueError, match=msg):
        ser.rolling(3).quantile(10.0)

    msg = "must be real number, not str"
    with pytest.raises(TypeError, match=msg):
        ser.rolling(3).quantile("foo")


def test_rolling_std_1obs():
    vals = Series([1.0, 2.0, 3.0, 4.0, 5.0])

    result = vals.rolling(1, min_periods=1).std()
    expected = Series([np.nan] * 5)
    tm.assert_series_equal(result, expected)

    result = vals.rolling(1, min_periods=1).std(ddof=0)
    expected = Series([0.0] * 5)
    tm.assert_series_equal(result, expected)

    result = Series([np.nan, np.nan, 3, 4, 5]).rolling(3, min_periods=2).std()
    assert np.isnan(result[2])


def test_rolling_std_neg_sqrt():
    # unit test from Bottleneck

    # Test move_nanstd for neg sqrt.

    a = Series(
        [
            0.0011448196318903589,
            0.00028718669878572767,
            0.00028718669878572767,
            0.00028718669878572767,
            0.00028718669878572767,
        ]
    )
    b = a.rolling(window=3).std()
    assert np.isfinite(b[2:]).all()

    b = a.ewm(span=3).std()
    assert np.isfinite(b[2:]).all()


def test_step_not_integer_raises():
    with pytest.raises(ValueError, match="step must be an integer"):
        DataFrame(range(2)).rolling(1, step="foo")


def test_step_not_positive_raises():
    with pytest.raises(ValueError, match="step must be >= 0"):
        DataFrame(range(2)).rolling(1, step=-1)


@pytest.mark.parametrize(
    ["values", "window", "min_periods", "expected"],
    [
        [
            [20, 10, 10, np.inf, 1, 1, 2, 3],
            3,
            1,
            [np.nan, 50, 100 / 3, 0, 40.5, 0, 1 / 3, 1],
        ],
        [
            [20, 10, 10, np.nan, 10, 1, 2, 3],
            3,
            1,
            [np.nan, 50, 100 / 3, 0, 0, 40.5, 73 / 3, 1],
        ],
        [
            [np.nan, 5, 6, 7, 5, 5, 5],
            3,
            3,
            [np.nan] * 3 + [1, 1, 4 / 3, 0],
        ],
        [
            [5, 7, 7, 7, np.nan, np.inf, 4, 3, 3, 3],
            3,
            3,
            [np.nan] * 2 + [4 / 3, 0] + [np.nan] * 4 + [1 / 3, 0],
        ],
        [
            [5, 7, 7, 7, np.nan, np.inf, 7, 3, 3, 3],
            3,
            3,
            [np.nan] * 2 + [4 / 3, 0] + [np.nan] * 4 + [16 / 3, 0],
        ],
        [
            [5, 7] * 4,
            3,
            3,
            [np.nan] * 2 + [4 / 3] * 6,
        ],
        [
            [5, 7, 5, np.nan, 7, 5, 7],
            3,
            2,
            [np.nan, 2, 4 / 3] + [2] * 3 + [4 / 3],
        ],
    ],
)
def test_rolling_var_same_value_count_logic(values, window, min_periods, expected):
    # GH 42064.

    expected = Series(expected)
    sr = Series(values)

    # With new algo implemented, result will be set to .0 in rolling var
    # if sufficient amount of consecutively same values are found.
    result_var = sr.rolling(window, min_periods=min_periods).var()

    # use `assert_series_equal` twice to check for equality,
    # because `check_exact=True` will fail in 32-bit tests due to
    # precision loss.

    # 1. result should be close to correct value
    # non-zero values can still differ slightly from "truth"
    # as the result of online algorithm
    tm.assert_series_equal(result_var, expected)
    # 2. zeros should be exactly the same since the new algo takes effect here
    tm.assert_series_equal(expected == 0, result_var == 0)

    # std should also pass as it's just a sqrt of var
    result_std = sr.rolling(window, min_periods=min_periods).std()
    tm.assert_series_equal(result_std, np.sqrt(expected))
    tm.assert_series_equal(expected == 0, result_std == 0)


<<<<<<< HEAD
def test_rolling_agg_on_columns():
    # GH 46132

    df = DataFrame({"a": [1, 3], "b": [2, 4]})
    res = df.rolling(window=2, axis=1, min_periods=1).aggregate([np.sum, np.mean])
    expected_val = np.array([[1, 3.0],
                             [1, 1.5],
                             [3, 7],
                             [3, 3.5]])

    expected_index = MultiIndex.from_tuples([(0, 'sum'),
                                             (0, 'mean'),
                                             (1, 'sum'),
                                             (1, 'mean')])

    expected_frame = DataFrame(expected_val, index=expected_index, columns=["a", "b"])

    tm.assert_frame_equal(expected_frame, res)
=======
def test_rolling_mean_sum_floating_artifacts():
    # GH 42064.

    sr = Series([1 / 3, 4, 0, 0, 0, 0, 0])
    r = sr.rolling(3)
    result = r.mean()
    assert (result[-3:] == 0).all()
    result = r.sum()
    assert (result[-3:] == 0).all()
>>>>>>> 9f249187
<|MERGE_RESOLUTION|>--- conflicted
+++ resolved
@@ -1851,7 +1851,6 @@
     tm.assert_series_equal(expected == 0, result_std == 0)
 
 
-<<<<<<< HEAD
 def test_rolling_agg_on_columns():
     # GH 46132
 
@@ -1870,7 +1869,8 @@
     expected_frame = DataFrame(expected_val, index=expected_index, columns=["a", "b"])
 
     tm.assert_frame_equal(expected_frame, res)
-=======
+
+
 def test_rolling_mean_sum_floating_artifacts():
     # GH 42064.
 
@@ -1879,5 +1879,4 @@
     result = r.mean()
     assert (result[-3:] == 0).all()
     result = r.sum()
-    assert (result[-3:] == 0).all()
->>>>>>> 9f249187
+    assert (result[-3:] == 0).all()