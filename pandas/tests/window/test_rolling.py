from datetime import (
    datetime,
    timedelta,
)

import numpy as np
import pytest

from pandas.compat import (
    is_platform_arm,
    is_platform_mac,
)
from pandas.errors import UnsupportedFunctionCall

from pandas import (
    DataFrame,
    DatetimeIndex,
    MultiIndex,
    Series,
    Timedelta,
    Timestamp,
    date_range,
    period_range,
    to_datetime,
    to_timedelta,
)
import pandas._testing as tm
from pandas.api.indexers import BaseIndexer
from pandas.core.indexers.objects import VariableOffsetWindowIndexer
from pandas.core.window import Rolling

from pandas.tseries.offsets import BusinessDay


def test_doc_string():

    df = DataFrame({"B": [0, 1, 2, np.nan, 4]})
    df
    df.rolling(2).sum()
    df.rolling(2, min_periods=1).sum()


def test_constructor(frame_or_series):
    # GH 12669

    c = frame_or_series(range(5)).rolling

    # valid
    c(0)
    c(window=2)
    c(window=2, min_periods=1)
    c(window=2, min_periods=1, center=True)
    c(window=2, min_periods=1, center=False)

    # GH 13383

    msg = "window must be an integer 0 or greater"

    with pytest.raises(ValueError, match=msg):
        c(-1)


@pytest.mark.parametrize("w", [2.0, "foo", np.array([2])])
def test_invalid_constructor(frame_or_series, w):
    # not valid

    c = frame_or_series(range(5)).rolling

    msg = "|".join(
        [
            "window must be an integer",
            "passed window foo is not compatible with a datetimelike index",
        ]
    )
    with pytest.raises(ValueError, match=msg):
        c(window=w)

    msg = "min_periods must be an integer"
    with pytest.raises(ValueError, match=msg):
        c(window=2, min_periods=w)

    msg = "center must be a boolean"
    with pytest.raises(ValueError, match=msg):
        c(window=2, min_periods=1, center=w)


@pytest.mark.parametrize(
    "window",
    [
        timedelta(days=3),
        Timedelta(days=3),
        "3D",
        VariableOffsetWindowIndexer(
            index=date_range("2015-12-25", periods=5), offset=BusinessDay(1)
        ),
    ],
)
def test_freq_window_not_implemented(window):
    # GH 15354
    df = DataFrame(
        np.arange(10),
        index=date_range("2015-12-24", periods=10, freq="D"),
    )
    with pytest.raises(
        NotImplementedError, match="step is not supported with frequency windows"
    ):
        df.rolling("3D", step=3)


@pytest.mark.parametrize("agg", ["cov", "corr"])
def test_step_not_implemented_for_cov_corr(agg):
    # GH 15354
    roll = DataFrame(range(2)).rolling(1, step=2)
    with pytest.raises(NotImplementedError, match="step not implemented"):
        getattr(roll, agg)()


@pytest.mark.parametrize("window", [timedelta(days=3), Timedelta(days=3)])
def test_constructor_with_timedelta_window(window):
    # GH 15440
    n = 10
    df = DataFrame(
        {"value": np.arange(n)},
        index=date_range("2015-12-24", periods=n, freq="D"),
    )
    expected_data = np.append([0.0, 1.0], np.arange(3.0, 27.0, 3))

    result = df.rolling(window=window).sum()
    expected = DataFrame(
        {"value": expected_data},
        index=date_range("2015-12-24", periods=n, freq="D"),
    )
    tm.assert_frame_equal(result, expected)
    expected = df.rolling("3D").sum()
    tm.assert_frame_equal(result, expected)


@pytest.mark.parametrize("window", [timedelta(days=3), Timedelta(days=3), "3D"])
def test_constructor_timedelta_window_and_minperiods(window, raw):
    # GH 15305
    n = 10
    df = DataFrame(
        {"value": np.arange(n)},
        index=date_range("2017-08-08", periods=n, freq="D"),
    )
    expected = DataFrame(
        {"value": np.append([np.NaN, 1.0], np.arange(3.0, 27.0, 3))},
        index=date_range("2017-08-08", periods=n, freq="D"),
    )
    result_roll_sum = df.rolling(window=window, min_periods=2).sum()
    result_roll_generic = df.rolling(window=window, min_periods=2).apply(sum, raw=raw)
    tm.assert_frame_equal(result_roll_sum, expected)
    tm.assert_frame_equal(result_roll_generic, expected)


@pytest.mark.parametrize("method", ["std", "mean", "sum", "max", "min", "var"])
def test_numpy_compat(method):
    # see gh-12811
    r = Rolling(Series([2, 4, 6]), window=2)

    msg = "numpy operations are not valid with window objects"

    with pytest.raises(UnsupportedFunctionCall, match=msg):
        getattr(r, method)(1, 2, 3)
    with pytest.raises(UnsupportedFunctionCall, match=msg):
        getattr(r, method)(dtype=np.float64)


@pytest.mark.parametrize("closed", ["right", "left", "both", "neither"])
def test_closed_fixed(closed, arithmetic_win_operators):
    # GH 34315
    func_name = arithmetic_win_operators
    df_fixed = DataFrame({"A": [0, 1, 2, 3, 4]})
    df_time = DataFrame({"A": [0, 1, 2, 3, 4]}, index=date_range("2020", periods=5))

    result = getattr(
        df_fixed.rolling(2, closed=closed, min_periods=1),
        func_name,
    )()
    expected = getattr(
        df_time.rolling("2D", closed=closed, min_periods=1),
        func_name,
    )().reset_index(drop=True)

    tm.assert_frame_equal(result, expected)


@pytest.mark.parametrize(
    "closed, window_selections",
    [
        (
            "both",
            [
                [True, True, False, False, False],
                [True, True, True, False, False],
                [False, True, True, True, False],
                [False, False, True, True, True],
                [False, False, False, True, True],
            ],
        ),
        (
            "left",
            [
                [True, False, False, False, False],
                [True, True, False, False, False],
                [False, True, True, False, False],
                [False, False, True, True, False],
                [False, False, False, True, True],
            ],
        ),
        (
            "right",
            [
                [True, True, False, False, False],
                [False, True, True, False, False],
                [False, False, True, True, False],
                [False, False, False, True, True],
                [False, False, False, False, True],
            ],
        ),
        (
            "neither",
            [
                [True, False, False, False, False],
                [False, True, False, False, False],
                [False, False, True, False, False],
                [False, False, False, True, False],
                [False, False, False, False, True],
            ],
        ),
    ],
)
def test_datetimelike_centered_selections(
    closed, window_selections, arithmetic_win_operators
):
    # GH 34315
    func_name = arithmetic_win_operators
    df_time = DataFrame(
        {"A": [0.0, 1.0, 2.0, 3.0, 4.0]}, index=date_range("2020", periods=5)
    )

    expected = DataFrame(
        {"A": [getattr(df_time["A"].iloc[s], func_name)() for s in window_selections]},
        index=date_range("2020", periods=5),
    )

    if func_name == "sem":
        kwargs = {"ddof": 0}
    else:
        kwargs = {}

    result = getattr(
        df_time.rolling("2D", closed=closed, min_periods=1, center=True),
        func_name,
    )(**kwargs)

    tm.assert_frame_equal(result, expected, check_dtype=False)


@pytest.mark.parametrize(
    "window,closed,expected",
    [
        ("3s", "right", [3.0, 3.0, 3.0]),
        ("3s", "both", [3.0, 3.0, 3.0]),
        ("3s", "left", [3.0, 3.0, 3.0]),
        ("3s", "neither", [3.0, 3.0, 3.0]),
        ("2s", "right", [3.0, 2.0, 2.0]),
        ("2s", "both", [3.0, 3.0, 3.0]),
        ("2s", "left", [1.0, 3.0, 3.0]),
        ("2s", "neither", [1.0, 2.0, 2.0]),
    ],
)
def test_datetimelike_centered_offset_covers_all(
    window, closed, expected, frame_or_series
):
    # GH 42753

    index = [
        Timestamp("20130101 09:00:01"),
        Timestamp("20130101 09:00:02"),
        Timestamp("20130101 09:00:02"),
    ]
    df = frame_or_series([1, 1, 1], index=index)

    result = df.rolling(window, closed=closed, center=True).sum()
    expected = frame_or_series(expected, index=index)
    tm.assert_equal(result, expected)


@pytest.mark.parametrize(
    "window,closed,expected",
    [
        ("2D", "right", [4, 4, 4, 4, 4, 4, 2, 2]),
        ("2D", "left", [2, 2, 4, 4, 4, 4, 4, 4]),
        ("2D", "both", [4, 4, 6, 6, 6, 6, 4, 4]),
        ("2D", "neither", [2, 2, 2, 2, 2, 2, 2, 2]),
    ],
)
def test_datetimelike_nonunique_index_centering(
    window, closed, expected, frame_or_series
):
    index = DatetimeIndex(
        [
            "2020-01-01",
            "2020-01-01",
            "2020-01-02",
            "2020-01-02",
            "2020-01-03",
            "2020-01-03",
            "2020-01-04",
            "2020-01-04",
        ]
    )

    df = frame_or_series([1] * 8, index=index, dtype=float)
    expected = frame_or_series(expected, index=index, dtype=float)

    result = df.rolling(window, center=True, closed=closed).sum()

    tm.assert_equal(result, expected)


def test_even_number_window_alignment():
    # see discussion in GH 38780
    s = Series(range(3), index=date_range(start="2020-01-01", freq="D", periods=3))

    # behavior of index- and datetime-based windows differs here!
    # s.rolling(window=2, min_periods=1, center=True).mean()

    result = s.rolling(window="2D", min_periods=1, center=True).mean()

    expected = Series([0.5, 1.5, 2], index=s.index)

    tm.assert_series_equal(result, expected)


def test_closed_fixed_binary_col(center, step):
    # GH 34315
    data = [0, 1, 1, 0, 0, 1, 0, 1]
    df = DataFrame(
        {"binary_col": data},
        index=date_range(start="2020-01-01", freq="min", periods=len(data)),
    )

    if center:
        expected_data = [2 / 3, 0.5, 0.4, 0.5, 0.428571, 0.5, 0.571429, 0.5]
    else:
        expected_data = [np.nan, 0, 0.5, 2 / 3, 0.5, 0.4, 0.5, 0.428571]

    expected = DataFrame(
        expected_data,
        columns=["binary_col"],
        index=date_range(start="2020-01-01", freq="min", periods=len(expected_data)),
    )[::step]

    rolling = df.rolling(
        window=len(df), closed="left", min_periods=1, center=center, step=step
    )
    result = rolling.mean()
    tm.assert_frame_equal(result, expected)


@pytest.mark.parametrize("closed", ["neither", "left"])
def test_closed_empty(closed, arithmetic_win_operators):
    # GH 26005
    func_name = arithmetic_win_operators
    ser = Series(data=np.arange(5), index=date_range("2000", periods=5, freq="2D"))
    roll = ser.rolling("1D", closed=closed)

    result = getattr(roll, func_name)()
    expected = Series([np.nan] * 5, index=ser.index)
    tm.assert_series_equal(result, expected)


@pytest.mark.parametrize("func", ["min", "max"])
def test_closed_one_entry(func):
    # GH24718
    ser = Series(data=[2], index=date_range("2000", periods=1))
    result = getattr(ser.rolling("10D", closed="left"), func)()
    tm.assert_series_equal(result, Series([np.nan], index=ser.index))


@pytest.mark.parametrize("func", ["min", "max"])
def test_closed_one_entry_groupby(func):
    # GH24718
    ser = DataFrame(
        data={"A": [1, 1, 2], "B": [3, 2, 1]},
        index=date_range("2000", periods=3),
    )
    result = getattr(
        ser.groupby("A", sort=False)["B"].rolling("10D", closed="left"), func
    )()
    exp_idx = MultiIndex.from_arrays(arrays=[[1, 1, 2], ser.index], names=("A", None))
    expected = Series(data=[np.nan, 3, np.nan], index=exp_idx, name="B")
    tm.assert_series_equal(result, expected)


@pytest.mark.parametrize("input_dtype", ["int", "float"])
@pytest.mark.parametrize(
    "func,closed,expected",
    [
        ("min", "right", [0.0, 0, 0, 1, 2, 3, 4, 5, 6, 7]),
        ("min", "both", [0.0, 0, 0, 0, 1, 2, 3, 4, 5, 6]),
        ("min", "neither", [np.nan, 0, 0, 1, 2, 3, 4, 5, 6, 7]),
        ("min", "left", [np.nan, 0, 0, 0, 1, 2, 3, 4, 5, 6]),
        ("max", "right", [0.0, 1, 2, 3, 4, 5, 6, 7, 8, 9]),
        ("max", "both", [0.0, 1, 2, 3, 4, 5, 6, 7, 8, 9]),
        ("max", "neither", [np.nan, 0, 1, 2, 3, 4, 5, 6, 7, 8]),
        ("max", "left", [np.nan, 0, 1, 2, 3, 4, 5, 6, 7, 8]),
    ],
)
def test_closed_min_max_datetime(input_dtype, func, closed, expected):
    # see gh-21704
    ser = Series(
        data=np.arange(10).astype(input_dtype),
        index=date_range("2000", periods=10),
    )

    result = getattr(ser.rolling("3D", closed=closed), func)()
    expected = Series(expected, index=ser.index)
    tm.assert_series_equal(result, expected)


def test_closed_uneven():
    # see gh-21704
    ser = Series(data=np.arange(10), index=date_range("2000", periods=10))

    # uneven
    ser = ser.drop(index=ser.index[[1, 5]])
    result = ser.rolling("3D", closed="left").min()
    expected = Series([np.nan, 0, 0, 2, 3, 4, 6, 6], index=ser.index)
    tm.assert_series_equal(result, expected)


@pytest.mark.parametrize(
    "func,closed,expected",
    [
        ("min", "right", [np.nan, 0, 0, 1, 2, 3, 4, 5, np.nan, np.nan]),
        ("min", "both", [np.nan, 0, 0, 0, 1, 2, 3, 4, 5, np.nan]),
        ("min", "neither", [np.nan, np.nan, 0, 1, 2, 3, 4, 5, np.nan, np.nan]),
        ("min", "left", [np.nan, np.nan, 0, 0, 1, 2, 3, 4, 5, np.nan]),
        ("max", "right", [np.nan, 1, 2, 3, 4, 5, 6, 6, np.nan, np.nan]),
        ("max", "both", [np.nan, 1, 2, 3, 4, 5, 6, 6, 6, np.nan]),
        ("max", "neither", [np.nan, np.nan, 1, 2, 3, 4, 5, 6, np.nan, np.nan]),
        ("max", "left", [np.nan, np.nan, 1, 2, 3, 4, 5, 6, 6, np.nan]),
    ],
)
def test_closed_min_max_minp(func, closed, expected):
    # see gh-21704
    ser = Series(data=np.arange(10), index=date_range("2000", periods=10))
    ser[ser.index[-3:]] = np.nan
    result = getattr(ser.rolling("3D", min_periods=2, closed=closed), func)()
    expected = Series(expected, index=ser.index)
    tm.assert_series_equal(result, expected)


@pytest.mark.parametrize(
    "closed,expected",
    [
        ("right", [0, 0.5, 1, 2, 3, 4, 5, 6, 7, 8]),
        ("both", [0, 0.5, 1, 1.5, 2.5, 3.5, 4.5, 5.5, 6.5, 7.5]),
        ("neither", [np.nan, 0, 0.5, 1.5, 2.5, 3.5, 4.5, 5.5, 6.5, 7.5]),
        ("left", [np.nan, 0, 0.5, 1, 2, 3, 4, 5, 6, 7]),
    ],
)
def test_closed_median_quantile(closed, expected):
    # GH 26005
    ser = Series(data=np.arange(10), index=date_range("2000", periods=10))
    roll = ser.rolling("3D", closed=closed)
    expected = Series(expected, index=ser.index)

    result = roll.median()
    tm.assert_series_equal(result, expected)

    result = roll.quantile(0.5)
    tm.assert_series_equal(result, expected)


@pytest.mark.parametrize("roller", ["1s", 1])
def tests_empty_df_rolling(roller):
    # GH 15819 Verifies that datetime and integer rolling windows can be
    # applied to empty DataFrames
    expected = DataFrame()
    result = DataFrame().rolling(roller).sum()
    tm.assert_frame_equal(result, expected)

    # Verifies that datetime and integer rolling windows can be applied to
    # empty DataFrames with datetime index
    expected = DataFrame(index=DatetimeIndex([]))
    result = DataFrame(index=DatetimeIndex([])).rolling(roller).sum()
    tm.assert_frame_equal(result, expected)


def test_empty_window_median_quantile():
    # GH 26005
    expected = Series([np.nan, np.nan, np.nan])
    roll = Series(np.arange(3)).rolling(0)

    result = roll.median()
    tm.assert_series_equal(result, expected)

    result = roll.quantile(0.1)
    tm.assert_series_equal(result, expected)


def test_missing_minp_zero():
    # https://github.com/pandas-dev/pandas/pull/18921
    # minp=0
    x = Series([np.nan])
    result = x.rolling(1, min_periods=0).sum()
    expected = Series([0.0])
    tm.assert_series_equal(result, expected)

    # minp=1
    result = x.rolling(1, min_periods=1).sum()
    expected = Series([np.nan])
    tm.assert_series_equal(result, expected)


def test_missing_minp_zero_variable():
    # https://github.com/pandas-dev/pandas/pull/18921
    x = Series(
        [np.nan] * 4,
        index=DatetimeIndex(["2017-01-01", "2017-01-04", "2017-01-06", "2017-01-07"]),
    )
    result = x.rolling(Timedelta("2d"), min_periods=0).sum()
    expected = Series(0.0, index=x.index)
    tm.assert_series_equal(result, expected)


def test_multi_index_names():

    # GH 16789, 16825
    cols = MultiIndex.from_product([["A", "B"], ["C", "D", "E"]], names=["1", "2"])
    df = DataFrame(np.ones((10, 6)), columns=cols)
    result = df.rolling(3).cov()

    tm.assert_index_equal(result.columns, df.columns)
    assert result.index.names == [None, "1", "2"]


def test_rolling_axis_sum(axis_frame):
    # see gh-23372.
    df = DataFrame(np.ones((10, 20)))
    axis = df._get_axis_number(axis_frame)

    if axis == 0:
        expected = DataFrame({i: [np.nan] * 2 + [3.0] * 8 for i in range(20)})
    else:
        # axis == 1
        expected = DataFrame([[np.nan] * 2 + [3.0] * 18] * 10)

    result = df.rolling(3, axis=axis_frame).sum()
    tm.assert_frame_equal(result, expected)


def test_rolling_axis_count(axis_frame):
    # see gh-26055
    df = DataFrame({"x": range(3), "y": range(3)})

    axis = df._get_axis_number(axis_frame)

    if axis in [0, "index"]:
        expected = DataFrame({"x": [1.0, 2.0, 2.0], "y": [1.0, 2.0, 2.0]})
    else:
        expected = DataFrame({"x": [1.0, 1.0, 1.0], "y": [2.0, 2.0, 2.0]})

    result = df.rolling(2, axis=axis_frame, min_periods=0).count()
    tm.assert_frame_equal(result, expected)


def test_readonly_array():
    # GH-27766
    arr = np.array([1, 3, np.nan, 3, 5])
    arr.setflags(write=False)
    result = Series(arr).rolling(2).mean()
    expected = Series([np.nan, 2, np.nan, np.nan, 4])
    tm.assert_series_equal(result, expected)


def test_rolling_datetime(axis_frame, tz_naive_fixture):
    # GH-28192
    tz = tz_naive_fixture
    df = DataFrame(
        {i: [1] * 2 for i in date_range("2019-8-01", "2019-08-03", freq="D", tz=tz)}
    )
    if axis_frame in [0, "index"]:
        result = df.T.rolling("2D", axis=axis_frame).sum().T
    else:
        result = df.rolling("2D", axis=axis_frame).sum()
    expected = DataFrame(
        {
            **{
                i: [1.0] * 2
                for i in date_range("2019-8-01", periods=1, freq="D", tz=tz)
            },
            **{
                i: [2.0] * 2
                for i in date_range("2019-8-02", "2019-8-03", freq="D", tz=tz)
            },
        }
    )
    tm.assert_frame_equal(result, expected)


@pytest.mark.parametrize(
    "center, expected_data",
    [
        (
            True,
            (
                [88.0] * 7
                + [97.0] * 9
                + [98.0]
                + [99.0] * 21
                + [95.0] * 16
                + [93.0] * 5
                + [89.0] * 5
                + [96.0] * 21
                + [94.0] * 14
                + [90.0] * 13
                + [88.0] * 2
                + [90.0] * 9
                + [96.0] * 21
                + [95.0] * 6
                + [91.0]
                + [87.0] * 6
                + [92.0] * 21
                + [83.0] * 2
                + [86.0] * 10
                + [87.0] * 5
                + [98.0] * 21
                + [97.0] * 14
                + [93.0] * 7
                + [87.0] * 4
                + [86.0] * 4
                + [95.0] * 21
                + [85.0] * 14
                + [83.0] * 2
                + [76.0] * 5
                + [81.0] * 2
                + [98.0] * 21
                + [95.0] * 14
                + [91.0] * 7
                + [86.0]
                + [93.0] * 3
                + [95.0] * 29
                + [77.0] * 2
            ),
        ),
        (
            False,
            (
                [np.nan] * 2
                + [88.0] * 16
                + [97.0] * 9
                + [98.0]
                + [99.0] * 21
                + [95.0] * 16
                + [93.0] * 5
                + [89.0] * 5
                + [96.0] * 21
                + [94.0] * 14
                + [90.0] * 13
                + [88.0] * 2
                + [90.0] * 9
                + [96.0] * 21
                + [95.0] * 6
                + [91.0]
                + [87.0] * 6
                + [92.0] * 21
                + [83.0] * 2
                + [86.0] * 10
                + [87.0] * 5
                + [98.0] * 21
                + [97.0] * 14
                + [93.0] * 7
                + [87.0] * 4
                + [86.0] * 4
                + [95.0] * 21
                + [85.0] * 14
                + [83.0] * 2
                + [76.0] * 5
                + [81.0] * 2
                + [98.0] * 21
                + [95.0] * 14
                + [91.0] * 7
                + [86.0]
                + [93.0] * 3
                + [95.0] * 20
            ),
        ),
    ],
)
def test_rolling_window_as_string(center, expected_data):
    # see gh-22590
    date_today = datetime.now()
    days = date_range(date_today, date_today + timedelta(365), freq="D")

    npr = np.random.RandomState(seed=421)

    data = npr.randint(1, high=100, size=len(days))
    df = DataFrame({"DateCol": days, "metric": data})

    df.set_index("DateCol", inplace=True)
    result = df.rolling(window="21D", min_periods=2, closed="left", center=center)[
        "metric"
    ].agg("max")

    index = days.rename("DateCol")
    index = index._with_freq(None)
    expected = Series(expected_data, index=index, name="metric")
    tm.assert_series_equal(result, expected)


def test_min_periods1():
    # GH#6795
    df = DataFrame([0, 1, 2, 1, 0], columns=["a"])
    result = df["a"].rolling(3, center=True, min_periods=1).max()
    expected = Series([1.0, 2.0, 2.0, 2.0, 1.0], name="a")
    tm.assert_series_equal(result, expected)


def test_rolling_count_with_min_periods(frame_or_series):
    # GH 26996
    result = frame_or_series(range(5)).rolling(3, min_periods=3).count()
    expected = frame_or_series([np.nan, np.nan, 3.0, 3.0, 3.0])
    tm.assert_equal(result, expected)


def test_rolling_count_default_min_periods_with_null_values(frame_or_series):
    # GH 26996
    values = [1, 2, 3, np.nan, 4, 5, 6]
    expected_counts = [1.0, 2.0, 3.0, 2.0, 2.0, 2.0, 3.0]

    # GH 31302
    with tm.assert_produces_warning(FutureWarning):
        result = frame_or_series(values).rolling(3).count()
    expected = frame_or_series(expected_counts)
    tm.assert_equal(result, expected)


@pytest.mark.parametrize(
    "df,expected,window,min_periods",
    [
        (
            DataFrame({"A": [1, 2, 3], "B": [4, 5, 6]}),
            [
                ({"A": [1], "B": [4]}, [0]),
                ({"A": [1, 2], "B": [4, 5]}, [0, 1]),
                ({"A": [1, 2, 3], "B": [4, 5, 6]}, [0, 1, 2]),
            ],
            3,
            None,
        ),
        (
            DataFrame({"A": [1, 2, 3], "B": [4, 5, 6]}),
            [
                ({"A": [1], "B": [4]}, [0]),
                ({"A": [1, 2], "B": [4, 5]}, [0, 1]),
                ({"A": [2, 3], "B": [5, 6]}, [1, 2]),
            ],
            2,
            1,
        ),
        (
            DataFrame({"A": [1, 2, 3], "B": [4, 5, 6]}),
            [
                ({"A": [1], "B": [4]}, [0]),
                ({"A": [1, 2], "B": [4, 5]}, [0, 1]),
                ({"A": [2, 3], "B": [5, 6]}, [1, 2]),
            ],
            2,
            2,
        ),
        (
            DataFrame({"A": [1, 2, 3], "B": [4, 5, 6]}),
            [
                ({"A": [1], "B": [4]}, [0]),
                ({"A": [2], "B": [5]}, [1]),
                ({"A": [3], "B": [6]}, [2]),
            ],
            1,
            1,
        ),
        (
            DataFrame({"A": [1, 2, 3], "B": [4, 5, 6]}),
            [
                ({"A": [1], "B": [4]}, [0]),
                ({"A": [2], "B": [5]}, [1]),
                ({"A": [3], "B": [6]}, [2]),
            ],
            1,
            0,
        ),
        (DataFrame({"A": [1], "B": [4]}), [], 2, None),
        (DataFrame({"A": [1], "B": [4]}), [], 2, 1),
        (DataFrame(), [({}, [])], 2, None),
        (
            DataFrame({"A": [1, np.nan, 3], "B": [np.nan, 5, 6]}),
            [
                ({"A": [1.0], "B": [np.nan]}, [0]),
                ({"A": [1, np.nan], "B": [np.nan, 5]}, [0, 1]),
                ({"A": [1, np.nan, 3], "B": [np.nan, 5, 6]}, [0, 1, 2]),
            ],
            3,
            2,
        ),
    ],
)
def test_iter_rolling_dataframe(df, expected, window, min_periods):
    # GH 11704
    expected = [DataFrame(values, index=index) for (values, index) in expected]

    for (expected, actual) in zip(
        expected, df.rolling(window, min_periods=min_periods)
    ):
        tm.assert_frame_equal(actual, expected)


@pytest.mark.parametrize(
    "expected,window",
    [
        (
            [
                ({"A": [1], "B": [4]}, [0]),
                ({"A": [1, 2], "B": [4, 5]}, [0, 1]),
                ({"A": [2, 3], "B": [5, 6]}, [1, 2]),
            ],
            "2D",
        ),
        (
            [
                ({"A": [1], "B": [4]}, [0]),
                ({"A": [1, 2], "B": [4, 5]}, [0, 1]),
                ({"A": [1, 2, 3], "B": [4, 5, 6]}, [0, 1, 2]),
            ],
            "3D",
        ),
        (
            [
                ({"A": [1], "B": [4]}, [0]),
                ({"A": [2], "B": [5]}, [1]),
                ({"A": [3], "B": [6]}, [2]),
            ],
            "1D",
        ),
    ],
)
def test_iter_rolling_on_dataframe(expected, window):
    # GH 11704, 40373
    df = DataFrame(
        {
            "A": [1, 2, 3, 4, 5],
            "B": [4, 5, 6, 7, 8],
            "C": date_range(start="2016-01-01", periods=5, freq="D"),
        }
    )

    expected = [
        DataFrame(values, index=df.loc[index, "C"]) for (values, index) in expected
    ]
    for (expected, actual) in zip(expected, df.rolling(window, on="C")):
        tm.assert_frame_equal(actual, expected)


def test_iter_rolling_on_dataframe_unordered():
    # GH 43386
    df = DataFrame({"a": ["x", "y", "x"], "b": [0, 1, 2]})
    results = list(df.groupby("a").rolling(2))
    expecteds = [df.iloc[idx, [1]] for idx in [[0], [0, 2], [1]]]
    for result, expected in zip(results, expecteds):
        tm.assert_frame_equal(result, expected)


@pytest.mark.parametrize(
    "ser,expected,window, min_periods",
    [
        (
            Series([1, 2, 3]),
            [([1], [0]), ([1, 2], [0, 1]), ([1, 2, 3], [0, 1, 2])],
            3,
            None,
        ),
        (
            Series([1, 2, 3]),
            [([1], [0]), ([1, 2], [0, 1]), ([1, 2, 3], [0, 1, 2])],
            3,
            1,
        ),
        (
            Series([1, 2, 3]),
            [([1], [0]), ([1, 2], [0, 1]), ([2, 3], [1, 2])],
            2,
            1,
        ),
        (
            Series([1, 2, 3]),
            [([1], [0]), ([1, 2], [0, 1]), ([2, 3], [1, 2])],
            2,
            2,
        ),
        (Series([1, 2, 3]), [([1], [0]), ([2], [1]), ([3], [2])], 1, 0),
        (Series([1, 2, 3]), [([1], [0]), ([2], [1]), ([3], [2])], 1, 1),
        (Series([1, 2]), [([1], [0]), ([1, 2], [0, 1])], 2, 0),
        (Series([], dtype="int64"), [], 2, 1),
    ],
)
def test_iter_rolling_series(ser, expected, window, min_periods):
    # GH 11704
    expected = [Series(values, index=index) for (values, index) in expected]

    for (expected, actual) in zip(
        expected, ser.rolling(window, min_periods=min_periods)
    ):
        tm.assert_series_equal(actual, expected)


@pytest.mark.parametrize(
    "expected,expected_index,window",
    [
        (
            [[0], [1], [2], [3], [4]],
            [
                date_range("2020-01-01", periods=1, freq="D"),
                date_range("2020-01-02", periods=1, freq="D"),
                date_range("2020-01-03", periods=1, freq="D"),
                date_range("2020-01-04", periods=1, freq="D"),
                date_range("2020-01-05", periods=1, freq="D"),
            ],
            "1D",
        ),
        (
            [[0], [0, 1], [1, 2], [2, 3], [3, 4]],
            [
                date_range("2020-01-01", periods=1, freq="D"),
                date_range("2020-01-01", periods=2, freq="D"),
                date_range("2020-01-02", periods=2, freq="D"),
                date_range("2020-01-03", periods=2, freq="D"),
                date_range("2020-01-04", periods=2, freq="D"),
            ],
            "2D",
        ),
        (
            [[0], [0, 1], [0, 1, 2], [1, 2, 3], [2, 3, 4]],
            [
                date_range("2020-01-01", periods=1, freq="D"),
                date_range("2020-01-01", periods=2, freq="D"),
                date_range("2020-01-01", periods=3, freq="D"),
                date_range("2020-01-02", periods=3, freq="D"),
                date_range("2020-01-03", periods=3, freq="D"),
            ],
            "3D",
        ),
    ],
)
def test_iter_rolling_datetime(expected, expected_index, window):
    # GH 11704
    ser = Series(range(5), index=date_range(start="2020-01-01", periods=5, freq="D"))

    expected = [
        Series(values, index=idx) for (values, idx) in zip(expected, expected_index)
    ]

    for (expected, actual) in zip(expected, ser.rolling(window)):
        tm.assert_series_equal(actual, expected)


@pytest.mark.parametrize(
    "grouping,_index",
    [
        (
            {"level": 0},
            MultiIndex.from_tuples(
                [(0, 0), (0, 0), (1, 1), (1, 1), (1, 1)], names=[None, None]
            ),
        ),
        (
            {"by": "X"},
            MultiIndex.from_tuples(
                [(0, 0), (1, 0), (2, 1), (3, 1), (4, 1)], names=["X", None]
            ),
        ),
    ],
)
def test_rolling_positional_argument(grouping, _index, raw):
    # GH 34605

    def scaled_sum(*args):
        if len(args) < 2:
            raise ValueError("The function needs two arguments")
        array, scale = args
        return array.sum() / scale

    df = DataFrame(data={"X": range(5)}, index=[0, 0, 1, 1, 1])

    expected = DataFrame(data={"X": [0.0, 0.5, 1.0, 1.5, 2.0]}, index=_index)
    # GH 40341
    if "by" in grouping:
        expected = expected.drop(columns="X", errors="ignore")
    result = df.groupby(**grouping).rolling(1).apply(scaled_sum, raw=raw, args=(2,))
    tm.assert_frame_equal(result, expected)


@pytest.mark.parametrize("add", [0.0, 2.0])
def test_rolling_numerical_accuracy_kahan_mean(add):
    # GH: 36031 implementing kahan summation
    df = DataFrame(
        {"A": [3002399751580331.0 + add, -0.0, -0.0]},
        index=[
            Timestamp("19700101 09:00:00"),
            Timestamp("19700101 09:00:03"),
            Timestamp("19700101 09:00:06"),
        ],
    )
    result = (
        df.resample("1s").ffill().rolling("3s", closed="left", min_periods=3).mean()
    )
    dates = date_range("19700101 09:00:00", periods=7, freq="S")
    expected = DataFrame(
        {
            "A": [
                np.nan,
                np.nan,
                np.nan,
                3002399751580330.5,
                2001599834386887.25,
                1000799917193443.625,
                0.0,
            ]
        },
        index=dates,
    )
    tm.assert_frame_equal(result, expected)


def test_rolling_numerical_accuracy_kahan_sum():
    # GH: 13254
    df = DataFrame([2.186, -1.647, 0.0, 0.0, 0.0, 0.0], columns=["x"])
    result = df["x"].rolling(3).sum()
    expected = Series([np.nan, np.nan, 0.539, -1.647, 0.0, 0.0], name="x")
    tm.assert_series_equal(result, expected)


def test_rolling_numerical_accuracy_jump():
    # GH: 32761
    index = date_range(start="2020-01-01", end="2020-01-02", freq="60s").append(
        DatetimeIndex(["2020-01-03"])
    )
    data = np.random.rand(len(index))

    df = DataFrame({"data": data}, index=index)
    result = df.rolling("60s").mean()
    tm.assert_frame_equal(result, df[["data"]])


def test_rolling_numerical_accuracy_small_values():
    # GH: 10319
    s = Series(
        data=[0.00012456, 0.0003, -0.0, -0.0],
        index=date_range("1999-02-03", "1999-02-06"),
    )
    result = s.rolling(1).mean()
    tm.assert_series_equal(result, s)


def test_rolling_numerical_too_large_numbers():
    # GH: 11645
    dates = date_range("2015-01-01", periods=10, freq="D")
    ds = Series(data=range(10), index=dates, dtype=np.float64)
    ds[2] = -9e33
    result = ds.rolling(5).mean()
    expected = Series(
        [
            np.nan,
            np.nan,
            np.nan,
            np.nan,
            -1.8e33,
            -1.8e33,
            -1.8e33,
            5.0,
            6.0,
            7.0,
        ],
        index=dates,
    )
    tm.assert_series_equal(result, expected)


@pytest.mark.parametrize(
    ("func", "value"),
    [("sum", 2.0), ("max", 1.0), ("min", 1.0), ("mean", 1.0), ("median", 1.0)],
)
def test_rolling_mixed_dtypes_axis_1(func, value):
    # GH: 20649
    df = DataFrame(1, index=[1, 2], columns=["a", "b", "c"])
    df["c"] = 1.0
    result = getattr(df.rolling(window=2, min_periods=1, axis=1), func)()
    expected = DataFrame(
        {"a": [1.0, 1.0], "b": [value, value], "c": [value, value]},
        index=[1, 2],
    )
    tm.assert_frame_equal(result, expected)


def test_rolling_axis_one_with_nan():
    # GH: 35596
    df = DataFrame(
        [
            [0, 1, 2, 4, np.nan, np.nan, np.nan],
            [0, 1, 2, np.nan, np.nan, np.nan, np.nan],
            [0, 2, 2, np.nan, 2, np.nan, 1],
        ]
    )
    result = df.rolling(window=7, min_periods=1, axis="columns").sum()
    expected = DataFrame(
        [
            [0.0, 1.0, 3.0, 7.0, 7.0, 7.0, 7.0],
            [0.0, 1.0, 3.0, 3.0, 3.0, 3.0, 3.0],
            [0.0, 2.0, 4.0, 4.0, 6.0, 6.0, 7.0],
        ]
    )
    tm.assert_frame_equal(result, expected)


@pytest.mark.parametrize(
    "value",
    ["test", to_datetime("2019-12-31"), to_timedelta("1 days 06:05:01.00003")],
)
def test_rolling_axis_1_non_numeric_dtypes(value):
    # GH: 20649
    df = DataFrame({"a": [1, 2]})
    df["b"] = value
    result = df.rolling(window=2, min_periods=1, axis=1).sum()
    expected = DataFrame({"a": [1.0, 2.0]})
    tm.assert_frame_equal(result, expected)


def test_rolling_on_df_transposed():
    # GH: 32724
    df = DataFrame({"A": [1, None], "B": [4, 5], "C": [7, 8]})
    expected = DataFrame({"A": [1.0, np.nan], "B": [5.0, 5.0], "C": [11.0, 13.0]})
    result = df.rolling(min_periods=1, window=2, axis=1).sum()
    tm.assert_frame_equal(result, expected)

    result = df.T.rolling(min_periods=1, window=2).sum().T
    tm.assert_frame_equal(result, expected)


@pytest.mark.parametrize(
    ("index", "window"),
    [
        (
            period_range(start="2020-01-01 08:00", end="2020-01-01 08:08", freq="T"),
            "2T",
        ),
        (
            period_range(start="2020-01-01 08:00", end="2020-01-01 12:00", freq="30T"),
            "1h",
        ),
    ],
)
@pytest.mark.parametrize(
    ("func", "values"),
    [
        ("min", [np.nan, 0, 0, 1, 2, 3, 4, 5, 6]),
        ("max", [np.nan, 0, 1, 2, 3, 4, 5, 6, 7]),
        ("sum", [np.nan, 0, 1, 3, 5, 7, 9, 11, 13]),
    ],
)
def test_rolling_period_index(index, window, func, values):
    # GH: 34225
    ds = Series([0, 1, 2, 3, 4, 5, 6, 7, 8], index=index)
    result = getattr(ds.rolling(window, closed="left"), func)()
    expected = Series(values, index=index)
    tm.assert_series_equal(result, expected)


def test_rolling_sem(frame_or_series):
    # GH: 26476
    obj = frame_or_series([0, 1, 2])
    result = obj.rolling(2, min_periods=1).sem()
    if isinstance(result, DataFrame):
        result = Series(result[0].values)
    expected = Series([np.nan] + [0.7071067811865476] * 2)
    tm.assert_series_equal(result, expected)


@pytest.mark.xfail(is_platform_arm() and not is_platform_mac(), reason="GH 38921")
@pytest.mark.parametrize(
    ("func", "third_value", "values"),
    [
        ("var", 1, [5e33, 0, 0.5, 0.5, 2, 0]),
        ("std", 1, [7.071068e16, 0, 0.7071068, 0.7071068, 1.414214, 0]),
        ("var", 2, [5e33, 0.5, 0, 0.5, 2, 0]),
        ("std", 2, [7.071068e16, 0.7071068, 0, 0.7071068, 1.414214, 0]),
    ],
)
def test_rolling_var_numerical_issues(func, third_value, values):
    # GH: 37051
    ds = Series([99999999999999999, 1, third_value, 2, 3, 1, 1])
    result = getattr(ds.rolling(2), func)()
    expected = Series([np.nan] + values)
    tm.assert_series_equal(result, expected)
    # GH 42064
    # new `roll_var` will output 0.0 correctly
    tm.assert_series_equal(result == 0, expected == 0)


def test_timeoffset_as_window_parameter_for_corr():
    # GH: 28266
    exp = DataFrame(
        {
            "B": [
                np.nan,
                np.nan,
                0.9999999999999998,
                -1.0,
                1.0,
                -0.3273268353539892,
                0.9999999999999998,
                1.0,
                0.9999999999999998,
                1.0,
            ],
            "A": [
                np.nan,
                np.nan,
                -1.0,
                1.0000000000000002,
                -0.3273268353539892,
                0.9999999999999966,
                1.0,
                1.0000000000000002,
                1.0,
                1.0000000000000002,
            ],
        },
        index=MultiIndex.from_tuples(
            [
                (Timestamp("20130101 09:00:00"), "B"),
                (Timestamp("20130101 09:00:00"), "A"),
                (Timestamp("20130102 09:00:02"), "B"),
                (Timestamp("20130102 09:00:02"), "A"),
                (Timestamp("20130103 09:00:03"), "B"),
                (Timestamp("20130103 09:00:03"), "A"),
                (Timestamp("20130105 09:00:05"), "B"),
                (Timestamp("20130105 09:00:05"), "A"),
                (Timestamp("20130106 09:00:06"), "B"),
                (Timestamp("20130106 09:00:06"), "A"),
            ]
        ),
    )

    df = DataFrame(
        {"B": [0, 1, 2, 4, 3], "A": [7, 4, 6, 9, 3]},
        index=[
            Timestamp("20130101 09:00:00"),
            Timestamp("20130102 09:00:02"),
            Timestamp("20130103 09:00:03"),
            Timestamp("20130105 09:00:05"),
            Timestamp("20130106 09:00:06"),
        ],
    )

    res = df.rolling(window="3d").corr()

    tm.assert_frame_equal(exp, res)


@pytest.mark.parametrize("method", ["var", "sum", "mean", "skew", "kurt", "min", "max"])
def test_rolling_decreasing_indices(method):
    """
    Make sure that decreasing indices give the same results as increasing indices.

    GH 36933
    """
    df = DataFrame({"values": np.arange(-15, 10) ** 2})
    df_reverse = DataFrame({"values": df["values"][::-1]}, index=df.index[::-1])

    increasing = getattr(df.rolling(window=5), method)()
    decreasing = getattr(df_reverse.rolling(window=5), method)()

    assert np.abs(decreasing.values[::-1][:-4] - increasing.values[4:]).max() < 1e-12


@pytest.mark.parametrize(
    "window,closed,expected",
    [
        ("2s", "right", [1.0, 3.0, 5.0, 3.0]),
        ("2s", "left", [0.0, 1.0, 3.0, 5.0]),
        ("2s", "both", [1.0, 3.0, 6.0, 5.0]),
        ("2s", "neither", [0.0, 1.0, 2.0, 3.0]),
        ("3s", "right", [1.0, 3.0, 6.0, 5.0]),
        ("3s", "left", [1.0, 3.0, 6.0, 5.0]),
        ("3s", "both", [1.0, 3.0, 6.0, 5.0]),
        ("3s", "neither", [1.0, 3.0, 6.0, 5.0]),
    ],
)
def test_rolling_decreasing_indices_centered(window, closed, expected, frame_or_series):
    """
    Ensure that a symmetrical inverted index return same result as non-inverted.
    """
    #  GH 43927

    index = date_range("2020", periods=4, freq="1s")
    df_inc = frame_or_series(range(4), index=index)
    df_dec = frame_or_series(range(4), index=index[::-1])

    expected_inc = frame_or_series(expected, index=index)
    expected_dec = frame_or_series(expected, index=index[::-1])

    result_inc = df_inc.rolling(window, closed=closed, center=True).sum()
    result_dec = df_dec.rolling(window, closed=closed, center=True).sum()

    tm.assert_equal(result_inc, expected_inc)
    tm.assert_equal(result_dec, expected_dec)


@pytest.mark.parametrize(
    "window,expected",
    [
        ("1ns", [1.0, 1.0, 1.0, 1.0]),
        ("3ns", [2.0, 3.0, 3.0, 2.0]),
    ],
)
def test_rolling_center_nanosecond_resolution(
    window, closed, expected, frame_or_series
):
    index = date_range("2020", periods=4, freq="1ns")
    df = frame_or_series([1, 1, 1, 1], index=index, dtype=float)
    expected = frame_or_series(expected, index=index, dtype=float)
    result = df.rolling(window, closed=closed, center=True).sum()
    tm.assert_equal(result, expected)


@pytest.mark.parametrize(
    "method,expected",
    [
        (
            "var",
            [
                float("nan"),
                43.0,
                float("nan"),
                136.333333,
                43.5,
                94.966667,
                182.0,
                318.0,
            ],
        ),
        (
            "mean",
            [float("nan"), 7.5, float("nan"), 21.5, 6.0, 9.166667, 13.0, 17.5],
        ),
        (
            "sum",
            [float("nan"), 30.0, float("nan"), 86.0, 30.0, 55.0, 91.0, 140.0],
        ),
        (
            "skew",
            [
                float("nan"),
                0.709296,
                float("nan"),
                0.407073,
                0.984656,
                0.919184,
                0.874674,
                0.842418,
            ],
        ),
        (
            "kurt",
            [
                float("nan"),
                -0.5916711736073559,
                float("nan"),
                -1.0028993131317954,
                -0.06103844629409494,
                -0.254143227116194,
                -0.37362637362637585,
                -0.45439658241367054,
            ],
        ),
    ],
)
def test_rolling_non_monotonic(method, expected):
    """
    Make sure the (rare) branch of non-monotonic indices is covered by a test.

    output from 1.1.3 is assumed to be the expected output. Output of sum/mean has
    manually been verified.

    GH 36933.
    """
    # Based on an example found in computation.rst
    use_expanding = [True, False, True, False, True, True, True, True]
    df = DataFrame({"values": np.arange(len(use_expanding)) ** 2})

    class CustomIndexer(BaseIndexer):
        def get_window_bounds(self, num_values, min_periods, center, closed, step):
            start = np.empty(num_values, dtype=np.int64)
            end = np.empty(num_values, dtype=np.int64)
            for i in range(num_values):
                if self.use_expanding[i]:
                    start[i] = 0
                    end[i] = i + 1
                else:
                    start[i] = i
                    end[i] = i + self.window_size
            return start, end

    indexer = CustomIndexer(window_size=4, use_expanding=use_expanding)

    result = getattr(df.rolling(indexer), method)()
    expected = DataFrame({"values": expected})
    tm.assert_frame_equal(result, expected)


@pytest.mark.parametrize(
    ("index", "window"),
    [
        ([0, 1, 2, 3, 4], 2),
        (date_range("2001-01-01", freq="D", periods=5), "2D"),
    ],
)
def test_rolling_corr_timedelta_index(index, window):
    # GH: 31286
    x = Series([1, 2, 3, 4, 5], index=index)
    y = x.copy()
    x.iloc[0:2] = 0.0
    result = x.rolling(window).corr(y)
    expected = Series([np.nan, np.nan, 1, 1, 1], index=index)
    tm.assert_almost_equal(result, expected)


def test_groupby_rolling_nan_included():
    # GH 35542
    data = {"group": ["g1", np.nan, "g1", "g2", np.nan], "B": [0, 1, 2, 3, 4]}
    df = DataFrame(data)
    result = df.groupby("group", dropna=False).rolling(1, min_periods=1).mean()
    expected = DataFrame(
        {"B": [0.0, 2.0, 3.0, 1.0, 4.0]},
        # GH-38057 from_tuples puts the NaNs in the codes, result expects them
        # to be in the levels, at the moment
        # index=MultiIndex.from_tuples(
        #     [("g1", 0), ("g1", 2), ("g2", 3), (np.nan, 1), (np.nan, 4)],
        #     names=["group", None],
        # ),
        index=MultiIndex(
            [["g1", "g2", np.nan], [0, 1, 2, 3, 4]],
            [[0, 0, 1, 2, 2], [0, 2, 3, 1, 4]],
            names=["group", None],
        ),
    )
    tm.assert_frame_equal(result, expected)


@pytest.mark.parametrize("method", ["skew", "kurt"])
def test_rolling_skew_kurt_numerical_stability(method):
    # GH#6929
    ser = Series(np.random.rand(10))
    ser_copy = ser.copy()
    expected = getattr(ser.rolling(3), method)()
    tm.assert_series_equal(ser, ser_copy)
    ser = ser + 50000
    result = getattr(ser.rolling(3), method)()
    tm.assert_series_equal(result, expected)


@pytest.mark.parametrize(
    ("method", "values"),
    [
        ("skew", [2.0, 0.854563, 0.0, 1.999984]),
        ("kurt", [4.0, -1.289256, -1.2, 3.999946]),
    ],
)
def test_rolling_skew_kurt_large_value_range(method, values):
    # GH: 37557
    s = Series([3000000, 1, 1, 2, 3, 4, 999])
    result = getattr(s.rolling(4), method)()
    expected = Series([np.nan] * 3 + values)
    tm.assert_series_equal(result, expected)


def test_invalid_method():
    with pytest.raises(ValueError, match="method must be 'table' or 'single"):
        Series(range(1)).rolling(1, method="foo")


@pytest.mark.parametrize("window", [1, "1d"])
def test_rolling_descending_date_order_with_offset(window, frame_or_series):
    # GH#40002
    idx = date_range(start="2020-01-01", end="2020-01-03", freq="1d")
    obj = frame_or_series(range(1, 4), index=idx)
    result = obj.rolling("1d", closed="left").sum()
    expected = frame_or_series([np.nan, 1, 2], index=idx)
    tm.assert_equal(result, expected)

    result = obj.iloc[::-1].rolling("1d", closed="left").sum()
    idx = date_range(start="2020-01-03", end="2020-01-01", freq="-1d")
    expected = frame_or_series([np.nan, 3, 2], index=idx)
    tm.assert_equal(result, expected)


def test_rolling_var_floating_artifact_precision():
    # GH 37051
    s = Series([7, 5, 5, 5])
    result = s.rolling(3).var()
    expected = Series([np.nan, np.nan, 4 / 3, 0])
    tm.assert_series_equal(result, expected, atol=1.0e-15, rtol=1.0e-15)
    # GH 42064
    # new `roll_var` will output 0.0 correctly
    tm.assert_series_equal(result == 0, expected == 0)


def test_rolling_std_small_values():
    # GH 37051
    s = Series(
        [
            0.00000054,
            0.00000053,
            0.00000054,
        ]
    )
    result = s.rolling(2).std()
    expected = Series([np.nan, 7.071068e-9, 7.071068e-9])
    tm.assert_series_equal(result, expected, atol=1.0e-15, rtol=1.0e-15)


@pytest.mark.parametrize(
    "start, exp_values",
    [
        (1, [0.03, 0.0155, 0.0155, 0.011, 0.01025]),
        (2, [0.001, 0.001, 0.0015, 0.00366666]),
    ],
)
def test_rolling_mean_all_nan_window_floating_artifacts(start, exp_values):
    # GH#41053
    df = DataFrame(
        [
            0.03,
            0.03,
            0.001,
            np.NaN,
            0.002,
            0.008,
            np.NaN,
            np.NaN,
            np.NaN,
            np.NaN,
            np.NaN,
            np.NaN,
            0.005,
            0.2,
        ]
    )

    values = exp_values + [
        0.00366666,
        0.005,
        0.005,
        0.008,
        np.NaN,
        np.NaN,
        0.005,
        0.102500,
    ]
    expected = DataFrame(
        values,
        index=list(range(start, len(values) + start)),
    )
    result = df.iloc[start:].rolling(5, min_periods=0).mean()
    tm.assert_frame_equal(result, expected)


def test_rolling_sum_all_nan_window_floating_artifacts():
    # GH#41053
    df = DataFrame([0.002, 0.008, 0.005, np.NaN, np.NaN, np.NaN])
    result = df.rolling(3, min_periods=0).sum()
    expected = DataFrame([0.002, 0.010, 0.015, 0.013, 0.005, 0.0])
    tm.assert_frame_equal(result, expected)


def test_rolling_zero_window():
    # GH 22719
    s = Series(range(1))
    result = s.rolling(0).min()
    expected = Series([np.nan])
    tm.assert_series_equal(result, expected)


def test_rolling_float_dtype(float_numpy_dtype):
    # GH#42452
    df = DataFrame({"A": range(5), "B": range(10, 15)}, dtype=float_numpy_dtype)
    expected = DataFrame(
        {"A": [np.nan] * 5, "B": range(10, 20, 2)},
        dtype=float_numpy_dtype,
    )
    result = df.rolling(2, axis=1).sum()
    tm.assert_frame_equal(result, expected, check_dtype=False)


def test_rolling_numeric_dtypes():
    # GH#41779
    df = DataFrame(np.arange(40).reshape(4, 10), columns=list("abcdefghij")).astype(
        {
            "a": "float16",
            "b": "float32",
            "c": "float64",
            "d": "int8",
            "e": "int16",
            "f": "int32",
            "g": "uint8",
            "h": "uint16",
            "i": "uint32",
            "j": "uint64",
        }
    )
    result = df.rolling(window=2, min_periods=1, axis=1).min()
    expected = DataFrame(
        {
            "a": range(0, 40, 10),
            "b": range(0, 40, 10),
            "c": range(1, 40, 10),
            "d": range(2, 40, 10),
            "e": range(3, 40, 10),
            "f": range(4, 40, 10),
            "g": range(5, 40, 10),
            "h": range(6, 40, 10),
            "i": range(7, 40, 10),
            "j": range(8, 40, 10),
        },
        dtype="float64",
    )
    tm.assert_frame_equal(result, expected)


@pytest.mark.parametrize("window", [1, 3, 10, 20])
@pytest.mark.parametrize("method", ["min", "max", "average"])
@pytest.mark.parametrize("pct", [True, False])
@pytest.mark.parametrize("ascending", [True, False])
@pytest.mark.parametrize("test_data", ["default", "duplicates", "nans"])
def test_rank(window, method, pct, ascending, test_data):
    length = 20
    if test_data == "default":
        ser = Series(data=np.random.rand(length))
    elif test_data == "duplicates":
        ser = Series(data=np.random.choice(3, length))
    elif test_data == "nans":
        ser = Series(
            data=np.random.choice([1.0, 0.25, 0.75, np.nan, np.inf, -np.inf], length)
        )

    expected = ser.rolling(window).apply(
        lambda x: x.rank(method=method, pct=pct, ascending=ascending).iloc[-1]
    )
    result = ser.rolling(window).rank(method=method, pct=pct, ascending=ascending)

    tm.assert_series_equal(result, expected)


def test_rolling_quantile_np_percentile():
    # #9413: Tests that rolling window's quantile default behavior
    # is analogous to Numpy's percentile
    row = 10
    col = 5
    idx = date_range("20100101", periods=row, freq="B")
    df = DataFrame(np.random.rand(row * col).reshape((row, -1)), index=idx)

    df_quantile = df.quantile([0.25, 0.5, 0.75], axis=0)
    np_percentile = np.percentile(df, [25, 50, 75], axis=0)

    tm.assert_almost_equal(df_quantile.values, np.array(np_percentile))


@pytest.mark.parametrize("quantile", [0.0, 0.1, 0.45, 0.5, 1])
@pytest.mark.parametrize(
    "interpolation", ["linear", "lower", "higher", "nearest", "midpoint"]
)
@pytest.mark.parametrize(
    "data",
    [
        [1.0, 2.0, 3.0, 4.0, 5.0, 6.0, 7.0],
        [8.0, 1.0, 3.0, 4.0, 5.0, 2.0, 6.0, 7.0],
        [0.0, np.nan, 0.2, np.nan, 0.4],
        [np.nan, np.nan, np.nan, np.nan],
        [np.nan, 0.1, np.nan, 0.3, 0.4, 0.5],
        [0.5],
        [np.nan, 0.7, 0.6],
    ],
)
def test_rolling_quantile_interpolation_options(quantile, interpolation, data):
    # Tests that rolling window's quantile behavior is analogous to
    # Series' quantile for each interpolation option
    s = Series(data)

    q1 = s.quantile(quantile, interpolation)
    q2 = s.expanding(min_periods=1).quantile(quantile, interpolation).iloc[-1]

    if np.isnan(q1):
        assert np.isnan(q2)
    else:
        assert q1 == q2


def test_invalid_quantile_value():
    data = np.arange(5)
    s = Series(data)

    msg = "Interpolation 'invalid' is not supported"
    with pytest.raises(ValueError, match=msg):
        s.rolling(len(data), min_periods=1).quantile(0.5, interpolation="invalid")


def test_rolling_quantile_param():
    ser = Series([0.0, 0.1, 0.5, 0.9, 1.0])
    msg = "quantile value -0.1 not in \\[0, 1\\]"
    with pytest.raises(ValueError, match=msg):
        ser.rolling(3).quantile(-0.1)

    msg = "quantile value 10.0 not in \\[0, 1\\]"
    with pytest.raises(ValueError, match=msg):
        ser.rolling(3).quantile(10.0)

    msg = "must be real number, not str"
    with pytest.raises(TypeError, match=msg):
        ser.rolling(3).quantile("foo")


def test_rolling_std_1obs():
    vals = Series([1.0, 2.0, 3.0, 4.0, 5.0])

    result = vals.rolling(1, min_periods=1).std()
    expected = Series([np.nan] * 5)
    tm.assert_series_equal(result, expected)

    result = vals.rolling(1, min_periods=1).std(ddof=0)
    expected = Series([0.0] * 5)
    tm.assert_series_equal(result, expected)

    result = Series([np.nan, np.nan, 3, 4, 5]).rolling(3, min_periods=2).std()
    assert np.isnan(result[2])


def test_rolling_std_neg_sqrt():
    # unit test from Bottleneck

    # Test move_nanstd for neg sqrt.

    a = Series(
        [
            0.0011448196318903589,
            0.00028718669878572767,
            0.00028718669878572767,
            0.00028718669878572767,
            0.00028718669878572767,
        ]
    )
    b = a.rolling(window=3).std()
    assert np.isfinite(b[2:]).all()

    b = a.ewm(span=3).std()
    assert np.isfinite(b[2:]).all()


def test_step_not_integer_raises():
    with pytest.raises(ValueError, match="step must be an integer"):
        DataFrame(range(2)).rolling(1, step="foo")


def test_step_not_positive_raises():
    with pytest.raises(ValueError, match="step must be >= 0"):
        DataFrame(range(2)).rolling(1, step=-1)


@pytest.mark.parametrize(
    ["values", "window", "min_periods", "expected"],
    [
        [
            [20, 10, 10, np.inf, 1, 1, 2, 3],
            3,
            1,
            [np.nan, 50, 100 / 3, 0, 40.5, 0, 1 / 3, 1],
        ],
        [
            [20, 10, 10, np.nan, 10, 1, 2, 3],
            3,
            1,
            [np.nan, 50, 100 / 3, 0, 0, 40.5, 73 / 3, 1],
        ],
        [
            [np.nan, 5, 6, 7, 5, 5, 5],
            3,
            3,
            [np.nan] * 3 + [1, 1, 4 / 3, 0],
        ],
        [
            [5, 7, 7, 7, np.nan, np.inf, 4, 3, 3, 3],
            3,
            3,
            [np.nan] * 2 + [4 / 3, 0] + [np.nan] * 4 + [1 / 3, 0],
        ],
        [
            [5, 7, 7, 7, np.nan, np.inf, 7, 3, 3, 3],
            3,
            3,
            [np.nan] * 2 + [4 / 3, 0] + [np.nan] * 4 + [16 / 3, 0],
        ],
        [
            [5, 7] * 4,
            3,
            3,
            [np.nan] * 2 + [4 / 3] * 6,
        ],
        [
            [5, 7, 5, np.nan, 7, 5, 7],
            3,
            2,
            [np.nan, 2, 4 / 3] + [2] * 3 + [4 / 3],
        ],
    ],
)
def test_rolling_var_same_value_count_logic(values, window, min_periods, expected):
    # GH 42064.

    expected = Series(expected)
    sr = Series(values)

    # With new algo implemented, result will be set to .0 in rolling var
    # if sufficient amount of consecutively same values are found.
    result_var = sr.rolling(window, min_periods=min_periods).var()

    # use `assert_series_equal` twice to check for equality,
    # because `check_exact=True` will fail in 32-bit tests due to
    # precision loss.

    # 1. result should be close to correct value
    # non-zero values can still differ slightly from "truth"
    # as the result of online algorithm
    tm.assert_series_equal(result_var, expected)
    # 2. zeros should be exactly the same since the new algo takes effect here
    tm.assert_series_equal(expected == 0, result_var == 0)

    # std should also pass as it's just a sqrt of var
    result_std = sr.rolling(window, min_periods=min_periods).std()
    tm.assert_series_equal(result_std, np.sqrt(expected))
    tm.assert_series_equal(expected == 0, result_std == 0)


def test_rolling_mean_sum_floating_artifacts():
    # GH 42064.

    sr = Series([1 / 3, 4, 0, 0, 0, 0, 0])
    r = sr.rolling(3)
    result = r.mean()
    assert (result[-3:] == 0).all()
    result = r.sum()
    assert (result[-3:] == 0).all()


<<<<<<< HEAD
def test_rolling_imaginary_part_of_complex():
    # GH 46619

    df = DataFrame([1j, 1 + 2j])
    result = df.rolling(2).apply(lambda x: print(x) is None)
    expected = DataFrame([np.nan, 1.0])

    tm.assert_frame_equal(result, expected)
=======
def test_rolling_skew_kurt_floating_artifacts():
    # GH 42064 46431

    sr = Series([1 / 3, 4, 0, 0, 0, 0, 0])
    r = sr.rolling(4)
    result = r.skew()
    assert (result[-2:] == 0).all()
    result = r.kurt()
    assert (result[-2:] == -3).all()
>>>>>>> 5b557452
<|MERGE_RESOLUTION|>--- conflicted
+++ resolved
@@ -1862,16 +1862,6 @@
     assert (result[-3:] == 0).all()
 
 
-<<<<<<< HEAD
-def test_rolling_imaginary_part_of_complex():
-    # GH 46619
-
-    df = DataFrame([1j, 1 + 2j])
-    result = df.rolling(2).apply(lambda x: print(x) is None)
-    expected = DataFrame([np.nan, 1.0])
-
-    tm.assert_frame_equal(result, expected)
-=======
 def test_rolling_skew_kurt_floating_artifacts():
     # GH 42064 46431
 
@@ -1881,4 +1871,13 @@
     assert (result[-2:] == 0).all()
     result = r.kurt()
     assert (result[-2:] == -3).all()
->>>>>>> 5b557452
+
+
+def test_rolling_imaginary_part_of_complex():
+    # GH 46619
+
+    df = DataFrame([1j, 1 + 2j])
+    result = df.rolling(2).apply(lambda x: print(x) is None)
+    expected = DataFrame([np.nan, 1.0])
+
+    tm.assert_frame_equal(result, expected)