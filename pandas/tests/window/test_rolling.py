from datetime import (
    datetime,
    timedelta,
)

import numpy as np
import pytest

from pandas.compat import (
    is_platform_arm,
    is_platform_mac,
)
from pandas.errors import UnsupportedFunctionCall

from pandas import (
    DataFrame,
    DatetimeIndex,
    MultiIndex,
    Series,
    Timedelta,
    Timestamp,
    date_range,
    period_range,
    to_datetime,
    to_timedelta,
)
import pandas._testing as tm
from pandas.api.indexers import BaseIndexer
from pandas.core.window import Rolling


def test_doc_string():

    df = DataFrame({"B": [0, 1, 2, np.nan, 4]})
    df
    df.rolling(2).sum()
    df.rolling(2, min_periods=1).sum()


def test_constructor(frame_or_series):
    # GH 12669

    c = frame_or_series(range(5)).rolling

    # valid
    c(0)
    c(window=2)
    c(window=2, min_periods=1)
    c(window=2, min_periods=1, center=True)
    c(window=2, min_periods=1, center=False)

    # GH 13383

    msg = "window must be an integer 0 or greater"

    with pytest.raises(ValueError, match=msg):
        c(-1)


@pytest.mark.parametrize("w", [2.0, "foo", np.array([2])])
def test_invalid_constructor(frame_or_series, w):
    # not valid

    c = frame_or_series(range(5)).rolling

    msg = (
        "window must be an integer|"
        "passed window foo is not compatible with a datetimelike index"
    )
    with pytest.raises(ValueError, match=msg):
        c(window=w)

    msg = "min_periods must be an integer"
    with pytest.raises(ValueError, match=msg):
        c(window=2, min_periods=w)

    msg = "center must be a boolean"
    with pytest.raises(ValueError, match=msg):
        c(window=2, min_periods=1, center=w)


@pytest.mark.parametrize("window", [timedelta(days=3), Timedelta(days=3)])
def test_constructor_with_timedelta_window(window):
    # GH 15440
    n = 10
    df = DataFrame(
        {"value": np.arange(n)},
        index=date_range("2015-12-24", periods=n, freq="D"),
    )
    expected_data = np.append([0.0, 1.0], np.arange(3.0, 27.0, 3))

    result = df.rolling(window=window).sum()
    expected = DataFrame(
        {"value": expected_data},
        index=date_range("2015-12-24", periods=n, freq="D"),
    )
    tm.assert_frame_equal(result, expected)
    expected = df.rolling("3D").sum()
    tm.assert_frame_equal(result, expected)


@pytest.mark.parametrize("window", [timedelta(days=3), Timedelta(days=3), "3D"])
def test_constructor_timedelta_window_and_minperiods(window, raw):
    # GH 15305
    n = 10
    df = DataFrame(
        {"value": np.arange(n)},
        index=date_range("2017-08-08", periods=n, freq="D"),
    )
    expected = DataFrame(
        {"value": np.append([np.NaN, 1.0], np.arange(3.0, 27.0, 3))},
        index=date_range("2017-08-08", periods=n, freq="D"),
    )
    result_roll_sum = df.rolling(window=window, min_periods=2).sum()
    result_roll_generic = df.rolling(window=window, min_periods=2).apply(sum, raw=raw)
    tm.assert_frame_equal(result_roll_sum, expected)
    tm.assert_frame_equal(result_roll_generic, expected)


@pytest.mark.parametrize("method", ["std", "mean", "sum", "max", "min", "var"])
def test_numpy_compat(method):
    # see gh-12811
    r = Rolling(Series([2, 4, 6]), window=2)

    msg = "numpy operations are not valid with window objects"

    with pytest.raises(UnsupportedFunctionCall, match=msg):
        getattr(r, method)(1, 2, 3)
    with pytest.raises(UnsupportedFunctionCall, match=msg):
        getattr(r, method)(dtype=np.float64)


def test_closed_fixed(closed, arithmetic_win_operators):
    # GH 34315
    func_name = arithmetic_win_operators
    df_fixed = DataFrame({"A": [0, 1, 2, 3, 4]})
    df_time = DataFrame({"A": [0, 1, 2, 3, 4]}, index=date_range("2020", periods=5))

    result = getattr(
        df_fixed.rolling(2, closed=closed, min_periods=1),
        func_name,
    )()
    expected = getattr(
        df_time.rolling("2D", closed=closed, min_periods=1),
        func_name,
    )().reset_index(drop=True)

    tm.assert_frame_equal(result, expected)


@pytest.mark.parametrize(
    "closed, window_selections",
    [
        (
            "both",
            [
                [True, True, False, False, False],
                [True, True, True, False, False],
                [False, True, True, True, False],
                [False, False, True, True, True],
                [False, False, False, True, True],
            ],
        ),
        (
            "left",
            [
                [True, False, False, False, False],
                [True, True, False, False, False],
                [False, True, True, False, False],
                [False, False, True, True, False],
                [False, False, False, True, True],
            ],
        ),
        (
            "right",
            [
                [True, True, False, False, False],
                [False, True, True, False, False],
                [False, False, True, True, False],
                [False, False, False, True, True],
                [False, False, False, False, True],
            ],
        ),
        (
            "neither",
            [
                [True, False, False, False, False],
                [False, True, False, False, False],
                [False, False, True, False, False],
                [False, False, False, True, False],
                [False, False, False, False, True],
            ],
        ),
    ],
)
def test_datetimelike_centered_selections(
    closed, window_selections, arithmetic_win_operators
):
    # GH 34315
    func_name = arithmetic_win_operators
    df_time = DataFrame(
        {"A": [0.0, 1.0, 2.0, 3.0, 4.0]}, index=date_range("2020", periods=5)
    )

    expected = DataFrame(
        {"A": [getattr(df_time["A"].iloc[s], func_name)() for s in window_selections]},
        index=date_range("2020", periods=5),
    )

    if func_name == "sem":
        kwargs = {"ddof": 0}
    else:
        kwargs = {}

    result = getattr(
        df_time.rolling("2D", closed=closed, min_periods=1, center=True),
        func_name,
    )(**kwargs)

    tm.assert_frame_equal(result, expected, check_dtype=False)


@pytest.mark.parametrize(
    "window,closed,expected",
    [
        ("3s", "right", [3.0, 3.0, 3.0]),
        ("3s", "both", [3.0, 3.0, 3.0]),
        ("3s", "left", [3.0, 3.0, 3.0]),
        ("3s", "neither", [3.0, 3.0, 3.0]),
        ("2s", "right", [3.0, 2.0, 2.0]),
        ("2s", "both", [3.0, 3.0, 3.0]),
        ("2s", "left", [1.0, 3.0, 3.0]),
        ("2s", "neither", [1.0, 2.0, 2.0]),
    ],
)
def test_datetimelike_centered_offset_covers_all(
    window, closed, expected, frame_or_series
):
    # GH 42753

    index = [
        Timestamp("20130101 09:00:01"),
        Timestamp("20130101 09:00:02"),
        Timestamp("20130101 09:00:02"),
    ]
    df = frame_or_series([1, 1, 1], index=index)

    result = df.rolling(window, closed=closed, center=True).sum()
    expected = frame_or_series(expected, index=index)
    tm.assert_equal(result, expected)


def test_even_number_window_alignment():
    # see discussion in GH 38780
    s = Series(range(3), index=date_range(start="2020-01-01", freq="D", periods=3))

    # behavior of index- and datetime-based windows differs here!
    # s.rolling(window=2, min_periods=1, center=True).mean()

    result = s.rolling(window="2D", min_periods=1, center=True).mean()

    expected = Series([0.5, 1.5, 2], index=s.index)

    tm.assert_series_equal(result, expected)


def test_closed_fixed_binary_col(center):
    # GH 34315
    data = [0, 1, 1, 0, 0, 1, 0, 1]
    df = DataFrame(
        {"binary_col": data},
        index=date_range(start="2020-01-01", freq="min", periods=len(data)),
    )

    if center:
        expected_data = [2 / 3, 0.5, 0.4, 0.5, 0.428571, 0.5, 0.571429, 0.5]
    else:
        expected_data = [np.nan, 0, 0.5, 2 / 3, 0.5, 0.4, 0.5, 0.428571]

    expected = DataFrame(
        expected_data,
        columns=["binary_col"],
        index=date_range(start="2020-01-01", freq="min", periods=len(expected_data)),
    )

    rolling = df.rolling(window=len(df), closed="left", min_periods=1, center=center)
    result = rolling.mean()
    tm.assert_frame_equal(result, expected)


@pytest.mark.parametrize("closed", ["neither", "left"])
def test_closed_empty(closed, arithmetic_win_operators):
    # GH 26005
    func_name = arithmetic_win_operators
    ser = Series(data=np.arange(5), index=date_range("2000", periods=5, freq="2D"))
    roll = ser.rolling("1D", closed=closed)

    result = getattr(roll, func_name)()
    expected = Series([np.nan] * 5, index=ser.index)
    tm.assert_series_equal(result, expected)


@pytest.mark.parametrize("func", ["min", "max"])
def test_closed_one_entry(func):
    # GH24718
    ser = Series(data=[2], index=date_range("2000", periods=1))
    result = getattr(ser.rolling("10D", closed="left"), func)()
    tm.assert_series_equal(result, Series([np.nan], index=ser.index))


@pytest.mark.parametrize("func", ["min", "max"])
def test_closed_one_entry_groupby(func):
    # GH24718
    ser = DataFrame(
        data={"A": [1, 1, 2], "B": [3, 2, 1]},
        index=date_range("2000", periods=3),
    )
    result = getattr(
        ser.groupby("A", sort=False)["B"].rolling("10D", closed="left"), func
    )()
    exp_idx = MultiIndex.from_arrays(arrays=[[1, 1, 2], ser.index], names=("A", None))
    expected = Series(data=[np.nan, 3, np.nan], index=exp_idx, name="B")
    tm.assert_series_equal(result, expected)


@pytest.mark.parametrize("input_dtype", ["int", "float"])
@pytest.mark.parametrize(
    "func,closed,expected",
    [
        ("min", "right", [0.0, 0, 0, 1, 2, 3, 4, 5, 6, 7]),
        ("min", "both", [0.0, 0, 0, 0, 1, 2, 3, 4, 5, 6]),
        ("min", "neither", [np.nan, 0, 0, 1, 2, 3, 4, 5, 6, 7]),
        ("min", "left", [np.nan, 0, 0, 0, 1, 2, 3, 4, 5, 6]),
        ("max", "right", [0.0, 1, 2, 3, 4, 5, 6, 7, 8, 9]),
        ("max", "both", [0.0, 1, 2, 3, 4, 5, 6, 7, 8, 9]),
        ("max", "neither", [np.nan, 0, 1, 2, 3, 4, 5, 6, 7, 8]),
        ("max", "left", [np.nan, 0, 1, 2, 3, 4, 5, 6, 7, 8]),
    ],
)
def test_closed_min_max_datetime(input_dtype, func, closed, expected):
    # see gh-21704
    ser = Series(
        data=np.arange(10).astype(input_dtype),
        index=date_range("2000", periods=10),
    )

    result = getattr(ser.rolling("3D", closed=closed), func)()
    expected = Series(expected, index=ser.index)
    tm.assert_series_equal(result, expected)


def test_closed_uneven():
    # see gh-21704
    ser = Series(data=np.arange(10), index=date_range("2000", periods=10))

    # uneven
    ser = ser.drop(index=ser.index[[1, 5]])
    result = ser.rolling("3D", closed="left").min()
    expected = Series([np.nan, 0, 0, 2, 3, 4, 6, 6], index=ser.index)
    tm.assert_series_equal(result, expected)


@pytest.mark.parametrize(
    "func,closed,expected",
    [
        ("min", "right", [np.nan, 0, 0, 1, 2, 3, 4, 5, np.nan, np.nan]),
        ("min", "both", [np.nan, 0, 0, 0, 1, 2, 3, 4, 5, np.nan]),
        ("min", "neither", [np.nan, np.nan, 0, 1, 2, 3, 4, 5, np.nan, np.nan]),
        ("min", "left", [np.nan, np.nan, 0, 0, 1, 2, 3, 4, 5, np.nan]),
        ("max", "right", [np.nan, 1, 2, 3, 4, 5, 6, 6, np.nan, np.nan]),
        ("max", "both", [np.nan, 1, 2, 3, 4, 5, 6, 6, 6, np.nan]),
        ("max", "neither", [np.nan, np.nan, 1, 2, 3, 4, 5, 6, np.nan, np.nan]),
        ("max", "left", [np.nan, np.nan, 1, 2, 3, 4, 5, 6, 6, np.nan]),
    ],
)
def test_closed_min_max_minp(func, closed, expected):
    # see gh-21704
    ser = Series(data=np.arange(10), index=date_range("2000", periods=10))
    ser[ser.index[-3:]] = np.nan
    result = getattr(ser.rolling("3D", min_periods=2, closed=closed), func)()
    expected = Series(expected, index=ser.index)
    tm.assert_series_equal(result, expected)


@pytest.mark.parametrize(
    "closed,expected",
    [
        ("right", [0, 0.5, 1, 2, 3, 4, 5, 6, 7, 8]),
        ("both", [0, 0.5, 1, 1.5, 2.5, 3.5, 4.5, 5.5, 6.5, 7.5]),
        ("neither", [np.nan, 0, 0.5, 1.5, 2.5, 3.5, 4.5, 5.5, 6.5, 7.5]),
        ("left", [np.nan, 0, 0.5, 1, 2, 3, 4, 5, 6, 7]),
    ],
)
def test_closed_median_quantile(closed, expected):
    # GH 26005
    ser = Series(data=np.arange(10), index=date_range("2000", periods=10))
    roll = ser.rolling("3D", closed=closed)
    expected = Series(expected, index=ser.index)

    result = roll.median()
    tm.assert_series_equal(result, expected)

    result = roll.quantile(0.5)
    tm.assert_series_equal(result, expected)


@pytest.mark.parametrize("roller", ["1s", 1])
def tests_empty_df_rolling(roller):
    # GH 15819 Verifies that datetime and integer rolling windows can be
    # applied to empty DataFrames
    expected = DataFrame()
    result = DataFrame().rolling(roller).sum()
    tm.assert_frame_equal(result, expected)

    # Verifies that datetime and integer rolling windows can be applied to
    # empty DataFrames with datetime index
    expected = DataFrame(index=DatetimeIndex([]))
    result = DataFrame(index=DatetimeIndex([])).rolling(roller).sum()
    tm.assert_frame_equal(result, expected)


def test_empty_window_median_quantile():
    # GH 26005
    expected = Series([np.nan, np.nan, np.nan])
    roll = Series(np.arange(3)).rolling(0)

    result = roll.median()
    tm.assert_series_equal(result, expected)

    result = roll.quantile(0.1)
    tm.assert_series_equal(result, expected)


def test_missing_minp_zero():
    # https://github.com/pandas-dev/pandas/pull/18921
    # minp=0
    x = Series([np.nan])
    result = x.rolling(1, min_periods=0).sum()
    expected = Series([0.0])
    tm.assert_series_equal(result, expected)

    # minp=1
    result = x.rolling(1, min_periods=1).sum()
    expected = Series([np.nan])
    tm.assert_series_equal(result, expected)


def test_missing_minp_zero_variable():
    # https://github.com/pandas-dev/pandas/pull/18921
    x = Series(
        [np.nan] * 4,
        index=DatetimeIndex(["2017-01-01", "2017-01-04", "2017-01-06", "2017-01-07"]),
    )
    result = x.rolling(Timedelta("2d"), min_periods=0).sum()
    expected = Series(0.0, index=x.index)
    tm.assert_series_equal(result, expected)


def test_multi_index_names():

    # GH 16789, 16825
    cols = MultiIndex.from_product([["A", "B"], ["C", "D", "E"]], names=["1", "2"])
    df = DataFrame(np.ones((10, 6)), columns=cols)
    result = df.rolling(3).cov()

    tm.assert_index_equal(result.columns, df.columns)
    assert result.index.names == [None, "1", "2"]


def test_rolling_axis_sum(axis_frame):
    # see gh-23372.
    df = DataFrame(np.ones((10, 20)))
    axis = df._get_axis_number(axis_frame)

    if axis == 0:
        expected = DataFrame({i: [np.nan] * 2 + [3.0] * 8 for i in range(20)})
    else:
        # axis == 1
        expected = DataFrame([[np.nan] * 2 + [3.0] * 18] * 10)

    result = df.rolling(3, axis=axis_frame).sum()
    tm.assert_frame_equal(result, expected)


def test_rolling_axis_count(axis_frame):
    # see gh-26055
    df = DataFrame({"x": range(3), "y": range(3)})

    axis = df._get_axis_number(axis_frame)

    if axis in [0, "index"]:
        expected = DataFrame({"x": [1.0, 2.0, 2.0], "y": [1.0, 2.0, 2.0]})
    else:
        expected = DataFrame({"x": [1.0, 1.0, 1.0], "y": [2.0, 2.0, 2.0]})

    result = df.rolling(2, axis=axis_frame, min_periods=0).count()
    tm.assert_frame_equal(result, expected)


def test_readonly_array():
    # GH-27766
    arr = np.array([1, 3, np.nan, 3, 5])
    arr.setflags(write=False)
    result = Series(arr).rolling(2).mean()
    expected = Series([np.nan, 2, np.nan, np.nan, 4])
    tm.assert_series_equal(result, expected)


def test_rolling_datetime(axis_frame, tz_naive_fixture):
    # GH-28192
    tz = tz_naive_fixture
    df = DataFrame(
        {i: [1] * 2 for i in date_range("2019-8-01", "2019-08-03", freq="D", tz=tz)}
    )
    if axis_frame in [0, "index"]:
        result = df.T.rolling("2D", axis=axis_frame).sum().T
    else:
        result = df.rolling("2D", axis=axis_frame).sum()
    expected = DataFrame(
        {
            **{
                i: [1.0] * 2
                for i in date_range("2019-8-01", periods=1, freq="D", tz=tz)
            },
            **{
                i: [2.0] * 2
                for i in date_range("2019-8-02", "2019-8-03", freq="D", tz=tz)
            },
        }
    )
    tm.assert_frame_equal(result, expected)


@pytest.mark.parametrize(
    "center, expected_data",
    [
        (
            True,
            (
                [88.0] * 7
                + [97.0] * 9
                + [98.0]
                + [99.0] * 21
                + [95.0] * 16
                + [93.0] * 5
                + [89.0] * 5
                + [96.0] * 21
                + [94.0] * 14
                + [90.0] * 13
                + [88.0] * 2
                + [90.0] * 9
                + [96.0] * 21
                + [95.0] * 6
                + [91.0]
                + [87.0] * 6
                + [92.0] * 21
                + [83.0] * 2
                + [86.0] * 10
                + [87.0] * 5
                + [98.0] * 21
                + [97.0] * 14
                + [93.0] * 7
                + [87.0] * 4
                + [86.0] * 4
                + [95.0] * 21
                + [85.0] * 14
                + [83.0] * 2
                + [76.0] * 5
                + [81.0] * 2
                + [98.0] * 21
                + [95.0] * 14
                + [91.0] * 7
                + [86.0]
                + [93.0] * 3
                + [95.0] * 29
                + [77.0] * 2
            ),
        ),
        (
            False,
            (
                [np.nan] * 2
                + [88.0] * 16
                + [97.0] * 9
                + [98.0]
                + [99.0] * 21
                + [95.0] * 16
                + [93.0] * 5
                + [89.0] * 5
                + [96.0] * 21
                + [94.0] * 14
                + [90.0] * 13
                + [88.0] * 2
                + [90.0] * 9
                + [96.0] * 21
                + [95.0] * 6
                + [91.0]
                + [87.0] * 6
                + [92.0] * 21
                + [83.0] * 2
                + [86.0] * 10
                + [87.0] * 5
                + [98.0] * 21
                + [97.0] * 14
                + [93.0] * 7
                + [87.0] * 4
                + [86.0] * 4
                + [95.0] * 21
                + [85.0] * 14
                + [83.0] * 2
                + [76.0] * 5
                + [81.0] * 2
                + [98.0] * 21
                + [95.0] * 14
                + [91.0] * 7
                + [86.0]
                + [93.0] * 3
                + [95.0] * 20
            ),
        ),
    ],
)
def test_rolling_window_as_string(center, expected_data):
    # see gh-22590
    date_today = datetime.now()
    days = date_range(date_today, date_today + timedelta(365), freq="D")

    npr = np.random.RandomState(seed=421)

    data = npr.randint(1, high=100, size=len(days))
    df = DataFrame({"DateCol": days, "metric": data})

    df.set_index("DateCol", inplace=True)
    result = df.rolling(window="21D", min_periods=2, closed="left", center=center)[
        "metric"
    ].agg("max")

    index = days.rename("DateCol")
    index = index._with_freq(None)
    expected = Series(expected_data, index=index, name="metric")
    tm.assert_series_equal(result, expected)


def test_min_periods1():
    # GH#6795
    df = DataFrame([0, 1, 2, 1, 0], columns=["a"])
    result = df["a"].rolling(3, center=True, min_periods=1).max()
    expected = Series([1.0, 2.0, 2.0, 2.0, 1.0], name="a")
    tm.assert_series_equal(result, expected)


def test_rolling_count_with_min_periods(frame_or_series):
    # GH 26996
    result = frame_or_series(range(5)).rolling(3, min_periods=3).count()
    expected = frame_or_series([np.nan, np.nan, 3.0, 3.0, 3.0])
    tm.assert_equal(result, expected)


def test_rolling_count_default_min_periods_with_null_values(frame_or_series):
    # GH 26996
    values = [1, 2, 3, np.nan, 4, 5, 6]
    expected_counts = [1.0, 2.0, 3.0, 2.0, 2.0, 2.0, 3.0]

    # GH 31302
    with tm.assert_produces_warning(FutureWarning, check_stacklevel=False):
        result = frame_or_series(values).rolling(3).count()
    expected = frame_or_series(expected_counts)
    tm.assert_equal(result, expected)


@pytest.mark.parametrize(
    "df,expected,window,min_periods",
    [
        (
            DataFrame({"A": [1, 2, 3], "B": [4, 5, 6]}),
            [
                ({"A": [1], "B": [4]}, [0]),
                ({"A": [1, 2], "B": [4, 5]}, [0, 1]),
                ({"A": [1, 2, 3], "B": [4, 5, 6]}, [0, 1, 2]),
            ],
            3,
            None,
        ),
        (
            DataFrame({"A": [1, 2, 3], "B": [4, 5, 6]}),
            [
                ({"A": [1], "B": [4]}, [0]),
                ({"A": [1, 2], "B": [4, 5]}, [0, 1]),
                ({"A": [2, 3], "B": [5, 6]}, [1, 2]),
            ],
            2,
            1,
        ),
        (
            DataFrame({"A": [1, 2, 3], "B": [4, 5, 6]}),
            [
                ({"A": [1], "B": [4]}, [0]),
                ({"A": [1, 2], "B": [4, 5]}, [0, 1]),
                ({"A": [2, 3], "B": [5, 6]}, [1, 2]),
            ],
            2,
            2,
        ),
        (
            DataFrame({"A": [1, 2, 3], "B": [4, 5, 6]}),
            [
                ({"A": [1], "B": [4]}, [0]),
                ({"A": [2], "B": [5]}, [1]),
                ({"A": [3], "B": [6]}, [2]),
            ],
            1,
            1,
        ),
        (
            DataFrame({"A": [1, 2, 3], "B": [4, 5, 6]}),
            [
                ({"A": [1], "B": [4]}, [0]),
                ({"A": [2], "B": [5]}, [1]),
                ({"A": [3], "B": [6]}, [2]),
            ],
            1,
            0,
        ),
        (DataFrame({"A": [1], "B": [4]}), [], 2, None),
        (DataFrame({"A": [1], "B": [4]}), [], 2, 1),
        (DataFrame(), [({}, [])], 2, None),
        (
            DataFrame({"A": [1, np.nan, 3], "B": [np.nan, 5, 6]}),
            [
                ({"A": [1.0], "B": [np.nan]}, [0]),
                ({"A": [1, np.nan], "B": [np.nan, 5]}, [0, 1]),
                ({"A": [1, np.nan, 3], "B": [np.nan, 5, 6]}, [0, 1, 2]),
            ],
            3,
            2,
        ),
    ],
)
def test_iter_rolling_dataframe(df, expected, window, min_periods):
    # GH 11704
    expected = [DataFrame(values, index=index) for (values, index) in expected]

    for (expected, actual) in zip(
        expected, df.rolling(window, min_periods=min_periods)
    ):
        tm.assert_frame_equal(actual, expected)


@pytest.mark.parametrize(
    "expected,window",
    [
        (
            [
                ({"A": [1], "B": [4]}, [0]),
                ({"A": [1, 2], "B": [4, 5]}, [0, 1]),
                ({"A": [2, 3], "B": [5, 6]}, [1, 2]),
            ],
            "2D",
        ),
        (
            [
                ({"A": [1], "B": [4]}, [0]),
                ({"A": [1, 2], "B": [4, 5]}, [0, 1]),
                ({"A": [1, 2, 3], "B": [4, 5, 6]}, [0, 1, 2]),
            ],
            "3D",
        ),
        (
            [
                ({"A": [1], "B": [4]}, [0]),
                ({"A": [2], "B": [5]}, [1]),
                ({"A": [3], "B": [6]}, [2]),
            ],
            "1D",
        ),
    ],
)
def test_iter_rolling_on_dataframe(expected, window):
    # GH 11704, 40373
    df = DataFrame(
        {
            "A": [1, 2, 3, 4, 5],
            "B": [4, 5, 6, 7, 8],
            "C": date_range(start="2016-01-01", periods=5, freq="D"),
        }
    )

    expected = [
        DataFrame(values, index=df.loc[index, "C"]) for (values, index) in expected
    ]
    for (expected, actual) in zip(expected, df.rolling(window, on="C")):
        tm.assert_frame_equal(actual, expected)


def test_iter_rolling_on_dataframe_unordered():
    # GH 43386
    df = DataFrame({"a": ["x", "y", "x"], "b": [0, 1, 2]})
    results = list(df.groupby("a").rolling(2))
    expecteds = [df.iloc[idx, [1]] for idx in [[0], [0, 2], [1]]]
    for result, expected in zip(results, expecteds):
        tm.assert_frame_equal(result, expected)


@pytest.mark.parametrize(
    "ser,expected,window, min_periods",
    [
        (
            Series([1, 2, 3]),
            [([1], [0]), ([1, 2], [0, 1]), ([1, 2, 3], [0, 1, 2])],
            3,
            None,
        ),
        (
            Series([1, 2, 3]),
            [([1], [0]), ([1, 2], [0, 1]), ([1, 2, 3], [0, 1, 2])],
            3,
            1,
        ),
        (
            Series([1, 2, 3]),
            [([1], [0]), ([1, 2], [0, 1]), ([2, 3], [1, 2])],
            2,
            1,
        ),
        (
            Series([1, 2, 3]),
            [([1], [0]), ([1, 2], [0, 1]), ([2, 3], [1, 2])],
            2,
            2,
        ),
        (Series([1, 2, 3]), [([1], [0]), ([2], [1]), ([3], [2])], 1, 0),
        (Series([1, 2, 3]), [([1], [0]), ([2], [1]), ([3], [2])], 1, 1),
        (Series([1, 2]), [([1], [0]), ([1, 2], [0, 1])], 2, 0),
        (Series([], dtype="int64"), [], 2, 1),
    ],
)
def test_iter_rolling_series(ser, expected, window, min_periods):
    # GH 11704
    expected = [Series(values, index=index) for (values, index) in expected]

    for (expected, actual) in zip(
        expected, ser.rolling(window, min_periods=min_periods)
    ):
        tm.assert_series_equal(actual, expected)


@pytest.mark.parametrize(
    "expected,expected_index,window",
    [
        (
            [[0], [1], [2], [3], [4]],
            [
                date_range("2020-01-01", periods=1, freq="D"),
                date_range("2020-01-02", periods=1, freq="D"),
                date_range("2020-01-03", periods=1, freq="D"),
                date_range("2020-01-04", periods=1, freq="D"),
                date_range("2020-01-05", periods=1, freq="D"),
            ],
            "1D",
        ),
        (
            [[0], [0, 1], [1, 2], [2, 3], [3, 4]],
            [
                date_range("2020-01-01", periods=1, freq="D"),
                date_range("2020-01-01", periods=2, freq="D"),
                date_range("2020-01-02", periods=2, freq="D"),
                date_range("2020-01-03", periods=2, freq="D"),
                date_range("2020-01-04", periods=2, freq="D"),
            ],
            "2D",
        ),
        (
            [[0], [0, 1], [0, 1, 2], [1, 2, 3], [2, 3, 4]],
            [
                date_range("2020-01-01", periods=1, freq="D"),
                date_range("2020-01-01", periods=2, freq="D"),
                date_range("2020-01-01", periods=3, freq="D"),
                date_range("2020-01-02", periods=3, freq="D"),
                date_range("2020-01-03", periods=3, freq="D"),
            ],
            "3D",
        ),
    ],
)
def test_iter_rolling_datetime(expected, expected_index, window):
    # GH 11704
    ser = Series(range(5), index=date_range(start="2020-01-01", periods=5, freq="D"))

    expected = [
        Series(values, index=idx) for (values, idx) in zip(expected, expected_index)
    ]

    for (expected, actual) in zip(expected, ser.rolling(window)):
        tm.assert_series_equal(actual, expected)


@pytest.mark.parametrize(
    "grouping,_index",
    [
        (
            {"level": 0},
            MultiIndex.from_tuples(
                [(0, 0), (0, 0), (1, 1), (1, 1), (1, 1)], names=[None, None]
            ),
        ),
        (
            {"by": "X"},
            MultiIndex.from_tuples(
                [(0, 0), (1, 0), (2, 1), (3, 1), (4, 1)], names=["X", None]
            ),
        ),
    ],
)
def test_rolling_positional_argument(grouping, _index, raw):
    # GH 34605

    def scaled_sum(*args):
        if len(args) < 2:
            raise ValueError("The function needs two arguments")
        array, scale = args
        return array.sum() / scale

    df = DataFrame(data={"X": range(5)}, index=[0, 0, 1, 1, 1])

    expected = DataFrame(data={"X": [0.0, 0.5, 1.0, 1.5, 2.0]}, index=_index)
    # GH 40341
    if "by" in grouping:
        expected = expected.drop(columns="X", errors="ignore")
    result = df.groupby(**grouping).rolling(1).apply(scaled_sum, raw=raw, args=(2,))
    tm.assert_frame_equal(result, expected)


@pytest.mark.parametrize("add", [0.0, 2.0])
def test_rolling_numerical_accuracy_kahan_mean(add):
    # GH: 36031 implementing kahan summation
    df = DataFrame(
        {"A": [3002399751580331.0 + add, -0.0, -0.0]},
        index=[
            Timestamp("19700101 09:00:00"),
            Timestamp("19700101 09:00:03"),
            Timestamp("19700101 09:00:06"),
        ],
    )
    result = (
        df.resample("1s").ffill().rolling("3s", closed="left", min_periods=3).mean()
    )
    dates = date_range("19700101 09:00:00", periods=7, freq="S")
    expected = DataFrame(
        {
            "A": [
                np.nan,
                np.nan,
                np.nan,
                3002399751580330.5,
                2001599834386887.25,
                1000799917193443.625,
                0.0,
            ]
        },
        index=dates,
    )
    tm.assert_frame_equal(result, expected)


def test_rolling_numerical_accuracy_kahan_sum():
    # GH: 13254
    df = DataFrame([2.186, -1.647, 0.0, 0.0, 0.0, 0.0], columns=["x"])
    result = df["x"].rolling(3).sum()
    expected = Series([np.nan, np.nan, 0.539, -1.647, 0.0, 0.0], name="x")
    tm.assert_series_equal(result, expected)


def test_rolling_numerical_accuracy_jump():
    # GH: 32761
    index = date_range(start="2020-01-01", end="2020-01-02", freq="60s").append(
        DatetimeIndex(["2020-01-03"])
    )
    data = np.random.rand(len(index))

    df = DataFrame({"data": data}, index=index)
    result = df.rolling("60s").mean()
    tm.assert_frame_equal(result, df[["data"]])


def test_rolling_numerical_accuracy_small_values():
    # GH: 10319
    s = Series(
        data=[0.00012456, 0.0003, -0.0, -0.0],
        index=date_range("1999-02-03", "1999-02-06"),
    )
    result = s.rolling(1).mean()
    tm.assert_series_equal(result, s)


def test_rolling_numerical_too_large_numbers():
    # GH: 11645
    dates = date_range("2015-01-01", periods=10, freq="D")
    ds = Series(data=range(10), index=dates, dtype=np.float64)
    ds[2] = -9e33
    result = ds.rolling(5).mean()
    expected = Series(
        [
            np.nan,
            np.nan,
            np.nan,
            np.nan,
            -1.8e33,
            -1.8e33,
            -1.8e33,
            5.0,
            6.0,
            7.0,
        ],
        index=dates,
    )
    tm.assert_series_equal(result, expected)


@pytest.mark.parametrize(
    ("func", "value"),
    [("sum", 2.0), ("max", 1.0), ("min", 1.0), ("mean", 1.0), ("median", 1.0)],
)
def test_rolling_mixed_dtypes_axis_1(func, value):
    # GH: 20649
    df = DataFrame(1, index=[1, 2], columns=["a", "b", "c"])
    df["c"] = 1.0
    result = getattr(df.rolling(window=2, min_periods=1, axis=1), func)()
    expected = DataFrame(
        {"a": [1.0, 1.0], "b": [value, value], "c": [value, value]},
        index=[1, 2],
    )
    tm.assert_frame_equal(result, expected)


def test_rolling_axis_one_with_nan():
    # GH: 35596
    df = DataFrame(
        [
            [0, 1, 2, 4, np.nan, np.nan, np.nan],
            [0, 1, 2, np.nan, np.nan, np.nan, np.nan],
            [0, 2, 2, np.nan, 2, np.nan, 1],
        ]
    )
    result = df.rolling(window=7, min_periods=1, axis="columns").sum()
    expected = DataFrame(
        [
            [0.0, 1.0, 3.0, 7.0, 7.0, 7.0, 7.0],
            [0.0, 1.0, 3.0, 3.0, 3.0, 3.0, 3.0],
            [0.0, 2.0, 4.0, 4.0, 6.0, 6.0, 7.0],
        ]
    )
    tm.assert_frame_equal(result, expected)


@pytest.mark.parametrize(
    "value",
    ["test", to_datetime("2019-12-31"), to_timedelta("1 days 06:05:01.00003")],
)
def test_rolling_axis_1_non_numeric_dtypes(value):
    # GH: 20649
    df = DataFrame({"a": [1, 2]})
    df["b"] = value
    result = df.rolling(window=2, min_periods=1, axis=1).sum()
    expected = DataFrame({"a": [1.0, 2.0]})
    tm.assert_frame_equal(result, expected)


def test_rolling_on_df_transposed():
    # GH: 32724
    df = DataFrame({"A": [1, None], "B": [4, 5], "C": [7, 8]})
    expected = DataFrame({"A": [1.0, np.nan], "B": [5.0, 5.0], "C": [11.0, 13.0]})
    result = df.rolling(min_periods=1, window=2, axis=1).sum()
    tm.assert_frame_equal(result, expected)

    result = df.T.rolling(min_periods=1, window=2).sum().T
    tm.assert_frame_equal(result, expected)


@pytest.mark.parametrize(
    ("index", "window"),
    [
        (
            period_range(start="2020-01-01 08:00", end="2020-01-01 08:08", freq="T"),
            "2T",
        ),
        (
            period_range(start="2020-01-01 08:00", end="2020-01-01 12:00", freq="30T"),
            "1h",
        ),
    ],
)
@pytest.mark.parametrize(
    ("func", "values"),
    [
        ("min", [np.nan, 0, 0, 1, 2, 3, 4, 5, 6]),
        ("max", [np.nan, 0, 1, 2, 3, 4, 5, 6, 7]),
        ("sum", [np.nan, 0, 1, 3, 5, 7, 9, 11, 13]),
    ],
)
def test_rolling_period_index(index, window, func, values):
    # GH: 34225
    ds = Series([0, 1, 2, 3, 4, 5, 6, 7, 8], index=index)
    result = getattr(ds.rolling(window, closed="left"), func)()
    expected = Series(values, index=index)
    tm.assert_series_equal(result, expected)


def test_rolling_sem(frame_or_series):
    # GH: 26476
    obj = frame_or_series([0, 1, 2])
    result = obj.rolling(2, min_periods=1).sem()
    if isinstance(result, DataFrame):
        result = Series(result[0].values)
    expected = Series([np.nan] + [0.7071067811865476] * 2)
    tm.assert_series_equal(result, expected)


@pytest.mark.xfail(is_platform_arm() and not is_platform_mac(), reason="GH 38921")
@pytest.mark.parametrize(
    ("func", "third_value", "values"),
    [
        ("var", 1, [5e33, 0, 0.5, 0.5, 2, 0]),
        ("std", 1, [7.071068e16, 0, 0.7071068, 0.7071068, 1.414214, 0]),
        ("var", 2, [5e33, 0.5, 0, 0.5, 2, 0]),
        ("std", 2, [7.071068e16, 0.7071068, 0, 0.7071068, 1.414214, 0]),
    ],
)
def test_rolling_var_numerical_issues(func, third_value, values):
    # GH: 37051
    ds = Series([99999999999999999, 1, third_value, 2, 3, 1, 1])
    result = getattr(ds.rolling(2), func)()
    expected = Series([np.nan] + values)
    tm.assert_series_equal(result, expected)


def test_timeoffset_as_window_parameter_for_corr():
    # GH: 28266
    exp = DataFrame(
        {
            "B": [
                np.nan,
                np.nan,
                0.9999999999999998,
                -1.0,
                1.0,
                -0.3273268353539892,
                0.9999999999999998,
                1.0,
                0.9999999999999998,
                1.0,
            ],
            "A": [
                np.nan,
                np.nan,
                -1.0,
                1.0000000000000002,
                -0.3273268353539892,
                0.9999999999999966,
                1.0,
                1.0000000000000002,
                1.0,
                1.0000000000000002,
            ],
        },
        index=MultiIndex.from_tuples(
            [
                (Timestamp("20130101 09:00:00"), "B"),
                (Timestamp("20130101 09:00:00"), "A"),
                (Timestamp("20130102 09:00:02"), "B"),
                (Timestamp("20130102 09:00:02"), "A"),
                (Timestamp("20130103 09:00:03"), "B"),
                (Timestamp("20130103 09:00:03"), "A"),
                (Timestamp("20130105 09:00:05"), "B"),
                (Timestamp("20130105 09:00:05"), "A"),
                (Timestamp("20130106 09:00:06"), "B"),
                (Timestamp("20130106 09:00:06"), "A"),
            ]
        ),
    )

    df = DataFrame(
        {"B": [0, 1, 2, 4, 3], "A": [7, 4, 6, 9, 3]},
        index=[
            Timestamp("20130101 09:00:00"),
            Timestamp("20130102 09:00:02"),
            Timestamp("20130103 09:00:03"),
            Timestamp("20130105 09:00:05"),
            Timestamp("20130106 09:00:06"),
        ],
    )

    res = df.rolling(window="3d").corr()

    tm.assert_frame_equal(exp, res)


@pytest.mark.parametrize("method", ["var", "sum", "mean", "skew", "kurt", "min", "max"])
def test_rolling_decreasing_indices(method):
    """
    Make sure that decreasing indices give the same results as increasing indices.

    GH 36933
    """
    df = DataFrame({"values": np.arange(-15, 10) ** 2})
    df_reverse = DataFrame({"values": df["values"][::-1]}, index=df.index[::-1])

    increasing = getattr(df.rolling(window=5), method)()
    decreasing = getattr(df_reverse.rolling(window=5), method)()

    assert np.abs(decreasing.values[::-1][:-4] - increasing.values[4:]).max() < 1e-12


@pytest.mark.parametrize(
<<<<<<< HEAD
=======
    "window,closed,expected",
    [
        ("2s", "right", [1.0, 3.0, 5.0, 3.0]),
        ("2s", "left", [0.0, 1.0, 3.0, 5.0]),
        ("2s", "both", [1.0, 3.0, 6.0, 5.0]),
        ("2s", "neither", [0.0, 1.0, 2.0, 3.0]),
        ("3s", "right", [1.0, 3.0, 6.0, 5.0]),
        ("3s", "left", [1.0, 3.0, 6.0, 5.0]),
        ("3s", "both", [1.0, 3.0, 6.0, 5.0]),
        ("3s", "neither", [1.0, 3.0, 6.0, 5.0]),
    ],
)
def test_rolling_decreasing_indices_centered(window, closed, expected, frame_or_series):
    """
    Ensure that a symmetrical inverted index return same result as non-inverted.
    """
    #  GH 43927

    index = date_range("2020", periods=4, freq="1s")
    df_inc = frame_or_series(range(4), index=index)
    df_dec = frame_or_series(range(4), index=index[::-1])

    expected_inc = frame_or_series(expected, index=index)
    expected_dec = frame_or_series(expected, index=index[::-1])

    result_inc = df_inc.rolling(window, closed=closed, center=True).sum()
    result_dec = df_dec.rolling(window, closed=closed, center=True).sum()

    tm.assert_equal(result_inc, expected_inc)
    tm.assert_equal(result_dec, expected_dec)


@pytest.mark.parametrize(
    "window,expected",
    [
        ("1ns", [1.0, 1.0, 1.0, 1.0]),
        ("3ns", [2.0, 3.0, 3.0, 2.0]),
    ],
)
def test_rolling_center_nanosecond_resolution(
    window, closed, expected, frame_or_series
):
    index = date_range("2020", periods=4, freq="1ns")
    df = frame_or_series([1, 1, 1, 1], index=index, dtype=float)
    expected = frame_or_series(expected, index=index, dtype=float)
    result = df.rolling(window, closed=closed, center=True).sum()
    tm.assert_equal(result, expected)


@pytest.mark.parametrize(
>>>>>>> f5c22421
    "method,expected",
    [
        (
            "var",
            [
                float("nan"),
                43.0,
                float("nan"),
                136.333333,
                43.5,
                94.966667,
                182.0,
                318.0,
            ],
        ),
        (
            "mean",
            [float("nan"), 7.5, float("nan"), 21.5, 6.0, 9.166667, 13.0, 17.5],
        ),
        (
            "sum",
            [float("nan"), 30.0, float("nan"), 86.0, 30.0, 55.0, 91.0, 140.0],
        ),
        (
            "skew",
            [
                float("nan"),
                0.709296,
                float("nan"),
                0.407073,
                0.984656,
                0.919184,
                0.874674,
                0.842418,
            ],
        ),
        (
            "kurt",
            [
                float("nan"),
                -0.5916711736073559,
                float("nan"),
                -1.0028993131317954,
                -0.06103844629409494,
                -0.254143227116194,
                -0.37362637362637585,
                -0.45439658241367054,
            ],
        ),
    ],
)
def test_rolling_non_monotonic(method, expected):
    """
    Make sure the (rare) branch of non-monotonic indices is covered by a test.

    output from 1.1.3 is assumed to be the expected output. Output of sum/mean has
    manually been verified.

    GH 36933.
    """
    # Based on an example found in computation.rst
    use_expanding = [True, False, True, False, True, True, True, True]
    df = DataFrame({"values": np.arange(len(use_expanding)) ** 2})

    class CustomIndexer(BaseIndexer):
        def get_window_bounds(self, num_values, min_periods, center, closed):
            start = np.empty(num_values, dtype=np.int64)
            end = np.empty(num_values, dtype=np.int64)
            for i in range(num_values):
                if self.use_expanding[i]:
                    start[i] = 0
                    end[i] = i + 1
                else:
                    start[i] = i
                    end[i] = i + self.window_size
            return start, end

    indexer = CustomIndexer(window_size=4, use_expanding=use_expanding)

    result = getattr(df.rolling(indexer), method)()
    expected = DataFrame({"values": expected})
    tm.assert_frame_equal(result, expected)


@pytest.mark.parametrize(
    ("index", "window"),
    [
        ([0, 1, 2, 3, 4], 2),
        (date_range("2001-01-01", freq="D", periods=5), "2D"),
    ],
)
def test_rolling_corr_timedelta_index(index, window):
    # GH: 31286
    x = Series([1, 2, 3, 4, 5], index=index)
    y = x.copy()
    x[0:2] = 0.0
    result = x.rolling(window).corr(y)
    expected = Series([np.nan, np.nan, 1, 1, 1], index=index)
    tm.assert_almost_equal(result, expected)


def test_groupby_rolling_nan_included():
    # GH 35542
    data = {"group": ["g1", np.nan, "g1", "g2", np.nan], "B": [0, 1, 2, 3, 4]}
    df = DataFrame(data)
    result = df.groupby("group", dropna=False).rolling(1, min_periods=1).mean()
    expected = DataFrame(
        {"B": [0.0, 2.0, 3.0, 1.0, 4.0]},
        # GH-38057 from_tuples puts the NaNs in the codes, result expects them
        # to be in the levels, at the moment
        # index=MultiIndex.from_tuples(
        #     [("g1", 0), ("g1", 2), ("g2", 3), (np.nan, 1), (np.nan, 4)],
        #     names=["group", None],
        # ),
        index=MultiIndex(
            [["g1", "g2", np.nan], [0, 1, 2, 3, 4]],
            [[0, 0, 1, 2, 2], [0, 2, 3, 1, 4]],
            names=["group", None],
        ),
    )
    tm.assert_frame_equal(result, expected)


@pytest.mark.parametrize("method", ["skew", "kurt"])
def test_rolling_skew_kurt_numerical_stability(method):
    # GH#6929
    ser = Series(np.random.rand(10))
    ser_copy = ser.copy()
    expected = getattr(ser.rolling(3), method)()
    tm.assert_series_equal(ser, ser_copy)
    ser = ser + 50000
    result = getattr(ser.rolling(3), method)()
    tm.assert_series_equal(result, expected)


@pytest.mark.parametrize(
    ("method", "values"),
    [
        ("skew", [2.0, 0.854563, 0.0, 1.999984]),
        ("kurt", [4.0, -1.289256, -1.2, 3.999946]),
    ],
)
def test_rolling_skew_kurt_large_value_range(method, values):
    # GH: 37557
    s = Series([3000000, 1, 1, 2, 3, 4, 999])
    result = getattr(s.rolling(4), method)()
    expected = Series([np.nan] * 3 + values)
    tm.assert_series_equal(result, expected)


def test_invalid_method():
    with pytest.raises(ValueError, match="method must be 'table' or 'single"):
        Series(range(1)).rolling(1, method="foo")


@pytest.mark.parametrize("window", [1, "1d"])
def test_rolling_descending_date_order_with_offset(window, frame_or_series):
    # GH#40002
    idx = date_range(start="2020-01-01", end="2020-01-03", freq="1d")
    obj = frame_or_series(range(1, 4), index=idx)
    result = obj.rolling("1d", closed="left").sum()
    expected = frame_or_series([np.nan, 1, 2], index=idx)
    tm.assert_equal(result, expected)

    result = obj.iloc[::-1].rolling("1d", closed="left").sum()
    idx = date_range(start="2020-01-03", end="2020-01-01", freq="-1d")
    expected = frame_or_series([np.nan, 3, 2], index=idx)
    tm.assert_equal(result, expected)


def test_rolling_var_floating_artifact_precision():
    # GH 37051
    s = Series([7, 5, 5, 5])
    result = s.rolling(3).var()
    expected = Series([np.nan, np.nan, 4 / 3, 0])
    tm.assert_series_equal(result, expected, atol=1.0e-15, rtol=1.0e-15)


def test_rolling_std_small_values():
    # GH 37051
    s = Series(
        [
            0.00000054,
            0.00000053,
            0.00000054,
        ]
    )
    result = s.rolling(2).std()
    expected = Series([np.nan, 7.071068e-9, 7.071068e-9])
    tm.assert_series_equal(result, expected, atol=1.0e-15, rtol=1.0e-15)


@pytest.mark.parametrize(
    "start, exp_values",
    [
        (1, [0.03, 0.0155, 0.0155, 0.011, 0.01025]),
        (2, [0.001, 0.001, 0.0015, 0.00366666]),
    ],
)
def test_rolling_mean_all_nan_window_floating_artifacts(start, exp_values):
    # GH#41053
    df = DataFrame(
        [
            0.03,
            0.03,
            0.001,
            np.NaN,
            0.002,
            0.008,
            np.NaN,
            np.NaN,
            np.NaN,
            np.NaN,
            np.NaN,
            np.NaN,
            0.005,
            0.2,
        ]
    )

    values = exp_values + [
        0.00366666,
        0.005,
        0.005,
        0.008,
        np.NaN,
        np.NaN,
        0.005,
        0.102500,
    ]
    expected = DataFrame(
        values,
        index=list(range(start, len(values) + start)),
    )
    result = df.iloc[start:].rolling(5, min_periods=0).mean()
    tm.assert_frame_equal(result, expected)


def test_rolling_sum_all_nan_window_floating_artifacts():
    # GH#41053
    df = DataFrame([0.002, 0.008, 0.005, np.NaN, np.NaN, np.NaN])
    result = df.rolling(3, min_periods=0).sum()
    expected = DataFrame([0.002, 0.010, 0.015, 0.013, 0.005, 0.0])
    tm.assert_frame_equal(result, expected)


def test_rolling_zero_window():
    # GH 22719
    s = Series(range(1))
    result = s.rolling(0).min()
    expected = Series([np.nan])
    tm.assert_series_equal(result, expected)


def test_rolling_float_dtype(float_numpy_dtype):
    # GH#42452
    df = DataFrame({"A": range(5), "B": range(10, 15)}, dtype=float_numpy_dtype)
    expected = DataFrame(
        {"A": [np.nan] * 5, "B": range(10, 20, 2)},
        dtype=float_numpy_dtype,
    )
    result = df.rolling(2, axis=1).sum()
    tm.assert_frame_equal(result, expected, check_dtype=False)


def test_rolling_numeric_dtypes():
    # GH#41779
    df = DataFrame(np.arange(40).reshape(4, 10), columns=list("abcdefghij")).astype(
        {
            "a": "float16",
            "b": "float32",
            "c": "float64",
            "d": "int8",
            "e": "int16",
            "f": "int32",
            "g": "uint8",
            "h": "uint16",
            "i": "uint32",
            "j": "uint64",
        }
    )
    result = df.rolling(window=2, min_periods=1, axis=1).min()
    expected = DataFrame(
        {
            "a": range(0, 40, 10),
            "b": range(0, 40, 10),
            "c": range(1, 40, 10),
            "d": range(2, 40, 10),
            "e": range(3, 40, 10),
            "f": range(4, 40, 10),
            "g": range(5, 40, 10),
            "h": range(6, 40, 10),
            "i": range(7, 40, 10),
            "j": range(8, 40, 10),
        },
        dtype="float64",
    )
    tm.assert_frame_equal(result, expected)


@pytest.mark.parametrize("window", [1, 3, 10, 20])
@pytest.mark.parametrize("method", ["min", "max", "average"])
@pytest.mark.parametrize("pct", [True, False])
@pytest.mark.parametrize("ascending", [True, False])
@pytest.mark.parametrize("test_data", ["default", "duplicates", "nans"])
def test_rank(window, method, pct, ascending, test_data):
    length = 20
    if test_data == "default":
        ser = Series(data=np.random.rand(length))
    elif test_data == "duplicates":
        ser = Series(data=np.random.choice(3, length))
    elif test_data == "nans":
        ser = Series(
            data=np.random.choice([1.0, 0.25, 0.75, np.nan, np.inf, -np.inf], length)
        )

    expected = ser.rolling(window).apply(
        lambda x: x.rank(method=method, pct=pct, ascending=ascending).iloc[-1]
    )
    result = ser.rolling(window).rank(method=method, pct=pct, ascending=ascending)

    tm.assert_series_equal(result, expected)<|MERGE_RESOLUTION|>--- conflicted
+++ resolved
@@ -247,6 +247,39 @@
 
     result = df.rolling(window, closed=closed, center=True).sum()
     expected = frame_or_series(expected, index=index)
+    tm.assert_equal(result, expected)
+
+
+@pytest.mark.parametrize(
+    "window,closed,expected",
+    [
+        ("2D", "right", [4, 4, 4, 4, 4, 4, 2, 2]),
+        ("2D", "left", [2, 2, 4, 4, 4, 4, 4, 4]),
+        ("2D", "both", [4, 4, 6, 6, 6, 6, 4, 4]),
+        ("2D", "neither", [2, 2, 2, 2, 2, 2, 2, 2]),
+    ],
+)
+def test_datetimelike_nonunique_index_centering(
+    window, closed, expected, frame_or_series
+):
+    index = DatetimeIndex(
+        [
+            "2020-01-01",
+            "2020-01-01",
+            "2020-01-02",
+            "2020-01-02",
+            "2020-01-03",
+            "2020-01-03",
+            "2020-01-04",
+            "2020-01-04",
+        ]
+    )
+
+    df = frame_or_series([1] * 8, index=index, dtype=float)
+    expected = frame_or_series(expected, index=index, dtype=float)
+
+    result = df.rolling(window, center=True, closed=closed).sum()
+
     tm.assert_equal(result, expected)
 
 
@@ -1211,8 +1244,6 @@
 
 
 @pytest.mark.parametrize(
-<<<<<<< HEAD
-=======
     "window,closed,expected",
     [
         ("2s", "right", [1.0, 3.0, 5.0, 3.0]),
@@ -1263,7 +1294,6 @@
 
 
 @pytest.mark.parametrize(
->>>>>>> f5c22421
     "method,expected",
     [
         (
