--- conflicted
+++ resolved
@@ -870,7 +870,34 @@
     tm.assert_series_equal(result, expected)
 
 
-<<<<<<< HEAD
+@pytest.mark.parametrize("constructor", ["DataFrame", "Series"])
+def test_rolling_sem(constructor):
+    # GH: 26476
+    obj = getattr(pd, constructor)([0, 1, 2])
+    result = obj.rolling(2, min_periods=1).sem()
+    if isinstance(result, DataFrame):
+        result = pd.Series(result[0].values)
+    expected = pd.Series([np.nan] + [0.707107] * 2)
+    tm.assert_series_equal(result, expected)
+
+
+@pytest.mark.parametrize(
+    ("func", "third_value", "values"),
+    [
+        ("var", 1, [5e33, 0, 0.5, 0.5, 2, 0]),
+        ("std", 1, [7.071068e16, 0, 0.7071068, 0.7071068, 1.414214, 0]),
+        ("var", 2, [5e33, 0.5, 0, 0.5, 2, 0]),
+        ("std", 2, [7.071068e16, 0.7071068, 0, 0.7071068, 1.414214, 0]),
+    ],
+)
+def test_rolling_var_numerical_issues(func, third_value, values):
+    # GH: 37051
+    ds = pd.Series([99999999999999999, 1, third_value, 2, 3, 1, 1])
+    result = getattr(ds.rolling(2), func)()
+    expected = pd.Series([np.nan] + values)
+    tm.assert_series_equal(result, expected)
+
+
 def test_groupby_rolling_nan_included():
     # GH 35542
     data = {"group": ["g1", np.nan, "g1", "g2", np.nan], "B": [0, 1, 2, 3, 4]}
@@ -883,32 +910,4 @@
             names=["group", None],
         ),
     )
-    tm.assert_frame_equal(result, expected)
-=======
-@pytest.mark.parametrize("constructor", ["DataFrame", "Series"])
-def test_rolling_sem(constructor):
-    # GH: 26476
-    obj = getattr(pd, constructor)([0, 1, 2])
-    result = obj.rolling(2, min_periods=1).sem()
-    if isinstance(result, DataFrame):
-        result = pd.Series(result[0].values)
-    expected = pd.Series([np.nan] + [0.707107] * 2)
-    tm.assert_series_equal(result, expected)
-
-
-@pytest.mark.parametrize(
-    ("func", "third_value", "values"),
-    [
-        ("var", 1, [5e33, 0, 0.5, 0.5, 2, 0]),
-        ("std", 1, [7.071068e16, 0, 0.7071068, 0.7071068, 1.414214, 0]),
-        ("var", 2, [5e33, 0.5, 0, 0.5, 2, 0]),
-        ("std", 2, [7.071068e16, 0.7071068, 0, 0.7071068, 1.414214, 0]),
-    ],
-)
-def test_rolling_var_numerical_issues(func, third_value, values):
-    # GH: 37051
-    ds = pd.Series([99999999999999999, 1, third_value, 2, 3, 1, 1])
-    result = getattr(ds.rolling(2), func)()
-    expected = pd.Series([np.nan] + values)
-    tm.assert_series_equal(result, expected)
->>>>>>> d7a5b838
+    tm.assert_frame_equal(result, expected)