"""
Tests of pandas.tseries.offsets
"""
from __future__ import annotations

from datetime import (
    datetime,
    timedelta,
)
from typing import (
    Dict,
    List,
    Tuple,
)
import warnings

import numpy as np
import pytest

from pandas._libs.tslibs import (
    NaT,
    Timedelta,
    Timestamp,
    conversion,
    timezones,
)
import pandas._libs.tslibs.offsets as liboffsets
from pandas._libs.tslibs.offsets import (
    _get_offset,
    _offset_map,
)
from pandas._libs.tslibs.period import INVALID_FREQ_ERR_MSG
from pandas.errors import PerformanceWarning

from pandas import (
    DatetimeIndex,
    Series,
    date_range,
)
import pandas._testing as tm
from pandas.tests.tseries.offsets.common import (
    Base,
    WeekDay,
)

import pandas.tseries.offsets as offsets
from pandas.tseries.offsets import (
    FY5253,
    BaseOffset,
    BDay,
    BMonthEnd,
    BusinessHour,
    CustomBusinessDay,
    CustomBusinessHour,
    CustomBusinessMonthBegin,
    CustomBusinessMonthEnd,
    DateOffset,
    Easter,
    FY5253Quarter,
    LastWeekOfMonth,
    MonthBegin,
    Nano,
    Tick,
    Week,
    WeekOfMonth,
)

_ApplyCases = List[Tuple[BaseOffset, Dict[datetime, datetime]]]

_ARITHMETIC_DATE_OFFSET = [
    "years",
    "months",
    "weeks",
    "days",
    "hours",
    "minutes",
    "seconds",
    "milliseconds",
    "microseconds",
]


class TestCommon(Base):
    # executed value created by Base._get_offset
    # are applied to 2011/01/01 09:00 (Saturday)
    # used for .apply and .rollforward
    expecteds = {
        "Day": Timestamp("2011-01-02 09:00:00"),
        "DateOffset": Timestamp("2011-01-02 09:00:00"),
        "BusinessDay": Timestamp("2011-01-03 09:00:00"),
        "CustomBusinessDay": Timestamp("2011-01-03 09:00:00"),
        "CustomBusinessMonthEnd": Timestamp("2011-01-31 09:00:00"),
        "CustomBusinessMonthBegin": Timestamp("2011-01-03 09:00:00"),
        "MonthBegin": Timestamp("2011-02-01 09:00:00"),
        "BusinessMonthBegin": Timestamp("2011-01-03 09:00:00"),
        "MonthEnd": Timestamp("2011-01-31 09:00:00"),
        "SemiMonthEnd": Timestamp("2011-01-15 09:00:00"),
        "SemiMonthBegin": Timestamp("2011-01-15 09:00:00"),
        "BusinessMonthEnd": Timestamp("2011-01-31 09:00:00"),
        "YearBegin": Timestamp("2012-01-01 09:00:00"),
        "BYearBegin": Timestamp("2011-01-03 09:00:00"),
        "YearEnd": Timestamp("2011-12-31 09:00:00"),
        "BYearEnd": Timestamp("2011-12-30 09:00:00"),
        "QuarterBegin": Timestamp("2011-03-01 09:00:00"),
        "BQuarterBegin": Timestamp("2011-03-01 09:00:00"),
        "QuarterEnd": Timestamp("2011-03-31 09:00:00"),
        "BQuarterEnd": Timestamp("2011-03-31 09:00:00"),
        "BusinessHour": Timestamp("2011-01-03 10:00:00"),
        "CustomBusinessHour": Timestamp("2011-01-03 10:00:00"),
        "WeekOfMonth": Timestamp("2011-01-08 09:00:00"),
        "LastWeekOfMonth": Timestamp("2011-01-29 09:00:00"),
        "FY5253Quarter": Timestamp("2011-01-25 09:00:00"),
        "FY5253": Timestamp("2011-01-25 09:00:00"),
        "Week": Timestamp("2011-01-08 09:00:00"),
        "Easter": Timestamp("2011-04-24 09:00:00"),
        "Hour": Timestamp("2011-01-01 10:00:00"),
        "Minute": Timestamp("2011-01-01 09:01:00"),
        "Second": Timestamp("2011-01-01 09:00:01"),
        "Milli": Timestamp("2011-01-01 09:00:00.001000"),
        "Micro": Timestamp("2011-01-01 09:00:00.000001"),
        "Nano": Timestamp("2011-01-01T09:00:00.000000001"),
    }

    def test_immutable(self, offset_types):
        # GH#21341 check that __setattr__ raises
        offset = self._get_offset(offset_types)
        msg = "objects is not writable|DateOffset objects are immutable"
        with pytest.raises(AttributeError, match=msg):
            offset.normalize = True
        with pytest.raises(AttributeError, match=msg):
            offset.n = 91

    def test_return_type(self, offset_types):
        offset = self._get_offset(offset_types)

        # make sure that we are returning a Timestamp
        result = Timestamp("20080101") + offset
        assert isinstance(result, Timestamp)

        # make sure that we are returning NaT
        assert NaT + offset is NaT
        assert offset + NaT is NaT

        assert NaT - offset is NaT
        assert (-offset)._apply(NaT) is NaT

    def test_offset_n(self, offset_types):
        offset = self._get_offset(offset_types)
        assert offset.n == 1

        neg_offset = offset * -1
        assert neg_offset.n == -1

        mul_offset = offset * 3
        assert mul_offset.n == 3

    def test_offset_timedelta64_arg(self, offset_types):
        # check that offset._validate_n raises TypeError on a timedelt64
        #  object
        off = self._get_offset(offset_types)

        td64 = np.timedelta64(4567, "s")
        with pytest.raises(TypeError, match="argument must be an integer"):
            type(off)(n=td64, **off.kwds)

    def test_offset_mul_ndarray(self, offset_types):
        off = self._get_offset(offset_types)

        expected = np.array([[off, off * 2], [off * 3, off * 4]])

        result = np.array([[1, 2], [3, 4]]) * off
        tm.assert_numpy_array_equal(result, expected)

        result = off * np.array([[1, 2], [3, 4]])
        tm.assert_numpy_array_equal(result, expected)

    def test_offset_freqstr(self, offset_types):
        offset = self._get_offset(offset_types)

        freqstr = offset.freqstr
        if freqstr not in ("<Easter>", "<DateOffset: days=1>", "LWOM-SAT"):
            code = _get_offset(freqstr)
            assert offset.rule_code == code

    def _check_offsetfunc_works(self, offset, funcname, dt, expected, normalize=False):

        if normalize and issubclass(offset, Tick):
            # normalize=True disallowed for Tick subclasses GH#21427
            return

        offset_s = self._get_offset(offset, normalize=normalize)
        func = getattr(offset_s, funcname)

        result = func(dt)
        assert isinstance(result, Timestamp)
        assert result == expected

        result = func(Timestamp(dt))
        assert isinstance(result, Timestamp)
        assert result == expected

        # see gh-14101
        exp_warning = None
        ts = Timestamp(dt) + Nano(5)

        if (
            type(offset_s).__name__ == "DateOffset"
            and (funcname in ["apply", "_apply"] or normalize)
            and ts.nanosecond > 0
        ):
            exp_warning = UserWarning

        # test nanosecond is preserved
        with tm.assert_produces_warning(exp_warning):
            result = func(ts)

        if exp_warning is None and funcname == "_apply":
            # GH#44522
            # Check in this particular case to avoid headaches with
            #  testing for multiple warnings produced by the same call.
            with tm.assert_produces_warning(FutureWarning, match="apply is deprecated"):
                res2 = offset_s.apply(ts)

            assert type(res2) is type(result)
            assert res2 == result

        assert isinstance(result, Timestamp)
        if normalize is False:
            assert result == expected + Nano(5)
        else:
            assert result == expected

        if isinstance(dt, np.datetime64):
            # test tz when input is datetime or Timestamp
            return

        for tz in [
            None,
            "UTC",
            "Asia/Tokyo",
            "US/Eastern",
            "dateutil/Asia/Tokyo",
            "dateutil/US/Pacific",
        ]:
            expected_localize = expected.tz_localize(tz)
            tz_obj = timezones.maybe_get_tz(tz)
            dt_tz = conversion.localize_pydatetime(dt, tz_obj)

            result = func(dt_tz)
            assert isinstance(result, Timestamp)
            assert result == expected_localize

            result = func(Timestamp(dt, tz=tz))
            assert isinstance(result, Timestamp)
            assert result == expected_localize

            # see gh-14101
            exp_warning = None
            ts = Timestamp(dt, tz=tz) + Nano(5)

            if (
                type(offset_s).__name__ == "DateOffset"
                and (funcname in ["apply", "_apply"] or normalize)
                and ts.nanosecond > 0
            ):
                exp_warning = UserWarning

            # test nanosecond is preserved
            with tm.assert_produces_warning(exp_warning):
                result = func(ts)
            assert isinstance(result, Timestamp)
            if normalize is False:
                assert result == expected_localize + Nano(5)
            else:
                assert result == expected_localize

    def test_apply(self, offset_types):
        sdt = datetime(2011, 1, 1, 9, 0)
        ndt = np.datetime64("2011-01-01 09:00")

        expected = self.expecteds[offset_types.__name__]
        expected_norm = Timestamp(expected.date())

        for dt in [sdt, ndt]:
            self._check_offsetfunc_works(offset_types, "_apply", dt, expected)

            self._check_offsetfunc_works(
                offset_types, "_apply", dt, expected_norm, normalize=True
            )

    def test_rollforward(self, offset_types):
        expecteds = self.expecteds.copy()

        # result will not be changed if the target is on the offset
        no_changes = [
            "Day",
            "MonthBegin",
            "SemiMonthBegin",
            "YearBegin",
            "Week",
            "Hour",
            "Minute",
            "Second",
            "Milli",
            "Micro",
            "Nano",
            "DateOffset",
        ]
        for n in no_changes:
            expecteds[n] = Timestamp("2011/01/01 09:00")

        expecteds["BusinessHour"] = Timestamp("2011-01-03 09:00:00")
        expecteds["CustomBusinessHour"] = Timestamp("2011-01-03 09:00:00")

        # but be changed when normalize=True
        norm_expected = expecteds.copy()
        for k in norm_expected:
            norm_expected[k] = Timestamp(norm_expected[k].date())

        normalized = {
            "Day": Timestamp("2011-01-02 00:00:00"),
            "DateOffset": Timestamp("2011-01-02 00:00:00"),
            "MonthBegin": Timestamp("2011-02-01 00:00:00"),
            "SemiMonthBegin": Timestamp("2011-01-15 00:00:00"),
            "YearBegin": Timestamp("2012-01-01 00:00:00"),
            "Week": Timestamp("2011-01-08 00:00:00"),
            "Hour": Timestamp("2011-01-01 00:00:00"),
            "Minute": Timestamp("2011-01-01 00:00:00"),
            "Second": Timestamp("2011-01-01 00:00:00"),
            "Milli": Timestamp("2011-01-01 00:00:00"),
            "Micro": Timestamp("2011-01-01 00:00:00"),
        }
        norm_expected.update(normalized)

        sdt = datetime(2011, 1, 1, 9, 0)
        ndt = np.datetime64("2011-01-01 09:00")

        for dt in [sdt, ndt]:
            expected = expecteds[offset_types.__name__]
            self._check_offsetfunc_works(offset_types, "rollforward", dt, expected)
            expected = norm_expected[offset_types.__name__]
            self._check_offsetfunc_works(
                offset_types, "rollforward", dt, expected, normalize=True
            )

    def test_rollback(self, offset_types):
        expecteds = {
            "BusinessDay": Timestamp("2010-12-31 09:00:00"),
            "CustomBusinessDay": Timestamp("2010-12-31 09:00:00"),
            "CustomBusinessMonthEnd": Timestamp("2010-12-31 09:00:00"),
            "CustomBusinessMonthBegin": Timestamp("2010-12-01 09:00:00"),
            "BusinessMonthBegin": Timestamp("2010-12-01 09:00:00"),
            "MonthEnd": Timestamp("2010-12-31 09:00:00"),
            "SemiMonthEnd": Timestamp("2010-12-31 09:00:00"),
            "BusinessMonthEnd": Timestamp("2010-12-31 09:00:00"),
            "BYearBegin": Timestamp("2010-01-01 09:00:00"),
            "YearEnd": Timestamp("2010-12-31 09:00:00"),
            "BYearEnd": Timestamp("2010-12-31 09:00:00"),
            "QuarterBegin": Timestamp("2010-12-01 09:00:00"),
            "BQuarterBegin": Timestamp("2010-12-01 09:00:00"),
            "QuarterEnd": Timestamp("2010-12-31 09:00:00"),
            "BQuarterEnd": Timestamp("2010-12-31 09:00:00"),
            "BusinessHour": Timestamp("2010-12-31 17:00:00"),
            "CustomBusinessHour": Timestamp("2010-12-31 17:00:00"),
            "WeekOfMonth": Timestamp("2010-12-11 09:00:00"),
            "LastWeekOfMonth": Timestamp("2010-12-25 09:00:00"),
            "FY5253Quarter": Timestamp("2010-10-26 09:00:00"),
            "FY5253": Timestamp("2010-01-26 09:00:00"),
            "Easter": Timestamp("2010-04-04 09:00:00"),
        }

        # result will not be changed if the target is on the offset
        for n in [
            "Day",
            "MonthBegin",
            "SemiMonthBegin",
            "YearBegin",
            "Week",
            "Hour",
            "Minute",
            "Second",
            "Milli",
            "Micro",
            "Nano",
            "DateOffset",
        ]:
            expecteds[n] = Timestamp("2011/01/01 09:00")

        # but be changed when normalize=True
        norm_expected = expecteds.copy()
        for k in norm_expected:
            norm_expected[k] = Timestamp(norm_expected[k].date())

        normalized = {
            "Day": Timestamp("2010-12-31 00:00:00"),
            "DateOffset": Timestamp("2010-12-31 00:00:00"),
            "MonthBegin": Timestamp("2010-12-01 00:00:00"),
            "SemiMonthBegin": Timestamp("2010-12-15 00:00:00"),
            "YearBegin": Timestamp("2010-01-01 00:00:00"),
            "Week": Timestamp("2010-12-25 00:00:00"),
            "Hour": Timestamp("2011-01-01 00:00:00"),
            "Minute": Timestamp("2011-01-01 00:00:00"),
            "Second": Timestamp("2011-01-01 00:00:00"),
            "Milli": Timestamp("2011-01-01 00:00:00"),
            "Micro": Timestamp("2011-01-01 00:00:00"),
        }
        norm_expected.update(normalized)

        sdt = datetime(2011, 1, 1, 9, 0)
        ndt = np.datetime64("2011-01-01 09:00")

        for dt in [sdt, ndt]:
            expected = expecteds[offset_types.__name__]
            self._check_offsetfunc_works(offset_types, "rollback", dt, expected)

            expected = norm_expected[offset_types.__name__]
            self._check_offsetfunc_works(
                offset_types, "rollback", dt, expected, normalize=True
            )

    def test_is_on_offset(self, offset_types):
        dt = self.expecteds[offset_types.__name__]
        offset_s = self._get_offset(offset_types)
        assert offset_s.is_on_offset(dt)

        # when normalize=True, is_on_offset checks time is 00:00:00
        if issubclass(offset_types, Tick):
            # normalize=True disallowed for Tick subclasses GH#21427
            return
        offset_n = self._get_offset(offset_types, normalize=True)
        assert not offset_n.is_on_offset(dt)

        if offset_types in (BusinessHour, CustomBusinessHour):
            # In default BusinessHour (9:00-17:00), normalized time
            # cannot be in business hour range
            return
        date = datetime(dt.year, dt.month, dt.day)
        assert offset_n.is_on_offset(date)

    def test_add(self, offset_types, tz_naive_fixture):
        tz = tz_naive_fixture
        dt = datetime(2011, 1, 1, 9, 0)

        offset_s = self._get_offset(offset_types)
        expected = self.expecteds[offset_types.__name__]

        result_dt = dt + offset_s
        result_ts = Timestamp(dt) + offset_s
        for result in [result_dt, result_ts]:
            assert isinstance(result, Timestamp)
            assert result == expected

        expected_localize = expected.tz_localize(tz)
        result = Timestamp(dt, tz=tz) + offset_s
        assert isinstance(result, Timestamp)
        assert result == expected_localize

        # normalize=True, disallowed for Tick subclasses GH#21427
        if issubclass(offset_types, Tick):
            return
        offset_s = self._get_offset(offset_types, normalize=True)
        expected = Timestamp(expected.date())

        result_dt = dt + offset_s
        result_ts = Timestamp(dt) + offset_s
        for result in [result_dt, result_ts]:
            assert isinstance(result, Timestamp)
            assert result == expected

        expected_localize = expected.tz_localize(tz)
        result = Timestamp(dt, tz=tz) + offset_s
        assert isinstance(result, Timestamp)
        assert result == expected_localize

    def test_add_empty_datetimeindex(self, offset_types, tz_naive_fixture):
        # GH#12724, GH#30336
        offset_s = self._get_offset(offset_types)

        dti = DatetimeIndex([], tz=tz_naive_fixture)

        warn = None
        if isinstance(
            offset_s,
            (
                Easter,
                WeekOfMonth,
                LastWeekOfMonth,
                CustomBusinessDay,
                BusinessHour,
                CustomBusinessHour,
                CustomBusinessMonthBegin,
                CustomBusinessMonthEnd,
                FY5253,
                FY5253Quarter,
            ),
        ):
            # We don't have an optimized apply_index
            warn = PerformanceWarning

        with tm.assert_produces_warning(warn):
            result = dti + offset_s
        tm.assert_index_equal(result, dti)
        with tm.assert_produces_warning(warn):
            result = offset_s + dti
        tm.assert_index_equal(result, dti)

        dta = dti._data
        with tm.assert_produces_warning(warn):
            result = dta + offset_s
        tm.assert_equal(result, dta)
        with tm.assert_produces_warning(warn):
            result = offset_s + dta
        tm.assert_equal(result, dta)

    def test_pickle_roundtrip(self, offset_types):
        off = self._get_offset(offset_types)
        res = tm.round_trip_pickle(off)
        assert off == res
        if type(off) is not DateOffset:
            for attr in off._attributes:
                if attr == "calendar":
                    # np.busdaycalendar __eq__ will return False;
                    #  we check holidays and weekmask attrs so are OK
                    continue
                # Make sure nothings got lost from _params (which __eq__) is based on
                assert getattr(off, attr) == getattr(res, attr)

    def test_pickle_dateoffset_odd_inputs(self):
        # GH#34511
        off = DateOffset(months=12)
        res = tm.round_trip_pickle(off)
        assert off == res

        base_dt = datetime(2020, 1, 1)
        assert base_dt + off == base_dt + res

    def test_onOffset_deprecated(self, offset_types, fixed_now_ts):
        # GH#30340 use idiomatic naming
        off = self._get_offset(offset_types)

        ts = fixed_now_ts
        with tm.assert_produces_warning(FutureWarning):
            result = off.onOffset(ts)

        expected = off.is_on_offset(ts)
        assert result == expected

    def test_isAnchored_deprecated(self, offset_types):
        # GH#30340 use idiomatic naming
        off = self._get_offset(offset_types)

        with tm.assert_produces_warning(FutureWarning):
            result = off.isAnchored()

        expected = off.is_anchored()
        assert result == expected

    def test_offsets_hashable(self, offset_types):
        # GH: 37267
        off = self._get_offset(offset_types)
        assert hash(off) is not None

    @pytest.mark.parametrize("unit", ["s", "ms", "us"])
    def test_add_dt64_ndarray_non_nano(self, offset_types, unit, request):
        # check that the result with non-nano matches nano
        off = self._get_offset(offset_types)

        dti = date_range("2016-01-01", periods=35, freq="D")

        arr = dti._data._ndarray.astype(f"M8[{unit}]")
        dta = type(dti._data)._simple_new(arr, dtype=arr.dtype)

        with warnings.catch_warnings(record=True) as w:
            expected = dti._data + off
            result = dta + off

        exp_unit = unit
<<<<<<< HEAD
        if isinstance(off, Tick) and off._reso > dta._reso:
=======
        if isinstance(off, Tick) and off._creso > dta._creso:
>>>>>>> 796b8703
            # cast to higher reso like we would with Timedelta scalar
            exp_unit = Timedelta(off)._unit
        expected = expected._as_unit(exp_unit)

        if len(w):
            # PerformanceWarning was issued bc _apply_array raised, so we
            #  fell back to object dtype, for which the code path does
            #  not yet cast back to the original resolution
            mark = pytest.mark.xfail(
                reason="Goes through object dtype in DatetimeArray._add_offset, "
                "doesn't restore reso in result"
            )
            request.node.add_marker(mark)

        tm.assert_numpy_array_equal(result._ndarray, expected._ndarray)


class TestDateOffset(Base):
    def setup_method(self):
        self.d = Timestamp(datetime(2008, 1, 2))
        _offset_map.clear()

    def test_repr(self):
        repr(DateOffset())
        repr(DateOffset(2))
        repr(2 * DateOffset())
        repr(2 * DateOffset(months=2))

    def test_mul(self):
        assert DateOffset(2) == 2 * DateOffset(1)
        assert DateOffset(2) == DateOffset(1) * 2

    @pytest.mark.parametrize("kwd", sorted(liboffsets._relativedelta_kwds))
    def test_constructor(self, kwd, request):
        if kwd == "millisecond":
            request.node.add_marker(
                pytest.mark.xfail(
                    raises=NotImplementedError,
                    reason="Constructing DateOffset object with `millisecond` is not "
                    "yet supported.",
                )
            )
        offset = DateOffset(**{kwd: 2})
        assert offset.kwds == {kwd: 2}
        assert getattr(offset, kwd) == 2

    def test_default_constructor(self):
        assert (self.d + DateOffset(2)) == datetime(2008, 1, 4)

    def test_is_anchored(self):
        assert not DateOffset(2).is_anchored()
        assert DateOffset(1).is_anchored()

    def test_copy(self):
        assert DateOffset(months=2).copy() == DateOffset(months=2)
        assert DateOffset(milliseconds=1).copy() == DateOffset(milliseconds=1)

    @pytest.mark.parametrize(
        "arithmatic_offset_type, expected",
        zip(
            _ARITHMETIC_DATE_OFFSET,
            [
                "2009-01-02",
                "2008-02-02",
                "2008-01-09",
                "2008-01-03",
                "2008-01-02 01:00:00",
                "2008-01-02 00:01:00",
                "2008-01-02 00:00:01",
                "2008-01-02 00:00:00.001000000",
                "2008-01-02 00:00:00.000001000",
            ],
        ),
    )
    def test_add(self, arithmatic_offset_type, expected):
        assert DateOffset(**{arithmatic_offset_type: 1}) + self.d == Timestamp(expected)
        assert self.d + DateOffset(**{arithmatic_offset_type: 1}) == Timestamp(expected)

    @pytest.mark.parametrize(
        "arithmatic_offset_type, expected",
        zip(
            _ARITHMETIC_DATE_OFFSET,
            [
                "2007-01-02",
                "2007-12-02",
                "2007-12-26",
                "2008-01-01",
                "2008-01-01 23:00:00",
                "2008-01-01 23:59:00",
                "2008-01-01 23:59:59",
                "2008-01-01 23:59:59.999000000",
                "2008-01-01 23:59:59.999999000",
            ],
        ),
    )
    def test_sub(self, arithmatic_offset_type, expected):
        assert self.d - DateOffset(**{arithmatic_offset_type: 1}) == Timestamp(expected)
        with pytest.raises(TypeError, match="Cannot subtract datetime from offset"):
            DateOffset(**{arithmatic_offset_type: 1}) - self.d

    @pytest.mark.parametrize(
        "arithmatic_offset_type, n, expected",
        zip(
            _ARITHMETIC_DATE_OFFSET,
            range(1, 10),
            [
                "2009-01-02",
                "2008-03-02",
                "2008-01-23",
                "2008-01-06",
                "2008-01-02 05:00:00",
                "2008-01-02 00:06:00",
                "2008-01-02 00:00:07",
                "2008-01-02 00:00:00.008000000",
                "2008-01-02 00:00:00.000009000",
            ],
        ),
    )
    def test_mul_add(self, arithmatic_offset_type, n, expected):
        assert DateOffset(**{arithmatic_offset_type: 1}) * n + self.d == Timestamp(
            expected
        )
        assert n * DateOffset(**{arithmatic_offset_type: 1}) + self.d == Timestamp(
            expected
        )
        assert self.d + DateOffset(**{arithmatic_offset_type: 1}) * n == Timestamp(
            expected
        )
        assert self.d + n * DateOffset(**{arithmatic_offset_type: 1}) == Timestamp(
            expected
        )

    @pytest.mark.parametrize(
        "arithmatic_offset_type, n, expected",
        zip(
            _ARITHMETIC_DATE_OFFSET,
            range(1, 10),
            [
                "2007-01-02",
                "2007-11-02",
                "2007-12-12",
                "2007-12-29",
                "2008-01-01 19:00:00",
                "2008-01-01 23:54:00",
                "2008-01-01 23:59:53",
                "2008-01-01 23:59:59.992000000",
                "2008-01-01 23:59:59.999991000",
            ],
        ),
    )
    def test_mul_sub(self, arithmatic_offset_type, n, expected):
        assert self.d - DateOffset(**{arithmatic_offset_type: 1}) * n == Timestamp(
            expected
        )
        assert self.d - n * DateOffset(**{arithmatic_offset_type: 1}) == Timestamp(
            expected
        )

    def test_leap_year(self):
        d = datetime(2008, 1, 31)
        assert (d + DateOffset(months=1)) == datetime(2008, 2, 29)

    def test_eq(self):
        offset1 = DateOffset(days=1)
        offset2 = DateOffset(days=365)

        assert offset1 != offset2

        assert DateOffset(milliseconds=3) != DateOffset(milliseconds=7)


class TestOffsetNames:
    def test_get_offset_name(self):
        assert BDay().freqstr == "B"
        assert BDay(2).freqstr == "2B"
        assert BMonthEnd().freqstr == "BM"
        assert Week(weekday=0).freqstr == "W-MON"
        assert Week(weekday=1).freqstr == "W-TUE"
        assert Week(weekday=2).freqstr == "W-WED"
        assert Week(weekday=3).freqstr == "W-THU"
        assert Week(weekday=4).freqstr == "W-FRI"

        assert LastWeekOfMonth(weekday=WeekDay.SUN).freqstr == "LWOM-SUN"


def test_get_offset():
    with pytest.raises(ValueError, match=INVALID_FREQ_ERR_MSG):
        _get_offset("gibberish")
    with pytest.raises(ValueError, match=INVALID_FREQ_ERR_MSG):
        _get_offset("QS-JAN-B")

    pairs = [
        ("B", BDay()),
        ("b", BDay()),
        ("bm", BMonthEnd()),
        ("Bm", BMonthEnd()),
        ("W-MON", Week(weekday=0)),
        ("W-TUE", Week(weekday=1)),
        ("W-WED", Week(weekday=2)),
        ("W-THU", Week(weekday=3)),
        ("W-FRI", Week(weekday=4)),
    ]

    for name, expected in pairs:
        offset = _get_offset(name)
        assert offset == expected, (
            f"Expected {repr(name)} to yield {repr(expected)} "
            f"(actual: {repr(offset)})"
        )


def test_get_offset_legacy():
    pairs = [("w@Sat", Week(weekday=5))]
    for name, expected in pairs:
        with pytest.raises(ValueError, match=INVALID_FREQ_ERR_MSG):
            _get_offset(name)


class TestOffsetAliases:
    def setup_method(self):
        _offset_map.clear()

    def test_alias_equality(self):
        for k, v in _offset_map.items():
            if v is None:
                continue
            assert k == v.copy()

    def test_rule_code(self):
        lst = ["M", "MS", "BM", "BMS", "D", "B", "H", "T", "S", "L", "U"]
        for k in lst:
            assert k == _get_offset(k).rule_code
            # should be cached - this is kind of an internals test...
            assert k in _offset_map
            assert k == (_get_offset(k) * 3).rule_code

        suffix_lst = ["MON", "TUE", "WED", "THU", "FRI", "SAT", "SUN"]
        base = "W"
        for v in suffix_lst:
            alias = "-".join([base, v])
            assert alias == _get_offset(alias).rule_code
            assert alias == (_get_offset(alias) * 5).rule_code

        suffix_lst = [
            "JAN",
            "FEB",
            "MAR",
            "APR",
            "MAY",
            "JUN",
            "JUL",
            "AUG",
            "SEP",
            "OCT",
            "NOV",
            "DEC",
        ]
        base_lst = ["A", "AS", "BA", "BAS", "Q", "QS", "BQ", "BQS"]
        for base in base_lst:
            for v in suffix_lst:
                alias = "-".join([base, v])
                assert alias == _get_offset(alias).rule_code
                assert alias == (_get_offset(alias) * 5).rule_code


def test_freq_offsets():
    off = BDay(1, offset=timedelta(0, 1800))
    assert off.freqstr == "B+30Min"

    off = BDay(1, offset=timedelta(0, -1800))
    assert off.freqstr == "B-30Min"


class TestReprNames:
    def test_str_for_named_is_name(self):
        # look at all the amazing combinations!
        month_prefixes = ["A", "AS", "BA", "BAS", "Q", "BQ", "BQS", "QS"]
        names = [
            prefix + "-" + month
            for prefix in month_prefixes
            for month in [
                "JAN",
                "FEB",
                "MAR",
                "APR",
                "MAY",
                "JUN",
                "JUL",
                "AUG",
                "SEP",
                "OCT",
                "NOV",
                "DEC",
            ]
        ]
        days = ["MON", "TUE", "WED", "THU", "FRI", "SAT", "SUN"]
        names += ["W-" + day for day in days]
        names += ["WOM-" + week + day for week in ("1", "2", "3", "4") for day in days]
        _offset_map.clear()
        for name in names:
            offset = _get_offset(name)
            assert offset.freqstr == name


def get_utc_offset_hours(ts):
    # take a Timestamp and compute total hours of utc offset
    o = ts.utcoffset()
    return (o.days * 24 * 3600 + o.seconds) / 3600.0


# ---------------------------------------------------------------------


def test_valid_default_arguments(offset_types):
    # GH#19142 check that the calling the constructors without passing
    # any keyword arguments produce valid offsets
    cls = offset_types
    cls()


@pytest.mark.parametrize("kwd", sorted(liboffsets._relativedelta_kwds))
def test_valid_month_attributes(kwd, month_classes):
    # GH#18226
    cls = month_classes
    # check that we cannot create e.g. MonthEnd(weeks=3)
    msg = rf"__init__\(\) got an unexpected keyword argument '{kwd}'"
    with pytest.raises(TypeError, match=msg):
        cls(**{kwd: 3})


def test_month_offset_name(month_classes):
    # GH#33757 off.name with n != 1 should not raise AttributeError
    obj = month_classes(1)
    obj2 = month_classes(2)
    assert obj2.name == obj.name


@pytest.mark.parametrize("kwd", sorted(liboffsets._relativedelta_kwds))
def test_valid_relativedelta_kwargs(kwd, request):
    if kwd == "millisecond":
        request.node.add_marker(
            pytest.mark.xfail(
                raises=NotImplementedError,
                reason="Constructing DateOffset object with `millisecond` is not "
                "yet supported.",
            )
        )
    # Check that all the arguments specified in liboffsets._relativedelta_kwds
    # are in fact valid relativedelta keyword args
    DateOffset(**{kwd: 1})


@pytest.mark.parametrize("kwd", sorted(liboffsets._relativedelta_kwds))
def test_valid_tick_attributes(kwd, tick_classes):
    # GH#18226
    cls = tick_classes
    # check that we cannot create e.g. Hour(weeks=3)
    msg = rf"__init__\(\) got an unexpected keyword argument '{kwd}'"
    with pytest.raises(TypeError, match=msg):
        cls(**{kwd: 3})


def test_validate_n_error():
    with pytest.raises(TypeError, match="argument must be an integer"):
        DateOffset(n="Doh!")

    with pytest.raises(TypeError, match="argument must be an integer"):
        MonthBegin(n=timedelta(1))

    with pytest.raises(TypeError, match="argument must be an integer"):
        BDay(n=np.array([1, 2], dtype=np.int64))


def test_require_integers(offset_types):
    cls = offset_types
    with pytest.raises(ValueError, match="argument must be an integer"):
        cls(n=1.5)


def test_tick_normalize_raises(tick_classes):
    # check that trying to create a Tick object with normalize=True raises
    # GH#21427
    cls = tick_classes
    msg = "Tick offset with `normalize=True` are not allowed."
    with pytest.raises(ValueError, match=msg):
        cls(n=3, normalize=True)


@pytest.mark.parametrize(
    "offset_kwargs, expected_arg",
    [
        ({"nanoseconds": 1}, "1970-01-01 00:00:00.000000001"),
        ({"nanoseconds": 5}, "1970-01-01 00:00:00.000000005"),
        ({"nanoseconds": -1}, "1969-12-31 23:59:59.999999999"),
        ({"microseconds": 1}, "1970-01-01 00:00:00.000001"),
        ({"microseconds": -1}, "1969-12-31 23:59:59.999999"),
        ({"seconds": 1}, "1970-01-01 00:00:01"),
        ({"seconds": -1}, "1969-12-31 23:59:59"),
        ({"minutes": 1}, "1970-01-01 00:01:00"),
        ({"minutes": -1}, "1969-12-31 23:59:00"),
        ({"hours": 1}, "1970-01-01 01:00:00"),
        ({"hours": -1}, "1969-12-31 23:00:00"),
        ({"days": 1}, "1970-01-02 00:00:00"),
        ({"days": -1}, "1969-12-31 00:00:00"),
        ({"weeks": 1}, "1970-01-08 00:00:00"),
        ({"weeks": -1}, "1969-12-25 00:00:00"),
        ({"months": 1}, "1970-02-01 00:00:00"),
        ({"months": -1}, "1969-12-01 00:00:00"),
        ({"years": 1}, "1971-01-01 00:00:00"),
        ({"years": -1}, "1969-01-01 00:00:00"),
    ],
)
def test_dateoffset_add_sub(offset_kwargs, expected_arg):
    offset = DateOffset(**offset_kwargs)
    ts = Timestamp(0)
    result = ts + offset
    expected = Timestamp(expected_arg)
    assert result == expected
    result -= offset
    assert result == ts
    result = offset + ts
    assert result == expected


def test_dateoffset_add_sub_timestamp_with_nano():
    offset = DateOffset(minutes=2, nanoseconds=9)
    ts = Timestamp(4)
    result = ts + offset
    expected = Timestamp("1970-01-01 00:02:00.000000013")
    assert result == expected
    result -= offset
    assert result == ts
    result = offset + ts
    assert result == expected


@pytest.mark.parametrize(
    "attribute",
    [
        "hours",
        "days",
        "weeks",
        "months",
        "years",
    ],
)
def test_dateoffset_immutable(attribute):
    offset = DateOffset(**{attribute: 0})
    msg = "DateOffset objects are immutable"
    with pytest.raises(AttributeError, match=msg):
        setattr(offset, attribute, 5)


def test_dateoffset_misc():
    oset = offsets.DateOffset(months=2, days=4)
    # it works
    oset.freqstr

    assert not offsets.DateOffset(months=2) == 2


@pytest.mark.parametrize("n", [-1, 1, 3])
def test_construct_int_arg_no_kwargs_assumed_days(n):
    # GH 45890, 45643
    offset = DateOffset(n)
    assert offset._offset == timedelta(1)
    result = Timestamp(2022, 1, 2) + offset
    expected = Timestamp(2022, 1, 2 + n)
    assert result == expected


@pytest.mark.parametrize(
    "offset, expected",
    [
        (
            DateOffset(minutes=7, nanoseconds=18),
            Timestamp("2022-01-01 00:07:00.000000018"),
        ),
        (DateOffset(nanoseconds=3), Timestamp("2022-01-01 00:00:00.000000003")),
    ],
)
def test_dateoffset_add_sub_timestamp_series_with_nano(offset, expected):
    # GH 47856
    start_time = Timestamp("2022-01-01")
    teststamp = start_time
    testseries = Series([start_time])
    testseries = testseries + offset
    assert testseries[0] == expected
    testseries -= offset
    assert testseries[0] == teststamp
    testseries = offset + testseries
    assert testseries[0] == expected<|MERGE_RESOLUTION|>--- conflicted
+++ resolved
@@ -575,11 +575,7 @@
             result = dta + off
 
         exp_unit = unit
-<<<<<<< HEAD
-        if isinstance(off, Tick) and off._reso > dta._reso:
-=======
         if isinstance(off, Tick) and off._creso > dta._creso:
->>>>>>> 796b8703
             # cast to higher reso like we would with Timedelta scalar
             exp_unit = Timedelta(off)._unit
         expected = expected._as_unit(exp_unit)
