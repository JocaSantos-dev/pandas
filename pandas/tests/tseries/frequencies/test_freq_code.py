--- conflicted
+++ resolved
@@ -106,16 +106,6 @@
     assert Resolution.get_reso_from_freq(freqstr).attrname == expected
 
 
-<<<<<<< HEAD
-=======
-@pytest.mark.parametrize("freq", ["A", "Q", "M"])
-def test_get_freq_unsupported_(freq):
-    # Lowest-frequency resolution is for Day
-    with pytest.raises(KeyError, match=freq.lower()):
-        Resolution.get_reso_from_freq(freq)
-
-
->>>>>>> 91241aec
 @pytest.mark.parametrize("freq", ["D", "H", "T", "S", "L", "U", "N"])
 def test_get_freq_roundtrip2(freq):
     obj = Resolution.get_reso_from_freq(freq)
