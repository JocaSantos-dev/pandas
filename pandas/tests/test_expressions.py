--- conflicted
+++ resolved
@@ -12,7 +12,7 @@
 )
 from pandas.core.computation import expressions as expr
 
-_frame = DataFrame(np.random.randn(10000, 4), columns=list("ABCD"), dtype="float64")
+_frame = DataFrame(np.random.randn(10001, 4), columns=list("ABCD"), dtype="float64")
 _frame2 = DataFrame(np.random.randn(100, 4), columns=list("ABCD"), dtype="float64")
 _mixed = DataFrame(
     {
@@ -36,6 +36,11 @@
 _integer2 = DataFrame(
     np.random.randint(1, 100, size=(101, 4)), columns=list("ABCD"), dtype="int64"
 )
+_array = _frame["A"].values.copy()
+_array2 = _frame2["A"].values.copy()
+
+_array_mixed = _mixed["D"].values.copy()
+_array_mixed2 = _mixed2["D"].values.copy()
 
 
 @pytest.mark.skipif(not expr.USE_NUMEXPR, reason="not using numexpr")
@@ -135,29 +140,6 @@
         array2 = np.random.randn(100)
 
         # no op
-<<<<<<< HEAD
-        result = expr._can_use_numexpr(
-            operator.add, None, self.frame, self.frame, "evaluate"
-        )
-        assert not result
-
-        # mixed
-        result = expr._can_use_numexpr(
-            operator.add, "+", self.mixed, self.frame, "evaluate"
-        )
-        assert not result
-
-        # min elements
-        result = expr._can_use_numexpr(
-            operator.add, "+", self.frame2, self.frame2, "evaluate"
-        )
-        assert not result
-
-        # ok, we only check on first part of expression
-        result = expr._can_use_numexpr(
-            operator.add, "+", self.frame, self.frame2, "evaluate"
-        )
-=======
         result = expr._can_use_numexpr(operator.add, None, array, array, "evaluate")
         assert not result
 
@@ -167,14 +149,15 @@
 
         # ok, we only check on first part of expression
         result = expr._can_use_numexpr(operator.add, "+", array, array2, "evaluate")
->>>>>>> 4c86d353
         assert result
 
     @pytest.mark.parametrize(
         "opname,op_str",
         [("add", "+"), ("sub", "-"), ("mul", "*"), ("truediv", "/"), ("pow", "**")],
     )
-    @pytest.mark.parametrize("left,right", [(_frame, _frame2), (_mixed, _mixed2)])
+    @pytest.mark.parametrize(
+        "left,right", [(_array, _array2), (_array_mixed, _array_mixed2)]
+    )
     def test_binary_ops(self, opname, op_str, left, right):
         def testit():
 
@@ -184,16 +167,9 @@
 
             op = getattr(operator, opname)
 
-            result = expr._can_use_numexpr(op, op_str, left, left, "evaluate")
-            assert result != left._is_mixed_type
-
             result = expr.evaluate(op, left, left, use_numexpr=True)
             expected = expr.evaluate(op, left, left, use_numexpr=False)
-
-            if isinstance(result, DataFrame):
-                tm.assert_frame_equal(result, expected)
-            else:
-                tm.assert_numpy_array_equal(result, expected.values)
+            tm.assert_numpy_array_equal(result, expected)
 
             result = expr._can_use_numexpr(op, op_str, right, right, "evaluate")
             assert not result
@@ -217,7 +193,9 @@
             ("ne", "!="),
         ],
     )
-    @pytest.mark.parametrize("left,right", [(_frame, _frame2), (_mixed, _mixed2)])
+    @pytest.mark.parametrize(
+        "left,right", [(_array, _array2), (_array_mixed, _array_mixed2)]
+    )
     def test_comparison_ops(self, opname, op_str, left, right):
         def testit():
             f12 = left + 1
@@ -225,15 +203,9 @@
 
             op = getattr(operator, opname)
 
-            result = expr._can_use_numexpr(op, op_str, left, f12, "evaluate")
-            assert result != left._is_mixed_type
-
             result = expr.evaluate(op, left, f12, use_numexpr=True)
             expected = expr.evaluate(op, left, f12, use_numexpr=False)
-            if isinstance(result, DataFrame):
-                tm.assert_frame_equal(result, expected)
-            else:
-                tm.assert_numpy_array_equal(result, expected.values)
+            tm.assert_numpy_array_equal(result, expected)
 
             result = expr._can_use_numexpr(op, op_str, right, f22, "evaluate")
             assert not result
