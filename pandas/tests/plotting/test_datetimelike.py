""" Test cases for time series specific (freq conversion, etc) """
from datetime import (
    date,
    datetime,
    time,
    timedelta,
)
import pickle

import numpy as np
import pytest

from pandas._libs.tslibs import (
    BaseOffset,
    to_offset,
)
import pandas.util._test_decorators as td

from pandas import (
    DataFrame,
    Index,
    NaT,
    Series,
    concat,
    isna,
    to_datetime,
)
import pandas._testing as tm
from pandas.core.indexes.datetimes import (
    DatetimeIndex,
    bdate_range,
    date_range,
)
from pandas.core.indexes.period import (
    Period,
    PeriodIndex,
    period_range,
)
from pandas.core.indexes.timedeltas import timedelta_range
from pandas.tests.plotting.common import _check_ticks_props

from pandas.tseries.offsets import WeekOfMonth

mpl = pytest.importorskip("matplotlib")


class TestTSPlot:
    @pytest.mark.filterwarnings("ignore::UserWarning")
    def test_ts_plot_with_tz(self, tz_aware_fixture):
        # GH2877, GH17173, GH31205, GH31580
        tz = tz_aware_fixture
        index = date_range("1/1/2011", periods=2, freq="H", tz=tz)
        ts = Series([188.5, 328.25], index=index)
        _check_plot_works(ts.plot)
        ax = ts.plot()
        xdata = list(ax.get_lines())[0].get_xdata()
        # Check first and last points' labels are correct
        assert (xdata[0].hour, xdata[0].minute) == (0, 0)
        assert (xdata[-1].hour, xdata[-1].minute) == (1, 0)

    def test_fontsize_set_correctly(self):
        # For issue #8765
        df = DataFrame(np.random.randn(10, 9), index=range(10))
        _, ax = mpl.pyplot.subplots()
        df.plot(fontsize=2, ax=ax)
        for label in ax.get_xticklabels() + ax.get_yticklabels():
            assert label.get_fontsize() == 2

    def test_frame_inferred(self):
        # inferred freq
        idx = date_range("1/1/1987", freq="MS", periods=100)
        idx = DatetimeIndex(idx.values, freq=None)

        df = DataFrame(np.random.randn(len(idx), 3), index=idx)
        _check_plot_works(df.plot)

        # axes freq
        idx = idx[0:40].union(idx[45:99])
        df2 = DataFrame(np.random.randn(len(idx), 3), index=idx)
        _check_plot_works(df2.plot)

    def test_frame_inferred_n_gt_1(self):
        # N > 1
        idx = date_range("2008-1-1 00:15:00", freq="15T", periods=10)
        idx = DatetimeIndex(idx.values, freq=None)
        df = DataFrame(np.random.randn(len(idx), 3), index=idx)
        _check_plot_works(df.plot)

    def test_is_error_nozeroindex(self):
        # GH11858
        i = np.array([1, 2, 3])
        a = DataFrame(i, index=i)
        _check_plot_works(a.plot, xerr=a)
        _check_plot_works(a.plot, yerr=a)

    def test_nonnumeric_exclude(self):
        idx = date_range("1/1/1987", freq="A", periods=3)
        df = DataFrame({"A": ["x", "y", "z"], "B": [1, 2, 3]}, idx)

        fig, ax = mpl.pyplot.subplots()
        df.plot(ax=ax)  # it works
        assert len(ax.get_lines()) == 1  # B was plotted
        mpl.pyplot.close(fig)

    def test_nonnumeric_exclude_error(self):
        idx = date_range("1/1/1987", freq="A", periods=3)
        df = DataFrame({"A": ["x", "y", "z"], "B": [1, 2, 3]}, idx)
        msg = "no numeric data to plot"
        with pytest.raises(TypeError, match=msg):
            df["A"].plot()

    @pytest.mark.parametrize("freq", ["S", "T", "H", "D", "W", "M", "Q", "A"])
    def test_tsplot_period(self, freq):
        idx = period_range("12/31/1999", freq=freq, periods=100)
        ser = Series(np.random.randn(len(idx)), idx)
        _, ax = mpl.pyplot.subplots()
        _check_plot_works(ser.plot, ax=ax)

    @pytest.mark.parametrize(
        "freq", ["S", "T", "H", "D", "W", "M", "Q-DEC", "A", "1B30Min"]
    )
    def test_tsplot_datetime(self, freq):
        idx = date_range("12/31/1999", freq=freq, periods=100)
        ser = Series(np.random.randn(len(idx)), idx)
        _, ax = mpl.pyplot.subplots()
        _check_plot_works(ser.plot, ax=ax)

    def test_tsplot(self):
        ts = tm.makeTimeSeries()
        _, ax = mpl.pyplot.subplots()
        ts.plot(style="k", ax=ax)
        color = (0.0, 0.0, 0.0, 1)
        assert color == ax.get_lines()[0].get_color()

    def test_both_style_and_color(self):
        ts = tm.makeTimeSeries()
        msg = (
            "Cannot pass 'style' string with a color symbol and 'color' "
            "keyword argument. Please use one or the other or pass 'style' "
            "without a color symbol"
        )
        with pytest.raises(ValueError, match=msg):
            ts.plot(style="b-", color="#000099")

        s = ts.reset_index(drop=True)
        with pytest.raises(ValueError, match=msg):
            s.plot(style="b-", color="#000099")

    @pytest.mark.parametrize("freq", ["ms", "us"])
    def test_high_freq(self, freq):
        _, ax = mpl.pyplot.subplots()
        rng = date_range("1/1/2012", periods=100, freq=freq)
        ser = Series(np.random.randn(len(rng)), rng)
        _check_plot_works(ser.plot, ax=ax)

    def test_get_datevalue(self):
        from pandas.plotting._matplotlib.converter import get_datevalue

        assert get_datevalue(None, "D") is None
        assert get_datevalue(1987, "A") == 1987
        assert get_datevalue(Period(1987, "A"), "M") == Period("1987-12", "M").ordinal
        assert get_datevalue("1/1/1987", "D") == Period("1987-1-1", "D").ordinal

    def test_ts_plot_format_coord(self):
        def check_format_of_first_point(ax, expected_string):
            first_line = ax.get_lines()[0]
            first_x = first_line.get_xdata()[0].ordinal
            first_y = first_line.get_ydata()[0]
            assert expected_string == ax.format_coord(first_x, first_y)

        annual = Series(1, index=date_range("2014-01-01", periods=3, freq="A-DEC"))
        _, ax = mpl.pyplot.subplots()
        annual.plot(ax=ax)
        check_format_of_first_point(ax, "t = 2014  y = 1.000000")

        # note this is added to the annual plot already in existence, and
        # changes its freq field
        daily = Series(1, index=date_range("2014-01-01", periods=3, freq="D"))
        daily.plot(ax=ax)
        check_format_of_first_point(ax, "t = 2014-01-01  y = 1.000000")

    @pytest.mark.parametrize("freq", ["S", "T", "H", "D", "W", "M", "Q", "A"])
    def test_line_plot_period_series(self, freq):
        idx = period_range("12/31/1999", freq=freq, periods=100)
        ser = Series(np.random.randn(len(idx)), idx)
        _check_plot_works(ser.plot, ser.index.freq)

    @pytest.mark.parametrize(
        "frqncy", ["1S", "3S", "5T", "7H", "4D", "8W", "11M", "3A"]
    )
    def test_line_plot_period_mlt_series(self, frqncy):
        # test period index line plot for series with multiples (`mlt`) of the
        # frequency (`frqncy`) rule code. tests resolution of issue #14763
        idx = period_range("12/31/1999", freq=frqncy, periods=100)
        s = Series(np.random.randn(len(idx)), idx)
        _check_plot_works(s.plot, s.index.freq.rule_code)

    @pytest.mark.parametrize(
        "freq", ["S", "T", "H", "D", "W", "M", "Q-DEC", "A", "1B30Min"]
    )
    def test_line_plot_datetime_series(self, freq):
        idx = date_range("12/31/1999", freq=freq, periods=100)
        ser = Series(np.random.randn(len(idx)), idx)
        _check_plot_works(ser.plot, ser.index.freq.rule_code)

    @pytest.mark.parametrize("freq", ["S", "T", "H", "D", "W", "M", "Q", "A"])
    def test_line_plot_period_frame(self, freq):
        idx = date_range("12/31/1999", freq=freq, periods=100)
        df = DataFrame(np.random.randn(len(idx), 3), index=idx, columns=["A", "B", "C"])
        _check_plot_works(df.plot, df.index.freq)

    @pytest.mark.parametrize(
        "frqncy", ["1S", "3S", "5T", "7H", "4D", "8W", "11M", "3A"]
    )
    def test_line_plot_period_mlt_frame(self, frqncy):
        # test period index line plot for DataFrames with multiples (`mlt`)
        # of the frequency (`frqncy`) rule code. tests resolution of issue
        # #14763
        idx = period_range("12/31/1999", freq=frqncy, periods=100)
        df = DataFrame(np.random.randn(len(idx), 3), index=idx, columns=["A", "B", "C"])
        freq = df.index.asfreq(df.index.freq.rule_code).freq
        _check_plot_works(df.plot, freq)

    @pytest.mark.parametrize(
        "freq", ["S", "T", "H", "D", "W", "M", "Q-DEC", "A", "1B30Min"]
    )
    def test_line_plot_datetime_frame(self, freq):
        idx = date_range("12/31/1999", freq=freq, periods=100)
        df = DataFrame(np.random.randn(len(idx), 3), index=idx, columns=["A", "B", "C"])
        freq = df.index.to_period(df.index.freq.rule_code).freq
        _check_plot_works(df.plot, freq)

    @pytest.mark.parametrize(
        "freq", ["S", "T", "H", "D", "W", "M", "Q-DEC", "A", "1B30Min"]
    )
    def test_line_plot_inferred_freq(self, freq):
        idx = date_range("12/31/1999", freq=freq, periods=100)
        ser = Series(np.random.randn(len(idx)), idx)
        ser = Series(ser.values, Index(np.asarray(ser.index)))
        _check_plot_works(ser.plot, ser.index.inferred_freq)

        ser = ser.iloc[[0, 3, 5, 6]]
        _check_plot_works(ser.plot)

    def test_fake_inferred_business(self):
        _, ax = mpl.pyplot.subplots()
        rng = date_range("2001-1-1", "2001-1-10")
        ts = Series(range(len(rng)), index=rng)
        ts = concat([ts[:3], ts[5:]])
        ts.plot(ax=ax)
        assert not hasattr(ax, "freq")

    def test_plot_offset_freq(self):
        ser = tm.makeTimeSeries()
        _check_plot_works(ser.plot)

    def test_plot_offset_freq_business(self):
        dr = date_range("2023-01-01", freq="BQS", periods=10)
        ser = Series(np.random.randn(len(dr)), index=dr)
        _check_plot_works(ser.plot)

    def test_plot_multiple_inferred_freq(self):
        dr = Index([datetime(2000, 1, 1), datetime(2000, 1, 6), datetime(2000, 1, 11)])
        ser = Series(np.random.randn(len(dr)), index=dr)
        _check_plot_works(ser.plot)

    @pytest.mark.xfail(reason="Api changed in 3.6.0")
    def test_uhf(self):
        import pandas.plotting._matplotlib.converter as conv

        idx = date_range("2012-6-22 21:59:51.960928", freq="L", periods=500)
        df = DataFrame(np.random.randn(len(idx), 2), index=idx)

        _, ax = mpl.pyplot.subplots()
        df.plot(ax=ax)
        axis = ax.get_xaxis()

        tlocs = axis.get_ticklocs()
        tlabels = axis.get_ticklabels()
        for loc, label in zip(tlocs, tlabels):
            xp = conv._from_ordinal(loc).strftime("%H:%M:%S.%f")
            rs = str(label.get_text())
            if len(rs):
                assert xp == rs

    def test_irreg_hf(self):
        idx = date_range("2012-6-22 21:59:51", freq="S", periods=10)
        df = DataFrame(np.random.randn(len(idx), 2), index=idx)

        irreg = df.iloc[[0, 1, 3, 4]]
        _, ax = mpl.pyplot.subplots()
        irreg.plot(ax=ax)
        diffs = Series(ax.get_lines()[0].get_xydata()[:, 0]).diff()

        sec = 1.0 / 24 / 60 / 60
        assert (np.fabs(diffs[1:] - [sec, sec * 2, sec]) < 1e-8).all()

    def test_irreg_hf_object(self):
        idx = date_range("2012-6-22 21:59:51", freq="S", periods=10)
        df2 = DataFrame(np.random.randn(len(idx), 2), index=idx)
        _, ax = mpl.pyplot.subplots()
        df2.index = df2.index.astype(object)
        df2.plot(ax=ax)
        diffs = Series(ax.get_lines()[0].get_xydata()[:, 0]).diff()
        sec = 1.0 / 24 / 60 / 60
        assert (np.fabs(diffs[1:] - sec) < 1e-8).all()

    def test_irregular_datetime64_repr_bug(self):
        ser = tm.makeTimeSeries()
        ser = ser.iloc[[0, 1, 2, 7]]

        _, ax = mpl.pyplot.subplots()

        ret = ser.plot(ax=ax)
        assert ret is not None

        for rs, xp in zip(ax.get_lines()[0].get_xdata(), ser.index):
            assert rs == xp

    def test_business_freq(self):
        bts = tm.makePeriodSeries()
        _, ax = mpl.pyplot.subplots()
        bts.plot(ax=ax)
        assert ax.get_lines()[0].get_xydata()[0, 0] == bts.index[0].ordinal
        idx = ax.get_lines()[0].get_xdata()
        assert PeriodIndex(data=idx).freqstr == "B"

    def test_business_freq_convert(self):
        bts = tm.makeTimeSeries(300).asfreq("BM")
<<<<<<< HEAD
        ts = bts.axis_ops.to_period("M")
        _, ax = self.plt.subplots()
=======
        ts = bts.to_period("M")
        _, ax = mpl.pyplot.subplots()
>>>>>>> 866a3884
        bts.plot(ax=ax)
        assert ax.get_lines()[0].get_xydata()[0, 0] == ts.index[0].ordinal
        idx = ax.get_lines()[0].get_xdata()
        assert PeriodIndex(data=idx).freqstr == "M"

    def test_freq_with_no_period_alias(self):
        # GH34487
        freq = WeekOfMonth()
        bts = tm.makeTimeSeries(5).asfreq(freq)
        _, ax = mpl.pyplot.subplots()
        bts.plot(ax=ax)

        idx = ax.get_lines()[0].get_xdata()
        msg = "freq not specified and cannot be inferred"
        with pytest.raises(ValueError, match=msg):
            PeriodIndex(data=idx)

    def test_nonzero_base(self):
        # GH2571
        idx = date_range("2012-12-20", periods=24, freq="H") + timedelta(minutes=30)
        df = DataFrame(np.arange(24), index=idx)
        _, ax = mpl.pyplot.subplots()
        df.plot(ax=ax)
        rs = ax.get_lines()[0].get_xdata()
        assert not Index(rs).is_normalized

    def test_dataframe(self):
        bts = DataFrame({"a": tm.makeTimeSeries()})
        _, ax = mpl.pyplot.subplots()
        bts.plot(ax=ax)
        idx = ax.get_lines()[0].get_xdata()
        tm.assert_index_equal(bts.index.to_period(), PeriodIndex(idx))

    @pytest.mark.parametrize(
        "obj",
        [
            tm.makeTimeSeries(),
            DataFrame({"a": tm.makeTimeSeries(), "b": tm.makeTimeSeries() + 1}),
        ],
    )
    def test_axis_limits(self, obj):
        _, ax = mpl.pyplot.subplots()
        obj.plot(ax=ax)
        xlim = ax.get_xlim()
        ax.set_xlim(xlim[0] - 5, xlim[1] + 10)
        result = ax.get_xlim()
        assert result[0] == xlim[0] - 5
        assert result[1] == xlim[1] + 10

        # string
        expected = (Period("1/1/2000", ax.freq), Period("4/1/2000", ax.freq))
        ax.set_xlim("1/1/2000", "4/1/2000")
        result = ax.get_xlim()
        assert int(result[0]) == expected[0].ordinal
        assert int(result[1]) == expected[1].ordinal

        # datetime
        expected = (Period("1/1/2000", ax.freq), Period("4/1/2000", ax.freq))
        ax.set_xlim(datetime(2000, 1, 1), datetime(2000, 4, 1))
        result = ax.get_xlim()
        assert int(result[0]) == expected[0].ordinal
        assert int(result[1]) == expected[1].ordinal
        fig = ax.get_figure()
        mpl.pyplot.close(fig)

    def test_get_finder(self):
        import pandas.plotting._matplotlib.converter as conv

        assert conv.get_finder(to_offset("B")) == conv._daily_finder
        assert conv.get_finder(to_offset("D")) == conv._daily_finder
        assert conv.get_finder(to_offset("M")) == conv._monthly_finder
        assert conv.get_finder(to_offset("Q")) == conv._quarterly_finder
        assert conv.get_finder(to_offset("A")) == conv._annual_finder
        assert conv.get_finder(to_offset("W")) == conv._daily_finder

    def test_finder_daily(self):
        day_lst = [10, 40, 252, 400, 950, 2750, 10000]

        xpl1 = xpl2 = [Period("1999-1-1", freq="B").ordinal] * len(day_lst)
        rs1 = []
        rs2 = []
        for n in day_lst:
            rng = bdate_range("1999-1-1", periods=n)
            ser = Series(np.random.randn(len(rng)), rng)
            _, ax = mpl.pyplot.subplots()
            ser.plot(ax=ax)
            xaxis = ax.get_xaxis()
            rs1.append(xaxis.get_majorticklocs()[0])

            vmin, vmax = ax.get_xlim()
            ax.set_xlim(vmin + 0.9, vmax)
            rs2.append(xaxis.get_majorticklocs()[0])
            mpl.pyplot.close(ax.get_figure())

        assert rs1 == xpl1
        assert rs2 == xpl2

    def test_finder_quarterly(self):
        yrs = [3.5, 11]

        xpl1 = xpl2 = [Period("1988Q1").ordinal] * len(yrs)
        rs1 = []
        rs2 = []
        for n in yrs:
            rng = period_range("1987Q2", periods=int(n * 4), freq="Q")
            ser = Series(np.random.randn(len(rng)), rng)
            _, ax = mpl.pyplot.subplots()
            ser.plot(ax=ax)
            xaxis = ax.get_xaxis()
            rs1.append(xaxis.get_majorticklocs()[0])

            (vmin, vmax) = ax.get_xlim()
            ax.set_xlim(vmin + 0.9, vmax)
            rs2.append(xaxis.get_majorticklocs()[0])
            mpl.pyplot.close(ax.get_figure())

        assert rs1 == xpl1
        assert rs2 == xpl2

    def test_finder_monthly(self):
        yrs = [1.15, 2.5, 4, 11]

        xpl1 = xpl2 = [Period("Jan 1988").ordinal] * len(yrs)
        rs1 = []
        rs2 = []
        for n in yrs:
            rng = period_range("1987Q2", periods=int(n * 12), freq="M")
            ser = Series(np.random.randn(len(rng)), rng)
            _, ax = mpl.pyplot.subplots()
            ser.plot(ax=ax)
            xaxis = ax.get_xaxis()
            rs1.append(xaxis.get_majorticklocs()[0])

            vmin, vmax = ax.get_xlim()
            ax.set_xlim(vmin + 0.9, vmax)
            rs2.append(xaxis.get_majorticklocs()[0])
            mpl.pyplot.close(ax.get_figure())

        assert rs1 == xpl1
        assert rs2 == xpl2

    def test_finder_monthly_long(self):
        rng = period_range("1988Q1", periods=24 * 12, freq="M")
        ser = Series(np.random.randn(len(rng)), rng)
        _, ax = mpl.pyplot.subplots()
        ser.plot(ax=ax)
        xaxis = ax.get_xaxis()
        rs = xaxis.get_majorticklocs()[0]
        xp = Period("1989Q1", "M").ordinal
        assert rs == xp

    def test_finder_annual(self):
        xp = [1987, 1988, 1990, 1990, 1995, 2020, 2070, 2170]
        xp = [Period(x, freq="A").ordinal for x in xp]
        rs = []
        for nyears in [5, 10, 19, 49, 99, 199, 599, 1001]:
            rng = period_range("1987", periods=nyears, freq="A")
            ser = Series(np.random.randn(len(rng)), rng)
            _, ax = mpl.pyplot.subplots()
            ser.plot(ax=ax)
            xaxis = ax.get_xaxis()
            rs.append(xaxis.get_majorticklocs()[0])
            mpl.pyplot.close(ax.get_figure())

        assert rs == xp

    @pytest.mark.slow
    def test_finder_minutely(self):
        nminutes = 50 * 24 * 60
        rng = date_range("1/1/1999", freq="Min", periods=nminutes)
        ser = Series(np.random.randn(len(rng)), rng)
        _, ax = mpl.pyplot.subplots()
        ser.plot(ax=ax)
        xaxis = ax.get_xaxis()
        rs = xaxis.get_majorticklocs()[0]
        xp = Period("1/1/1999", freq="Min").ordinal

        assert rs == xp

    def test_finder_hourly(self):
        nhours = 23
        rng = date_range("1/1/1999", freq="H", periods=nhours)
        ser = Series(np.random.randn(len(rng)), rng)
        _, ax = mpl.pyplot.subplots()
        ser.plot(ax=ax)
        xaxis = ax.get_xaxis()
        rs = xaxis.get_majorticklocs()[0]
        xp = Period("1/1/1999", freq="H").ordinal

        assert rs == xp

    def test_gaps(self):
        ts = tm.makeTimeSeries()
        ts.iloc[5:25] = np.nan
        _, ax = mpl.pyplot.subplots()
        ts.plot(ax=ax)
        lines = ax.get_lines()
        assert len(lines) == 1
        line = lines[0]
        data = line.get_xydata()

        data = np.ma.MaskedArray(data, mask=isna(data), fill_value=np.nan)

        assert isinstance(data, np.ma.core.MaskedArray)
        mask = data.mask
        assert mask[5:25, 1].all()
        mpl.pyplot.close(ax.get_figure())

    def test_gaps_irregular(self):
        # irregular
        ts = tm.makeTimeSeries()
        ts = ts.iloc[[0, 1, 2, 5, 7, 9, 12, 15, 20]]
        ts.iloc[2:5] = np.nan
        _, ax = mpl.pyplot.subplots()
        ax = ts.plot(ax=ax)
        lines = ax.get_lines()
        assert len(lines) == 1
        line = lines[0]
        data = line.get_xydata()

        data = np.ma.MaskedArray(data, mask=isna(data), fill_value=np.nan)

        assert isinstance(data, np.ma.core.MaskedArray)
        mask = data.mask
        assert mask[2:5, 1].all()
        mpl.pyplot.close(ax.get_figure())

    def test_gaps_non_ts(self):
        # non-ts
        idx = [0, 1, 2, 5, 7, 9, 12, 15, 20]
        ser = Series(np.random.randn(len(idx)), idx)
        ser.iloc[2:5] = np.nan
        _, ax = mpl.pyplot.subplots()
        ser.plot(ax=ax)
        lines = ax.get_lines()
        assert len(lines) == 1
        line = lines[0]
        data = line.get_xydata()
        data = np.ma.MaskedArray(data, mask=isna(data), fill_value=np.nan)

        assert isinstance(data, np.ma.core.MaskedArray)
        mask = data.mask
        assert mask[2:5, 1].all()

    def test_gap_upsample(self):
        low = tm.makeTimeSeries()
        low.iloc[5:25] = np.nan
        _, ax = mpl.pyplot.subplots()
        low.plot(ax=ax)

        idxh = date_range(low.index[0], low.index[-1], freq="12h")
        s = Series(np.random.randn(len(idxh)), idxh)
        s.plot(secondary_y=True)
        lines = ax.get_lines()
        assert len(lines) == 1
        assert len(ax.right_ax.get_lines()) == 1

        line = lines[0]
        data = line.get_xydata()
        data = np.ma.MaskedArray(data, mask=isna(data), fill_value=np.nan)

        assert isinstance(data, np.ma.core.MaskedArray)
        mask = data.mask
        assert mask[5:25, 1].all()

    def test_secondary_y(self):
        ser = Series(np.random.randn(10))
        fig, _ = mpl.pyplot.subplots()
        ax = ser.plot(secondary_y=True)
        assert hasattr(ax, "left_ax")
        assert not hasattr(ax, "right_ax")
        axes = fig.get_axes()
        line = ax.get_lines()[0]
        xp = Series(line.get_ydata(), line.get_xdata())
        tm.assert_series_equal(ser, xp)
        assert ax.get_yaxis().get_ticks_position() == "right"
        assert not axes[0].get_yaxis().get_visible()
        mpl.pyplot.close(fig)

    def test_secondary_y_yaxis(self):
        Series(np.random.randn(10))
        ser2 = Series(np.random.randn(10))
        _, ax2 = mpl.pyplot.subplots()
        ser2.plot(ax=ax2)
        assert ax2.get_yaxis().get_ticks_position() == "left"
        mpl.pyplot.close(ax2.get_figure())

    def test_secondary_both(self):
        ser = Series(np.random.randn(10))
        ser2 = Series(np.random.randn(10))
        ax = ser2.plot()
        ax2 = ser.plot(secondary_y=True)
        assert ax.get_yaxis().get_visible()
        assert not hasattr(ax, "left_ax")
        assert hasattr(ax, "right_ax")
        assert hasattr(ax2, "left_ax")
        assert not hasattr(ax2, "right_ax")

    def test_secondary_y_ts(self):
        idx = date_range("1/1/2000", periods=10)
        ser = Series(np.random.randn(10), idx)
        fig, _ = mpl.pyplot.subplots()
        ax = ser.plot(secondary_y=True)
        assert hasattr(ax, "left_ax")
        assert not hasattr(ax, "right_ax")
        axes = fig.get_axes()
        line = ax.get_lines()[0]
        xp = Series(line.get_ydata(), line.get_xdata()).axis_ops.to_timestamp()
        tm.assert_series_equal(ser, xp)
        assert ax.get_yaxis().get_ticks_position() == "right"
        assert not axes[0].get_yaxis().get_visible()
        mpl.pyplot.close(fig)

    def test_secondary_y_ts_yaxis(self):
        idx = date_range("1/1/2000", periods=10)
        ser2 = Series(np.random.randn(10), idx)
        _, ax2 = mpl.pyplot.subplots()
        ser2.plot(ax=ax2)
        assert ax2.get_yaxis().get_ticks_position() == "left"
        mpl.pyplot.close(ax2.get_figure())

    def test_secondary_y_ts_visible(self):
        idx = date_range("1/1/2000", periods=10)
        ser2 = Series(np.random.randn(10), idx)
        ax = ser2.plot()
        assert ax.get_yaxis().get_visible()

    @td.skip_if_no_scipy
    def test_secondary_kde(self):
        ser = Series(np.random.randn(10))
        fig, ax = mpl.pyplot.subplots()
        ax = ser.plot(secondary_y=True, kind="density", ax=ax)
        assert hasattr(ax, "left_ax")
        assert not hasattr(ax, "right_ax")
        axes = fig.get_axes()
        assert axes[1].get_yaxis().get_ticks_position() == "right"

    def test_secondary_bar(self):
        ser = Series(np.random.randn(10))
        fig, ax = mpl.pyplot.subplots()
        ser.plot(secondary_y=True, kind="bar", ax=ax)
        axes = fig.get_axes()
        assert axes[1].get_yaxis().get_ticks_position() == "right"

    def test_secondary_frame(self):
        df = DataFrame(np.random.randn(5, 3), columns=["a", "b", "c"])
        axes = df.plot(secondary_y=["a", "c"], subplots=True)
        assert axes[0].get_yaxis().get_ticks_position() == "right"
        assert axes[1].get_yaxis().get_ticks_position() == "left"
        assert axes[2].get_yaxis().get_ticks_position() == "right"

    def test_secondary_bar_frame(self):
        df = DataFrame(np.random.randn(5, 3), columns=["a", "b", "c"])
        axes = df.plot(kind="bar", secondary_y=["a", "c"], subplots=True)
        assert axes[0].get_yaxis().get_ticks_position() == "right"
        assert axes[1].get_yaxis().get_ticks_position() == "left"
        assert axes[2].get_yaxis().get_ticks_position() == "right"

    def test_mixed_freq_regular_first(self):
        # TODO
        s1 = tm.makeTimeSeries()
        s2 = s1.iloc[[0, 5, 10, 11, 12, 13, 14, 15]]

        # it works!
        _, ax = mpl.pyplot.subplots()
        s1.plot(ax=ax)

        ax2 = s2.plot(style="g", ax=ax)
        lines = ax2.get_lines()
        idx1 = PeriodIndex(lines[0].get_xdata())
        idx2 = PeriodIndex(lines[1].get_xdata())

        tm.assert_index_equal(idx1, s1.index.to_period("B"))
        tm.assert_index_equal(idx2, s2.index.to_period("B"))

        left, right = ax2.get_xlim()
        pidx = s1.index.to_period()
        assert left <= pidx[0].ordinal
        assert right >= pidx[-1].ordinal

    def test_mixed_freq_irregular_first(self):
        s1 = tm.makeTimeSeries()
        s2 = s1.iloc[[0, 5, 10, 11, 12, 13, 14, 15]]
        _, ax = mpl.pyplot.subplots()
        s2.plot(style="g", ax=ax)
        s1.plot(ax=ax)
        assert not hasattr(ax, "freq")
        lines = ax.get_lines()
        x1 = lines[0].get_xdata()
        tm.assert_numpy_array_equal(x1, s2.index.astype(object).values)
        x2 = lines[1].get_xdata()
        tm.assert_numpy_array_equal(x2, s1.index.astype(object).values)

    def test_mixed_freq_regular_first_df(self):
        # GH 9852
        s1 = tm.makeTimeSeries().to_frame()
        s2 = s1.iloc[[0, 5, 10, 11, 12, 13, 14, 15], :]
        _, ax = mpl.pyplot.subplots()
        s1.plot(ax=ax)
        ax2 = s2.plot(style="g", ax=ax)
        lines = ax2.get_lines()
        idx1 = PeriodIndex(lines[0].get_xdata())
        idx2 = PeriodIndex(lines[1].get_xdata())
        assert idx1.equals(s1.index.to_period("B"))
        assert idx2.equals(s2.index.to_period("B"))
        left, right = ax2.get_xlim()
        pidx = s1.index.to_period()
        assert left <= pidx[0].ordinal
        assert right >= pidx[-1].ordinal

    def test_mixed_freq_irregular_first_df(self):
        # GH 9852
        s1 = tm.makeTimeSeries().to_frame()
        s2 = s1.iloc[[0, 5, 10, 11, 12, 13, 14, 15], :]
        _, ax = mpl.pyplot.subplots()
        s2.plot(style="g", ax=ax)
        s1.plot(ax=ax)
        assert not hasattr(ax, "freq")
        lines = ax.get_lines()
        x1 = lines[0].get_xdata()
        tm.assert_numpy_array_equal(x1, s2.index.astype(object).values)
        x2 = lines[1].get_xdata()
        tm.assert_numpy_array_equal(x2, s1.index.astype(object).values)

    def test_mixed_freq_hf_first(self):
        idxh = date_range("1/1/1999", periods=365, freq="D")
        idxl = date_range("1/1/1999", periods=12, freq="M")
        high = Series(np.random.randn(len(idxh)), idxh)
        low = Series(np.random.randn(len(idxl)), idxl)
        _, ax = mpl.pyplot.subplots()
        high.plot(ax=ax)
        low.plot(ax=ax)
        for line in ax.get_lines():
            assert PeriodIndex(data=line.get_xdata()).freq == "D"

    def test_mixed_freq_alignment(self):
        ts_ind = date_range("2012-01-01 13:00", "2012-01-02", freq="H")
        ts_data = np.random.randn(12)

        ts = Series(ts_data, index=ts_ind)
        ts2 = ts.asfreq("T").interpolate()

        _, ax = mpl.pyplot.subplots()
        ax = ts.plot(ax=ax)
        ts2.plot(style="r", ax=ax)

        assert ax.lines[0].get_xdata()[0] == ax.lines[1].get_xdata()[0]

    def test_mixed_freq_lf_first(self):
        idxh = date_range("1/1/1999", periods=365, freq="D")
        idxl = date_range("1/1/1999", periods=12, freq="M")
        high = Series(np.random.randn(len(idxh)), idxh)
        low = Series(np.random.randn(len(idxl)), idxl)
        _, ax = mpl.pyplot.subplots()
        low.plot(legend=True, ax=ax)
        high.plot(legend=True, ax=ax)
        for line in ax.get_lines():
            assert PeriodIndex(data=line.get_xdata()).freq == "D"
        leg = ax.get_legend()
        assert len(leg.texts) == 2
        mpl.pyplot.close(ax.get_figure())

    def test_mixed_freq_lf_first_hourly(self):
        idxh = date_range("1/1/1999", periods=240, freq="T")
        idxl = date_range("1/1/1999", periods=4, freq="H")
        high = Series(np.random.randn(len(idxh)), idxh)
        low = Series(np.random.randn(len(idxl)), idxl)
        _, ax = mpl.pyplot.subplots()
        low.plot(ax=ax)
        high.plot(ax=ax)
        for line in ax.get_lines():
            assert PeriodIndex(data=line.get_xdata()).freq == "T"

    def test_mixed_freq_irreg_period(self):
        ts = tm.makeTimeSeries()
        irreg = ts.iloc[[0, 1, 2, 3, 4, 5, 6, 7, 8, 9, 10, 15, 16, 17, 18, 29]]
        rng = period_range("1/3/2000", periods=30, freq="B")
        ps = Series(np.random.randn(len(rng)), rng)
        _, ax = mpl.pyplot.subplots()
        irreg.plot(ax=ax)
        ps.plot(ax=ax)

    def test_mixed_freq_shared_ax(self):
        # GH13341, using sharex=True
        idx1 = date_range("2015-01-01", periods=3, freq="M")
        idx2 = idx1[:1].union(idx1[2:])
        s1 = Series(range(len(idx1)), idx1)
        s2 = Series(range(len(idx2)), idx2)

        _, (ax1, ax2) = mpl.pyplot.subplots(nrows=2, sharex=True)
        s1.plot(ax=ax1)
        s2.plot(ax=ax2)

        assert ax1.freq == "M"
        assert ax2.freq == "M"
        assert ax1.lines[0].get_xydata()[0, 0] == ax2.lines[0].get_xydata()[0, 0]

    def test_mixed_freq_shared_ax_twin_x(self):
        # GH13341, using sharex=True
        idx1 = date_range("2015-01-01", periods=3, freq="M")
        idx2 = idx1[:1].union(idx1[2:])
        s1 = Series(range(len(idx1)), idx1)
        s2 = Series(range(len(idx2)), idx2)
        # using twinx
        fig, ax1 = mpl.pyplot.subplots()
        ax2 = ax1.twinx()
        s1.plot(ax=ax1)
        s2.plot(ax=ax2)

        assert ax1.lines[0].get_xydata()[0, 0] == ax2.lines[0].get_xydata()[0, 0]

        # TODO (GH14330, GH14322)
        # plotting the irregular first does not yet work
        # fig, ax1 = plt.subplots()
        # ax2 = ax1.twinx()
        # s2.plot(ax=ax1)
        # s1.plot(ax=ax2)
        # assert (ax1.lines[0].get_xydata()[0, 0] ==
        #         ax2.lines[0].get_xydata()[0, 0])

    def test_nat_handling(self):
        _, ax = mpl.pyplot.subplots()

        dti = DatetimeIndex(["2015-01-01", NaT, "2015-01-03"])
        s = Series(range(len(dti)), dti)
        s.plot(ax=ax)
        xdata = ax.get_lines()[0].get_xdata()
        # plot x data is bounded by index values
        assert s.index.min() <= Series(xdata).min()
        assert Series(xdata).max() <= s.index.max()

    def test_to_weekly_resampling(self):
        idxh = date_range("1/1/1999", periods=52, freq="W")
        idxl = date_range("1/1/1999", periods=12, freq="M")
        high = Series(np.random.randn(len(idxh)), idxh)
        low = Series(np.random.randn(len(idxl)), idxl)
        _, ax = mpl.pyplot.subplots()
        high.plot(ax=ax)
        low.plot(ax=ax)
        for line in ax.get_lines():
            assert PeriodIndex(data=line.get_xdata()).freq == idxh.freq

    def test_from_weekly_resampling(self):
        idxh = date_range("1/1/1999", periods=52, freq="W")
        idxl = date_range("1/1/1999", periods=12, freq="M")
        high = Series(np.random.randn(len(idxh)), idxh)
        low = Series(np.random.randn(len(idxl)), idxl)
        _, ax = mpl.pyplot.subplots()
        low.plot(ax=ax)
        high.plot(ax=ax)

        expected_h = idxh.to_period().asi8.astype(np.float64)
        expected_l = np.array(
            [1514, 1519, 1523, 1527, 1531, 1536, 1540, 1544, 1549, 1553, 1558, 1562],
            dtype=np.float64,
        )
        for line in ax.get_lines():
            assert PeriodIndex(data=line.get_xdata()).freq == idxh.freq
            xdata = line.get_xdata(orig=False)
            if len(xdata) == 12:  # idxl lines
                tm.assert_numpy_array_equal(xdata, expected_l)
            else:
                tm.assert_numpy_array_equal(xdata, expected_h)

    @pytest.mark.parametrize("kind1, kind2", [("line", "area"), ("area", "line")])
    def test_from_resampling_area_line_mixed(self, kind1, kind2):
        idxh = date_range("1/1/1999", periods=52, freq="W")
        idxl = date_range("1/1/1999", periods=12, freq="M")
        high = DataFrame(np.random.rand(len(idxh), 3), index=idxh, columns=[0, 1, 2])
        low = DataFrame(np.random.rand(len(idxl), 3), index=idxl, columns=[0, 1, 2])

        _, ax = mpl.pyplot.subplots()
        low.plot(kind=kind1, stacked=True, ax=ax)
        high.plot(kind=kind2, stacked=True, ax=ax)

        # check low dataframe result
        expected_x = np.array(
            [
                1514,
                1519,
                1523,
                1527,
                1531,
                1536,
                1540,
                1544,
                1549,
                1553,
                1558,
                1562,
            ],
            dtype=np.float64,
        )
        expected_y = np.zeros(len(expected_x), dtype=np.float64)
        for i in range(3):
            line = ax.lines[i]
            assert PeriodIndex(line.get_xdata()).freq == idxh.freq
            tm.assert_numpy_array_equal(line.get_xdata(orig=False), expected_x)
            # check stacked values are correct
            expected_y += low[i].values
            tm.assert_numpy_array_equal(line.get_ydata(orig=False), expected_y)

        # check high dataframe result
        expected_x = idxh.to_period().asi8.astype(np.float64)
        expected_y = np.zeros(len(expected_x), dtype=np.float64)
        for i in range(3):
            line = ax.lines[3 + i]
            assert PeriodIndex(data=line.get_xdata()).freq == idxh.freq
            tm.assert_numpy_array_equal(line.get_xdata(orig=False), expected_x)
            expected_y += high[i].values
            tm.assert_numpy_array_equal(line.get_ydata(orig=False), expected_y)

    @pytest.mark.parametrize("kind1, kind2", [("line", "area"), ("area", "line")])
    def test_from_resampling_area_line_mixed_high_to_low(self, kind1, kind2):
        idxh = date_range("1/1/1999", periods=52, freq="W")
        idxl = date_range("1/1/1999", periods=12, freq="M")
        high = DataFrame(np.random.rand(len(idxh), 3), index=idxh, columns=[0, 1, 2])
        low = DataFrame(np.random.rand(len(idxl), 3), index=idxl, columns=[0, 1, 2])
        _, ax = mpl.pyplot.subplots()
        high.plot(kind=kind1, stacked=True, ax=ax)
        low.plot(kind=kind2, stacked=True, ax=ax)

        # check high dataframe result
        expected_x = idxh.to_period().asi8.astype(np.float64)
        expected_y = np.zeros(len(expected_x), dtype=np.float64)
        for i in range(3):
            line = ax.lines[i]
            assert PeriodIndex(data=line.get_xdata()).freq == idxh.freq
            tm.assert_numpy_array_equal(line.get_xdata(orig=False), expected_x)
            expected_y += high[i].values
            tm.assert_numpy_array_equal(line.get_ydata(orig=False), expected_y)

        # check low dataframe result
        expected_x = np.array(
            [
                1514,
                1519,
                1523,
                1527,
                1531,
                1536,
                1540,
                1544,
                1549,
                1553,
                1558,
                1562,
            ],
            dtype=np.float64,
        )
        expected_y = np.zeros(len(expected_x), dtype=np.float64)
        for i in range(3):
            lines = ax.lines[3 + i]
            assert PeriodIndex(data=lines.get_xdata()).freq == idxh.freq
            tm.assert_numpy_array_equal(lines.get_xdata(orig=False), expected_x)
            expected_y += low[i].values
            tm.assert_numpy_array_equal(lines.get_ydata(orig=False), expected_y)

    def test_mixed_freq_second_millisecond(self):
        # GH 7772, GH 7760
        idxh = date_range("2014-07-01 09:00", freq="S", periods=50)
        idxl = date_range("2014-07-01 09:00", freq="100L", periods=500)
        high = Series(np.random.randn(len(idxh)), idxh)
        low = Series(np.random.randn(len(idxl)), idxl)
        # high to low
        _, ax = mpl.pyplot.subplots()
        high.plot(ax=ax)
        low.plot(ax=ax)
        assert len(ax.get_lines()) == 2
        for line in ax.get_lines():
            assert PeriodIndex(data=line.get_xdata()).freq == "L"

    def test_mixed_freq_second_millisecond_low_to_high(self):
        # GH 7772, GH 7760
        idxh = date_range("2014-07-01 09:00", freq="S", periods=50)
        idxl = date_range("2014-07-01 09:00", freq="100L", periods=500)
        high = Series(np.random.randn(len(idxh)), idxh)
        low = Series(np.random.randn(len(idxl)), idxl)
        # low to high
        _, ax = mpl.pyplot.subplots()
        low.plot(ax=ax)
        high.plot(ax=ax)
        assert len(ax.get_lines()) == 2
        for line in ax.get_lines():
            assert PeriodIndex(data=line.get_xdata()).freq == "L"

    def test_irreg_dtypes(self):
        # date
        idx = [date(2000, 1, 1), date(2000, 1, 5), date(2000, 1, 20)]
        df = DataFrame(np.random.randn(len(idx), 3), Index(idx, dtype=object))
        _check_plot_works(df.plot)

    def test_irreg_dtypes_dt64(self):
        # np.datetime64
        idx = date_range("1/1/2000", periods=10)
        idx = idx[[0, 2, 5, 9]].astype(object)
        df = DataFrame(np.random.randn(len(idx), 3), idx)
        _, ax = mpl.pyplot.subplots()
        _check_plot_works(df.plot, ax=ax)

    def test_time(self):
        t = datetime(1, 1, 1, 3, 30, 0)
        deltas = np.random.randint(1, 20, 3).cumsum()
        ts = np.array([(t + timedelta(minutes=int(x))).time() for x in deltas])
        df = DataFrame(
            {"a": np.random.randn(len(ts)), "b": np.random.randn(len(ts))}, index=ts
        )
        _, ax = mpl.pyplot.subplots()
        df.plot(ax=ax)

        # verify tick labels
        ticks = ax.get_xticks()
        labels = ax.get_xticklabels()
        for _tick, _label in zip(ticks, labels):
            m, s = divmod(int(_tick), 60)
            h, m = divmod(m, 60)
            rs = _label.get_text()
            if len(rs) > 0:
                if s != 0:
                    xp = time(h, m, s).strftime("%H:%M:%S")
                else:
                    xp = time(h, m, s).strftime("%H:%M")
                assert xp == rs

    def test_time_change_xlim(self):
        t = datetime(1, 1, 1, 3, 30, 0)
        deltas = np.random.randint(1, 20, 3).cumsum()
        ts = np.array([(t + timedelta(minutes=int(x))).time() for x in deltas])
        df = DataFrame(
            {"a": np.random.randn(len(ts)), "b": np.random.randn(len(ts))}, index=ts
        )
        _, ax = mpl.pyplot.subplots()
        df.plot(ax=ax)

        # verify tick labels
        ticks = ax.get_xticks()
        labels = ax.get_xticklabels()
        for _tick, _label in zip(ticks, labels):
            m, s = divmod(int(_tick), 60)
            h, m = divmod(m, 60)
            rs = _label.get_text()
            if len(rs) > 0:
                if s != 0:
                    xp = time(h, m, s).strftime("%H:%M:%S")
                else:
                    xp = time(h, m, s).strftime("%H:%M")
                assert xp == rs

        # change xlim
        ax.set_xlim("1:30", "5:00")

        # check tick labels again
        ticks = ax.get_xticks()
        labels = ax.get_xticklabels()
        for _tick, _label in zip(ticks, labels):
            m, s = divmod(int(_tick), 60)
            h, m = divmod(m, 60)
            rs = _label.get_text()
            if len(rs) > 0:
                if s != 0:
                    xp = time(h, m, s).strftime("%H:%M:%S")
                else:
                    xp = time(h, m, s).strftime("%H:%M")
                assert xp == rs

    def test_time_musec(self):
        t = datetime(1, 1, 1, 3, 30, 0)
        deltas = np.random.randint(1, 20, 3).cumsum()
        ts = np.array([(t + timedelta(microseconds=int(x))).time() for x in deltas])
        df = DataFrame(
            {"a": np.random.randn(len(ts)), "b": np.random.randn(len(ts))}, index=ts
        )
        _, ax = mpl.pyplot.subplots()
        ax = df.plot(ax=ax)

        # verify tick labels
        ticks = ax.get_xticks()
        labels = ax.get_xticklabels()
        for _tick, _label in zip(ticks, labels):
            m, s = divmod(int(_tick), 60)

            us = round((_tick - int(_tick)) * 1e6)

            h, m = divmod(m, 60)
            rs = _label.get_text()
            if len(rs) > 0:
                if (us % 1000) != 0:
                    xp = time(h, m, s, us).strftime("%H:%M:%S.%f")
                elif (us // 1000) != 0:
                    xp = time(h, m, s, us).strftime("%H:%M:%S.%f")[:-3]
                elif s != 0:
                    xp = time(h, m, s, us).strftime("%H:%M:%S")
                else:
                    xp = time(h, m, s, us).strftime("%H:%M")
                assert xp == rs

    def test_secondary_upsample(self):
        idxh = date_range("1/1/1999", periods=365, freq="D")
        idxl = date_range("1/1/1999", periods=12, freq="M")
        high = Series(np.random.randn(len(idxh)), idxh)
        low = Series(np.random.randn(len(idxl)), idxl)
        _, ax = mpl.pyplot.subplots()
        low.plot(ax=ax)
        ax = high.plot(secondary_y=True, ax=ax)
        for line in ax.get_lines():
            assert PeriodIndex(line.get_xdata()).freq == "D"
        assert hasattr(ax, "left_ax")
        assert not hasattr(ax, "right_ax")
        for line in ax.left_ax.get_lines():
            assert PeriodIndex(line.get_xdata()).freq == "D"

    def test_secondary_legend(self):
        fig = mpl.pyplot.figure()
        ax = fig.add_subplot(211)

        # ts
        df = tm.makeTimeDataFrame()
        df.plot(secondary_y=["A", "B"], ax=ax)
        leg = ax.get_legend()
        assert len(leg.get_lines()) == 4
        assert leg.get_texts()[0].get_text() == "A (right)"
        assert leg.get_texts()[1].get_text() == "B (right)"
        assert leg.get_texts()[2].get_text() == "C"
        assert leg.get_texts()[3].get_text() == "D"
        assert ax.right_ax.get_legend() is None
        colors = set()
        for line in leg.get_lines():
            colors.add(line.get_color())

        # TODO: color cycle problems
        assert len(colors) == 4
        mpl.pyplot.close(fig)

    def test_secondary_legend_right(self):
        df = tm.makeTimeDataFrame()
        fig = mpl.pyplot.figure()
        ax = fig.add_subplot(211)
        df.plot(secondary_y=["A", "C"], mark_right=False, ax=ax)
        leg = ax.get_legend()
        assert len(leg.get_lines()) == 4
        assert leg.get_texts()[0].get_text() == "A"
        assert leg.get_texts()[1].get_text() == "B"
        assert leg.get_texts()[2].get_text() == "C"
        assert leg.get_texts()[3].get_text() == "D"
        mpl.pyplot.close(fig)

    def test_secondary_legend_bar(self):
        df = tm.makeTimeDataFrame()
        fig, ax = mpl.pyplot.subplots()
        df.plot(kind="bar", secondary_y=["A"], ax=ax)
        leg = ax.get_legend()
        assert leg.get_texts()[0].get_text() == "A (right)"
        assert leg.get_texts()[1].get_text() == "B"
        mpl.pyplot.close(fig)

    def test_secondary_legend_bar_right(self):
        df = tm.makeTimeDataFrame()
        fig, ax = mpl.pyplot.subplots()
        df.plot(kind="bar", secondary_y=["A"], mark_right=False, ax=ax)
        leg = ax.get_legend()
        assert leg.get_texts()[0].get_text() == "A"
        assert leg.get_texts()[1].get_text() == "B"
        mpl.pyplot.close(fig)

    def test_secondary_legend_multi_col(self):
        df = tm.makeTimeDataFrame()
        fig = mpl.pyplot.figure()
        ax = fig.add_subplot(211)
        df = tm.makeTimeDataFrame()
        ax = df.plot(secondary_y=["C", "D"], ax=ax)
        leg = ax.get_legend()
        assert len(leg.get_lines()) == 4
        assert ax.right_ax.get_legend() is None
        colors = set()
        for line in leg.get_lines():
            colors.add(line.get_color())

        # TODO: color cycle problems
        assert len(colors) == 4
        mpl.pyplot.close(fig)

    def test_secondary_legend_nonts(self):
        # non-ts
        df = tm.makeDataFrame()
        fig = mpl.pyplot.figure()
        ax = fig.add_subplot(211)
        ax = df.plot(secondary_y=["A", "B"], ax=ax)
        leg = ax.get_legend()
        assert len(leg.get_lines()) == 4
        assert ax.right_ax.get_legend() is None
        colors = set()
        for line in leg.get_lines():
            colors.add(line.get_color())

        # TODO: color cycle problems
        assert len(colors) == 4
        mpl.pyplot.close()

    def test_secondary_legend_nonts_multi_col(self):
        # non-ts
        df = tm.makeDataFrame()
        fig = mpl.pyplot.figure()
        ax = fig.add_subplot(211)
        ax = df.plot(secondary_y=["C", "D"], ax=ax)
        leg = ax.get_legend()
        assert len(leg.get_lines()) == 4
        assert ax.right_ax.get_legend() is None
        colors = set()
        for line in leg.get_lines():
            colors.add(line.get_color())

        # TODO: color cycle problems
        assert len(colors) == 4

    @pytest.mark.xfail(reason="Api changed in 3.6.0")
    def test_format_date_axis(self):
        rng = date_range("1/1/2012", periods=12, freq="M")
        df = DataFrame(np.random.randn(len(rng), 3), rng)
        _, ax = mpl.pyplot.subplots()
        ax = df.plot(ax=ax)
        xaxis = ax.get_xaxis()
        for line in xaxis.get_ticklabels():
            if len(line.get_text()) > 0:
                assert line.get_rotation() == 30

    def test_ax_plot(self):
        x = date_range(start="2012-01-02", periods=10, freq="D")
        y = list(range(len(x)))
        _, ax = mpl.pyplot.subplots()
        lines = ax.plot(x, y, label="Y")
        tm.assert_index_equal(DatetimeIndex(lines[0].get_xdata()), x)

    def test_mpl_nopandas(self):
        dates = [date(2008, 12, 31), date(2009, 1, 31)]
        values1 = np.arange(10.0, 11.0, 0.5)
        values2 = np.arange(11.0, 12.0, 0.5)

        kw = {"fmt": "-", "lw": 4}

        _, ax = mpl.pyplot.subplots()
        ax.plot_date([x.toordinal() for x in dates], values1, **kw)
        ax.plot_date([x.toordinal() for x in dates], values2, **kw)

        line1, line2 = ax.get_lines()

        exp = np.array([x.toordinal() for x in dates], dtype=np.float64)
        tm.assert_numpy_array_equal(line1.get_xydata()[:, 0], exp)
        exp = np.array([x.toordinal() for x in dates], dtype=np.float64)
        tm.assert_numpy_array_equal(line2.get_xydata()[:, 0], exp)

    def test_irregular_ts_shared_ax_xlim(self):
        # GH 2960
        from pandas.plotting._matplotlib.converter import DatetimeConverter

        ts = tm.makeTimeSeries()[:20]
        ts_irregular = ts.iloc[[1, 4, 5, 6, 8, 9, 10, 12, 13, 14, 15, 17, 18]]

        # plot the left section of the irregular series, then the right section
        _, ax = mpl.pyplot.subplots()
        ts_irregular[:5].plot(ax=ax)
        ts_irregular[5:].plot(ax=ax)

        # check that axis limits are correct
        left, right = ax.get_xlim()
        assert left <= DatetimeConverter.convert(ts_irregular.index.min(), "", ax)
        assert right >= DatetimeConverter.convert(ts_irregular.index.max(), "", ax)

    def test_secondary_y_non_ts_xlim(self):
        # GH 3490 - non-timeseries with secondary y
        index_1 = [1, 2, 3, 4]
        index_2 = [5, 6, 7, 8]
        s1 = Series(1, index=index_1)
        s2 = Series(2, index=index_2)

        _, ax = mpl.pyplot.subplots()
        s1.plot(ax=ax)
        left_before, right_before = ax.get_xlim()
        s2.plot(secondary_y=True, ax=ax)
        left_after, right_after = ax.get_xlim()

        assert left_before >= left_after
        assert right_before < right_after

    def test_secondary_y_regular_ts_xlim(self):
        # GH 3490 - regular-timeseries with secondary y
        index_1 = date_range(start="2000-01-01", periods=4, freq="D")
        index_2 = date_range(start="2000-01-05", periods=4, freq="D")
        s1 = Series(1, index=index_1)
        s2 = Series(2, index=index_2)

        _, ax = mpl.pyplot.subplots()
        s1.plot(ax=ax)
        left_before, right_before = ax.get_xlim()
        s2.plot(secondary_y=True, ax=ax)
        left_after, right_after = ax.get_xlim()

        assert left_before >= left_after
        assert right_before < right_after

    def test_secondary_y_mixed_freq_ts_xlim(self):
        # GH 3490 - mixed frequency timeseries with secondary y
        rng = date_range("2000-01-01", periods=10000, freq="min")
        ts = Series(1, index=rng)

        _, ax = mpl.pyplot.subplots()
        ts.plot(ax=ax)
        left_before, right_before = ax.get_xlim()
        ts.resample("D").mean().plot(secondary_y=True, ax=ax)
        left_after, right_after = ax.get_xlim()

        # a downsample should not have changed either limit
        assert left_before == left_after
        assert right_before == right_after

    def test_secondary_y_irregular_ts_xlim(self):
        # GH 3490 - irregular-timeseries with secondary y
        from pandas.plotting._matplotlib.converter import DatetimeConverter

        ts = tm.makeTimeSeries()[:20]
        ts_irregular = ts.iloc[[1, 4, 5, 6, 8, 9, 10, 12, 13, 14, 15, 17, 18]]

        _, ax = mpl.pyplot.subplots()
        ts_irregular[:5].plot(ax=ax)
        # plot higher-x values on secondary axis
        ts_irregular[5:].plot(secondary_y=True, ax=ax)
        # ensure secondary limits aren't overwritten by plot on primary
        ts_irregular[:5].plot(ax=ax)

        left, right = ax.get_xlim()
        assert left <= DatetimeConverter.convert(ts_irregular.index.min(), "", ax)
        assert right >= DatetimeConverter.convert(ts_irregular.index.max(), "", ax)

    def test_plot_outofbounds_datetime(self):
        # 2579 - checking this does not raise
        values = [date(1677, 1, 1), date(1677, 1, 2)]
        _, ax = mpl.pyplot.subplots()
        ax.plot(values)

        values = [datetime(1677, 1, 1, 12), datetime(1677, 1, 2, 12)]
        ax.plot(values)

    def test_format_timedelta_ticks_narrow(self):
        expected_labels = [f"00:00:00.0000000{i:0>2d}" for i in np.arange(10)]

        rng = timedelta_range("0", periods=10, freq="ns")
        df = DataFrame(np.random.randn(len(rng), 3), rng)
        _, ax = mpl.pyplot.subplots()
        df.plot(fontsize=2, ax=ax)
        mpl.pyplot.draw()
        labels = ax.get_xticklabels()

        result_labels = [x.get_text() for x in labels]
        assert len(result_labels) == len(expected_labels)
        assert result_labels == expected_labels

    def test_format_timedelta_ticks_wide(self):
        expected_labels = [
            "00:00:00",
            "1 days 03:46:40",
            "2 days 07:33:20",
            "3 days 11:20:00",
            "4 days 15:06:40",
            "5 days 18:53:20",
            "6 days 22:40:00",
            "8 days 02:26:40",
            "9 days 06:13:20",
        ]

        rng = timedelta_range("0", periods=10, freq="1 d")
        df = DataFrame(np.random.randn(len(rng), 3), rng)
        _, ax = mpl.pyplot.subplots()
        ax = df.plot(fontsize=2, ax=ax)
        mpl.pyplot.draw()
        labels = ax.get_xticklabels()

        result_labels = [x.get_text() for x in labels]
        assert len(result_labels) == len(expected_labels)
        assert result_labels == expected_labels

    def test_timedelta_plot(self):
        # test issue #8711
        s = Series(range(5), timedelta_range("1day", periods=5))
        _, ax = mpl.pyplot.subplots()
        _check_plot_works(s.plot, ax=ax)

    def test_timedelta_long_period(self):
        # test long period
        index = timedelta_range("1 day 2 hr 30 min 10 s", periods=10, freq="1 d")
        s = Series(np.random.randn(len(index)), index)
        _, ax = mpl.pyplot.subplots()
        _check_plot_works(s.plot, ax=ax)

    def test_timedelta_short_period(self):
        # test short period
        index = timedelta_range("1 day 2 hr 30 min 10 s", periods=10, freq="1 ns")
        s = Series(np.random.randn(len(index)), index)
        _, ax = mpl.pyplot.subplots()
        _check_plot_works(s.plot, ax=ax)

    def test_hist(self):
        # https://github.com/matplotlib/matplotlib/issues/8459
        rng = date_range("1/1/2011", periods=10, freq="H")
        x = rng
        w1 = np.arange(0, 1, 0.1)
        w2 = np.arange(0, 1, 0.1)[::-1]
        _, ax = mpl.pyplot.subplots()
        ax.hist([x, x], weights=[w1, w2])

    def test_overlapping_datetime(self):
        # GB 6608
        s1 = Series(
            [1, 2, 3],
            index=[
                datetime(1995, 12, 31),
                datetime(2000, 12, 31),
                datetime(2005, 12, 31),
            ],
        )
        s2 = Series(
            [1, 2, 3],
            index=[
                datetime(1997, 12, 31),
                datetime(2003, 12, 31),
                datetime(2008, 12, 31),
            ],
        )

        # plot first series, then add the second series to those axes,
        # then try adding the first series again
        _, ax = mpl.pyplot.subplots()
        s1.plot(ax=ax)
        s2.plot(ax=ax)
        s1.plot(ax=ax)

    @pytest.mark.xfail(reason="GH9053 matplotlib does not use ax.xaxis.converter")
    def test_add_matplotlib_datetime64(self):
        # GH9053 - ensure that a plot with PeriodConverter still understands
        # datetime64 data. This still fails because matplotlib overrides the
        # ax.xaxis.converter with a DatetimeConverter
        s = Series(np.random.randn(10), index=date_range("1970-01-02", periods=10))
        ax = s.plot()
        with tm.assert_produces_warning(DeprecationWarning):
            # multi-dimensional indexing
            ax.plot(s.index, s.values, color="g")
        l1, l2 = ax.lines
        tm.assert_numpy_array_equal(l1.get_xydata(), l2.get_xydata())

    def test_matplotlib_scatter_datetime64(self):
        # https://github.com/matplotlib/matplotlib/issues/11391
        df = DataFrame(np.random.RandomState(0).rand(10, 2), columns=["x", "y"])
        df["time"] = date_range("2018-01-01", periods=10, freq="D")
        _, ax = mpl.pyplot.subplots()
        ax.scatter(x="time", y="y", data=df)
        mpl.pyplot.draw()
        label = ax.get_xticklabels()[0]
        expected = "2018-01-01"
        assert label.get_text() == expected

    def test_check_xticks_rot(self):
        # https://github.com/pandas-dev/pandas/issues/29460
        # regular time series
        x = to_datetime(["2020-05-01", "2020-05-02", "2020-05-03"])
        df = DataFrame({"x": x, "y": [1, 2, 3]})
        axes = df.plot(x="x", y="y")
        _check_ticks_props(axes, xrot=0)

    def test_check_xticks_rot_irregular(self):
        # irregular time series
        x = to_datetime(["2020-05-01", "2020-05-02", "2020-05-04"])
        df = DataFrame({"x": x, "y": [1, 2, 3]})
        axes = df.plot(x="x", y="y")
        _check_ticks_props(axes, xrot=30)

    def test_check_xticks_rot_use_idx(self):
        # irregular time series
        x = to_datetime(["2020-05-01", "2020-05-02", "2020-05-04"])
        df = DataFrame({"x": x, "y": [1, 2, 3]})
        # use timeseries index or not
        axes = df.set_index("x").plot(y="y", use_index=True)
        _check_ticks_props(axes, xrot=30)
        axes = df.set_index("x").plot(y="y", use_index=False)
        _check_ticks_props(axes, xrot=0)

    def test_check_xticks_rot_sharex(self):
        # irregular time series
        x = to_datetime(["2020-05-01", "2020-05-02", "2020-05-04"])
        df = DataFrame({"x": x, "y": [1, 2, 3]})
        # separate subplots
        axes = df.plot(x="x", y="y", subplots=True, sharex=True)
        _check_ticks_props(axes, xrot=30)
        axes = df.plot(x="x", y="y", subplots=True, sharex=False)
        _check_ticks_props(axes, xrot=0)


def _check_plot_works(f, freq=None, series=None, *args, **kwargs):
    import matplotlib.pyplot as plt

    fig = plt.gcf()

    try:
        plt.clf()
        ax = fig.add_subplot(211)
        orig_ax = kwargs.pop("ax", plt.gca())
        orig_axfreq = getattr(orig_ax, "freq", None)

        ret = f(*args, **kwargs)
        assert ret is not None  # do something more intelligent

        ax = kwargs.pop("ax", plt.gca())
        if series is not None:
            dfreq = series.index.freq
            if isinstance(dfreq, BaseOffset):
                dfreq = dfreq.rule_code
            if orig_axfreq is None:
                assert ax.freq == dfreq

        if freq is not None and orig_axfreq is None:
            assert ax.freq == freq

        ax = fig.add_subplot(212)
        kwargs["ax"] = ax
        ret = f(*args, **kwargs)
        assert ret is not None  # TODO: do something more intelligent

        with tm.ensure_clean(return_filelike=True) as path:
            plt.savefig(path)

        # GH18439, GH#24088, statsmodels#4772
        with tm.ensure_clean(return_filelike=True) as path:
            pickle.dump(fig, path)
    finally:
        plt.close(fig)<|MERGE_RESOLUTION|>--- conflicted
+++ resolved
@@ -327,13 +327,8 @@
 
     def test_business_freq_convert(self):
         bts = tm.makeTimeSeries(300).asfreq("BM")
-<<<<<<< HEAD
         ts = bts.axis_ops.to_period("M")
-        _, ax = self.plt.subplots()
-=======
-        ts = bts.to_period("M")
-        _, ax = mpl.pyplot.subplots()
->>>>>>> 866a3884
+        _, ax = mpl.pyplot.subplots()
         bts.plot(ax=ax)
         assert ax.get_lines()[0].get_xydata()[0, 0] == ts.index[0].ordinal
         idx = ax.get_lines()[0].get_xdata()
