--- conflicted
+++ resolved
@@ -1759,17 +1759,11 @@
 
     @pytest.mark.slow
     def test_errorbar_with_partial_columns_dti(self):
-<<<<<<< HEAD
-        df = DataFrame(np.abs(np.random.randn(10, 3)))
-        df_err = DataFrame(np.abs(np.random.randn(10, 2)), columns=[0, 2])
-        ix = date_range("1/1/2000", periods=10, freq="ME")
-=======
         df = DataFrame(np.abs(np.random.default_rng(2).standard_normal((10, 3))))
         df_err = DataFrame(
             np.abs(np.random.default_rng(2).standard_normal((10, 2))), columns=[0, 2]
         )
-        ix = date_range("1/1/2000", periods=10, freq="M")
->>>>>>> 3fe61491
+        ix = date_range("1/1/2000", periods=10, freq="ME")
         df.set_index(ix, inplace=True)
         df_err.set_index(ix, inplace=True)
         ax = _check_plot_works(df.plot, yerr=df_err, kind="line")
