""" Test cases for DataFrame.plot """
from datetime import (
    date,
    datetime,
)
import itertools
import re
import string
import warnings

import numpy as np
import pytest

import pandas.util._test_decorators as td

from pandas.core.dtypes.api import is_list_like

import pandas as pd
from pandas import (
    DataFrame,
    MultiIndex,
    PeriodIndex,
    Series,
    bdate_range,
    date_range,
)
import pandas._testing as tm
from pandas.tests.plotting.common import (
    TestPlotBase,
    _check_plot_works,
)

from pandas.io.formats.printing import pprint_thing
import pandas.plotting as plotting


@td.skip_if_no_mpl
class TestDataFramePlots(TestPlotBase):
    @pytest.mark.slow
    def test_plot(self):
        df = tm.makeTimeDataFrame()
        _check_plot_works(df.plot, grid=False)

        # _check_plot_works adds an ax so use default_axes=True to avoid warning
        axes = _check_plot_works(df.plot, default_axes=True, subplots=True)
        self._check_axes_shape(axes, axes_num=4, layout=(4, 1))

        axes = _check_plot_works(
            df.plot,
            default_axes=True,
            subplots=True,
            layout=(-1, 2),
        )
        self._check_axes_shape(axes, axes_num=4, layout=(2, 2))

        axes = _check_plot_works(
            df.plot,
            default_axes=True,
            subplots=True,
            use_index=False,
        )
        self._check_ticks_props(axes, xrot=0)
        self._check_axes_shape(axes, axes_num=4, layout=(4, 1))

        df = DataFrame({"x": [1, 2], "y": [3, 4]})
        msg = "'Line2D' object has no property 'blarg'"
        with pytest.raises(AttributeError, match=msg):
            df.plot.line(blarg=True)

        df = DataFrame(np.random.rand(10, 3), index=list(string.ascii_letters[:10]))

        ax = _check_plot_works(df.plot, use_index=True)
        self._check_ticks_props(ax, xrot=0)
        _check_plot_works(df.plot, sort_columns=False)
        _check_plot_works(df.plot, yticks=[1, 5, 10])
        _check_plot_works(df.plot, xticks=[1, 5, 10])
        _check_plot_works(df.plot, ylim=(-100, 100), xlim=(-100, 100))

        _check_plot_works(df.plot, default_axes=True, subplots=True, title="blah")

        # We have to redo it here because _check_plot_works does two plots,
        # once without an ax kwarg and once with an ax kwarg and the new sharex
        # behaviour does not remove the visibility of the latter axis (as ax is
        # present).  see: https://github.com/pandas-dev/pandas/issues/9737

        axes = df.plot(subplots=True, title="blah")
        self._check_axes_shape(axes, axes_num=3, layout=(3, 1))
        # axes[0].figure.savefig("test.png")
        for ax in axes[:2]:
            self._check_visible(ax.xaxis)  # xaxis must be visible for grid
            self._check_visible(ax.get_xticklabels(), visible=False)
            self._check_visible(ax.get_xticklabels(minor=True), visible=False)
            self._check_visible([ax.xaxis.get_label()], visible=False)
        for ax in [axes[2]]:
            self._check_visible(ax.xaxis)
            self._check_visible(ax.get_xticklabels())
            self._check_visible([ax.xaxis.get_label()])
            self._check_ticks_props(ax, xrot=0)

        _check_plot_works(df.plot, title="blah")

        tuples = zip(string.ascii_letters[:10], range(10))
        df = DataFrame(np.random.rand(10, 3), index=MultiIndex.from_tuples(tuples))
        ax = _check_plot_works(df.plot, use_index=True)
        self._check_ticks_props(ax, xrot=0)

        # unicode
        index = MultiIndex.from_tuples(
            [
                ("\u03b1", 0),
                ("\u03b1", 1),
                ("\u03b2", 2),
                ("\u03b2", 3),
                ("\u03b3", 4),
                ("\u03b3", 5),
                ("\u03b4", 6),
                ("\u03b4", 7),
            ],
            names=["i0", "i1"],
        )
        columns = MultiIndex.from_tuples(
            [("bar", "\u0394"), ("bar", "\u0395")], names=["c0", "c1"]
        )
        df = DataFrame(np.random.randint(0, 10, (8, 2)), columns=columns, index=index)
        _check_plot_works(df.plot, title="\u03A3")

        # GH 6951
        # Test with single column
        df = DataFrame({"x": np.random.rand(10)})
        axes = _check_plot_works(df.plot.bar, subplots=True)
        self._check_axes_shape(axes, axes_num=1, layout=(1, 1))

        axes = _check_plot_works(df.plot.bar, subplots=True, layout=(-1, 1))
        self._check_axes_shape(axes, axes_num=1, layout=(1, 1))
        # When ax is supplied and required number of axes is 1,
        # passed ax should be used:
        fig, ax = self.plt.subplots()
        axes = df.plot.bar(subplots=True, ax=ax)
        assert len(axes) == 1
        result = ax.axes
        assert result is axes[0]

    def test_nullable_int_plot(self):
        # GH 32073
        dates = ["2008", "2009", None, "2011", "2012"]
        df = DataFrame(
            {
                "A": [1, 2, 3, 4, 5],
                "B": [1.0, 2.0, 3.0, 4.0, 5.0],
                "C": [7, 5, np.nan, 3, 2],
                "D": pd.to_datetime(dates, format="%Y").view("i8"),
                "E": pd.to_datetime(dates, format="%Y", utc=True).view("i8"),
            },
            dtype=np.int64,
        )

        _check_plot_works(df.plot, x="A", y="B")
        _check_plot_works(df[["A", "B"]].plot, x="A", y="B")
        _check_plot_works(df[["C", "A"]].plot, x="C", y="A")  # nullable value on x-axis
        _check_plot_works(df[["A", "C"]].plot, x="A", y="C")
        _check_plot_works(df[["B", "C"]].plot, x="B", y="C")
        _check_plot_works(df[["A", "D"]].plot, x="A", y="D")
        _check_plot_works(df[["A", "E"]].plot, x="A", y="E")

    @pytest.mark.slow
    def test_integer_array_plot(self):
        # GH 25587
        arr = pd.array([1, 2, 3, 4], dtype="UInt32")

        s = Series(arr)
        _check_plot_works(s.plot.line)
        _check_plot_works(s.plot.bar)
        _check_plot_works(s.plot.hist)
        _check_plot_works(s.plot.pie)

        df = DataFrame({"x": arr, "y": arr})
        _check_plot_works(df.plot.line)
        _check_plot_works(df.plot.bar)
        _check_plot_works(df.plot.hist)
        _check_plot_works(df.plot.pie, y="y")
        _check_plot_works(df.plot.scatter, x="x", y="y")
        _check_plot_works(df.plot.hexbin, x="x", y="y")

    def test_nonnumeric_exclude(self):
        df = DataFrame({"A": ["x", "y", "z"], "B": [1, 2, 3]})
        ax = df.plot()
        assert len(ax.get_lines()) == 1  # B was plotted

    def test_implicit_label(self):
        df = DataFrame(np.random.randn(10, 3), columns=["a", "b", "c"])
        ax = df.plot(x="a", y="b")
        self._check_text_labels(ax.xaxis.get_label(), "a")

    def test_donot_overwrite_index_name(self):
        # GH 8494
        df = DataFrame(np.random.randn(2, 2), columns=["a", "b"])
        df.index.name = "NAME"
        df.plot(y="b", label="LABEL")
        assert df.index.name == "NAME"

    def test_plot_xy(self):
        # columns.inferred_type == 'string'
        df = tm.makeTimeDataFrame()
        self._check_data(df.plot(x=0, y=1), df.set_index("A")["B"].plot())
        self._check_data(df.plot(x=0), df.set_index("A").plot())
        self._check_data(df.plot(y=0), df.B.plot())
        self._check_data(df.plot(x="A", y="B"), df.set_index("A").B.plot())
        self._check_data(df.plot(x="A"), df.set_index("A").plot())
        self._check_data(df.plot(y="B"), df.B.plot())

        # columns.inferred_type == 'integer'
        df.columns = np.arange(1, len(df.columns) + 1)
        self._check_data(df.plot(x=1, y=2), df.set_index(1)[2].plot())
        self._check_data(df.plot(x=1), df.set_index(1).plot())
        self._check_data(df.plot(y=1), df[1].plot())

        # figsize and title
        ax = df.plot(x=1, y=2, title="Test", figsize=(16, 8))
        self._check_text_labels(ax.title, "Test")
        self._check_axes_shape(ax, axes_num=1, layout=(1, 1), figsize=(16.0, 8.0))

        # columns.inferred_type == 'mixed'
        # TODO add MultiIndex test

    @pytest.mark.parametrize(
        "input_log, expected_log", [(True, "log"), ("sym", "symlog")]
    )
    def test_logscales(self, input_log, expected_log):
        df = DataFrame({"a": np.arange(100)}, index=np.arange(100))

        ax = df.plot(logy=input_log)
        self._check_ax_scales(ax, yaxis=expected_log)
        assert ax.get_yscale() == expected_log

        ax = df.plot(logx=input_log)
        self._check_ax_scales(ax, xaxis=expected_log)
        assert ax.get_xscale() == expected_log

        ax = df.plot(loglog=input_log)
        self._check_ax_scales(ax, xaxis=expected_log, yaxis=expected_log)
        assert ax.get_xscale() == expected_log
        assert ax.get_yscale() == expected_log

    @pytest.mark.parametrize("input_param", ["logx", "logy", "loglog"])
    def test_invalid_logscale(self, input_param):
        # GH: 24867
        df = DataFrame({"a": np.arange(100)}, index=np.arange(100))

        msg = "Boolean, None and 'sym' are valid options, 'sm' is given."
        with pytest.raises(ValueError, match=msg):
            df.plot(**{input_param: "sm"})

    def test_xcompat(self):

        df = tm.makeTimeDataFrame()
        ax = df.plot(x_compat=True)
        lines = ax.get_lines()
        assert not isinstance(lines[0].get_xdata(), PeriodIndex)
        self._check_ticks_props(ax, xrot=30)

        tm.close()
        plotting.plot_params["xaxis.compat"] = True
        ax = df.plot()
        lines = ax.get_lines()
        assert not isinstance(lines[0].get_xdata(), PeriodIndex)
        self._check_ticks_props(ax, xrot=30)

        tm.close()
        plotting.plot_params["x_compat"] = False

        ax = df.plot()
        lines = ax.get_lines()
        assert not isinstance(lines[0].get_xdata(), PeriodIndex)
        assert isinstance(PeriodIndex(lines[0].get_xdata()), PeriodIndex)

        tm.close()
        # useful if you're plotting a bunch together
        with plotting.plot_params.use("x_compat", True):
            ax = df.plot()
            lines = ax.get_lines()
            assert not isinstance(lines[0].get_xdata(), PeriodIndex)
            self._check_ticks_props(ax, xrot=30)

        tm.close()
        ax = df.plot()
        lines = ax.get_lines()
        assert not isinstance(lines[0].get_xdata(), PeriodIndex)
        assert isinstance(PeriodIndex(lines[0].get_xdata()), PeriodIndex)
        self._check_ticks_props(ax, xrot=0)

    def test_period_compat(self):
        # GH 9012
        # period-array conversions
        df = DataFrame(
            np.random.rand(21, 2),
            index=bdate_range(datetime(2000, 1, 1), datetime(2000, 1, 31)),
            columns=["a", "b"],
        )

        df.plot()
        self.plt.axhline(y=0)
        tm.close()

    def test_unsorted_index(self):
        df = DataFrame(
            {"y": np.arange(100)}, index=np.arange(99, -1, -1), dtype=np.int64
        )
        ax = df.plot()
        lines = ax.get_lines()[0]
        rs = lines.get_xydata()
        rs = Series(rs[:, 1], rs[:, 0], dtype=np.int64, name="y")
        tm.assert_series_equal(rs, df.y, check_index_type=False)
        tm.close()

        df.index = pd.Index(np.arange(99, -1, -1), dtype=np.float64)
        ax = df.plot()
        lines = ax.get_lines()[0]
        rs = lines.get_xydata()
        rs = Series(rs[:, 1], rs[:, 0], dtype=np.int64, name="y")
        tm.assert_series_equal(rs, df.y)

    def test_unsorted_index_lims(self):
        df = DataFrame({"y": [0.0, 1.0, 2.0, 3.0]}, index=[1.0, 0.0, 3.0, 2.0])
        ax = df.plot()
        xmin, xmax = ax.get_xlim()
        lines = ax.get_lines()
        assert xmin <= np.nanmin(lines[0].get_data()[0])
        assert xmax >= np.nanmax(lines[0].get_data()[0])

        df = DataFrame(
            {"y": [0.0, 1.0, np.nan, 3.0, 4.0, 5.0, 6.0]},
            index=[1.0, 0.0, 3.0, 2.0, np.nan, 3.0, 2.0],
        )
        ax = df.plot()
        xmin, xmax = ax.get_xlim()
        lines = ax.get_lines()
        assert xmin <= np.nanmin(lines[0].get_data()[0])
        assert xmax >= np.nanmax(lines[0].get_data()[0])

        df = DataFrame({"y": [0.0, 1.0, 2.0, 3.0], "z": [91.0, 90.0, 93.0, 92.0]})
        ax = df.plot(x="z", y="y")
        xmin, xmax = ax.get_xlim()
        lines = ax.get_lines()
        assert xmin <= np.nanmin(lines[0].get_data()[0])
        assert xmax >= np.nanmax(lines[0].get_data()[0])

    def test_negative_log(self):
        df = -DataFrame(
            np.random.rand(6, 4),
            index=list(string.ascii_letters[:6]),
            columns=["x", "y", "z", "four"],
        )
        msg = "Log-y scales are not supported in area plot"
        with pytest.raises(ValueError, match=msg):
            df.plot.area(logy=True)
        with pytest.raises(ValueError, match=msg):
            df.plot.area(loglog=True)

    def _compare_stacked_y_cood(self, normal_lines, stacked_lines):
        base = np.zeros(len(normal_lines[0].get_data()[1]))
        for nl, sl in zip(normal_lines, stacked_lines):
            base += nl.get_data()[1]  # get y coordinates
            sy = sl.get_data()[1]
            tm.assert_numpy_array_equal(base, sy)

    @pytest.mark.parametrize("kind", ["line", "area"])
    def test_line_area_stacked(self, kind):
        with tm.RNGContext(42):
            df = DataFrame(np.random.rand(6, 4), columns=["w", "x", "y", "z"])
            neg_df = -df
            # each column has either positive or negative value
            sep_df = DataFrame(
                {
                    "w": np.random.rand(6),
                    "x": np.random.rand(6),
                    "y": -np.random.rand(6),
                    "z": -np.random.rand(6),
                }
            )
            # each column has positive-negative mixed value
            mixed_df = DataFrame(
                np.random.randn(6, 4),
                index=list(string.ascii_letters[:6]),
                columns=["w", "x", "y", "z"],
            )

            ax1 = _check_plot_works(df.plot, kind=kind, stacked=False)
            ax2 = _check_plot_works(df.plot, kind=kind, stacked=True)
            self._compare_stacked_y_cood(ax1.lines, ax2.lines)

            ax1 = _check_plot_works(neg_df.plot, kind=kind, stacked=False)
            ax2 = _check_plot_works(neg_df.plot, kind=kind, stacked=True)
            self._compare_stacked_y_cood(ax1.lines, ax2.lines)

            ax1 = _check_plot_works(sep_df.plot, kind=kind, stacked=False)
            ax2 = _check_plot_works(sep_df.plot, kind=kind, stacked=True)
            self._compare_stacked_y_cood(ax1.lines[:2], ax2.lines[:2])
            self._compare_stacked_y_cood(ax1.lines[2:], ax2.lines[2:])

            _check_plot_works(mixed_df.plot, stacked=False)
            msg = (
                "When stacked is True, each column must be either all positive or "
                "all negative. Column 'w' contains both positive and negative "
                "values"
            )
            with pytest.raises(ValueError, match=msg):
                mixed_df.plot(stacked=True)

            # Use an index with strictly positive values, preventing
            #  matplotlib from warning about ignoring xlim
            df2 = df.set_index(df.index + 1)
            _check_plot_works(df2.plot, kind=kind, logx=True, stacked=True)

    def test_line_area_nan_df(self):
        values1 = [1, 2, np.nan, 3]
        values2 = [3, np.nan, 2, 1]
        df = DataFrame({"a": values1, "b": values2})
        tdf = DataFrame({"a": values1, "b": values2}, index=tm.makeDateIndex(k=4))

        for d in [df, tdf]:
            ax = _check_plot_works(d.plot)
            masked1 = ax.lines[0].get_ydata()
            masked2 = ax.lines[1].get_ydata()
            # remove nan for comparison purpose

            exp = np.array([1, 2, 3], dtype=np.float64)
            tm.assert_numpy_array_equal(np.delete(masked1.data, 2), exp)

            exp = np.array([3, 2, 1], dtype=np.float64)
            tm.assert_numpy_array_equal(np.delete(masked2.data, 1), exp)
            tm.assert_numpy_array_equal(
                masked1.mask, np.array([False, False, True, False])
            )
            tm.assert_numpy_array_equal(
                masked2.mask, np.array([False, True, False, False])
            )

            expected1 = np.array([1, 2, 0, 3], dtype=np.float64)
            expected2 = np.array([3, 0, 2, 1], dtype=np.float64)

            ax = _check_plot_works(d.plot, stacked=True)
            tm.assert_numpy_array_equal(ax.lines[0].get_ydata(), expected1)
            tm.assert_numpy_array_equal(ax.lines[1].get_ydata(), expected1 + expected2)

            ax = _check_plot_works(d.plot.area)
            tm.assert_numpy_array_equal(ax.lines[0].get_ydata(), expected1)
            tm.assert_numpy_array_equal(ax.lines[1].get_ydata(), expected1 + expected2)

            ax = _check_plot_works(d.plot.area, stacked=False)
            tm.assert_numpy_array_equal(ax.lines[0].get_ydata(), expected1)
            tm.assert_numpy_array_equal(ax.lines[1].get_ydata(), expected2)

    def test_line_lim(self):
        df = DataFrame(np.random.rand(6, 3), columns=["x", "y", "z"])
        ax = df.plot()
        xmin, xmax = ax.get_xlim()
        lines = ax.get_lines()
        assert xmin <= lines[0].get_data()[0][0]
        assert xmax >= lines[0].get_data()[0][-1]

        ax = df.plot(secondary_y=True)
        xmin, xmax = ax.get_xlim()
        lines = ax.get_lines()
        assert xmin <= lines[0].get_data()[0][0]
        assert xmax >= lines[0].get_data()[0][-1]

        axes = df.plot(secondary_y=True, subplots=True)
        self._check_axes_shape(axes, axes_num=3, layout=(3, 1))
        for ax in axes:
            assert hasattr(ax, "left_ax")
            assert not hasattr(ax, "right_ax")
            xmin, xmax = ax.get_xlim()
            lines = ax.get_lines()
            assert xmin <= lines[0].get_data()[0][0]
            assert xmax >= lines[0].get_data()[0][-1]

    @pytest.mark.xfail(
        strict=False,
        reason="2020-12-01 this has been failing periodically on the "
        "ymin==0 assertion for a week or so.",
    )
    @pytest.mark.parametrize("stacked", [True, False])
    def test_area_lim(self, stacked):
        df = DataFrame(np.random.rand(6, 4), columns=["x", "y", "z", "four"])

        neg_df = -df

        ax = _check_plot_works(df.plot.area, stacked=stacked)
        xmin, xmax = ax.get_xlim()
        ymin, ymax = ax.get_ylim()
        lines = ax.get_lines()
        assert xmin <= lines[0].get_data()[0][0]
        assert xmax >= lines[0].get_data()[0][-1]
        assert ymin == 0

        ax = _check_plot_works(neg_df.plot.area, stacked=stacked)
        ymin, ymax = ax.get_ylim()
        assert ymax == 0

    def test_area_sharey_dont_overwrite(self):
        # GH37942
        df = DataFrame(np.random.rand(4, 2), columns=["x", "y"])
        fig, (ax1, ax2) = self.plt.subplots(1, 2, sharey=True)

        df.plot(ax=ax1, kind="area")
        df.plot(ax=ax2, kind="area")

        assert self.get_y_axis(ax1).joined(ax1, ax2)
        assert self.get_y_axis(ax2).joined(ax1, ax2)

    def test_bar_linewidth(self):
        df = DataFrame(np.random.randn(5, 5))

        # regular
        ax = df.plot.bar(linewidth=2)
        for r in ax.patches:
            assert r.get_linewidth() == 2

        # stacked
        ax = df.plot.bar(stacked=True, linewidth=2)
        for r in ax.patches:
            assert r.get_linewidth() == 2

        # subplots
        axes = df.plot.bar(linewidth=2, subplots=True)
        self._check_axes_shape(axes, axes_num=5, layout=(5, 1))
        for ax in axes:
            for r in ax.patches:
                assert r.get_linewidth() == 2

    def test_bar_barwidth(self):
        df = DataFrame(np.random.randn(5, 5))

        width = 0.9

        # regular
        ax = df.plot.bar(width=width)
        for r in ax.patches:
            assert r.get_width() == width / len(df.columns)

        # stacked
        ax = df.plot.bar(stacked=True, width=width)
        for r in ax.patches:
            assert r.get_width() == width

        # horizontal regular
        ax = df.plot.barh(width=width)
        for r in ax.patches:
            assert r.get_height() == width / len(df.columns)

        # horizontal stacked
        ax = df.plot.barh(stacked=True, width=width)
        for r in ax.patches:
            assert r.get_height() == width

        # subplots
        axes = df.plot.bar(width=width, subplots=True)
        for ax in axes:
            for r in ax.patches:
                assert r.get_width() == width

        # horizontal subplots
        axes = df.plot.barh(width=width, subplots=True)
        for ax in axes:
            for r in ax.patches:
                assert r.get_height() == width

    def test_bar_bottom_left(self):
        df = DataFrame(np.random.rand(5, 5))
        ax = df.plot.bar(stacked=False, bottom=1)
        result = [p.get_y() for p in ax.patches]
        assert result == [1] * 25

        ax = df.plot.bar(stacked=True, bottom=[-1, -2, -3, -4, -5])
        result = [p.get_y() for p in ax.patches[:5]]
        assert result == [-1, -2, -3, -4, -5]

        ax = df.plot.barh(stacked=False, left=np.array([1, 1, 1, 1, 1]))
        result = [p.get_x() for p in ax.patches]
        assert result == [1] * 25

        ax = df.plot.barh(stacked=True, left=[1, 2, 3, 4, 5])
        result = [p.get_x() for p in ax.patches[:5]]
        assert result == [1, 2, 3, 4, 5]

        axes = df.plot.bar(subplots=True, bottom=-1)
        for ax in axes:
            result = [p.get_y() for p in ax.patches]
            assert result == [-1] * 5

        axes = df.plot.barh(subplots=True, left=np.array([1, 1, 1, 1, 1]))
        for ax in axes:
            result = [p.get_x() for p in ax.patches]
            assert result == [1] * 5

    def test_bar_nan(self):
        df = DataFrame({"A": [10, np.nan, 20], "B": [5, 10, 20], "C": [1, 2, 3]})
        ax = df.plot.bar()
        expected = [10, 0, 20, 5, 10, 20, 1, 2, 3]
        result = [p.get_height() for p in ax.patches]
        assert result == expected

        ax = df.plot.bar(stacked=True)
        result = [p.get_height() for p in ax.patches]
        assert result == expected

        result = [p.get_y() for p in ax.patches]
        expected = [0.0, 0.0, 0.0, 10.0, 0.0, 20.0, 15.0, 10.0, 40.0]
        assert result == expected

    def test_bar_categorical(self):
        # GH 13019
        df1 = DataFrame(
            np.random.randn(6, 5),
            index=pd.Index(list("ABCDEF")),
            columns=pd.Index(list("abcde")),
        )
        # categorical index must behave the same
        df2 = DataFrame(
            np.random.randn(6, 5),
            index=pd.CategoricalIndex(list("ABCDEF")),
            columns=pd.CategoricalIndex(list("abcde")),
        )

        for df in [df1, df2]:
            ax = df.plot.bar()
            ticks = ax.xaxis.get_ticklocs()
            tm.assert_numpy_array_equal(ticks, np.array([0, 1, 2, 3, 4, 5]))
            assert ax.get_xlim() == (-0.5, 5.5)
            # check left-edge of bars
            assert ax.patches[0].get_x() == -0.25
            assert ax.patches[-1].get_x() == 5.15

            ax = df.plot.bar(stacked=True)
            tm.assert_numpy_array_equal(ticks, np.array([0, 1, 2, 3, 4, 5]))
            assert ax.get_xlim() == (-0.5, 5.5)
            assert ax.patches[0].get_x() == -0.25
            assert ax.patches[-1].get_x() == 4.75

    def test_plot_scatter(self):
        df = DataFrame(
            np.random.randn(6, 4),
            index=list(string.ascii_letters[:6]),
            columns=["x", "y", "z", "four"],
        )

        _check_plot_works(df.plot.scatter, x="x", y="y")
        _check_plot_works(df.plot.scatter, x=1, y=2)

        msg = re.escape("scatter() missing 1 required positional argument: 'y'")
        with pytest.raises(TypeError, match=msg):
            df.plot.scatter(x="x")
        msg = re.escape("scatter() missing 1 required positional argument: 'x'")
        with pytest.raises(TypeError, match=msg):
            df.plot.scatter(y="y")

        # GH 6951
        axes = df.plot(x="x", y="y", kind="scatter", subplots=True)
        self._check_axes_shape(axes, axes_num=1, layout=(1, 1))

    def test_raise_error_on_datetime_time_data(self):
        # GH 8113, datetime.time type is not supported by matplotlib in scatter
        df = DataFrame(np.random.randn(10), columns=["a"])
        df["dtime"] = date_range(start="2014-01-01", freq="h", periods=10).time
        msg = "must be a string or a (real )?number, not 'datetime.time'"

        with pytest.raises(TypeError, match=msg):
            df.plot(kind="scatter", x="dtime", y="a")

    def test_scatterplot_datetime_data(self):
        # GH 30391
        dates = date_range(start=date(2019, 1, 1), periods=12, freq="W")
        vals = np.random.normal(0, 1, len(dates))
        df = DataFrame({"dates": dates, "vals": vals})

        _check_plot_works(df.plot.scatter, x="dates", y="vals")
        _check_plot_works(df.plot.scatter, x=0, y=1)

    def test_scatterplot_object_data(self):
        # GH 18755
        df = DataFrame({"a": ["A", "B", "C"], "b": [2, 3, 4]})

        _check_plot_works(df.plot.scatter, x="a", y="b")
        _check_plot_works(df.plot.scatter, x=0, y=1)

        df = DataFrame({"a": ["A", "B", "C"], "b": ["a", "b", "c"]})

        _check_plot_works(df.plot.scatter, x="a", y="b")
        _check_plot_works(df.plot.scatter, x=0, y=1)

    @pytest.mark.parametrize("ordered", [True, False])
    @pytest.mark.parametrize(
        "categories",
        (["setosa", "versicolor", "virginica"], ["versicolor", "virginica", "setosa"]),
    )
    def test_scatterplot_color_by_categorical(self, ordered, categories):
        df = DataFrame(
            [[5.1, 3.5], [4.9, 3.0], [7.0, 3.2], [6.4, 3.2], [5.9, 3.0]],
            columns=["length", "width"],
        )
        df["species"] = pd.Categorical(
            ["setosa", "setosa", "virginica", "virginica", "versicolor"],
            ordered=ordered,
            categories=categories,
        )
        ax = df.plot.scatter(x=0, y=1, c="species")
        (colorbar_collection,) = ax.collections
        colorbar = colorbar_collection.colorbar

        expected_ticks = np.array([0.5, 1.5, 2.5])
        result_ticks = colorbar.get_ticks()
        tm.assert_numpy_array_equal(result_ticks, expected_ticks)

        expected_boundaries = np.array([0.0, 1.0, 2.0, 3.0])
        result_boundaries = colorbar._boundaries
        tm.assert_numpy_array_equal(result_boundaries, expected_boundaries)

        expected_yticklabels = categories
        result_yticklabels = [i.get_text() for i in colorbar.ax.get_ymajorticklabels()]
        assert all(i == j for i, j in zip(result_yticklabels, expected_yticklabels))

    @pytest.mark.parametrize("x, y", [("x", "y"), ("y", "x"), ("y", "y")])
    def test_plot_scatter_with_categorical_data(self, x, y):
        # after fixing GH 18755, should be able to plot categorical data
        df = DataFrame({"x": [1, 2, 3, 4], "y": pd.Categorical(["a", "b", "a", "c"])})

        _check_plot_works(df.plot.scatter, x=x, y=y)

    def test_plot_scatter_with_c(self):
        from pandas.plotting._matplotlib.compat import mpl_ge_3_4_0

        df = DataFrame(
            np.random.randn(6, 4),
            index=list(string.ascii_letters[:6]),
            columns=["x", "y", "z", "four"],
        )

        axes = [df.plot.scatter(x="x", y="y", c="z"), df.plot.scatter(x=0, y=1, c=2)]
        for ax in axes:
            # default to Greys
            assert ax.collections[0].cmap.name == "Greys"

            if mpl_ge_3_4_0():
                assert ax.collections[0].colorbar.ax.get_ylabel() == "z"
            else:
                assert ax.collections[0].colorbar._label == "z"

        cm = "cubehelix"
        ax = df.plot.scatter(x="x", y="y", c="z", colormap=cm)
        assert ax.collections[0].cmap.name == cm

        # verify turning off colorbar works
        ax = df.plot.scatter(x="x", y="y", c="z", colorbar=False)
        assert ax.collections[0].colorbar is None

        # verify that we can still plot a solid color
        ax = df.plot.scatter(x=0, y=1, c="red")
        assert ax.collections[0].colorbar is None
        self._check_colors(ax.collections, facecolors=["r"])

        # Ensure that we can pass an np.array straight through to matplotlib,
        # this functionality was accidentally removed previously.
        # See https://github.com/pandas-dev/pandas/issues/8852 for bug report
        #
        # Exercise colormap path and non-colormap path as they are independent
        #
        df = DataFrame({"A": [1, 2], "B": [3, 4]})
        red_rgba = [1.0, 0.0, 0.0, 1.0]
        green_rgba = [0.0, 1.0, 0.0, 1.0]
        rgba_array = np.array([red_rgba, green_rgba])
        ax = df.plot.scatter(x="A", y="B", c=rgba_array)
        # expect the face colors of the points in the non-colormap path to be
        # identical to the values we supplied, normally we'd be on shaky ground
        # comparing floats for equality but here we expect them to be
        # identical.
        tm.assert_numpy_array_equal(ax.collections[0].get_facecolor(), rgba_array)
        # we don't test the colors of the faces in this next plot because they
        # are dependent on the spring colormap, which may change its colors
        # later.
        float_array = np.array([0.0, 1.0])
        df.plot.scatter(x="A", y="B", c=float_array, cmap="spring")

    def test_plot_scatter_with_s(self):
        # this refers to GH 32904
        df = DataFrame(np.random.random((10, 3)) * 100, columns=["a", "b", "c"])

        ax = df.plot.scatter(x="a", y="b", s="c")
        tm.assert_numpy_array_equal(df["c"].values, right=ax.collections[0].get_sizes())

<<<<<<< HEAD
    def test_plot_scatter_with_norm(self):
        # added while fixing GH 45809
        import matplotlib as mpl

        df = DataFrame(np.random.random((10, 3)) * 100, columns=["a", "b", "c"])
        norm = mpl.colors.LogNorm()
        ax = df.plot.scatter(x="a", y="b", c="c", norm=norm)
        assert ax.collections[0].norm is norm

    def test_plot_scatter_without_norm(self):
        # added while fixing GH 45809
        import matplotlib as mpl

        df = DataFrame(np.random.random((10, 3)) * 100, columns=["a", "b", "c"])
        ax = df.plot.scatter(x="a", y="b", c="c")
        color_min_max = (df.c.min(), df.c.max())
        default_norm = mpl.colors.Normalize(*color_min_max)
        assert all(df.c.apply(lambda x: ax.collections[0].norm(x) == default_norm(x)))

=======
    @pytest.mark.slow
>>>>>>> 017a6457
    def test_plot_bar(self):
        df = DataFrame(
            np.random.randn(6, 4),
            index=list(string.ascii_letters[:6]),
            columns=["one", "two", "three", "four"],
        )

        _check_plot_works(df.plot.bar)
        _check_plot_works(df.plot.bar, legend=False)
        _check_plot_works(df.plot.bar, default_axes=True, subplots=True)
        _check_plot_works(df.plot.bar, stacked=True)

        df = DataFrame(
            np.random.randn(10, 15),
            index=list(string.ascii_letters[:10]),
            columns=range(15),
        )
        _check_plot_works(df.plot.bar)

        df = DataFrame({"a": [0, 1], "b": [1, 0]})
        ax = _check_plot_works(df.plot.bar)
        self._check_ticks_props(ax, xrot=90)

        ax = df.plot.bar(rot=35, fontsize=10)
        self._check_ticks_props(ax, xrot=35, xlabelsize=10, ylabelsize=10)

        ax = _check_plot_works(df.plot.barh)
        self._check_ticks_props(ax, yrot=0)

        ax = df.plot.barh(rot=55, fontsize=11)
        self._check_ticks_props(ax, yrot=55, ylabelsize=11, xlabelsize=11)

    def test_boxplot(self, hist_df):
        df = hist_df
        series = df["height"]
        numeric_cols = df._get_numeric_data().columns
        labels = [pprint_thing(c) for c in numeric_cols]

        ax = _check_plot_works(df.plot.box)
        self._check_text_labels(ax.get_xticklabels(), labels)
        tm.assert_numpy_array_equal(
            ax.xaxis.get_ticklocs(), np.arange(1, len(numeric_cols) + 1)
        )
        assert len(ax.lines) == 7 * len(numeric_cols)
        tm.close()

        axes = series.plot.box(rot=40)
        self._check_ticks_props(axes, xrot=40, yrot=0)
        tm.close()

        ax = _check_plot_works(series.plot.box)

        positions = np.array([1, 6, 7])
        ax = df.plot.box(positions=positions)
        numeric_cols = df._get_numeric_data().columns
        labels = [pprint_thing(c) for c in numeric_cols]
        self._check_text_labels(ax.get_xticklabels(), labels)
        tm.assert_numpy_array_equal(ax.xaxis.get_ticklocs(), positions)
        assert len(ax.lines) == 7 * len(numeric_cols)

    def test_boxplot_vertical(self, hist_df):
        df = hist_df
        numeric_cols = df._get_numeric_data().columns
        labels = [pprint_thing(c) for c in numeric_cols]

        # if horizontal, yticklabels are rotated
        ax = df.plot.box(rot=50, fontsize=8, vert=False)
        self._check_ticks_props(ax, xrot=0, yrot=50, ylabelsize=8)
        self._check_text_labels(ax.get_yticklabels(), labels)
        assert len(ax.lines) == 7 * len(numeric_cols)

        axes = _check_plot_works(
            df.plot.box,
            default_axes=True,
            subplots=True,
            vert=False,
            logx=True,
        )
        self._check_axes_shape(axes, axes_num=3, layout=(1, 3))
        self._check_ax_scales(axes, xaxis="log")
        for ax, label in zip(axes, labels):
            self._check_text_labels(ax.get_yticklabels(), [label])
            assert len(ax.lines) == 7

        positions = np.array([3, 2, 8])
        ax = df.plot.box(positions=positions, vert=False)
        self._check_text_labels(ax.get_yticklabels(), labels)
        tm.assert_numpy_array_equal(ax.yaxis.get_ticklocs(), positions)
        assert len(ax.lines) == 7 * len(numeric_cols)

    def test_boxplot_return_type(self):
        df = DataFrame(
            np.random.randn(6, 4),
            index=list(string.ascii_letters[:6]),
            columns=["one", "two", "three", "four"],
        )
        msg = "return_type must be {None, 'axes', 'dict', 'both'}"
        with pytest.raises(ValueError, match=msg):
            df.plot.box(return_type="not_a_type")

        result = df.plot.box(return_type="dict")
        self._check_box_return_type(result, "dict")

        result = df.plot.box(return_type="axes")
        self._check_box_return_type(result, "axes")

        result = df.plot.box()  # default axes
        self._check_box_return_type(result, "axes")

        result = df.plot.box(return_type="both")
        self._check_box_return_type(result, "both")

    @td.skip_if_no_scipy
    def test_kde_df(self):
        df = DataFrame(np.random.randn(100, 4))
        ax = _check_plot_works(df.plot, kind="kde")
        expected = [pprint_thing(c) for c in df.columns]
        self._check_legend_labels(ax, labels=expected)
        self._check_ticks_props(ax, xrot=0)

        ax = df.plot(kind="kde", rot=20, fontsize=5)
        self._check_ticks_props(ax, xrot=20, xlabelsize=5, ylabelsize=5)

        axes = _check_plot_works(
            df.plot,
            default_axes=True,
            kind="kde",
            subplots=True,
        )
        self._check_axes_shape(axes, axes_num=4, layout=(4, 1))

        axes = df.plot(kind="kde", logy=True, subplots=True)
        self._check_ax_scales(axes, yaxis="log")

    @td.skip_if_no_scipy
    def test_kde_missing_vals(self):
        df = DataFrame(np.random.uniform(size=(100, 4)))
        df.loc[0, 0] = np.nan
        _check_plot_works(df.plot, kind="kde")

    def test_hist_df(self):
        from matplotlib.patches import Rectangle

        df = DataFrame(np.random.randn(100, 4))
        series = df[0]

        ax = _check_plot_works(df.plot.hist)
        expected = [pprint_thing(c) for c in df.columns]
        self._check_legend_labels(ax, labels=expected)

        axes = _check_plot_works(
            df.plot.hist,
            default_axes=True,
            subplots=True,
            logy=True,
        )
        self._check_axes_shape(axes, axes_num=4, layout=(4, 1))
        self._check_ax_scales(axes, yaxis="log")

        axes = series.plot.hist(rot=40)
        self._check_ticks_props(axes, xrot=40, yrot=0)
        tm.close()

        ax = series.plot.hist(cumulative=True, bins=4, density=True)
        # height of last bin (index 5) must be 1.0
        rects = [x for x in ax.get_children() if isinstance(x, Rectangle)]
        tm.assert_almost_equal(rects[-1].get_height(), 1.0)
        tm.close()

        ax = series.plot.hist(cumulative=True, bins=4)
        rects = [x for x in ax.get_children() if isinstance(x, Rectangle)]

        tm.assert_almost_equal(rects[-2].get_height(), 100.0)
        tm.close()

        # if horizontal, yticklabels are rotated
        axes = df.plot.hist(rot=50, fontsize=8, orientation="horizontal")
        self._check_ticks_props(axes, xrot=0, yrot=50, ylabelsize=8)

    @pytest.mark.parametrize(
        "weights", [0.1 * np.ones(shape=(100,)), 0.1 * np.ones(shape=(100, 2))]
    )
    def test_hist_weights(self, weights):
        # GH 33173
        np.random.seed(0)
        df = DataFrame(dict(zip(["A", "B"], np.random.randn(2, 100))))

        ax1 = _check_plot_works(df.plot, kind="hist", weights=weights)
        ax2 = _check_plot_works(df.plot, kind="hist")

        patch_height_with_weights = [patch.get_height() for patch in ax1.patches]

        # original heights with no weights, and we manually multiply with example
        # weights, so after multiplication, they should be almost same
        expected_patch_height = [0.1 * patch.get_height() for patch in ax2.patches]

        tm.assert_almost_equal(patch_height_with_weights, expected_patch_height)

    def _check_box_coord(
        self,
        patches,
        expected_y=None,
        expected_h=None,
        expected_x=None,
        expected_w=None,
    ):
        result_y = np.array([p.get_y() for p in patches])
        result_height = np.array([p.get_height() for p in patches])
        result_x = np.array([p.get_x() for p in patches])
        result_width = np.array([p.get_width() for p in patches])
        # dtype is depending on above values, no need to check

        if expected_y is not None:
            tm.assert_numpy_array_equal(result_y, expected_y, check_dtype=False)
        if expected_h is not None:
            tm.assert_numpy_array_equal(result_height, expected_h, check_dtype=False)
        if expected_x is not None:
            tm.assert_numpy_array_equal(result_x, expected_x, check_dtype=False)
        if expected_w is not None:
            tm.assert_numpy_array_equal(result_width, expected_w, check_dtype=False)

    def test_hist_df_coord(self):
        normal_df = DataFrame(
            {
                "A": np.repeat(np.array([1, 2, 3, 4, 5]), np.array([10, 9, 8, 7, 6])),
                "B": np.repeat(np.array([1, 2, 3, 4, 5]), np.array([8, 8, 8, 8, 8])),
                "C": np.repeat(np.array([1, 2, 3, 4, 5]), np.array([6, 7, 8, 9, 10])),
            },
            columns=["A", "B", "C"],
        )

        nan_df = DataFrame(
            {
                "A": np.repeat(
                    np.array([np.nan, 1, 2, 3, 4, 5]), np.array([3, 10, 9, 8, 7, 6])
                ),
                "B": np.repeat(
                    np.array([1, np.nan, 2, 3, 4, 5]), np.array([8, 3, 8, 8, 8, 8])
                ),
                "C": np.repeat(
                    np.array([1, 2, 3, np.nan, 4, 5]), np.array([6, 7, 8, 3, 9, 10])
                ),
            },
            columns=["A", "B", "C"],
        )

        for df in [normal_df, nan_df]:
            ax = df.plot.hist(bins=5)
            self._check_box_coord(
                ax.patches[:5],
                expected_y=np.array([0, 0, 0, 0, 0]),
                expected_h=np.array([10, 9, 8, 7, 6]),
            )
            self._check_box_coord(
                ax.patches[5:10],
                expected_y=np.array([0, 0, 0, 0, 0]),
                expected_h=np.array([8, 8, 8, 8, 8]),
            )
            self._check_box_coord(
                ax.patches[10:],
                expected_y=np.array([0, 0, 0, 0, 0]),
                expected_h=np.array([6, 7, 8, 9, 10]),
            )

            ax = df.plot.hist(bins=5, stacked=True)
            self._check_box_coord(
                ax.patches[:5],
                expected_y=np.array([0, 0, 0, 0, 0]),
                expected_h=np.array([10, 9, 8, 7, 6]),
            )
            self._check_box_coord(
                ax.patches[5:10],
                expected_y=np.array([10, 9, 8, 7, 6]),
                expected_h=np.array([8, 8, 8, 8, 8]),
            )
            self._check_box_coord(
                ax.patches[10:],
                expected_y=np.array([18, 17, 16, 15, 14]),
                expected_h=np.array([6, 7, 8, 9, 10]),
            )

            axes = df.plot.hist(bins=5, stacked=True, subplots=True)
            self._check_box_coord(
                axes[0].patches,
                expected_y=np.array([0, 0, 0, 0, 0]),
                expected_h=np.array([10, 9, 8, 7, 6]),
            )
            self._check_box_coord(
                axes[1].patches,
                expected_y=np.array([0, 0, 0, 0, 0]),
                expected_h=np.array([8, 8, 8, 8, 8]),
            )
            self._check_box_coord(
                axes[2].patches,
                expected_y=np.array([0, 0, 0, 0, 0]),
                expected_h=np.array([6, 7, 8, 9, 10]),
            )

            # horizontal
            ax = df.plot.hist(bins=5, orientation="horizontal")
            self._check_box_coord(
                ax.patches[:5],
                expected_x=np.array([0, 0, 0, 0, 0]),
                expected_w=np.array([10, 9, 8, 7, 6]),
            )
            self._check_box_coord(
                ax.patches[5:10],
                expected_x=np.array([0, 0, 0, 0, 0]),
                expected_w=np.array([8, 8, 8, 8, 8]),
            )
            self._check_box_coord(
                ax.patches[10:],
                expected_x=np.array([0, 0, 0, 0, 0]),
                expected_w=np.array([6, 7, 8, 9, 10]),
            )

            ax = df.plot.hist(bins=5, stacked=True, orientation="horizontal")
            self._check_box_coord(
                ax.patches[:5],
                expected_x=np.array([0, 0, 0, 0, 0]),
                expected_w=np.array([10, 9, 8, 7, 6]),
            )
            self._check_box_coord(
                ax.patches[5:10],
                expected_x=np.array([10, 9, 8, 7, 6]),
                expected_w=np.array([8, 8, 8, 8, 8]),
            )
            self._check_box_coord(
                ax.patches[10:],
                expected_x=np.array([18, 17, 16, 15, 14]),
                expected_w=np.array([6, 7, 8, 9, 10]),
            )

            axes = df.plot.hist(
                bins=5, stacked=True, subplots=True, orientation="horizontal"
            )
            self._check_box_coord(
                axes[0].patches,
                expected_x=np.array([0, 0, 0, 0, 0]),
                expected_w=np.array([10, 9, 8, 7, 6]),
            )
            self._check_box_coord(
                axes[1].patches,
                expected_x=np.array([0, 0, 0, 0, 0]),
                expected_w=np.array([8, 8, 8, 8, 8]),
            )
            self._check_box_coord(
                axes[2].patches,
                expected_x=np.array([0, 0, 0, 0, 0]),
                expected_w=np.array([6, 7, 8, 9, 10]),
            )

    def test_plot_int_columns(self):
        df = DataFrame(np.random.randn(100, 4)).cumsum()
        _check_plot_works(df.plot, legend=True)

    def test_style_by_column(self):
        import matplotlib.pyplot as plt

        fig = plt.gcf()

        df = DataFrame(np.random.randn(100, 3))
        for markers in [
            {0: "^", 1: "+", 2: "o"},
            {0: "^", 1: "+"},
            ["^", "+", "o"],
            ["^", "+"],
        ]:
            fig.clf()
            fig.add_subplot(111)
            ax = df.plot(style=markers)
            for idx, line in enumerate(ax.get_lines()[: len(markers)]):
                assert line.get_marker() == markers[idx]

    def test_line_label_none(self):
        s = Series([1, 2])
        ax = s.plot()
        assert ax.get_legend() is None

        ax = s.plot(legend=True)
        assert ax.get_legend().get_texts()[0].get_text() == "None"

    @pytest.mark.parametrize(
        "props, expected",
        [
            ("boxprops", "boxes"),
            ("whiskerprops", "whiskers"),
            ("capprops", "caps"),
            ("medianprops", "medians"),
        ],
    )
    def test_specified_props_kwd_plot_box(self, props, expected):
        # GH 30346
        df = DataFrame({k: np.random.random(100) for k in "ABC"})
        kwd = {props: {"color": "C1"}}
        result = df.plot.box(return_type="dict", **kwd)

        assert result[expected][0].get_color() == "C1"

    def test_unordered_ts(self):
        df = DataFrame(
            np.array([3.0, 2.0, 1.0]),
            index=[date(2012, 10, 1), date(2012, 9, 1), date(2012, 8, 1)],
            columns=["test"],
        )
        ax = df.plot()
        xticks = ax.lines[0].get_xdata()
        assert xticks[0] < xticks[1]
        ydata = ax.lines[0].get_ydata()
        tm.assert_numpy_array_equal(ydata, np.array([1.0, 2.0, 3.0]))

    @td.skip_if_no_scipy
    def test_kind_both_ways(self):
        df = DataFrame({"x": [1, 2, 3]})
        for kind in plotting.PlotAccessor._common_kinds:

            df.plot(kind=kind)
            getattr(df.plot, kind)()
        for kind in ["scatter", "hexbin"]:
            df.plot("x", "x", kind=kind)
            getattr(df.plot, kind)("x", "x")

    def test_all_invalid_plot_data(self):
        df = DataFrame(list("abcd"))
        for kind in plotting.PlotAccessor._common_kinds:

            msg = "no numeric data to plot"
            with pytest.raises(TypeError, match=msg):
                df.plot(kind=kind)

    def test_partially_invalid_plot_data(self):
        with tm.RNGContext(42):
            df = DataFrame(np.random.randn(10, 2), dtype=object)
            df[np.random.rand(df.shape[0]) > 0.5] = "a"
            for kind in plotting.PlotAccessor._common_kinds:
                msg = "no numeric data to plot"
                with pytest.raises(TypeError, match=msg):
                    df.plot(kind=kind)

        with tm.RNGContext(42):
            # area plot doesn't support positive/negative mixed data
            df = DataFrame(np.random.rand(10, 2), dtype=object)
            df[np.random.rand(df.shape[0]) > 0.5] = "a"
            with pytest.raises(TypeError, match="no numeric data to plot"):
                df.plot(kind="area")

    def test_invalid_kind(self):
        df = DataFrame(np.random.randn(10, 2))
        msg = "invalid_plot_kind is not a valid plot kind"
        with pytest.raises(ValueError, match=msg):
            df.plot(kind="invalid_plot_kind")

    @pytest.mark.parametrize(
        "x,y,lbl",
        [
            (["B", "C"], "A", "a"),
            (["A"], ["B", "C"], ["b", "c"]),
        ],
    )
    def test_invalid_xy_args(self, x, y, lbl):
        # GH 18671, 19699 allows y to be list-like but not x
        df = DataFrame({"A": [1, 2], "B": [3, 4], "C": [5, 6]})
        with pytest.raises(ValueError, match="x must be a label or position"):
            df.plot(x=x, y=y, label=lbl)

    def test_bad_label(self):
        df = DataFrame({"A": [1, 2], "B": [3, 4], "C": [5, 6]})
        msg = "label should be list-like and same length as y"
        with pytest.raises(ValueError, match=msg):
            df.plot(x="A", y=["B", "C"], label="bad_label")

    @pytest.mark.parametrize("x,y", [("A", "B"), (["A"], "B")])
    def test_invalid_xy_args_dup_cols(self, x, y):
        # GH 18671, 19699 allows y to be list-like but not x
        df = DataFrame([[1, 3, 5], [2, 4, 6]], columns=list("AAB"))
        with pytest.raises(ValueError, match="x must be a label or position"):
            df.plot(x=x, y=y)

    @pytest.mark.parametrize(
        "x,y,lbl,colors",
        [
            ("A", ["B"], ["b"], ["red"]),
            ("A", ["B", "C"], ["b", "c"], ["red", "blue"]),
            (0, [1, 2], ["bokeh", "cython"], ["green", "yellow"]),
        ],
    )
    def test_y_listlike(self, x, y, lbl, colors):
        # GH 19699: tests list-like y and verifies lbls & colors
        df = DataFrame({"A": [1, 2], "B": [3, 4], "C": [5, 6]})
        _check_plot_works(df.plot, x="A", y=y, label=lbl)

        ax = df.plot(x=x, y=y, label=lbl, color=colors)
        assert len(ax.lines) == len(y)
        self._check_colors(ax.get_lines(), linecolors=colors)

    @pytest.mark.parametrize("x,y,colnames", [(0, 1, ["A", "B"]), (1, 0, [0, 1])])
    def test_xy_args_integer(self, x, y, colnames):
        # GH 20056: tests integer args for xy and checks col names
        df = DataFrame({"A": [1, 2], "B": [3, 4]})
        df.columns = colnames
        _check_plot_works(df.plot, x=x, y=y)

    def test_hexbin_basic(self):
        df = DataFrame(
            {
                "A": np.random.uniform(size=20),
                "B": np.random.uniform(size=20),
                "C": np.arange(20) + np.random.uniform(size=20),
            }
        )

        ax = df.plot.hexbin(x="A", y="B", gridsize=10)
        # TODO: need better way to test. This just does existence.
        assert len(ax.collections) == 1

        # GH 6951
        axes = df.plot.hexbin(x="A", y="B", subplots=True)
        # hexbin should have 2 axes in the figure, 1 for plotting and another
        # is colorbar
        assert len(axes[0].figure.axes) == 2
        # return value is single axes
        self._check_axes_shape(axes, axes_num=1, layout=(1, 1))

    def test_hexbin_with_c(self):
        df = DataFrame(
            {
                "A": np.random.uniform(size=20),
                "B": np.random.uniform(size=20),
                "C": np.arange(20) + np.random.uniform(size=20),
            }
        )

        ax = df.plot.hexbin(x="A", y="B", C="C")
        assert len(ax.collections) == 1

        ax = df.plot.hexbin(x="A", y="B", C="C", reduce_C_function=np.std)
        assert len(ax.collections) == 1

    @pytest.mark.parametrize(
        "kwargs, expected",
        [
            ({}, "BuGn"),  # default cmap
            ({"colormap": "cubehelix"}, "cubehelix"),
            ({"cmap": "YlGn"}, "YlGn"),
        ],
    )
    def test_hexbin_cmap(self, kwargs, expected):
        df = DataFrame(
            {
                "A": np.random.uniform(size=20),
                "B": np.random.uniform(size=20),
                "C": np.arange(20) + np.random.uniform(size=20),
            }
        )
        ax = df.plot.hexbin(x="A", y="B", **kwargs)
        assert ax.collections[0].cmap.name == expected

    def test_pie_df(self):
        df = DataFrame(
            np.random.rand(5, 3),
            columns=["X", "Y", "Z"],
            index=["a", "b", "c", "d", "e"],
        )
        msg = "pie requires either y column or 'subplots=True'"
        with pytest.raises(ValueError, match=msg):
            df.plot.pie()

        ax = _check_plot_works(df.plot.pie, y="Y")
        self._check_text_labels(ax.texts, df.index)

        ax = _check_plot_works(df.plot.pie, y=2)
        self._check_text_labels(ax.texts, df.index)

        axes = _check_plot_works(
            df.plot.pie,
            default_axes=True,
            subplots=True,
        )
        assert len(axes) == len(df.columns)
        for ax in axes:
            self._check_text_labels(ax.texts, df.index)
        for ax, ylabel in zip(axes, df.columns):
            assert ax.get_ylabel() == ylabel

        labels = ["A", "B", "C", "D", "E"]
        color_args = ["r", "g", "b", "c", "m"]
        axes = _check_plot_works(
            df.plot.pie,
            default_axes=True,
            subplots=True,
            labels=labels,
            colors=color_args,
        )
        assert len(axes) == len(df.columns)

        for ax in axes:
            self._check_text_labels(ax.texts, labels)
            self._check_colors(ax.patches, facecolors=color_args)

    def test_pie_df_nan(self):
        import matplotlib as mpl

        df = DataFrame(np.random.rand(4, 4))
        for i in range(4):
            df.iloc[i, i] = np.nan
        fig, axes = self.plt.subplots(ncols=4)

        # GH 37668
        kwargs = {}
        if mpl.__version__ >= "3.3":
            kwargs = {"normalize": True}

        with tm.assert_produces_warning(None):
            df.plot.pie(subplots=True, ax=axes, legend=True, **kwargs)

        base_expected = ["0", "1", "2", "3"]
        for i, ax in enumerate(axes):
            expected = list(base_expected)  # force copy
            expected[i] = ""
            result = [x.get_text() for x in ax.texts]
            assert result == expected

            # legend labels
            # NaN's not included in legend with subplots
            # see https://github.com/pandas-dev/pandas/issues/8390
            result_labels = [x.get_text() for x in ax.get_legend().get_texts()]
            expected_labels = base_expected[:i] + base_expected[i + 1 :]
            assert result_labels == expected_labels

    @pytest.mark.slow
    def test_errorbar_plot(self):
        d = {"x": np.arange(12), "y": np.arange(12, 0, -1)}
        df = DataFrame(d)
        d_err = {"x": np.ones(12) * 0.2, "y": np.ones(12) * 0.4}
        df_err = DataFrame(d_err)

        # check line plots
        ax = _check_plot_works(df.plot, yerr=df_err, logy=True)
        self._check_has_errorbars(ax, xerr=0, yerr=2)

        ax = _check_plot_works(df.plot, yerr=df_err, logx=True, logy=True)
        self._check_has_errorbars(ax, xerr=0, yerr=2)

        ax = _check_plot_works(df.plot, yerr=df_err, loglog=True)
        self._check_has_errorbars(ax, xerr=0, yerr=2)

        ax = _check_plot_works(
            (df + 1).plot, yerr=df_err, xerr=df_err, kind="bar", log=True
        )
        self._check_has_errorbars(ax, xerr=2, yerr=2)

        # yerr is raw error values
        ax = _check_plot_works(df["y"].plot, yerr=np.ones(12) * 0.4)
        self._check_has_errorbars(ax, xerr=0, yerr=1)

        ax = _check_plot_works(df.plot, yerr=np.ones((2, 12)) * 0.4)
        self._check_has_errorbars(ax, xerr=0, yerr=2)

        # yerr is column name
        for yerr in ["yerr", "誤差"]:
            s_df = df.copy()
            s_df[yerr] = np.ones(12) * 0.2

            ax = _check_plot_works(s_df.plot, yerr=yerr)
            self._check_has_errorbars(ax, xerr=0, yerr=2)

            ax = _check_plot_works(s_df.plot, y="y", x="x", yerr=yerr)
            self._check_has_errorbars(ax, xerr=0, yerr=1)

        with tm.external_error_raised(ValueError):
            df.plot(yerr=np.random.randn(11))

        df_err = DataFrame({"x": ["zzz"] * 12, "y": ["zzz"] * 12})
        with tm.external_error_raised(TypeError):
            df.plot(yerr=df_err)

    @pytest.mark.slow
    @pytest.mark.parametrize("kind", ["line", "bar", "barh"])
    def test_errorbar_plot_different_kinds(self, kind):
        d = {"x": np.arange(12), "y": np.arange(12, 0, -1)}
        df = DataFrame(d)
        d_err = {"x": np.ones(12) * 0.2, "y": np.ones(12) * 0.4}
        df_err = DataFrame(d_err)

        ax = _check_plot_works(df.plot, yerr=df_err["x"], kind=kind)
        self._check_has_errorbars(ax, xerr=0, yerr=2)

        ax = _check_plot_works(df.plot, yerr=d_err, kind=kind)
        self._check_has_errorbars(ax, xerr=0, yerr=2)

        ax = _check_plot_works(df.plot, yerr=df_err, xerr=df_err, kind=kind)
        self._check_has_errorbars(ax, xerr=2, yerr=2)

        ax = _check_plot_works(df.plot, yerr=df_err["x"], xerr=df_err["x"], kind=kind)
        self._check_has_errorbars(ax, xerr=2, yerr=2)

        ax = _check_plot_works(df.plot, xerr=0.2, yerr=0.2, kind=kind)
        self._check_has_errorbars(ax, xerr=2, yerr=2)

        axes = _check_plot_works(
            df.plot,
            default_axes=True,
            yerr=df_err,
            xerr=df_err,
            subplots=True,
            kind=kind,
        )
        self._check_has_errorbars(axes, xerr=1, yerr=1)

    @pytest.mark.xfail(reason="Iterator is consumed", raises=ValueError)
    def test_errorbar_plot_iterator(self):
        with warnings.catch_warnings():
            d = {"x": np.arange(12), "y": np.arange(12, 0, -1)}
            df = DataFrame(d)

            # yerr is iterator
            ax = _check_plot_works(df.plot, yerr=itertools.repeat(0.1, len(df)))
            self._check_has_errorbars(ax, xerr=0, yerr=2)

    def test_errorbar_with_integer_column_names(self):
        # test with integer column names
        df = DataFrame(np.random.randn(10, 2))
        df_err = DataFrame(np.random.randn(10, 2))
        ax = _check_plot_works(df.plot, yerr=df_err)
        self._check_has_errorbars(ax, xerr=0, yerr=2)
        ax = _check_plot_works(df.plot, y=0, yerr=1)
        self._check_has_errorbars(ax, xerr=0, yerr=1)

    @pytest.mark.slow
    def test_errorbar_with_partial_columns(self):
        df = DataFrame(np.random.randn(10, 3))
        df_err = DataFrame(np.random.randn(10, 2), columns=[0, 2])
        kinds = ["line", "bar"]
        for kind in kinds:
            ax = _check_plot_works(df.plot, yerr=df_err, kind=kind)
            self._check_has_errorbars(ax, xerr=0, yerr=2)

        ix = date_range("1/1/2000", periods=10, freq="M")
        df.set_index(ix, inplace=True)
        df_err.set_index(ix, inplace=True)
        ax = _check_plot_works(df.plot, yerr=df_err, kind="line")
        self._check_has_errorbars(ax, xerr=0, yerr=2)

        d = {"x": np.arange(12), "y": np.arange(12, 0, -1)}
        df = DataFrame(d)
        d_err = {"x": np.ones(12) * 0.2, "z": np.ones(12) * 0.4}
        df_err = DataFrame(d_err)
        for err in [d_err, df_err]:
            ax = _check_plot_works(df.plot, yerr=err)
            self._check_has_errorbars(ax, xerr=0, yerr=1)

    @pytest.mark.parametrize("kind", ["line", "bar", "barh"])
    def test_errorbar_timeseries(self, kind):
        d = {"x": np.arange(12), "y": np.arange(12, 0, -1)}
        d_err = {"x": np.ones(12) * 0.2, "y": np.ones(12) * 0.4}

        # check time-series plots
        ix = date_range("1/1/2000", "1/1/2001", freq="M")
        tdf = DataFrame(d, index=ix)
        tdf_err = DataFrame(d_err, index=ix)

        ax = _check_plot_works(tdf.plot, yerr=tdf_err, kind=kind)
        self._check_has_errorbars(ax, xerr=0, yerr=2)

        ax = _check_plot_works(tdf.plot, yerr=d_err, kind=kind)
        self._check_has_errorbars(ax, xerr=0, yerr=2)

        ax = _check_plot_works(tdf.plot, y="y", yerr=tdf_err["x"], kind=kind)
        self._check_has_errorbars(ax, xerr=0, yerr=1)

        ax = _check_plot_works(tdf.plot, y="y", yerr="x", kind=kind)
        self._check_has_errorbars(ax, xerr=0, yerr=1)

        ax = _check_plot_works(tdf.plot, yerr=tdf_err, kind=kind)
        self._check_has_errorbars(ax, xerr=0, yerr=2)

        axes = _check_plot_works(
            tdf.plot,
            default_axes=True,
            kind=kind,
            yerr=tdf_err,
            subplots=True,
        )
        self._check_has_errorbars(axes, xerr=0, yerr=1)

    def test_errorbar_asymmetrical(self):
        np.random.seed(0)
        err = np.random.rand(3, 2, 5)

        # each column is [0, 1, 2, 3, 4], [3, 4, 5, 6, 7]...
        df = DataFrame(np.arange(15).reshape(3, 5)).T

        ax = df.plot(yerr=err, xerr=err / 2)

        yerr_0_0 = ax.collections[1].get_paths()[0].vertices[:, 1]
        expected_0_0 = err[0, :, 0] * np.array([-1, 1])
        tm.assert_almost_equal(yerr_0_0, expected_0_0)

        msg = re.escape(
            "Asymmetrical error bars should be provided with the shape (3, 2, 5)"
        )
        with pytest.raises(ValueError, match=msg):
            df.plot(yerr=err.T)

        tm.close()

    def test_table(self):
        df = DataFrame(np.random.rand(10, 3), index=list(string.ascii_letters[:10]))
        _check_plot_works(df.plot, table=True)
        _check_plot_works(df.plot, table=df)

        # GH 35945 UserWarning
        with tm.assert_produces_warning(None):
            ax = df.plot()
            assert len(ax.tables) == 0
            plotting.table(ax, df.T)
            assert len(ax.tables) == 1

    def test_errorbar_scatter(self):
        df = DataFrame(np.random.randn(5, 2), index=range(5), columns=["x", "y"])
        df_err = DataFrame(
            np.random.randn(5, 2) / 5, index=range(5), columns=["x", "y"]
        )

        ax = _check_plot_works(df.plot.scatter, x="x", y="y")
        self._check_has_errorbars(ax, xerr=0, yerr=0)
        ax = _check_plot_works(df.plot.scatter, x="x", y="y", xerr=df_err)
        self._check_has_errorbars(ax, xerr=1, yerr=0)

        ax = _check_plot_works(df.plot.scatter, x="x", y="y", yerr=df_err)
        self._check_has_errorbars(ax, xerr=0, yerr=1)
        ax = _check_plot_works(df.plot.scatter, x="x", y="y", xerr=df_err, yerr=df_err)
        self._check_has_errorbars(ax, xerr=1, yerr=1)

        def _check_errorbar_color(containers, expected, has_err="has_xerr"):
            lines = []
            errs = [c.lines for c in ax.containers if getattr(c, has_err, False)][0]
            for el in errs:
                if is_list_like(el):
                    lines.extend(el)
                else:
                    lines.append(el)
            err_lines = [x for x in lines if x in ax.collections]
            self._check_colors(
                err_lines, linecolors=np.array([expected] * len(err_lines))
            )

        # GH 8081
        df = DataFrame(np.random.randn(10, 5), columns=["a", "b", "c", "d", "e"])
        ax = df.plot.scatter(x="a", y="b", xerr="d", yerr="e", c="red")
        self._check_has_errorbars(ax, xerr=1, yerr=1)
        _check_errorbar_color(ax.containers, "red", has_err="has_xerr")
        _check_errorbar_color(ax.containers, "red", has_err="has_yerr")

        ax = df.plot.scatter(x="a", y="b", yerr="e", color="green")
        self._check_has_errorbars(ax, xerr=0, yerr=1)
        _check_errorbar_color(ax.containers, "green", has_err="has_yerr")

    def test_sharex_and_ax(self):
        # https://github.com/pandas-dev/pandas/issues/9737 using gridspec,
        # the axis in fig.get_axis() are sorted differently than pandas
        # expected them, so make sure that only the right ones are removed
        import matplotlib.pyplot as plt

        plt.close("all")
        gs, axes = _generate_4_axes_via_gridspec()

        df = DataFrame(
            {
                "a": [1, 2, 3, 4, 5, 6],
                "b": [1, 2, 3, 4, 5, 6],
                "c": [1, 2, 3, 4, 5, 6],
                "d": [1, 2, 3, 4, 5, 6],
            }
        )

        def _check(axes):
            for ax in axes:
                assert len(ax.lines) == 1
                self._check_visible(ax.get_yticklabels(), visible=True)
            for ax in [axes[0], axes[2]]:
                self._check_visible(ax.get_xticklabels(), visible=False)
                self._check_visible(ax.get_xticklabels(minor=True), visible=False)
            for ax in [axes[1], axes[3]]:
                self._check_visible(ax.get_xticklabels(), visible=True)
                self._check_visible(ax.get_xticklabels(minor=True), visible=True)

        for ax in axes:
            df.plot(x="a", y="b", title="title", ax=ax, sharex=True)
        gs.tight_layout(plt.gcf())
        _check(axes)
        tm.close()

        gs, axes = _generate_4_axes_via_gridspec()
        with tm.assert_produces_warning(UserWarning):
            axes = df.plot(subplots=True, ax=axes, sharex=True)
        _check(axes)
        tm.close()

        gs, axes = _generate_4_axes_via_gridspec()
        # without sharex, no labels should be touched!
        for ax in axes:
            df.plot(x="a", y="b", title="title", ax=ax)

        gs.tight_layout(plt.gcf())
        for ax in axes:
            assert len(ax.lines) == 1
            self._check_visible(ax.get_yticklabels(), visible=True)
            self._check_visible(ax.get_xticklabels(), visible=True)
            self._check_visible(ax.get_xticklabels(minor=True), visible=True)
        tm.close()

    def test_sharey_and_ax(self):
        # https://github.com/pandas-dev/pandas/issues/9737 using gridspec,
        # the axis in fig.get_axis() are sorted differently than pandas
        # expected them, so make sure that only the right ones are removed
        import matplotlib.pyplot as plt

        gs, axes = _generate_4_axes_via_gridspec()

        df = DataFrame(
            {
                "a": [1, 2, 3, 4, 5, 6],
                "b": [1, 2, 3, 4, 5, 6],
                "c": [1, 2, 3, 4, 5, 6],
                "d": [1, 2, 3, 4, 5, 6],
            }
        )

        def _check(axes):
            for ax in axes:
                assert len(ax.lines) == 1
                self._check_visible(ax.get_xticklabels(), visible=True)
                self._check_visible(ax.get_xticklabels(minor=True), visible=True)
            for ax in [axes[0], axes[1]]:
                self._check_visible(ax.get_yticklabels(), visible=True)
            for ax in [axes[2], axes[3]]:
                self._check_visible(ax.get_yticklabels(), visible=False)

        for ax in axes:
            df.plot(x="a", y="b", title="title", ax=ax, sharey=True)
        gs.tight_layout(plt.gcf())
        _check(axes)
        tm.close()

        gs, axes = _generate_4_axes_via_gridspec()
        with tm.assert_produces_warning(UserWarning):
            axes = df.plot(subplots=True, ax=axes, sharey=True)

        gs.tight_layout(plt.gcf())
        _check(axes)
        tm.close()

        gs, axes = _generate_4_axes_via_gridspec()
        # without sharex, no labels should be touched!
        for ax in axes:
            df.plot(x="a", y="b", title="title", ax=ax)

        gs.tight_layout(plt.gcf())
        for ax in axes:
            assert len(ax.lines) == 1
            self._check_visible(ax.get_yticklabels(), visible=True)
            self._check_visible(ax.get_xticklabels(), visible=True)
            self._check_visible(ax.get_xticklabels(minor=True), visible=True)

    @td.skip_if_no_scipy
    def test_memory_leak(self):
        """Check that every plot type gets properly collected."""
        import gc
        import weakref

        results = {}
        for kind in plotting.PlotAccessor._all_kinds:

            args = {}
            if kind in ["hexbin", "scatter", "pie"]:
                df = DataFrame(
                    {
                        "A": np.random.uniform(size=20),
                        "B": np.random.uniform(size=20),
                        "C": np.arange(20) + np.random.uniform(size=20),
                    }
                )
                args = {"x": "A", "y": "B"}
            elif kind == "area":
                df = tm.makeTimeDataFrame().abs()
            else:
                df = tm.makeTimeDataFrame()

            # Use a weakref so we can see if the object gets collected without
            # also preventing it from being collected
            results[kind] = weakref.proxy(df.plot(kind=kind, **args))

        # have matplotlib delete all the figures
        tm.close()
        # force a garbage collection
        gc.collect()
        msg = "weakly-referenced object no longer exists"
        for key in results:
            # check that every plot was collected
            with pytest.raises(ReferenceError, match=msg):
                # need to actually access something to get an error
                results[key].lines

    def test_df_gridspec_patterns(self):
        # GH 10819
        import matplotlib.gridspec as gridspec
        import matplotlib.pyplot as plt

        ts = Series(np.random.randn(10), index=date_range("1/1/2000", periods=10))

        df = DataFrame(np.random.randn(10, 2), index=ts.index, columns=list("AB"))

        def _get_vertical_grid():
            gs = gridspec.GridSpec(3, 1)
            fig = plt.figure()
            ax1 = fig.add_subplot(gs[:2, :])
            ax2 = fig.add_subplot(gs[2, :])
            return ax1, ax2

        def _get_horizontal_grid():
            gs = gridspec.GridSpec(1, 3)
            fig = plt.figure()
            ax1 = fig.add_subplot(gs[:, :2])
            ax2 = fig.add_subplot(gs[:, 2])
            return ax1, ax2

        for ax1, ax2 in [_get_vertical_grid(), _get_horizontal_grid()]:
            ax1 = ts.plot(ax=ax1)
            assert len(ax1.lines) == 1
            ax2 = df.plot(ax=ax2)
            assert len(ax2.lines) == 2
            for ax in [ax1, ax2]:
                self._check_visible(ax.get_yticklabels(), visible=True)
                self._check_visible(ax.get_xticklabels(), visible=True)
                self._check_visible(ax.get_xticklabels(minor=True), visible=True)
            tm.close()

        # subplots=True
        for ax1, ax2 in [_get_vertical_grid(), _get_horizontal_grid()]:
            axes = df.plot(subplots=True, ax=[ax1, ax2])
            assert len(ax1.lines) == 1
            assert len(ax2.lines) == 1
            for ax in axes:
                self._check_visible(ax.get_yticklabels(), visible=True)
                self._check_visible(ax.get_xticklabels(), visible=True)
                self._check_visible(ax.get_xticklabels(minor=True), visible=True)
            tm.close()

        # vertical / subplots / sharex=True / sharey=True
        ax1, ax2 = _get_vertical_grid()
        with tm.assert_produces_warning(UserWarning):
            axes = df.plot(subplots=True, ax=[ax1, ax2], sharex=True, sharey=True)
        assert len(axes[0].lines) == 1
        assert len(axes[1].lines) == 1
        for ax in [ax1, ax2]:
            # yaxis are visible because there is only one column
            self._check_visible(ax.get_yticklabels(), visible=True)
        # xaxis of axes0 (top) are hidden
        self._check_visible(axes[0].get_xticklabels(), visible=False)
        self._check_visible(axes[0].get_xticklabels(minor=True), visible=False)
        self._check_visible(axes[1].get_xticklabels(), visible=True)
        self._check_visible(axes[1].get_xticklabels(minor=True), visible=True)
        tm.close()

        # horizontal / subplots / sharex=True / sharey=True
        ax1, ax2 = _get_horizontal_grid()
        with tm.assert_produces_warning(UserWarning):
            axes = df.plot(subplots=True, ax=[ax1, ax2], sharex=True, sharey=True)
        assert len(axes[0].lines) == 1
        assert len(axes[1].lines) == 1
        self._check_visible(axes[0].get_yticklabels(), visible=True)
        # yaxis of axes1 (right) are hidden
        self._check_visible(axes[1].get_yticklabels(), visible=False)
        for ax in [ax1, ax2]:
            # xaxis are visible because there is only one column
            self._check_visible(ax.get_xticklabels(), visible=True)
            self._check_visible(ax.get_xticklabels(minor=True), visible=True)
        tm.close()

        # boxed
        def _get_boxed_grid():
            gs = gridspec.GridSpec(3, 3)
            fig = plt.figure()
            ax1 = fig.add_subplot(gs[:2, :2])
            ax2 = fig.add_subplot(gs[:2, 2])
            ax3 = fig.add_subplot(gs[2, :2])
            ax4 = fig.add_subplot(gs[2, 2])
            return ax1, ax2, ax3, ax4

        axes = _get_boxed_grid()
        df = DataFrame(np.random.randn(10, 4), index=ts.index, columns=list("ABCD"))
        axes = df.plot(subplots=True, ax=axes)
        for ax in axes:
            assert len(ax.lines) == 1
            # axis are visible because these are not shared
            self._check_visible(ax.get_yticklabels(), visible=True)
            self._check_visible(ax.get_xticklabels(), visible=True)
            self._check_visible(ax.get_xticklabels(minor=True), visible=True)
        tm.close()

        # subplots / sharex=True / sharey=True
        axes = _get_boxed_grid()
        with tm.assert_produces_warning(UserWarning):
            axes = df.plot(subplots=True, ax=axes, sharex=True, sharey=True)
        for ax in axes:
            assert len(ax.lines) == 1
        for ax in [axes[0], axes[2]]:  # left column
            self._check_visible(ax.get_yticklabels(), visible=True)
        for ax in [axes[1], axes[3]]:  # right column
            self._check_visible(ax.get_yticklabels(), visible=False)
        for ax in [axes[0], axes[1]]:  # top row
            self._check_visible(ax.get_xticklabels(), visible=False)
            self._check_visible(ax.get_xticklabels(minor=True), visible=False)
        for ax in [axes[2], axes[3]]:  # bottom row
            self._check_visible(ax.get_xticklabels(), visible=True)
            self._check_visible(ax.get_xticklabels(minor=True), visible=True)
        tm.close()

    def test_df_grid_settings(self):
        # Make sure plot defaults to rcParams['axes.grid'] setting, GH 9792
        self._check_grid_settings(
            DataFrame({"a": [1, 2, 3], "b": [2, 3, 4]}),
            plotting.PlotAccessor._dataframe_kinds,
            kws={"x": "a", "y": "b"},
        )

    def test_plain_axes(self):

        # supplied ax itself is a SubplotAxes, but figure contains also
        # a plain Axes object (GH11556)
        fig, ax = self.plt.subplots()
        fig.add_axes([0.2, 0.2, 0.2, 0.2])
        Series(np.random.rand(10)).plot(ax=ax)

        # supplied ax itself is a plain Axes, but because the cmap keyword
        # a new ax is created for the colorbar -> also multiples axes (GH11520)
        df = DataFrame({"a": np.random.randn(8), "b": np.random.randn(8)})
        fig = self.plt.figure()
        ax = fig.add_axes((0, 0, 1, 1))
        df.plot(kind="scatter", ax=ax, x="a", y="b", c="a", cmap="hsv")

        # other examples
        fig, ax = self.plt.subplots()
        from mpl_toolkits.axes_grid1 import make_axes_locatable

        divider = make_axes_locatable(ax)
        cax = divider.append_axes("right", size="5%", pad=0.05)
        Series(np.random.rand(10)).plot(ax=ax)
        Series(np.random.rand(10)).plot(ax=cax)

        fig, ax = self.plt.subplots()
        from mpl_toolkits.axes_grid1.inset_locator import inset_axes

        iax = inset_axes(ax, width="30%", height=1.0, loc=3)
        Series(np.random.rand(10)).plot(ax=ax)
        Series(np.random.rand(10)).plot(ax=iax)

    @pytest.mark.parametrize("method", ["line", "barh", "bar"])
    def test_secondary_axis_font_size(self, method):
        # GH: 12565
        df = (
            DataFrame(np.random.randn(15, 2), columns=list("AB"))
            .assign(C=lambda df: df.B.cumsum())
            .assign(D=lambda df: df.C * 1.1)
        )

        fontsize = 20
        sy = ["C", "D"]

        kwargs = {"secondary_y": sy, "fontsize": fontsize, "mark_right": True}
        ax = getattr(df.plot, method)(**kwargs)
        self._check_ticks_props(axes=ax.right_ax, ylabelsize=fontsize)

    def test_x_string_values_ticks(self):
        # Test if string plot index have a fixed xtick position
        # GH: 7612, GH: 22334
        df = DataFrame(
            {
                "sales": [3, 2, 3],
                "visits": [20, 42, 28],
                "day": ["Monday", "Tuesday", "Wednesday"],
            }
        )
        ax = df.plot.area(x="day")
        ax.set_xlim(-1, 3)
        xticklabels = [t.get_text() for t in ax.get_xticklabels()]
        labels_position = dict(zip(xticklabels, ax.get_xticks()))
        # Testing if the label stayed at the right position
        assert labels_position["Monday"] == 0.0
        assert labels_position["Tuesday"] == 1.0
        assert labels_position["Wednesday"] == 2.0

    def test_x_multiindex_values_ticks(self):
        # Test if multiindex plot index have a fixed xtick position
        # GH: 15912
        index = MultiIndex.from_product([[2012, 2013], [1, 2]])
        df = DataFrame(np.random.randn(4, 2), columns=["A", "B"], index=index)
        ax = df.plot()
        ax.set_xlim(-1, 4)
        xticklabels = [t.get_text() for t in ax.get_xticklabels()]
        labels_position = dict(zip(xticklabels, ax.get_xticks()))
        # Testing if the label stayed at the right position
        assert labels_position["(2012, 1)"] == 0.0
        assert labels_position["(2012, 2)"] == 1.0
        assert labels_position["(2013, 1)"] == 2.0
        assert labels_position["(2013, 2)"] == 3.0

    @pytest.mark.parametrize("kind", ["line", "area"])
    def test_xlim_plot_line(self, kind):
        # test if xlim is set correctly in plot.line and plot.area
        # GH 27686
        df = DataFrame([2, 4], index=[1, 2])
        ax = df.plot(kind=kind)
        xlims = ax.get_xlim()
        assert xlims[0] < 1
        assert xlims[1] > 2

    def test_xlim_plot_line_correctly_in_mixed_plot_type(self):
        # test if xlim is set correctly when ax contains multiple different kinds
        # of plots, GH 27686
        fig, ax = self.plt.subplots()

        indexes = ["k1", "k2", "k3", "k4"]
        df = DataFrame(
            {
                "s1": [1000, 2000, 1500, 2000],
                "s2": [900, 1400, 2000, 3000],
                "s3": [1500, 1500, 1600, 1200],
                "secondary_y": [1, 3, 4, 3],
            },
            index=indexes,
        )
        df[["s1", "s2", "s3"]].plot.bar(ax=ax, stacked=False)
        df[["secondary_y"]].plot(ax=ax, secondary_y=True)

        xlims = ax.get_xlim()
        assert xlims[0] < 0
        assert xlims[1] > 3

        # make sure axis labels are plotted correctly as well
        xticklabels = [t.get_text() for t in ax.get_xticklabels()]
        assert xticklabels == indexes

    def test_plot_no_rows(self):
        # GH 27758
        df = DataFrame(columns=["foo"], dtype=int)
        assert df.empty
        ax = df.plot()
        assert len(ax.get_lines()) == 1
        line = ax.get_lines()[0]
        assert len(line.get_xdata()) == 0
        assert len(line.get_ydata()) == 0

    def test_plot_no_numeric_data(self):
        df = DataFrame(["a", "b", "c"])
        with pytest.raises(TypeError, match="no numeric data to plot"):
            df.plot()

    @pytest.mark.parametrize(
        "index_name, old_label, new_label",
        [
            (None, "", "new"),
            ("old", "old", "new"),
            (None, "", ""),
            (None, "", 1),
            (None, "", [1, 2]),
        ],
    )
    @pytest.mark.parametrize("kind", ["line", "area", "bar"])
    def test_xlabel_ylabel_dataframe_single_plot(
        self, kind, index_name, old_label, new_label
    ):
        # GH 9093
        df = DataFrame([[1, 2], [2, 5]], columns=["Type A", "Type B"])
        df.index.name = index_name

        # default is the ylabel is not shown and xlabel is index name
        ax = df.plot(kind=kind)
        assert ax.get_xlabel() == old_label
        assert ax.get_ylabel() == ""

        # old xlabel will be overridden and assigned ylabel will be used as ylabel
        ax = df.plot(kind=kind, ylabel=new_label, xlabel=new_label)
        assert ax.get_ylabel() == str(new_label)
        assert ax.get_xlabel() == str(new_label)

    @pytest.mark.parametrize(
        "xlabel, ylabel",
        [
            (None, None),
            ("X Label", None),
            (None, "Y Label"),
            ("X Label", "Y Label"),
        ],
    )
    @pytest.mark.parametrize("kind", ["scatter", "hexbin"])
    def test_xlabel_ylabel_dataframe_plane_plot(self, kind, xlabel, ylabel):
        # GH 37001
        xcol = "Type A"
        ycol = "Type B"
        df = DataFrame([[1, 2], [2, 5]], columns=[xcol, ycol])

        # default is the labels are column names
        ax = df.plot(kind=kind, x=xcol, y=ycol, xlabel=xlabel, ylabel=ylabel)
        assert ax.get_xlabel() == (xcol if xlabel is None else xlabel)
        assert ax.get_ylabel() == (ycol if ylabel is None else ylabel)


def _generate_4_axes_via_gridspec():
    import matplotlib as mpl
    import matplotlib.gridspec
    import matplotlib.pyplot as plt

    gs = mpl.gridspec.GridSpec(2, 2)
    ax_tl = plt.subplot(gs[0, 0])
    ax_ll = plt.subplot(gs[1, 0])
    ax_tr = plt.subplot(gs[0, 1])
    ax_lr = plt.subplot(gs[1, 1])

    return gs, [ax_tl, ax_ll, ax_tr, ax_lr]<|MERGE_RESOLUTION|>--- conflicted
+++ resolved
@@ -787,7 +787,6 @@
         ax = df.plot.scatter(x="a", y="b", s="c")
         tm.assert_numpy_array_equal(df["c"].values, right=ax.collections[0].get_sizes())
 
-<<<<<<< HEAD
     def test_plot_scatter_with_norm(self):
         # added while fixing GH 45809
         import matplotlib as mpl
@@ -807,9 +806,7 @@
         default_norm = mpl.colors.Normalize(*color_min_max)
         assert all(df.c.apply(lambda x: ax.collections[0].norm(x) == default_norm(x)))
 
-=======
     @pytest.mark.slow
->>>>>>> 017a6457
     def test_plot_bar(self):
         df = DataFrame(
             np.random.randn(6, 4),
