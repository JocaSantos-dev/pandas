--- conflicted
+++ resolved
@@ -5,12 +5,8 @@
 import numpy as np
 import pytest
 
-<<<<<<< HEAD
 import pandas._config.config as cf
 
-from pandas.compat import u
-=======
->>>>>>> 0f5a7e3a
 from pandas.compat.numpy import np_datetime64_compat
 
 from pandas import Index, Period, Series, Timestamp, date_range
