--- conflicted
+++ resolved
@@ -1,8 +1,15 @@
+import datetime
+from io import StringIO
+import itertools
+from itertools import product
+
 import numpy as np
 import pytest
 
+from pandas.core.dtypes.common import is_float_dtype, is_integer_dtype
+
 import pandas as pd
-from pandas import DataFrame, MultiIndex, Series
+from pandas import DataFrame, Index, MultiIndex, Series, Timestamp
 import pandas._testing as tm
 
 AGG_FUNCTIONS = [
@@ -20,10 +27,6 @@
 ]
 
 
-<<<<<<< HEAD
-class TestMultiLevel:
-    def test_reindex_level(self, multiindex_year_month_day_dataframe_random_data):
-=======
 class Base:
     def setup_method(self, method):
 
@@ -101,44 +104,39 @@
         assert isinstance(multi.index, MultiIndex)
 
     def test_reindex_level(self):
->>>>>>> 93e8e8f0
         # axis=0
-        ymd = multiindex_year_month_day_dataframe_random_data
-
-        month_sums = ymd.sum(level="month")
-        result = month_sums.reindex(ymd.index, level=1)
-        expected = ymd.groupby(level="month").transform(np.sum)
+        month_sums = self.ymd.sum(level="month")
+        result = month_sums.reindex(self.ymd.index, level=1)
+        expected = self.ymd.groupby(level="month").transform(np.sum)
 
         tm.assert_frame_equal(result, expected)
 
         # Series
-        result = month_sums["A"].reindex(ymd.index, level=1)
-        expected = ymd["A"].groupby(level="month").transform(np.sum)
+        result = month_sums["A"].reindex(self.ymd.index, level=1)
+        expected = self.ymd["A"].groupby(level="month").transform(np.sum)
         tm.assert_series_equal(result, expected, check_names=False)
 
         # axis=1
-        month_sums = ymd.T.sum(axis=1, level="month")
-        result = month_sums.reindex(columns=ymd.index, level=1)
-        expected = ymd.groupby(level="month").transform(np.sum).T
-        tm.assert_frame_equal(result, expected)
-
-    def test_binops_level(self, multiindex_year_month_day_dataframe_random_data):
-        ymd = multiindex_year_month_day_dataframe_random_data
-
+        month_sums = self.ymd.T.sum(axis=1, level="month")
+        result = month_sums.reindex(columns=self.ymd.index, level=1)
+        expected = self.ymd.groupby(level="month").transform(np.sum).T
+        tm.assert_frame_equal(result, expected)
+
+    def test_binops_level(self):
         def _check_op(opname):
             op = getattr(DataFrame, opname)
-            month_sums = ymd.sum(level="month")
-            result = op(ymd, month_sums, level="month")
-
-            broadcasted = ymd.groupby(level="month").transform(np.sum)
-            expected = op(ymd, broadcasted)
+            month_sums = self.ymd.sum(level="month")
+            result = op(self.ymd, month_sums, level="month")
+
+            broadcasted = self.ymd.groupby(level="month").transform(np.sum)
+            expected = op(self.ymd, broadcasted)
             tm.assert_frame_equal(result, expected)
 
             # Series
             op = getattr(Series, opname)
-            result = op(ymd["A"], month_sums["A"], level="month")
-            broadcasted = ymd["A"].groupby(level="month").transform(np.sum)
-            expected = op(ymd["A"], broadcasted)
+            result = op(self.ymd["A"], month_sums["A"], level="month")
+            broadcasted = self.ymd["A"].groupby(level="month").transform(np.sum)
+            expected = op(self.ymd["A"], broadcasted)
             expected.name = "A"
             tm.assert_series_equal(result, expected)
 
@@ -147,36 +145,645 @@
         _check_op("mul")
         _check_op("div")
 
-    def test_reindex(self, multiindex_dataframe_random_data):
-        frame = multiindex_dataframe_random_data
-
-        expected = frame.iloc[[0, 3]]
-        reindexed = frame.loc[[("foo", "one"), ("bar", "one")]]
+    def test_pickle(self):
+        def _test_roundtrip(frame):
+            unpickled = tm.round_trip_pickle(frame)
+            tm.assert_frame_equal(frame, unpickled)
+
+        _test_roundtrip(self.frame)
+        _test_roundtrip(self.frame.T)
+        _test_roundtrip(self.ymd)
+        _test_roundtrip(self.ymd.T)
+
+    def test_reindex(self):
+        expected = self.frame.iloc[[0, 3]]
+        reindexed = self.frame.loc[[("foo", "one"), ("bar", "one")]]
         tm.assert_frame_equal(reindexed, expected)
 
-    def test_reindex_preserve_levels(
-        self, multiindex_year_month_day_dataframe_random_data
-    ):
-        ymd = multiindex_year_month_day_dataframe_random_data
-
-        new_index = ymd.index[::10]
-        chunk = ymd.reindex(new_index)
+    def test_reindex_preserve_levels(self):
+        new_index = self.ymd.index[::10]
+        chunk = self.ymd.reindex(new_index)
         assert chunk.index is new_index
 
-        chunk = ymd.loc[new_index]
+        chunk = self.ymd.loc[new_index]
         assert chunk.index is new_index
 
-        ymdT = ymd.T
+        ymdT = self.ymd.T
         chunk = ymdT.reindex(columns=new_index)
         assert chunk.columns is new_index
 
         chunk = ymdT.loc[:, new_index]
         assert chunk.columns is new_index
 
-    def test_groupby_transform(self, multiindex_dataframe_random_data):
-        frame = multiindex_dataframe_random_data
-
-        s = frame["A"]
+    def test_repr_to_string(self):
+        repr(self.frame)
+        repr(self.ymd)
+        repr(self.frame.T)
+        repr(self.ymd.T)
+
+        buf = StringIO()
+        self.frame.to_string(buf=buf)
+        self.ymd.to_string(buf=buf)
+        self.frame.T.to_string(buf=buf)
+        self.ymd.T.to_string(buf=buf)
+
+    def test_repr_name_coincide(self):
+        index = MultiIndex.from_tuples(
+            [("a", 0, "foo"), ("b", 1, "bar")], names=["a", "b", "c"]
+        )
+
+        df = DataFrame({"value": [0, 1]}, index=index)
+
+        lines = repr(df).split("\n")
+        assert lines[2].startswith("a 0 foo")
+
+    def test_delevel_infer_dtype(self):
+        tuples = list(product(["foo", "bar"], [10, 20], [1.0, 1.1]))
+        index = MultiIndex.from_tuples(tuples, names=["prm0", "prm1", "prm2"])
+        df = DataFrame(np.random.randn(8, 3), columns=["A", "B", "C"], index=index)
+        deleveled = df.reset_index()
+        assert is_integer_dtype(deleveled["prm1"])
+        assert is_float_dtype(deleveled["prm2"])
+
+    def test_reset_index_with_drop(self):
+        deleveled = self.ymd.reset_index(drop=True)
+        assert len(deleveled.columns) == len(self.ymd.columns)
+        assert deleveled.index.name == self.ymd.index.name
+
+        deleveled = self.series.reset_index()
+        assert isinstance(deleveled, DataFrame)
+        assert len(deleveled.columns) == len(self.series.index.levels) + 1
+        assert deleveled.index.name == self.series.index.name
+
+        deleveled = self.series.reset_index(drop=True)
+        assert isinstance(deleveled, Series)
+        assert deleveled.index.name == self.series.index.name
+
+    def test_count_level(self):
+        def _check_counts(frame, axis=0):
+            index = frame._get_axis(axis)
+            for i in range(index.nlevels):
+                result = frame.count(axis=axis, level=i)
+                expected = frame.groupby(axis=axis, level=i).count()
+                expected = expected.reindex_like(result).astype("i8")
+                tm.assert_frame_equal(result, expected)
+
+        self.frame.iloc[1, [1, 2]] = np.nan
+        self.frame.iloc[7, [0, 1]] = np.nan
+        self.ymd.iloc[1, [1, 2]] = np.nan
+        self.ymd.iloc[7, [0, 1]] = np.nan
+
+        _check_counts(self.frame)
+        _check_counts(self.ymd)
+        _check_counts(self.frame.T, axis=1)
+        _check_counts(self.ymd.T, axis=1)
+
+        # can't call with level on regular DataFrame
+        df = tm.makeTimeDataFrame()
+        with pytest.raises(TypeError, match="hierarchical"):
+            df.count(level=0)
+
+        self.frame["D"] = "foo"
+        result = self.frame.count(level=0, numeric_only=True)
+        tm.assert_index_equal(result.columns, Index(list("ABC"), name="exp"))
+
+    def test_count_index_with_nan(self):
+        # https://github.com/pandas-dev/pandas/issues/21824
+        df = DataFrame(
+            {
+                "Person": ["John", "Myla", None, "John", "Myla"],
+                "Age": [24.0, 5, 21.0, 33, 26],
+                "Single": [False, True, True, True, False],
+            }
+        )
+
+        # count on row labels
+        res = df.set_index(["Person", "Single"]).count(level="Person")
+        expected = DataFrame(
+            index=Index(["John", "Myla"], name="Person"),
+            columns=Index(["Age"]),
+            data=[2, 2],
+        )
+        tm.assert_frame_equal(res, expected)
+
+        # count on column labels
+        res = df.set_index(["Person", "Single"]).T.count(level="Person", axis=1)
+        expected = DataFrame(
+            columns=Index(["John", "Myla"], name="Person"),
+            index=Index(["Age"]),
+            data=[[2, 2]],
+        )
+        tm.assert_frame_equal(res, expected)
+
+    def test_count_level_series(self):
+        index = MultiIndex(
+            levels=[["foo", "bar", "baz"], ["one", "two", "three", "four"]],
+            codes=[[0, 0, 0, 2, 2], [2, 0, 1, 1, 2]],
+        )
+
+        s = Series(np.random.randn(len(index)), index=index)
+
+        result = s.count(level=0)
+        expected = s.groupby(level=0).count()
+        tm.assert_series_equal(
+            result.astype("f8"), expected.reindex(result.index).fillna(0)
+        )
+
+        result = s.count(level=1)
+        expected = s.groupby(level=1).count()
+        tm.assert_series_equal(
+            result.astype("f8"), expected.reindex(result.index).fillna(0)
+        )
+
+    def test_count_level_corner(self):
+        s = self.frame["A"][:0]
+        result = s.count(level=0)
+        expected = Series(0, index=s.index.levels[0], name="A")
+        tm.assert_series_equal(result, expected)
+
+        df = self.frame[:0]
+        result = df.count(level=0)
+        expected = (
+            DataFrame(index=s.index.levels[0].set_names(["first"]), columns=df.columns)
+            .fillna(0)
+            .astype(np.int64)
+        )
+        tm.assert_frame_equal(result, expected)
+
+    def test_get_level_number_out_of_bounds(self):
+        with pytest.raises(IndexError, match="Too many levels"):
+            self.frame.index._get_level_number(2)
+        with pytest.raises(IndexError, match="not a valid level number"):
+            self.frame.index._get_level_number(-3)
+
+    def test_unstack(self):
+        # just check that it works for now
+        unstacked = self.ymd.unstack()
+        unstacked.unstack()
+
+        # test that ints work
+        self.ymd.astype(int).unstack()
+
+        # test that int32 work
+        self.ymd.astype(np.int32).unstack()
+
+    @pytest.mark.parametrize(
+        "result_rows,result_columns,index_product,expected_row",
+        [
+            (
+                [[1, 1, None, None, 30.0, None], [2, 2, None, None, 30.0, None]],
+                ["ix1", "ix2", "col1", "col2", "col3", "col4"],
+                2,
+                [None, None, 30.0, None],
+            ),
+            (
+                [[1, 1, None, None, 30.0], [2, 2, None, None, 30.0]],
+                ["ix1", "ix2", "col1", "col2", "col3"],
+                2,
+                [None, None, 30.0],
+            ),
+            (
+                [[1, 1, None, None, 30.0], [2, None, None, None, 30.0]],
+                ["ix1", "ix2", "col1", "col2", "col3"],
+                None,
+                [None, None, 30.0],
+            ),
+        ],
+    )
+    def test_unstack_partial(
+        self, result_rows, result_columns, index_product, expected_row
+    ):
+        # check for regressions on this issue:
+        # https://github.com/pandas-dev/pandas/issues/19351
+        # make sure DataFrame.unstack() works when its run on a subset of the DataFrame
+        # and the Index levels contain values that are not present in the subset
+        result = pd.DataFrame(result_rows, columns=result_columns).set_index(
+            ["ix1", "ix2"]
+        )
+        result = result.iloc[1:2].unstack("ix2")
+        expected = pd.DataFrame(
+            [expected_row],
+            columns=pd.MultiIndex.from_product(
+                [result_columns[2:], [index_product]], names=[None, "ix2"]
+            ),
+            index=pd.Index([2], name="ix1"),
+        )
+        tm.assert_frame_equal(result, expected)
+
+    def test_unstack_multiple_no_empty_columns(self):
+        index = MultiIndex.from_tuples(
+            [(0, "foo", 0), (0, "bar", 0), (1, "baz", 1), (1, "qux", 1)]
+        )
+
+        s = Series(np.random.randn(4), index=index)
+
+        unstacked = s.unstack([1, 2])
+        expected = unstacked.dropna(axis=1, how="all")
+        tm.assert_frame_equal(unstacked, expected)
+
+    def test_stack(self):
+        # regular roundtrip
+        unstacked = self.ymd.unstack()
+        restacked = unstacked.stack()
+        tm.assert_frame_equal(restacked, self.ymd)
+
+        unlexsorted = self.ymd.sort_index(level=2)
+
+        unstacked = unlexsorted.unstack(2)
+        restacked = unstacked.stack()
+        tm.assert_frame_equal(restacked.sort_index(level=0), self.ymd)
+
+        unlexsorted = unlexsorted[::-1]
+        unstacked = unlexsorted.unstack(1)
+        restacked = unstacked.stack().swaplevel(1, 2)
+        tm.assert_frame_equal(restacked.sort_index(level=0), self.ymd)
+
+        unlexsorted = unlexsorted.swaplevel(0, 1)
+        unstacked = unlexsorted.unstack(0).swaplevel(0, 1, axis=1)
+        restacked = unstacked.stack(0).swaplevel(1, 2)
+        tm.assert_frame_equal(restacked.sort_index(level=0), self.ymd)
+
+        # columns unsorted
+        unstacked = self.ymd.unstack()
+        unstacked = unstacked.sort_index(axis=1, ascending=False)
+        restacked = unstacked.stack()
+        tm.assert_frame_equal(restacked, self.ymd)
+
+        # more than 2 levels in the columns
+        unstacked = self.ymd.unstack(1).unstack(1)
+
+        result = unstacked.stack(1)
+        expected = self.ymd.unstack()
+        tm.assert_frame_equal(result, expected)
+
+        result = unstacked.stack(2)
+        expected = self.ymd.unstack(1)
+        tm.assert_frame_equal(result, expected)
+
+        result = unstacked.stack(0)
+        expected = self.ymd.stack().unstack(1).unstack(1)
+        tm.assert_frame_equal(result, expected)
+
+        # not all levels present in each echelon
+        unstacked = self.ymd.unstack(2).loc[:, ::3]
+        stacked = unstacked.stack().stack()
+        ymd_stacked = self.ymd.stack()
+        tm.assert_series_equal(stacked, ymd_stacked.reindex(stacked.index))
+
+        # stack with negative number
+        result = self.ymd.unstack(0).stack(-2)
+        expected = self.ymd.unstack(0).stack(0)
+
+        # GH10417
+        def check(left, right):
+            tm.assert_series_equal(left, right)
+            assert left.index.is_unique is False
+            li, ri = left.index, right.index
+            tm.assert_index_equal(li, ri)
+
+        df = DataFrame(
+            np.arange(12).reshape(4, 3),
+            index=list("abab"),
+            columns=["1st", "2nd", "3rd"],
+        )
+
+        mi = MultiIndex(
+            levels=[["a", "b"], ["1st", "2nd", "3rd"]],
+            codes=[np.tile(np.arange(2).repeat(3), 2), np.tile(np.arange(3), 4)],
+        )
+
+        left, right = df.stack(), Series(np.arange(12), index=mi)
+        check(left, right)
+
+        df.columns = ["1st", "2nd", "1st"]
+        mi = MultiIndex(
+            levels=[["a", "b"], ["1st", "2nd"]],
+            codes=[np.tile(np.arange(2).repeat(3), 2), np.tile([0, 1, 0], 4)],
+        )
+
+        left, right = df.stack(), Series(np.arange(12), index=mi)
+        check(left, right)
+
+        tpls = ("a", 2), ("b", 1), ("a", 1), ("b", 2)
+        df.index = MultiIndex.from_tuples(tpls)
+        mi = MultiIndex(
+            levels=[["a", "b"], [1, 2], ["1st", "2nd"]],
+            codes=[
+                np.tile(np.arange(2).repeat(3), 2),
+                np.repeat([1, 0, 1], [3, 6, 3]),
+                np.tile([0, 1, 0], 4),
+            ],
+        )
+
+        left, right = df.stack(), Series(np.arange(12), index=mi)
+        check(left, right)
+
+    def test_unstack_odd_failure(self):
+        data = """day,time,smoker,sum,len
+Fri,Dinner,No,8.25,3.
+Fri,Dinner,Yes,27.03,9
+Fri,Lunch,No,3.0,1
+Fri,Lunch,Yes,13.68,6
+Sat,Dinner,No,139.63,45
+Sat,Dinner,Yes,120.77,42
+Sun,Dinner,No,180.57,57
+Sun,Dinner,Yes,66.82,19
+Thur,Dinner,No,3.0,1
+Thur,Lunch,No,117.32,44
+Thur,Lunch,Yes,51.51,17"""
+
+        df = pd.read_csv(StringIO(data)).set_index(["day", "time", "smoker"])
+
+        # it works, #2100
+        result = df.unstack(2)
+
+        recons = result.stack()
+        tm.assert_frame_equal(recons, df)
+
+    def test_stack_mixed_dtype(self):
+        df = self.frame.T
+        df["foo", "four"] = "foo"
+        df = df.sort_index(level=1, axis=1)
+
+        stacked = df.stack()
+        result = df["foo"].stack().sort_index()
+        tm.assert_series_equal(stacked["foo"], result, check_names=False)
+        assert result.name is None
+        assert stacked["bar"].dtype == np.float_
+
+    def test_unstack_bug(self):
+        df = DataFrame(
+            {
+                "state": ["naive", "naive", "naive", "activ", "activ", "activ"],
+                "exp": ["a", "b", "b", "b", "a", "a"],
+                "barcode": [1, 2, 3, 4, 1, 3],
+                "v": ["hi", "hi", "bye", "bye", "bye", "peace"],
+                "extra": np.arange(6.0),
+            }
+        )
+
+        result = df.groupby(["state", "exp", "barcode", "v"]).apply(len)
+
+        unstacked = result.unstack()
+        restacked = unstacked.stack()
+        tm.assert_series_equal(restacked, result.reindex(restacked.index).astype(float))
+
+    def test_stack_unstack_preserve_names(self):
+        unstacked = self.frame.unstack()
+        assert unstacked.index.name == "first"
+        assert unstacked.columns.names == ["exp", "second"]
+
+        restacked = unstacked.stack()
+        assert restacked.index.names == self.frame.index.names
+
+    @pytest.mark.parametrize("method", ["stack", "unstack"])
+    def test_stack_unstack_wrong_level_name(self, method):
+        # GH 18303 - wrong level name should raise
+
+        # A DataFrame with flat axes:
+        df = self.frame.loc["foo"]
+
+        with pytest.raises(KeyError, match="does not match index name"):
+            getattr(df, method)("mistake")
+
+        if method == "unstack":
+            # Same on a Series:
+            s = df.iloc[:, 0]
+            with pytest.raises(KeyError, match="does not match index name"):
+                getattr(s, method)("mistake")
+
+    def test_unused_level_raises(self):
+        # GH 20410
+        mi = MultiIndex(
+            levels=[["a_lot", "onlyone", "notevenone"], [1970, ""]],
+            codes=[[1, 0], [1, 0]],
+        )
+        df = DataFrame(-1, index=range(3), columns=mi)
+
+        with pytest.raises(KeyError, match="notevenone"):
+            df["notevenone"]
+
+    def test_unstack_level_name(self):
+        result = self.frame.unstack("second")
+        expected = self.frame.unstack(level=1)
+        tm.assert_frame_equal(result, expected)
+
+    def test_stack_level_name(self):
+        unstacked = self.frame.unstack("second")
+        result = unstacked.stack("exp")
+        expected = self.frame.unstack().stack(0)
+        tm.assert_frame_equal(result, expected)
+
+        result = self.frame.stack("exp")
+        expected = self.frame.stack()
+        tm.assert_series_equal(result, expected)
+
+    def test_stack_unstack_multiple(self):
+        unstacked = self.ymd.unstack(["year", "month"])
+        expected = self.ymd.unstack("year").unstack("month")
+        tm.assert_frame_equal(unstacked, expected)
+        assert unstacked.columns.names == expected.columns.names
+
+        # series
+        s = self.ymd["A"]
+        s_unstacked = s.unstack(["year", "month"])
+        tm.assert_frame_equal(s_unstacked, expected["A"])
+
+        restacked = unstacked.stack(["year", "month"])
+        restacked = restacked.swaplevel(0, 1).swaplevel(1, 2)
+        restacked = restacked.sort_index(level=0)
+
+        tm.assert_frame_equal(restacked, self.ymd)
+        assert restacked.index.names == self.ymd.index.names
+
+        # GH #451
+        unstacked = self.ymd.unstack([1, 2])
+        expected = self.ymd.unstack(1).unstack(1).dropna(axis=1, how="all")
+        tm.assert_frame_equal(unstacked, expected)
+
+        unstacked = self.ymd.unstack([2, 1])
+        expected = self.ymd.unstack(2).unstack(1).dropna(axis=1, how="all")
+        tm.assert_frame_equal(unstacked, expected.loc[:, unstacked.columns])
+
+    def test_stack_names_and_numbers(self):
+        unstacked = self.ymd.unstack(["year", "month"])
+
+        # Can't use mixture of names and numbers to stack
+        with pytest.raises(ValueError, match="level should contain"):
+            unstacked.stack([0, "month"])
+
+    def test_stack_multiple_out_of_bounds(self):
+        # nlevels == 3
+        unstacked = self.ymd.unstack(["year", "month"])
+
+        with pytest.raises(IndexError, match="Too many levels"):
+            unstacked.stack([2, 3])
+        with pytest.raises(IndexError, match="not a valid level number"):
+            unstacked.stack([-4, -3])
+
+    def test_unstack_period_series(self):
+        # GH 4342
+        idx1 = pd.PeriodIndex(
+            ["2013-01", "2013-01", "2013-02", "2013-02", "2013-03", "2013-03"],
+            freq="M",
+            name="period",
+        )
+        idx2 = Index(["A", "B"] * 3, name="str")
+        value = [1, 2, 3, 4, 5, 6]
+
+        idx = MultiIndex.from_arrays([idx1, idx2])
+        s = Series(value, index=idx)
+
+        result1 = s.unstack()
+        result2 = s.unstack(level=1)
+        result3 = s.unstack(level=0)
+
+        e_idx = pd.PeriodIndex(
+            ["2013-01", "2013-02", "2013-03"], freq="M", name="period"
+        )
+        expected = DataFrame(
+            {"A": [1, 3, 5], "B": [2, 4, 6]}, index=e_idx, columns=["A", "B"]
+        )
+        expected.columns.name = "str"
+
+        tm.assert_frame_equal(result1, expected)
+        tm.assert_frame_equal(result2, expected)
+        tm.assert_frame_equal(result3, expected.T)
+
+        idx1 = pd.PeriodIndex(
+            ["2013-01", "2013-01", "2013-02", "2013-02", "2013-03", "2013-03"],
+            freq="M",
+            name="period1",
+        )
+
+        idx2 = pd.PeriodIndex(
+            ["2013-12", "2013-11", "2013-10", "2013-09", "2013-08", "2013-07"],
+            freq="M",
+            name="period2",
+        )
+        idx = MultiIndex.from_arrays([idx1, idx2])
+        s = Series(value, index=idx)
+
+        result1 = s.unstack()
+        result2 = s.unstack(level=1)
+        result3 = s.unstack(level=0)
+
+        e_idx = pd.PeriodIndex(
+            ["2013-01", "2013-02", "2013-03"], freq="M", name="period1"
+        )
+        e_cols = pd.PeriodIndex(
+            ["2013-07", "2013-08", "2013-09", "2013-10", "2013-11", "2013-12"],
+            freq="M",
+            name="period2",
+        )
+        expected = DataFrame(
+            [
+                [np.nan, np.nan, np.nan, np.nan, 2, 1],
+                [np.nan, np.nan, 4, 3, np.nan, np.nan],
+                [6, 5, np.nan, np.nan, np.nan, np.nan],
+            ],
+            index=e_idx,
+            columns=e_cols,
+        )
+
+        tm.assert_frame_equal(result1, expected)
+        tm.assert_frame_equal(result2, expected)
+        tm.assert_frame_equal(result3, expected.T)
+
+    def test_unstack_period_frame(self):
+        # GH 4342
+        idx1 = pd.PeriodIndex(
+            ["2014-01", "2014-02", "2014-02", "2014-02", "2014-01", "2014-01"],
+            freq="M",
+            name="period1",
+        )
+        idx2 = pd.PeriodIndex(
+            ["2013-12", "2013-12", "2014-02", "2013-10", "2013-10", "2014-02"],
+            freq="M",
+            name="period2",
+        )
+        value = {"A": [1, 2, 3, 4, 5, 6], "B": [6, 5, 4, 3, 2, 1]}
+        idx = MultiIndex.from_arrays([idx1, idx2])
+        df = DataFrame(value, index=idx)
+
+        result1 = df.unstack()
+        result2 = df.unstack(level=1)
+        result3 = df.unstack(level=0)
+
+        e_1 = pd.PeriodIndex(["2014-01", "2014-02"], freq="M", name="period1")
+        e_2 = pd.PeriodIndex(
+            ["2013-10", "2013-12", "2014-02", "2013-10", "2013-12", "2014-02"],
+            freq="M",
+            name="period2",
+        )
+        e_cols = MultiIndex.from_arrays(["A A A B B B".split(), e_2])
+        expected = DataFrame(
+            [[5, 1, 6, 2, 6, 1], [4, 2, 3, 3, 5, 4]], index=e_1, columns=e_cols
+        )
+
+        tm.assert_frame_equal(result1, expected)
+        tm.assert_frame_equal(result2, expected)
+
+        e_1 = pd.PeriodIndex(
+            ["2014-01", "2014-02", "2014-01", "2014-02"], freq="M", name="period1"
+        )
+        e_2 = pd.PeriodIndex(
+            ["2013-10", "2013-12", "2014-02"], freq="M", name="period2"
+        )
+        e_cols = MultiIndex.from_arrays(["A A B B".split(), e_1])
+        expected = DataFrame(
+            [[5, 4, 2, 3], [1, 2, 6, 5], [6, 3, 1, 4]], index=e_2, columns=e_cols
+        )
+
+        tm.assert_frame_equal(result3, expected)
+
+    def test_stack_multiple_bug(self):
+        """ bug when some uniques are not present in the data #3170"""
+        id_col = ([1] * 3) + ([2] * 3)
+        name = (["a"] * 3) + (["b"] * 3)
+        date = pd.to_datetime(["2013-01-03", "2013-01-04", "2013-01-05"] * 2)
+        var1 = np.random.randint(0, 100, 6)
+        df = DataFrame(dict(ID=id_col, NAME=name, DATE=date, VAR1=var1))
+
+        multi = df.set_index(["DATE", "ID"])
+        multi.columns.name = "Params"
+        unst = multi.unstack("ID")
+        down = unst.resample("W-THU").mean()
+
+        rs = down.stack("ID")
+        xp = unst.loc[:, ["VAR1"]].resample("W-THU").mean().stack("ID")
+        xp.columns.name = "Params"
+        tm.assert_frame_equal(rs, xp)
+
+    def test_stack_dropna(self):
+        # GH #3997
+        df = DataFrame({"A": ["a1", "a2"], "B": ["b1", "b2"], "C": [1, 1]})
+        df = df.set_index(["A", "B"])
+
+        stacked = df.unstack().stack(dropna=False)
+        assert len(stacked) > len(stacked.dropna())
+
+        stacked = df.unstack().stack(dropna=True)
+        tm.assert_frame_equal(stacked, stacked.dropna())
+
+    def test_unstack_multiple_hierarchical(self):
+        df = DataFrame(
+            index=[
+                [0, 0, 0, 0, 1, 1, 1, 1],
+                [0, 0, 1, 1, 0, 0, 1, 1],
+                [0, 1, 0, 1, 0, 1, 0, 1],
+            ],
+            columns=[[0, 0, 1, 1], [0, 1, 0, 1]],
+        )
+
+        df.index.names = ["a", "b", "c"]
+        df.columns.names = ["d", "e"]
+
+        # it works!
+        df.unstack(["b", "c"])
+
+    def test_groupby_transform(self):
+        s = self.frame["A"]
         grouper = s.index.get_level_values(0)
 
         grouped = s.groupby(grouper)
@@ -185,6 +792,109 @@
         expected = grouped.transform(lambda x: x * 2)
         result = applied.reindex(expected.index)
         tm.assert_series_equal(result, expected, check_names=False)
+
+    def test_unstack_sparse_keyspace(self):
+        # memory problems with naive impl #2278
+        # Generate Long File & Test Pivot
+        NUM_ROWS = 1000
+
+        df = DataFrame(
+            {
+                "A": np.random.randint(100, size=NUM_ROWS),
+                "B": np.random.randint(300, size=NUM_ROWS),
+                "C": np.random.randint(-7, 7, size=NUM_ROWS),
+                "D": np.random.randint(-19, 19, size=NUM_ROWS),
+                "E": np.random.randint(3000, size=NUM_ROWS),
+                "F": np.random.randn(NUM_ROWS),
+            }
+        )
+
+        idf = df.set_index(["A", "B", "C", "D", "E"])
+
+        # it works! is sufficient
+        idf.unstack("E")
+
+    def test_unstack_unobserved_keys(self):
+        # related to #2278 refactoring
+        levels = [[0, 1], [0, 1, 2, 3]]
+        codes = [[0, 0, 1, 1], [0, 2, 0, 2]]
+
+        index = MultiIndex(levels, codes)
+
+        df = DataFrame(np.random.randn(4, 2), index=index)
+
+        result = df.unstack()
+        assert len(result.columns) == 4
+
+        recons = result.stack()
+        tm.assert_frame_equal(recons, df)
+
+    @pytest.mark.slow
+    def test_unstack_number_of_levels_larger_than_int32(self):
+        # GH 20601
+        df = DataFrame(
+            np.random.randn(2 ** 16, 2), index=[np.arange(2 ** 16), np.arange(2 ** 16)]
+        )
+        with pytest.raises(ValueError, match="int32 overflow"):
+            df.unstack()
+
+    def test_stack_order_with_unsorted_levels(self):
+        # GH 16323
+
+        def manual_compare_stacked(df, df_stacked, lev0, lev1):
+            assert all(
+                df.loc[row, col] == df_stacked.loc[(row, col[lev0]), col[lev1]]
+                for row in df.index
+                for col in df.columns
+            )
+
+        # deep check for 1-row case
+        for width in [2, 3]:
+            levels_poss = itertools.product(
+                itertools.permutations([0, 1, 2], width), repeat=2
+            )
+
+            for levels in levels_poss:
+                columns = MultiIndex(levels=levels, codes=[[0, 0, 1, 1], [0, 1, 0, 1]])
+                df = DataFrame(columns=columns, data=[range(4)])
+                for stack_lev in range(2):
+                    df_stacked = df.stack(stack_lev)
+                    manual_compare_stacked(df, df_stacked, stack_lev, 1 - stack_lev)
+
+        # check multi-row case
+        mi = MultiIndex(
+            levels=[["A", "C", "B"], ["B", "A", "C"]],
+            codes=[np.repeat(range(3), 3), np.tile(range(3), 3)],
+        )
+        df = DataFrame(
+            columns=mi, index=range(5), data=np.arange(5 * len(mi)).reshape(5, -1)
+        )
+        manual_compare_stacked(df, df.stack(0), 0, 1)
+
+    def test_stack_unstack_unordered_multiindex(self):
+        # GH 18265
+        values = np.arange(5)
+        data = np.vstack(
+            [
+                [f"b{x}" for x in values],  # b0, b1, ..
+                [f"a{x}" for x in values],  # a0, a1, ..
+            ]
+        )
+        df = pd.DataFrame(data.T, columns=["b", "a"])
+        df.columns.name = "first"
+        second_level_dict = {"x": df}
+        multi_level_df = pd.concat(second_level_dict, axis=1)
+        multi_level_df.columns.names = ["second", "first"]
+        df = multi_level_df.reindex(sorted(multi_level_df.columns), axis=1)
+        result = df.stack(["first", "second"]).unstack(["first", "second"])
+        expected = DataFrame(
+            [["a0", "b0"], ["a1", "b1"], ["a2", "b2"], ["a3", "b3"], ["a4", "b4"]],
+            index=[0, 1, 2, 3, 4],
+            columns=MultiIndex.from_tuples(
+                [("a", "x"), ("b", "x")], names=["first", "second"]
+            ),
+        )
+        tm.assert_frame_equal(result, expected)
 
     def test_groupby_corner(self):
         midx = MultiIndex(
@@ -215,10 +925,49 @@
         result = grouped.sum()
         assert (result.columns == ["f2", "f3"]).all()
 
-    def test_insert_index(self, multiindex_year_month_day_dataframe_random_data):
-        ymd = multiindex_year_month_day_dataframe_random_data
-
-        df = ymd[:5].T
+    def test_join(self):
+        a = self.frame.loc[self.frame.index[:5], ["A"]]
+        b = self.frame.loc[self.frame.index[2:], ["B", "C"]]
+
+        joined = a.join(b, how="outer").reindex(self.frame.index)
+        expected = self.frame.copy()
+        expected.values[np.isnan(joined.values)] = np.nan
+
+        assert not np.isnan(joined.values).all()
+
+        # TODO what should join do with names ?
+        tm.assert_frame_equal(joined, expected, check_names=False)
+
+    def test_swaplevel(self):
+        swapped = self.frame["A"].swaplevel()
+        swapped2 = self.frame["A"].swaplevel(0)
+        swapped3 = self.frame["A"].swaplevel(0, 1)
+        swapped4 = self.frame["A"].swaplevel("first", "second")
+        assert not swapped.index.equals(self.frame.index)
+        tm.assert_series_equal(swapped, swapped2)
+        tm.assert_series_equal(swapped, swapped3)
+        tm.assert_series_equal(swapped, swapped4)
+
+        back = swapped.swaplevel()
+        back2 = swapped.swaplevel(0)
+        back3 = swapped.swaplevel(0, 1)
+        back4 = swapped.swaplevel("second", "first")
+        assert back.index.equals(self.frame.index)
+        tm.assert_series_equal(back, back2)
+        tm.assert_series_equal(back, back3)
+        tm.assert_series_equal(back, back4)
+
+        ft = self.frame.T
+        swapped = ft.swaplevel("first", "second", axis=1)
+        exp = self.frame.swaplevel("first", "second").T
+        tm.assert_frame_equal(swapped, exp)
+
+        msg = "Can only swap levels on a hierarchical axis."
+        with pytest.raises(TypeError, match=msg):
+            DataFrame(range(3)).swaplevel()
+
+    def test_insert_index(self):
+        df = self.ymd[:5].T
         df[2000, 1, 10] = df[2000, 1, 7]
         assert isinstance(df.columns, MultiIndex)
         assert (df[2000, 1, 10] == df[2000, 1, 7]).all()
@@ -243,20 +992,45 @@
         exp = x.reindex(exp_index) - y.reindex(exp_index)
         tm.assert_series_equal(res, exp)
 
+    def test_count(self):
+        frame = self.frame.copy()
+        frame.index.names = ["a", "b"]
+
+        result = frame.count(level="b")
+        expect = self.frame.count(level=1)
+        tm.assert_frame_equal(result, expect, check_names=False)
+
+        result = frame.count(level="a")
+        expect = self.frame.count(level=0)
+        tm.assert_frame_equal(result, expect, check_names=False)
+
+        series = self.series.copy()
+        series.index.names = ["a", "b"]
+
+        result = series.count(level="b")
+        expect = self.series.count(level=1).rename_axis("b")
+        tm.assert_series_equal(result, expect)
+
+        result = series.count(level="a")
+        expect = self.series.count(level=0).rename_axis("a")
+        tm.assert_series_equal(result, expect)
+
+        msg = "Level x not found"
+        with pytest.raises(KeyError, match=msg):
+            series.count("x")
+        with pytest.raises(KeyError, match=msg):
+            frame.count(level="x")
+
     @pytest.mark.parametrize("op", AGG_FUNCTIONS)
     @pytest.mark.parametrize("level", [0, 1])
     @pytest.mark.parametrize("skipna", [True, False])
     @pytest.mark.parametrize("sort", [True, False])
-    def test_series_group_min_max(
-        self, op, level, skipna, sort, series_with_multilevel_index
-    ):
+    def test_series_group_min_max(self, op, level, skipna, sort):
         # GH 17537
-        ser = series_with_multilevel_index
-
-        grouped = ser.groupby(level=level, sort=sort)
+        grouped = self.series.groupby(level=level, sort=sort)
         # skipna=True
         leftside = grouped.agg(lambda x: getattr(x, op)(skipna=skipna))
-        rightside = getattr(ser, op)(level=level, skipna=skipna)
+        rightside = getattr(self.series, op)(level=level, skipna=skipna)
         if sort:
             rightside = rightside.sort_index(level=level)
         tm.assert_series_equal(leftside, rightside)
@@ -266,21 +1040,17 @@
     @pytest.mark.parametrize("axis", [0, 1])
     @pytest.mark.parametrize("skipna", [True, False])
     @pytest.mark.parametrize("sort", [True, False])
-    def test_frame_group_ops(
-        self, op, level, axis, skipna, sort, multiindex_dataframe_random_data
-    ):
+    def test_frame_group_ops(self, op, level, axis, skipna, sort):
         # GH 17537
-        frame = multiindex_dataframe_random_data
-
-        frame.iloc[1, [1, 2]] = np.nan
-        frame.iloc[7, [0, 1]] = np.nan
-
-        level_name = frame.index.names[level]
+        self.frame.iloc[1, [1, 2]] = np.nan
+        self.frame.iloc[7, [0, 1]] = np.nan
+
+        level_name = self.frame.index.names[level]
 
         if axis == 0:
-            frame = frame
+            frame = self.frame
         else:
-            frame = frame.T
+            frame = self.frame.T
 
         grouped = frame.groupby(level=level, axis=axis, sort=sort)
 
@@ -304,6 +1074,47 @@
 
         tm.assert_frame_equal(leftside, rightside)
 
+    def test_stat_op_corner(self):
+        obj = Series([10.0], index=MultiIndex.from_tuples([(2, 3)]))
+
+        result = obj.sum(level=0)
+        expected = Series([10.0], index=[2])
+        tm.assert_series_equal(result, expected)
+
+    def test_frame_any_all_group(self):
+        df = DataFrame(
+            {"data": [False, False, True, False, True, False, True]},
+            index=[
+                ["one", "one", "two", "one", "two", "two", "two"],
+                [0, 1, 0, 2, 1, 2, 3],
+            ],
+        )
+
+        result = df.any(level=0)
+        ex = DataFrame({"data": [False, True]}, index=["one", "two"])
+        tm.assert_frame_equal(result, ex)
+
+        result = df.all(level=0)
+        ex = DataFrame({"data": [False, False]}, index=["one", "two"])
+        tm.assert_frame_equal(result, ex)
+
+    def test_series_any_timedelta(self):
+        # GH 17667
+        df = DataFrame(
+            {
+                "a": Series([0, 0]),
+                "t": Series([pd.to_timedelta(0, "s"), pd.to_timedelta(1, "ms")]),
+            }
+        )
+
+        result = df.any(axis=0)
+        expected = Series(data=[False, True], index=["a", "t"])
+        tm.assert_series_equal(result, expected)
+
+        result = df.any(axis=1)
+        expected = Series(data=[False, True])
+        tm.assert_series_equal(result, expected)
+
     def test_std_var_pass_ddof(self):
         index = MultiIndex.from_arrays(
             [np.arange(5).repeat(10), np.tile(np.arange(10), 5)]
@@ -322,33 +1133,28 @@
             expected = df.groupby(level=0).agg(alt)
             tm.assert_frame_equal(result, expected)
 
-    @pytest.mark.parametrize("klass", [Series, DataFrame])
-    def test_agg_multiple_levels(
-        self, multiindex_year_month_day_dataframe_random_data, klass
-    ):
-        ymd = multiindex_year_month_day_dataframe_random_data
-        if klass is Series:
-            ymd = ymd["A"]
-
-        result = ymd.sum(level=["year", "month"])
-        expected = ymd.groupby(level=["year", "month"]).sum()
-        tm.assert_equal(result, expected)
-
-    def test_groupby_multilevel(self, multiindex_year_month_day_dataframe_random_data):
-        ymd = multiindex_year_month_day_dataframe_random_data
-
-        result = ymd.groupby(level=[0, 1]).mean()
-
-        k1 = ymd.index.get_level_values(0)
-        k2 = ymd.index.get_level_values(1)
-
-        expected = ymd.groupby([k1, k2]).mean()
+    def test_frame_series_agg_multiple_levels(self):
+        result = self.ymd.sum(level=["year", "month"])
+        expected = self.ymd.groupby(level=["year", "month"]).sum()
+        tm.assert_frame_equal(result, expected)
+
+        result = self.ymd["A"].sum(level=["year", "month"])
+        expected = self.ymd["A"].groupby(level=["year", "month"]).sum()
+        tm.assert_series_equal(result, expected)
+
+    def test_groupby_multilevel(self):
+        result = self.ymd.groupby(level=[0, 1]).mean()
+
+        k1 = self.ymd.index.get_level_values(0)
+        k2 = self.ymd.index.get_level_values(1)
+
+        expected = self.ymd.groupby([k1, k2]).mean()
 
         # TODO groupby with level_values drops names
         tm.assert_frame_equal(result, expected, check_names=False)
-        assert result.index.names == ymd.index.names[:2]
-
-        result2 = ymd.groupby(level=ymd.index.names[:2]).mean()
+        assert result.index.names == self.ymd.index.names[:2]
+
+        result2 = self.ymd.groupby(level=self.ymd.index.names[:2]).mean()
         tm.assert_frame_equal(result, result2)
 
     def test_groupby_multilevel_with_transform(self):
@@ -361,6 +1167,69 @@
         df = DataFrame(np.random.randn(4, 4), index=index, columns=index)
         df["Totals", ""] = df.sum(1)
         df = df._consolidate()
+
+    def test_loc_preserve_names(self):
+        result = self.ymd.loc[2000]
+        result2 = self.ymd["A"].loc[2000]
+        assert result.index.names == self.ymd.index.names[1:]
+        assert result2.index.names == self.ymd.index.names[1:]
+
+        result = self.ymd.loc[2000, 2]
+        result2 = self.ymd["A"].loc[2000, 2]
+        assert result.index.name == self.ymd.index.names[2]
+        assert result2.index.name == self.ymd.index.names[2]
+
+    def test_unstack_preserve_types(self):
+        # GH #403
+        self.ymd["E"] = "foo"
+        self.ymd["F"] = 2
+
+        unstacked = self.ymd.unstack("month")
+        assert unstacked["A", 1].dtype == np.float64
+        assert unstacked["E", 1].dtype == np.object_
+        assert unstacked["F", 1].dtype == np.float64
+
+    def test_unstack_group_index_overflow(self):
+        codes = np.tile(np.arange(500), 2)
+        level = np.arange(500)
+
+        index = MultiIndex(
+            levels=[level] * 8 + [[0, 1]],
+            codes=[codes] * 8 + [np.arange(2).repeat(500)],
+        )
+
+        s = Series(np.arange(1000), index=index)
+        result = s.unstack()
+        assert result.shape == (500, 2)
+
+        # test roundtrip
+        stacked = result.stack()
+        tm.assert_series_equal(s, stacked.reindex(s.index))
+
+        # put it at beginning
+        index = MultiIndex(
+            levels=[[0, 1]] + [level] * 8,
+            codes=[np.arange(2).repeat(500)] + [codes] * 8,
+        )
+
+        s = Series(np.arange(1000), index=index)
+        result = s.unstack(0)
+        assert result.shape == (500, 2)
+
+        # put it in middle
+        index = MultiIndex(
+            levels=[level] * 4 + [[0, 1]] + [level] * 4,
+            codes=([codes] * 4 + [np.arange(2).repeat(500)] + [codes] * 4),
+        )
+
+        s = Series(np.arange(1000), index=index)
+        result = s.unstack(4)
+        assert result.shape == (500, 2)
+
+    def test_to_html(self):
+        self.ymd.columns.name = "foo"
+        self.ymd.to_html()
+        self.ymd.T.to_html()
 
     def test_level_with_tuples(self):
         index = MultiIndex(
@@ -410,13 +1279,13 @@
         tm.assert_frame_equal(result, expected)
         tm.assert_frame_equal(result2, expected)
 
-    def test_reindex_level_partial_selection(self, multiindex_dataframe_random_data):
-        frame = multiindex_dataframe_random_data
-
-<<<<<<< HEAD
-        result = frame.reindex(["foo", "qux"], level=0)
-        expected = frame.iloc[[0, 1, 2, 7, 8, 9]]
-=======
+    def test_mixed_depth_pop(self):
+        arrays = [
+            ["a", "top", "top", "routine1", "routine1", "routine2"],
+            ["", "OD", "OD", "result1", "result2", "result1"],
+            ["", "wx", "wy", "", "", ""],
+        ]
+
         tuples = sorted(zip(*arrays))
         index = MultiIndex.from_tuples(tuples)
         df = DataFrame(np.random.randn(4, 6), columns=index)
@@ -438,19 +1307,18 @@
     def test_reindex_level_partial_selection(self):
         result = self.frame.reindex(["foo", "qux"], level=0)
         expected = self.frame.iloc[[0, 1, 2, 7, 8, 9]]
->>>>>>> 93e8e8f0
-        tm.assert_frame_equal(result, expected)
-
-        result = frame.T.reindex(["foo", "qux"], axis=1, level=0)
+        tm.assert_frame_equal(result, expected)
+
+        result = self.frame.T.reindex(["foo", "qux"], axis=1, level=0)
         tm.assert_frame_equal(result, expected.T)
 
-        result = frame.loc[["foo", "qux"]]
-        tm.assert_frame_equal(result, expected)
-
-        result = frame["A"].loc[["foo", "qux"]]
+        result = self.frame.loc[["foo", "qux"]]
+        tm.assert_frame_equal(result, expected)
+
+        result = self.frame["A"].loc[["foo", "qux"]]
         tm.assert_series_equal(result, expected["A"])
 
-        result = frame.T.loc[:, ["foo", "qux"]]
+        result = self.frame.T.loc[:, ["foo", "qux"]]
         tm.assert_frame_equal(result, expected.T)
 
     def test_unicode_repr_level_names(self):
@@ -460,6 +1328,29 @@
         df = DataFrame(np.random.randn(2, 4), index=index)
         repr(s)
         repr(df)
+
+    def test_join_segfault(self):
+        # 1532
+        df1 = DataFrame({"a": [1, 1], "b": [1, 2], "x": [1, 2]})
+        df2 = DataFrame({"a": [2, 2], "b": [1, 2], "y": [1, 2]})
+        df1 = df1.set_index(["a", "b"])
+        df2 = df2.set_index(["a", "b"])
+        # it works!
+        for how in ["left", "right", "outer"]:
+            df1.join(df2, how=how)
+
+    def test_frame_dict_constructor_empty_series(self):
+        s1 = Series(
+            [1, 2, 3, 4], index=MultiIndex.from_tuples([(1, 2), (1, 3), (2, 2), (2, 4)])
+        )
+        s2 = Series(
+            [1, 2, 3, 4], index=MultiIndex.from_tuples([(1, 2), (1, 3), (3, 2), (3, 4)])
+        )
+        s3 = Series(dtype=object)
+
+        # it works!
+        DataFrame({"foo": s1, "bar": s2, "baz": s3})
+        DataFrame.from_dict({"foo": s1, "baz": s3, "bar": s2})
 
     @pytest.mark.parametrize("d", [4, "d"])
     def test_empty_frame_groupby_dtypes_consistency(self, d):
@@ -474,6 +1365,37 @@
         )
 
         tm.assert_index_equal(result, expected)
+
+    def test_multiindex_na_repr(self):
+        # only an issue with long columns
+        df3 = DataFrame(
+            {
+                "A" * 30: {("A", "A0006000", "nuit"): "A0006000"},
+                "B" * 30: {("A", "A0006000", "nuit"): np.nan},
+                "C" * 30: {("A", "A0006000", "nuit"): np.nan},
+                "D" * 30: {("A", "A0006000", "nuit"): np.nan},
+                "E" * 30: {("A", "A0006000", "nuit"): "A"},
+                "F" * 30: {("A", "A0006000", "nuit"): np.nan},
+            }
+        )
+
+        idf = df3.set_index(["A" * 30, "C" * 30])
+        repr(idf)
+
+    def test_assign_index_sequences(self):
+        # #2200
+        df = DataFrame({"a": [1, 2, 3], "b": [4, 5, 6], "c": [7, 8, 9]}).set_index(
+            ["a", "b"]
+        )
+        index = list(df.index)
+        index[0] = ("faz", "boo")
+        df.index = index
+        repr(df)
+
+        # this travels an improper code path
+        index[0] = ["faz", "boo"]
+        df.index = index
+        repr(df)
 
     def test_duplicate_groupby_issues(self):
         idx_tp = [
@@ -512,6 +1434,300 @@
         result = df.loc[("foo", "bar")]
         tm.assert_frame_equal(result, expected)
 
+    def test_multiindex_set_index(self):
+        # segfault in #3308
+        d = {"t1": [2, 2.5, 3], "t2": [4, 5, 6]}
+        df = DataFrame(d)
+        tuples = [(0, 1), (0, 2), (1, 2)]
+        df["tuples"] = tuples
+
+        index = MultiIndex.from_tuples(df["tuples"])
+        # it works!
+        df.set_index(index)
+
+    def test_set_index_datetime(self):
+        # GH 3950
+        df = DataFrame(
+            {
+                "label": ["a", "a", "a", "b", "b", "b"],
+                "datetime": [
+                    "2011-07-19 07:00:00",
+                    "2011-07-19 08:00:00",
+                    "2011-07-19 09:00:00",
+                    "2011-07-19 07:00:00",
+                    "2011-07-19 08:00:00",
+                    "2011-07-19 09:00:00",
+                ],
+                "value": range(6),
+            }
+        )
+        df.index = pd.to_datetime(df.pop("datetime"), utc=True)
+        df.index = df.index.tz_convert("US/Pacific")
+
+        expected = pd.DatetimeIndex(
+            ["2011-07-19 07:00:00", "2011-07-19 08:00:00", "2011-07-19 09:00:00"],
+            name="datetime",
+        )
+        expected = expected.tz_localize("UTC").tz_convert("US/Pacific")
+
+        df = df.set_index("label", append=True)
+        tm.assert_index_equal(df.index.levels[0], expected)
+        tm.assert_index_equal(df.index.levels[1], Index(["a", "b"], name="label"))
+        assert df.index.names == ["datetime", "label"]
+
+        df = df.swaplevel(0, 1)
+        tm.assert_index_equal(df.index.levels[0], Index(["a", "b"], name="label"))
+        tm.assert_index_equal(df.index.levels[1], expected)
+        assert df.index.names == ["label", "datetime"]
+
+        df = DataFrame(np.random.random(6))
+        idx1 = pd.DatetimeIndex(
+            [
+                "2011-07-19 07:00:00",
+                "2011-07-19 08:00:00",
+                "2011-07-19 09:00:00",
+                "2011-07-19 07:00:00",
+                "2011-07-19 08:00:00",
+                "2011-07-19 09:00:00",
+            ],
+            tz="US/Eastern",
+        )
+        idx2 = pd.DatetimeIndex(
+            [
+                "2012-04-01 09:00",
+                "2012-04-01 09:00",
+                "2012-04-01 09:00",
+                "2012-04-02 09:00",
+                "2012-04-02 09:00",
+                "2012-04-02 09:00",
+            ],
+            tz="US/Eastern",
+        )
+        idx3 = pd.date_range("2011-01-01 09:00", periods=6, tz="Asia/Tokyo")
+        idx3 = idx3._with_freq(None)
+
+        df = df.set_index(idx1)
+        df = df.set_index(idx2, append=True)
+        df = df.set_index(idx3, append=True)
+
+        expected1 = pd.DatetimeIndex(
+            ["2011-07-19 07:00:00", "2011-07-19 08:00:00", "2011-07-19 09:00:00"],
+            tz="US/Eastern",
+        )
+        expected2 = pd.DatetimeIndex(
+            ["2012-04-01 09:00", "2012-04-02 09:00"], tz="US/Eastern"
+        )
+
+        tm.assert_index_equal(df.index.levels[0], expected1)
+        tm.assert_index_equal(df.index.levels[1], expected2)
+        tm.assert_index_equal(df.index.levels[2], idx3)
+
+        # GH 7092
+        tm.assert_index_equal(df.index.get_level_values(0), idx1)
+        tm.assert_index_equal(df.index.get_level_values(1), idx2)
+        tm.assert_index_equal(df.index.get_level_values(2), idx3)
+
+    def test_reset_index_datetime(self):
+        # GH 3950
+        for tz in ["UTC", "Asia/Tokyo", "US/Eastern"]:
+            idx1 = pd.date_range("1/1/2011", periods=5, freq="D", tz=tz, name="idx1")
+            idx2 = Index(range(5), name="idx2", dtype="int64")
+            idx = MultiIndex.from_arrays([idx1, idx2])
+            df = DataFrame(
+                {"a": np.arange(5, dtype="int64"), "b": ["A", "B", "C", "D", "E"]},
+                index=idx,
+            )
+
+            expected = DataFrame(
+                {
+                    "idx1": [
+                        datetime.datetime(2011, 1, 1),
+                        datetime.datetime(2011, 1, 2),
+                        datetime.datetime(2011, 1, 3),
+                        datetime.datetime(2011, 1, 4),
+                        datetime.datetime(2011, 1, 5),
+                    ],
+                    "idx2": np.arange(5, dtype="int64"),
+                    "a": np.arange(5, dtype="int64"),
+                    "b": ["A", "B", "C", "D", "E"],
+                },
+                columns=["idx1", "idx2", "a", "b"],
+            )
+            expected["idx1"] = expected["idx1"].apply(lambda d: Timestamp(d, tz=tz))
+
+            tm.assert_frame_equal(df.reset_index(), expected)
+
+            idx3 = pd.date_range(
+                "1/1/2012", periods=5, freq="MS", tz="Europe/Paris", name="idx3"
+            )
+            idx = MultiIndex.from_arrays([idx1, idx2, idx3])
+            df = DataFrame(
+                {"a": np.arange(5, dtype="int64"), "b": ["A", "B", "C", "D", "E"]},
+                index=idx,
+            )
+
+            expected = DataFrame(
+                {
+                    "idx1": [
+                        datetime.datetime(2011, 1, 1),
+                        datetime.datetime(2011, 1, 2),
+                        datetime.datetime(2011, 1, 3),
+                        datetime.datetime(2011, 1, 4),
+                        datetime.datetime(2011, 1, 5),
+                    ],
+                    "idx2": np.arange(5, dtype="int64"),
+                    "idx3": [
+                        datetime.datetime(2012, 1, 1),
+                        datetime.datetime(2012, 2, 1),
+                        datetime.datetime(2012, 3, 1),
+                        datetime.datetime(2012, 4, 1),
+                        datetime.datetime(2012, 5, 1),
+                    ],
+                    "a": np.arange(5, dtype="int64"),
+                    "b": ["A", "B", "C", "D", "E"],
+                },
+                columns=["idx1", "idx2", "idx3", "a", "b"],
+            )
+            expected["idx1"] = expected["idx1"].apply(lambda d: Timestamp(d, tz=tz))
+            expected["idx3"] = expected["idx3"].apply(
+                lambda d: Timestamp(d, tz="Europe/Paris")
+            )
+            tm.assert_frame_equal(df.reset_index(), expected)
+
+            # GH 7793
+            idx = MultiIndex.from_product(
+                [["a", "b"], pd.date_range("20130101", periods=3, tz=tz)]
+            )
+            df = DataFrame(
+                np.arange(6, dtype="int64").reshape(6, 1), columns=["a"], index=idx
+            )
+
+            expected = DataFrame(
+                {
+                    "level_0": "a a a b b b".split(),
+                    "level_1": [
+                        datetime.datetime(2013, 1, 1),
+                        datetime.datetime(2013, 1, 2),
+                        datetime.datetime(2013, 1, 3),
+                    ]
+                    * 2,
+                    "a": np.arange(6, dtype="int64"),
+                },
+                columns=["level_0", "level_1", "a"],
+            )
+            expected["level_1"] = expected["level_1"].apply(
+                lambda d: Timestamp(d, freq="D", tz=tz)
+            )
+            tm.assert_frame_equal(df.reset_index(), expected)
+
+    def test_reset_index_period(self):
+        # GH 7746
+        idx = MultiIndex.from_product(
+            [pd.period_range("20130101", periods=3, freq="M"), list("abc")],
+            names=["month", "feature"],
+        )
+
+        df = DataFrame(
+            np.arange(9, dtype="int64").reshape(-1, 1), index=idx, columns=["a"]
+        )
+        expected = DataFrame(
+            {
+                "month": (
+                    [pd.Period("2013-01", freq="M")] * 3
+                    + [pd.Period("2013-02", freq="M")] * 3
+                    + [pd.Period("2013-03", freq="M")] * 3
+                ),
+                "feature": ["a", "b", "c"] * 3,
+                "a": np.arange(9, dtype="int64"),
+            },
+            columns=["month", "feature", "a"],
+        )
+        tm.assert_frame_equal(df.reset_index(), expected)
+
+    def test_reset_index_multiindex_columns(self):
+        levels = [["A", ""], ["B", "b"]]
+        df = DataFrame([[0, 2], [1, 3]], columns=MultiIndex.from_tuples(levels))
+        result = df[["B"]].rename_axis("A").reset_index()
+        tm.assert_frame_equal(result, df)
+
+        # gh-16120: already existing column
+        msg = r"cannot insert \('A', ''\), already exists"
+        with pytest.raises(ValueError, match=msg):
+            df.rename_axis("A").reset_index()
+
+        # gh-16164: multiindex (tuple) full key
+        result = df.set_index([("A", "")]).reset_index()
+        tm.assert_frame_equal(result, df)
+
+        # with additional (unnamed) index level
+        idx_col = DataFrame(
+            [[0], [1]], columns=MultiIndex.from_tuples([("level_0", "")])
+        )
+        expected = pd.concat([idx_col, df[[("B", "b"), ("A", "")]]], axis=1)
+        result = df.set_index([("B", "b")], append=True).reset_index()
+        tm.assert_frame_equal(result, expected)
+
+        # with index name which is a too long tuple...
+        msg = "Item must have length equal to number of levels."
+        with pytest.raises(ValueError, match=msg):
+            df.rename_axis([("C", "c", "i")]).reset_index()
+
+        # or too short...
+        levels = [["A", "a", ""], ["B", "b", "i"]]
+        df2 = DataFrame([[0, 2], [1, 3]], columns=MultiIndex.from_tuples(levels))
+        idx_col = DataFrame(
+            [[0], [1]], columns=MultiIndex.from_tuples([("C", "c", "ii")])
+        )
+        expected = pd.concat([idx_col, df2], axis=1)
+        result = df2.rename_axis([("C", "c")]).reset_index(col_fill="ii")
+        tm.assert_frame_equal(result, expected)
+
+        # ... which is incompatible with col_fill=None
+        with pytest.raises(
+            ValueError,
+            match=(
+                "col_fill=None is incompatible with "
+                r"incomplete column name \('C', 'c'\)"
+            ),
+        ):
+            df2.rename_axis([("C", "c")]).reset_index(col_fill=None)
+
+        # with col_level != 0
+        result = df2.rename_axis([("c", "ii")]).reset_index(col_level=1, col_fill="C")
+        tm.assert_frame_equal(result, expected)
+
+    def test_set_index_period(self):
+        # GH 6631
+        df = DataFrame(np.random.random(6))
+        idx1 = pd.period_range("2011-01-01", periods=3, freq="M")
+        idx1 = idx1.append(idx1)
+        idx2 = pd.period_range("2013-01-01 09:00", periods=2, freq="H")
+        idx2 = idx2.append(idx2).append(idx2)
+        idx3 = pd.period_range("2005", periods=6, freq="A")
+
+        df = df.set_index(idx1)
+        df = df.set_index(idx2, append=True)
+        df = df.set_index(idx3, append=True)
+
+        expected1 = pd.period_range("2011-01-01", periods=3, freq="M")
+        expected2 = pd.period_range("2013-01-01 09:00", periods=2, freq="H")
+
+        tm.assert_index_equal(df.index.levels[0], expected1)
+        tm.assert_index_equal(df.index.levels[1], expected2)
+        tm.assert_index_equal(df.index.levels[2], idx3)
+
+        tm.assert_index_equal(df.index.get_level_values(0), idx1)
+        tm.assert_index_equal(df.index.get_level_values(1), idx2)
+        tm.assert_index_equal(df.index.get_level_values(2), idx3)
+
+    def test_repeat(self):
+        # GH 9361
+        # fixed by # GH 7891
+        m_idx = MultiIndex.from_tuples([(1, 2), (3, 4), (5, 6), (7, 8)])
+        data = ["a", "b", "c", "d"]
+        m_df = Series(data, index=m_idx)
+        assert m_df.repeat(3).shape == (3 * len(data),)
+
     def test_subsets_multiindex_dtype(self):
         # GH 20757
         data = [["x", 1]]
@@ -522,8 +1738,69 @@
         tm.assert_series_equal(result, expected)
 
 
-class TestSorted:
+class TestSorted(Base):
     """ everything you wanted to test about sorting """
+
+    def test_sort_index_preserve_levels(self):
+        result = self.frame.sort_index()
+        assert result.index.names == self.frame.index.names
+
+    def test_sorting_repr_8017(self):
+
+        np.random.seed(0)
+        data = np.random.randn(3, 4)
+
+        for gen, extra in [
+            ([1.0, 3.0, 2.0, 5.0], 4.0),
+            ([1, 3, 2, 5], 4),
+            (
+                [
+                    Timestamp("20130101"),
+                    Timestamp("20130103"),
+                    Timestamp("20130102"),
+                    Timestamp("20130105"),
+                ],
+                Timestamp("20130104"),
+            ),
+            (["1one", "3one", "2one", "5one"], "4one"),
+        ]:
+            columns = MultiIndex.from_tuples([("red", i) for i in gen])
+            df = DataFrame(data, index=list("def"), columns=columns)
+            df2 = pd.concat(
+                [
+                    df,
+                    DataFrame(
+                        "world",
+                        index=list("def"),
+                        columns=MultiIndex.from_tuples([("red", extra)]),
+                    ),
+                ],
+                axis=1,
+            )
+
+            # check that the repr is good
+            # make sure that we have a correct sparsified repr
+            # e.g. only 1 header of read
+            assert str(df2).splitlines()[0].split() == ["red"]
+
+            # GH 8017
+            # sorting fails after columns added
+
+            # construct single-dtype then sort
+            result = df.copy().sort_index(axis=1)
+            expected = df.iloc[:, [0, 2, 1, 3]]
+            tm.assert_frame_equal(result, expected)
+
+            result = df2.sort_index(axis=1)
+            expected = df2.iloc[:, [0, 2, 1, 4, 3]]
+            tm.assert_frame_equal(result, expected)
+
+            # setitem then sort
+            result = df.copy()
+            result[("red", extra)] = "world"
+
+            result = result.sort_index(axis=1)
+            tm.assert_frame_equal(result, expected)
 
     def test_sort_non_lexsorted(self):
         # degenerate case where we sort but don't
@@ -549,4 +1826,30 @@
             dtype="int64",
         )
         result = sorted.loc[pd.IndexSlice["B":"C", "a":"c"], :]
-        tm.assert_frame_equal(result, expected)+        tm.assert_frame_equal(result, expected)
+
+    @pytest.mark.parametrize(
+        "keys, expected",
+        [
+            (["b", "a"], [["b", "b", "a", "a"], [1, 2, 1, 2]]),
+            (["a", "b"], [["a", "a", "b", "b"], [1, 2, 1, 2]]),
+            ((["a", "b"], [1, 2]), [["a", "a", "b", "b"], [1, 2, 1, 2]]),
+            ((["a", "b"], [2, 1]), [["a", "a", "b", "b"], [2, 1, 2, 1]]),
+            ((["b", "a"], [2, 1]), [["b", "b", "a", "a"], [2, 1, 2, 1]]),
+            ((["b", "a"], [1, 2]), [["b", "b", "a", "a"], [1, 2, 1, 2]]),
+            ((["c", "a"], [2, 1]), [["c", "a", "a"], [1, 2, 1]]),
+        ],
+    )
+    @pytest.mark.parametrize("dim", ["index", "columns"])
+    def test_multilevel_index_loc_order(self, dim, keys, expected):
+        # GH 22797
+        # Try to respect order of keys given for MultiIndex.loc
+        kwargs = {dim: [["c", "a", "a", "b", "b"], [1, 1, 2, 1, 2]]}
+        df = pd.DataFrame(np.arange(25).reshape(5, 5), **kwargs)
+        exp_index = MultiIndex.from_arrays(expected)
+        if dim == "index":
+            res = df.loc[keys, :]
+            tm.assert_index_equal(res.index, exp_index)
+        elif dim == "columns":
+            res = df.loc[:, keys]
+            tm.assert_index_equal(res.columns, exp_index)