--- conflicted
+++ resolved
@@ -149,13 +149,7 @@
         Series([1]).transform("sum", axis=1)
 
 
-<<<<<<< HEAD
 def test_apply_modify_traceback():
-=======
-# TODO(CoW-warn) should not need to warn
-@pytest.mark.filterwarnings("ignore:Setting a value on a view:FutureWarning")
-def test_apply_modify_traceback(warn_copy_on_write):
->>>>>>> 7012d6a6
     data = DataFrame(
         {
             "A": [
