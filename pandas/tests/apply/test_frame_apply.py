from datetime import datetime
from itertools import chain
import warnings

import numpy as np
import pytest

from pandas.core.dtypes.dtypes import CategoricalDtype

import pandas as pd
from pandas import (
    DataFrame,
    MultiIndex,
    Series,
    Timestamp,
    date_range,
)
import pandas._testing as tm
from pandas.tests.frame.common import zip_frames


def test_apply(float_frame):
    with np.errstate(all="ignore"):
        # ufunc
        result = np.sqrt(float_frame["A"])
        expected = float_frame.apply(np.sqrt)["A"]
        tm.assert_series_equal(result, expected)

        # aggregator
        result = float_frame.apply(np.mean)["A"]
        expected = np.mean(float_frame["A"])
        assert result == expected

        d = float_frame.index[0]
        result = float_frame.apply(np.mean, axis=1)
        expected = np.mean(float_frame.xs(d))
        assert result[d] == expected
        assert result.index is float_frame.index
<<<<<<< HEAD

    # invalid axis
    df = DataFrame([[1, 2, 3], [4, 5, 6], [7, 8, 9]], index=["a", "a", "c"])
    msg = "No axis named 2 for object type DataFrame"
    with pytest.raises(ValueError, match=msg):
        df.apply(lambda x: x, 2)
=======
>>>>>>> ad2ff045

    # GH 9573
    df = DataFrame({"c0": ["A", "A", "B", "B"], "c1": ["C", "C", "D", "D"]})
    result = df.apply(lambda ts: ts.astype("category"))

    assert result.shape == (4, 2)
    assert isinstance(result["c0"].dtype, CategoricalDtype)
    assert isinstance(result["c1"].dtype, CategoricalDtype)


def test_apply_axis1_with_ea():
    # GH#36785
    expected = DataFrame({"A": [Timestamp("2013-01-01", tz="UTC")]})
    result = expected.apply(lambda x: x, axis=1)
    tm.assert_frame_equal(result, expected)


def test_apply_mixed_datetimelike():
    # mixed datetimelike
    # GH 7778
    expected = DataFrame(
        {
            "A": date_range("20130101", periods=3),
            "B": pd.to_timedelta(np.arange(3), unit="s"),
        }
    )
    result = expected.apply(lambda x: x, axis=1)
    tm.assert_frame_equal(result, expected)


def test_apply_empty(float_frame):
    # empty
    empty_frame = DataFrame()

    result = empty_frame.apply(np.sqrt)
    assert result.empty

    result = empty_frame.apply(np.mean)
    assert result.empty

    no_rows = float_frame[:0]
    result = no_rows.apply(lambda x: x.mean())
    expected = Series(np.nan, index=float_frame.columns)
    tm.assert_series_equal(result, expected)

    no_cols = float_frame.loc[:, []]
    result = no_cols.apply(lambda x: x.mean(), axis=1)
    expected = Series(np.nan, index=float_frame.index)
    tm.assert_series_equal(result, expected)

    # GH 2476
    expected = DataFrame(index=["a"])
    result = expected.apply(lambda x: x["a"], axis=1)
    tm.assert_frame_equal(result, expected)


def test_apply_with_reduce_empty():
    # reduce with an empty DataFrame
    empty_frame = DataFrame()

    x = []
    result = empty_frame.apply(x.append, axis=1, result_type="expand")
    tm.assert_frame_equal(result, empty_frame)
    result = empty_frame.apply(x.append, axis=1, result_type="reduce")
    expected = Series([], index=pd.Index([], dtype=object), dtype=np.float64)
    tm.assert_series_equal(result, expected)

    empty_with_cols = DataFrame(columns=["a", "b", "c"])
    result = empty_with_cols.apply(x.append, axis=1, result_type="expand")
    tm.assert_frame_equal(result, empty_with_cols)
    result = empty_with_cols.apply(x.append, axis=1, result_type="reduce")
    expected = Series([], index=pd.Index([], dtype=object), dtype=np.float64)
    tm.assert_series_equal(result, expected)

    # Ensure that x.append hasn't been called
    assert x == []


@pytest.mark.parametrize("func", ["sum", "prod", "any", "all"])
def test_apply_funcs_over_empty(func):
    # GH 28213
    df = DataFrame(columns=["a", "b", "c"])

    result = df.apply(getattr(np, func))
    expected = getattr(df, func)()
    tm.assert_series_equal(result, expected)


def test_nunique_empty():
    # GH 28213
    df = DataFrame(columns=["a", "b", "c"])

    result = df.nunique()
    expected = Series(0, index=df.columns)
    tm.assert_series_equal(result, expected)

    result = df.T.nunique()
    expected = Series([], index=pd.Index([]), dtype=np.float64)
    tm.assert_series_equal(result, expected)


def test_apply_standard_nonunique():
    df = DataFrame([[1, 2, 3], [4, 5, 6], [7, 8, 9]], index=["a", "a", "c"])

    result = df.apply(lambda s: s[0], axis=1)
    expected = Series([1, 4, 7], ["a", "a", "c"])
    tm.assert_series_equal(result, expected)

    result = df.T.apply(lambda s: s[0], axis=0)
    tm.assert_series_equal(result, expected)


@pytest.mark.parametrize("func", ["sum", "mean", "min", "max", "std"])
@pytest.mark.parametrize(
    "args,kwds",
    [
        pytest.param([], {}, id="no_args_or_kwds"),
        pytest.param([1], {}, id="axis_from_args"),
        pytest.param([], {"axis": 1}, id="axis_from_kwds"),
        pytest.param([], {"numeric_only": True}, id="optional_kwds"),
        pytest.param([1, None], {"numeric_only": True}, id="args_and_kwds"),
    ],
)
@pytest.mark.parametrize("how", ["agg", "apply"])
def test_apply_with_string_funcs(request, float_frame, func, args, kwds, how):
    if len(args) > 1 and how == "agg":
        request.node.add_marker(
            pytest.mark.xfail(
                reason="agg/apply signature mismatch - agg passes 2nd "
                "argument to func"
            )
        )
    result = getattr(float_frame, how)(func, *args, **kwds)
    expected = getattr(float_frame, func)(*args, **kwds)
    tm.assert_series_equal(result, expected)


def test_apply_broadcast(float_frame, int_frame_const_col):

    # scalars
    result = float_frame.apply(np.mean, result_type="broadcast")
    expected = DataFrame([float_frame.mean()], index=float_frame.index)
    tm.assert_frame_equal(result, expected)

    result = float_frame.apply(np.mean, axis=1, result_type="broadcast")
    m = float_frame.mean(axis=1)
    expected = DataFrame({c: m for c in float_frame.columns})
    tm.assert_frame_equal(result, expected)

    # lists
    result = float_frame.apply(
        lambda x: list(range(len(float_frame.columns))),
        axis=1,
        result_type="broadcast",
    )
    m = list(range(len(float_frame.columns)))
    expected = DataFrame(
        [m] * len(float_frame.index),
        dtype="float64",
        index=float_frame.index,
        columns=float_frame.columns,
    )
    tm.assert_frame_equal(result, expected)

    result = float_frame.apply(
        lambda x: list(range(len(float_frame.index))), result_type="broadcast"
    )
    m = list(range(len(float_frame.index)))
    expected = DataFrame(
        {c: m for c in float_frame.columns},
        dtype="float64",
        index=float_frame.index,
    )
    tm.assert_frame_equal(result, expected)

    # preserve columns
    df = int_frame_const_col
    result = df.apply(lambda x: [1, 2, 3], axis=1, result_type="broadcast")
    tm.assert_frame_equal(result, df)

    df = int_frame_const_col
    result = df.apply(
        lambda x: Series([1, 2, 3], index=list("abc")),
        axis=1,
        result_type="broadcast",
    )
    expected = df.copy()
    tm.assert_frame_equal(result, expected)


def test_apply_raw(float_frame, mixed_type_frame):
    def _assert_raw(x):
        assert isinstance(x, np.ndarray)
        assert x.ndim == 1

    float_frame.apply(_assert_raw, raw=True)
    float_frame.apply(_assert_raw, axis=1, raw=True)

    result = float_frame.apply(np.mean, raw=True)
    expected = float_frame.apply(lambda x: x.values.mean())
    tm.assert_series_equal(result, expected)

    result = float_frame.apply(np.mean, axis=1, raw=True)
    expected = float_frame.apply(lambda x: x.values.mean(), axis=1)
    tm.assert_series_equal(result, expected)

    # no reduction
    result = float_frame.apply(lambda x: x * 2, raw=True)
    expected = float_frame * 2
    tm.assert_frame_equal(result, expected)

    # Mixed dtype (GH-32423)
    mixed_type_frame.apply(_assert_raw, raw=True)
    mixed_type_frame.apply(_assert_raw, axis=1, raw=True)


def test_apply_axis1(float_frame):
    d = float_frame.index[0]
    result = float_frame.apply(np.mean, axis=1)[d]
    expected = np.mean(float_frame.xs(d))
    assert result == expected


def test_apply_mixed_dtype_corner():
    df = DataFrame({"A": ["foo"], "B": [1.0]})
    result = df[:0].apply(np.mean, axis=1)
    # the result here is actually kind of ambiguous, should it be a Series
    # or a DataFrame?
    expected = Series(np.nan, index=pd.Index([], dtype="int64"))
    tm.assert_series_equal(result, expected)

    df = DataFrame({"A": ["foo"], "B": [1.0]})
    result = df.apply(lambda x: x["A"], axis=1)
    expected = Series(["foo"], index=[0])
    tm.assert_series_equal(result, expected)

    result = df.apply(lambda x: x["B"], axis=1)
    expected = Series([1.0], index=[0])
    tm.assert_series_equal(result, expected)


def test_apply_empty_infer_type():
    no_cols = DataFrame(index=["a", "b", "c"])
    no_index = DataFrame(columns=["a", "b", "c"])

    def _check(df, f):
        with warnings.catch_warnings(record=True):
            warnings.simplefilter("ignore", RuntimeWarning)
            test_res = f(np.array([], dtype="f8"))
        is_reduction = not isinstance(test_res, np.ndarray)

        def _checkit(axis=0, raw=False):
            result = df.apply(f, axis=axis, raw=raw)
            if is_reduction:
                agg_axis = df._get_agg_axis(axis)
                assert isinstance(result, Series)
                assert result.index is agg_axis
            else:
                assert isinstance(result, DataFrame)

        _checkit()
        _checkit(axis=1)
        _checkit(raw=True)
        _checkit(axis=0, raw=True)

    with np.errstate(all="ignore"):
        _check(no_cols, lambda x: x)
        _check(no_cols, lambda x: x.mean())
        _check(no_index, lambda x: x)
        _check(no_index, lambda x: x.mean())

    result = no_cols.apply(lambda x: x.mean(), result_type="broadcast")
    assert isinstance(result, DataFrame)


def test_apply_with_args_kwds(float_frame):
    def add_some(x, howmuch=0):
        return x + howmuch

    def agg_and_add(x, howmuch=0):
        return x.mean() + howmuch

    def subtract_and_divide(x, sub, divide=1):
        return (x - sub) / divide

    result = float_frame.apply(add_some, howmuch=2)
    expected = float_frame.apply(lambda x: x + 2)
    tm.assert_frame_equal(result, expected)

    result = float_frame.apply(agg_and_add, howmuch=2)
    expected = float_frame.apply(lambda x: x.mean() + 2)
    tm.assert_series_equal(result, expected)

    result = float_frame.apply(subtract_and_divide, args=(2,), divide=2)
    expected = float_frame.apply(lambda x: (x - 2.0) / 2.0)
    tm.assert_frame_equal(result, expected)


def test_apply_yield_list(float_frame):
    result = float_frame.apply(list)
    tm.assert_frame_equal(result, float_frame)


def test_apply_reduce_Series(float_frame):
    float_frame["A"].iloc[::2] = np.nan
    expected = float_frame.mean(1)
    result = float_frame.apply(np.mean, axis=1)
    tm.assert_series_equal(result, expected)


def test_apply_reduce_to_dict():
    # GH 25196 37544
    data = DataFrame([[1, 2], [3, 4]], columns=["c0", "c1"], index=["i0", "i1"])

    result = data.apply(dict, axis=0)
    expected = Series([{"i0": 1, "i1": 3}, {"i0": 2, "i1": 4}], index=data.columns)
    tm.assert_series_equal(result, expected)

    result = data.apply(dict, axis=1)
    expected = Series([{"c0": 1, "c1": 2}, {"c0": 3, "c1": 4}], index=data.index)
    tm.assert_series_equal(result, expected)


def test_apply_differently_indexed():
    df = DataFrame(np.random.randn(20, 10))

    result = df.apply(Series.describe, axis=0)
    expected = DataFrame({i: v.describe() for i, v in df.items()}, columns=df.columns)
    tm.assert_frame_equal(result, expected)

    result = df.apply(Series.describe, axis=1)
    expected = DataFrame({i: v.describe() for i, v in df.T.items()}, columns=df.index).T
    tm.assert_frame_equal(result, expected)


def test_apply_bug():

    # GH 6125
    positions = DataFrame(
        [
            [1, "ABC0", 50],
            [1, "YUM0", 20],
            [1, "DEF0", 20],
            [2, "ABC1", 50],
            [2, "YUM1", 20],
            [2, "DEF1", 20],
        ],
        columns=["a", "market", "position"],
    )

    def f(r):
        return r["market"]

    expected = positions.apply(f, axis=1)

    positions = DataFrame(
        [
            [datetime(2013, 1, 1), "ABC0", 50],
            [datetime(2013, 1, 2), "YUM0", 20],
            [datetime(2013, 1, 3), "DEF0", 20],
            [datetime(2013, 1, 4), "ABC1", 50],
            [datetime(2013, 1, 5), "YUM1", 20],
            [datetime(2013, 1, 6), "DEF1", 20],
        ],
        columns=["a", "market", "position"],
    )
    result = positions.apply(f, axis=1)
    tm.assert_series_equal(result, expected)


def test_apply_convert_objects():
    expected = DataFrame(
        {
            "A": [
                "foo",
                "foo",
                "foo",
                "foo",
                "bar",
                "bar",
                "bar",
                "bar",
                "foo",
                "foo",
                "foo",
            ],
            "B": [
                "one",
                "one",
                "one",
                "two",
                "one",
                "one",
                "one",
                "two",
                "two",
                "two",
                "one",
            ],
            "C": [
                "dull",
                "dull",
                "shiny",
                "dull",
                "dull",
                "shiny",
                "shiny",
                "dull",
                "shiny",
                "shiny",
                "shiny",
            ],
            "D": np.random.randn(11),
            "E": np.random.randn(11),
            "F": np.random.randn(11),
        }
    )

    result = expected.apply(lambda x: x, axis=1)._convert(datetime=True)
    tm.assert_frame_equal(result, expected)


def test_apply_attach_name(float_frame):
    result = float_frame.apply(lambda x: x.name)
    expected = Series(float_frame.columns, index=float_frame.columns)
    tm.assert_series_equal(result, expected)

    result = float_frame.apply(lambda x: x.name, axis=1)
    expected = Series(float_frame.index, index=float_frame.index)
    tm.assert_series_equal(result, expected)

    # non-reductions
    result = float_frame.apply(lambda x: np.repeat(x.name, len(x)))
    expected = DataFrame(
        np.tile(float_frame.columns, (len(float_frame.index), 1)),
        index=float_frame.index,
        columns=float_frame.columns,
    )
    tm.assert_frame_equal(result, expected)

    result = float_frame.apply(lambda x: np.repeat(x.name, len(x)), axis=1)
    expected = Series(
        np.repeat(t[0], len(float_frame.columns)) for t in float_frame.itertuples()
    )
    expected.index = float_frame.index
    tm.assert_series_equal(result, expected)


def test_apply_multi_index(float_frame):
    index = MultiIndex.from_arrays([["a", "a", "b"], ["c", "d", "d"]])
    s = DataFrame([[1, 2], [3, 4], [5, 6]], index=index, columns=["col1", "col2"])
    result = s.apply(lambda x: Series({"min": min(x), "max": max(x)}), 1)
    expected = DataFrame([[1, 2], [3, 4], [5, 6]], index=index, columns=["min", "max"])
    tm.assert_frame_equal(result, expected, check_like=True)


def test_apply_dict():

    # GH 8735
    A = DataFrame([["foo", "bar"], ["spam", "eggs"]])
    A_dicts = Series([{0: "foo", 1: "spam"}, {0: "bar", 1: "eggs"}])
    B = DataFrame([[0, 1], [2, 3]])
    B_dicts = Series([{0: 0, 1: 2}, {0: 1, 1: 3}])
    fn = lambda x: x.to_dict()

    for df, dicts in [(A, A_dicts), (B, B_dicts)]:
        reduce_true = df.apply(fn, result_type="reduce")
        reduce_false = df.apply(fn, result_type="expand")
        reduce_none = df.apply(fn)

        tm.assert_series_equal(reduce_true, dicts)
        tm.assert_frame_equal(reduce_false, df)
        tm.assert_series_equal(reduce_none, dicts)


def test_applymap(float_frame):
    applied = float_frame.applymap(lambda x: x * 2)
    tm.assert_frame_equal(applied, float_frame * 2)
    float_frame.applymap(type)

    # GH 465: function returning tuples
    result = float_frame.applymap(lambda x: (x, x))["A"][0]
    assert isinstance(result, tuple)

    # GH 2909: object conversion to float in constructor?
    df = DataFrame(data=[1, "a"])
    result = df.applymap(lambda x: x).dtypes[0]
    assert result == object

    df = DataFrame(data=[1.0, "a"])
    result = df.applymap(lambda x: x).dtypes[0]
    assert result == object

    # GH 2786
    df = DataFrame(np.random.random((3, 4)))
    df2 = df.copy()
    cols = ["a", "a", "a", "a"]
    df.columns = cols

    expected = df2.applymap(str)
    expected.columns = cols
    result = df.applymap(str)
    tm.assert_frame_equal(result, expected)

    # datetime/timedelta
    df["datetime"] = Timestamp("20130101")
    df["timedelta"] = pd.Timedelta("1 min")
    result = df.applymap(str)
    for f in ["datetime", "timedelta"]:
        assert result.loc[0, f] == str(df.loc[0, f])

    # GH 8222
    empty_frames = [
        DataFrame(),
        DataFrame(columns=list("ABC")),
        DataFrame(index=list("ABC")),
        DataFrame({"A": [], "B": [], "C": []}),
    ]
    for expected in empty_frames:
        for func in [round, lambda x: x]:
            result = expected.applymap(func)
            tm.assert_frame_equal(result, expected)


def test_applymap_na_ignore(float_frame):
    # GH 23803
    strlen_frame = float_frame.applymap(lambda x: len(str(x)))
    float_frame_with_na = float_frame.copy()
    mask = np.random.randint(0, 2, size=float_frame.shape, dtype=bool)
    float_frame_with_na[mask] = pd.NA
    strlen_frame_na_ignore = float_frame_with_na.applymap(
        lambda x: len(str(x)), na_action="ignore"
    )
    strlen_frame_with_na = strlen_frame.copy()
    strlen_frame_with_na[mask] = pd.NA
    tm.assert_frame_equal(strlen_frame_na_ignore, strlen_frame_with_na)


def test_applymap_box_timestamps():
    # GH 2689, GH 2627
    ser = Series(date_range("1/1/2000", periods=10))

    def func(x):
        return (x.hour, x.day, x.month)

    # it works!
    DataFrame(ser).applymap(func)


def test_applymap_box():
    # ufunc will not be boxed. Same test cases as the test_map_box
    df = DataFrame(
        {
            "a": [Timestamp("2011-01-01"), Timestamp("2011-01-02")],
            "b": [
                Timestamp("2011-01-01", tz="US/Eastern"),
                Timestamp("2011-01-02", tz="US/Eastern"),
            ],
            "c": [pd.Timedelta("1 days"), pd.Timedelta("2 days")],
            "d": [
                pd.Period("2011-01-01", freq="M"),
                pd.Period("2011-01-02", freq="M"),
            ],
        }
    )

    result = df.applymap(lambda x: type(x).__name__)
    expected = DataFrame(
        {
            "a": ["Timestamp", "Timestamp"],
            "b": ["Timestamp", "Timestamp"],
            "c": ["Timedelta", "Timedelta"],
            "d": ["Period", "Period"],
        }
    )
    tm.assert_frame_equal(result, expected)


def test_frame_apply_dont_convert_datetime64():
    from pandas.tseries.offsets import BDay

    df = DataFrame({"x1": [datetime(1996, 1, 1)]})

    df = df.applymap(lambda x: x + BDay())
    df = df.applymap(lambda x: x + BDay())

    result = df.x1.dtype
    assert result == "M8[ns]"


def test_apply_non_numpy_dtype():
    # GH 12244
    df = DataFrame({"dt": date_range("2015-01-01", periods=3, tz="Europe/Brussels")})
    result = df.apply(lambda x: x)
    tm.assert_frame_equal(result, df)

    result = df.apply(lambda x: x + pd.Timedelta("1day"))
    expected = DataFrame(
        {"dt": date_range("2015-01-02", periods=3, tz="Europe/Brussels")}
    )
    tm.assert_frame_equal(result, expected)

    df = DataFrame({"dt": ["a", "b", "c", "a"]}, dtype="category")
    result = df.apply(lambda x: x)
    tm.assert_frame_equal(result, df)


def test_apply_dup_names_multi_agg():
    # GH 21063
    df = DataFrame([[0, 1], [2, 3]], columns=["a", "a"])
    expected = DataFrame([[0, 1]], columns=["a", "a"], index=["min"])
    result = df.agg(["min"])

    tm.assert_frame_equal(result, expected)


def test_apply_nested_result_axis_1():
    # GH 13820
    def apply_list(row):
        return [2 * row["A"], 2 * row["C"], 2 * row["B"]]

    df = DataFrame(np.zeros((4, 4)), columns=list("ABCD"))
    result = df.apply(apply_list, axis=1)
    expected = Series(
        [[0.0, 0.0, 0.0], [0.0, 0.0, 0.0], [0.0, 0.0, 0.0], [0.0, 0.0, 0.0]]
    )
    tm.assert_series_equal(result, expected)


def test_apply_noreduction_tzaware_object():
    # https://github.com/pandas-dev/pandas/issues/31505
    expected = DataFrame(
        {"foo": [Timestamp("2020", tz="UTC")]}, dtype="datetime64[ns, UTC]"
    )
    result = expected.apply(lambda x: x)
    tm.assert_frame_equal(result, expected)
    result = expected.apply(lambda x: x.copy())
    tm.assert_frame_equal(result, expected)


def test_apply_function_runs_once():
    # https://github.com/pandas-dev/pandas/issues/30815

    df = DataFrame({"a": [1, 2, 3]})
    names = []  # Save row names function is applied to

    def reducing_function(row):
        names.append(row.name)

    def non_reducing_function(row):
        names.append(row.name)
        return row

    for func in [reducing_function, non_reducing_function]:
        del names[:]

        df.apply(func, axis=1)
        assert names == list(df.index)


def test_apply_raw_function_runs_once():
    # https://github.com/pandas-dev/pandas/issues/34506

    df = DataFrame({"a": [1, 2, 3]})
    values = []  # Save row values function is applied to

    def reducing_function(row):
        values.extend(row)

    def non_reducing_function(row):
        values.extend(row)
        return row

    for func in [reducing_function, non_reducing_function]:
        del values[:]

        df.apply(func, raw=True, axis=1)
        assert values == list(df.a.to_list())


def test_applymap_function_runs_once():

    df = DataFrame({"a": [1, 2, 3]})
    values = []  # Save values function is applied to

    def reducing_function(val):
        values.append(val)

    def non_reducing_function(val):
        values.append(val)
        return val

    for func in [reducing_function, non_reducing_function]:
        del values[:]

        df.applymap(func)
        assert values == df.a.to_list()


def test_apply_with_byte_string():
    # GH 34529
    df = DataFrame(np.array([b"abcd", b"efgh"]), columns=["col"])
    expected = DataFrame(np.array([b"abcd", b"efgh"]), columns=["col"], dtype=object)
    # After we make the aply we exect a dataframe just
    # like the original but with the object datatype
    result = df.apply(lambda x: x.astype("object"))
    tm.assert_frame_equal(result, expected)


@pytest.mark.parametrize("val", ["asd", 12, None, np.NaN])
def test_apply_category_equalness(val):
    # Check if categorical comparisons on apply, GH 21239
    df_values = ["asd", None, 12, "asd", "cde", np.NaN]
    df = DataFrame({"a": df_values}, dtype="category")

    result = df.a.apply(lambda x: x == val)
    expected = Series(
        [np.NaN if pd.isnull(x) else x == val for x in df_values], name="a"
    )
    tm.assert_series_equal(result, expected)


# the user has supplied an opaque UDF where
# they are transforming the input that requires
# us to infer the output


def test_infer_row_shape():
    # GH 17437
    # if row shape is changing, infer it
    df = DataFrame(np.random.rand(10, 2))
    result = df.apply(np.fft.fft, axis=0).shape
    assert result == (10, 2)

    result = df.apply(np.fft.rfft, axis=0).shape
    assert result == (6, 2)


def test_with_dictlike_columns():
    # GH 17602
    df = DataFrame([[1, 2], [1, 2]], columns=["a", "b"])
    result = df.apply(lambda x: {"s": x["a"] + x["b"]}, axis=1)
    expected = Series([{"s": 3} for t in df.itertuples()])
    tm.assert_series_equal(result, expected)

    df["tm"] = [
        Timestamp("2017-05-01 00:00:00"),
        Timestamp("2017-05-02 00:00:00"),
    ]
    result = df.apply(lambda x: {"s": x["a"] + x["b"]}, axis=1)
    tm.assert_series_equal(result, expected)

    # compose a series
    result = (df["a"] + df["b"]).apply(lambda x: {"s": x})
    expected = Series([{"s": 3}, {"s": 3}])
    tm.assert_series_equal(result, expected)

    # GH 18775
    df = DataFrame()
    df["author"] = ["X", "Y", "Z"]
    df["publisher"] = ["BBC", "NBC", "N24"]
    df["date"] = pd.to_datetime(
        ["17-10-2010 07:15:30", "13-05-2011 08:20:35", "15-01-2013 09:09:09"]
    )
    result = df.apply(lambda x: {}, axis=1)
    expected = Series([{}, {}, {}])
    tm.assert_series_equal(result, expected)


def test_with_dictlike_columns_with_infer():
    # GH 17602
    df = DataFrame([[1, 2], [1, 2]], columns=["a", "b"])
    result = df.apply(lambda x: {"s": x["a"] + x["b"]}, axis=1, result_type="expand")
    expected = DataFrame({"s": [3, 3]})
    tm.assert_frame_equal(result, expected)

    df["tm"] = [
        Timestamp("2017-05-01 00:00:00"),
        Timestamp("2017-05-02 00:00:00"),
    ]
    result = df.apply(lambda x: {"s": x["a"] + x["b"]}, axis=1, result_type="expand")
    tm.assert_frame_equal(result, expected)


def test_with_listlike_columns():
    # GH 17348
    df = DataFrame(
        {
            "a": Series(np.random.randn(4)),
            "b": ["a", "list", "of", "words"],
            "ts": date_range("2016-10-01", periods=4, freq="H"),
        }
    )

    result = df[["a", "b"]].apply(tuple, axis=1)
    expected = Series([t[1:] for t in df[["a", "b"]].itertuples()])
    tm.assert_series_equal(result, expected)

    result = df[["a", "ts"]].apply(tuple, axis=1)
    expected = Series([t[1:] for t in df[["a", "ts"]].itertuples()])
    tm.assert_series_equal(result, expected)

    # GH 18919
    df = DataFrame({"x": Series([["a", "b"], ["q"]]), "y": Series([["z"], ["q", "t"]])})
    df.index = MultiIndex.from_tuples([("i0", "j0"), ("i1", "j1")])

    result = df.apply(lambda row: [el for el in row["x"] if el in row["y"]], axis=1)
    expected = Series([[], ["q"]], index=df.index)
    tm.assert_series_equal(result, expected)


def test_infer_output_shape_columns():
    # GH 18573

    df = DataFrame(
        {
            "number": [1.0, 2.0],
            "string": ["foo", "bar"],
            "datetime": [
                Timestamp("2017-11-29 03:30:00"),
                Timestamp("2017-11-29 03:45:00"),
            ],
        }
    )
    result = df.apply(lambda row: (row.number, row.string), axis=1)
    expected = Series([(t.number, t.string) for t in df.itertuples()])
    tm.assert_series_equal(result, expected)


def test_infer_output_shape_listlike_columns():
    # GH 16353

    df = DataFrame(np.random.randn(6, 3), columns=["A", "B", "C"])

    result = df.apply(lambda x: [1, 2, 3], axis=1)
    expected = Series([[1, 2, 3] for t in df.itertuples()])
    tm.assert_series_equal(result, expected)

    result = df.apply(lambda x: [1, 2], axis=1)
    expected = Series([[1, 2] for t in df.itertuples()])
    tm.assert_series_equal(result, expected)

    # GH 17970
    df = DataFrame({"a": [1, 2, 3]}, index=list("abc"))

    result = df.apply(lambda row: np.ones(1), axis=1)
    expected = Series([np.ones(1) for t in df.itertuples()], index=df.index)
    tm.assert_series_equal(result, expected)

    result = df.apply(lambda row: np.ones(2), axis=1)
    expected = Series([np.ones(2) for t in df.itertuples()], index=df.index)
    tm.assert_series_equal(result, expected)

    # GH 17892
    df = DataFrame(
        {
            "a": [
                Timestamp("2010-02-01"),
                Timestamp("2010-02-04"),
                Timestamp("2010-02-05"),
                Timestamp("2010-02-06"),
            ],
            "b": [9, 5, 4, 3],
            "c": [5, 3, 4, 2],
            "d": [1, 2, 3, 4],
        }
    )

    def fun(x):
        return (1, 2)

    result = df.apply(fun, axis=1)
    expected = Series([(1, 2) for t in df.itertuples()])
    tm.assert_series_equal(result, expected)


def test_consistent_coerce_for_shapes():
    # we want column names to NOT be propagated
    # just because the shape matches the input shape
    df = DataFrame(np.random.randn(4, 3), columns=["A", "B", "C"])

    result = df.apply(lambda x: [1, 2, 3], axis=1)
    expected = Series([[1, 2, 3] for t in df.itertuples()])
    tm.assert_series_equal(result, expected)

    result = df.apply(lambda x: [1, 2], axis=1)
    expected = Series([[1, 2] for t in df.itertuples()])
    tm.assert_series_equal(result, expected)


def test_consistent_names(int_frame_const_col):
    # if a Series is returned, we should use the resulting index names
    df = int_frame_const_col

    result = df.apply(
        lambda x: Series([1, 2, 3], index=["test", "other", "cols"]), axis=1
    )
    expected = int_frame_const_col.rename(
        columns={"A": "test", "B": "other", "C": "cols"}
    )
    tm.assert_frame_equal(result, expected)

    result = df.apply(lambda x: Series([1, 2], index=["test", "other"]), axis=1)
    expected = expected[["test", "other"]]
    tm.assert_frame_equal(result, expected)


def test_result_type(int_frame_const_col):
    # result_type should be consistent no matter which
    # path we take in the code
    df = int_frame_const_col

    result = df.apply(lambda x: [1, 2, 3], axis=1, result_type="expand")
    expected = df.copy()
    expected.columns = [0, 1, 2]
    tm.assert_frame_equal(result, expected)

    result = df.apply(lambda x: [1, 2], axis=1, result_type="expand")
    expected = df[["A", "B"]].copy()
    expected.columns = [0, 1]
    tm.assert_frame_equal(result, expected)

    # broadcast result
    result = df.apply(lambda x: [1, 2, 3], axis=1, result_type="broadcast")
    expected = df.copy()
    tm.assert_frame_equal(result, expected)

    columns = ["other", "col", "names"]
    result = df.apply(
        lambda x: Series([1, 2, 3], index=columns), axis=1, result_type="broadcast"
    )
    expected = df.copy()
    tm.assert_frame_equal(result, expected)

    # series result
    result = df.apply(lambda x: Series([1, 2, 3], index=x.index), axis=1)
    expected = df.copy()
    tm.assert_frame_equal(result, expected)

    # series result with other index
    columns = ["other", "col", "names"]
    result = df.apply(lambda x: Series([1, 2, 3], index=columns), axis=1)
    expected = df.copy()
    expected.columns = columns
    tm.assert_frame_equal(result, expected)


@pytest.mark.parametrize(
    "box",
    [lambda x: list(x), lambda x: tuple(x), lambda x: np.array(x, dtype="int64")],
    ids=["list", "tuple", "array"],
)
def test_consistency_for_boxed(box, int_frame_const_col):
    # passing an array or list should not affect the output shape
    df = int_frame_const_col

    result = df.apply(lambda x: box([1, 2]), axis=1)
    expected = Series([box([1, 2]) for t in df.itertuples()])
    tm.assert_series_equal(result, expected)

    result = df.apply(lambda x: box([1, 2]), axis=1, result_type="expand")
    expected = int_frame_const_col[["A", "B"]].rename(columns={"A": 0, "B": 1})
    tm.assert_frame_equal(result, expected)


def test_agg_transform(axis, float_frame):
    other_axis = 1 if axis in {0, "index"} else 0

    with np.errstate(all="ignore"):

        f_abs = np.abs(float_frame)
        f_sqrt = np.sqrt(float_frame)

        # ufunc
        expected = f_sqrt.copy()
        result = float_frame.apply(np.sqrt, axis=axis)
        tm.assert_frame_equal(result, expected)

        # list-like
        result = float_frame.apply([np.sqrt], axis=axis)
        expected = f_sqrt.copy()
        if axis in {0, "index"}:
            expected.columns = MultiIndex.from_product([float_frame.columns, ["sqrt"]])
        else:
            expected.index = MultiIndex.from_product([float_frame.index, ["sqrt"]])
        tm.assert_frame_equal(result, expected)

        # multiple items in list
        # these are in the order as if we are applying both
        # functions per series and then concatting
        result = float_frame.apply([np.abs, np.sqrt], axis=axis)
        expected = zip_frames([f_abs, f_sqrt], axis=other_axis)
        if axis in {0, "index"}:
            expected.columns = MultiIndex.from_product(
                [float_frame.columns, ["absolute", "sqrt"]]
            )
        else:
            expected.index = MultiIndex.from_product(
                [float_frame.index, ["absolute", "sqrt"]]
            )
        tm.assert_frame_equal(result, expected)


def test_demo():
    # demonstration tests
    df = DataFrame({"A": range(5), "B": 5})

    result = df.agg(["min", "max"])
    expected = DataFrame(
        {"A": [0, 4], "B": [5, 5]}, columns=["A", "B"], index=["min", "max"]
    )
    tm.assert_frame_equal(result, expected)

    result = df.agg({"A": ["min", "max"], "B": ["sum", "max"]})
    expected = DataFrame(
        {"A": [4.0, 0.0, np.nan], "B": [5.0, np.nan, 25.0]},
        columns=["A", "B"],
        index=["max", "min", "sum"],
    )
    tm.assert_frame_equal(result.reindex_like(expected), expected)


def test_agg_with_name_as_column_name():
    # GH 36212 - Column name is "name"
    data = {"name": ["foo", "bar"]}
    df = DataFrame(data)

    # result's name should be None
    result = df.agg({"name": "count"})
    expected = Series({"name": 2})
    tm.assert_series_equal(result, expected)

    # Check if name is still preserved when aggregating series instead
    result = df["name"].agg({"name": "count"})
    expected = Series({"name": 2}, name="name")
    tm.assert_series_equal(result, expected)


def test_agg_multiple_mixed_no_warning():
    # GH 20909
    mdf = DataFrame(
        {
            "A": [1, 2, 3],
            "B": [1.0, 2.0, 3.0],
            "C": ["foo", "bar", "baz"],
            "D": date_range("20130101", periods=3),
        }
    )
    expected = DataFrame(
        {
            "A": [1, 6],
            "B": [1.0, 6.0],
            "C": ["bar", "foobarbaz"],
            "D": [Timestamp("2013-01-01"), pd.NaT],
        },
        index=["min", "sum"],
    )
    # sorted index
    with tm.assert_produces_warning(None):
        result = mdf.agg(["min", "sum"])

    tm.assert_frame_equal(result, expected)

    with tm.assert_produces_warning(None):
        result = mdf[["D", "C", "B", "A"]].agg(["sum", "min"])

    # For backwards compatibility, the result's index is
    # still sorted by function name, so it's ['min', 'sum']
    # not ['sum', 'min'].
    expected = expected[["D", "C", "B", "A"]]
    tm.assert_frame_equal(result, expected)


def test_agg_reduce(axis, float_frame):
    other_axis = 1 if axis in {0, "index"} else 0
    name1, name2 = float_frame.axes[other_axis].unique()[:2].sort_values()

    # all reducers
    expected = pd.concat(
        [
            float_frame.mean(axis=axis),
            float_frame.max(axis=axis),
            float_frame.sum(axis=axis),
        ],
        axis=1,
    )
    expected.columns = ["mean", "max", "sum"]
    expected = expected.T if axis in {0, "index"} else expected

    result = float_frame.agg(["mean", "max", "sum"], axis=axis)
    tm.assert_frame_equal(result, expected)

    # dict input with scalars
    func = {name1: "mean", name2: "sum"}
    result = float_frame.agg(func, axis=axis)
    expected = Series(
        [
            float_frame.loc(other_axis)[name1].mean(),
            float_frame.loc(other_axis)[name2].sum(),
        ],
        index=[name1, name2],
    )
    tm.assert_series_equal(result, expected)

    # dict input with lists
    func = {name1: ["mean"], name2: ["sum"]}
    result = float_frame.agg(func, axis=axis)
    expected = DataFrame(
        {
            name1: Series([float_frame.loc(other_axis)[name1].mean()], index=["mean"]),
            name2: Series([float_frame.loc(other_axis)[name2].sum()], index=["sum"]),
        }
    )
    expected = expected.T if axis in {1, "columns"} else expected
    tm.assert_frame_equal(result, expected)

    # dict input with lists with multiple
    func = {name1: ["mean", "sum"], name2: ["sum", "max"]}
    result = float_frame.agg(func, axis=axis)
    expected = pd.concat(
        {
            name1: Series(
                [
                    float_frame.loc(other_axis)[name1].mean(),
                    float_frame.loc(other_axis)[name1].sum(),
                ],
                index=["mean", "sum"],
            ),
            name2: Series(
                [
                    float_frame.loc(other_axis)[name2].sum(),
                    float_frame.loc(other_axis)[name2].max(),
                ],
                index=["sum", "max"],
            ),
        },
        axis=1,
    )
    expected = expected.T if axis in {1, "columns"} else expected
    tm.assert_frame_equal(result, expected)


def test_nuiscance_columns():

    # GH 15015
    df = DataFrame(
        {
            "A": [1, 2, 3],
            "B": [1.0, 2.0, 3.0],
            "C": ["foo", "bar", "baz"],
            "D": date_range("20130101", periods=3),
        }
    )

    result = df.agg("min")
    expected = Series([1, 1.0, "bar", Timestamp("20130101")], index=df.columns)
    tm.assert_series_equal(result, expected)

    result = df.agg(["min"])
    expected = DataFrame(
        [[1, 1.0, "bar", Timestamp("20130101")]],
        index=["min"],
        columns=df.columns,
    )
    tm.assert_frame_equal(result, expected)

    result = df.agg("sum")
    expected = Series([6, 6.0, "foobarbaz"], index=["A", "B", "C"])
    tm.assert_series_equal(result, expected)

    result = df.agg(["sum"])
    expected = DataFrame(
        [[6, 6.0, "foobarbaz"]], index=["sum"], columns=["A", "B", "C"]
    )
    tm.assert_frame_equal(result, expected)


@pytest.mark.parametrize("how", ["agg", "apply"])
def test_non_callable_aggregates(how):

    # GH 16405
    # 'size' is a property of frame/series
    # validate that this is working
    # GH 39116 - expand to apply
    df = DataFrame(
        {"A": [None, 2, 3], "B": [1.0, np.nan, 3.0], "C": ["foo", None, "bar"]}
    )

    # Function aggregate
    result = getattr(df, how)({"A": "count"})
    expected = Series({"A": 2})

    tm.assert_series_equal(result, expected)

    # Non-function aggregate
    result = getattr(df, how)({"A": "size"})
    expected = Series({"A": 3})

    tm.assert_series_equal(result, expected)

    # Mix function and non-function aggs
    result1 = getattr(df, how)(["count", "size"])
    result2 = getattr(df, how)(
        {"A": ["count", "size"], "B": ["count", "size"], "C": ["count", "size"]}
    )
    expected = DataFrame(
        {
            "A": {"count": 2, "size": 3},
            "B": {"count": 2, "size": 3},
            "C": {"count": 2, "size": 3},
        }
    )

    tm.assert_frame_equal(result1, result2, check_like=True)
    tm.assert_frame_equal(result2, expected, check_like=True)

    # Just functional string arg is same as calling df.arg()
    result = getattr(df, how)("count")
    expected = df.count()

    tm.assert_series_equal(result, expected)


@pytest.mark.parametrize("how", ["agg", "apply"])
def test_size_as_str(how, axis):
    # GH 39934
    df = DataFrame(
        {"A": [None, 2, 3], "B": [1.0, np.nan, 3.0], "C": ["foo", None, "bar"]}
    )
    # Just a string attribute arg same as calling df.arg
    # on the columns
    result = getattr(df, how)("size", axis=axis)
    if axis == 0 or axis == "index":
        expected = Series(df.shape[0], index=df.columns, name="size")
    else:
        expected = Series(df.shape[1], index=df.index, name="size")
    tm.assert_series_equal(result, expected)


def test_agg_listlike_result():
    # GH-29587 user defined function returning list-likes
    df = DataFrame({"A": [2, 2, 3], "B": [1.5, np.nan, 1.5], "C": ["foo", None, "bar"]})

    def func(group_col):
        return list(group_col.dropna().unique())

    result = df.agg(func)
    expected = Series([[2, 3], [1.5], ["foo", "bar"]], index=["A", "B", "C"])
    tm.assert_series_equal(result, expected)

    result = df.agg([func])
    expected = expected.to_frame("func").T
    tm.assert_frame_equal(result, expected)


@pytest.mark.parametrize(
    "df, func, expected",
    chain(
        tm.get_cython_table_params(
            DataFrame(),
            [
                ("sum", Series(dtype="float64")),
                ("max", Series(dtype="float64")),
                ("min", Series(dtype="float64")),
                ("all", Series(dtype=bool)),
                ("any", Series(dtype=bool)),
                ("mean", Series(dtype="float64")),
                ("prod", Series(dtype="float64")),
                ("std", Series(dtype="float64")),
                ("var", Series(dtype="float64")),
                ("median", Series(dtype="float64")),
            ],
        ),
        tm.get_cython_table_params(
            DataFrame([[np.nan, 1], [1, 2]]),
            [
                ("sum", Series([1.0, 3])),
                ("max", Series([1.0, 2])),
                ("min", Series([1.0, 1])),
                ("all", Series([True, True])),
                ("any", Series([True, True])),
                ("mean", Series([1, 1.5])),
                ("prod", Series([1.0, 2])),
                ("std", Series([np.nan, 0.707107])),
                ("var", Series([np.nan, 0.5])),
                ("median", Series([1, 1.5])),
            ],
        ),
    ),
)
def test_agg_cython_table(df, func, expected, axis):
    # GH 21224
    # test reducing functions in
    # pandas.core.base.SelectionMixin._cython_table
    result = df.agg(func, axis=axis)
    tm.assert_series_equal(result, expected)


@pytest.mark.parametrize(
    "df, func, expected",
    chain(
        tm.get_cython_table_params(
            DataFrame(), [("cumprod", DataFrame()), ("cumsum", DataFrame())]
        ),
        tm.get_cython_table_params(
            DataFrame([[np.nan, 1], [1, 2]]),
            [
                ("cumprod", DataFrame([[np.nan, 1], [1, 2]])),
                ("cumsum", DataFrame([[np.nan, 1], [1, 3]])),
            ],
        ),
    ),
)
def test_agg_cython_table_transform(df, func, expected, axis):
    # GH 21224
    # test transforming functions in
    # pandas.core.base.SelectionMixin._cython_table (cumprod, cumsum)
    if axis == "columns" or axis == 1:
        # operating blockwise doesn't let us preserve dtypes
        expected = expected.astype("float64")

    result = df.agg(func, axis=axis)
    tm.assert_frame_equal(result, expected)


@pytest.mark.parametrize("axis", [0, 1])
@pytest.mark.parametrize(
    "args, kwargs",
    [
        ((1, 2, 3), {}),
        ((8, 7, 15), {}),
        ((1, 2), {}),
        ((1,), {"b": 2}),
        ((), {"a": 1, "b": 2}),
        ((), {"a": 2, "b": 1}),
        ((), {"a": 1, "b": 2, "c": 3}),
    ],
)
def test_agg_args_kwargs(axis, args, kwargs):
    def f(x, a, b, c=3):
        return x.sum() + (a + b) / c

    df = DataFrame([[1, 2], [3, 4]])

    if axis == 0:
        expected = Series([5.0, 7.0])
    else:
        expected = Series([4.0, 8.0])

    result = df.agg(f, axis, *args, **kwargs)

    tm.assert_series_equal(result, expected)


@pytest.mark.parametrize("num_cols", [2, 3, 5])
def test_frequency_is_original(num_cols):
    # GH 22150
    index = pd.DatetimeIndex(["1950-06-30", "1952-10-24", "1953-05-29"])
    original = index.copy()
    df = DataFrame(1, index=index, columns=range(num_cols))
    df.apply(lambda x: x)
    assert index.freq == original.freq


def test_apply_datetime_tz_issue():
    # GH 29052

    timestamps = [
        Timestamp("2019-03-15 12:34:31.909000+0000", tz="UTC"),
        Timestamp("2019-03-15 12:34:34.359000+0000", tz="UTC"),
        Timestamp("2019-03-15 12:34:34.660000+0000", tz="UTC"),
    ]
    df = DataFrame(data=[0, 1, 2], index=timestamps)
    result = df.apply(lambda x: x.name, axis=1)
    expected = Series(index=timestamps, data=timestamps)

    tm.assert_series_equal(result, expected)


@pytest.mark.parametrize("df", [DataFrame({"A": ["a", None], "B": ["c", "d"]})])
@pytest.mark.parametrize("method", ["min", "max", "sum"])
def test_consistency_of_aggregates_of_columns_with_missing_values(df, method):
    # GH 16832
    none_in_first_column_result = getattr(df[["A", "B"]], method)()
    none_in_second_column_result = getattr(df[["B", "A"]], method)()

    tm.assert_series_equal(none_in_first_column_result, none_in_second_column_result)


@pytest.mark.parametrize("col", [1, 1.0, True, "a", np.nan])
def test_apply_dtype(col):
    # GH 31466
    df = DataFrame([[1.0, col]], columns=["a", "b"])
    result = df.apply(lambda x: x.dtype)
    expected = df.dtypes

    tm.assert_series_equal(result, expected)


def test_apply_mutating():
    # GH#35462 case where applied func pins a new BlockManager to a row
    df = DataFrame({"a": range(100), "b": range(100, 200)})

    def func(row):
        mgr = row._mgr
        row.loc["a"] += 1
        assert row._mgr is not mgr
        return row

    expected = df.copy()
    expected["a"] += 1

    result = df.apply(func, axis=1)

    tm.assert_frame_equal(result, expected)
    tm.assert_frame_equal(df, result)


def test_apply_empty_list_reduce():
    # GH#35683 get columns correct
    df = DataFrame([[1, 2], [3, 4], [5, 6], [7, 8], [9, 10]], columns=["a", "b"])

    result = df.apply(lambda x: [], result_type="reduce")
    expected = Series({"a": [], "b": []}, dtype=object)
    tm.assert_series_equal(result, expected)


def test_apply_no_suffix_index():
    # GH36189
    pdf = DataFrame([[4, 9]] * 3, columns=["A", "B"])
    result = pdf.apply(["sum", lambda x: x.sum(), lambda x: x.sum()])
    expected = DataFrame(
        {"A": [12, 12, 12], "B": [27, 27, 27]}, index=["sum", "<lambda>", "<lambda>"]
    )

    tm.assert_frame_equal(result, expected)


def test_apply_raw_returns_string():
    # https://github.com/pandas-dev/pandas/issues/35940
    df = DataFrame({"A": ["aa", "bbb"]})
    result = df.apply(lambda x: x[0], axis=1, raw=True)
    expected = Series(["aa", "bbb"])
    tm.assert_series_equal(result, expected)


@pytest.mark.parametrize(
    "op", ["abs", "ceil", "cos", "cumsum", "exp", "log", "sqrt", "square"]
)
@pytest.mark.parametrize("how", ["transform", "apply"])
def test_apply_np_transformer(float_frame, op, how):
    # GH 39116
    result = getattr(float_frame, how)(op)
    expected = getattr(np, op)(float_frame)
    tm.assert_frame_equal(result, expected)


@pytest.mark.parametrize("op", ["mean", "median", "std", "var"])
@pytest.mark.parametrize("how", ["agg", "apply"])
def test_apply_np_reducer(float_frame, op, how):
    # GH 39116
    float_frame = DataFrame({"a": [1, 2], "b": [3, 4]})
    result = getattr(float_frame, how)(op)
    # pandas ddof defaults to 1, numpy to 0
    kwargs = {"ddof": 1} if op in ("std", "var") else {}
    expected = Series(
        getattr(np, op)(float_frame, axis=0, **kwargs), index=float_frame.columns
    )
    tm.assert_series_equal(result, expected)<|MERGE_RESOLUTION|>--- conflicted
+++ resolved
@@ -36,15 +36,6 @@
         expected = np.mean(float_frame.xs(d))
         assert result[d] == expected
         assert result.index is float_frame.index
-<<<<<<< HEAD
-
-    # invalid axis
-    df = DataFrame([[1, 2, 3], [4, 5, 6], [7, 8, 9]], index=["a", "a", "c"])
-    msg = "No axis named 2 for object type DataFrame"
-    with pytest.raises(ValueError, match=msg):
-        df.apply(lambda x: x, 2)
-=======
->>>>>>> ad2ff045
 
     # GH 9573
     df = DataFrame({"c0": ["A", "A", "B", "B"], "c1": ["C", "C", "D", "D"]})
