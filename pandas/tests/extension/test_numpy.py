"""
This file contains a minimal set of tests for compliance with the extension
array interface test suite, and should contain no other tests.
The test suite for the full functionality of the array is located in
`pandas/tests/arrays/`.

The tests in this file are inherited from the BaseExtensionTests, and only
minimal tweaks should be applied to get the tests passing (by overwriting a
parent method).

Additional tests should either be added to one of the BaseExtensionTests
classes (if they are relevant for the extension interface for all dtypes), or
be added to the array-specific tests in `pandas/tests/arrays/`.

Note: we do not bother with base.BaseIndexTests because NumpyExtensionArray
will never be held in an Index.
"""
from __future__ import annotations

import numpy as np
import pytest

from pandas.core.dtypes.cast import can_hold_element
from pandas.core.dtypes.dtypes import NumpyEADtype

import pandas as pd
import pandas._testing as tm
from pandas.api.types import is_object_dtype
from pandas.core.arrays.numpy_ import NumpyExtensionArray
from pandas.core.internals import blocks
from pandas.tests.extension import base


def _can_hold_element_patched(obj, element) -> bool:
    if isinstance(element, NumpyExtensionArray):
        element = element.to_numpy()
    return can_hold_element(obj, element)


orig_assert_attr_equal = tm.assert_attr_equal


def _assert_attr_equal(attr: str, left, right, obj: str = "Attributes"):
    """
    patch tm.assert_attr_equal so NumpyEADtype("object") is closed enough to
    np.dtype("object")
    """
    if attr == "dtype":
        lattr = getattr(left, "dtype", None)
        rattr = getattr(right, "dtype", None)
        if isinstance(lattr, NumpyEADtype) and not isinstance(rattr, NumpyEADtype):
            left = left.astype(lattr.numpy_dtype)
        elif isinstance(rattr, NumpyEADtype) and not isinstance(lattr, NumpyEADtype):
            right = right.astype(rattr.numpy_dtype)

    orig_assert_attr_equal(attr, left, right, obj)


@pytest.fixture(params=["complex", "float", "object"])
def dtype(request):
    return NumpyEADtype(np.dtype(request.param))


@pytest.fixture
def allow_in_pandas(monkeypatch):
    """
    A monkeypatch to tells pandas to let us in.

    By default, passing a NumpyExtensionArray to an index / series / frame
    constructor will unbox that NumpyExtensionArray to an ndarray, and treat
    it as a non-EA column. We don't want people using EAs without
    reason.

    The mechanism for this is a check against ABCNumpyExtensionArray
    in each constructor.

    But, for testing, we need to allow them in pandas. So we patch
    the _typ of NumpyExtensionArray, so that we evade the ABCNumpyExtensionArray
    check.
    """
    with monkeypatch.context() as m:
        m.setattr(NumpyExtensionArray, "_typ", "extension")
        m.setattr(blocks, "can_hold_element", _can_hold_element_patched)
        m.setattr(tm.asserters, "assert_attr_equal", _assert_attr_equal)
        yield


@pytest.fixture
def data(allow_in_pandas, dtype):
    if dtype.numpy_dtype == "object":
        return pd.Series([(i,) for i in range(100)]).array
    arr = np.arange(1, 101, dtype=dtype._dtype)
    if dtype.kind == "c":
        arr = arr + (arr * (0 + 1j))
    return NumpyExtensionArray(arr)


@pytest.fixture
def data_missing(allow_in_pandas, dtype):
    if dtype.numpy_dtype == "object":
        return NumpyExtensionArray(np.array([np.nan, (1,)], dtype=object))
    return NumpyExtensionArray(np.array([np.nan, 1.0]))


@pytest.fixture
def na_cmp():
    def cmp(a, b):
        return np.isnan(a) and np.isnan(b)

    return cmp


@pytest.fixture
def data_for_sorting(allow_in_pandas, dtype):
    """Length-3 array with a known sort order.

    This should be three items [B, C, A] with
    A < B < C
    """
    if dtype.numpy_dtype == "object":
        # Use an empty tuple for first element, then remove,
        # to disable np.array's shape inference.
        return NumpyExtensionArray(np.array([(), (2,), (3,), (1,)], dtype=object)[1:])
    return NumpyExtensionArray(np.array([1, 2, 0]))


@pytest.fixture
def data_missing_for_sorting(allow_in_pandas, dtype):
    """Length-3 array with a known sort order.

    This should be three items [B, NA, A] with
    A < B and NA missing.
    """
    if dtype.numpy_dtype == "object":
        return NumpyExtensionArray(np.array([(1,), np.nan, (0,)], dtype=object))
    return NumpyExtensionArray(np.array([1, np.nan, 0]))


@pytest.fixture
def data_for_grouping(allow_in_pandas, dtype):
    """Data for factorization, grouping, and unique tests.

    Expected to be like [B, B, NA, NA, A, A, B, C]

    Where A < B < C and NA is missing
    """
    if dtype.numpy_dtype == "object":
        a, b, c = (1,), (2,), (3,)
    else:
        a, b, c = np.arange(3)
    return NumpyExtensionArray(
        np.array([b, b, np.nan, np.nan, a, a, b, c], dtype=dtype.numpy_dtype)
    )


@pytest.fixture
def data_for_twos(dtype):
    if dtype.kind == "O":
        pytest.skip("Not a numeric dtype")
    arr = np.ones(100) * 2
    return NumpyExtensionArray._from_sequence(arr, dtype=dtype)


@pytest.fixture
def skip_numpy_object(dtype, request):
    """
    Tests for NumpyExtensionArray with nested data. Users typically won't create
    these objects via `pd.array`, but they can show up through `.array`
    on a Series with nested data. Many of the base tests fail, as they aren't
    appropriate for nested data.

    This fixture allows these tests to be skipped when used as a usefixtures
    marker to either an individual test or a test class.
    """
    if dtype == "object":
        mark = pytest.mark.xfail(reason="Fails for object dtype")
        request.applymarker(mark)


skip_nested = pytest.mark.usefixtures("skip_numpy_object")


class BaseNumPyTests:
    pass


class TestCasting(BaseNumPyTests, base.BaseCastingTests):
    pass


class TestConstructors(BaseNumPyTests, base.BaseConstructorsTests):
    @pytest.mark.skip(reason="We don't register our dtype")
    # We don't want to register. This test should probably be split in two.
    def test_from_dtype(self, data):
        pass

    @skip_nested
    def test_series_constructor_scalar_with_index(self, data, dtype):
        # ValueError: Length of passed values is 1, index implies 3.
        super().test_series_constructor_scalar_with_index(data, dtype)


class TestDtype(BaseNumPyTests, base.BaseDtypeTests):
    def test_check_dtype(self, data, request):
        if data.dtype.numpy_dtype == "object":
            request.applymarker(
                pytest.mark.xfail(
                    reason=f"NumpyExtensionArray expectedly clashes with a "
                    f"NumPy name: {data.dtype.numpy_dtype}"
                )
            )
        super().test_check_dtype(data)

    def test_is_not_object_type(self, dtype, request):
        if dtype.numpy_dtype == "object":
            # Different from BaseDtypeTests.test_is_not_object_type
            # because NumpyEADtype(object) is an object type
            assert is_object_dtype(dtype)
        else:
            super().test_is_not_object_type(dtype)


class TestGetitem(BaseNumPyTests, base.BaseGetitemTests):
    @skip_nested
    def test_getitem_scalar(self, data):
        # AssertionError
        super().test_getitem_scalar(data)


class TestGroupby(BaseNumPyTests, base.BaseGroupbyTests):
    pass


class TestInterface(BaseNumPyTests, base.BaseInterfaceTests):
    @skip_nested
    def test_array_interface(self, data):
        # NumPy array shape inference
        super().test_array_interface(data)


class TestMethods(BaseNumPyTests, base.BaseMethodsTests):
    @skip_nested
    def test_shift_fill_value(self, data):
        # np.array shape inference. Shift implementation fails.
        super().test_shift_fill_value(data)

    @skip_nested
    def test_fillna_copy_frame(self, data_missing):
        # The "scalar" for this array isn't a scalar.
        super().test_fillna_copy_frame(data_missing)

    @skip_nested
    def test_fillna_copy_series(self, data_missing):
        # The "scalar" for this array isn't a scalar.
        super().test_fillna_copy_series(data_missing)

    @skip_nested
    def test_searchsorted(self, data_for_sorting, as_series):
        # Test setup fails.
        super().test_searchsorted(data_for_sorting, as_series)

    @pytest.mark.xfail(reason="NumpyExtensionArray.diff may fail on dtype")
    def test_diff(self, data, periods):
        return super().test_diff(data, periods)

    def test_insert(self, data, request):
        if data.dtype.numpy_dtype == object:
            mark = pytest.mark.xfail(reason="Dimension mismatch in np.concatenate")
            request.applymarker(mark)

        super().test_insert(data)

    @skip_nested
    def test_insert_invalid(self, data, invalid_scalar):
        # NumpyExtensionArray[object] can hold anything, so skip
        super().test_insert_invalid(data, invalid_scalar)


class TestArithmetics(BaseNumPyTests, base.BaseArithmeticOpsTests):
    divmod_exc = None
    series_scalar_exc = None
    frame_scalar_exc = None
    series_array_exc = None

    def _get_expected_exception(
        self, op_name: str, obj, other, *args, **kwargs
    ) -> type[Exception] | None:
        # Find the Exception, if any we expect to raise calling
        #  obj.__op_name__(other)

        if op_name in [
            "__divmod__",
            "__rdivmod__",
            "floor_divide",
            "remainder",
            "__floordiv__",
            "__rfloordiv__",
            "__mod__",
            "__rmod__",
        ]:
            for arg in [obj, other]:
                marked_reason = None
                if isinstance(arg, complex):
                    marked_reason = type(arg).__name__
                elif isinstance(arg, pd.Series):
                    if arg.dtype.kind == "c":
                        marked_reason = f"{arg.dtype.name} dtype"
                elif isinstance(arg, pd.DataFrame):
                    for i, dtype in enumerate(arg.dtypes):
                        if dtype.kind == "c":
                            marked_reason = f"{dtype.name} dtype"
                            break
                if marked_reason:
                    kwargs["request"].node.add_marker(
                        pytest.mark.xfail(
                            raises=TypeError,
                            reason=f"{marked_reason} does not support {op_name}",
                            strict=False,
                        )
                    )
                    return TypeError
        return super()._get_expected_exception(op_name, obj, other)

    @skip_nested
    def test_arith_series_with_scalar(self, data, all_arithmetic_operators, request):
        super().test_arith_series_with_scalar(
            data, all_arithmetic_operators, request=request
        )

    def test_arith_series_with_array(self, data, all_arithmetic_operators, request):
        opname = all_arithmetic_operators
        if data.dtype.numpy_dtype == object and opname not in ["__add__", "__radd__"]:
            mark = pytest.mark.xfail(reason="Fails for object dtype")
<<<<<<< HEAD
            request.node.add_marker(mark)
        super().test_arith_series_with_array(
            data, all_arithmetic_operators, request=request
        )
=======
            request.applymarker(mark)
        super().test_arith_series_with_array(data, all_arithmetic_operators)
>>>>>>> c2cdeaf3

    @skip_nested
    def test_arith_frame_with_scalar(self, data, all_arithmetic_operators, request):
        super().test_arith_frame_with_scalar(
            data, all_arithmetic_operators, request=request
        )

    @skip_nested
    def test_divmod(self, data, request):
        super().test_divmod(data, request=request)

    def test_divmod_series_array(self, data, data_for_twos, request):
        super().test_divmod_series_array(data, data_for_twos, request=request)


class TestPrinting(BaseNumPyTests, base.BasePrintingTests):
    pass


class TestReduce(BaseNumPyTests, base.BaseReduceTests):
    def _supports_reduction(self, ser: pd.Series, op_name: str) -> bool:
        if ser.dtype.kind == "O":
            return op_name in ["sum", "min", "max", "any", "all"]
        return True

    def check_reduce(self, ser: pd.Series, op_name: str, skipna: bool):
        res_op = getattr(ser, op_name)
        # avoid coercing int -> float. Just cast to the actual numpy type.
        # error: Item "ExtensionDtype" of "dtype[Any] | ExtensionDtype" has
        # no attribute "numpy_dtype"
        cmp_dtype = ser.dtype.numpy_dtype  # type: ignore[union-attr]
        alt = ser.astype(cmp_dtype)
        exp_op = getattr(alt, op_name)
        if op_name == "count":
            result = res_op()
            expected = exp_op()
        else:
            result = res_op(skipna=skipna)
            expected = exp_op(skipna=skipna)
        tm.assert_almost_equal(result, expected)

    @pytest.mark.skip("tests not written yet")
    @pytest.mark.parametrize("skipna", [True, False])
    def test_reduce_frame(self, data, all_numeric_reductions, skipna):
        pass


class TestMissing(BaseNumPyTests, base.BaseMissingTests):
    @skip_nested
    def test_fillna_series(self, data_missing):
        # Non-scalar "scalar" values.
        super().test_fillna_series(data_missing)

    @skip_nested
    def test_fillna_frame(self, data_missing):
        # Non-scalar "scalar" values.
        super().test_fillna_frame(data_missing)

    def test_fillna_no_op_returns_copy(self, data, request):
        if data.dtype.kind == "c":
            request.node.add_marker(
                pytest.mark.xfail(
                    reason="no cython implementation of "
                    f"backfill(ndarray[{data.dtype.name}_t],"
                    f"ndarray[{data.dtype.name}_t], int64_t) in libs/algos.pxd"
                )
            )
        super().test_fillna_no_op_returns_copy(data)


class TestReshaping(BaseNumPyTests, base.BaseReshapingTests):
    pass


class TestSetitem(BaseNumPyTests, base.BaseSetitemTests):
    @skip_nested
    def test_setitem_invalid(self, data, invalid_scalar):
        # object dtype can hold anything, so doesn't raise
        super().test_setitem_invalid(data, invalid_scalar)

    @skip_nested
    def test_setitem_sequence_broadcasts(self, data, box_in_series):
        # ValueError: cannot set using a list-like indexer with a different
        # length than the value
        super().test_setitem_sequence_broadcasts(data, box_in_series)

    @skip_nested
    @pytest.mark.parametrize("setter", ["loc", None])
    def test_setitem_mask_broadcast(self, data, setter):
        # ValueError: cannot set using a list-like indexer with a different
        # length than the value
        super().test_setitem_mask_broadcast(data, setter)

    @skip_nested
    def test_setitem_scalar_key_sequence_raise(self, data):
        # Failed: DID NOT RAISE <class 'ValueError'>
        super().test_setitem_scalar_key_sequence_raise(data)

    # TODO: there is some issue with NumpyExtensionArray, therefore,
    #   skip the setitem test for now, and fix it later (GH 31446)

    @skip_nested
    @pytest.mark.parametrize(
        "mask",
        [
            np.array([True, True, True, False, False]),
            pd.array([True, True, True, False, False], dtype="boolean"),
        ],
        ids=["numpy-array", "boolean-array"],
    )
    def test_setitem_mask(self, data, mask, box_in_series):
        super().test_setitem_mask(data, mask, box_in_series)

    @skip_nested
    @pytest.mark.parametrize(
        "idx",
        [[0, 1, 2], pd.array([0, 1, 2], dtype="Int64"), np.array([0, 1, 2])],
        ids=["list", "integer-array", "numpy-array"],
    )
    def test_setitem_integer_array(self, data, idx, box_in_series):
        super().test_setitem_integer_array(data, idx, box_in_series)

    @pytest.mark.parametrize(
        "idx, box_in_series",
        [
            ([0, 1, 2, pd.NA], False),
            pytest.param([0, 1, 2, pd.NA], True, marks=pytest.mark.xfail),
            (pd.array([0, 1, 2, pd.NA], dtype="Int64"), False),
            (pd.array([0, 1, 2, pd.NA], dtype="Int64"), False),
        ],
        ids=["list-False", "list-True", "integer-array-False", "integer-array-True"],
    )
    def test_setitem_integer_with_missing_raises(self, data, idx, box_in_series):
        super().test_setitem_integer_with_missing_raises(data, idx, box_in_series)

    @skip_nested
    def test_setitem_slice(self, data, box_in_series):
        super().test_setitem_slice(data, box_in_series)

    @skip_nested
    def test_setitem_loc_iloc_slice(self, data):
        super().test_setitem_loc_iloc_slice(data)

    def test_setitem_with_expansion_dataframe_column(self, data, full_indexer):
        # https://github.com/pandas-dev/pandas/issues/32395
        df = expected = pd.DataFrame({"data": pd.Series(data)})
        result = pd.DataFrame(index=df.index)

        # because result has object dtype, the attempt to do setting inplace
        #  is successful, and object dtype is retained
        key = full_indexer(df)
        result.loc[key, "data"] = df["data"]

        # base class method has expected = df; NumpyExtensionArray behaves oddly because
        #  we patch _typ for these tests.
        if data.dtype.numpy_dtype != object:
            if not isinstance(key, slice) or key != slice(None):
                expected = pd.DataFrame({"data": data.to_numpy()})
        tm.assert_frame_equal(result, expected)


@skip_nested
class TestParsing(BaseNumPyTests, base.BaseParsingTests):
    pass


class Test2DCompat(BaseNumPyTests, base.NDArrayBacked2DTests):
    pass<|MERGE_RESOLUTION|>--- conflicted
+++ resolved
@@ -331,15 +331,12 @@
         opname = all_arithmetic_operators
         if data.dtype.numpy_dtype == object and opname not in ["__add__", "__radd__"]:
             mark = pytest.mark.xfail(reason="Fails for object dtype")
-<<<<<<< HEAD
+            # TODO: check that we shouldn't use applymarker here instead
             request.node.add_marker(mark)
+        # TODO: check that the request=request parameter is needed
         super().test_arith_series_with_array(
             data, all_arithmetic_operators, request=request
         )
-=======
-            request.applymarker(mark)
-        super().test_arith_series_with_array(data, all_arithmetic_operators)
->>>>>>> c2cdeaf3
 
     @skip_nested
     def test_arith_frame_with_scalar(self, data, all_arithmetic_operators, request):
