--- conflicted
+++ resolved
@@ -138,14 +138,9 @@
             value = decimal.Decimal(value)
         self._data[key] = value
 
-<<<<<<< HEAD
     @property
     def size(self) -> int:
         return self._data.size
-=======
-    def __len__(self) -> int:
-        return len(self._data)
->>>>>>> be6c3690
 
     @property
     def nbytes(self) -> int:
