--- conflicted
+++ resolved
@@ -263,18 +263,6 @@
             )
         super().test_arith_series_with_scalar(data, op_name)
 
-<<<<<<< HEAD
-    def test_divmod_series_array(self):
-        # GH 23287
-        # skipping because it is not implemented
-        pass
-=======
-    def test_add_series_with_extension_array(self, data):
-        ser = pd.Series(data)
-        with pytest.raises(TypeError, match="cannot perform|unsupported operand"):
-            ser + data
->>>>>>> e7a190e0
-
 
 class TestComparisonOps(base.BaseComparisonOpsTests):
     def _compare_other(self, s, data, op, other):
