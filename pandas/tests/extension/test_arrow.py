--- conflicted
+++ resolved
@@ -950,19 +950,7 @@
                 raises=pa.ArrowInvalid,
                 reason="divide by 0",
             )
-<<<<<<< HEAD
-        elif (
-            opname == "__pow__"
-            and pa.types.is_decimal(pa_dtype)
-            and pa_version_under7p0
-        ):
-            mark = pytest.mark.xfail(
-                raises=pa.ArrowInvalid,
-                reason="Invalid decimal function: power_checked",
-            )
-=======
-
->>>>>>> 0e2277b4
+
         return mark
 
     def test_arith_series_with_scalar(self, data, all_arithmetic_operators, request):
