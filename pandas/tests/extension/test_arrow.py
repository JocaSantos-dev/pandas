--- conflicted
+++ resolved
@@ -3100,7 +3100,6 @@
     tm.assert_series_equal(result, expected)
 
 
-<<<<<<< HEAD
 @pytest.mark.skipif(
     pa_version_under13p0, reason="pairwise_diff_checked not implemented in pyarrow"
 )
@@ -3142,7 +3141,9 @@
     ser = pd.Series([None, 1, 2, None, 4, None], dtype=dtype)
     result = ser.interpolate()
     expected = pd.Series([None, 1, 2, 3, 4, None], dtype=dtype)
-=======
+    tm.assert_series_equal(result, expected)
+
+
 def test_string_to_time_parsing_cast():
     # GH 56463
     string_times = ["11:41:43.076160"]
@@ -3150,5 +3151,4 @@
     expected = pd.Series(
         ArrowExtensionArray(pa.array([time(11, 41, 43, 76160)], from_pandas=True))
     )
->>>>>>> 6ee9ad02
     tm.assert_series_equal(result, expected)