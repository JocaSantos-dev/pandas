"""
This file contains a minimal set of tests for compliance with the extension
array interface test suite, and should contain no other tests.
The test suite for the full functionality of the array is located in
`pandas/tests/arrays/`.

The tests in this file are inherited from the BaseExtensionTests, and only
minimal tweaks should be applied to get the tests passing (by overwriting a
parent method).

Additional tests should either be added to one of the BaseExtensionTests
classes (if they are relevant for the extension interface for all dtypes), or
be added to the array-specific tests in `pandas/tests/arrays/`.

"""
import numpy as np
import pytest

from pandas.core.dtypes.common import is_extension_array_dtype

import pandas as pd
from pandas.core.arrays import integer_array
from pandas.core.arrays.integer import (
    Int8Dtype,
    Int16Dtype,
    Int32Dtype,
    Int64Dtype,
    UInt8Dtype,
    UInt16Dtype,
    UInt32Dtype,
    UInt64Dtype,
)
from pandas.tests.extension import base


def make_data():
    return list(range(1, 9)) + [pd.NA] + list(range(10, 98)) + [pd.NA] + [99, 100]


@pytest.fixture(
    params=[
        Int8Dtype,
        Int16Dtype,
        Int32Dtype,
        Int64Dtype,
        UInt8Dtype,
        UInt16Dtype,
        UInt32Dtype,
        UInt64Dtype,
    ]
)
def dtype(request):
    return request.param()


@pytest.fixture
def data(dtype):
    return integer_array(make_data(), dtype=dtype)


@pytest.fixture
def data_for_twos(dtype):
    return integer_array(np.ones(100) * 2, dtype=dtype)


@pytest.fixture
def data_missing(dtype):
    return integer_array([pd.NA, 1], dtype=dtype)


@pytest.fixture
def data_for_sorting(dtype):
    return integer_array([1, 2, 0], dtype=dtype)


@pytest.fixture
def data_missing_for_sorting(dtype):
    return integer_array([1, pd.NA, 0], dtype=dtype)


@pytest.fixture
def na_cmp():
    # we are pd.NA
    return lambda x, y: x is pd.NA and y is pd.NA


@pytest.fixture
def na_value():
    return pd.NA


@pytest.fixture
def data_for_grouping(dtype):
    b = 1
    a = 0
    c = 2
    na = pd.NA
    return integer_array([b, b, na, na, a, a, b, c], dtype=dtype)


class TestDtype(base.BaseDtypeTests):
    @pytest.mark.skip(reason="using multiple dtypes")
    def test_is_dtype_unboxes_dtype(self):
        # we have multiple dtypes, so skip
        pass


class TestArithmeticOps(base.BaseArithmeticOpsTests):
    def check_opname(self, s, op_name, other, exc=None):
        # overwriting to indicate ops don't raise an error
        super().check_opname(s, op_name, other, exc=None)

    def _check_op(self, s, op, other, op_name, exc=NotImplementedError):
        if exc is None:
            if s.dtype.is_unsigned_integer and (op_name == "__rsub__"):
                # TODO see https://github.com/pandas-dev/pandas/issues/22023
                pytest.skip("unsigned subtraction gives negative values")

            if (
                hasattr(other, "dtype")
                and not is_extension_array_dtype(other.dtype)
                and pd.api.types.is_integer_dtype(other.dtype)
            ):
                # other is np.int64 and would therefore always result in
                # upcasting, so keeping other as same numpy_dtype
                other = other.astype(s.dtype.numpy_dtype)

            result = op(s, other)
            expected = s.combine(other, op)

            if op_name in ("__rtruediv__", "__truediv__", "__div__"):
                expected = expected.fillna(np.nan).astype(float)
                if op_name == "__rtruediv__":
                    # TODO reverse operators result in object dtype
                    result = result.astype(float)
            elif op_name.startswith("__r"):
                # TODO reverse operators result in object dtype
                # see https://github.com/pandas-dev/pandas/issues/22024
                expected = expected.astype(s.dtype)
                result = result.astype(s.dtype)
            else:
                # combine method result in 'biggest' (int64) dtype
                expected = expected.astype(s.dtype)
                pass
            if op_name in {"__pow__", "__rpow__"}:
                # TODO: https://github.com/pandas-dev/pandas/issues/29997
                # pow(1, NA) is NA or 1?
                pytest.skip("TODO-29997")

            if (op_name == "__rpow__") and isinstance(other, pd.Series):
                # TODO pow on Int arrays gives different result with NA
                # see https://github.com/pandas-dev/pandas/issues/22022
                result = result.fillna(1)

            self.assert_series_equal(result, expected)
        else:
            with pytest.raises(exc):
                op(s, other)

    def _check_divmod_op(self, s, op, other, exc=None):
        super()._check_divmod_op(s, op, other, None)

    @pytest.mark.skip(reason="intNA does not error on ops")
    def test_error(self, data, all_arithmetic_operators):
        # other specific errors tested in the integer array specific tests
        pass


class TestComparisonOps(base.BaseComparisonOpsTests):
    def check_opname(self, s, op_name, other, exc=None):
        super().check_opname(s, op_name, other, exc=None)

    def _compare_other(self, s, data, op_name, other):
        self.check_opname(s, op_name, other)

<<<<<<< HEAD
    def _check_op(self, s, op, other, op_name, exc=NotImplementedError):
        if exc is None:
            result = op(s, other)
            expected = s.combine(other, op).astype("boolean")
            self.assert_series_equal(result, expected)
        else:
            with pytest.raises(exc):
                op(s, other)
=======
    def test_compare_to_string(self, any_nullable_int_dtype):
        # GH 28930
        s = pd.Series([1, None], dtype=any_nullable_int_dtype)
        result = s == "a"
        expected = pd.Series([False, False])

        self.assert_series_equal(result, expected)

    def test_compare_to_int(self, any_nullable_int_dtype, all_compare_operators):
        # GH 28930
        s1 = pd.Series([1, 2, 3], dtype=any_nullable_int_dtype)
        s2 = pd.Series([1, 2, 3], dtype="int")

        method = getattr(s1, all_compare_operators)
        result = method(2)

        method = getattr(s2, all_compare_operators)
        expected = method(2)

        self.assert_series_equal(result, expected)
>>>>>>> ad0539ba


class TestInterface(base.BaseInterfaceTests):
    pass


class TestConstructors(base.BaseConstructorsTests):
    pass


class TestReshaping(base.BaseReshapingTests):
    pass

    # for test_concat_mixed_dtypes test
    # concat of an Integer and Int coerces to object dtype
    # TODO(jreback) once integrated this would


class TestGetitem(base.BaseGetitemTests):
    pass


class TestSetitem(base.BaseSetitemTests):
    pass


class TestMissing(base.BaseMissingTests):
    pass


class TestMethods(base.BaseMethodsTests):
    @pytest.mark.parametrize("dropna", [True, False])
    def test_value_counts(self, all_data, dropna):
        all_data = all_data[:10]
        if dropna:
            other = np.array(all_data[~all_data.isna()])
        else:
            other = all_data

        result = pd.Series(all_data).value_counts(dropna=dropna).sort_index()
        expected = pd.Series(other).value_counts(dropna=dropna).sort_index()
        expected.index = expected.index.astype(all_data.dtype)

        self.assert_series_equal(result, expected)


class TestCasting(base.BaseCastingTests):
    pass


class TestGroupby(base.BaseGroupbyTests):
    pass


class TestNumericReduce(base.BaseNumericReduceTests):
    pass


class TestBooleanReduce(base.BaseBooleanReduceTests):
    pass


class TestPrinting(base.BasePrintingTests):
    pass


class TestParsing(base.BaseParsingTests):
    pass<|MERGE_RESOLUTION|>--- conflicted
+++ resolved
@@ -173,7 +173,6 @@
     def _compare_other(self, s, data, op_name, other):
         self.check_opname(s, op_name, other)
 
-<<<<<<< HEAD
     def _check_op(self, s, op, other, op_name, exc=NotImplementedError):
         if exc is None:
             result = op(s, other)
@@ -182,7 +181,7 @@
         else:
             with pytest.raises(exc):
                 op(s, other)
-=======
+
     def test_compare_to_string(self, any_nullable_int_dtype):
         # GH 28930
         s = pd.Series([1, None], dtype=any_nullable_int_dtype)
@@ -203,7 +202,6 @@
         expected = method(2)
 
         self.assert_series_equal(result, expected)
->>>>>>> ad0539ba
 
 
 class TestInterface(base.BaseInterfaceTests):
