--- conflicted
+++ resolved
@@ -92,11 +92,8 @@
 
 class TestMethods(base.BaseMethodsTests):
     unhashable = pytest.mark.skip(reason="Unhashable")
-<<<<<<< HEAD
-=======
     unstable = pytest.mark.skipif(sys.version_info <= (3, 5),
                                   reason="Dictionary order unstable")
->>>>>>> 53ad5c68
 
     @unhashable
     def test_value_counts(self, all_data, dropna):
@@ -107,8 +104,6 @@
         # TODO (EA.factorize): see if _values_for_factorize allows this.
         pass
 
-<<<<<<< HEAD
-=======
     @unstable
     def test_argsort(self, data_for_sorting):
         super(TestMethods, self).test_argsort(data_for_sorting)
@@ -129,7 +124,6 @@
         super(TestMethods, self).test_sort_values_missing(
             data_missing_for_sorting, ascending)
 
->>>>>>> 53ad5c68
 
 class TestCasting(base.BaseCastingTests):
     pass