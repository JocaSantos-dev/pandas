"""
This file contains a minimal set of tests for compliance with the extension
array interface test suite, and should contain no other tests.
The test suite for the full functionality of the array is located in
`pandas/tests/arrays/`.

The tests in this file are inherited from the BaseExtensionTests, and only
minimal tweaks should be applied to get the tests passing (by overwriting a
parent method).

Additional tests should either be added to one of the BaseExtensionTests
classes (if they are relevant for the extension interface for all dtypes), or
be added to the array-specific tests in `pandas/tests/arrays/`.

"""
import numpy as np
import pytest

from pandas.compat import (
    IS64,
    is_platform_windows,
)

import pandas as pd
import pandas._testing as tm
from pandas.core.arrays.boolean import BooleanDtype
from pandas.core.arrays.floating import (
    Float32Dtype,
    Float64Dtype,
)
from pandas.core.arrays.integer import (
    Int8Dtype,
    Int16Dtype,
    Int32Dtype,
    Int64Dtype,
    UInt8Dtype,
    UInt16Dtype,
    UInt32Dtype,
    UInt64Dtype,
)
from pandas.tests.extension import base

is_windows_or_32bit = is_platform_windows() or not IS64

pytestmark = [
    pytest.mark.filterwarnings(
        "ignore:invalid value encountered in divide:RuntimeWarning"
    ),
    pytest.mark.filterwarnings("ignore:Mean of empty slice:RuntimeWarning"),
    # overflow only relevant for Floating dtype cases cases
    pytest.mark.filterwarnings("ignore:overflow encountered in reduce:RuntimeWarning"),
]


def make_data():
    return list(range(1, 9)) + [pd.NA] + list(range(10, 98)) + [pd.NA] + [99, 100]


def make_float_data():
    return (
        list(np.arange(0.1, 0.9, 0.1))
        + [pd.NA]
        + list(np.arange(1, 9.8, 0.1))
        + [pd.NA]
        + [9.9, 10.0]
    )


def make_bool_data():
    return [True, False] * 4 + [np.nan] + [True, False] * 44 + [np.nan] + [True, False]


@pytest.fixture(
    params=[
        Int8Dtype,
        Int16Dtype,
        Int32Dtype,
        Int64Dtype,
        UInt8Dtype,
        UInt16Dtype,
        UInt32Dtype,
        UInt64Dtype,
        Float32Dtype,
        Float64Dtype,
        BooleanDtype,
    ]
)
def dtype(request):
    return request.param()


@pytest.fixture
def data(dtype):
    if dtype.kind == "f":
        data = make_float_data()
    elif dtype.kind == "b":
        data = make_bool_data()
    else:
        data = make_data()
    return pd.array(data, dtype=dtype)


@pytest.fixture
def data_for_twos(dtype):
    if dtype.kind == "b":
        return pd.array(np.ones(100), dtype=dtype)
    return pd.array(np.ones(100) * 2, dtype=dtype)


@pytest.fixture
def data_missing(dtype):
    if dtype.kind == "f":
        return pd.array([pd.NA, 0.1], dtype=dtype)
    elif dtype.kind == "b":
        return pd.array([np.nan, True], dtype=dtype)
    return pd.array([pd.NA, 1], dtype=dtype)


@pytest.fixture
def data_for_sorting(dtype):
    if dtype.kind == "f":
        return pd.array([0.1, 0.2, 0.0], dtype=dtype)
    elif dtype.kind == "b":
        return pd.array([True, True, False], dtype=dtype)
    return pd.array([1, 2, 0], dtype=dtype)


@pytest.fixture
def data_missing_for_sorting(dtype):
    if dtype.kind == "f":
        return pd.array([0.1, pd.NA, 0.0], dtype=dtype)
    elif dtype.kind == "b":
        return pd.array([True, np.nan, False], dtype=dtype)
    return pd.array([1, pd.NA, 0], dtype=dtype)


@pytest.fixture
def na_cmp():
    # we are pd.NA
    return lambda x, y: x is pd.NA and y is pd.NA


@pytest.fixture
def data_for_grouping(dtype):
    if dtype.kind == "f":
        b = 0.1
        a = 0.0
        c = 0.2
    elif dtype.kind == "b":
        b = True
        a = False
        c = b
    else:
        b = 1
        a = 0
        c = 2

    na = pd.NA
    return pd.array([b, b, na, na, a, a, b, c], dtype=dtype)


class TestMaskedArrays(base.ExtensionTests):
    def _get_expected_exception(self, op_name, obj, other):
        try:
            dtype = tm.get_dtype(obj)
        except AttributeError:
            # passed arguments reversed
            dtype = tm.get_dtype(other)

        if dtype.kind == "b":
            if op_name.strip("_").lstrip("r") in ["pow", "truediv", "floordiv"]:
                # match behavior with non-masked bool dtype
                return NotImplementedError
            elif op_name in ["__sub__", "__rsub__"]:
                # exception message would include "numpy boolean subtract""
                return TypeError
            return None
        return None

    def _cast_pointwise_result(self, op_name: str, obj, other, pointwise_result):
        sdtype = tm.get_dtype(obj)
        expected = pointwise_result

        if op_name in ("eq", "ne", "le", "ge", "lt", "gt"):
            return expected.astype("boolean")

        if sdtype.kind in "iu":
            if op_name in ("__rtruediv__", "__truediv__", "__div__"):
                expected = expected.fillna(np.nan).astype("Float64")
            else:
                # combine method result in 'biggest' (int64) dtype
                expected = expected.astype(sdtype)
        elif sdtype.kind == "b":
            if op_name in (
                "__floordiv__",
                "__rfloordiv__",
                "__pow__",
                "__rpow__",
                "__mod__",
                "__rmod__",
            ):
                # combine keeps boolean type
                expected = expected.astype("Int8")

            elif op_name in ("__truediv__", "__rtruediv__"):
                # combine with bools does not generate the correct result
                #  (numpy behaviour for div is to regard the bools as numeric)
                op = self.get_op_from_name(op_name)
                expected = self._combine(obj.astype(float), other, op)
                expected = expected.astype("Float64")

            if op_name == "__rpow__":
                # for rpow, combine does not propagate NaN
                result = getattr(obj, op_name)(other)
                expected[result.isna()] = np.nan
        else:
            # combine method result in 'biggest' (float64) dtype
            expected = expected.astype(sdtype)
        return expected

    def test_divmod_series_array(self, data, data_for_twos, request):
        if data.dtype.kind == "b":
            mark = pytest.mark.xfail(
                reason="Inconsistency between floordiv and divmod; we raise for "
                "floordiv but not for divmod. This matches what we do for "
                "non-masked bool dtype."
            )
            request.node.add_marker(mark)
        super().test_divmod_series_array(data, data_for_twos)

    def test_combine_le(self, data_repeated):
        # TODO: patching self is a bad pattern here
        orig_data1, orig_data2 = data_repeated(2)
        if orig_data1.dtype.kind == "b":
            self._combine_le_expected_dtype = "boolean"
        else:
            # TODO: can we make this boolean?
            self._combine_le_expected_dtype = object
        super().test_combine_le(data_repeated)

    def _supports_reduction(self, ser: pd.Series, op_name: str) -> bool:
        if op_name in ["any", "all"] and ser.dtype.kind != "b":
            pytest.skip(reason="Tested in tests/reductions/test_reductions.py")
        return True

    def check_reduce(self, ser: pd.Series, op_name: str, skipna: bool):
        # overwrite to ensure pd.NA is tested instead of np.nan
        # https://github.com/pandas-dev/pandas/issues/30958

        cmp_dtype = "int64"
        if ser.dtype.kind == "f":
            # Item "dtype[Any]" of "Union[dtype[Any], ExtensionDtype]" has
            # no attribute "numpy_dtype"
            cmp_dtype = ser.dtype.numpy_dtype  # type: ignore[union-attr]
        elif ser.dtype.kind == "b":
            if op_name in ["min", "max"]:
                cmp_dtype = "bool"

        # TODO: prod with integer dtypes does *not* match the result we would
        #  get if we used object for cmp_dtype. In that cae the object result
        #  is a large integer while the non-object case overflows and returns 0
        alt = ser.dropna().astype(cmp_dtype)
        if op_name == "count":
            result = getattr(ser, op_name)()
            expected = getattr(alt, op_name)()
        else:
            result = getattr(ser, op_name)(skipna=skipna)
            expected = getattr(alt, op_name)(skipna=skipna)
            if not skipna and ser.isna().any() and op_name not in ["any", "all"]:
                expected = pd.NA
        tm.assert_almost_equal(result, expected)

    def _get_expected_reduction_dtype(self, arr, op_name: str):
        if tm.is_float_dtype(arr.dtype):
            cmp_dtype = arr.dtype.name
        elif op_name in ["mean", "median", "var", "std", "skew"]:
            cmp_dtype = "Float64"
        elif op_name in ["max", "min"]:
            cmp_dtype = arr.dtype.name
        elif arr.dtype in ["Int64", "UInt64"]:
            cmp_dtype = arr.dtype.name
        elif tm.is_signed_integer_dtype(arr.dtype):
            cmp_dtype = "Int32" if is_windows_or_32bit else "Int64"
        elif tm.is_unsigned_integer_dtype(arr.dtype):
            cmp_dtype = "UInt32" if is_windows_or_32bit else "UInt64"
        elif arr.dtype.kind == "b":
            if op_name in ["mean", "median", "var", "std", "skew"]:
                cmp_dtype = "Float64"
            elif op_name in ["min", "max"]:
                cmp_dtype = "boolean"
            elif op_name in ["sum", "prod"]:
                cmp_dtype = "Int32" if is_windows_or_32bit else "Int64"
            else:
                raise TypeError("not supposed to reach this")
        else:
            raise TypeError("not supposed to reach this")
        return cmp_dtype

    def _supports_accumulation(self, ser: pd.Series, op_name: str) -> bool:
        return True

    def check_accumulate(self, ser: pd.Series, op_name: str, skipna: bool):
        # overwrite to ensure pd.NA is tested instead of np.nan
        # https://github.com/pandas-dev/pandas/issues/30958
        length = 64
        if not IS64 or is_platform_windows():
            # Item "ExtensionDtype" of "Union[dtype[Any], ExtensionDtype]" has
            # no attribute "itemsize"
            if not ser.dtype.itemsize == 8:  # type: ignore[union-attr]
                length = 32

        if ser.dtype.name.startswith("U"):
            expected_dtype = f"UInt{length}"
        elif ser.dtype.name.startswith("I"):
            expected_dtype = f"Int{length}"
        elif ser.dtype.name.startswith("F"):
            # Incompatible types in assignment (expression has type
            # "Union[dtype[Any], ExtensionDtype]", variable has type "str")
            expected_dtype = ser.dtype  # type: ignore[assignment]
        elif ser.dtype.kind == "b":
            if op_name in ("cummin", "cummax"):
                expected_dtype = "boolean"
            else:
                expected_dtype = f"Int{length}"

        if expected_dtype == "Float32" and op_name == "cumprod" and skipna:
            # TODO: xfail?
            pytest.skip(
                f"Float32 precision lead to large differences with op {op_name} "
                f"and skipna={skipna}"
            )

        if op_name == "cumsum":
            result = getattr(ser, op_name)(skipna=skipna)
            expected = pd.Series(
                pd.array(
                    getattr(ser.astype("float64"), op_name)(skipna=skipna),
                    dtype=expected_dtype,
                )
            )
            tm.assert_series_equal(result, expected)
        elif op_name in ["cummax", "cummin"]:
            result = getattr(ser, op_name)(skipna=skipna)
            expected = pd.Series(
                pd.array(
                    getattr(ser.astype("float64"), op_name)(skipna=skipna),
                    dtype=ser.dtype,
                )
            )
            tm.assert_series_equal(result, expected)
        elif op_name == "cumprod":
            result = getattr(ser[:12], op_name)(skipna=skipna)
            expected = pd.Series(
                pd.array(
                    getattr(ser[:12].astype("float64"), op_name)(skipna=skipna),
                    dtype=expected_dtype,
                )
            )
            tm.assert_series_equal(result, expected)

        else:
            raise NotImplementedError(f"{op_name} not supported")

<<<<<<< HEAD
    def test_invert(self, data, request):
        if data.dtype.kind == "f":
            mark = pytest.mark.xfail(
                reason="Looks like the base class test implicitly assumes "
                "boolean/integer dtypes"
            )
            request.node.add_marker(mark)
        super().test_invert(data)

    def test_round(self, data, request):
        if data.dtype == "boolean":
            mark = pytest.mark.xfail(reason="Cannot round boolean dtype")
            request.node.add_marker(mark)
        super().test_round(data)

=======
>>>>>>> f0348209

class Test2DCompat(base.Dim2CompatTests):
    pass<|MERGE_RESOLUTION|>--- conflicted
+++ resolved
@@ -361,24 +361,12 @@
         else:
             raise NotImplementedError(f"{op_name} not supported")
 
-<<<<<<< HEAD
-    def test_invert(self, data, request):
-        if data.dtype.kind == "f":
-            mark = pytest.mark.xfail(
-                reason="Looks like the base class test implicitly assumes "
-                "boolean/integer dtypes"
-            )
-            request.node.add_marker(mark)
-        super().test_invert(data)
-
     def test_round(self, data, request):
         if data.dtype == "boolean":
             mark = pytest.mark.xfail(reason="Cannot round boolean dtype")
             request.node.add_marker(mark)
         super().test_round(data)
 
-=======
->>>>>>> f0348209
 
 class Test2DCompat(base.Dim2CompatTests):
     pass