"""
This file contains a minimal set of tests for compliance with the extension
array interface test suite, and should contain no other tests.
The test suite for the full functionality of the array is located in
`pandas/tests/arrays/`.

The tests in this file are inherited from the BaseExtensionTests, and only
minimal tweaks should be applied to get the tests passing (by overwriting a
parent method).

Additional tests should either be added to one of the BaseExtensionTests
classes (if they are relevant for the extension interface for all dtypes), or
be added to the array-specific tests in `pandas/tests/arrays/`.

"""
import numpy as np
import pytest

from pandas.core.dtypes.dtypes import DatetimeTZDtype

import pandas as pd
import pandas._testing as tm
from pandas.core.arrays import DatetimeArray
from pandas.tests.extension import base


@pytest.fixture
def dtype():
    return DatetimeTZDtype(unit="ns", tz="US/Central")


@pytest.fixture
def data(dtype):
    data = DatetimeArray._from_sequence(
        pd.date_range("2000", periods=100, tz=dtype.tz), dtype=dtype
    )
    return data


@pytest.fixture
def data_missing(dtype):
    return DatetimeArray._from_sequence(
        np.array(["NaT", "2000-01-01"], dtype="datetime64[ns]"), dtype=dtype
    )


@pytest.fixture
def data_for_sorting(dtype):
    a = pd.Timestamp("2000-01-01")
    b = pd.Timestamp("2000-01-02")
    c = pd.Timestamp("2000-01-03")
    return DatetimeArray._from_sequence(
        np.array([b, c, a], dtype="datetime64[ns]"), dtype=dtype
    )


@pytest.fixture
def data_missing_for_sorting(dtype):
    a = pd.Timestamp("2000-01-01")
    b = pd.Timestamp("2000-01-02")
    return DatetimeArray._from_sequence(
        np.array([b, "NaT", a], dtype="datetime64[ns]"), dtype=dtype
    )


@pytest.fixture
def data_for_grouping(dtype):
    """
    Expected to be like [B, B, NA, NA, A, A, B, C]

    Where A < B < C and NA is missing
    """
    a = pd.Timestamp("2000-01-01")
    b = pd.Timestamp("2000-01-02")
    c = pd.Timestamp("2000-01-03")
    na = "NaT"
    return DatetimeArray._from_sequence(
        np.array([b, b, na, na, a, a, b, c], dtype="datetime64[ns]"), dtype=dtype
    )


@pytest.fixture
def na_cmp():
    def cmp(a, b):
        return a is pd.NaT and a is b

    return cmp


# ----------------------------------------------------------------------------
class TestDatetimeArray(base.ExtensionTests):
    def _get_expected_exception(self, op_name, obj, other):
        if op_name in ["__sub__", "__rsub__"]:
            return None
        return super()._get_expected_exception(op_name, obj, other)

    def _supports_accumulation(self, ser, op_name: str) -> bool:
        return op_name in ["cummin", "cummax"]

    def _supports_reduction(self, obj, op_name: str) -> bool:
        return op_name in ["min", "max", "median", "mean", "std", "any", "all"]

    def test_reduce_series_boolean(self, data, all_boolean_reductions, skipna):
        meth = all_boolean_reductions
        msg = f"'{meth}' with datetime64 dtypes is deprecated and will raise in"
        with tm.assert_produces_warning(
            FutureWarning, match=msg, check_stacklevel=False
        ):
            super().test_reduce_series_boolean(data, all_boolean_reductions, skipna)

    def test_series_constructor(self, data):
        # Series construction drops any .freq attr
        data = data._with_freq(None)
        super().test_series_constructor(data)

    def test_map(self, data, na_action):
        result = data.map(lambda x: x, na_action=na_action)
        tm.assert_extension_array_equal(result, data)

<<<<<<< HEAD
    @pytest.mark.parametrize("engine", ["c", "python"])
    def test_EA_types(self, engine, data, request):
        expected_msg = r".*must implement _from_sequence_of_strings.*"
        with pytest.raises(NotImplementedError, match=expected_msg):
            super().test_EA_types(engine, data, request)

=======
>>>>>>> b2bca5e9
    def check_reduce(self, ser: pd.Series, op_name: str, skipna: bool):
        if op_name in ["median", "mean", "std"]:
            alt = ser.astype("int64")

            res_op = getattr(ser, op_name)
            exp_op = getattr(alt, op_name)
            result = res_op(skipna=skipna)
            expected = exp_op(skipna=skipna)
            if op_name in ["mean", "median"]:
                # error: Item "dtype[Any]" of "dtype[Any] | ExtensionDtype"
                # has no attribute "tz"
                tz = ser.dtype.tz  # type: ignore[union-attr]
                expected = pd.Timestamp(expected, tz=tz)
            else:
                expected = pd.Timedelta(expected)
            tm.assert_almost_equal(result, expected)

        else:
            return super().check_reduce(ser, op_name, skipna)


class Test2DCompat(base.NDArrayBacked2DTests):
    pass<|MERGE_RESOLUTION|>--- conflicted
+++ resolved
@@ -117,15 +117,6 @@
         result = data.map(lambda x: x, na_action=na_action)
         tm.assert_extension_array_equal(result, data)
 
-<<<<<<< HEAD
-    @pytest.mark.parametrize("engine", ["c", "python"])
-    def test_EA_types(self, engine, data, request):
-        expected_msg = r".*must implement _from_sequence_of_strings.*"
-        with pytest.raises(NotImplementedError, match=expected_msg):
-            super().test_EA_types(engine, data, request)
-
-=======
->>>>>>> b2bca5e9
     def check_reduce(self, ser: pd.Series, op_name: str, skipna: bool):
         if op_name in ["median", "mean", "std"]:
             alt = ser.astype("int64")
