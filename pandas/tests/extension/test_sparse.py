--- conflicted
+++ resolved
@@ -309,18 +309,16 @@
         with tm.assert_produces_warning(PerformanceWarning):
             super().test_searchsorted(data_for_sorting, as_series)
 
-<<<<<<< HEAD
-    def test_equals(self, data, na_value):
-        self._check_unsupported(data)
-        super().test_equals(data, na_value)
-=======
     def test_shift_0_periods(self, data):
         # GH#33856 shifting with periods=0 should return a copy, not same obj
         result = data.shift(0)
 
         data._sparse_values[0] = data._sparse_values[1]
         assert result._sparse_values[0] != result._sparse_values[1]
->>>>>>> 3912a381
+
+    def test_equals(self, data, na_value):
+        self._check_unsupported(data)
+        super().test_equals(data, na_value)
 
 
 class TestCasting(BaseSparseTests, base.BaseCastingTests):
