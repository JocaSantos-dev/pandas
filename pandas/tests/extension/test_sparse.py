import numpy as np
import pytest

from pandas.errors import PerformanceWarning

from pandas.core.dtypes.common import is_object_dtype

import pandas as pd
from pandas import SparseDtype
import pandas._testing as tm
from pandas.arrays import SparseArray
from pandas.tests.extension import base


def make_data(fill_value):
    if np.isnan(fill_value):
        data = np.random.uniform(size=100)
    else:
        data = np.random.randint(1, 100, size=100)
        if data[0] == data[1]:
            data[0] += 1

    data[2::3] = fill_value
    return data


@pytest.fixture
def dtype():
    return SparseDtype()


@pytest.fixture(params=[0, np.nan])
def data(request):
    """Length-100 PeriodArray for semantics test."""
    res = SparseArray(make_data(request.param), fill_value=request.param)
    return res


@pytest.fixture
def data_for_twos(request):
    return SparseArray(np.ones(100) * 2)


@pytest.fixture(params=[0, np.nan])
def data_missing(request):
    """Length 2 array with [NA, Valid]"""
    return SparseArray([np.nan, 1], fill_value=request.param)


@pytest.fixture(params=[0, np.nan])
def data_repeated(request):
    """Return different versions of data for count times"""

    def gen(count):
        for _ in range(count):
            yield SparseArray(make_data(request.param), fill_value=request.param)

    yield gen


@pytest.fixture(params=[0, np.nan])
def data_for_sorting(request):
    return SparseArray([2, 3, 1], fill_value=request.param)


@pytest.fixture(params=[0, np.nan])
def data_missing_for_sorting(request):
    return SparseArray([2, np.nan, 1], fill_value=request.param)


@pytest.fixture
def na_value():
    return np.nan


@pytest.fixture
def na_cmp():
    return lambda left, right: pd.isna(left) and pd.isna(right)


@pytest.fixture(params=[0, np.nan])
def data_for_grouping(request):
    return SparseArray([1, 1, np.nan, np.nan, 2, 2, 1, 3], fill_value=request.param)


class BaseSparseTests:
    def _check_unsupported(self, data):
        if data.dtype == SparseDtype(int, 0):
            pytest.skip("Can't store nan in int array.")

    @pytest.mark.xfail(reason="SparseArray does not support setitem")
    def test_ravel(self, data):
        super().test_ravel(data)


class TestDtype(BaseSparseTests, base.BaseDtypeTests):
    def test_array_type_with_arg(self, data, dtype):
        assert dtype.construct_array_type() is SparseArray


class TestInterface(BaseSparseTests, base.BaseInterfaceTests):
    def test_no_values_attribute(self, data):
        pytest.skip("We have values")

    def test_copy(self, data):
        # __setitem__ does not work, so we only have a smoke-test
        data.copy()

    def test_view(self, data):
        # __setitem__ does not work, so we only have a smoke-test
        data.view()


class TestConstructors(BaseSparseTests, base.BaseConstructorsTests):
    pass


class TestReshaping(BaseSparseTests, base.BaseReshapingTests):
    def test_concat_mixed_dtypes(self, data):
        # https://github.com/pandas-dev/pandas/issues/20762
        # This should be the same, aside from concat([sparse, float])
        df1 = pd.DataFrame({"A": data[:3]})
        df2 = pd.DataFrame({"A": [1, 2, 3]})
        df3 = pd.DataFrame({"A": ["a", "b", "c"]}).astype("category")
        dfs = [df1, df2, df3]

        # dataframes
        result = pd.concat(dfs)
        expected = pd.concat(
            [x.apply(lambda s: np.asarray(s).astype(object)) for x in dfs]
        )
        self.assert_frame_equal(result, expected)

    def test_concat_columns(self, data, na_value):
        self._check_unsupported(data)
        super().test_concat_columns(data, na_value)

    def test_concat_extension_arrays_copy_false(self, data, na_value):
        self._check_unsupported(data)
        super().test_concat_extension_arrays_copy_false(data, na_value)

    def test_align(self, data, na_value):
        self._check_unsupported(data)
        super().test_align(data, na_value)

    def test_align_frame(self, data, na_value):
        self._check_unsupported(data)
        super().test_align_frame(data, na_value)

    def test_align_series_frame(self, data, na_value):
        self._check_unsupported(data)
        super().test_align_series_frame(data, na_value)

    def test_merge(self, data, na_value):
        self._check_unsupported(data)
        super().test_merge(data, na_value)


class TestGetitem(BaseSparseTests, base.BaseGetitemTests):
    def test_get(self, data):
        s = pd.Series(data, index=[2 * i for i in range(len(data))])
        if np.isnan(s.values.fill_value):
            assert np.isnan(s.get(4)) and np.isnan(s.iloc[2])
        else:
            assert s.get(4) == s.iloc[2]
        assert s.get(2) == s.iloc[1]

    def test_reindex(self, data, na_value):
        self._check_unsupported(data)
        super().test_reindex(data, na_value)


# Skipping TestSetitem, since we don't implement it.


class TestMissing(BaseSparseTests, base.BaseMissingTests):
    def test_isna(self, data_missing):
        expected_dtype = SparseDtype(bool, pd.isna(data_missing.dtype.fill_value))
        expected = SparseArray([True, False], dtype=expected_dtype)

        result = pd.isna(data_missing)
        self.assert_equal(result, expected)

        result = pd.Series(data_missing).isna()
        expected = pd.Series(expected)
        self.assert_series_equal(result, expected)

        # GH 21189
        result = pd.Series(data_missing).drop([0, 1]).isna()
        expected = pd.Series([], dtype=expected_dtype)
        self.assert_series_equal(result, expected)

    def test_fillna_limit_pad(self, data_missing):
        with tm.assert_produces_warning(PerformanceWarning):
            super().test_fillna_limit_pad(data_missing)

    def test_fillna_limit_backfill(self, data_missing):
        with tm.assert_produces_warning(PerformanceWarning):
            super().test_fillna_limit_backfill(data_missing)

    def test_fillna_series_method(self, data_missing):
        with tm.assert_produces_warning(PerformanceWarning):
            super().test_fillna_limit_backfill(data_missing)

    @pytest.mark.skip(reason="Unsupported")
    def test_fillna_series(self):
        # this one looks doable.
        pass

    def test_fillna_frame(self, data_missing):
        # Have to override to specify that fill_value will change.
        fill_value = data_missing[1]

        result = pd.DataFrame({"A": data_missing, "B": [1, 2]}).fillna(fill_value)

        if pd.isna(data_missing.fill_value):
            dtype = SparseDtype(data_missing.dtype, fill_value)
        else:
            dtype = data_missing.dtype

        expected = pd.DataFrame(
            {
                "A": data_missing._from_sequence([fill_value, fill_value], dtype=dtype),
                "B": [1, 2],
            }
        )

        self.assert_frame_equal(result, expected)


class TestMethods(BaseSparseTests, base.BaseMethodsTests):
    def test_combine_le(self, data_repeated):
        # We return a Series[SparseArray].__le__ returns a
        # Series[Sparse[bool]]
        # rather than Series[bool]
        orig_data1, orig_data2 = data_repeated(2)
        s1 = pd.Series(orig_data1)
        s2 = pd.Series(orig_data2)
        result = s1.combine(s2, lambda x1, x2: x1 <= x2)
        expected = pd.Series(
            SparseArray(
                [a <= b for (a, b) in zip(list(orig_data1), list(orig_data2))],
                fill_value=False,
            )
        )
        self.assert_series_equal(result, expected)

        val = s1.iloc[0]
        result = s1.combine(val, lambda x1, x2: x1 <= x2)
        expected = pd.Series(
            SparseArray([a <= val for a in list(orig_data1)], fill_value=False)
        )
        self.assert_series_equal(result, expected)

    def test_fillna_copy_frame(self, data_missing):
        arr = data_missing.take([1, 1])
        df = pd.DataFrame({"A": arr})

        filled_val = df.iloc[0, 0]
        result = df.fillna(filled_val)

        assert df.values.base is not result.values.base
        assert df.A._values.to_dense() is arr.to_dense()

    def test_fillna_copy_series(self, data_missing):
        arr = data_missing.take([1, 1])
        ser = pd.Series(arr)

        filled_val = ser[0]
        result = ser.fillna(filled_val)

        assert ser._values is not result._values
        assert ser._values.to_dense() is arr.to_dense()

    @pytest.mark.skip(reason="Not Applicable")
    def test_fillna_length_mismatch(self, data_missing):
        pass

    def test_where_series(self, data, na_value):
        assert data[0] != data[1]
        cls = type(data)
        a, b = data[:2]

        ser = pd.Series(cls._from_sequence([a, a, b, b], dtype=data.dtype))

        cond = np.array([True, True, False, False])
        result = ser.where(cond)

        new_dtype = SparseDtype("float", 0.0)
        expected = pd.Series(
            cls._from_sequence([a, a, na_value, na_value], dtype=new_dtype)
        )
        self.assert_series_equal(result, expected)

        other = cls._from_sequence([a, b, a, b], dtype=data.dtype)
        cond = np.array([True, False, True, True])
        result = ser.where(cond, other)
        expected = pd.Series(cls._from_sequence([a, b, b, b], dtype=data.dtype))
        self.assert_series_equal(result, expected)

    def test_combine_first(self, data):
        if data.dtype.subtype == "int":
            # Right now this is upcasted to float, just like combine_first
            # for Series[int]
            pytest.skip("TODO(SparseArray.__setitem__ will preserve dtype.")
        super().test_combine_first(data)

    def test_searchsorted(self, data_for_sorting, as_series):
        with tm.assert_produces_warning(PerformanceWarning):
            super().test_searchsorted(data_for_sorting, as_series)

    def test_shift_0_periods(self, data):
        # GH#33856 shifting with periods=0 should return a copy, not same obj
        result = data.shift(0)

        data._sparse_values[0] = data._sparse_values[1]
        assert result._sparse_values[0] != result._sparse_values[1]

<<<<<<< HEAD
    @pytest.mark.parametrize(
        "method", ["argmax", "argmin"],
    )
    def test_argmin_argmax_all_na(self, method, data, na_value):
        # overriding because Sparse[int64, 0] cannot handle na_value
        if data.dtype.fill_value == 0:
            pytest.skip("missing values not supported with Sparse[int64, 0]")

        err_msg = "attempt to get"
        data_na = type(data)._from_sequence([na_value, na_value], dtype=data.dtype)
        with pytest.raises(ValueError, match=err_msg):
            getattr(data_na, method)()
=======
    @pytest.mark.parametrize("box", [pd.array, pd.Series, pd.DataFrame])
    def test_equals(self, data, na_value, as_series, box):
        self._check_unsupported(data)
        super().test_equals(data, na_value, as_series, box)
>>>>>>> f21bc994


class TestCasting(BaseSparseTests, base.BaseCastingTests):
    def test_astype_object_series(self, all_data):
        # Unlike the base class, we do not expect the resulting Block
        #  to be ObjectBlock
        ser = pd.Series(all_data, name="A")
        result = ser.astype(object)
        assert is_object_dtype(result._data.blocks[0].dtype)

    def test_astype_object_frame(self, all_data):
        # Unlike the base class, we do not expect the resulting Block
        #  to be ObjectBlock
        df = pd.DataFrame({"A": all_data})

        result = df.astype(object)
        assert is_object_dtype(result._data.blocks[0].dtype)

        # FIXME: these currently fail; dont leave commented-out
        # check that we can compare the dtypes
        # comp = result.dtypes.equals(df.dtypes)
        # assert not comp.any()


class TestArithmeticOps(BaseSparseTests, base.BaseArithmeticOpsTests):
    series_scalar_exc = None
    frame_scalar_exc = None
    divmod_exc = None
    series_array_exc = None

    def _skip_if_different_combine(self, data):
        if data.fill_value == 0:
            # arith ops call on dtype.fill_value so that the sparsity
            # is maintained. Combine can't be called on a dtype in
            # general, so we can't make the expected. This is tested elsewhere
            raise pytest.skip("Incorrected expected from Series.combine")

    def test_error(self, data, all_arithmetic_operators):
        pass

    def test_arith_series_with_scalar(self, data, all_arithmetic_operators):
        self._skip_if_different_combine(data)
        super().test_arith_series_with_scalar(data, all_arithmetic_operators)

    def test_arith_series_with_array(self, data, all_arithmetic_operators):
        self._skip_if_different_combine(data)
        super().test_arith_series_with_array(data, all_arithmetic_operators)


class TestComparisonOps(BaseSparseTests, base.BaseComparisonOpsTests):
    def _compare_other(self, s, data, op_name, other):
        op = self.get_op_from_name(op_name)

        # array
        result = pd.Series(op(data, other))
        # hard to test the fill value, since we don't know what expected
        # is in general.
        # Rely on tests in `tests/sparse` to validate that.
        assert isinstance(result.dtype, SparseDtype)
        assert result.dtype.subtype == np.dtype("bool")

        with np.errstate(all="ignore"):
            expected = pd.Series(
                SparseArray(
                    op(np.asarray(data), np.asarray(other)),
                    fill_value=result.values.fill_value,
                )
            )

        tm.assert_series_equal(result, expected)

        # series
        s = pd.Series(data)
        result = op(s, other)
        tm.assert_series_equal(result, expected)


class TestPrinting(BaseSparseTests, base.BasePrintingTests):
    @pytest.mark.xfail(reason="Different repr", strict=True)
    def test_array_repr(self, data, size):
        super().test_array_repr(data, size)


class TestParsing(BaseSparseTests, base.BaseParsingTests):
    @pytest.mark.parametrize("engine", ["c", "python"])
    def test_EA_types(self, engine, data):
        expected_msg = r".*must implement _from_sequence_of_strings.*"
        with pytest.raises(NotImplementedError, match=expected_msg):
            super().test_EA_types(engine, data)<|MERGE_RESOLUTION|>--- conflicted
+++ resolved
@@ -316,7 +316,6 @@
         data._sparse_values[0] = data._sparse_values[1]
         assert result._sparse_values[0] != result._sparse_values[1]
 
-<<<<<<< HEAD
     @pytest.mark.parametrize(
         "method", ["argmax", "argmin"],
     )
@@ -329,12 +328,11 @@
         data_na = type(data)._from_sequence([na_value, na_value], dtype=data.dtype)
         with pytest.raises(ValueError, match=err_msg):
             getattr(data_na, method)()
-=======
+
     @pytest.mark.parametrize("box", [pd.array, pd.Series, pd.DataFrame])
     def test_equals(self, data, na_value, as_series, box):
         self._check_unsupported(data)
         super().test_equals(data, na_value, as_series, box)
->>>>>>> f21bc994
 
 
 class TestCasting(BaseSparseTests, base.BaseCastingTests):
