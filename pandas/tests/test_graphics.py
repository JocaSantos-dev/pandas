--- conflicted
+++ resolved
@@ -43,13 +43,8 @@
         _check_plot_works(self.ts[:10].plot, kind='bar')
         _check_plot_works(self.series[:5].plot, kind='bar')
         _check_plot_works(self.series[:5].plot, kind='line')
-<<<<<<< HEAD
-        _check_plot_works(self.iseries[:5].plot, kind='line')
-
-=======
         _check_plot_works(self.series[:5].plot, kind='barh')
         _check_plot_works(self.series[:10].plot, kind='barh')
->>>>>>> d4382cba
     @slow
     def test_hist(self):
         _check_plot_works(self.ts.hist)
