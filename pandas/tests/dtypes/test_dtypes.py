# -*- coding: utf-8 -*-
import re
import pytest

import numpy as np
import pandas as pd
from pandas import (
    Series, Categorical, CategoricalIndex, IntervalIndex, date_range)

from pandas.core.dtypes.dtypes import (
    DatetimeTZDtype, PeriodDtype,
    IntervalDtype, CategoricalDtype, registry, _pandas_registry)
from pandas.core.dtypes.common import (
    is_categorical_dtype, is_categorical,
    is_datetime64tz_dtype, is_datetimetz,
    is_period_dtype, is_period,
    is_dtype_equal, is_datetime64_ns_dtype,
    is_datetime64_dtype, is_interval_dtype,
    is_datetime64_any_dtype, is_string_dtype,
    is_bool_dtype,
)
from pandas.core.sparse.api import SparseDtype
import pandas.util.testing as tm


@pytest.fixture(params=[True, False, None])
def ordered(request):
    return request.param


class Base(object):

    def setup_method(self, method):
        self.dtype = self.create()

    def test_hash(self):
        hash(self.dtype)

    def test_equality_invalid(self):
        assert not self.dtype == 'foo'
        assert not is_dtype_equal(self.dtype, np.int64)

    def test_numpy_informed(self):
        pytest.raises(TypeError, np.dtype, self.dtype)

        assert not self.dtype == np.str_
        assert not np.str_ == self.dtype

    def test_pickle(self):
        # make sure our cache is NOT pickled

        # clear the cache
        type(self.dtype).reset_cache()
        assert not len(self.dtype._cache)

        # force back to the cache
        result = tm.round_trip_pickle(self.dtype)
        assert not len(self.dtype._cache)
        assert result == self.dtype


class TestCategoricalDtype(Base):

    def create(self):
        return CategoricalDtype()

    def test_pickle(self):
        # make sure our cache is NOT pickled

        # clear the cache
        type(self.dtype).reset_cache()
        assert not len(self.dtype._cache)

        # force back to the cache
        result = tm.round_trip_pickle(self.dtype)
        assert result == self.dtype

    def test_hash_vs_equality(self):
        dtype = self.dtype
        dtype2 = CategoricalDtype()
        assert dtype == dtype2
        assert dtype2 == dtype
        assert hash(dtype) == hash(dtype2)

    def test_equality(self):
        assert is_dtype_equal(self.dtype, 'category')
        assert is_dtype_equal(self.dtype, CategoricalDtype())
        assert not is_dtype_equal(self.dtype, 'foo')

    def test_construction_from_string(self):
        result = CategoricalDtype.construct_from_string('category')
        assert is_dtype_equal(self.dtype, result)
        pytest.raises(
            TypeError, lambda: CategoricalDtype.construct_from_string('foo'))

    def test_constructor_invalid(self):
        msg = "CategoricalIndex.* must be called"
        with pytest.raises(TypeError, match=msg):
            CategoricalDtype("category")

    def test_is_dtype(self):
        assert CategoricalDtype.is_dtype(self.dtype)
        assert CategoricalDtype.is_dtype('category')
        assert CategoricalDtype.is_dtype(CategoricalDtype())
        assert not CategoricalDtype.is_dtype('foo')
        assert not CategoricalDtype.is_dtype(np.float64)

    def test_basic(self):

        assert is_categorical_dtype(self.dtype)

        factor = Categorical(['a', 'b', 'b', 'a', 'a', 'c', 'c', 'c'])

        s = Series(factor, name='A')

        # dtypes
        assert is_categorical_dtype(s.dtype)
        assert is_categorical_dtype(s)
        assert not is_categorical_dtype(np.dtype('float64'))

        assert is_categorical(s.dtype)
        assert is_categorical(s)
        assert not is_categorical(np.dtype('float64'))
        assert not is_categorical(1.0)

    def test_tuple_categories(self):
        categories = [(1, 'a'), (2, 'b'), (3, 'c')]
        result = CategoricalDtype(categories)
        assert all(result.categories == categories)

    @pytest.mark.parametrize("categories, expected", [
        ([True, False], True),
        ([True, False, None], True),
        ([True, False, "a", "b'"], False),
        ([0, 1], False),
    ])
    def test_is_boolean(self, categories, expected):
        cat = Categorical(categories)
        assert cat.dtype._is_boolean is expected
        assert is_bool_dtype(cat) is expected
        assert is_bool_dtype(cat.dtype) is expected


class TestDatetimeTZDtype(Base):

    def create(self):
        return DatetimeTZDtype('ns', 'US/Eastern')

    def test_alias_to_unit_raises(self):
        # 23990
        with tm.assert_produces_warning(FutureWarning):
            DatetimeTZDtype('datetime64[ns, US/Central]')

    def test_alias_to_unit_bad_alias_raises(self):
        # 23990
        with pytest.raises(TypeError, match=''):
            DatetimeTZDtype('this is a bad string')

        with pytest.raises(TypeError, match=''):
            DatetimeTZDtype('datetime64[ns, US/NotATZ]')

    def test_hash_vs_equality(self):
        # make sure that we satisfy is semantics
        dtype = self.dtype
        dtype2 = DatetimeTZDtype('ns', 'US/Eastern')
        dtype3 = DatetimeTZDtype(dtype2)
        assert dtype == dtype2
        assert dtype2 == dtype
        assert dtype3 == dtype
        assert hash(dtype) == hash(dtype2)
        assert hash(dtype) == hash(dtype3)

        dtype4 = DatetimeTZDtype("ns", "US/Central")
        assert dtype2 != dtype4
        assert hash(dtype2) != hash(dtype4)

    def test_construction(self):
        pytest.raises(ValueError,
                      lambda: DatetimeTZDtype('ms', 'US/Eastern'))

    def test_subclass(self):
        a = DatetimeTZDtype.construct_from_string('datetime64[ns, US/Eastern]')
        b = DatetimeTZDtype.construct_from_string('datetime64[ns, CET]')

        assert issubclass(type(a), type(a))
        assert issubclass(type(a), type(b))

    def test_compat(self):
        assert is_datetime64tz_dtype(self.dtype)
        assert is_datetime64tz_dtype('datetime64[ns, US/Eastern]')
        assert is_datetime64_any_dtype(self.dtype)
        assert is_datetime64_any_dtype('datetime64[ns, US/Eastern]')
        assert is_datetime64_ns_dtype(self.dtype)
        assert is_datetime64_ns_dtype('datetime64[ns, US/Eastern]')
        assert not is_datetime64_dtype(self.dtype)
        assert not is_datetime64_dtype('datetime64[ns, US/Eastern]')

    def test_construction_from_string(self):
        result = DatetimeTZDtype.construct_from_string(
            'datetime64[ns, US/Eastern]')
        assert is_dtype_equal(self.dtype, result)
        pytest.raises(TypeError,
                      lambda: DatetimeTZDtype.construct_from_string('foo'))

    def test_construct_from_string_raises(self):
        with pytest.raises(TypeError, match="notatz"):
            DatetimeTZDtype.construct_from_string('datetime64[ns, notatz]')

    def test_is_dtype(self):
        assert not DatetimeTZDtype.is_dtype(None)
        assert DatetimeTZDtype.is_dtype(self.dtype)
        assert DatetimeTZDtype.is_dtype('datetime64[ns, US/Eastern]')
        assert not DatetimeTZDtype.is_dtype('foo')
        assert DatetimeTZDtype.is_dtype(DatetimeTZDtype('ns', 'US/Pacific'))
        assert not DatetimeTZDtype.is_dtype(np.float64)

    def test_equality(self):
        assert is_dtype_equal(self.dtype, 'datetime64[ns, US/Eastern]')
        assert is_dtype_equal(self.dtype, DatetimeTZDtype('ns', 'US/Eastern'))
        assert not is_dtype_equal(self.dtype, 'foo')
        assert not is_dtype_equal(self.dtype, DatetimeTZDtype('ns', 'CET'))
        assert not is_dtype_equal(DatetimeTZDtype('ns', 'US/Eastern'),
                                  DatetimeTZDtype('ns', 'US/Pacific'))

        # numpy compat
        assert is_dtype_equal(np.dtype("M8[ns]"), "datetime64[ns]")

    def test_basic(self):

        assert is_datetime64tz_dtype(self.dtype)

        dr = date_range('20130101', periods=3, tz='US/Eastern')
        s = Series(dr, name='A')

        # dtypes
        assert is_datetime64tz_dtype(s.dtype)
        assert is_datetime64tz_dtype(s)
        assert not is_datetime64tz_dtype(np.dtype('float64'))
        assert not is_datetime64tz_dtype(1.0)

        with tm.assert_produces_warning(FutureWarning):
            assert is_datetimetz(s)
            assert is_datetimetz(s.dtype)
            assert not is_datetimetz(np.dtype('float64'))
            assert not is_datetimetz(1.0)

    def test_dst(self):

        dr1 = date_range('2013-01-01', periods=3, tz='US/Eastern')
        s1 = Series(dr1, name='A')
        assert is_datetime64tz_dtype(s1)
        with tm.assert_produces_warning(FutureWarning):
            assert is_datetimetz(s1)

        dr2 = date_range('2013-08-01', periods=3, tz='US/Eastern')
        s2 = Series(dr2, name='A')
        assert is_datetime64tz_dtype(s2)
        with tm.assert_produces_warning(FutureWarning):
            assert is_datetimetz(s2)
        assert s1.dtype == s2.dtype

    @pytest.mark.parametrize('tz', ['UTC', 'US/Eastern'])
    @pytest.mark.parametrize('constructor', ['M8', 'datetime64'])
    def test_parser(self, tz, constructor):
        # pr #11245
        dtz_str = '{con}[ns, {tz}]'.format(con=constructor, tz=tz)
        result = DatetimeTZDtype.construct_from_string(dtz_str)
        expected = DatetimeTZDtype('ns', tz)
        assert result == expected

    def test_empty(self):
        with pytest.raises(TypeError, match="A 'tz' is required."):
            DatetimeTZDtype()


class TestPeriodDtype(Base):

    def create(self):
        return PeriodDtype('D')

    def test_hash_vs_equality(self):
        # make sure that we satisfy is semantics
        dtype = self.dtype
        dtype2 = PeriodDtype('D')
        dtype3 = PeriodDtype(dtype2)
        assert dtype == dtype2
        assert dtype2 == dtype
        assert dtype3 == dtype
        assert dtype is dtype2
        assert dtype2 is dtype
        assert dtype3 is dtype
        assert hash(dtype) == hash(dtype2)
        assert hash(dtype) == hash(dtype3)

    def test_construction(self):
        with pytest.raises(ValueError):
            PeriodDtype('xx')

        for s in ['period[D]', 'Period[D]', 'D']:
            dt = PeriodDtype(s)
            assert dt.freq == pd.tseries.offsets.Day()
            assert is_period_dtype(dt)

        for s in ['period[3D]', 'Period[3D]', '3D']:
            dt = PeriodDtype(s)
            assert dt.freq == pd.tseries.offsets.Day(3)
            assert is_period_dtype(dt)

        for s in ['period[26H]', 'Period[26H]', '26H',
                  'period[1D2H]', 'Period[1D2H]', '1D2H']:
            dt = PeriodDtype(s)
            assert dt.freq == pd.tseries.offsets.Hour(26)
            assert is_period_dtype(dt)

    def test_subclass(self):
        a = PeriodDtype('period[D]')
        b = PeriodDtype('period[3D]')

        assert issubclass(type(a), type(a))
        assert issubclass(type(a), type(b))

    def test_identity(self):
        assert PeriodDtype('period[D]') == PeriodDtype('period[D]')
        assert PeriodDtype('period[D]') is PeriodDtype('period[D]')

        assert PeriodDtype('period[3D]') == PeriodDtype('period[3D]')
        assert PeriodDtype('period[3D]') is PeriodDtype('period[3D]')

        assert PeriodDtype('period[1S1U]') == PeriodDtype('period[1000001U]')
        assert PeriodDtype('period[1S1U]') is PeriodDtype('period[1000001U]')

    def test_compat(self):
        assert not is_datetime64_ns_dtype(self.dtype)
        assert not is_datetime64_ns_dtype('period[D]')
        assert not is_datetime64_dtype(self.dtype)
        assert not is_datetime64_dtype('period[D]')

    def test_construction_from_string(self):
        result = PeriodDtype('period[D]')
        assert is_dtype_equal(self.dtype, result)
        result = PeriodDtype.construct_from_string('period[D]')
        assert is_dtype_equal(self.dtype, result)
        with pytest.raises(TypeError):
            PeriodDtype.construct_from_string('foo')
        with pytest.raises(TypeError):
            PeriodDtype.construct_from_string('period[foo]')
        with pytest.raises(TypeError):
            PeriodDtype.construct_from_string('foo[D]')

        with pytest.raises(TypeError):
            PeriodDtype.construct_from_string('datetime64[ns]')
        with pytest.raises(TypeError):
            PeriodDtype.construct_from_string('datetime64[ns, US/Eastern]')

    def test_is_dtype(self):
        assert PeriodDtype.is_dtype(self.dtype)
        assert PeriodDtype.is_dtype('period[D]')
        assert PeriodDtype.is_dtype('period[3D]')
        assert PeriodDtype.is_dtype(PeriodDtype('3D'))
        assert PeriodDtype.is_dtype('period[U]')
        assert PeriodDtype.is_dtype('period[S]')
        assert PeriodDtype.is_dtype(PeriodDtype('U'))
        assert PeriodDtype.is_dtype(PeriodDtype('S'))

        assert not PeriodDtype.is_dtype('D')
        assert not PeriodDtype.is_dtype('3D')
        assert not PeriodDtype.is_dtype('U')
        assert not PeriodDtype.is_dtype('S')
        assert not PeriodDtype.is_dtype('foo')
        assert not PeriodDtype.is_dtype(np.object_)
        assert not PeriodDtype.is_dtype(np.int64)
        assert not PeriodDtype.is_dtype(np.float64)

    def test_equality(self):
        assert is_dtype_equal(self.dtype, 'period[D]')
        assert is_dtype_equal(self.dtype, PeriodDtype('D'))
        assert is_dtype_equal(self.dtype, PeriodDtype('D'))
        assert is_dtype_equal(PeriodDtype('D'), PeriodDtype('D'))

        assert not is_dtype_equal(self.dtype, 'D')
        assert not is_dtype_equal(PeriodDtype('D'), PeriodDtype('2D'))

    def test_basic(self):
        assert is_period_dtype(self.dtype)

        pidx = pd.period_range('2013-01-01 09:00', periods=5, freq='H')

        assert is_period_dtype(pidx.dtype)
        assert is_period_dtype(pidx)
        with tm.assert_produces_warning(FutureWarning):
            assert is_period(pidx)

        s = Series(pidx, name='A')

        assert is_period_dtype(s.dtype)
        assert is_period_dtype(s)
        with tm.assert_produces_warning(FutureWarning):
            assert is_period(s)

        assert not is_period_dtype(np.dtype('float64'))
        assert not is_period_dtype(1.0)
        with tm.assert_produces_warning(FutureWarning):
            assert not is_period(np.dtype('float64'))
        with tm.assert_produces_warning(FutureWarning):
            assert not is_period(1.0)

    def test_empty(self):
        dt = PeriodDtype()
        with pytest.raises(AttributeError):
            str(dt)

    def test_not_string(self):
        # though PeriodDtype has object kind, it cannot be string
        assert not is_string_dtype(PeriodDtype('D'))


class TestIntervalDtype(Base):

    def create(self):
        return IntervalDtype('int64')

    def test_hash_vs_equality(self):
        # make sure that we satisfy is semantics
        dtype = self.dtype
        dtype2 = IntervalDtype('int64')
        dtype3 = IntervalDtype(dtype2)
        assert dtype == dtype2
        assert dtype2 == dtype
        assert dtype3 == dtype
        assert dtype is dtype2
        assert dtype2 is dtype3
        assert dtype3 is dtype
        assert hash(dtype) == hash(dtype2)
        assert hash(dtype) == hash(dtype3)

        dtype1 = IntervalDtype('interval')
        dtype2 = IntervalDtype(dtype1)
        dtype3 = IntervalDtype('interval')
        assert dtype2 == dtype1
        assert dtype2 == dtype2
        assert dtype2 == dtype3
        assert dtype2 is dtype1
        assert dtype2 is dtype2
        assert dtype2 is dtype3
        assert hash(dtype2) == hash(dtype1)
        assert hash(dtype2) == hash(dtype2)
        assert hash(dtype2) == hash(dtype3)

    @pytest.mark.parametrize('subtype', [
        'interval[int64]', 'Interval[int64]', 'int64', np.dtype('int64')])
    def test_construction(self, subtype):
        i = IntervalDtype(subtype)
        assert i.subtype == np.dtype('int64')
        assert is_interval_dtype(i)

    @pytest.mark.parametrize('subtype', [None, 'interval', 'Interval'])
    def test_construction_generic(self, subtype):
        # generic
        i = IntervalDtype(subtype)
        assert i.subtype is None
        assert is_interval_dtype(i)

    @pytest.mark.parametrize('subtype', [
        CategoricalDtype(list('abc'), False),
        CategoricalDtype(list('wxyz'), True),
        object, str, '<U10', 'interval[category]', 'interval[object]'])
    def test_construction_not_supported(self, subtype):
        # GH 19016
        msg = ('category, object, and string subtypes are not supported '
               'for IntervalDtype')
        with pytest.raises(TypeError, match=msg):
            IntervalDtype(subtype)

    def test_construction_errors(self):
        msg = 'could not construct IntervalDtype'
        with pytest.raises(TypeError, match=msg):
            IntervalDtype('xx')

    def test_construction_from_string(self):
        result = IntervalDtype('interval[int64]')
        assert is_dtype_equal(self.dtype, result)
        result = IntervalDtype.construct_from_string('interval[int64]')
        assert is_dtype_equal(self.dtype, result)

    @pytest.mark.parametrize('string', [
        'foo', 'foo[int64]', 0, 3.14, ('a', 'b'), None])
    def test_construction_from_string_errors(self, string):
        # these are invalid entirely
        msg = 'a string needs to be passed, got type'

        with pytest.raises(TypeError, match=msg):
            IntervalDtype.construct_from_string(string)

    @pytest.mark.parametrize('string', [
        'interval[foo]'])
    def test_construction_from_string_error_subtype(self, string):
        # this is an invalid subtype
        msg = 'could not construct IntervalDtype'

        with pytest.raises(TypeError, match=msg):
            IntervalDtype.construct_from_string(string)

    def test_subclass(self):
        a = IntervalDtype('interval[int64]')
        b = IntervalDtype('interval[int64]')

        assert issubclass(type(a), type(a))
        assert issubclass(type(a), type(b))

    def test_is_dtype(self):
        assert IntervalDtype.is_dtype(self.dtype)
        assert IntervalDtype.is_dtype('interval')
        assert IntervalDtype.is_dtype(IntervalDtype('float64'))
        assert IntervalDtype.is_dtype(IntervalDtype('int64'))
        assert IntervalDtype.is_dtype(IntervalDtype(np.int64))

        assert not IntervalDtype.is_dtype('D')
        assert not IntervalDtype.is_dtype('3D')
        assert not IntervalDtype.is_dtype('U')
        assert not IntervalDtype.is_dtype('S')
        assert not IntervalDtype.is_dtype('foo')
        assert not IntervalDtype.is_dtype(np.object_)
        assert not IntervalDtype.is_dtype(np.int64)
        assert not IntervalDtype.is_dtype(np.float64)

    def test_equality(self):
        assert is_dtype_equal(self.dtype, 'interval[int64]')
        assert is_dtype_equal(self.dtype, IntervalDtype('int64'))
        assert is_dtype_equal(IntervalDtype('int64'), IntervalDtype('int64'))

        assert not is_dtype_equal(self.dtype, 'int64')
        assert not is_dtype_equal(IntervalDtype('int64'),
                                  IntervalDtype('float64'))

        # invalid subtype comparisons do not raise when directly compared
        dtype1 = IntervalDtype('float64')
        dtype2 = IntervalDtype('datetime64[ns, US/Eastern]')
        assert dtype1 != dtype2
        assert dtype2 != dtype1

    @pytest.mark.parametrize('subtype', [
        None, 'interval', 'Interval', 'int64', 'uint64', 'float64',
        'complex128', 'datetime64', 'timedelta64', PeriodDtype('Q')])
    def test_equality_generic(self, subtype):
        # GH 18980
        dtype = IntervalDtype(subtype)
        assert is_dtype_equal(dtype, 'interval')
        assert is_dtype_equal(dtype, IntervalDtype())

    @pytest.mark.parametrize('subtype', [
        'int64', 'uint64', 'float64', 'complex128', 'datetime64',
        'timedelta64', PeriodDtype('Q')])
    def test_name_repr(self, subtype):
        # GH 18980
        dtype = IntervalDtype(subtype)
        expected = 'interval[{subtype}]'.format(subtype=subtype)
        assert str(dtype) == expected
        assert dtype.name == 'interval'

    @pytest.mark.parametrize('subtype', [None, 'interval', 'Interval'])
    def test_name_repr_generic(self, subtype):
        # GH 18980
        dtype = IntervalDtype(subtype)
        assert str(dtype) == 'interval'
        assert dtype.name == 'interval'

    def test_basic(self):
        assert is_interval_dtype(self.dtype)

        ii = IntervalIndex.from_breaks(range(3))

        assert is_interval_dtype(ii.dtype)
        assert is_interval_dtype(ii)

        s = Series(ii, name='A')

        assert is_interval_dtype(s.dtype)
        assert is_interval_dtype(s)

    def test_basic_dtype(self):
        assert is_interval_dtype('interval[int64]')
        assert is_interval_dtype(IntervalIndex.from_tuples([(0, 1)]))
        assert is_interval_dtype(IntervalIndex.from_breaks(np.arange(4)))
        assert is_interval_dtype(IntervalIndex.from_breaks(
            date_range('20130101', periods=3)))
        assert not is_interval_dtype('U')
        assert not is_interval_dtype('S')
        assert not is_interval_dtype('foo')
        assert not is_interval_dtype(np.object_)
        assert not is_interval_dtype(np.int64)
        assert not is_interval_dtype(np.float64)

    def test_caching(self):
        IntervalDtype.reset_cache()
        dtype = IntervalDtype("int64")
        assert len(IntervalDtype._cache) == 1

        IntervalDtype("interval")
        assert len(IntervalDtype._cache) == 2

        IntervalDtype.reset_cache()
        tm.round_trip_pickle(dtype)
        assert len(IntervalDtype._cache) == 0


class TestCategoricalDtypeParametrized(object):

    @pytest.mark.parametrize('categories', [
        list('abcd'),
        np.arange(1000),
        ['a', 'b', 10, 2, 1.3, True],
        [True, False],
        pd.date_range('2017', periods=4)])
    def test_basic(self, categories, ordered):
        c1 = CategoricalDtype(categories, ordered=ordered)
        tm.assert_index_equal(c1.categories, pd.Index(categories))
        assert c1.ordered is ordered

    def test_order_matters(self):
        categories = ['a', 'b']
        c1 = CategoricalDtype(categories, ordered=True)
        c2 = CategoricalDtype(categories, ordered=False)
        c3 = CategoricalDtype(categories, ordered=None)
        assert c1 is not c2
        assert c1 is not c3

    @pytest.mark.parametrize('ordered', [False, None])
    def test_unordered_same(self, ordered):
        c1 = CategoricalDtype(['a', 'b'], ordered=ordered)
        c2 = CategoricalDtype(['b', 'a'], ordered=ordered)
        assert hash(c1) == hash(c2)

    def test_categories(self):
        result = CategoricalDtype(['a', 'b', 'c'])
        tm.assert_index_equal(result.categories, pd.Index(['a', 'b', 'c']))
        assert result.ordered is None

    def test_equal_but_different(self, ordered):
        c1 = CategoricalDtype([1, 2, 3])
        c2 = CategoricalDtype([1., 2., 3.])
        assert c1 is not c2
        assert c1 != c2

    @pytest.mark.parametrize('v1, v2', [
        ([1, 2, 3], [1, 2, 3]),
        ([1, 2, 3], [3, 2, 1]),
    ])
    def test_order_hashes_different(self, v1, v2):
        c1 = CategoricalDtype(v1, ordered=False)
        c2 = CategoricalDtype(v2, ordered=True)
        c3 = CategoricalDtype(v1, ordered=None)
        assert c1 is not c2
        assert c1 is not c3

    def test_nan_invalid(self):
        with pytest.raises(ValueError):
            CategoricalDtype([1, 2, np.nan])

    def test_non_unique_invalid(self):
        with pytest.raises(ValueError):
            CategoricalDtype([1, 2, 1])

    def test_same_categories_different_order(self):
        c1 = CategoricalDtype(['a', 'b'], ordered=True)
        c2 = CategoricalDtype(['b', 'a'], ordered=True)
        assert c1 is not c2

    @pytest.mark.parametrize('ordered1', [True, False, None])
    @pytest.mark.parametrize('ordered2', [True, False, None])
    def test_categorical_equality(self, ordered1, ordered2):
        # same categories, same order
        # any combination of None/False are equal
        # True/True is the only combination with True that are equal
        c1 = CategoricalDtype(list('abc'), ordered1)
        c2 = CategoricalDtype(list('abc'), ordered2)
        result = c1 == c2
        expected = bool(ordered1) is bool(ordered2)
        assert result is expected

        # same categories, different order
        # any combination of None/False are equal (order doesn't matter)
        # any combination with True are not equal (different order of cats)
        c1 = CategoricalDtype(list('abc'), ordered1)
        c2 = CategoricalDtype(list('cab'), ordered2)
        result = c1 == c2
        expected = (bool(ordered1) is False) and (bool(ordered2) is False)
        assert result is expected

        # different categories
        c2 = CategoricalDtype([1, 2, 3], ordered2)
        assert c1 != c2

        # none categories
        c1 = CategoricalDtype(list('abc'), ordered1)
        c2 = CategoricalDtype(None, ordered2)
        c3 = CategoricalDtype(None, ordered1)
        assert c1 == c2
        assert c2 == c1
        assert c2 == c3

    @pytest.mark.parametrize('categories', [list('abc'), None])
    @pytest.mark.parametrize('other', ['category', 'not a category'])
    def test_categorical_equality_strings(self, categories, ordered, other):
        c1 = CategoricalDtype(categories, ordered)
        result = c1 == other
        expected = other == 'category'
        assert result is expected

    def test_invalid_raises(self):
        with pytest.raises(TypeError, match='ordered'):
            CategoricalDtype(['a', 'b'], ordered='foo')

        with pytest.raises(TypeError, match='collection'):
            CategoricalDtype('category')

    def test_mixed(self):
        a = CategoricalDtype(['a', 'b', 1, 2])
        b = CategoricalDtype(['a', 'b', '1', '2'])
        assert hash(a) != hash(b)

    def test_from_categorical_dtype_identity(self):
        c1 = Categorical([1, 2], categories=[1, 2, 3], ordered=True)
        # Identity test for no changes
        c2 = CategoricalDtype._from_categorical_dtype(c1)
        assert c2 is c1

    def test_from_categorical_dtype_categories(self):
        c1 = Categorical([1, 2], categories=[1, 2, 3], ordered=True)
        # override categories
        result = CategoricalDtype._from_categorical_dtype(
            c1, categories=[2, 3])
        assert result == CategoricalDtype([2, 3], ordered=True)

    def test_from_categorical_dtype_ordered(self):
        c1 = Categorical([1, 2], categories=[1, 2, 3], ordered=True)
        # override ordered
        result = CategoricalDtype._from_categorical_dtype(
            c1, ordered=False)
        assert result == CategoricalDtype([1, 2, 3], ordered=False)

    def test_from_categorical_dtype_both(self):
        c1 = Categorical([1, 2], categories=[1, 2, 3], ordered=True)
        # override ordered
        result = CategoricalDtype._from_categorical_dtype(
            c1, categories=[1, 2], ordered=False)
        assert result == CategoricalDtype([1, 2], ordered=False)

    def test_str_vs_repr(self, ordered):
        c1 = CategoricalDtype(['a', 'b'], ordered=ordered)
        assert str(c1) == 'category'
        # Py2 will have unicode prefixes
        pat = r"CategoricalDtype\(categories=\[.*\], ordered={ordered}\)"
        assert re.match(pat.format(ordered=ordered), repr(c1))

    def test_categorical_categories(self):
        # GH17884
        c1 = CategoricalDtype(Categorical(['a', 'b']))
        tm.assert_index_equal(c1.categories, pd.Index(['a', 'b']))
        c1 = CategoricalDtype(CategoricalIndex(['a', 'b']))
        tm.assert_index_equal(c1.categories, pd.Index(['a', 'b']))

    @pytest.mark.parametrize('new_categories', [
        list('abc'), list('cba'), list('wxyz'), None])
    @pytest.mark.parametrize('new_ordered', [True, False, None])
    def test_update_dtype(self, ordered, new_categories, new_ordered):
        dtype = CategoricalDtype(list('abc'), ordered)
        new_dtype = CategoricalDtype(new_categories, new_ordered)

        expected_categories = new_dtype.categories
        if expected_categories is None:
            expected_categories = dtype.categories

        expected_ordered = new_dtype.ordered
        if expected_ordered is None:
            expected_ordered = dtype.ordered

        result = dtype.update_dtype(new_dtype)
        tm.assert_index_equal(result.categories, expected_categories)
        assert result.ordered is expected_ordered

    def test_update_dtype_string(self, ordered):
        dtype = CategoricalDtype(list('abc'), ordered)
        expected_categories = dtype.categories
        expected_ordered = dtype.ordered
        result = dtype.update_dtype('category')
        tm.assert_index_equal(result.categories, expected_categories)
        assert result.ordered is expected_ordered

    @pytest.mark.parametrize('bad_dtype', [
        'foo', object, np.int64, PeriodDtype('Q')])
    def test_update_dtype_errors(self, bad_dtype):
        dtype = CategoricalDtype(list('abc'), False)
        msg = 'a CategoricalDtype must be passed to perform an update, '
        with pytest.raises(ValueError, match=msg):
            dtype.update_dtype(bad_dtype)


@pytest.mark.parametrize('dtype', [
    CategoricalDtype,
    IntervalDtype,
<<<<<<< HEAD
    DatetimeTZDtype,
=======
    PeriodDtype,
>>>>>>> 1249e84b
])
def test_registry(dtype):
    assert dtype in registry.dtypes


@pytest.mark.parametrize('dtype', [
<<<<<<< HEAD
    PeriodDtype,
=======
    DatetimeTZDtype,
>>>>>>> 1249e84b
])
def test_pandas_registry(dtype):
    assert dtype not in registry.dtypes
    assert dtype in _pandas_registry.dtypes


@pytest.mark.parametrize('dtype, expected', [
    ('int64', None),
    ('interval', IntervalDtype()),
    ('interval[int64]', IntervalDtype()),
    ('interval[datetime64[ns]]', IntervalDtype('datetime64[ns]')),
    ('period[D]', PeriodDtype('D')),
    ('category', CategoricalDtype()),
    ('datetime64[ns, US/Eastern]', DatetimeTZDtype('ns', 'US/Eastern')),
])
def test_registry_find(dtype, expected):
    assert registry.find(dtype) == expected


@pytest.mark.parametrize('dtype, expected', [
<<<<<<< HEAD
    ('period[D]', PeriodDtype('D')),
=======
    ('datetime64[ns, US/Eastern]', DatetimeTZDtype('ns', 'US/Eastern')),
>>>>>>> 1249e84b
])
def test_pandas_registry_find(dtype, expected):
    assert _pandas_registry.find(dtype) == expected


@pytest.mark.parametrize('dtype, expected', [
    (str, False),
    (int, False),
    (bool, True),
    (np.bool, True),
    (np.array(['a', 'b']), False),
    (pd.Series([1, 2]), False),
    (np.array([True, False]), True),
    (pd.Series([True, False]), True),
    (pd.SparseSeries([True, False]), True),
    (pd.SparseArray([True, False]), True),
    (SparseDtype(bool), True)
])
def test_is_bool_dtype(dtype, expected):
    result = is_bool_dtype(dtype)
    assert result is expected


@pytest.mark.parametrize("check", [
    is_categorical_dtype,
    is_datetime64tz_dtype,
    is_period_dtype,
    is_datetime64_ns_dtype,
    is_datetime64_dtype,
    is_interval_dtype,
    is_datetime64_any_dtype,
    is_string_dtype,
    is_bool_dtype,
])
def test_is_dtype_no_warning(check):
    data = pd.DataFrame({"A": [1, 2]})
    with tm.assert_produces_warning(None):
        check(data)

    with tm.assert_produces_warning(None):
        check(data["A"])<|MERGE_RESOLUTION|>--- conflicted
+++ resolved
@@ -798,22 +798,14 @@
 @pytest.mark.parametrize('dtype', [
     CategoricalDtype,
     IntervalDtype,
-<<<<<<< HEAD
     DatetimeTZDtype,
-=======
     PeriodDtype,
->>>>>>> 1249e84b
 ])
 def test_registry(dtype):
     assert dtype in registry.dtypes
 
 
 @pytest.mark.parametrize('dtype', [
-<<<<<<< HEAD
-    PeriodDtype,
-=======
-    DatetimeTZDtype,
->>>>>>> 1249e84b
 ])
 def test_pandas_registry(dtype):
     assert dtype not in registry.dtypes
@@ -834,11 +826,6 @@
 
 
 @pytest.mark.parametrize('dtype, expected', [
-<<<<<<< HEAD
-    ('period[D]', PeriodDtype('D')),
-=======
-    ('datetime64[ns, US/Eastern]', DatetimeTZDtype('ns', 'US/Eastern')),
->>>>>>> 1249e84b
 ])
 def test_pandas_registry_find(dtype, expected):
     assert _pandas_registry.find(dtype) == expected
