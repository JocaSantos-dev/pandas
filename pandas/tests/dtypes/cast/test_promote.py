--- conflicted
+++ resolved
@@ -494,17 +494,6 @@
     else:
         if boxed and box_dtype is None:
             pytest.xfail("does not upcast to object")
-<<<<<<< HEAD
-        if (
-            is_integer_dtype(fill_dtype)
-            or is_float_dtype(fill_dtype)
-            or is_complex_dtype(fill_dtype)
-            or is_object_dtype(fill_dtype)
-            or is_timedelta64_dtype(fill_dtype)
-        ) and not boxed:
-            pytest.xfail("does not upcast to object")
-=======
->>>>>>> d8f9be7e
 
     # create array of given dtype; casts "1" to correct dtype
     fill_value = np.array([1], dtype=fill_dtype)[0]
@@ -525,31 +514,8 @@
         exp_val_for_scalar,
         exp_val_for_array,
     )
-<<<<<<< HEAD
-=======
-
-
-def test_maybe_promote_any_with_bytes(any_numpy_dtype_reduced, bytes_dtype, box):
-    dtype = np.dtype(any_numpy_dtype_reduced)
-    fill_dtype = np.dtype(bytes_dtype)
-    boxed, box_dtype = box  # read from parametrized fixture
->>>>>>> d8f9be7e
-
-    if issubclass(dtype.type, np.bytes_):
-        if not boxed or box_dtype == object:
-            pytest.xfail("falsely upcasts to object")
-        # takes the opinion that bool dtype has no missing value marker
-        else:
-            pytest.xfail("wrong missing value marker")
-    else:
-        if (
-            boxed
-            and (box_dtype == "bytes" or box_dtype is None)
-            and not (is_string_dtype(dtype) or dtype == bool)
-        ):
-            pytest.xfail("does not upcast to object")
-
-<<<<<<< HEAD
+
+
 # override parametrization of box to add special case for bytes
 @pytest.mark.parametrize(
     "box",
@@ -578,11 +544,7 @@
             and not (is_string_dtype(dtype) or dtype == bool)
         ):
             pytest.xfail("does not upcast to object")
-        if not boxed and is_datetime_or_timedelta_dtype(dtype):
-            pytest.xfail("raises error")
-
-=======
->>>>>>> d8f9be7e
+
     # create array of given dtype
     fill_value = b"abc"
 
