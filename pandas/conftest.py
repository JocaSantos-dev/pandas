from datetime import date, time, timedelta, timezone
from decimal import Decimal
import operator
import os

from dateutil.tz import tzlocal, tzutc
import hypothesis
from hypothesis import strategies as st
import numpy as np
import pytest
from pytz import FixedOffset, utc

import pandas.util._test_decorators as td

import pandas as pd
from pandas import DataFrame
from pandas.core import ops
import pandas.util.testing as tm

hypothesis.settings.register_profile(
    "ci",
    # Hypothesis timing checks are tuned for scalars by default, so we bump
    # them from 200ms to 500ms per test case as the global default.  If this
    # is too short for a specific test, (a) try to make it faster, and (b)
    # if it really is slow add `@settings(deadline=...)` with a working value,
    # or `deadline=None` to entirely disable timeouts for that test.
    deadline=500,
<<<<<<< HEAD
    timeout=hypothesis.unlimited,
=======
>>>>>>> f08a1e62
    suppress_health_check=(hypothesis.HealthCheck.too_slow,),
)
hypothesis.settings.load_profile("ci")


def pytest_addoption(parser):
    parser.addoption("--skip-slow", action="store_true", help="skip slow tests")
    parser.addoption("--skip-network", action="store_true", help="skip network tests")
    parser.addoption("--skip-db", action="store_true", help="skip db tests")
    parser.addoption(
        "--run-high-memory", action="store_true", help="run high memory tests"
    )
    parser.addoption("--only-slow", action="store_true", help="run only slow tests")
    parser.addoption(
        "--strict-data-files",
        action="store_true",
        help="Fail if a test is skipped for missing data file.",
    )


def pytest_runtest_setup(item):
    if "slow" in item.keywords and item.config.getoption("--skip-slow"):
        pytest.skip("skipping due to --skip-slow")

    if "slow" not in item.keywords and item.config.getoption("--only-slow"):
        pytest.skip("skipping due to --only-slow")

    if "network" in item.keywords and item.config.getoption("--skip-network"):
        pytest.skip("skipping due to --skip-network")

    if "db" in item.keywords and item.config.getoption("--skip-db"):
        pytest.skip("skipping due to --skip-db")

    if "high_memory" in item.keywords and not item.config.getoption(
        "--run-high-memory"
    ):
        pytest.skip("skipping high memory test since --run-high-memory was not set")


# Configurations for all tests and all test modules


@pytest.fixture(autouse=True)
def configure_tests():
    pd.set_option("chained_assignment", "raise")


# For running doctests: make np and pd names available


@pytest.fixture(autouse=True)
def add_imports(doctest_namespace):
    doctest_namespace["np"] = np
    doctest_namespace["pd"] = pd


@pytest.fixture(params=["bsr", "coo", "csc", "csr", "dia", "dok", "lil"])
def spmatrix(request):
    from scipy import sparse

    return getattr(sparse, request.param + "_matrix")


@pytest.fixture(params=[0, 1, "index", "columns"], ids=lambda x: "axis {!r}".format(x))
def axis(request):
    """
     Fixture for returning the axis numbers of a DataFrame.
     """
    return request.param


axis_frame = axis


@pytest.fixture(params=[0, "index"], ids=lambda x: "axis {!r}".format(x))
def axis_series(request):
    """
     Fixture for returning the axis numbers of a Series.
     """
    return request.param


@pytest.fixture
def ip():
    """
    Get an instance of IPython.InteractiveShell.

    Will raise a skip if IPython is not installed.
    """

    pytest.importorskip("IPython", minversion="6.0.0")
    from IPython.core.interactiveshell import InteractiveShell

    return InteractiveShell()


@pytest.fixture(params=[True, False, None])
def observed(request):
    """
    Pass in the observed keyword to groupby for [True, False]
    This indicates whether categoricals should return values for
    values which are not in the grouper [False / None], or only values which
    appear in the grouper [True]. [None] is supported for future compatibility
    if we decide to change the default (and would need to warn if this
    parameter is not passed).
    """
    return request.param


<<<<<<< HEAD
=======
@pytest.fixture(params=[True, False, None])
def ordered_fixture(request):
    """
    Boolean 'ordered' parameter for Categorical.
    """
    return request.param


>>>>>>> f08a1e62
_all_arithmetic_operators = [
    "__add__",
    "__radd__",
    "__sub__",
    "__rsub__",
    "__mul__",
    "__rmul__",
    "__floordiv__",
    "__rfloordiv__",
    "__truediv__",
    "__rtruediv__",
    "__pow__",
    "__rpow__",
    "__mod__",
    "__rmod__",
]
<<<<<<< HEAD
if not PY3:
    _all_arithmetic_operators.extend(["__div__", "__rdiv__"])
=======
>>>>>>> f08a1e62


@pytest.fixture(params=_all_arithmetic_operators)
def all_arithmetic_operators(request):
    """
    Fixture for dunder names for common arithmetic operations
    """
    return request.param


<<<<<<< HEAD
=======
@pytest.fixture(
    params=[
        operator.add,
        ops.radd,
        operator.sub,
        ops.rsub,
        operator.mul,
        ops.rmul,
        operator.truediv,
        ops.rtruediv,
        operator.floordiv,
        ops.rfloordiv,
        operator.mod,
        ops.rmod,
        operator.pow,
        ops.rpow,
    ]
)
def all_arithmetic_functions(request):
    """
    Fixture for operator and roperator arithmetic functions.

    Note: This includes divmod and rdivmod, whereas all_arithmetic_operators
    does not.
    """
    return request.param


>>>>>>> f08a1e62
_all_numeric_reductions = [
    "sum",
    "max",
    "min",
    "mean",
    "prod",
    "std",
    "var",
    "median",
    "kurt",
    "skew",
]


@pytest.fixture(params=_all_numeric_reductions)
def all_numeric_reductions(request):
    """
    Fixture for numeric reduction names
    """
    return request.param


_all_boolean_reductions = ["all", "any"]


@pytest.fixture(params=_all_boolean_reductions)
def all_boolean_reductions(request):
    """
    Fixture for boolean reduction names
    """
    return request.param


_cython_table = pd.core.base.SelectionMixin._cython_table.items()


@pytest.fixture(params=list(_cython_table))
def cython_table_items(request):
    return request.param


def _get_cython_table_params(ndframe, func_names_and_expected):
    """
    Combine frame, functions from SelectionMixin._cython_table
    keys and expected result.

    Parameters
    ----------
    ndframe : DataFrame or Series
    func_names_and_expected : Sequence of two items
        The first item is a name of a NDFrame method ('sum', 'prod') etc.
        The second item is the expected return value.

    Returns
    -------
    results : list
        List of three items (DataFrame, function, expected result)
    """
    results = []
    for func_name, expected in func_names_and_expected:
        results.append((ndframe, func_name, expected))
        results += [
            (ndframe, func, expected)
            for func, name in _cython_table
            if name == func_name
        ]
    return results


@pytest.fixture(params=["__eq__", "__ne__", "__le__", "__lt__", "__ge__", "__gt__"])
def all_compare_operators(request):
    """
    Fixture for dunder names for common compare operations

    * >=
    * >
    * ==
    * !=
    * <
    * <=
    """
    return request.param


<<<<<<< HEAD
@pytest.fixture(
    params=[None, "gzip", "bz2", "zip", pytest.param("xz", marks=td.skip_if_no_lzma)]
)
=======
@pytest.fixture(params=["__le__", "__lt__", "__ge__", "__gt__"])
def compare_operators_no_eq_ne(request):
    """
    Fixture for dunder names for compare operations except == and !=

    * >=
    * >
    * <
    * <=
    """
    return request.param


@pytest.fixture(params=[None, "gzip", "bz2", "zip", "xz"])
>>>>>>> f08a1e62
def compression(request):
    """
    Fixture for trying common compression types in compression tests
    """
    return request.param


<<<<<<< HEAD
@pytest.fixture(
    params=["gzip", "bz2", "zip", pytest.param("xz", marks=td.skip_if_no_lzma)]
)
=======
@pytest.fixture(params=["gzip", "bz2", "zip", "xz"])
>>>>>>> f08a1e62
def compression_only(request):
    """
    Fixture for trying common compression types in compression tests excluding
    uncompressed case
    """
    return request.param


@pytest.fixture(params=[True, False])
def writable(request):
    """
    Fixture that an array is writable
    """
    return request.param


@pytest.fixture(scope="module")
def datetime_tz_utc():
<<<<<<< HEAD
    from datetime import timezone

    return timezone.utc


utc_objs = ["utc", "dateutil/UTC", utc, tzutc()]
if PY3:
    from datetime import timezone

    utc_objs.append(timezone.utc)


@pytest.fixture(params=utc_objs)
=======
    return timezone.utc


@pytest.fixture(params=["utc", "dateutil/UTC", utc, tzutc(), timezone.utc])
>>>>>>> f08a1e62
def utc_fixture(request):
    """
    Fixture to provide variants of UTC timezone strings and tzinfo objects
    """
    return request.param


@pytest.fixture(params=["inner", "outer", "left", "right"])
def join_type(request):
    """
    Fixture for trying all types of join operations
    """
    return request.param


@pytest.fixture
def strict_data_files(pytestconfig):
    return pytestconfig.getoption("--strict-data-files")


@pytest.fixture
def datapath(strict_data_files):
    """
    Get the path to a data file.

    Parameters
    ----------
    path : str
        Path to the file, relative to ``pandas/tests/``

    Returns
    -------
    path : path including ``pandas/tests``.

    Raises
    ------
    ValueError
        If the path doesn't exist and the --strict-data-files option is set.
    """
    BASE_PATH = os.path.join(os.path.dirname(__file__), "tests")

    def deco(*args):
        path = os.path.join(BASE_PATH, *args)
        if not os.path.exists(path):
            if strict_data_files:
                msg = "Could not find file {} and --strict-data-files is set."
                raise ValueError(msg.format(path))
            else:
                msg = "Could not find {}."
                pytest.skip(msg.format(path))
        return path

    return deco


@pytest.fixture
def iris(datapath):
<<<<<<< HEAD
    """The iris dataset as a DataFrame."""
=======
    """
    The iris dataset as a DataFrame.
    """
>>>>>>> f08a1e62
    return pd.read_csv(datapath("data", "iris.csv"))


@pytest.fixture(params=["nlargest", "nsmallest"])
def nselect_method(request):
    """
    Fixture for trying all nselect methods
    """
    return request.param


@pytest.fixture(params=["left", "right", "both", "neither"])
def closed(request):
    """
    Fixture for trying all interval closed parameters
    """
    return request.param


@pytest.fixture(params=["left", "right", "both", "neither"])
def other_closed(request):
    """
    Secondary closed fixture to allow parametrizing over all pairs of closed
    """
    return request.param


@pytest.fixture(params=[None, np.nan, pd.NaT, float("nan"), np.float("NaN")])
def nulls_fixture(request):
    """
    Fixture for each null type in pandas
    """
    return request.param


nulls_fixture2 = nulls_fixture  # Generate cartesian product of nulls_fixture


@pytest.fixture(params=[None, np.nan, pd.NaT])
def unique_nulls_fixture(request):
    """
    Fixture for each null type in pandas, each null type exactly once
    """
    return request.param


# Generate cartesian product of unique_nulls_fixture:
unique_nulls_fixture2 = unique_nulls_fixture


TIMEZONES = [
    None,
    "UTC",
    "US/Eastern",
    "Asia/Tokyo",
    "dateutil/US/Pacific",
    "dateutil/Asia/Singapore",
    tzutc(),
    tzlocal(),
    FixedOffset(300),
    FixedOffset(0),
    FixedOffset(-300),
<<<<<<< HEAD
]
TIMEZONE_IDS = [
    "None",
    "UTC",
    "US/Eastern",
    "Asia/Tokyp",
    "dateutil/US/Pacific",
    "dateutil/Asia/Singapore",
    "dateutil.tz.tzutz()",
    "dateutil.tz.tzlocal()",
    "pytz.FixedOffset(300)",
    "pytz.FixedOffset(0)",
    "pytz.FixedOffset(-300)",
]
=======
    timezone.utc,
    timezone(timedelta(hours=1)),
    timezone(timedelta(hours=-1), name="foo"),
]
TIMEZONE_IDS = [repr(i) for i in TIMEZONES]
>>>>>>> f08a1e62


@td.parametrize_fixture_doc(str(TIMEZONE_IDS))
@pytest.fixture(params=TIMEZONES, ids=TIMEZONE_IDS)
def tz_naive_fixture(request):
    """
    Fixture for trying timezones including default (None): {0}
    """
    return request.param


@td.parametrize_fixture_doc(str(TIMEZONE_IDS[1:]))
@pytest.fixture(params=TIMEZONES[1:], ids=TIMEZONE_IDS[1:])
def tz_aware_fixture(request):
    """
    Fixture for trying explicit timezones: {0}
    """
    return request.param


# Generate cartesian product of tz_aware_fixture:
tz_aware_fixture2 = tz_aware_fixture


# ----------------------------------------------------------------
# Dtypes
<<<<<<< HEAD

=======
# ----------------------------------------------------------------
>>>>>>> f08a1e62

UNSIGNED_INT_DTYPES = ["uint8", "uint16", "uint32", "uint64"]
UNSIGNED_EA_INT_DTYPES = ["UInt8", "UInt16", "UInt32", "UInt64"]
SIGNED_INT_DTYPES = [int, "int8", "int16", "int32", "int64"]
SIGNED_EA_INT_DTYPES = ["Int8", "Int16", "Int32", "Int64"]
ALL_INT_DTYPES = UNSIGNED_INT_DTYPES + SIGNED_INT_DTYPES
ALL_EA_INT_DTYPES = UNSIGNED_EA_INT_DTYPES + SIGNED_EA_INT_DTYPES

FLOAT_DTYPES = [float, "float32", "float64"]
COMPLEX_DTYPES = [complex, "complex64", "complex128"]
STRING_DTYPES = [str, "str", "U"]

DATETIME64_DTYPES = ["datetime64[ns]", "M8[ns]"]
TIMEDELTA64_DTYPES = ["timedelta64[ns]", "m8[ns]"]

BOOL_DTYPES = [bool, "bool"]
BYTES_DTYPES = [bytes, "bytes"]
OBJECT_DTYPES = [object, "object"]

ALL_REAL_DTYPES = FLOAT_DTYPES + ALL_INT_DTYPES
ALL_NUMPY_DTYPES = (
    ALL_REAL_DTYPES
    + COMPLEX_DTYPES
    + STRING_DTYPES
    + DATETIME64_DTYPES
    + TIMEDELTA64_DTYPES
    + BOOL_DTYPES
    + OBJECT_DTYPES
<<<<<<< HEAD
    + BYTES_DTYPES * PY3
)  # bytes only for PY3
=======
    + BYTES_DTYPES
)
>>>>>>> f08a1e62


@pytest.fixture(params=STRING_DTYPES)
def string_dtype(request):
    """
    Parametrized fixture for string dtypes.

    * str
    * 'str'
    * 'U'
    """
    return request.param


@pytest.fixture(params=BYTES_DTYPES)
def bytes_dtype(request):
<<<<<<< HEAD
    """Parametrized fixture for bytes dtypes.
=======
    """
    Parametrized fixture for bytes dtypes.
>>>>>>> f08a1e62

    * bytes
    * 'bytes'
    """
    return request.param


@pytest.fixture(params=OBJECT_DTYPES)
def object_dtype(request):
<<<<<<< HEAD
    """Parametrized fixture for object dtypes.
=======
    """
    Parametrized fixture for object dtypes.
>>>>>>> f08a1e62

    * object
    * 'object'
    """
    return request.param


@pytest.fixture(params=DATETIME64_DTYPES)
def datetime64_dtype(request):
<<<<<<< HEAD
    """Parametrized fixture for datetime/timedelta dtypes.
=======
    """
    Parametrized fixture for datetime64 dtypes.
>>>>>>> f08a1e62

    * 'datetime64[ns]'
    * 'M8[ns]'
    """
    return request.param


@pytest.fixture(params=TIMEDELTA64_DTYPES)
def timedelta64_dtype(request):
<<<<<<< HEAD
    """Parametrized fixture for datetime/timedelta dtypes.
=======
    """
    Parametrized fixture for timedelta64 dtypes.
>>>>>>> f08a1e62

    * 'timedelta64[ns]'
    * 'm8[ns]'
    """
    return request.param


@pytest.fixture(params=FLOAT_DTYPES)
def float_dtype(request):
    """
    Parameterized fixture for float dtypes.

    * float
    * 'float32'
    * 'float64'
    """

    return request.param


@pytest.fixture(params=COMPLEX_DTYPES)
def complex_dtype(request):
    """
    Parameterized fixture for complex dtypes.

    * complex
    * 'complex64'
    * 'complex128'
    """

    return request.param


@pytest.fixture(params=SIGNED_INT_DTYPES)
def sint_dtype(request):
    """
    Parameterized fixture for signed integer dtypes.

    * int
    * 'int8'
    * 'int16'
    * 'int32'
    * 'int64'
    """

    return request.param


@pytest.fixture(params=UNSIGNED_INT_DTYPES)
def uint_dtype(request):
    """
    Parameterized fixture for unsigned integer dtypes.

    * 'uint8'
    * 'uint16'
    * 'uint32'
    * 'uint64'
    """

    return request.param


@pytest.fixture(params=ALL_INT_DTYPES)
def any_int_dtype(request):
    """
    Parameterized fixture for any integer dtype.

    * int
    * 'int8'
    * 'uint8'
    * 'int16'
    * 'uint16'
    * 'int32'
    * 'uint32'
    * 'int64'
    * 'uint64'
    """

    return request.param


@pytest.fixture(params=ALL_REAL_DTYPES)
def any_real_dtype(request):
    """
    Parameterized fixture for any (purely) real numeric dtype.

    * int
    * 'int8'
    * 'uint8'
    * 'int16'
    * 'uint16'
    * 'int32'
    * 'uint32'
    * 'int64'
    * 'uint64'
    * float
    * 'float32'
    * 'float64'
    """

    return request.param


@pytest.fixture(params=ALL_NUMPY_DTYPES)
def any_numpy_dtype(request):
    """
    Parameterized fixture for all numpy dtypes.

    * bool
    * 'bool'
    * int
    * 'int8'
    * 'uint8'
    * 'int16'
    * 'uint16'
    * 'int32'
    * 'uint32'
    * 'int64'
    * 'uint64'
    * float
    * 'float32'
    * 'float64'
    * complex
    * 'complex64'
    * 'complex128'
    * str
    * 'str'
    * 'U'
    * bytes
    * 'bytes'
    * 'datetime64[ns]'
    * 'M8[ns]'
    * 'timedelta64[ns]'
    * 'm8[ns]'
    * object
    * 'object'
    """

    return request.param


# categoricals are handled separately
_any_skipna_inferred_dtype = [
    ("string", ["a", np.nan, "c"]),
<<<<<<< HEAD
    ("unicode" if not PY3 else "string", [u("a"), np.nan, u("c")]),
    ("bytes" if PY3 else "string", [b"a", np.nan, b"c"]),
=======
    ("bytes", [b"a", np.nan, b"c"]),
>>>>>>> f08a1e62
    ("empty", [np.nan, np.nan, np.nan]),
    ("empty", []),
    ("mixed-integer", ["a", np.nan, 2]),
    ("mixed", ["a", np.nan, 2.0]),
    ("floating", [1.0, np.nan, 2.0]),
    ("integer", [1, np.nan, 2]),
    ("mixed-integer-float", [1, np.nan, 2.0]),
    ("decimal", [Decimal(1), np.nan, Decimal(2)]),
    ("boolean", [True, np.nan, False]),
    ("datetime64", [np.datetime64("2013-01-01"), np.nan, np.datetime64("2018-01-01")]),
    ("datetime", [pd.Timestamp("20130101"), np.nan, pd.Timestamp("20180101")]),
    ("date", [date(2013, 1, 1), np.nan, date(2018, 1, 1)]),
    # The following two dtypes are commented out due to GH 23554
    # ('complex', [1 + 1j, np.nan, 2 + 2j]),
    # ('timedelta64', [np.timedelta64(1, 'D'),
    #                  np.nan, np.timedelta64(2, 'D')]),
    ("timedelta", [timedelta(1), np.nan, timedelta(2)]),
    ("time", [time(1), np.nan, time(2)]),
    ("period", [pd.Period(2013), pd.NaT, pd.Period(2018)]),
    ("interval", [pd.Interval(0, 1), np.nan, pd.Interval(0, 2)]),
]
ids, _ = zip(*_any_skipna_inferred_dtype)  # use inferred type as fixture-id


@pytest.fixture(params=_any_skipna_inferred_dtype, ids=ids)
def any_skipna_inferred_dtype(request):
    """
    Fixture for all inferred dtypes from _libs.lib.infer_dtype

    The covered (inferred) types are:
    * 'string'
    * 'empty'
    * 'bytes'
    * 'mixed'
    * 'mixed-integer'
    * 'mixed-integer-float'
    * 'floating'
    * 'integer'
    * 'decimal'
    * 'boolean'
    * 'datetime64'
    * 'datetime'
    * 'date'
    * 'timedelta'
    * 'time'
    * 'period'
    * 'interval'

    Returns
    -------
    inferred_dtype : str
        The string for the inferred dtype from _libs.lib.infer_dtype
    values : np.ndarray
        An array of object dtype that will be inferred to have
        `inferred_dtype`

    Examples
    --------
    >>> import pandas._libs.lib as lib
    >>>
    >>> def test_something(any_skipna_inferred_dtype):
    ...     inferred_dtype, values = any_skipna_inferred_dtype
    ...     # will pass
    ...     assert lib.infer_dtype(values, skipna=True) == inferred_dtype
    """
    inferred_dtype, values = request.param
    values = np.array(values, dtype=object)  # object dtype to avoid casting

    # correctness of inference tested in tests/dtypes/test_inference.py
    return inferred_dtype, values


@pytest.fixture(
    params=[
        getattr(pd.offsets, o)
        for o in pd.offsets.__all__
        if issubclass(getattr(pd.offsets, o), pd.offsets.Tick)
    ]
)
def tick_classes(request):
    """
    Fixture for Tick based datetime offsets available for a time series.
    """
    return request.param


# ----------------------------------------------------------------
# Global setup for tests using Hypothesis


# Registering these strategies makes them globally available via st.from_type,
# which is use for offsets in tests/tseries/offsets/test_offsets_properties.py
for name in "MonthBegin MonthEnd BMonthBegin BMonthEnd".split():
    cls = getattr(pd.tseries.offsets, name)
    st.register_type_strategy(
        cls, st.builds(cls, n=st.integers(-99, 99), normalize=st.booleans())
    )

for name in "YearBegin YearEnd BYearBegin BYearEnd".split():
    cls = getattr(pd.tseries.offsets, name)
    st.register_type_strategy(
        cls,
        st.builds(
            cls,
            n=st.integers(-5, 5),
            normalize=st.booleans(),
            month=st.integers(min_value=1, max_value=12),
        ),
    )

for name in "QuarterBegin QuarterEnd BQuarterBegin BQuarterEnd".split():
    cls = getattr(pd.tseries.offsets, name)
    st.register_type_strategy(
        cls,
        st.builds(
            cls,
            n=st.integers(-24, 24),
            normalize=st.booleans(),
            startingMonth=st.integers(min_value=1, max_value=12),
        ),
<<<<<<< HEAD
    )
=======
    )


@pytest.fixture
def float_frame():
    """
    Fixture for DataFrame of floats with index of unique strings

    Columns are ['A', 'B', 'C', 'D'].

                       A         B         C         D
    P7GACiRnxd -0.465578 -0.361863  0.886172 -0.053465
    qZKh6afn8n -0.466693 -0.373773  0.266873  1.673901
    tkp0r6Qble  0.148691 -0.059051  0.174817  1.598433
    wP70WOCtv8  0.133045 -0.581994 -0.992240  0.261651
    M2AeYQMnCz -1.207959 -0.185775  0.588206  0.563938
    QEPzyGDYDo -0.381843 -0.758281  0.502575 -0.565053
    r78Jwns6dn -0.653707  0.883127  0.682199  0.206159
    ...              ...       ...       ...       ...
    IHEGx9NO0T -0.277360  0.113021 -1.018314  0.196316
    lPMj8K27FA -1.313667 -0.604776 -1.305618 -0.863999
    qa66YMWQa5  1.110525  0.475310 -0.747865  0.032121
    yOa0ATsmcE -0.431457  0.067094  0.096567 -0.264962
    65znX3uRNG  1.528446  0.160416 -0.109635 -0.032987
    eCOBvKqf3e  0.235281  1.622222  0.781255  0.392871
    xSucinXxuV -1.263557  0.252799 -0.552247  0.400426

    [30 rows x 4 columns]
    """
    return DataFrame(tm.getSeriesData())
>>>>>>> f08a1e62
<|MERGE_RESOLUTION|>--- conflicted
+++ resolved
@@ -25,10 +25,6 @@
     # if it really is slow add `@settings(deadline=...)` with a working value,
     # or `deadline=None` to entirely disable timeouts for that test.
     deadline=500,
-<<<<<<< HEAD
-    timeout=hypothesis.unlimited,
-=======
->>>>>>> f08a1e62
     suppress_health_check=(hypothesis.HealthCheck.too_slow,),
 )
 hypothesis.settings.load_profile("ci")
@@ -138,8 +134,6 @@
     return request.param
 
 
-<<<<<<< HEAD
-=======
 @pytest.fixture(params=[True, False, None])
 def ordered_fixture(request):
     """
@@ -148,7 +142,6 @@
     return request.param
 
 
->>>>>>> f08a1e62
 _all_arithmetic_operators = [
     "__add__",
     "__radd__",
@@ -165,11 +158,6 @@
     "__mod__",
     "__rmod__",
 ]
-<<<<<<< HEAD
-if not PY3:
-    _all_arithmetic_operators.extend(["__div__", "__rdiv__"])
-=======
->>>>>>> f08a1e62
 
 
 @pytest.fixture(params=_all_arithmetic_operators)
@@ -180,8 +168,6 @@
     return request.param
 
 
-<<<<<<< HEAD
-=======
 @pytest.fixture(
     params=[
         operator.add,
@@ -210,7 +196,6 @@
     return request.param
 
 
->>>>>>> f08a1e62
 _all_numeric_reductions = [
     "sum",
     "max",
@@ -295,11 +280,6 @@
     return request.param
 
 
-<<<<<<< HEAD
-@pytest.fixture(
-    params=[None, "gzip", "bz2", "zip", pytest.param("xz", marks=td.skip_if_no_lzma)]
-)
-=======
 @pytest.fixture(params=["__le__", "__lt__", "__ge__", "__gt__"])
 def compare_operators_no_eq_ne(request):
     """
@@ -314,7 +294,6 @@
 
 
 @pytest.fixture(params=[None, "gzip", "bz2", "zip", "xz"])
->>>>>>> f08a1e62
 def compression(request):
     """
     Fixture for trying common compression types in compression tests
@@ -322,13 +301,7 @@
     return request.param
 
 
-<<<<<<< HEAD
-@pytest.fixture(
-    params=["gzip", "bz2", "zip", pytest.param("xz", marks=td.skip_if_no_lzma)]
-)
-=======
 @pytest.fixture(params=["gzip", "bz2", "zip", "xz"])
->>>>>>> f08a1e62
 def compression_only(request):
     """
     Fixture for trying common compression types in compression tests excluding
@@ -347,26 +320,10 @@
 
 @pytest.fixture(scope="module")
 def datetime_tz_utc():
-<<<<<<< HEAD
-    from datetime import timezone
-
     return timezone.utc
 
 
-utc_objs = ["utc", "dateutil/UTC", utc, tzutc()]
-if PY3:
-    from datetime import timezone
-
-    utc_objs.append(timezone.utc)
-
-
-@pytest.fixture(params=utc_objs)
-=======
-    return timezone.utc
-
-
 @pytest.fixture(params=["utc", "dateutil/UTC", utc, tzutc(), timezone.utc])
->>>>>>> f08a1e62
 def utc_fixture(request):
     """
     Fixture to provide variants of UTC timezone strings and tzinfo objects
@@ -424,13 +381,9 @@
 
 @pytest.fixture
 def iris(datapath):
-<<<<<<< HEAD
-    """The iris dataset as a DataFrame."""
-=======
     """
     The iris dataset as a DataFrame.
     """
->>>>>>> f08a1e62
     return pd.read_csv(datapath("data", "iris.csv"))
 
 
@@ -493,28 +446,11 @@
     FixedOffset(300),
     FixedOffset(0),
     FixedOffset(-300),
-<<<<<<< HEAD
-]
-TIMEZONE_IDS = [
-    "None",
-    "UTC",
-    "US/Eastern",
-    "Asia/Tokyp",
-    "dateutil/US/Pacific",
-    "dateutil/Asia/Singapore",
-    "dateutil.tz.tzutz()",
-    "dateutil.tz.tzlocal()",
-    "pytz.FixedOffset(300)",
-    "pytz.FixedOffset(0)",
-    "pytz.FixedOffset(-300)",
-]
-=======
     timezone.utc,
     timezone(timedelta(hours=1)),
     timezone(timedelta(hours=-1), name="foo"),
 ]
 TIMEZONE_IDS = [repr(i) for i in TIMEZONES]
->>>>>>> f08a1e62
 
 
 @td.parametrize_fixture_doc(str(TIMEZONE_IDS))
@@ -541,11 +477,7 @@
 
 # ----------------------------------------------------------------
 # Dtypes
-<<<<<<< HEAD
-
-=======
 # ----------------------------------------------------------------
->>>>>>> f08a1e62
 
 UNSIGNED_INT_DTYPES = ["uint8", "uint16", "uint32", "uint64"]
 UNSIGNED_EA_INT_DTYPES = ["UInt8", "UInt16", "UInt32", "UInt64"]
@@ -574,13 +506,8 @@
     + TIMEDELTA64_DTYPES
     + BOOL_DTYPES
     + OBJECT_DTYPES
-<<<<<<< HEAD
-    + BYTES_DTYPES * PY3
-)  # bytes only for PY3
-=======
     + BYTES_DTYPES
 )
->>>>>>> f08a1e62
 
 
 @pytest.fixture(params=STRING_DTYPES)
@@ -597,12 +524,8 @@
 
 @pytest.fixture(params=BYTES_DTYPES)
 def bytes_dtype(request):
-<<<<<<< HEAD
-    """Parametrized fixture for bytes dtypes.
-=======
     """
     Parametrized fixture for bytes dtypes.
->>>>>>> f08a1e62
 
     * bytes
     * 'bytes'
@@ -612,12 +535,8 @@
 
 @pytest.fixture(params=OBJECT_DTYPES)
 def object_dtype(request):
-<<<<<<< HEAD
-    """Parametrized fixture for object dtypes.
-=======
     """
     Parametrized fixture for object dtypes.
->>>>>>> f08a1e62
 
     * object
     * 'object'
@@ -627,12 +546,8 @@
 
 @pytest.fixture(params=DATETIME64_DTYPES)
 def datetime64_dtype(request):
-<<<<<<< HEAD
-    """Parametrized fixture for datetime/timedelta dtypes.
-=======
     """
     Parametrized fixture for datetime64 dtypes.
->>>>>>> f08a1e62
 
     * 'datetime64[ns]'
     * 'M8[ns]'
@@ -642,12 +557,8 @@
 
 @pytest.fixture(params=TIMEDELTA64_DTYPES)
 def timedelta64_dtype(request):
-<<<<<<< HEAD
-    """Parametrized fixture for datetime/timedelta dtypes.
-=======
     """
     Parametrized fixture for timedelta64 dtypes.
->>>>>>> f08a1e62
 
     * 'timedelta64[ns]'
     * 'm8[ns]'
@@ -792,12 +703,7 @@
 # categoricals are handled separately
 _any_skipna_inferred_dtype = [
     ("string", ["a", np.nan, "c"]),
-<<<<<<< HEAD
-    ("unicode" if not PY3 else "string", [u("a"), np.nan, u("c")]),
-    ("bytes" if PY3 else "string", [b"a", np.nan, b"c"]),
-=======
     ("bytes", [b"a", np.nan, b"c"]),
->>>>>>> f08a1e62
     ("empty", [np.nan, np.nan, np.nan]),
     ("empty", []),
     ("mixed-integer", ["a", np.nan, 2]),
@@ -918,9 +824,6 @@
             normalize=st.booleans(),
             startingMonth=st.integers(min_value=1, max_value=12),
         ),
-<<<<<<< HEAD
-    )
-=======
     )
 
 
@@ -950,5 +853,4 @@
 
     [30 rows x 4 columns]
     """
-    return DataFrame(tm.getSeriesData())
->>>>>>> f08a1e62
+    return DataFrame(tm.getSeriesData())