"""
This file is very long and growing, but it was decided to not split it yet, as
it's still manageable (2020-03-17, ~1.1k LoC). See gh-31989

Instead of splitting it was decided to define sections here:
- Configuration / Settings
- Autouse fixtures
- Common arguments
- Missing values & co.
- Classes
- Indices
- Series'
- DataFrames
- Operators & Operations
- Data sets/files
- Time zones
- Dtypes
- Misc
"""
from __future__ import annotations

from collections import abc
from datetime import (
    date,
    datetime,
    time,
    timedelta,
    timezone,
)
from decimal import Decimal
import operator
import os
from typing import (
    TYPE_CHECKING,
    Callable,
)

from dateutil.tz import (
    tzlocal,
    tzutc,
)
import hypothesis
from hypothesis import strategies as st
import numpy as np
import pytest
from pytz import (
    FixedOffset,
    utc,
)

from pandas._config.config import _get_option

import pandas.util._test_decorators as td

from pandas.core.dtypes.dtypes import (
    DatetimeTZDtype,
    IntervalDtype,
)

import pandas as pd
from pandas import (
    CategoricalIndex,
    DataFrame,
    Interval,
    IntervalIndex,
    Period,
    Series,
    Timedelta,
    Timestamp,
)
import pandas._testing as tm
from pandas.core import ops
from pandas.core.indexes.api import (
    Index,
    MultiIndex,
)
from pandas.util.version import Version

if TYPE_CHECKING:
    from collections.abc import (
        Hashable,
        Iterator,
    )

try:
    import pyarrow as pa
except ImportError:
    has_pyarrow = False
else:
    del pa
    has_pyarrow = True

import zoneinfo

try:
    zoneinfo.ZoneInfo("UTC")
except zoneinfo.ZoneInfoNotFoundError:
    zoneinfo = None  # type: ignore[assignment]


# ----------------------------------------------------------------
# Configuration / Settings
# ----------------------------------------------------------------
# pytest


def pytest_addoption(parser) -> None:
    parser.addoption(
        "--no-strict-data-files",
        action="store_false",
        help="Don't fail if a test is skipped for missing data file.",
    )


def ignore_doctest_warning(item: pytest.Item, path: str, message: str) -> None:
    """Ignore doctest warning.

    Parameters
    ----------
    item : pytest.Item
        pytest test item.
    path : str
        Module path to Python object, e.g. "pandas.core.frame.DataFrame.append". A
        warning will be filtered when item.name ends with in given path. So it is
        sufficient to specify e.g. "DataFrame.append".
    message : str
        Message to be filtered.
    """
    if item.name.endswith(path):
        item.add_marker(pytest.mark.filterwarnings(f"ignore:{message}"))


def pytest_collection_modifyitems(items, config) -> None:
    is_doctest = config.getoption("--doctest-modules") or config.getoption(
        "--doctest-cython", default=False
    )

    # Warnings from doctests that can be ignored; place reason in comment above.
    # Each entry specifies (path, message) - see the ignore_doctest_warning function
    ignored_doctest_warnings = [
        ("is_int64_dtype", "is_int64_dtype is deprecated"),
        ("is_interval_dtype", "is_interval_dtype is deprecated"),
        ("is_period_dtype", "is_period_dtype is deprecated"),
        ("is_datetime64tz_dtype", "is_datetime64tz_dtype is deprecated"),
        ("is_categorical_dtype", "is_categorical_dtype is deprecated"),
        ("is_sparse", "is_sparse is deprecated"),
        ("DataFrameGroupBy.fillna", "DataFrameGroupBy.fillna is deprecated"),
        ("NDFrame.replace", "The 'method' keyword"),
        ("NDFrame.replace", "Series.replace without 'value'"),
        ("NDFrame.clip", "Downcasting behavior in Series and DataFrame methods"),
        ("Series.idxmin", "The behavior of Series.idxmin"),
        ("Series.idxmax", "The behavior of Series.idxmax"),
        ("SeriesGroupBy.fillna", "SeriesGroupBy.fillna is deprecated"),
        ("SeriesGroupBy.idxmin", "The behavior of Series.idxmin"),
        ("SeriesGroupBy.idxmax", "The behavior of Series.idxmax"),
        # Docstring divides by zero to show behavior difference
        ("missing.mask_zero_div_zero", "divide by zero encountered"),
        (
            "to_pydatetime",
            "The behavior of DatetimeProperties.to_pydatetime is deprecated",
        ),
        (
            "pandas.core.generic.NDFrame.bool",
            "(Series|DataFrame).bool is now deprecated and will be removed "
            "in future version of pandas",
        ),
        (
            "pandas.core.generic.NDFrame.first",
            "first is deprecated and will be removed in a future version. "
            "Please create a mask and filter using `.loc` instead",
        ),
        (
            "Resampler.fillna",
            "DatetimeIndexResampler.fillna is deprecated",
        ),
        (
            "DataFrameGroupBy.fillna",
            "DataFrameGroupBy.fillna with 'method' is deprecated",
        ),
        (
            "DataFrameGroupBy.fillna",
            "DataFrame.fillna with 'method' is deprecated",
        ),
        ("read_parquet", "Passing a BlockManager to DataFrame is deprecated"),
    ]

    for item in items:
        if is_doctest:
            # autouse=True for the add_doctest_imports can lead to expensive teardowns
            # since doctest_namespace is a session fixture
            item.add_marker(pytest.mark.usefixtures("add_doctest_imports"))

            for path, message in ignored_doctest_warnings:
                ignore_doctest_warning(item, path, message)

        # mark all tests in the pandas/tests/frame directory with "arraymanager"
        if "/frame/" in item.nodeid:
            item.add_marker(pytest.mark.arraymanager)


hypothesis_health_checks = [hypothesis.HealthCheck.too_slow]
if Version(hypothesis.__version__) >= Version("6.83.2"):
    hypothesis_health_checks.append(hypothesis.HealthCheck.differing_executors)

# Hypothesis
hypothesis.settings.register_profile(
    "ci",
    # Hypothesis timing checks are tuned for scalars by default, so we bump
    # them from 200ms to 500ms per test case as the global default.  If this
    # is too short for a specific test, (a) try to make it faster, and (b)
    # if it really is slow add `@settings(deadline=...)` with a working value,
    # or `deadline=None` to entirely disable timeouts for that test.
    # 2022-02-09: Changed deadline from 500 -> None. Deadline leads to
    # non-actionable, flaky CI failures (# GH 24641, 44969, 45118, 44969)
    deadline=None,
    suppress_health_check=tuple(hypothesis_health_checks),
)
hypothesis.settings.load_profile("ci")

# Registering these strategies makes them globally available via st.from_type,
# which is use for offsets in tests/tseries/offsets/test_offsets_properties.py
for name in "MonthBegin MonthEnd BMonthBegin BMonthEnd".split():
    cls = getattr(pd.tseries.offsets, name)
    st.register_type_strategy(
        cls, st.builds(cls, n=st.integers(-99, 99), normalize=st.booleans())
    )

for name in "YearBegin YearEnd BYearBegin BYearEnd".split():
    cls = getattr(pd.tseries.offsets, name)
    st.register_type_strategy(
        cls,
        st.builds(
            cls,
            n=st.integers(-5, 5),
            normalize=st.booleans(),
            month=st.integers(min_value=1, max_value=12),
        ),
    )

for name in "QuarterBegin QuarterEnd BQuarterBegin BQuarterEnd".split():
    cls = getattr(pd.tseries.offsets, name)
    st.register_type_strategy(
        cls,
        st.builds(
            cls,
            n=st.integers(-24, 24),
            normalize=st.booleans(),
            startingMonth=st.integers(min_value=1, max_value=12),
        ),
    )


@pytest.fixture
def add_doctest_imports(doctest_namespace) -> None:
    """
    Make `np` and `pd` names available for doctests.
    """
    doctest_namespace["np"] = np
    doctest_namespace["pd"] = pd


# ----------------------------------------------------------------
# Autouse fixtures
# ----------------------------------------------------------------
@pytest.fixture(autouse=True)
def configure_tests() -> None:
    """
    Configure settings for all tests and test modules.
    """
    pd.set_option("chained_assignment", "raise")


# ----------------------------------------------------------------
# Common arguments
# ----------------------------------------------------------------
@pytest.fixture(params=[0, 1, "index", "columns"], ids=lambda x: f"axis={repr(x)}")
def axis(request):
    """
    Fixture for returning the axis numbers of a DataFrame.
    """
    return request.param


axis_frame = axis


@pytest.fixture(params=[1, "columns"], ids=lambda x: f"axis={repr(x)}")
def axis_1(request):
    """
    Fixture for returning aliases of axis 1 of a DataFrame.
    """
    return request.param


@pytest.fixture(params=[True, False, None])
def observed(request):
    """
    Pass in the observed keyword to groupby for [True, False]
    This indicates whether categoricals should return values for
    values which are not in the grouper [False / None], or only values which
    appear in the grouper [True]. [None] is supported for future compatibility
    if we decide to change the default (and would need to warn if this
    parameter is not passed).
    """
    return request.param


@pytest.fixture(params=[True, False, None])
def ordered(request):
    """
    Boolean 'ordered' parameter for Categorical.
    """
    return request.param


@pytest.fixture(params=[True, False])
def skipna(request):
    """
    Boolean 'skipna' parameter.
    """
    return request.param


@pytest.fixture(params=["first", "last", False])
def keep(request):
    """
    Valid values for the 'keep' parameter used in
    .duplicated or .drop_duplicates
    """
    return request.param


@pytest.fixture(params=["both", "neither", "left", "right"])
def inclusive_endpoints_fixture(request):
    """
    Fixture for trying all interval 'inclusive' parameters.
    """
    return request.param


@pytest.fixture(params=["left", "right", "both", "neither"])
def closed(request):
    """
    Fixture for trying all interval closed parameters.
    """
    return request.param


@pytest.fixture(params=["left", "right", "both", "neither"])
def other_closed(request):
    """
    Secondary closed fixture to allow parametrizing over all pairs of closed.
    """
    return request.param


@pytest.fixture(
    params=[
        None,
        "gzip",
        "bz2",
        "zip",
        "xz",
        "tar",
        pytest.param("zstd", marks=td.skip_if_no("zstandard")),
    ]
)
def compression(request):
    """
    Fixture for trying common compression types in compression tests.
    """
    return request.param


@pytest.fixture(
    params=[
        "gzip",
        "bz2",
        "zip",
        "xz",
        "tar",
        pytest.param("zstd", marks=td.skip_if_no("zstandard")),
    ]
)
def compression_only(request):
    """
    Fixture for trying common compression types in compression tests excluding
    uncompressed case.
    """
    return request.param


@pytest.fixture(params=[True, False])
def writable(request):
    """
    Fixture that an array is writable.
    """
    return request.param


@pytest.fixture(params=["inner", "outer", "left", "right"])
def join_type(request):
    """
    Fixture for trying all types of join operations.
    """
    return request.param


@pytest.fixture(params=["nlargest", "nsmallest"])
def nselect_method(request):
    """
    Fixture for trying all nselect methods.
    """
    return request.param


# ----------------------------------------------------------------
# Missing values & co.
# ----------------------------------------------------------------
@pytest.fixture(params=tm.NULL_OBJECTS, ids=lambda x: type(x).__name__)
def nulls_fixture(request):
    """
    Fixture for each null type in pandas.
    """
    return request.param


nulls_fixture2 = nulls_fixture  # Generate cartesian product of nulls_fixture


@pytest.fixture(params=[None, np.nan, pd.NaT])
def unique_nulls_fixture(request):
    """
    Fixture for each null type in pandas, each null type exactly once.
    """
    return request.param


# Generate cartesian product of unique_nulls_fixture:
unique_nulls_fixture2 = unique_nulls_fixture


@pytest.fixture(params=tm.NP_NAT_OBJECTS, ids=lambda x: type(x).__name__)
def np_nat_fixture(request):
    """
    Fixture for each NaT type in numpy.
    """
    return request.param


# Generate cartesian product of np_nat_fixture:
np_nat_fixture2 = np_nat_fixture


# ----------------------------------------------------------------
# Classes
# ----------------------------------------------------------------


@pytest.fixture(params=[DataFrame, Series])
def frame_or_series(request):
    """
    Fixture to parametrize over DataFrame and Series.
    """
    return request.param


@pytest.fixture(params=[Index, Series], ids=["index", "series"])
def index_or_series(request):
    """
    Fixture to parametrize over Index and Series, made necessary by a mypy
    bug, giving an error:

    List item 0 has incompatible type "Type[Series]"; expected "Type[PandasObject]"

    See GH#29725
    """
    return request.param


# Generate cartesian product of index_or_series fixture:
index_or_series2 = index_or_series


@pytest.fixture(params=[Index, Series, pd.array], ids=["index", "series", "array"])
def index_or_series_or_array(request):
    """
    Fixture to parametrize over Index, Series, and ExtensionArray
    """
    return request.param


@pytest.fixture(params=[Index, Series, DataFrame, pd.array], ids=lambda x: x.__name__)
def box_with_array(request):
    """
    Fixture to test behavior for Index, Series, DataFrame, and pandas Array
    classes
    """
    return request.param


box_with_array2 = box_with_array


@pytest.fixture
def dict_subclass() -> type[dict]:
    """
    Fixture for a dictionary subclass.
    """

    class TestSubDict(dict):
        def __init__(self, *args, **kwargs) -> None:
            dict.__init__(self, *args, **kwargs)

    return TestSubDict


@pytest.fixture
def non_dict_mapping_subclass() -> type[abc.Mapping]:
    """
    Fixture for a non-mapping dictionary subclass.
    """

    class TestNonDictMapping(abc.Mapping):
        def __init__(self, underlying_dict) -> None:
            self._data = underlying_dict

        def __getitem__(self, key):
            return self._data.__getitem__(key)

        def __iter__(self) -> Iterator:
            return self._data.__iter__()

        def __len__(self) -> int:
            return self._data.__len__()

    return TestNonDictMapping


# ----------------------------------------------------------------
# Indices
# ----------------------------------------------------------------
@pytest.fixture
def multiindex_year_month_day_dataframe_random_data():
    """
    DataFrame with 3 level MultiIndex (year, month, day) covering
    first 100 business days from 2000-01-01 with random data
    """
    tdf = tm.makeTimeDataFrame(100)
    ymd = tdf.groupby([lambda x: x.year, lambda x: x.month, lambda x: x.day]).sum()
    # use int64 Index, to make sure things work
    ymd.index = ymd.index.set_levels([lev.astype("i8") for lev in ymd.index.levels])
    ymd.index.set_names(["year", "month", "day"], inplace=True)
    return ymd


@pytest.fixture
def lexsorted_two_level_string_multiindex() -> MultiIndex:
    """
    2-level MultiIndex, lexsorted, with string names.
    """
    return MultiIndex(
        levels=[["foo", "bar", "baz", "qux"], ["one", "two", "three"]],
        codes=[[0, 0, 0, 1, 1, 2, 2, 3, 3, 3], [0, 1, 2, 0, 1, 1, 2, 0, 1, 2]],
        names=["first", "second"],
    )


@pytest.fixture
def multiindex_dataframe_random_data(
    lexsorted_two_level_string_multiindex,
) -> DataFrame:
    """DataFrame with 2 level MultiIndex with random data"""
    index = lexsorted_two_level_string_multiindex
    return DataFrame(
        np.random.default_rng(2).standard_normal((10, 3)),
        index=index,
        columns=Index(["A", "B", "C"], name="exp"),
    )


def _create_multiindex():
    """
    MultiIndex used to test the general functionality of this object
    """

    # See Also: tests.multi.conftest.idx
    major_axis = Index(["foo", "bar", "baz", "qux"])
    minor_axis = Index(["one", "two"])

    major_codes = np.array([0, 0, 1, 2, 3, 3])
    minor_codes = np.array([0, 1, 0, 1, 0, 1])
    index_names = ["first", "second"]
    return MultiIndex(
        levels=[major_axis, minor_axis],
        codes=[major_codes, minor_codes],
        names=index_names,
        verify_integrity=False,
    )


def _create_mi_with_dt64tz_level():
    """
    MultiIndex with a level that is a tzaware DatetimeIndex.
    """
    # GH#8367 round trip with pickle
    return MultiIndex.from_product(
        [[1, 2], ["a", "b"], pd.date_range("20130101", periods=3, tz="US/Eastern")],
        names=["one", "two", "three"],
    )


indices_dict = {
    "string": tm.makeStringIndex(100),
    "datetime": tm.makeDateIndex(100),
    "datetime-tz": tm.makeDateIndex(100, tz="US/Pacific"),
    "period": tm.makePeriodIndex(100),
    "timedelta": tm.makeTimedeltaIndex(100),
    "range": tm.makeRangeIndex(100),
    "int8": tm.makeIntIndex(100, dtype="int8"),
    "int16": tm.makeIntIndex(100, dtype="int16"),
    "int32": tm.makeIntIndex(100, dtype="int32"),
    "int64": tm.makeIntIndex(100, dtype="int64"),
    "uint8": tm.makeUIntIndex(100, dtype="uint8"),
    "uint16": tm.makeUIntIndex(100, dtype="uint16"),
    "uint32": tm.makeUIntIndex(100, dtype="uint32"),
    "uint64": tm.makeUIntIndex(100, dtype="uint64"),
    "float32": tm.makeFloatIndex(100, dtype="float32"),
    "float64": tm.makeFloatIndex(100, dtype="float64"),
    "bool-object": tm.makeBoolIndex(10).astype(object),
    "bool-dtype": Index(np.random.default_rng(2).standard_normal(10) < 0),
    "complex64": tm.makeNumericIndex(100, dtype="float64").astype("complex64"),
    "complex128": tm.makeNumericIndex(100, dtype="float64").astype("complex128"),
<<<<<<< HEAD
    "categorical": CategoricalIndex(list("abcd") * 25),
    "interval": tm.makeIntervalIndex(100),
=======
    "categorical": tm.makeCategoricalIndex(100),
    "interval": IntervalIndex.from_breaks(np.linspace(0, 100, num=101)),
>>>>>>> 762b61df
    "empty": Index([]),
    "tuples": MultiIndex.from_tuples(zip(["foo", "bar", "baz"], [1, 2, 3])),
    "mi-with-dt64tz-level": _create_mi_with_dt64tz_level(),
    "multi": _create_multiindex(),
    "repeats": Index([0, 0, 1, 1, 2, 2]),
    "nullable_int": Index(np.arange(100), dtype="Int64"),
    "nullable_uint": Index(np.arange(100), dtype="UInt16"),
    "nullable_float": Index(np.arange(100), dtype="Float32"),
    "nullable_bool": Index(np.arange(100).astype(bool), dtype="boolean"),
    "string-python": Index(pd.array(tm.makeStringIndex(100), dtype="string[python]")),
}
if has_pyarrow:
    idx = Index(pd.array(tm.makeStringIndex(100), dtype="string[pyarrow]"))
    indices_dict["string-pyarrow"] = idx


@pytest.fixture(params=indices_dict.keys())
def index(request):
    """
    Fixture for many "simple" kinds of indices.

    These indices are unlikely to cover corner cases, e.g.
        - no names
        - no NaTs/NaNs
        - no values near implementation bounds
        - ...
    """
    # copy to avoid mutation, e.g. setting .name
    return indices_dict[request.param].copy()


# Needed to generate cartesian product of indices
index_fixture2 = index


@pytest.fixture(
    params=[
        key for key, value in indices_dict.items() if not isinstance(value, MultiIndex)
    ]
)
def index_flat(request):
    """
    index fixture, but excluding MultiIndex cases.
    """
    key = request.param
    return indices_dict[key].copy()


# Alias so we can test with cartesian product of index_flat
index_flat2 = index_flat


@pytest.fixture(
    params=[
        key
        for key, value in indices_dict.items()
        if not (
            key.startswith(("int", "uint", "float"))
            or key in ["range", "empty", "repeats", "bool-dtype"]
        )
        and not isinstance(value, MultiIndex)
    ]
)
def index_with_missing(request):
    """
    Fixture for indices with missing values.

    Integer-dtype and empty cases are excluded because they cannot hold missing
    values.

    MultiIndex is excluded because isna() is not defined for MultiIndex.
    """

    # GH 35538. Use deep copy to avoid illusive bug on np-dev
    # GHA pipeline that writes into indices_dict despite copy
    ind = indices_dict[request.param].copy(deep=True)
    vals = ind.values.copy()
    if request.param in ["tuples", "mi-with-dt64tz-level", "multi"]:
        # For setting missing values in the top level of MultiIndex
        vals = ind.tolist()
        vals[0] = (None,) + vals[0][1:]
        vals[-1] = (None,) + vals[-1][1:]
        return MultiIndex.from_tuples(vals)
    else:
        vals[0] = None
        vals[-1] = None
        return type(ind)(vals)


# ----------------------------------------------------------------
# Series'
# ----------------------------------------------------------------
@pytest.fixture
def string_series() -> Series:
    """
    Fixture for Series of floats with Index of unique strings
    """
    return Series(
        np.arange(30, dtype=np.float64) * 1.1,
        index=Index([f"i_{i}" for i in range(30)], dtype=object),
        name="series",
    )


@pytest.fixture
def object_series() -> Series:
    """
    Fixture for Series of dtype object with Index of unique strings
    """
    s = tm.makeObjectSeries()
    s.name = "objects"
    return s


@pytest.fixture
def datetime_series() -> Series:
    """
    Fixture for Series of floats with DatetimeIndex
    """
    s = tm.makeTimeSeries()
    s.name = "ts"
    return s


def _create_series(index):
    """Helper for the _series dict"""
    size = len(index)
    data = np.random.default_rng(2).standard_normal(size)
    return Series(data, index=index, name="a", copy=False)


_series = {
    f"series-with-{index_id}-index": _create_series(index)
    for index_id, index in indices_dict.items()
}


@pytest.fixture
def series_with_simple_index(index) -> Series:
    """
    Fixture for tests on series with changing types of indices.
    """
    return _create_series(index)


_narrow_series = {
    f"{dtype.__name__}-series": Series(
        range(30), index=[f"i-{i}" for i in range(30)], name="a", dtype=dtype
    )
    for dtype in tm.NARROW_NP_DTYPES
}


_index_or_series_objs = {**indices_dict, **_series, **_narrow_series}


@pytest.fixture(params=_index_or_series_objs.keys())
def index_or_series_obj(request):
    """
    Fixture for tests on indexes, series and series with a narrow dtype
    copy to avoid mutation, e.g. setting .name
    """
    return _index_or_series_objs[request.param].copy(deep=True)


_typ_objects_series = {
    f"{dtype.__name__}-series": Series(dtype) for dtype in tm.PYTHON_DATA_TYPES
}


_index_or_series_memory_objs = {
    **indices_dict,
    **_series,
    **_narrow_series,
    **_typ_objects_series,
}


@pytest.fixture(params=_index_or_series_memory_objs.keys())
def index_or_series_memory_obj(request):
    """
    Fixture for tests on indexes, series, series with a narrow dtype and
    series with empty objects type
    copy to avoid mutation, e.g. setting .name
    """
    return _index_or_series_memory_objs[request.param].copy(deep=True)


# ----------------------------------------------------------------
# DataFrames
# ----------------------------------------------------------------
@pytest.fixture
def int_frame() -> DataFrame:
    """
    Fixture for DataFrame of ints with index of unique strings

    Columns are ['A', 'B', 'C', 'D']

                A  B  C  D
    vpBeWjM651  1  0  1  0
    5JyxmrP1En -1  0  0  0
    qEDaoD49U2 -1  1  0  0
    m66TkTfsFe  0  0  0  0
    EHPaNzEUFm -1  0 -1  0
    fpRJCevQhi  2  0  0  0
    OlQvnmfi3Q  0  0 -2  0
    ...        .. .. .. ..
    uB1FPlz4uP  0  0  0  1
    EcSe6yNzCU  0  0 -1  0
    L50VudaiI8 -1  1 -2  0
    y3bpw4nwIp  0 -1  0  0
    H0RdLLwrCT  1  1  0  0
    rY82K0vMwm  0  0  0  0
    1OPIUjnkjk  2  0  0  0

    [30 rows x 4 columns]
    """
    return DataFrame(tm.getSeriesData()).astype("int64")


@pytest.fixture
def float_frame() -> DataFrame:
    """
    Fixture for DataFrame of floats with index of unique strings

    Columns are ['A', 'B', 'C', 'D'].

                       A         B         C         D
    P7GACiRnxd -0.465578 -0.361863  0.886172 -0.053465
    qZKh6afn8n -0.466693 -0.373773  0.266873  1.673901
    tkp0r6Qble  0.148691 -0.059051  0.174817  1.598433
    wP70WOCtv8  0.133045 -0.581994 -0.992240  0.261651
    M2AeYQMnCz -1.207959 -0.185775  0.588206  0.563938
    QEPzyGDYDo -0.381843 -0.758281  0.502575 -0.565053
    r78Jwns6dn -0.653707  0.883127  0.682199  0.206159
    ...              ...       ...       ...       ...
    IHEGx9NO0T -0.277360  0.113021 -1.018314  0.196316
    lPMj8K27FA -1.313667 -0.604776 -1.305618 -0.863999
    qa66YMWQa5  1.110525  0.475310 -0.747865  0.032121
    yOa0ATsmcE -0.431457  0.067094  0.096567 -0.264962
    65znX3uRNG  1.528446  0.160416 -0.109635 -0.032987
    eCOBvKqf3e  0.235281  1.622222  0.781255  0.392871
    xSucinXxuV -1.263557  0.252799 -0.552247  0.400426

    [30 rows x 4 columns]
    """
    return DataFrame(tm.getSeriesData())


@pytest.fixture
def rand_series_with_duplicate_datetimeindex() -> Series:
    """
    Fixture for Series with a DatetimeIndex that has duplicates.
    """
    dates = [
        datetime(2000, 1, 2),
        datetime(2000, 1, 2),
        datetime(2000, 1, 2),
        datetime(2000, 1, 3),
        datetime(2000, 1, 3),
        datetime(2000, 1, 3),
        datetime(2000, 1, 4),
        datetime(2000, 1, 4),
        datetime(2000, 1, 4),
        datetime(2000, 1, 5),
    ]

    return Series(np.random.default_rng(2).standard_normal(len(dates)), index=dates)


# ----------------------------------------------------------------
# Scalars
# ----------------------------------------------------------------
@pytest.fixture(
    params=[
        (Interval(left=0, right=5), IntervalDtype("int64", "right")),
        (Interval(left=0.1, right=0.5), IntervalDtype("float64", "right")),
        (Period("2012-01", freq="M"), "period[M]"),
        (Period("2012-02-01", freq="D"), "period[D]"),
        (
            Timestamp("2011-01-01", tz="US/Eastern"),
            DatetimeTZDtype(unit="s", tz="US/Eastern"),
        ),
        (Timedelta(seconds=500), "timedelta64[ns]"),
    ]
)
def ea_scalar_and_dtype(request):
    return request.param


# ----------------------------------------------------------------
# Operators & Operations
# ----------------------------------------------------------------


@pytest.fixture(params=tm.arithmetic_dunder_methods)
def all_arithmetic_operators(request):
    """
    Fixture for dunder names for common arithmetic operations.
    """
    return request.param


@pytest.fixture(
    params=[
        operator.add,
        ops.radd,
        operator.sub,
        ops.rsub,
        operator.mul,
        ops.rmul,
        operator.truediv,
        ops.rtruediv,
        operator.floordiv,
        ops.rfloordiv,
        operator.mod,
        ops.rmod,
        operator.pow,
        ops.rpow,
        operator.eq,
        operator.ne,
        operator.lt,
        operator.le,
        operator.gt,
        operator.ge,
        operator.and_,
        ops.rand_,
        operator.xor,
        ops.rxor,
        operator.or_,
        ops.ror_,
    ]
)
def all_binary_operators(request):
    """
    Fixture for operator and roperator arithmetic, comparison, and logical ops.
    """
    return request.param


@pytest.fixture(
    params=[
        operator.add,
        ops.radd,
        operator.sub,
        ops.rsub,
        operator.mul,
        ops.rmul,
        operator.truediv,
        ops.rtruediv,
        operator.floordiv,
        ops.rfloordiv,
        operator.mod,
        ops.rmod,
        operator.pow,
        ops.rpow,
    ]
)
def all_arithmetic_functions(request):
    """
    Fixture for operator and roperator arithmetic functions.

    Notes
    -----
    This includes divmod and rdivmod, whereas all_arithmetic_operators
    does not.
    """
    return request.param


_all_numeric_reductions = [
    "count",
    "sum",
    "max",
    "min",
    "mean",
    "prod",
    "std",
    "var",
    "median",
    "kurt",
    "skew",
    "sem",
]


@pytest.fixture(params=_all_numeric_reductions)
def all_numeric_reductions(request):
    """
    Fixture for numeric reduction names.
    """
    return request.param


_all_boolean_reductions = ["all", "any"]


@pytest.fixture(params=_all_boolean_reductions)
def all_boolean_reductions(request):
    """
    Fixture for boolean reduction names.
    """
    return request.param


_all_reductions = _all_numeric_reductions + _all_boolean_reductions


@pytest.fixture(params=_all_reductions)
def all_reductions(request):
    """
    Fixture for all (boolean + numeric) reduction names.
    """
    return request.param


@pytest.fixture(
    params=[
        operator.eq,
        operator.ne,
        operator.gt,
        operator.ge,
        operator.lt,
        operator.le,
    ]
)
def comparison_op(request):
    """
    Fixture for operator module comparison functions.
    """
    return request.param


@pytest.fixture(params=["__le__", "__lt__", "__ge__", "__gt__"])
def compare_operators_no_eq_ne(request):
    """
    Fixture for dunder names for compare operations except == and !=

    * >=
    * >
    * <
    * <=
    """
    return request.param


@pytest.fixture(
    params=["__and__", "__rand__", "__or__", "__ror__", "__xor__", "__rxor__"]
)
def all_logical_operators(request):
    """
    Fixture for dunder names for common logical operations

    * |
    * &
    * ^
    """
    return request.param


_all_numeric_accumulations = ["cumsum", "cumprod", "cummin", "cummax"]


@pytest.fixture(params=_all_numeric_accumulations)
def all_numeric_accumulations(request):
    """
    Fixture for numeric accumulation names
    """
    return request.param


# ----------------------------------------------------------------
# Data sets/files
# ----------------------------------------------------------------
@pytest.fixture
def strict_data_files(pytestconfig):
    """
    Returns the configuration for the test setting `--no-strict-data-files`.
    """
    return pytestconfig.getoption("--no-strict-data-files")


@pytest.fixture
def datapath(strict_data_files: str) -> Callable[..., str]:
    """
    Get the path to a data file.

    Parameters
    ----------
    path : str
        Path to the file, relative to ``pandas/tests/``

    Returns
    -------
    path including ``pandas/tests``.

    Raises
    ------
    ValueError
        If the path doesn't exist and the --no-strict-data-files option is not set.
    """
    BASE_PATH = os.path.join(os.path.dirname(__file__), "tests")

    def deco(*args):
        path = os.path.join(BASE_PATH, *args)
        if not os.path.exists(path):
            if strict_data_files:
                raise ValueError(
                    f"Could not find file {path} and --no-strict-data-files is not set."
                )
            pytest.skip(f"Could not find {path}.")
        return path

    return deco


# ----------------------------------------------------------------
# Time zones
# ----------------------------------------------------------------
TIMEZONES = [
    None,
    "UTC",
    "US/Eastern",
    "Asia/Tokyo",
    "dateutil/US/Pacific",
    "dateutil/Asia/Singapore",
    "+01:15",
    "-02:15",
    "UTC+01:15",
    "UTC-02:15",
    tzutc(),
    tzlocal(),
    FixedOffset(300),
    FixedOffset(0),
    FixedOffset(-300),
    timezone.utc,
    timezone(timedelta(hours=1)),
    timezone(timedelta(hours=-1), name="foo"),
]
if zoneinfo is not None:
    TIMEZONES.extend(
        [
            zoneinfo.ZoneInfo("US/Pacific"),  # type: ignore[list-item]
            zoneinfo.ZoneInfo("UTC"),  # type: ignore[list-item]
        ]
    )
TIMEZONE_IDS = [repr(i) for i in TIMEZONES]


@td.parametrize_fixture_doc(str(TIMEZONE_IDS))
@pytest.fixture(params=TIMEZONES, ids=TIMEZONE_IDS)
def tz_naive_fixture(request):
    """
    Fixture for trying timezones including default (None): {0}
    """
    return request.param


@td.parametrize_fixture_doc(str(TIMEZONE_IDS[1:]))
@pytest.fixture(params=TIMEZONES[1:], ids=TIMEZONE_IDS[1:])
def tz_aware_fixture(request):
    """
    Fixture for trying explicit timezones: {0}
    """
    return request.param


# Generate cartesian product of tz_aware_fixture:
tz_aware_fixture2 = tz_aware_fixture


_UTCS = ["utc", "dateutil/UTC", utc, tzutc(), timezone.utc]
if zoneinfo is not None:
    _UTCS.append(zoneinfo.ZoneInfo("UTC"))


@pytest.fixture(params=_UTCS)
def utc_fixture(request):
    """
    Fixture to provide variants of UTC timezone strings and tzinfo objects.
    """
    return request.param


utc_fixture2 = utc_fixture


@pytest.fixture(params=["s", "ms", "us", "ns"])
def unit(request):
    """
    datetime64 units we support.
    """
    return request.param


unit2 = unit


# ----------------------------------------------------------------
# Dtypes
# ----------------------------------------------------------------
@pytest.fixture(params=tm.STRING_DTYPES)
def string_dtype(request):
    """
    Parametrized fixture for string dtypes.

    * str
    * 'str'
    * 'U'
    """
    return request.param


@pytest.fixture(
    params=[
        "string[python]",
        pytest.param("string[pyarrow]", marks=td.skip_if_no("pyarrow")),
    ]
)
def nullable_string_dtype(request):
    """
    Parametrized fixture for string dtypes.

    * 'string[python]'
    * 'string[pyarrow]'
    """
    return request.param


@pytest.fixture(
    params=[
        "python",
        pytest.param("pyarrow", marks=td.skip_if_no("pyarrow")),
        pytest.param("pyarrow_numpy", marks=td.skip_if_no("pyarrow")),
    ]
)
def string_storage(request):
    """
    Parametrized fixture for pd.options.mode.string_storage.

    * 'python'
    * 'pyarrow'
    * 'pyarrow_numpy'
    """
    return request.param


@pytest.fixture(
    params=[
        "numpy_nullable",
        pytest.param("pyarrow", marks=td.skip_if_no("pyarrow")),
    ]
)
def dtype_backend(request):
    """
    Parametrized fixture for pd.options.mode.string_storage.

    * 'python'
    * 'pyarrow'
    """
    return request.param


# Alias so we can test with cartesian product of string_storage
string_storage2 = string_storage


@pytest.fixture(params=tm.BYTES_DTYPES)
def bytes_dtype(request):
    """
    Parametrized fixture for bytes dtypes.

    * bytes
    * 'bytes'
    """
    return request.param


@pytest.fixture(params=tm.OBJECT_DTYPES)
def object_dtype(request):
    """
    Parametrized fixture for object dtypes.

    * object
    * 'object'
    """
    return request.param


@pytest.fixture(
    params=[
        "object",
        "string[python]",
        pytest.param("string[pyarrow]", marks=td.skip_if_no("pyarrow")),
        pytest.param("string[pyarrow_numpy]", marks=td.skip_if_no("pyarrow")),
    ]
)
def any_string_dtype(request):
    """
    Parametrized fixture for string dtypes.
    * 'object'
    * 'string[python]'
    * 'string[pyarrow]'
    """
    return request.param


@pytest.fixture(params=tm.DATETIME64_DTYPES)
def datetime64_dtype(request):
    """
    Parametrized fixture for datetime64 dtypes.

    * 'datetime64[ns]'
    * 'M8[ns]'
    """
    return request.param


@pytest.fixture(params=tm.TIMEDELTA64_DTYPES)
def timedelta64_dtype(request):
    """
    Parametrized fixture for timedelta64 dtypes.

    * 'timedelta64[ns]'
    * 'm8[ns]'
    """
    return request.param


@pytest.fixture
def fixed_now_ts() -> Timestamp:
    """
    Fixture emits fixed Timestamp.now()
    """
    return Timestamp(
        year=2021, month=1, day=1, hour=12, minute=4, second=13, microsecond=22
    )


@pytest.fixture(params=tm.FLOAT_NUMPY_DTYPES)
def float_numpy_dtype(request):
    """
    Parameterized fixture for float dtypes.

    * float
    * 'float32'
    * 'float64'
    """
    return request.param


@pytest.fixture(params=tm.FLOAT_EA_DTYPES)
def float_ea_dtype(request):
    """
    Parameterized fixture for float dtypes.

    * 'Float32'
    * 'Float64'
    """
    return request.param


@pytest.fixture(params=tm.ALL_FLOAT_DTYPES)
def any_float_dtype(request):
    """
    Parameterized fixture for float dtypes.

    * float
    * 'float32'
    * 'float64'
    * 'Float32'
    * 'Float64'
    """
    return request.param


@pytest.fixture(params=tm.COMPLEX_DTYPES)
def complex_dtype(request):
    """
    Parameterized fixture for complex dtypes.

    * complex
    * 'complex64'
    * 'complex128'
    """
    return request.param


@pytest.fixture(params=tm.SIGNED_INT_NUMPY_DTYPES)
def any_signed_int_numpy_dtype(request):
    """
    Parameterized fixture for signed integer dtypes.

    * int
    * 'int8'
    * 'int16'
    * 'int32'
    * 'int64'
    """
    return request.param


@pytest.fixture(params=tm.UNSIGNED_INT_NUMPY_DTYPES)
def any_unsigned_int_numpy_dtype(request):
    """
    Parameterized fixture for unsigned integer dtypes.

    * 'uint8'
    * 'uint16'
    * 'uint32'
    * 'uint64'
    """
    return request.param


@pytest.fixture(params=tm.ALL_INT_NUMPY_DTYPES)
def any_int_numpy_dtype(request):
    """
    Parameterized fixture for any integer dtype.

    * int
    * 'int8'
    * 'uint8'
    * 'int16'
    * 'uint16'
    * 'int32'
    * 'uint32'
    * 'int64'
    * 'uint64'
    """
    return request.param


@pytest.fixture(params=tm.ALL_INT_EA_DTYPES)
def any_int_ea_dtype(request):
    """
    Parameterized fixture for any nullable integer dtype.

    * 'UInt8'
    * 'Int8'
    * 'UInt16'
    * 'Int16'
    * 'UInt32'
    * 'Int32'
    * 'UInt64'
    * 'Int64'
    """
    return request.param


@pytest.fixture(params=tm.ALL_INT_DTYPES)
def any_int_dtype(request):
    """
    Parameterized fixture for any nullable integer dtype.

    * int
    * 'int8'
    * 'uint8'
    * 'int16'
    * 'uint16'
    * 'int32'
    * 'uint32'
    * 'int64'
    * 'uint64'
    * 'UInt8'
    * 'Int8'
    * 'UInt16'
    * 'Int16'
    * 'UInt32'
    * 'Int32'
    * 'UInt64'
    * 'Int64'
    """
    return request.param


@pytest.fixture(params=tm.ALL_INT_EA_DTYPES + tm.FLOAT_EA_DTYPES)
def any_numeric_ea_dtype(request):
    """
    Parameterized fixture for any nullable integer dtype and
    any float ea dtypes.

    * 'UInt8'
    * 'Int8'
    * 'UInt16'
    * 'Int16'
    * 'UInt32'
    * 'Int32'
    * 'UInt64'
    * 'Int64'
    * 'Float32'
    * 'Float64'
    """
    return request.param


#  Unsupported operand types for + ("List[Union[str, ExtensionDtype, dtype[Any],
#  Type[object]]]" and "List[str]")
@pytest.fixture(
    params=tm.ALL_INT_EA_DTYPES
    + tm.FLOAT_EA_DTYPES
    + tm.ALL_INT_PYARROW_DTYPES_STR_REPR
    + tm.FLOAT_PYARROW_DTYPES_STR_REPR  # type: ignore[operator]
)
def any_numeric_ea_and_arrow_dtype(request):
    """
    Parameterized fixture for any nullable integer dtype and
    any float ea dtypes.

    * 'UInt8'
    * 'Int8'
    * 'UInt16'
    * 'Int16'
    * 'UInt32'
    * 'Int32'
    * 'UInt64'
    * 'Int64'
    * 'Float32'
    * 'Float64'
    * 'uint8[pyarrow]'
    * 'int8[pyarrow]'
    * 'uint16[pyarrow]'
    * 'int16[pyarrow]'
    * 'uint32[pyarrow]'
    * 'int32[pyarrow]'
    * 'uint64[pyarrow]'
    * 'int64[pyarrow]'
    * 'float32[pyarrow]'
    * 'float64[pyarrow]'
    """
    return request.param


@pytest.fixture(params=tm.SIGNED_INT_EA_DTYPES)
def any_signed_int_ea_dtype(request):
    """
    Parameterized fixture for any signed nullable integer dtype.

    * 'Int8'
    * 'Int16'
    * 'Int32'
    * 'Int64'
    """
    return request.param


@pytest.fixture(params=tm.ALL_REAL_NUMPY_DTYPES)
def any_real_numpy_dtype(request):
    """
    Parameterized fixture for any (purely) real numeric dtype.

    * int
    * 'int8'
    * 'uint8'
    * 'int16'
    * 'uint16'
    * 'int32'
    * 'uint32'
    * 'int64'
    * 'uint64'
    * float
    * 'float32'
    * 'float64'
    """
    return request.param


@pytest.fixture(params=tm.ALL_REAL_DTYPES)
def any_real_numeric_dtype(request):
    """
    Parameterized fixture for any (purely) real numeric dtype.

    * int
    * 'int8'
    * 'uint8'
    * 'int16'
    * 'uint16'
    * 'int32'
    * 'uint32'
    * 'int64'
    * 'uint64'
    * float
    * 'float32'
    * 'float64'

    and associated ea dtypes.
    """
    return request.param


@pytest.fixture(params=tm.ALL_NUMPY_DTYPES)
def any_numpy_dtype(request):
    """
    Parameterized fixture for all numpy dtypes.

    * bool
    * 'bool'
    * int
    * 'int8'
    * 'uint8'
    * 'int16'
    * 'uint16'
    * 'int32'
    * 'uint32'
    * 'int64'
    * 'uint64'
    * float
    * 'float32'
    * 'float64'
    * complex
    * 'complex64'
    * 'complex128'
    * str
    * 'str'
    * 'U'
    * bytes
    * 'bytes'
    * 'datetime64[ns]'
    * 'M8[ns]'
    * 'timedelta64[ns]'
    * 'm8[ns]'
    * object
    * 'object'
    """
    return request.param


@pytest.fixture(params=tm.ALL_NUMERIC_DTYPES)
def any_numeric_dtype(request):
    """
    Parameterized fixture for all numeric dtypes.

    * int
    * 'int8'
    * 'uint8'
    * 'int16'
    * 'uint16'
    * 'int32'
    * 'uint32'
    * 'int64'
    * 'uint64'
    * float
    * 'float32'
    * 'float64'
    * complex
    * 'complex64'
    * 'complex128'
    * 'UInt8'
    * 'Int8'
    * 'UInt16'
    * 'Int16'
    * 'UInt32'
    * 'Int32'
    * 'UInt64'
    * 'Int64'
    * 'Float32'
    * 'Float64'
    """
    return request.param


# categoricals are handled separately
_any_skipna_inferred_dtype = [
    ("string", ["a", np.nan, "c"]),
    ("string", ["a", pd.NA, "c"]),
    ("mixed", ["a", pd.NaT, "c"]),  # pd.NaT not considered valid by is_string_array
    ("bytes", [b"a", np.nan, b"c"]),
    ("empty", [np.nan, np.nan, np.nan]),
    ("empty", []),
    ("mixed-integer", ["a", np.nan, 2]),
    ("mixed", ["a", np.nan, 2.0]),
    ("floating", [1.0, np.nan, 2.0]),
    ("integer", [1, np.nan, 2]),
    ("mixed-integer-float", [1, np.nan, 2.0]),
    ("decimal", [Decimal(1), np.nan, Decimal(2)]),
    ("boolean", [True, np.nan, False]),
    ("boolean", [True, pd.NA, False]),
    ("datetime64", [np.datetime64("2013-01-01"), np.nan, np.datetime64("2018-01-01")]),
    ("datetime", [Timestamp("20130101"), np.nan, Timestamp("20180101")]),
    ("date", [date(2013, 1, 1), np.nan, date(2018, 1, 1)]),
    ("complex", [1 + 1j, np.nan, 2 + 2j]),
    # The following dtype is commented out due to GH 23554
    # ('timedelta64', [np.timedelta64(1, 'D'),
    #                  np.nan, np.timedelta64(2, 'D')]),
    ("timedelta", [timedelta(1), np.nan, timedelta(2)]),
    ("time", [time(1), np.nan, time(2)]),
    ("period", [Period(2013), pd.NaT, Period(2018)]),
    ("interval", [Interval(0, 1), np.nan, Interval(0, 2)]),
]
ids, _ = zip(*_any_skipna_inferred_dtype)  # use inferred type as fixture-id


@pytest.fixture(params=_any_skipna_inferred_dtype, ids=ids)
def any_skipna_inferred_dtype(request):
    """
    Fixture for all inferred dtypes from _libs.lib.infer_dtype

    The covered (inferred) types are:
    * 'string'
    * 'empty'
    * 'bytes'
    * 'mixed'
    * 'mixed-integer'
    * 'mixed-integer-float'
    * 'floating'
    * 'integer'
    * 'decimal'
    * 'boolean'
    * 'datetime64'
    * 'datetime'
    * 'date'
    * 'timedelta'
    * 'time'
    * 'period'
    * 'interval'

    Returns
    -------
    inferred_dtype : str
        The string for the inferred dtype from _libs.lib.infer_dtype
    values : np.ndarray
        An array of object dtype that will be inferred to have
        `inferred_dtype`

    Examples
    --------
    >>> from pandas._libs import lib
    >>>
    >>> def test_something(any_skipna_inferred_dtype):
    ...     inferred_dtype, values = any_skipna_inferred_dtype
    ...     # will pass
    ...     assert lib.infer_dtype(values, skipna=True) == inferred_dtype
    """
    inferred_dtype, values = request.param
    values = np.array(values, dtype=object)  # object dtype to avoid casting

    # correctness of inference tested in tests/dtypes/test_inference.py
    return inferred_dtype, values


# ----------------------------------------------------------------
# Misc
# ----------------------------------------------------------------
@pytest.fixture
def ip():
    """
    Get an instance of IPython.InteractiveShell.

    Will raise a skip if IPython is not installed.
    """
    pytest.importorskip("IPython", minversion="6.0.0")
    from IPython.core.interactiveshell import InteractiveShell

    # GH#35711 make sure sqlite history file handle is not leaked
    from traitlets.config import Config  # isort:skip

    c = Config()
    c.HistoryManager.hist_file = ":memory:"

    return InteractiveShell(config=c)


@pytest.fixture(params=["bsr", "coo", "csc", "csr", "dia", "dok", "lil"])
def spmatrix(request):
    """
    Yields scipy sparse matrix classes.
    """
    sparse = pytest.importorskip("scipy.sparse")

    return getattr(sparse, request.param + "_matrix")


@pytest.fixture(
    params=[
        getattr(pd.offsets, o)
        for o in pd.offsets.__all__
        if issubclass(getattr(pd.offsets, o), pd.offsets.Tick) and o != "Tick"
    ]
)
def tick_classes(request):
    """
    Fixture for Tick based datetime offsets available for a time series.
    """
    return request.param


@pytest.fixture(params=[None, lambda x: x])
def sort_by_key(request):
    """
    Simple fixture for testing keys in sorting methods.
    Tests None (no key) and the identity key.
    """
    return request.param


@pytest.fixture(
    params=[
        ("foo", None, None),
        ("Egon", "Venkman", None),
        ("NCC1701D", "NCC1701D", "NCC1701D"),
        # possibly-matching NAs
        (np.nan, np.nan, np.nan),
        (np.nan, pd.NaT, None),
        (np.nan, pd.NA, None),
        (pd.NA, pd.NA, pd.NA),
    ]
)
def names(request) -> tuple[Hashable, Hashable, Hashable]:
    """
    A 3-tuple of names, the first two for operands, the last for a result.
    """
    return request.param


@pytest.fixture(params=[tm.setitem, tm.loc, tm.iloc])
def indexer_sli(request):
    """
    Parametrize over __setitem__, loc.__setitem__, iloc.__setitem__
    """
    return request.param


@pytest.fixture(params=[tm.loc, tm.iloc])
def indexer_li(request):
    """
    Parametrize over loc.__getitem__, iloc.__getitem__
    """
    return request.param


@pytest.fixture(params=[tm.setitem, tm.iloc])
def indexer_si(request):
    """
    Parametrize over __setitem__, iloc.__setitem__
    """
    return request.param


@pytest.fixture(params=[tm.setitem, tm.loc])
def indexer_sl(request):
    """
    Parametrize over __setitem__, loc.__setitem__
    """
    return request.param


@pytest.fixture(params=[tm.at, tm.loc])
def indexer_al(request):
    """
    Parametrize over at.__setitem__, loc.__setitem__
    """
    return request.param


@pytest.fixture(params=[tm.iat, tm.iloc])
def indexer_ial(request):
    """
    Parametrize over iat.__setitem__, iloc.__setitem__
    """
    return request.param


@pytest.fixture
def using_array_manager() -> bool:
    """
    Fixture to check if the array manager is being used.
    """
    return _get_option("mode.data_manager", silent=True) == "array"


@pytest.fixture
def using_copy_on_write() -> bool:
    """
    Fixture to check if Copy-on-Write is enabled.
    """
    return (
        pd.options.mode.copy_on_write is True
        and _get_option("mode.data_manager", silent=True) == "block"
    )


@pytest.fixture
def warn_copy_on_write() -> bool:
    """
    Fixture to check if Copy-on-Write is enabled.
    """
    return (
        pd.options.mode.copy_on_write == "warn"
        and _get_option("mode.data_manager", silent=True) == "block"
    )


@pytest.fixture
def using_infer_string() -> bool:
    """
    Fixture to check if infer_string is enabled.
    """
    return pd.options.future.infer_string


warsaws = ["Europe/Warsaw", "dateutil/Europe/Warsaw"]
if zoneinfo is not None:
    warsaws.append(zoneinfo.ZoneInfo("Europe/Warsaw"))  # type: ignore[arg-type]


@pytest.fixture(params=warsaws)
def warsaw(request) -> str:
    """
    tzinfo for Europe/Warsaw using pytz, dateutil, or zoneinfo.
    """
    return request.param


@pytest.fixture()
def arrow_string_storage():
    return ("pyarrow", "pyarrow_numpy")<|MERGE_RESOLUTION|>--- conflicted
+++ resolved
@@ -631,13 +631,8 @@
     "bool-dtype": Index(np.random.default_rng(2).standard_normal(10) < 0),
     "complex64": tm.makeNumericIndex(100, dtype="float64").astype("complex64"),
     "complex128": tm.makeNumericIndex(100, dtype="float64").astype("complex128"),
-<<<<<<< HEAD
     "categorical": CategoricalIndex(list("abcd") * 25),
-    "interval": tm.makeIntervalIndex(100),
-=======
-    "categorical": tm.makeCategoricalIndex(100),
     "interval": IntervalIndex.from_breaks(np.linspace(0, 100, num=101)),
->>>>>>> 762b61df
     "empty": Index([]),
     "tuples": MultiIndex.from_tuples(zip(["foo", "bar", "baz"], [1, 2, 3])),
     "mi-with-dt64tz-level": _create_mi_with_dt64tz_level(),
