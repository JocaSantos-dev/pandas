"""
Constructor functions intended to be shared by pd.array, Series.__init__,
and Index.__new__.

These should not depend on core.internals.
"""
from typing import TYPE_CHECKING, Any, Optional, Sequence, Union, cast

import numpy as np
import numpy.ma as ma

<<<<<<< HEAD
from pandas._libs import lib, tslibs
from pandas._libs.tslibs import OutOfBoundsDatetime
=======
from pandas._libs import lib
from pandas._libs.tslibs import IncompatibleFrequency, OutOfBoundsDatetime
from pandas._typing import ArrayLike, Dtype
>>>>>>> 844dc4a4

from pandas.core.dtypes.cast import (
    construct_1d_arraylike_from_scalar,
    construct_1d_ndarray_preserving_na,
    construct_1d_object_array_from_listlike,
    infer_dtype_from_scalar,
    maybe_cast_to_datetime,
    maybe_cast_to_integer_array,
    maybe_castable,
    maybe_convert_platform,
    maybe_upcast,
)
from pandas.core.dtypes.common import (
    is_categorical_dtype,
    is_datetime64_ns_dtype,
    is_extension_array_dtype,
    is_float_dtype,
    is_integer_dtype,
    is_iterator,
    is_list_like,
    is_object_dtype,
    is_timedelta64_ns_dtype,
    pandas_dtype,
)
from pandas.core.dtypes.dtypes import CategoricalDtype, ExtensionDtype, registry
from pandas.core.dtypes.generic import (
    ABCExtensionArray,
    ABCIndexClass,
    ABCPandasArray,
    ABCSeries,
)
from pandas.core.dtypes.missing import isna

import pandas.core.common as com

if TYPE_CHECKING:
    from pandas.core.series import Series  # noqa: F401
    from pandas.core.indexes.api import Index  # noqa: F401


def array(
    data: Sequence[object],
    dtype: Optional[Union[str, np.dtype, ExtensionDtype]] = None,
    copy: bool = True,
) -> ABCExtensionArray:
    """
    Create an array.

    .. versionadded:: 0.24.0

    Parameters
    ----------
    data : Sequence of objects
        The scalars inside `data` should be instances of the
        scalar type for `dtype`. It's expected that `data`
        represents a 1-dimensional array of data.

        When `data` is an Index or Series, the underlying array
        will be extracted from `data`.

    dtype : str, np.dtype, or ExtensionDtype, optional
        The dtype to use for the array. This may be a NumPy
        dtype or an extension type registered with pandas using
        :meth:`pandas.api.extensions.register_extension_dtype`.

        If not specified, there are two possibilities:

        1. When `data` is a :class:`Series`, :class:`Index`, or
           :class:`ExtensionArray`, the `dtype` will be taken
           from the data.
        2. Otherwise, pandas will attempt to infer the `dtype`
           from the data.

        Note that when `data` is a NumPy array, ``data.dtype`` is
        *not* used for inferring the array type. This is because
        NumPy cannot represent all the types of data that can be
        held in extension arrays.

        Currently, pandas will infer an extension dtype for sequences of

        ============================== =====================================
        Scalar Type                    Array Type
        ============================== =====================================
        :class:`pandas.Interval`       :class:`pandas.arrays.IntervalArray`
        :class:`pandas.Period`         :class:`pandas.arrays.PeriodArray`
        :class:`datetime.datetime`     :class:`pandas.arrays.DatetimeArray`
        :class:`datetime.timedelta`    :class:`pandas.arrays.TimedeltaArray`
        :class:`int`                   :class:`pandas.arrays.IntegerArray`
        :class:`str`                   :class:`pandas.arrays.StringArray`
        :class:`bool`                  :class:`pandas.arrays.BooleanArray`
        ============================== =====================================

        For all other cases, NumPy's usual inference rules will be used.

        .. versionchanged:: 1.0.0

           Pandas infers nullable-integer dtype for integer data,
           string dtype for string data, and nullable-boolean dtype
           for boolean data.

    copy : bool, default True
        Whether to copy the data, even if not necessary. Depending
        on the type of `data`, creating the new array may require
        copying data, even if ``copy=False``.

    Returns
    -------
    ExtensionArray
        The newly created array.

    Raises
    ------
    ValueError
        When `data` is not 1-dimensional.

    See Also
    --------
    numpy.array : Construct a NumPy array.
    Series : Construct a pandas Series.
    Index : Construct a pandas Index.
    arrays.PandasArray : ExtensionArray wrapping a NumPy array.
    Series.array : Extract the array stored within a Series.

    Notes
    -----
    Omitting the `dtype` argument means pandas will attempt to infer the
    best array type from the values in the data. As new array types are
    added by pandas and 3rd party libraries, the "best" array type may
    change. We recommend specifying `dtype` to ensure that

    1. the correct array type for the data is returned
    2. the returned array type doesn't change as new extension types
       are added by pandas and third-party libraries

    Additionally, if the underlying memory representation of the returned
    array matters, we recommend specifying the `dtype` as a concrete object
    rather than a string alias or allowing it to be inferred. For example,
    a future version of pandas or a 3rd-party library may include a
    dedicated ExtensionArray for string data. In this event, the following
    would no longer return a :class:`arrays.PandasArray` backed by a NumPy
    array.

    >>> pd.array(['a', 'b'], dtype=str)
    <PandasArray>
    ['a', 'b']
    Length: 2, dtype: str32

    This would instead return the new ExtensionArray dedicated for string
    data. If you really need the new array to be backed by a  NumPy array,
    specify that in the dtype.

    >>> pd.array(['a', 'b'], dtype=np.dtype("<U1"))
    <PandasArray>
    ['a', 'b']
    Length: 2, dtype: str32

    Finally, Pandas has arrays that mostly overlap with NumPy

      * :class:`arrays.DatetimeArray`
      * :class:`arrays.TimedeltaArray`

    When data with a ``datetime64[ns]`` or ``timedelta64[ns]`` dtype is
    passed, pandas will always return a ``DatetimeArray`` or ``TimedeltaArray``
    rather than a ``PandasArray``. This is for symmetry with the case of
    timezone-aware data, which NumPy does not natively support.

    >>> pd.array(['2015', '2016'], dtype='datetime64[ns]')
    <DatetimeArray>
    ['2015-01-01 00:00:00', '2016-01-01 00:00:00']
    Length: 2, dtype: datetime64[ns]

    >>> pd.array(["1H", "2H"], dtype='timedelta64[ns]')
    <TimedeltaArray>
    ['01:00:00', '02:00:00']
    Length: 2, dtype: timedelta64[ns]

    Examples
    --------
    If a dtype is not specified, pandas will infer the best dtype from the values.
    See the description of `dtype` for the types pandas infers for.

    >>> pd.array([1, 2])
    <IntegerArray>
    [1, 2]
    Length: 2, dtype: Int64

    >>> pd.array([1, 2, np.nan])
    <IntegerArray>
    [1, 2, NaN]
    Length: 3, dtype: Int64

    >>> pd.array(["a", None, "c"])
    <StringArray>
    ['a', nan, 'c']
    Length: 3, dtype: string

    >>> pd.array([pd.Period('2000', freq="D"), pd.Period("2000", freq="D")])
    <PeriodArray>
    ['2000-01-01', '2000-01-01']
    Length: 2, dtype: period[D]

    You can use the string alias for `dtype`

    >>> pd.array(['a', 'b', 'a'], dtype='category')
    [a, b, a]
    Categories (2, object): [a, b]

    Or specify the actual dtype

    >>> pd.array(['a', 'b', 'a'],
    ...          dtype=pd.CategoricalDtype(['a', 'b', 'c'], ordered=True))
    [a, b, a]
    Categories (3, object): [a < b < c]

    If pandas does not infer a dedicated extension type a
    :class:`arrays.PandasArray` is returned.

    >>> pd.array([1.1, 2.2])
    <PandasArray>
    [1.1, 2.2]
    Length: 2, dtype: float64

    As mentioned in the "Notes" section, new extension types may be added
    in the future (by pandas or 3rd party libraries), causing the return
    value to no longer be a :class:`arrays.PandasArray`. Specify the `dtype`
    as a NumPy dtype if you need to ensure there's no future change in
    behavior.

    >>> pd.array([1, 2], dtype=np.dtype("int32"))
    <PandasArray>
    [1, 2]
    Length: 2, dtype: int32

    `data` must be 1-dimensional. A ValueError is raised when the input
    has the wrong dimensionality.

    >>> pd.array(1)
    Traceback (most recent call last):
      ...
    ValueError: Cannot pass scalar '1' to 'pandas.array'.
    """
    from pandas.core.arrays import (
        period_array,
        BooleanArray,
        IntegerArray,
        IntervalArray,
        PandasArray,
        DatetimeArray,
        TimedeltaArray,
        StringArray,
    )

    if lib.is_scalar(data):
        msg = f"Cannot pass scalar '{data}' to 'pandas.array'."
        raise ValueError(msg)

    if dtype is None and isinstance(
        data, (ABCSeries, ABCIndexClass, ABCExtensionArray)
    ):
        dtype = data.dtype

    data = extract_array(data, extract_numpy=True)

    # this returns None for not-found dtypes.
    if isinstance(dtype, str):
        dtype = registry.find(dtype) or dtype

    if is_extension_array_dtype(dtype):
        cls = cast(ExtensionDtype, dtype).construct_array_type()
        return cls._from_sequence(data, dtype=dtype, copy=copy)

    if dtype is None:
        inferred_dtype = lib.infer_dtype(data, skipna=True)
        if inferred_dtype == "period":
            try:
                return period_array(data, copy=copy)
            except IncompatibleFrequency:
                # We may have a mixture of frequencies.
                # We choose to return an ndarray, rather than raising.
                pass
        elif inferred_dtype == "interval":
            try:
                return IntervalArray(data, copy=copy)
            except ValueError:
                # We may have a mixture of `closed` here.
                # We choose to return an ndarray, rather than raising.
                pass

        elif inferred_dtype.startswith("datetime"):
            # datetime, datetime64
            try:
                return DatetimeArray._from_sequence(data, copy=copy)
            except ValueError:
                # Mixture of timezones, fall back to PandasArray
                pass

        elif inferred_dtype.startswith("timedelta"):
            # timedelta, timedelta64
            return TimedeltaArray._from_sequence(data, copy=copy)

        elif inferred_dtype == "string":
            return StringArray._from_sequence(data, copy=copy)

        elif inferred_dtype == "integer":
            return IntegerArray._from_sequence(data, copy=copy)

        elif inferred_dtype == "boolean":
            return BooleanArray._from_sequence(data, copy=copy)

    # Pandas overrides NumPy for
    #   1. datetime64[ns]
    #   2. timedelta64[ns]
    # so that a DatetimeArray is returned.
    if is_datetime64_ns_dtype(dtype):
        return DatetimeArray._from_sequence(data, dtype=dtype, copy=copy)
    elif is_timedelta64_ns_dtype(dtype):
        return TimedeltaArray._from_sequence(data, dtype=dtype, copy=copy)

    result = PandasArray._from_sequence(data, dtype=dtype, copy=copy)
    return result


def extract_array(obj, extract_numpy=False):
    """
    Extract the ndarray or ExtensionArray from a Series or Index.

    For all other types, `obj` is just returned as is.

    Parameters
    ----------
    obj : object
        For Series / Index, the underlying ExtensionArray is unboxed.
        For Numpy-backed ExtensionArrays, the ndarray is extracted.

    extract_numpy : bool, default False
        Whether to extract the ndarray from a PandasArray

    Returns
    -------
    arr : object

    Examples
    --------
    >>> extract_array(pd.Series(['a', 'b', 'c'], dtype='category'))
    [a, b, c]
    Categories (3, object): [a, b, c]

    Other objects like lists, arrays, and DataFrames are just passed through.

    >>> extract_array([1, 2, 3])
    [1, 2, 3]

    For an ndarray-backed Series / Index a PandasArray is returned.

    >>> extract_array(pd.Series([1, 2, 3]))
    <PandasArray>
    [1, 2, 3]
    Length: 3, dtype: int64

    To extract all the way down to the ndarray, pass ``extract_numpy=True``.

    >>> extract_array(pd.Series([1, 2, 3]), extract_numpy=True)
    array([1, 2, 3])
    """
    if isinstance(obj, (ABCIndexClass, ABCSeries)):
        obj = obj.array

    if extract_numpy and isinstance(obj, ABCPandasArray):
        obj = obj.to_numpy()

    return obj


def sanitize_array(
    data, index, dtype=None, copy: bool = False, raise_cast_failure: bool = False
):
    """
    Sanitize input data to an ndarray, copy if specified, coerce to the
    dtype if specified.
    """
    if dtype is not None:
        dtype = pandas_dtype(dtype)

    if isinstance(data, ma.MaskedArray):
        mask = ma.getmaskarray(data)
        if mask.any():
            data, fill_value = maybe_upcast(data, copy=True)
            data.soften_mask()  # set hardmask False if it was True
            data[mask] = fill_value
        else:
            data = data.copy()

    # extract ndarray or ExtensionArray, ensure we have no PandasArray
    data = extract_array(data, extract_numpy=True)

    # GH#846
    if isinstance(data, np.ndarray):

        if dtype is not None and is_float_dtype(data.dtype) and is_integer_dtype(dtype):
            # possibility of nan -> garbage
            try:
                subarr = _try_cast(data, dtype, copy, True)
            except ValueError:
                if copy:
                    subarr = data.copy()
                else:
                    subarr = np.array(data, copy=False)
        else:
            # we will try to copy be-definition here
            subarr = _try_cast(data, dtype, copy, raise_cast_failure)

    elif isinstance(data, ABCExtensionArray):
        # it is already ensured above this is not a PandasArray
        subarr = data

        if dtype is not None:
            subarr = subarr.astype(dtype, copy=copy)
        elif copy:
            subarr = subarr.copy()
        return subarr

    elif isinstance(data, (list, tuple)) and len(data) > 0:
        if dtype is not None:
            subarr = _try_cast(data, dtype, copy, raise_cast_failure)
        else:
            subarr = maybe_convert_platform(data)

        subarr = maybe_cast_to_datetime(subarr, dtype)

    elif isinstance(data, range):
        # GH#16804
        arr = np.arange(data.start, data.stop, data.step, dtype="int64")
        subarr = _try_cast(arr, dtype, copy, raise_cast_failure)
    else:
        subarr = _try_cast(data, dtype, copy, raise_cast_failure)

    # scalar like, GH
    if getattr(subarr, "ndim", 0) == 0:
        if isinstance(data, list):  # pragma: no cover
            subarr = np.array(data, dtype=object)
        elif index is not None:
            value = data

            # figure out the dtype from the value (upcast if necessary)
            if dtype is None:
                dtype, value = infer_dtype_from_scalar(value)
            else:
                # need to possibly convert the value here
                value = maybe_cast_to_datetime(value, dtype)

            subarr = construct_1d_arraylike_from_scalar(value, len(index), dtype)

        else:
            return subarr.item()

    # the result that we want
    elif subarr.ndim == 1:
        if index is not None:

            # a 1-element ndarray
            if len(subarr) != len(index) and len(subarr) == 1:
                subarr = construct_1d_arraylike_from_scalar(
                    subarr[0], len(index), subarr.dtype
                )

    elif subarr.ndim > 1:
        if isinstance(data, np.ndarray):
            raise Exception("Data must be 1-dimensional")
        else:
            subarr = com.asarray_tuplesafe(data, dtype=dtype)

    if not (is_extension_array_dtype(subarr.dtype) or is_extension_array_dtype(dtype)):
        # This is to prevent mixed-type Series getting all casted to
        # NumPy string type, e.g. NaN --> '-1#IND'.
        if issubclass(subarr.dtype.type, str):
            # GH#16605
            # If not empty convert the data to dtype
            # GH#19853: If data is a scalar, subarr has already the result
            if not lib.is_scalar(data):
                if not np.all(isna(data)):
                    data = np.array(data, dtype=dtype, copy=False)
                subarr = np.array(data, dtype=object, copy=copy)

        if is_object_dtype(subarr.dtype) and not is_object_dtype(dtype):
            inferred = lib.infer_dtype(subarr, skipna=False)
            if inferred in {"interval", "period"}:
                subarr = array(subarr)

    return subarr


def _try_cast(
    arr,
    dtype: Optional[Union[np.dtype, "ExtensionDtype"]],
    copy: bool,
    raise_cast_failure: bool,
):
    """
    Convert input to numpy ndarray and optionally cast to a given dtype.

    Parameters
    ----------
    arr : ndarray, list, tuple, iterator (catchall)
        Excludes: ExtensionArray, Series, Index.
    dtype : np.dtype, ExtensionDtype or None
    copy : bool
        If False, don't copy the data if not needed.
    raise_cast_failure : bool
        If True, and if a dtype is specified, raise errors during casting.
        Otherwise an object array is returned.
    """
    # perf shortcut as this is the most common case
    if isinstance(arr, np.ndarray):
        if maybe_castable(arr) and not copy and dtype is None:
            return arr

    try:
        # GH#15832: Check if we are requesting a numeric dype and
        # that we can convert the data to the requested dtype.
        if is_integer_dtype(dtype):
            subarr = maybe_cast_to_integer_array(arr, dtype)

        subarr = maybe_cast_to_datetime(arr, dtype)
        # Take care in creating object arrays (but iterators are not
        # supported):
        if is_object_dtype(dtype) and (
            is_list_like(subarr)
            and not (is_iterator(subarr) or isinstance(subarr, np.ndarray))
        ):
            subarr = construct_1d_object_array_from_listlike(subarr)
        elif not is_extension_array_dtype(subarr):
            subarr = construct_1d_ndarray_preserving_na(subarr, dtype, copy=copy)
    except OutOfBoundsDatetime:
        # in case of out of bound datetime64 -> always raise
        raise
    except (ValueError, TypeError):
        if is_categorical_dtype(dtype):
            # We *do* allow casting to categorical, since we know
            # that Categorical is the only array type for 'category'.
            dtype = cast(CategoricalDtype, dtype)
            subarr = dtype.construct_array_type()(
                arr, dtype.categories, ordered=dtype.ordered
            )
        elif is_extension_array_dtype(dtype):
            # create an extension array from its dtype
            dtype = cast(ExtensionDtype, dtype)
            array_type = dtype.construct_array_type()._from_sequence
            subarr = array_type(arr, dtype=dtype, copy=copy)
        elif dtype is not None and raise_cast_failure:
            raise
        else:
            subarr = np.array(arr, dtype=object, copy=copy)
    return subarr


def is_empty_data(data: Any) -> bool:
    """
    Utility to check if a Series is instantiated with empty data,
    which does not contain dtype information.

    Parameters
    ----------
    data : array-like, Iterable, dict, or scalar value
        Contains data stored in Series.

    Returns
    -------
    bool
    """
    is_none = data is None
    is_list_like_without_dtype = is_list_like(data) and not hasattr(data, "dtype")
    is_simple_empty = is_list_like_without_dtype and not data
    return is_none or is_simple_empty


def create_series_with_explicit_dtype(
    data: Any = None,
    index: Optional[Union[ArrayLike, "Index"]] = None,
    dtype: Optional[Dtype] = None,
    name: Optional[str] = None,
    copy: bool = False,
    fastpath: bool = False,
    dtype_if_empty: Dtype = object,
) -> "Series":
    """
    Helper to pass an explicit dtype when instantiating an empty Series.

    This silences a DeprecationWarning described in GitHub-17261.

    Parameters
    ----------
    data : Mirrored from Series.__init__
    index : Mirrored from Series.__init__
    dtype : Mirrored from Series.__init__
    name : Mirrored from Series.__init__
    copy : Mirrored from Series.__init__
    fastpath : Mirrored from Series.__init__
    dtype_if_empty : str, numpy.dtype, or ExtensionDtype
        This dtype will be passed explicitly if an empty Series will
        be instantiated.

    Returns
    -------
    Series
    """
    from pandas.core.series import Series

    if is_empty_data(data) and dtype is None:
        dtype = dtype_if_empty
    return Series(
        data=data, index=index, dtype=dtype, name=name, copy=copy, fastpath=fastpath
    )<|MERGE_RESOLUTION|>--- conflicted
+++ resolved
@@ -9,14 +9,9 @@
 import numpy as np
 import numpy.ma as ma
 
-<<<<<<< HEAD
-from pandas._libs import lib, tslibs
-from pandas._libs.tslibs import OutOfBoundsDatetime
-=======
 from pandas._libs import lib
 from pandas._libs.tslibs import IncompatibleFrequency, OutOfBoundsDatetime
 from pandas._typing import ArrayLike, Dtype
->>>>>>> 844dc4a4
 
 from pandas.core.dtypes.cast import (
     construct_1d_arraylike_from_scalar,
