"""
Constructor functions intended to be shared by pd.array, Series.__init__,
and Index.__new__.

These should not depend on core.internals.
"""
from __future__ import annotations

from typing import (
    TYPE_CHECKING,
    Optional,
    Sequence,
    Union,
    cast,
    overload,
)

import numpy as np
from numpy import ma

from pandas._libs import lib
from pandas._libs.tslibs.period import Period
from pandas._typing import (
    AnyArrayLike,
    ArrayLike,
    Dtype,
    DtypeObj,
    T,
)

from pandas.core.dtypes.base import (
    ExtensionDtype,
    _registry as registry,
)
from pandas.core.dtypes.cast import (
    construct_1d_arraylike_from_scalar,
    construct_1d_object_array_from_listlike,
    maybe_cast_to_datetime,
    maybe_cast_to_integer_array,
    maybe_convert_platform,
    maybe_infer_to_datetimelike,
    maybe_upcast,
)
from pandas.core.dtypes.common import (
    is_datetime64_ns_dtype,
    is_dtype_equal,
    is_extension_array_dtype,
    is_integer_dtype,
    is_list_like,
    is_object_dtype,
    is_timedelta64_ns_dtype,
)
from pandas.core.dtypes.dtypes import PandasDtype
from pandas.core.dtypes.generic import (
    ABCExtensionArray,
    ABCIndex,
    ABCPandasArray,
    ABCRangeIndex,
    ABCSeries,
)
from pandas.core.dtypes.missing import isna

import pandas.core.common as com

if TYPE_CHECKING:
    from pandas import (
        Index,
        Series,
    )
    from pandas.core.arrays.base import ExtensionArray


def array(
    data: Sequence[object] | AnyArrayLike,
    dtype: Dtype | None = None,
    copy: bool = True,
) -> ExtensionArray:
    """
    Create an array.

    Parameters
    ----------
    data : Sequence of objects
        The scalars inside `data` should be instances of the
        scalar type for `dtype`. It's expected that `data`
        represents a 1-dimensional array of data.

        When `data` is an Index or Series, the underlying array
        will be extracted from `data`.

    dtype : str, np.dtype, or ExtensionDtype, optional
        The dtype to use for the array. This may be a NumPy
        dtype or an extension type registered with pandas using
        :meth:`pandas.api.extensions.register_extension_dtype`.

        If not specified, there are two possibilities:

        1. When `data` is a :class:`Series`, :class:`Index`, or
           :class:`ExtensionArray`, the `dtype` will be taken
           from the data.
        2. Otherwise, pandas will attempt to infer the `dtype`
           from the data.

        Note that when `data` is a NumPy array, ``data.dtype`` is
        *not* used for inferring the array type. This is because
        NumPy cannot represent all the types of data that can be
        held in extension arrays.

        Currently, pandas will infer an extension dtype for sequences of

        ============================== =======================================
        Scalar Type                    Array Type
        ============================== =======================================
        :class:`pandas.Interval`       :class:`pandas.arrays.IntervalArray`
        :class:`pandas.Period`         :class:`pandas.arrays.PeriodArray`
        :class:`datetime.datetime`     :class:`pandas.arrays.DatetimeArray`
        :class:`datetime.timedelta`    :class:`pandas.arrays.TimedeltaArray`
        :class:`int`                   :class:`pandas.arrays.IntegerArray`
        :class:`float`                 :class:`pandas.arrays.FloatingArray`
        :class:`str`                   :class:`pandas.arrays.StringArray` or
                                       :class:`pandas.arrays.ArrowStringArray`
        :class:`bool`                  :class:`pandas.arrays.BooleanArray`
        ============================== =======================================

        The ExtensionArray created when the scalar type is :class:`str` is determined by
        ``pd.options.mode.string_storage`` if the dtype is not explicitly given.

        For all other cases, NumPy's usual inference rules will be used.

        .. versionchanged:: 1.0.0

           Pandas infers nullable-integer dtype for integer data,
           string dtype for string data, and nullable-boolean dtype
           for boolean data.

        .. versionchanged:: 1.2.0

            Pandas now also infers nullable-floating dtype for float-like
            input data

    copy : bool, default True
        Whether to copy the data, even if not necessary. Depending
        on the type of `data`, creating the new array may require
        copying data, even if ``copy=False``.

    Returns
    -------
    ExtensionArray
        The newly created array.

    Raises
    ------
    ValueError
        When `data` is not 1-dimensional.

    See Also
    --------
    numpy.array : Construct a NumPy array.
    Series : Construct a pandas Series.
    Index : Construct a pandas Index.
    arrays.PandasArray : ExtensionArray wrapping a NumPy array.
    Series.array : Extract the array stored within a Series.

    Notes
    -----
    Omitting the `dtype` argument means pandas will attempt to infer the
    best array type from the values in the data. As new array types are
    added by pandas and 3rd party libraries, the "best" array type may
    change. We recommend specifying `dtype` to ensure that

    1. the correct array type for the data is returned
    2. the returned array type doesn't change as new extension types
       are added by pandas and third-party libraries

    Additionally, if the underlying memory representation of the returned
    array matters, we recommend specifying the `dtype` as a concrete object
    rather than a string alias or allowing it to be inferred. For example,
    a future version of pandas or a 3rd-party library may include a
    dedicated ExtensionArray for string data. In this event, the following
    would no longer return a :class:`arrays.PandasArray` backed by a NumPy
    array.

    >>> pd.array(['a', 'b'], dtype=str)
    <PandasArray>
    ['a', 'b']
    Length: 2, dtype: str32

    This would instead return the new ExtensionArray dedicated for string
    data. If you really need the new array to be backed by a  NumPy array,
    specify that in the dtype.

    >>> pd.array(['a', 'b'], dtype=np.dtype("<U1"))
    <PandasArray>
    ['a', 'b']
    Length: 2, dtype: str32

    Finally, Pandas has arrays that mostly overlap with NumPy

      * :class:`arrays.DatetimeArray`
      * :class:`arrays.TimedeltaArray`

    When data with a ``datetime64[ns]`` or ``timedelta64[ns]`` dtype is
    passed, pandas will always return a ``DatetimeArray`` or ``TimedeltaArray``
    rather than a ``PandasArray``. This is for symmetry with the case of
    timezone-aware data, which NumPy does not natively support.

    >>> pd.array(['2015', '2016'], dtype='datetime64[ns]')
    <DatetimeArray>
    ['2015-01-01 00:00:00', '2016-01-01 00:00:00']
    Length: 2, dtype: datetime64[ns]

    >>> pd.array(["1H", "2H"], dtype='timedelta64[ns]')
    <TimedeltaArray>
    ['0 days 01:00:00', '0 days 02:00:00']
    Length: 2, dtype: timedelta64[ns]

    Examples
    --------
    If a dtype is not specified, pandas will infer the best dtype from the values.
    See the description of `dtype` for the types pandas infers for.

    >>> pd.array([1, 2])
    <IntegerArray>
    [1, 2]
    Length: 2, dtype: Int64

    >>> pd.array([1, 2, np.nan])
    <IntegerArray>
    [1, 2, <NA>]
    Length: 3, dtype: Int64

    >>> pd.array([1.1, 2.2])
    <FloatingArray>
    [1.1, 2.2]
    Length: 2, dtype: Float64

    >>> pd.array(["a", None, "c"])
    <StringArray>
    ['a', <NA>, 'c']
    Length: 3, dtype: string

    >>> with pd.option_context("string_storage", "pyarrow"):
    ...     arr = pd.array(["a", None, "c"])
    ...
    >>> arr
    <ArrowStringArray>
    ['a', <NA>, 'c']
    Length: 3, dtype: string

    >>> pd.array([pd.Period('2000', freq="D"), pd.Period("2000", freq="D")])
    <PeriodArray>
    ['2000-01-01', '2000-01-01']
    Length: 2, dtype: period[D]

    You can use the string alias for `dtype`

    >>> pd.array(['a', 'b', 'a'], dtype='category')
    ['a', 'b', 'a']
    Categories (2, object): ['a', 'b']

    Or specify the actual dtype

    >>> pd.array(['a', 'b', 'a'],
    ...          dtype=pd.CategoricalDtype(['a', 'b', 'c'], ordered=True))
    ['a', 'b', 'a']
    Categories (3, object): ['a' < 'b' < 'c']

    If pandas does not infer a dedicated extension type a
    :class:`arrays.PandasArray` is returned.

    >>> pd.array([1 + 1j, 3 + 2j])
    <PandasArray>
    [(1+1j), (3+2j)]
    Length: 2, dtype: complex128

    As mentioned in the "Notes" section, new extension types may be added
    in the future (by pandas or 3rd party libraries), causing the return
    value to no longer be a :class:`arrays.PandasArray`. Specify the `dtype`
    as a NumPy dtype if you need to ensure there's no future change in
    behavior.

    >>> pd.array([1, 2], dtype=np.dtype("int32"))
    <PandasArray>
    [1, 2]
    Length: 2, dtype: int32

    `data` must be 1-dimensional. A ValueError is raised when the input
    has the wrong dimensionality.

    >>> pd.array(1)
    Traceback (most recent call last):
      ...
    ValueError: Cannot pass scalar '1' to 'pandas.array'.
    """
    from pandas.core.arrays import (
        BooleanArray,
        DatetimeArray,
        ExtensionArray,
        FloatingArray,
        IntegerArray,
        IntervalArray,
        PandasArray,
        PeriodArray,
        TimedeltaArray,
    )
    from pandas.core.arrays.string_ import StringDtype

    if lib.is_scalar(data):
        msg = f"Cannot pass scalar '{data}' to 'pandas.array'."
        raise ValueError(msg)

    if dtype is None and isinstance(data, (ABCSeries, ABCIndex, ExtensionArray)):
        # Note: we exclude np.ndarray here, will do type inference on it
        dtype = data.dtype

    data = extract_array(data, extract_numpy=True)

    # this returns None for not-found dtypes.
    if isinstance(dtype, str):
        dtype = registry.find(dtype) or dtype

    if isinstance(data, ExtensionArray) and (
        dtype is None or is_dtype_equal(dtype, data.dtype)
    ):
        # e.g. TimedeltaArray[s], avoid casting to PandasArray
        if copy:
            return data.copy()
        return data

    if is_extension_array_dtype(dtype):
        cls = cast(ExtensionDtype, dtype).construct_array_type()
        return cls._from_sequence(data, dtype=dtype, copy=copy)

    if dtype is None:
        inferred_dtype = lib.infer_dtype(data, skipna=True)
        if inferred_dtype == "period":
            period_data = cast(Union[Sequence[Optional[Period]], AnyArrayLike], data)
            return PeriodArray._from_sequence(period_data, copy=copy)

        elif inferred_dtype == "interval":
            return IntervalArray(data, copy=copy)

        elif inferred_dtype.startswith("datetime"):
            # datetime, datetime64
            try:
                return DatetimeArray._from_sequence(data, copy=copy)
            except ValueError:
                # Mixture of timezones, fall back to PandasArray
                pass

        elif inferred_dtype.startswith("timedelta"):
            # timedelta, timedelta64
            return TimedeltaArray._from_sequence(data, copy=copy)

        elif inferred_dtype == "string":
            # StringArray/ArrowStringArray depending on pd.options.mode.string_storage
            return StringDtype().construct_array_type()._from_sequence(data, copy=copy)

        elif inferred_dtype == "integer":
            return IntegerArray._from_sequence(data, copy=copy)

        elif (
            inferred_dtype in ("floating", "mixed-integer-float")
            and getattr(data, "dtype", None) != np.float16
        ):
            # GH#44715 Exclude np.float16 bc FloatingArray does not support it;
            #  we will fall back to PandasArray.
            return FloatingArray._from_sequence(data, copy=copy)

        elif inferred_dtype == "boolean":
            return BooleanArray._from_sequence(data, copy=copy)

    # Pandas overrides NumPy for
    #   1. datetime64[ns]
    #   2. timedelta64[ns]
    # so that a DatetimeArray is returned.
    if is_datetime64_ns_dtype(dtype):
        return DatetimeArray._from_sequence(data, dtype=dtype, copy=copy)
    elif is_timedelta64_ns_dtype(dtype):
        return TimedeltaArray._from_sequence(data, dtype=dtype, copy=copy)

    return PandasArray._from_sequence(data, dtype=dtype, copy=copy)


@overload
def extract_array(
    obj: Series | Index, extract_numpy: bool = ..., extract_range: bool = ...
) -> ArrayLike:
    ...


@overload
def extract_array(
    obj: T, extract_numpy: bool = ..., extract_range: bool = ...
) -> T | ArrayLike:
    ...


def extract_array(
    obj: T, extract_numpy: bool = False, extract_range: bool = False
) -> T | ArrayLike:
    """
    Extract the ndarray or ExtensionArray from a Series or Index.

    For all other types, `obj` is just returned as is.

    Parameters
    ----------
    obj : object
        For Series / Index, the underlying ExtensionArray is unboxed.

    extract_numpy : bool, default False
        Whether to extract the ndarray from a PandasArray.

    extract_range : bool, default False
        If we have a RangeIndex, return range._values if True
        (which is a materialized integer ndarray), otherwise return unchanged.

    Returns
    -------
    arr : object

    Examples
    --------
    >>> extract_array(pd.Series(['a', 'b', 'c'], dtype='category'))
    ['a', 'b', 'c']
    Categories (3, object): ['a', 'b', 'c']

    Other objects like lists, arrays, and DataFrames are just passed through.

    >>> extract_array([1, 2, 3])
    [1, 2, 3]

    For an ndarray-backed Series / Index the ndarray is returned.

    >>> extract_array(pd.Series([1, 2, 3]))
    array([1, 2, 3])

    To extract all the way down to the ndarray, pass ``extract_numpy=True``.

    >>> extract_array(pd.Series([1, 2, 3]), extract_numpy=True)
    array([1, 2, 3])
    """
    if isinstance(obj, (ABCIndex, ABCSeries)):
        if isinstance(obj, ABCRangeIndex):
            if extract_range:
                return obj._values
            # https://github.com/python/mypy/issues/1081
            # error: Incompatible return value type (got "RangeIndex", expected
            # "Union[T, Union[ExtensionArray, ndarray[Any, Any]]]")
            return obj  # type: ignore[return-value]

        return obj._values

    elif extract_numpy and isinstance(obj, ABCPandasArray):
        return obj.to_numpy()

    return obj


def ensure_wrapped_if_datetimelike(arr):
    """
    Wrap datetime64 and timedelta64 ndarrays in DatetimeArray/TimedeltaArray.
    """
    if isinstance(arr, np.ndarray):
        if arr.dtype.kind == "M":
            from pandas.core.arrays import DatetimeArray

            return DatetimeArray._from_sequence(arr)

        elif arr.dtype.kind == "m":
            from pandas.core.arrays import TimedeltaArray

            return TimedeltaArray._from_sequence(arr)

    return arr


def sanitize_masked_array(data: ma.MaskedArray) -> np.ndarray:
    """
    Convert numpy MaskedArray to ensure mask is softened.
    """
    mask = ma.getmaskarray(data)
    if mask.any():
        data, fill_value = maybe_upcast(data, copy=True)
        data.soften_mask()  # set hardmask False if it was True
        data[mask] = fill_value
    else:
        data = data.copy()
    return data


def sanitize_array(
    data,
    index: Index | None,
    dtype: DtypeObj | None = None,
    copy: bool = False,
    *,
    allow_2d: bool = False,
    strict_ints: bool = False,
) -> ArrayLike:
    """
    Sanitize input data to an ndarray or ExtensionArray, copy if specified,
    coerce to the dtype if specified.

    Parameters
    ----------
    data : Any
    index : Index or None, default None
    dtype : np.dtype, ExtensionDtype, or None, default None
    copy : bool, default False
    allow_2d : bool, default False
        If False, raise if we have a 2D Arraylike.
    strict_ints : bool, default False
        If False, silently ignore failures to cast float data to int dtype.

    Returns
    -------
    np.ndarray or ExtensionArray
    """
    if isinstance(data, ma.MaskedArray):
        data = sanitize_masked_array(data)

    if isinstance(dtype, PandasDtype):
        # Avoid ending up with a PandasArray
        dtype = dtype.numpy_dtype

    # extract ndarray or ExtensionArray, ensure we have no PandasArray
    data = extract_array(data, extract_numpy=True, extract_range=True)

    if isinstance(data, np.ndarray) and data.ndim == 0:
        if dtype is None:
            dtype = data.dtype
        data = lib.item_from_zerodim(data)
    elif isinstance(data, range):
        # GH#16804
        data = range_to_ndarray(data)
        copy = False

    if not is_list_like(data):
        if index is None:
            raise ValueError("index must be specified when data is not list-like")
        data = construct_1d_arraylike_from_scalar(data, len(index), dtype)
        return data

    elif isinstance(data, ABCExtensionArray):
        # it is already ensured above this is not a PandasArray
        # Until GH#49309 is fixed this check needs to come before the
        #  ExtensionDtype check
        if dtype is not None:
            subarr = data.astype(dtype, copy=copy)
        elif copy:
            subarr = data.copy()
        else:
            subarr = data

    elif isinstance(dtype, ExtensionDtype):
        # create an extension array from its dtype
        _sanitize_non_ordered(data)
        cls = dtype.construct_array_type()
        subarr = cls._from_sequence(data, dtype=dtype, copy=copy)

    # GH#846
    elif isinstance(data, np.ndarray):
        if isinstance(data, np.matrix):
            data = data.A

<<<<<<< HEAD
        if dtype is None:
=======
        if dtype is not None and is_float_dtype(data.dtype) and is_integer_dtype(dtype):
            # possibility of nan -> garbage
            try:
                # GH 47391 numpy > 1.24 will raise a RuntimeError for nan -> int
                # casting aligning with IntCastingNaNError below
                with np.errstate(invalid="ignore"):
                    # GH#15832: Check if we are requesting a numeric dtype and
                    # that we can convert the data to the requested dtype.
                    subarr = maybe_cast_to_integer_array(data, dtype)

            except IntCastingNaNError:
                raise
            except ValueError:
                # Pre-2.0, we would have different behavior for Series vs DataFrame.
                #  DataFrame would call np.array(data, dtype=dtype, copy=copy),
                #  which would cast to the integer dtype even if the cast is lossy.
                #  See GH#40110.
                if strict_ints:
                    raise

                # We ignore the dtype arg and return floating values,
                #  e.g. test_constructor_floating_data_int_dtype
                # TODO: where is the discussion that documents the reason for this?
                subarr = np.array(data, copy=copy)

        elif dtype is None:
>>>>>>> b01cc53e
            subarr = data
            if data.dtype == object:
                subarr = maybe_infer_to_datetimelike(data)

            if subarr is data and copy:
                subarr = subarr.copy()

        else:
            # we will try to copy by-definition here
            subarr = _try_cast(data, dtype, copy)

    elif hasattr(data, "__array__"):
        # e.g. dask array GH#38645
        data = np.array(data, copy=copy)
        return sanitize_array(
            data,
            index=index,
            dtype=dtype,
            copy=False,
            allow_2d=allow_2d,
        )

    else:
        _sanitize_non_ordered(data)
        # materialize e.g. generators, convert e.g. tuples, abc.ValueView
        data = list(data)

        if len(data) == 0 and dtype is None:
            # We default to float64, matching numpy
            subarr = np.array([], dtype=np.float64)

        elif dtype is not None:
<<<<<<< HEAD
            subarr = _try_cast(data, dtype, copy)

=======
            try:
                subarr = _try_cast(data, dtype, copy)
            except ValueError:
                if is_integer_dtype(dtype):
                    if strict_ints:
                        raise
                    casted = np.array(data, copy=False)
                    if casted.dtype.kind == "f":
                        # GH#40110 match the behavior we have if we passed
                        #  a ndarray[float] to begin with
                        return sanitize_array(
                            casted,
                            index,
                            dtype,
                            copy=False,
                            allow_2d=allow_2d,
                        )
                    else:
                        raise
                else:
                    raise
>>>>>>> b01cc53e
        else:
            subarr = maybe_convert_platform(data)
            if subarr.dtype == object:
                subarr = cast(np.ndarray, subarr)
                subarr = maybe_infer_to_datetimelike(subarr)

    subarr = _sanitize_ndim(subarr, data, dtype, index, allow_2d=allow_2d)

    if isinstance(subarr, np.ndarray):
        # at this point we should have dtype be None or subarr.dtype == dtype
        dtype = cast(np.dtype, dtype)
        subarr = _sanitize_str_dtypes(subarr, data, dtype, copy)

    return subarr


def range_to_ndarray(rng: range) -> np.ndarray:
    """
    Cast a range object to ndarray.
    """
    # GH#30171 perf avoid realizing range as a list in np.array
    try:
        arr = np.arange(rng.start, rng.stop, rng.step, dtype="int64")
    except OverflowError:
        # GH#30173 handling for ranges that overflow int64
        if (rng.start >= 0 and rng.step > 0) or (rng.step < 0 <= rng.stop):
            try:
                arr = np.arange(rng.start, rng.stop, rng.step, dtype="uint64")
            except OverflowError:
                arr = construct_1d_object_array_from_listlike(list(rng))
        else:
            arr = construct_1d_object_array_from_listlike(list(rng))
    return arr


def _sanitize_non_ordered(data) -> None:
    """
    Raise only for unordered sets, e.g., not for dict_keys
    """
    if isinstance(data, (set, frozenset)):
        raise TypeError(f"'{type(data).__name__}' type is unordered")


def _sanitize_ndim(
    result: ArrayLike,
    data,
    dtype: DtypeObj | None,
    index: Index | None,
    *,
    allow_2d: bool = False,
) -> ArrayLike:
    """
    Ensure we have a 1-dimensional result array.
    """
    if getattr(result, "ndim", 0) == 0:
        raise ValueError("result should be arraylike with ndim > 0")

    if result.ndim == 1:
        # the result that we want
        result = _maybe_repeat(result, index)

    elif result.ndim > 1:
        if isinstance(data, np.ndarray):
            if allow_2d:
                return result
            raise ValueError("Data must be 1-dimensional")
        if is_object_dtype(dtype) and isinstance(dtype, ExtensionDtype):
            # i.e. PandasDtype("O")

            result = com.asarray_tuplesafe(data, dtype=np.dtype("object"))
            cls = dtype.construct_array_type()
            result = cls._from_sequence(result, dtype=dtype)
        else:
            # error: Argument "dtype" to "asarray_tuplesafe" has incompatible type
            # "Union[dtype[Any], ExtensionDtype, None]"; expected "Union[str,
            # dtype[Any], None]"
            result = com.asarray_tuplesafe(data, dtype=dtype)  # type: ignore[arg-type]
    return result


def _sanitize_str_dtypes(
    result: np.ndarray, data, dtype: np.dtype | None, copy: bool
) -> np.ndarray:
    """
    Ensure we have a dtype that is supported by pandas.
    """

    # This is to prevent mixed-type Series getting all casted to
    # NumPy string type, e.g. NaN --> '-1#IND'.
    if issubclass(result.dtype.type, str):
        # GH#16605
        # If not empty convert the data to dtype
        # GH#19853: If data is a scalar, result has already the result
        if not lib.is_scalar(data):
            if not np.all(isna(data)):
                data = np.array(data, dtype=dtype, copy=False)
            result = np.array(data, dtype=object, copy=copy)
    return result


def _maybe_repeat(arr: ArrayLike, index: Index | None) -> ArrayLike:
    """
    If we have a length-1 array and an index describing how long we expect
    the result to be, repeat the array.
    """
    if index is not None:
        if 1 == len(arr) != len(index):
            arr = arr.repeat(len(index))
    return arr


def _try_cast(
    arr: list | np.ndarray,
    dtype: np.dtype,
    copy: bool,
) -> ArrayLike:
    """
    Convert input to numpy ndarray and optionally cast to a given dtype.

    Parameters
    ----------
    arr : ndarray or list
        Excludes: ExtensionArray, Series, Index.
    dtype : np.dtype
    copy : bool
        If False, don't copy the data if not needed.

    Returns
    -------
    np.ndarray or ExtensionArray
    """
    is_ndarray = isinstance(arr, np.ndarray)

    if is_object_dtype(dtype):
        if not is_ndarray:
            subarr = construct_1d_object_array_from_listlike(arr)
            return subarr
        return ensure_wrapped_if_datetimelike(arr).astype(dtype, copy=copy)

    elif dtype.kind == "U":
        # TODO: test cases with arr.dtype.kind in ["m", "M"]
        if is_ndarray:
            arr = cast(np.ndarray, arr)
            shape = arr.shape
            if arr.ndim > 1:
                arr = arr.ravel()
        else:
            shape = (len(arr),)
        return lib.ensure_string_array(arr, convert_na_value=False, copy=copy).reshape(
            shape
        )

    elif dtype.kind in ["m", "M"]:
        return maybe_cast_to_datetime(arr, dtype)

    # GH#15832: Check if we are requesting a numeric dtype and
    # that we can convert the data to the requested dtype.
    elif is_integer_dtype(dtype):
        # this will raise if we have e.g. floats

        subarr = maybe_cast_to_integer_array(arr, dtype)
    else:
        subarr = np.array(arr, dtype=dtype, copy=copy)

    return subarr<|MERGE_RESOLUTION|>--- conflicted
+++ resolved
@@ -497,7 +497,6 @@
     copy: bool = False,
     *,
     allow_2d: bool = False,
-    strict_ints: bool = False,
 ) -> ArrayLike:
     """
     Sanitize input data to an ndarray or ExtensionArray, copy if specified,
@@ -511,8 +510,6 @@
     copy : bool, default False
     allow_2d : bool, default False
         If False, raise if we have a 2D Arraylike.
-    strict_ints : bool, default False
-        If False, silently ignore failures to cast float data to int dtype.
 
     Returns
     -------
@@ -565,36 +562,7 @@
         if isinstance(data, np.matrix):
             data = data.A
 
-<<<<<<< HEAD
         if dtype is None:
-=======
-        if dtype is not None and is_float_dtype(data.dtype) and is_integer_dtype(dtype):
-            # possibility of nan -> garbage
-            try:
-                # GH 47391 numpy > 1.24 will raise a RuntimeError for nan -> int
-                # casting aligning with IntCastingNaNError below
-                with np.errstate(invalid="ignore"):
-                    # GH#15832: Check if we are requesting a numeric dtype and
-                    # that we can convert the data to the requested dtype.
-                    subarr = maybe_cast_to_integer_array(data, dtype)
-
-            except IntCastingNaNError:
-                raise
-            except ValueError:
-                # Pre-2.0, we would have different behavior for Series vs DataFrame.
-                #  DataFrame would call np.array(data, dtype=dtype, copy=copy),
-                #  which would cast to the integer dtype even if the cast is lossy.
-                #  See GH#40110.
-                if strict_ints:
-                    raise
-
-                # We ignore the dtype arg and return floating values,
-                #  e.g. test_constructor_floating_data_int_dtype
-                # TODO: where is the discussion that documents the reason for this?
-                subarr = np.array(data, copy=copy)
-
-        elif dtype is None:
->>>>>>> b01cc53e
             subarr = data
             if data.dtype == object:
                 subarr = maybe_infer_to_datetimelike(data)
@@ -627,32 +595,8 @@
             subarr = np.array([], dtype=np.float64)
 
         elif dtype is not None:
-<<<<<<< HEAD
             subarr = _try_cast(data, dtype, copy)
 
-=======
-            try:
-                subarr = _try_cast(data, dtype, copy)
-            except ValueError:
-                if is_integer_dtype(dtype):
-                    if strict_ints:
-                        raise
-                    casted = np.array(data, copy=False)
-                    if casted.dtype.kind == "f":
-                        # GH#40110 match the behavior we have if we passed
-                        #  a ndarray[float] to begin with
-                        return sanitize_array(
-                            casted,
-                            index,
-                            dtype,
-                            copy=False,
-                            allow_2d=allow_2d,
-                        )
-                    else:
-                        raise
-                else:
-                    raise
->>>>>>> b01cc53e
         else:
             subarr = maybe_convert_platform(data)
             if subarr.dtype == object:
