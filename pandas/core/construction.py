--- conflicted
+++ resolved
@@ -597,7 +597,15 @@
                 #  e.g. test_constructor_floating_data_int_dtype
                 # TODO: where is the discussion that documents the reason for this?
                 subarr = np.array(data, copy=copy)
-<<<<<<< HEAD
+
+        elif dtype is None:
+            subarr = data
+            if data.dtype == object:
+                subarr = maybe_infer_to_datetimelike(data)
+
+            if subarr is data and copy:
+                subarr = subarr.copy()
+
         else:
             # we will try to copy by-definition here
             subarr = _try_cast(data, dtype, copy)
@@ -613,49 +621,15 @@
             allow_2d=allow_2d,
         )
 
-=======
-
-        elif dtype is None:
-            subarr = data
-            if data.dtype == object:
-                subarr = maybe_infer_to_datetimelike(data)
-
-            if subarr is data and copy:
-                subarr = subarr.copy()
-
-        else:
-            # we will try to copy by-definition here
-            subarr = _try_cast(data, dtype, copy)
-
-    elif hasattr(data, "__array__"):
-        # e.g. dask array GH#38645
-        data = np.array(data, copy=copy)
-        return sanitize_array(
-            data,
-            index=index,
-            dtype=dtype,
-            copy=False,
-            allow_2d=allow_2d,
-        )
-
->>>>>>> ceebce6f
     else:
         _sanitize_non_ordered(data)
         # materialize e.g. generators, convert e.g. tuples, abc.ValueView
         data = list(data)
-<<<<<<< HEAD
 
         if len(data) == 0 and dtype is None:
             # We default to float64, matching numpy
             subarr = np.array([], dtype=np.float64)
 
-=======
-
-        if len(data) == 0 and dtype is None:
-            # We default to float64, matching numpy
-            subarr = np.array([], dtype=np.float64)
-
->>>>>>> ceebce6f
         elif dtype is not None:
             try:
                 subarr = _try_cast(data, dtype, copy)
@@ -789,11 +763,7 @@
 
 def _try_cast(
     arr: list | np.ndarray,
-<<<<<<< HEAD
-    dtype: np.dtype | None,
-=======
     dtype: np.dtype,
->>>>>>> ceebce6f
     copy: bool,
 ) -> ArrayLike:
     """
@@ -803,11 +773,7 @@
     ----------
     arr : ndarray or list
         Excludes: ExtensionArray, Series, Index.
-<<<<<<< HEAD
-    dtype : np.dtype or None
-=======
     dtype : np.dtype
->>>>>>> ceebce6f
     copy : bool
         If False, don't copy the data if not needed.
 
@@ -817,34 +783,7 @@
     """
     is_ndarray = isinstance(arr, np.ndarray)
 
-<<<<<<< HEAD
-    if dtype is None:
-        # perf shortcut as this is the most common case
-        if is_ndarray:
-            arr = cast(np.ndarray, arr)
-            if arr.dtype != object:
-                if copy:
-                    return arr.copy()
-                return arr
-
-            out = maybe_infer_to_datetimelike(arr)
-            if out is arr and copy:
-                out = out.copy()
-            return out
-
-        else:
-            # i.e. list
-            varr = np.array(arr, copy=False)
-            # filter out cases that we _dont_ want to go through
-            #  maybe_infer_to_datetimelike
-            if varr.dtype != object or varr.size == 0:
-                return varr
-            return maybe_infer_to_datetimelike(varr)
-
-    elif is_object_dtype(dtype):
-=======
     if is_object_dtype(dtype):
->>>>>>> ceebce6f
         if not is_ndarray:
             subarr = construct_1d_object_array_from_listlike(arr)
             return subarr
