--- conflicted
+++ resolved
@@ -10,18 +10,12 @@
 from pandas.core.base import _shared_docs
 
 from pandas.core.dtypes.common import (
-<<<<<<< HEAD
-    _NS_DTYPE, _INT64_DTYPE,
-    is_object_dtype, is_datetime64_dtype, is_datetime64tz_dtype,
-    is_datetimetz, is_dtype_equal,
-=======
     _INT64_DTYPE,
     _NS_DTYPE,
     is_object_dtype,
-    is_datetime64_dtype,
+    is_datetime64_dtype, is_datetime64tz_dtype,
     is_datetimetz,
     is_dtype_equal,
->>>>>>> 4a8496b2
     is_timedelta64_dtype,
     is_integer,
     is_float,
