--- conflicted
+++ resolved
@@ -288,10 +288,6 @@
             freq = values.freq
             values = values._data
 
-<<<<<<< HEAD
-
-=======
->>>>>>> a3c77227
         dtype = tz_to_dtype(tz)
         dtarr = DatetimeArray._simple_new(values, freq=freq, dtype=dtype)
         assert isinstance(dtarr, DatetimeArray)
