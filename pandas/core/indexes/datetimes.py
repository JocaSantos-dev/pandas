from datetime import date, datetime, time, timedelta, tzinfo
import operator
from typing import Optional
import warnings

import numpy as np

from pandas._libs import NaT, Period, Timestamp, index as libindex, lib, tslib
from pandas._libs.tslibs import Resolution, fields, parsing, timezones
from pandas._libs.tslibs.frequencies import get_freq_group
from pandas._libs.tslibs.offsets import prefix_mapping
from pandas._typing import DtypeObj, Label
from pandas.util._decorators import cache_readonly

from pandas.core.dtypes.common import (
    DT64NS_DTYPE,
    is_datetime64_any_dtype,
    is_datetime64_dtype,
    is_datetime64tz_dtype,
    is_float,
    is_integer,
    is_scalar,
)
from pandas.core.dtypes.missing import is_valid_nat_for_dtype

from pandas.core.arrays.datetimes import DatetimeArray, tz_to_dtype
import pandas.core.common as com
from pandas.core.indexes.base import Index, InvalidIndexError, maybe_extract_name
from pandas.core.indexes.datetimelike import DatetimeTimedeltaMixin
from pandas.core.indexes.extension import inherit_names
from pandas.core.tools.times import to_time

from pandas.tseries.frequencies import to_offset


def _new_DatetimeIndex(cls, d):
    """
    This is called upon unpickling, rather than the default which doesn't
    have arguments and breaks __new__
    """
    if "data" in d and not isinstance(d["data"], DatetimeIndex):
        # Avoid need to verify integrity by calling simple_new directly
        data = d.pop("data")
        if not isinstance(data, DatetimeArray):
            # For backward compat with older pickles, we may need to construct
            #  a DatetimeArray to adapt to the newer _simple_new signature
            tz = d.pop("tz")
            freq = d.pop("freq")
            dta = DatetimeArray._simple_new(data, dtype=tz_to_dtype(tz), freq=freq)
        else:
            dta = data
            for key in ["tz", "freq"]:
                # These are already stored in our DatetimeArray; if they are
                #  also in the pickle and don't match, we have a problem.
                if key in d:
                    assert d.pop(key) == getattr(dta, key)
        result = cls._simple_new(dta, **d)
    else:
        with warnings.catch_warnings():
            # TODO: If we knew what was going in to **d, we might be able to
            #  go through _simple_new instead
            warnings.simplefilter("ignore")
            result = cls.__new__(cls, **d)

    return result


@inherit_names(
    ["to_period", "to_perioddelta", "to_julian_date", "strftime", "isocalendar"]
    + DatetimeArray._field_ops
    + DatetimeArray._datetimelike_methods,
    DatetimeArray,
    wrap=True,
)
@inherit_names(
    ["_timezone", "is_normalized", "_resolution_obj"], DatetimeArray, cache=True
)
@inherit_names(
    [
        "_bool_ops",
        "_object_ops",
        "_field_ops",
        "_datetimelike_ops",
        "_datetimelike_methods",
        "tz",
        "tzinfo",
        "dtype",
        "to_pydatetime",
        "_local_timestamps",
        "_has_same_tz",
        "_format_native_types",
        "date",
        "time",
        "timetz",
    ]
    + DatetimeArray._bool_ops,
    DatetimeArray,
)
class DatetimeIndex(DatetimeTimedeltaMixin):
    """
    Immutable ndarray-like of datetime64 data.

    Represented internally as int64, and which can be boxed to Timestamp objects
    that are subclasses of datetime and carry metadata.

    Parameters
    ----------
    data : array-like (1-dimensional), optional
        Optional datetime-like data to construct index with.
    freq : str or pandas offset object, optional
        One of pandas date offset strings or corresponding objects. The string
        'infer' can be passed in order to set the frequency of the index as the
        inferred frequency upon creation.
    tz : pytz.timezone or dateutil.tz.tzfile or datetime.tzinfo or str
        Set the Timezone of the data.
    normalize : bool, default False
        Normalize start/end dates to midnight before generating date range.
    closed : {'left', 'right'}, optional
        Set whether to include `start` and `end` that are on the
        boundary. The default includes boundary points on either end.
    ambiguous : 'infer', bool-ndarray, 'NaT', default 'raise'
        When clocks moved backward due to DST, ambiguous times may arise.
        For example in Central European Time (UTC+01), when going from 03:00
        DST to 02:00 non-DST, 02:30:00 local time occurs both at 00:30:00 UTC
        and at 01:30:00 UTC. In such a situation, the `ambiguous` parameter
        dictates how ambiguous times should be handled.

        - 'infer' will attempt to infer fall dst-transition hours based on
          order
        - bool-ndarray where True signifies a DST time, False signifies a
          non-DST time (note that this flag is only applicable for ambiguous
          times)
        - 'NaT' will return NaT where there are ambiguous times
        - 'raise' will raise an AmbiguousTimeError if there are ambiguous times.
    dayfirst : bool, default False
        If True, parse dates in `data` with the day first order.
    yearfirst : bool, default False
        If True parse dates in `data` with the year first order.
    dtype : numpy.dtype or DatetimeTZDtype or str, default None
        Note that the only NumPy dtype allowed is ‘datetime64[ns]’.
    copy : bool, default False
        Make a copy of input ndarray.
    name : label, default None
        Name to be stored in the index.

    Attributes
    ----------
    year
    month
    day
    hour
    minute
    second
    microsecond
    nanosecond
    date
    time
    timetz
    dayofyear
    weekofyear
    week
    dayofweek
    weekday
    quarter
    tz
    freq
    freqstr
    is_month_start
    is_month_end
    is_quarter_start
    is_quarter_end
    is_year_start
    is_year_end
    is_leap_year
    inferred_freq

    Methods
    -------
    normalize
    strftime
    snap
    tz_convert
    tz_localize
    round
    floor
    ceil
    to_period
    to_perioddelta
    to_pydatetime
    to_series
    to_frame
    month_name
    day_name
    mean

    See Also
    --------
    Index : The base pandas Index type.
    TimedeltaIndex : Index of timedelta64 data.
    PeriodIndex : Index of Period data.
    to_datetime : Convert argument to datetime.
    date_range : Create a fixed-frequency DatetimeIndex.

    Notes
    -----
    To learn more about the frequency strings, please see `this link
    <https://pandas.pydata.org/pandas-docs/stable/user_guide/timeseries.html#offset-aliases>`__.
    """

    _typ = "datetimeindex"

    _engine_type = libindex.DatetimeEngine
    _supports_partial_string_indexing = True

    _comparables = ["name", "freqstr", "tz"]
    _attributes = ["name", "tz", "freq"]

    _is_numeric_dtype = False

    _data: DatetimeArray
    tz: Optional[tzinfo]

    # --------------------------------------------------------------------
    # Constructors

    def __new__(
        cls,
        data=None,
        freq=lib.no_default,
        tz=None,
        normalize=False,
        closed=None,
        ambiguous="raise",
        dayfirst=False,
        yearfirst=False,
        dtype=None,
        copy=False,
        name=None,
    ):

        if is_scalar(data):
            raise TypeError(
                f"{cls.__name__}() must be called with a "
                f"collection of some kind, {repr(data)} was passed"
            )

        # - Cases checked above all return/raise before reaching here - #

        name = maybe_extract_name(name, data, cls)

        dtarr = DatetimeArray._from_sequence(
            data,
            dtype=dtype,
            copy=copy,
            tz=tz,
            freq=freq,
            dayfirst=dayfirst,
            yearfirst=yearfirst,
            ambiguous=ambiguous,
        )

        subarr = cls._simple_new(dtarr, name=name)
        return subarr

    @classmethod
    def _simple_new(cls, values: DatetimeArray, name: Label = None):
        assert isinstance(values, DatetimeArray), type(values)

        result = object.__new__(cls)
        result._data = values
        result.name = name
        result._cache = {}
        result._no_setting_name = False
        # For groupby perf. See note in indexes/base about _index_data
        result._index_data = values._data
        result._reset_identity()
        return result

    # --------------------------------------------------------------------

    @cache_readonly
    def _is_dates_only(self) -> bool:
        """
        Return a boolean if we are only dates (and don't have a timezone)

        Returns
        -------
        bool
        """
        from pandas.io.formats.format import _is_dates_only

        return self.tz is None and _is_dates_only(self._values)

    def __reduce__(self):

        # we use a special reduce here because we need
        # to simply set the .tz (and not reinterpret it)

        d = dict(data=self._data)
        d.update(self._get_attributes_dict())
        return _new_DatetimeIndex, (type(self), d), None

    def _convert_for_op(self, value):
        """
        Convert value to be insertable to ndarray.
        """
        if self._has_same_tz(value):
            return Timestamp(value).asm8
        raise ValueError("Passed item and index have different timezone")

    def _is_comparable_dtype(self, dtype: DtypeObj) -> bool:
        """
        Can we compare values of the given dtype to our own?
        """
        if not is_datetime64_any_dtype(dtype):
            return False
        if self.tz is not None:
            # If we have tz, we can compare to tzaware
            return is_datetime64tz_dtype(dtype)
        # if we dont have tz, we can only compare to tznaive
        return is_datetime64_dtype(dtype)

    # --------------------------------------------------------------------
    # Rendering Methods

    def _mpl_repr(self):
        # how to represent ourselves to matplotlib
        return tslib.ints_to_pydatetime(self.asi8, self.tz)

    @property
    def _formatter_func(self):
        from pandas.io.formats.format import _get_format_datetime64

        formatter = _get_format_datetime64(is_dates_only=self._is_dates_only)
        return lambda x: f"'{formatter(x, tz=self.tz)}'"

    # --------------------------------------------------------------------
    # Set Operation Methods

    def union_many(self, others):
        """
        A bit of a hack to accelerate unioning a collection of indexes.
        """
        this = self

        for other in others:
            if not isinstance(this, DatetimeIndex):
                this = Index.union(this, other)
                continue

            if not isinstance(other, DatetimeIndex):
                try:
                    other = DatetimeIndex(other)
                except TypeError:
                    pass

            this, other = this._maybe_utc_convert(other)

            if this._can_fast_union(other):
                this = this._fast_union(other)
            else:
                this = Index.union(this, other)
        return this

    # --------------------------------------------------------------------

    def _get_time_micros(self):
        values = self.asi8
        if self.tz is not None and not timezones.is_utc(self.tz):
            values = self._data._local_timestamps()
        return fields.get_time_micros(values)

    def to_series(self, keep_tz=lib.no_default, index=None, name=None):
        """
        Create a Series with both index and values equal to the index keys
        useful with map for returning an indexer based on an index.

        Parameters
        ----------
        keep_tz : optional, defaults True
            Return the data keeping the timezone.

            If keep_tz is True:

              If the timezone is not set, the resulting
              Series will have a datetime64[ns] dtype.

              Otherwise the Series will have an datetime64[ns, tz] dtype; the
              tz will be preserved.

            If keep_tz is False:

              Series will have a datetime64[ns] dtype. TZ aware
              objects will have the tz removed.

            .. versionchanged:: 1.0.0
                The default value is now True.  In a future version,
                this keyword will be removed entirely.  Stop passing the
                argument to obtain the future behavior and silence the warning.

        index : Index, optional
            Index of resulting Series. If None, defaults to original index.
        name : str, optional
            Name of resulting Series. If None, defaults to name of original
            index.

        Returns
        -------
        Series
        """
        from pandas import Series

        if index is None:
            index = self._shallow_copy()
        if name is None:
            name = self.name

        if keep_tz is not lib.no_default:
            if keep_tz:
                warnings.warn(
                    "The 'keep_tz' keyword in DatetimeIndex.to_series "
                    "is deprecated and will be removed in a future version.  "
                    "You can stop passing 'keep_tz' to silence this warning.",
                    FutureWarning,
                    stacklevel=2,
                )
            else:
                warnings.warn(
                    "Specifying 'keep_tz=False' is deprecated and this "
                    "option will be removed in a future release. If "
                    "you want to remove the timezone information, you "
                    "can do 'idx.tz_convert(None)' before calling "
                    "'to_series'.",
                    FutureWarning,
                    stacklevel=2,
                )
        else:
            keep_tz = True

        if keep_tz and self.tz is not None:
            # preserve the tz & copy
            values = self.copy(deep=True)
        else:
            values = self._values.view("M8[ns]").copy()

        return Series(values, index=index, name=name)

    def snap(self, freq="S"):
        """
        Snap time stamps to nearest occurring frequency.

        Returns
        -------
        DatetimeIndex
        """
        # Superdumb, punting on any optimizing
        freq = to_offset(freq)

        snapped = np.empty(len(self), dtype=DT64NS_DTYPE)

        for i, v in enumerate(self):
            s = v
            if not freq.is_on_offset(s):
                t0 = freq.rollback(s)
                t1 = freq.rollforward(s)
                if abs(s - t0) < abs(t1 - s):
                    s = t0
                else:
                    s = t1
            snapped[i] = s

        dta = DatetimeArray(snapped, dtype=self.dtype)
        return DatetimeIndex._simple_new(dta, name=self.name)

    def _parsed_string_to_bounds(self, reso: str, parsed: datetime):
        """
        Calculate datetime bounds for parsed time string and its resolution.

        Parameters
        ----------
        reso : str
            Resolution provided by parsed string.
        parsed : datetime
            Datetime from parsed string.

        Returns
        -------
        lower, upper: pd.Timestamp
        """
        valid_resos = {
            "year",
            "month",
            "quarter",
            "day",
            "hour",
            "minute",
            "second",
            "minute",
            "second",
            "microsecond",
        }
        if reso not in valid_resos:
            raise KeyError

        grp = get_freq_group(reso)
        per = Period(parsed, freq=(grp, 1))
        start, end = per.start_time, per.end_time

        # GH 24076
        # If an incoming date string contained a UTC offset, need to localize
        # the parsed date to this offset first before aligning with the index's
        # timezone
        if parsed.tzinfo is not None:
            if self.tz is None:
                raise ValueError(
                    "The index must be timezone aware when indexing "
                    "with a date string with a UTC offset"
                )
            start = start.tz_localize(parsed.tzinfo).tz_convert(self.tz)
            end = end.tz_localize(parsed.tzinfo).tz_convert(self.tz)
        elif self.tz is not None:
            start = start.tz_localize(self.tz)
            end = end.tz_localize(self.tz)
        return start, end

    def _validate_partial_date_slice(self, reso: str):
        if (
            self.is_monotonic
            and reso in ["day", "hour", "minute", "second"]
<<<<<<< HEAD
            and self._resolution_obj >= Resolution.get_reso(reso)
=======
            and self._resolution >= libresolution.Resolution.from_attrname(reso)
>>>>>>> 39701531
        ):
            # These resolution/monotonicity validations came from GH3931,
            # GH3452 and GH2369.

            # See also GH14826
            raise KeyError

        if reso == "microsecond":
            # _partial_date_slice doesn't allow microsecond resolution, but
            # _parsed_string_to_bounds allows it.
            raise KeyError

    def get_loc(self, key, method=None, tolerance=None):
        """
        Get integer location for requested label

        Returns
        -------
        loc : int
        """
        if not is_scalar(key):
            raise InvalidIndexError(key)

        orig_key = key
        if is_valid_nat_for_dtype(key, self.dtype):
            key = NaT

        if isinstance(key, self._data._recognized_scalars):
            # needed to localize naive datetimes
            key = self._maybe_cast_for_get_loc(key)

        elif isinstance(key, str):
            try:
                return self._get_string_slice(key)
            except (TypeError, KeyError, ValueError, OverflowError):
                pass

            try:
                key = self._maybe_cast_for_get_loc(key)
            except ValueError as err:
                raise KeyError(key) from err

        elif isinstance(key, timedelta):
            # GH#20464
            raise TypeError(
                f"Cannot index {type(self).__name__} with {type(key).__name__}"
            )

        elif isinstance(key, time):
            if method is not None:
                raise NotImplementedError(
                    "cannot yet lookup inexact labels when key is a time object"
                )
            return self.indexer_at_time(key)

        else:
            # unrecognized type
            raise KeyError(key)

        try:
            return Index.get_loc(self, key, method, tolerance)
        except KeyError as err:
            raise KeyError(orig_key) from err

    def _maybe_cast_for_get_loc(self, key) -> Timestamp:
        # needed to localize naive datetimes
        key = Timestamp(key)
        if key.tzinfo is None:
            key = key.tz_localize(self.tz)
        else:
            key = key.tz_convert(self.tz)
        return key

    def _maybe_cast_slice_bound(self, label, side: str, kind):
        """
        If label is a string, cast it to datetime according to resolution.

        Parameters
        ----------
        label : object
        side : {'left', 'right'}
        kind : {'loc', 'getitem'} or None

        Returns
        -------
        label : object

        Notes
        -----
        Value of `side` parameter should be validated in caller.
        """
        assert kind in ["loc", "getitem", None]

        if is_float(label) or isinstance(label, time) or is_integer(label):
            self._invalid_indexer("slice", label)

        if isinstance(label, str):
            freq = getattr(self, "freqstr", getattr(self, "inferred_freq", None))
            parsed, reso = parsing.parse_time_string(label, freq)
            lower, upper = self._parsed_string_to_bounds(reso, parsed)
            # lower, upper form the half-open interval:
            #   [parsed, parsed + 1 freq)
            # because label may be passed to searchsorted
            # the bounds need swapped if index is reverse sorted and has a
            # length > 1 (is_monotonic_decreasing gives True for empty
            # and length 1 index)
            if self._is_strictly_monotonic_decreasing and len(self) > 1:
                return upper if side == "left" else lower
            return lower if side == "left" else upper
        else:
            return label

    def _get_string_slice(self, key: str, use_lhs: bool = True, use_rhs: bool = True):
        freq = getattr(self, "freqstr", getattr(self, "inferred_freq", None))
        parsed, reso = parsing.parse_time_string(key, freq)
        loc = self._partial_date_slice(reso, parsed, use_lhs=use_lhs, use_rhs=use_rhs)
        return loc

    def slice_indexer(self, start=None, end=None, step=None, kind=None):
        """
        Return indexer for specified label slice.
        Index.slice_indexer, customized to handle time slicing.

        In addition to functionality provided by Index.slice_indexer, does the
        following:

        - if both `start` and `end` are instances of `datetime.time`, it
          invokes `indexer_between_time`
        - if `start` and `end` are both either string or None perform
          value-based selection in non-monotonic cases.

        """
        # For historical reasons DatetimeIndex supports slices between two
        # instances of datetime.time as if it were applying a slice mask to
        # an array of (self.hour, self.minute, self.seconds, self.microsecond).
        if isinstance(start, time) and isinstance(end, time):
            if step is not None and step != 1:
                raise ValueError("Must have step size of 1 with time slices")
            return self.indexer_between_time(start, end)

        if isinstance(start, time) or isinstance(end, time):
            raise KeyError("Cannot mix time and non-time slice keys")

        # Pandas supports slicing with dates, treated as datetimes at midnight.
        # https://github.com/pandas-dev/pandas/issues/31501
        if isinstance(start, date) and not isinstance(start, datetime):
            start = datetime.combine(start, time(0, 0))
        if isinstance(end, date) and not isinstance(end, datetime):
            end = datetime.combine(end, time(0, 0))

        try:
            return Index.slice_indexer(self, start, end, step, kind=kind)
        except KeyError:
            # For historical reasons DatetimeIndex by default supports
            # value-based partial (aka string) slices on non-monotonic arrays,
            # let's try that.
            if (start is None or isinstance(start, str)) and (
                end is None or isinstance(end, str)
            ):
                mask = True
                if start is not None:
                    start_casted = self._maybe_cast_slice_bound(start, "left", kind)
                    mask = start_casted <= self

                if end is not None:
                    end_casted = self._maybe_cast_slice_bound(end, "right", kind)
                    mask = (self <= end_casted) & mask

                indexer = mask.nonzero()[0][::step]
                if len(indexer) == len(self):
                    return slice(None)
                else:
                    return indexer
            else:
                raise

    # --------------------------------------------------------------------

    def is_type_compatible(self, typ) -> bool:
        return typ == self.inferred_type or typ == "datetime"

    @property
    def inferred_type(self) -> str:
        # b/c datetime is represented as microseconds since the epoch, make
        # sure we can't have ambiguous indexing
        return "datetime64"

    def indexer_at_time(self, time, asof=False):
        """
        Return index locations of values at particular time of day
        (e.g. 9:30AM).

        Parameters
        ----------
        time : datetime.time or str
            datetime.time or string in appropriate format ("%H:%M", "%H%M",
            "%I:%M%p", "%I%M%p", "%H:%M:%S", "%H%M%S", "%I:%M:%S%p",
            "%I%M%S%p").

        Returns
        -------
        values_at_time : array of integers

        See Also
        --------
        indexer_between_time : Get index locations of values between particular
            times of day.
        DataFrame.at_time : Select values at particular time of day.
        """
        if asof:
            raise NotImplementedError("'asof' argument is not supported")

        if isinstance(time, str):
            from dateutil.parser import parse

            time = parse(time).time()

        if time.tzinfo:
            if self.tz is None:
                raise ValueError("Index must be timezone aware.")
            time_micros = self.tz_convert(time.tzinfo)._get_time_micros()
        else:
            time_micros = self._get_time_micros()
        micros = _time_to_micros(time)
        return (micros == time_micros).nonzero()[0]

    def indexer_between_time(
        self, start_time, end_time, include_start=True, include_end=True
    ):
        """
        Return index locations of values between particular times of day
        (e.g., 9:00-9:30AM).

        Parameters
        ----------
        start_time, end_time : datetime.time, str
            datetime.time or string in appropriate format ("%H:%M", "%H%M",
            "%I:%M%p", "%I%M%p", "%H:%M:%S", "%H%M%S", "%I:%M:%S%p",
            "%I%M%S%p").
        include_start : bool, default True
        include_end : bool, default True

        Returns
        -------
        values_between_time : array of integers

        See Also
        --------
        indexer_at_time : Get index locations of values at particular time of day.
        DataFrame.between_time : Select values between particular times of day.
        """
        start_time = to_time(start_time)
        end_time = to_time(end_time)
        time_micros = self._get_time_micros()
        start_micros = _time_to_micros(start_time)
        end_micros = _time_to_micros(end_time)

        if include_start and include_end:
            lop = rop = operator.le
        elif include_start:
            lop = operator.le
            rop = operator.lt
        elif include_end:
            lop = operator.lt
            rop = operator.le
        else:
            lop = rop = operator.lt

        if start_time <= end_time:
            join_op = operator.and_
        else:
            join_op = operator.or_

        mask = join_op(lop(start_micros, time_micros), rop(time_micros, end_micros))

        return mask.nonzero()[0]


DatetimeIndex._add_numeric_methods_disabled()
DatetimeIndex._add_logical_methods_disabled()


def date_range(
    start=None,
    end=None,
    periods=None,
    freq=None,
    tz=None,
    normalize=False,
    name=None,
    closed=None,
    **kwargs,
) -> DatetimeIndex:
    """
    Return a fixed frequency DatetimeIndex.

    Parameters
    ----------
    start : str or datetime-like, optional
        Left bound for generating dates.
    end : str or datetime-like, optional
        Right bound for generating dates.
    periods : int, optional
        Number of periods to generate.
    freq : str or DateOffset, default 'D'
        Frequency strings can have multiples, e.g. '5H'. See
        :ref:`here <timeseries.offset_aliases>` for a list of
        frequency aliases.
    tz : str or tzinfo, optional
        Time zone name for returning localized DatetimeIndex, for example
        'Asia/Hong_Kong'. By default, the resulting DatetimeIndex is
        timezone-naive.
    normalize : bool, default False
        Normalize start/end dates to midnight before generating date range.
    name : str, default None
        Name of the resulting DatetimeIndex.
    closed : {None, 'left', 'right'}, optional
        Make the interval closed with respect to the given frequency to
        the 'left', 'right', or both sides (None, the default).
    **kwargs
        For compatibility. Has no effect on the result.

    Returns
    -------
    rng : DatetimeIndex

    See Also
    --------
    DatetimeIndex : An immutable container for datetimes.
    timedelta_range : Return a fixed frequency TimedeltaIndex.
    period_range : Return a fixed frequency PeriodIndex.
    interval_range : Return a fixed frequency IntervalIndex.

    Notes
    -----
    Of the four parameters ``start``, ``end``, ``periods``, and ``freq``,
    exactly three must be specified. If ``freq`` is omitted, the resulting
    ``DatetimeIndex`` will have ``periods`` linearly spaced elements between
    ``start`` and ``end`` (closed on both sides).

    To learn more about the frequency strings, please see `this link
    <https://pandas.pydata.org/pandas-docs/stable/user_guide/timeseries.html#offset-aliases>`__.

    Examples
    --------
    **Specifying the values**

    The next four examples generate the same `DatetimeIndex`, but vary
    the combination of `start`, `end` and `periods`.

    Specify `start` and `end`, with the default daily frequency.

    >>> pd.date_range(start='1/1/2018', end='1/08/2018')
    DatetimeIndex(['2018-01-01', '2018-01-02', '2018-01-03', '2018-01-04',
                   '2018-01-05', '2018-01-06', '2018-01-07', '2018-01-08'],
                  dtype='datetime64[ns]', freq='D')

    Specify `start` and `periods`, the number of periods (days).

    >>> pd.date_range(start='1/1/2018', periods=8)
    DatetimeIndex(['2018-01-01', '2018-01-02', '2018-01-03', '2018-01-04',
                   '2018-01-05', '2018-01-06', '2018-01-07', '2018-01-08'],
                  dtype='datetime64[ns]', freq='D')

    Specify `end` and `periods`, the number of periods (days).

    >>> pd.date_range(end='1/1/2018', periods=8)
    DatetimeIndex(['2017-12-25', '2017-12-26', '2017-12-27', '2017-12-28',
                   '2017-12-29', '2017-12-30', '2017-12-31', '2018-01-01'],
                  dtype='datetime64[ns]', freq='D')

    Specify `start`, `end`, and `periods`; the frequency is generated
    automatically (linearly spaced).

    >>> pd.date_range(start='2018-04-24', end='2018-04-27', periods=3)
    DatetimeIndex(['2018-04-24 00:00:00', '2018-04-25 12:00:00',
                   '2018-04-27 00:00:00'],
                  dtype='datetime64[ns]', freq=None)

    **Other Parameters**

    Changed the `freq` (frequency) to ``'M'`` (month end frequency).

    >>> pd.date_range(start='1/1/2018', periods=5, freq='M')
    DatetimeIndex(['2018-01-31', '2018-02-28', '2018-03-31', '2018-04-30',
                   '2018-05-31'],
                  dtype='datetime64[ns]', freq='M')

    Multiples are allowed

    >>> pd.date_range(start='1/1/2018', periods=5, freq='3M')
    DatetimeIndex(['2018-01-31', '2018-04-30', '2018-07-31', '2018-10-31',
                   '2019-01-31'],
                  dtype='datetime64[ns]', freq='3M')

    `freq` can also be specified as an Offset object.

    >>> pd.date_range(start='1/1/2018', periods=5, freq=pd.offsets.MonthEnd(3))
    DatetimeIndex(['2018-01-31', '2018-04-30', '2018-07-31', '2018-10-31',
                   '2019-01-31'],
                  dtype='datetime64[ns]', freq='3M')

    Specify `tz` to set the timezone.

    >>> pd.date_range(start='1/1/2018', periods=5, tz='Asia/Tokyo')
    DatetimeIndex(['2018-01-01 00:00:00+09:00', '2018-01-02 00:00:00+09:00',
                   '2018-01-03 00:00:00+09:00', '2018-01-04 00:00:00+09:00',
                   '2018-01-05 00:00:00+09:00'],
                  dtype='datetime64[ns, Asia/Tokyo]', freq='D')

    `closed` controls whether to include `start` and `end` that are on the
    boundary. The default includes boundary points on either end.

    >>> pd.date_range(start='2017-01-01', end='2017-01-04', closed=None)
    DatetimeIndex(['2017-01-01', '2017-01-02', '2017-01-03', '2017-01-04'],
                  dtype='datetime64[ns]', freq='D')

    Use ``closed='left'`` to exclude `end` if it falls on the boundary.

    >>> pd.date_range(start='2017-01-01', end='2017-01-04', closed='left')
    DatetimeIndex(['2017-01-01', '2017-01-02', '2017-01-03'],
                  dtype='datetime64[ns]', freq='D')

    Use ``closed='right'`` to exclude `start` if it falls on the boundary.

    >>> pd.date_range(start='2017-01-01', end='2017-01-04', closed='right')
    DatetimeIndex(['2017-01-02', '2017-01-03', '2017-01-04'],
                  dtype='datetime64[ns]', freq='D')
    """
    if freq is None and com.any_none(periods, start, end):
        freq = "D"

    dtarr = DatetimeArray._generate_range(
        start=start,
        end=end,
        periods=periods,
        freq=freq,
        tz=tz,
        normalize=normalize,
        closed=closed,
        **kwargs,
    )
    return DatetimeIndex._simple_new(dtarr, name=name)


def bdate_range(
    start=None,
    end=None,
    periods=None,
    freq="B",
    tz=None,
    normalize=True,
    name=None,
    weekmask=None,
    holidays=None,
    closed=None,
    **kwargs,
) -> DatetimeIndex:
    """
    Return a fixed frequency DatetimeIndex, with business day as the default
    frequency.

    Parameters
    ----------
    start : str or datetime-like, default None
        Left bound for generating dates.
    end : str or datetime-like, default None
        Right bound for generating dates.
    periods : int, default None
        Number of periods to generate.
    freq : str or DateOffset, default 'B' (business daily)
        Frequency strings can have multiples, e.g. '5H'.
    tz : str or None
        Time zone name for returning localized DatetimeIndex, for example
        Asia/Beijing.
    normalize : bool, default False
        Normalize start/end dates to midnight before generating date range.
    name : str, default None
        Name of the resulting DatetimeIndex.
    weekmask : str or None, default None
        Weekmask of valid business days, passed to ``numpy.busdaycalendar``,
        only used when custom frequency strings are passed.  The default
        value None is equivalent to 'Mon Tue Wed Thu Fri'.
    holidays : list-like or None, default None
        Dates to exclude from the set of valid business days, passed to
        ``numpy.busdaycalendar``, only used when custom frequency strings
        are passed.
    closed : str, default None
        Make the interval closed with respect to the given frequency to
        the 'left', 'right', or both sides (None).
    **kwargs
        For compatibility. Has no effect on the result.

    Returns
    -------
    DatetimeIndex

    Notes
    -----
    Of the four parameters: ``start``, ``end``, ``periods``, and ``freq``,
    exactly three must be specified.  Specifying ``freq`` is a requirement
    for ``bdate_range``.  Use ``date_range`` if specifying ``freq`` is not
    desired.

    To learn more about the frequency strings, please see `this link
    <https://pandas.pydata.org/pandas-docs/stable/user_guide/timeseries.html#offset-aliases>`__.

    Examples
    --------
    Note how the two weekend days are skipped in the result.

    >>> pd.bdate_range(start='1/1/2018', end='1/08/2018')
    DatetimeIndex(['2018-01-01', '2018-01-02', '2018-01-03', '2018-01-04',
               '2018-01-05', '2018-01-08'],
              dtype='datetime64[ns]', freq='B')
    """
    if freq is None:
        msg = "freq must be specified for bdate_range; use date_range instead"
        raise TypeError(msg)

    if isinstance(freq, str) and freq.startswith("C"):
        try:
            weekmask = weekmask or "Mon Tue Wed Thu Fri"
            freq = prefix_mapping[freq](holidays=holidays, weekmask=weekmask)
        except (KeyError, TypeError) as err:
            msg = f"invalid custom frequency string: {freq}"
            raise ValueError(msg) from err
    elif holidays or weekmask:
        msg = (
            "a custom frequency string is required when holidays or "
            f"weekmask are passed, got frequency {freq}"
        )
        raise ValueError(msg)

    return date_range(
        start=start,
        end=end,
        periods=periods,
        freq=freq,
        tz=tz,
        normalize=normalize,
        name=name,
        closed=closed,
        **kwargs,
    )


def _time_to_micros(time):
    seconds = time.hour * 60 * 60 + 60 * time.minute + time.second
    return 1000000 * seconds + time.microsecond<|MERGE_RESOLUTION|>--- conflicted
+++ resolved
@@ -527,11 +527,7 @@
         if (
             self.is_monotonic
             and reso in ["day", "hour", "minute", "second"]
-<<<<<<< HEAD
-            and self._resolution_obj >= Resolution.get_reso(reso)
-=======
-            and self._resolution >= libresolution.Resolution.from_attrname(reso)
->>>>>>> 39701531
+            and self._resolution_obj >= Resolution.from_attrname(reso)
         ):
             # These resolution/monotonicity validations came from GH3931,
             # GH3452 and GH2369.
