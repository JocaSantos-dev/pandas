--- conflicted
+++ resolved
@@ -717,16 +717,6 @@
         return DatetimeIndex._simple_new(snapped, freq=freq)
         # TODO: what about self.name?  tz? if so, use shallow_copy?
 
-<<<<<<< HEAD
-    def unique(self, level=None):
-        if level is not None:
-            self._validate_index_level(level)
-
-        result = self._data.unique()
-        return self._shallow_copy(result._data)
-
-=======
->>>>>>> 9ae67063
     def join(self, other, how='left', level=None, return_indexers=False,
              sort=False):
         """
