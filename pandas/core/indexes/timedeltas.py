""" implement the TimedeltaIndex """
from datetime import datetime
import warnings

import numpy as np

from pandas._libs import (
    NaT, Timedelta, index as libindex, join as libjoin, lib)
import pandas.compat as compat
from pandas.util._decorators import Appender, Substitution

from pandas.core.dtypes.common import (
    _TD_DTYPE, ensure_int64, is_float, is_integer, is_list_like, is_scalar,
    is_timedelta64_dtype, is_timedelta64_ns_dtype, pandas_dtype)
import pandas.core.dtypes.concat as _concat
from pandas.core.dtypes.missing import isna

from pandas.core.arrays import datetimelike as dtl
from pandas.core.arrays.timedeltas import (
    TimedeltaArrayMixin as TimedeltaArray, _is_convertible_to_td, _to_m8)
from pandas.core.base import _shared_docs
import pandas.core.common as com
from pandas.core.indexes.base import Index, _index_shared_docs
from pandas.core.indexes.datetimelike import (
    DatetimeIndexOpsMixin, wrap_arithmetic_op, wrap_array_method,
    wrap_field_accessor)
from pandas.core.indexes.numeric import Int64Index
from pandas.core.ops import get_op_result_name
from pandas.core.tools.timedeltas import _coerce_scalar_to_timedelta_type

from pandas.tseries.frequencies import to_offset


<<<<<<< HEAD
def _make_wrapped_arith_op(opname):

    meth = getattr(TimedeltaArray, opname)

    def method(self, other):
        oth = other
        if isinstance(other, Index):
            oth = other._data

        result = meth(self, oth)
        return wrap_arithmetic_op(self, other, result)

    method.__name__ = opname
    return method


class TimedeltaIndex(TimedeltaArray, DatetimeIndexOpsMixin,
                     TimelikeOps, Int64Index):
=======
class TimedeltaIndex(TimedeltaArray, DatetimeIndexOpsMixin, Int64Index):
>>>>>>> 45f880b6
    """
    Immutable ndarray of timedelta64 data, represented internally as int64, and
    which can be boxed to timedelta objects

    Parameters
    ----------
    data  : array-like (1-dimensional), optional
        Optional timedelta-like data to construct index with
    unit : unit of the arg (D,h,m,s,ms,us,ns) denote the unit, optional
        which is an integer/float number
    freq : string or pandas offset object, optional
        One of pandas date offset strings or corresponding objects. The string
        'infer' can be passed in order to set the frequency of the index as the
        inferred frequency upon creation
    copy  : bool
        Make a copy of input ndarray
    start : starting value, timedelta-like, optional
        If data is None, start is used as the start point in generating regular
        timedelta data.
    periods  : int, optional, > 0
        Number of periods to generate, if generating index. Takes precedence
        over end argument
    end   : end time, timedelta-like, optional
        If periods is none, generated index will extend to first conforming
        time on or just past end argument
    closed : string or None, default None
        Make the interval closed with respect to the given frequency to
        the 'left', 'right', or both sides (None)
    name : object
        Name to be stored in the index

    Notes
    -----

    To learn more about the frequency strings, please see `this link
    <http://pandas.pydata.org/pandas-docs/stable/timeseries.html#offset-aliases>`__.

    See Also
    ---------
    Index : The base pandas Index type.
    Timedelta : Represents a duration between two dates or times.
    DatetimeIndex : Index of datetime64 data.
    PeriodIndex : Index of Period data.

    Attributes
    ----------
    days
    seconds
    microseconds
    nanoseconds
    components
    inferred_freq

    Methods
    -------
    to_pytimedelta
    to_series
    round
    floor
    ceil
    to_frame
    """

    _typ = 'timedeltaindex'
    _join_precedence = 10

    def _join_i8_wrapper(joinf, **kwargs):
        return DatetimeIndexOpsMixin._join_i8_wrapper(
            joinf, dtype='m8[ns]', **kwargs)

    _inner_indexer = _join_i8_wrapper(libjoin.inner_join_indexer_int64)
    _outer_indexer = _join_i8_wrapper(libjoin.outer_join_indexer_int64)
    _left_indexer = _join_i8_wrapper(libjoin.left_join_indexer_int64)
    _left_indexer_unique = _join_i8_wrapper(
        libjoin.left_join_indexer_unique_int64, with_indexers=False)

    # define my properties & methods for delegation
    _other_ops = []
    _bool_ops = []
    _object_ops = ['freq']
    _field_ops = ['days', 'seconds', 'microseconds', 'nanoseconds']
    _datetimelike_ops = _field_ops + _object_ops + _bool_ops
    _datetimelike_methods = ["to_pytimedelta", "total_seconds",
                             "round", "floor", "ceil"]

    _engine_type = libindex.TimedeltaEngine

    _comparables = ['name', 'freq']
    _attributes = ['name', 'freq']
    _is_numeric_dtype = True
    _infer_as_myclass = True

    _freq = None

    # -------------------------------------------------------------------
    # Constructors

    def __new__(cls, data=None, unit=None, freq=None, start=None, end=None,
                periods=None, closed=None, dtype=_TD_DTYPE, copy=False,
                name=None, verify_integrity=None):

        if verify_integrity is not None:
            warnings.warn("The 'verify_integrity' argument is deprecated, "
                          "will be removed in a future version.",
                          FutureWarning, stacklevel=2)
        else:
            verify_integrity = True

        if data is None:
            freq, freq_infer = dtl.maybe_infer_freq(freq)
            warnings.warn("Creating a TimedeltaIndex by passing range "
                          "endpoints is deprecated.  Use "
                          "`pandas.timedelta_range` instead.",
                          FutureWarning, stacklevel=2)
            result = cls._generate_range(start, end, periods, freq,
                                         closed=closed)
            result.name = name
            return result

        if is_scalar(data):
            raise TypeError('{cls}() must be called with a '
                            'collection of some kind, {data} was passed'
                            .format(cls=cls.__name__, data=repr(data)))

        if isinstance(data, TimedeltaIndex) and freq is None and name is None:
            if copy:
                return data.copy()
            else:
                return data._shallow_copy()

        # - Cases checked above all return/raise before reaching here - #

        result = cls._from_sequence(data, freq=freq, unit=unit,
                                    dtype=dtype, copy=copy)
        result.name = name
        return result

    @classmethod
    def _simple_new(cls, values, name=None, freq=None, dtype=_TD_DTYPE):
        # `dtype` is passed by _shallow_copy in corner cases, should always
        #  be timedelta64[ns] if present
        assert dtype == _TD_DTYPE

        assert isinstance(values, np.ndarray), type(values)
        if values.dtype == 'i8':
            values = values.view('m8[ns]')
        assert values.dtype == 'm8[ns]', values.dtype

        result = super(TimedeltaIndex, cls)._simple_new(values, freq)
        result.name = name
        result._reset_identity()
        return result

    # -------------------------------------------------------------------

    def __setstate__(self, state):
        """Necessary for making this object picklable"""
        if isinstance(state, dict):
            super(TimedeltaIndex, self).__setstate__(state)
        else:
            raise Exception("invalid pickle state")
    _unpickle_compat = __setstate__

    def _maybe_update_attributes(self, attrs):
        """ Update Index attributes (e.g. freq) depending on op """
        freq = attrs.get('freq', None)
        if freq is not None:
            # no need to infer if freq is None
            attrs['freq'] = 'infer'
        return attrs

    # -------------------------------------------------------------------
    # Rendering Methods

    @property
    def _formatter_func(self):
        from pandas.io.formats.format import _get_format_timedelta64
        return _get_format_timedelta64(self, box=True)

    def _format_native_types(self, na_rep=u'NaT', date_format=None, **kwargs):
        from pandas.io.formats.format import Timedelta64Formatter
        return Timedelta64Formatter(values=self,
                                    nat_rep=na_rep,
                                    justify='all').get_result()

    # -------------------------------------------------------------------
    # Wrapping TimedeltaArray

    __mul__ = _make_wrapped_arith_op("__mul__")
    __rmul__ = _make_wrapped_arith_op("__rmul__")
    __floordiv__ = _make_wrapped_arith_op("__floordiv__")
    __rfloordiv__ = _make_wrapped_arith_op("__rfloordiv__")
    __mod__ = _make_wrapped_arith_op("__mod__")
    __rmod__ = _make_wrapped_arith_op("__rmod__")
    __divmod__ = _make_wrapped_arith_op("__divmod__")
    __rdivmod__ = _make_wrapped_arith_op("__rdivmod__")

    days = wrap_field_accessor(TimedeltaArray.days)
    seconds = wrap_field_accessor(TimedeltaArray.seconds)
    microseconds = wrap_field_accessor(TimedeltaArray.microseconds)
    nanoseconds = wrap_field_accessor(TimedeltaArray.nanoseconds)

    total_seconds = wrap_array_method(TimedeltaArray.total_seconds, True)

    def __truediv__(self, other):
        oth = other
        if isinstance(other, Index):
            # TimedeltaArray defers, so we need to unwrap
            oth = other._values
        result = TimedeltaArray.__truediv__(self, oth)
        return wrap_arithmetic_op(self, other, result)

    def __rtruediv__(self, other):
        oth = other
        if isinstance(other, Index):
            # TimedeltaArray defers, so we need to unwrap
            oth = other._values
        result = TimedeltaArray.__rtruediv__(self, oth)
        return wrap_arithmetic_op(self, other, result)

    if compat.PY2:
        __div__ = __truediv__
        __rdiv__ = __rtruediv__

    # Compat for frequency inference, see GH#23789
    _is_monotonic_increasing = Index.is_monotonic_increasing
    _is_monotonic_decreasing = Index.is_monotonic_decreasing
    _is_unique = Index.is_unique

    # -------------------------------------------------------------------

    @Appender(_index_shared_docs['astype'])
    def astype(self, dtype, copy=True):
        dtype = pandas_dtype(dtype)
        if is_timedelta64_dtype(dtype) and not is_timedelta64_ns_dtype(dtype):
            # return an index (essentially this is division)
            result = self.values.astype(dtype, copy=copy)
            if self.hasnans:
                values = self._maybe_mask_results(result, fill_value=None,
                                                  convert='float64')
                return Index(values, name=self.name)
            return Index(result.astype('i8'), name=self.name)
        return super(TimedeltaIndex, self).astype(dtype, copy=copy)

    def union(self, other):
        """
        Specialized union for TimedeltaIndex objects. If combine
        overlapping ranges with the same DateOffset, will be much
        faster than Index.union

        Parameters
        ----------
        other : TimedeltaIndex or array-like

        Returns
        -------
        y : Index or TimedeltaIndex
        """
        self._assert_can_do_setop(other)

        if len(other) == 0 or self.equals(other) or len(self) == 0:
            return super(TimedeltaIndex, self).union(other)

        if not isinstance(other, TimedeltaIndex):
            try:
                other = TimedeltaIndex(other)
            except (TypeError, ValueError):
                pass
        this, other = self, other

        if this._can_fast_union(other):
            return this._fast_union(other)
        else:
            result = Index.union(this, other)
            if isinstance(result, TimedeltaIndex):
                if result.freq is None:
                    result.freq = to_offset(result.inferred_freq)
            return result

    def join(self, other, how='left', level=None, return_indexers=False,
             sort=False):
        """
        See Index.join
        """
        if _is_convertible_to_index(other):
            try:
                other = TimedeltaIndex(other)
            except (TypeError, ValueError):
                pass

        return Index.join(self, other, how=how, level=level,
                          return_indexers=return_indexers,
                          sort=sort)

    def _wrap_joined_index(self, joined, other):
        name = get_op_result_name(self, other)
        if (isinstance(other, TimedeltaIndex) and self.freq == other.freq and
                self._can_fast_union(other)):
            joined = self._shallow_copy(joined, name=name)
            return joined
        else:
            return self._simple_new(joined, name)

    def _can_fast_union(self, other):
        if not isinstance(other, TimedeltaIndex):
            return False

        freq = self.freq

        if freq is None or freq != other.freq:
            return False

        if not self.is_monotonic or not other.is_monotonic:
            return False

        if len(self) == 0 or len(other) == 0:
            return True

        # to make our life easier, "sort" the two ranges
        if self[0] <= other[0]:
            left, right = self, other
        else:
            left, right = other, self

        right_start = right[0]
        left_end = left[-1]

        # Only need to "adjoin", not overlap
        return (right_start == left_end + freq) or right_start in left

    def _fast_union(self, other):
        if len(other) == 0:
            return self.view(type(self))

        if len(self) == 0:
            return other.view(type(self))

        # to make our life easier, "sort" the two ranges
        if self[0] <= other[0]:
            left, right = self, other
        else:
            left, right = other, self

        left_end = left[-1]
        right_end = right[-1]

        # concatenate
        if left_end < right_end:
            loc = right.searchsorted(left_end, side='right')
            right_chunk = right.values[loc:]
            dates = _concat._concat_compat((left.values, right_chunk))
            return self._shallow_copy(dates)
        else:
            return left

    def intersection(self, other):
        """
        Specialized intersection for TimedeltaIndex objects. May be much faster
        than Index.intersection

        Parameters
        ----------
        other : TimedeltaIndex or array-like

        Returns
        -------
        y : Index or TimedeltaIndex
        """
        self._assert_can_do_setop(other)

        if self.equals(other):
            return self._get_reconciled_name_object(other)

        if not isinstance(other, TimedeltaIndex):
            try:
                other = TimedeltaIndex(other)
            except (TypeError, ValueError):
                pass
            result = Index.intersection(self, other)
            return result

        if len(self) == 0:
            return self
        if len(other) == 0:
            return other
        # to make our life easier, "sort" the two ranges
        if self[0] <= other[0]:
            left, right = self, other
        else:
            left, right = other, self

        end = min(left[-1], right[-1])
        start = right[0]

        if end < start:
            return type(self)(data=[])
        else:
            lslice = slice(*left.slice_locs(start, end))
            left_chunk = left.values[lslice]
            return self._shallow_copy(left_chunk)

    def _maybe_promote(self, other):
        if other.inferred_type == 'timedelta':
            other = TimedeltaIndex(other)
        return self, other

    def get_value(self, series, key):
        """
        Fast lookup of value from 1-dimensional ndarray. Only use this if you
        know what you're doing
        """

        if _is_convertible_to_td(key):
            key = Timedelta(key)
            return self.get_value_maybe_box(series, key)

        try:
            return com.maybe_box(self, Index.get_value(self, series, key),
                                 series, key)
        except KeyError:
            try:
                loc = self._get_string_slice(key)
                return series[loc]
            except (TypeError, ValueError, KeyError):
                pass

            try:
                return self.get_value_maybe_box(series, key)
            except (TypeError, ValueError, KeyError):
                raise KeyError(key)

    def get_value_maybe_box(self, series, key):
        if not isinstance(key, Timedelta):
            key = Timedelta(key)
        values = self._engine.get_value(com.values_from_object(series), key)
        return com.maybe_box(self, values, series, key)

    def get_loc(self, key, method=None, tolerance=None):
        """
        Get integer location for requested label

        Returns
        -------
        loc : int
        """
        if is_list_like(key) or (isinstance(key, datetime) and key is not NaT):
            # GH#20464 datetime check here is to ensure we don't allow
            #   datetime objects to be incorrectly treated as timedelta
            #   objects; NaT is a special case because it plays a double role
            #   as Not-A-Timedelta
            raise TypeError

        if isna(key):
            key = NaT

        if tolerance is not None:
            # try converting tolerance now, so errors don't get swallowed by
            # the try/except clauses below
            tolerance = self._convert_tolerance(tolerance, np.asarray(key))

        if _is_convertible_to_td(key):
            key = Timedelta(key)
            return Index.get_loc(self, key, method, tolerance)

        try:
            return Index.get_loc(self, key, method, tolerance)
        except (KeyError, ValueError, TypeError):
            try:
                return self._get_string_slice(key)
            except (TypeError, KeyError, ValueError):
                pass

            try:
                stamp = Timedelta(key)
                return Index.get_loc(self, stamp, method, tolerance)
            except (KeyError, ValueError):
                raise KeyError(key)

    def _maybe_cast_slice_bound(self, label, side, kind):
        """
        If label is a string, cast it to timedelta according to resolution.


        Parameters
        ----------
        label : object
        side : {'left', 'right'}
        kind : {'ix', 'loc', 'getitem'}

        Returns
        -------
        label :  object

        """
        assert kind in ['ix', 'loc', 'getitem', None]

        if isinstance(label, compat.string_types):
            parsed = _coerce_scalar_to_timedelta_type(label, box=True)
            lbound = parsed.round(parsed.resolution)
            if side == 'left':
                return lbound
            else:
                return (lbound + to_offset(parsed.resolution) -
                        Timedelta(1, 'ns'))
        elif ((is_integer(label) or is_float(label)) and
              not is_timedelta64_dtype(label)):
            self._invalid_indexer('slice', label)

        return label

    def _get_string_slice(self, key):
        if is_integer(key) or is_float(key) or key is NaT:
            self._invalid_indexer('slice', key)
        loc = self._partial_td_slice(key)
        return loc

    def _partial_td_slice(self, key):

        # given a key, try to figure out a location for a partial slice
        if not isinstance(key, compat.string_types):
            return key

        raise NotImplementedError

    @Substitution(klass='TimedeltaIndex')
    @Appender(_shared_docs['searchsorted'])
    def searchsorted(self, value, side='left', sorter=None):
        if isinstance(value, (np.ndarray, Index)):
            value = np.array(value, dtype=_TD_DTYPE, copy=False)
        else:
            value = _to_m8(value)

        return self.values.searchsorted(value, side=side, sorter=sorter)

    def is_type_compatible(self, typ):
        return typ == self.inferred_type or typ == 'timedelta'

    @property
    def inferred_type(self):
        return 'timedelta64'

    @property
    def is_all_dates(self):
        return True

    def insert(self, loc, item):
        """
        Make new Index inserting new item at location

        Parameters
        ----------
        loc : int
        item : object
            if not either a Python datetime or a numpy integer-like, returned
            Index dtype will be object rather than datetime.

        Returns
        -------
        new_index : Index
        """
        # try to convert if possible
        if _is_convertible_to_td(item):
            try:
                item = Timedelta(item)
            except Exception:
                pass
        elif is_scalar(item) and isna(item):
            # GH 18295
            item = self._na_value

        freq = None
        if isinstance(item, Timedelta) or (is_scalar(item) and isna(item)):

            # check freq can be preserved on edge cases
            if self.freq is not None:
                if ((loc == 0 or loc == -len(self)) and
                        item + self.freq == self[0]):
                    freq = self.freq
                elif (loc == len(self)) and item - self.freq == self[-1]:
                    freq = self.freq
            item = _to_m8(item)

        try:
            new_tds = np.concatenate((self[:loc].asi8, [item.view(np.int64)],
                                      self[loc:].asi8))
            return self._shallow_copy(new_tds, freq=freq)

        except (AttributeError, TypeError):

            # fall back to object index
            if isinstance(item, compat.string_types):
                return self.astype(object).insert(loc, item)
            raise TypeError(
                "cannot insert TimedeltaIndex with incompatible label")

    def delete(self, loc):
        """
        Make a new TimedeltaIndex with passed location(s) deleted.

        Parameters
        ----------
        loc: int, slice or array of ints
            Indicate which sub-arrays to remove.

        Returns
        -------
        new_index : TimedeltaIndex
        """
        new_tds = np.delete(self.asi8, loc)

        freq = 'infer'
        if is_integer(loc):
            if loc in (0, -len(self), -1, len(self) - 1):
                freq = self.freq
        else:
            if is_list_like(loc):
                loc = lib.maybe_indices_to_slice(
                    ensure_int64(np.array(loc)), len(self))
            if isinstance(loc, slice) and loc.step in (1, None):
                if (loc.start in (0, None) or loc.stop in (len(self), None)):
                    freq = self.freq

        return TimedeltaIndex(new_tds, name=self.name, freq=freq)


TimedeltaIndex._add_comparison_ops()
TimedeltaIndex._add_numeric_methods_unary()
TimedeltaIndex._add_logical_methods_disabled()
TimedeltaIndex._add_datetimelike_methods()


def _is_convertible_to_index(other):
    """
    return a boolean whether I can attempt conversion to a TimedeltaIndex
    """
    if isinstance(other, TimedeltaIndex):
        return True
    elif (len(other) > 0 and
          other.inferred_type not in ('floating', 'mixed-integer', 'integer',
                                      'mixed-integer-float', 'mixed')):
        return True
    return False


def timedelta_range(start=None, end=None, periods=None, freq=None,
                    name=None, closed=None):
    """
    Return a fixed frequency TimedeltaIndex, with day as the default
    frequency

    Parameters
    ----------
    start : string or timedelta-like, default None
        Left bound for generating timedeltas
    end : string or timedelta-like, default None
        Right bound for generating timedeltas
    periods : integer, default None
        Number of periods to generate
    freq : string or DateOffset, default 'D'
        Frequency strings can have multiples, e.g. '5H'
    name : string, default None
        Name of the resulting TimedeltaIndex
    closed : string, default None
        Make the interval closed with respect to the given frequency to
        the 'left', 'right', or both sides (None)

    Returns
    -------
    rng : TimedeltaIndex

    Notes
    -----
    Of the four parameters ``start``, ``end``, ``periods``, and ``freq``,
    exactly three must be specified. If ``freq`` is omitted, the resulting
    ``TimedeltaIndex`` will have ``periods`` linearly spaced elements between
    ``start`` and ``end`` (closed on both sides).

    To learn more about the frequency strings, please see `this link
    <http://pandas.pydata.org/pandas-docs/stable/timeseries.html#offset-aliases>`__.

    Examples
    --------

    >>> pd.timedelta_range(start='1 day', periods=4)
    TimedeltaIndex(['1 days', '2 days', '3 days', '4 days'],
                   dtype='timedelta64[ns]', freq='D')

    The ``closed`` parameter specifies which endpoint is included.  The default
    behavior is to include both endpoints.

    >>> pd.timedelta_range(start='1 day', periods=4, closed='right')
    TimedeltaIndex(['2 days', '3 days', '4 days'],
                   dtype='timedelta64[ns]', freq='D')

    The ``freq`` parameter specifies the frequency of the TimedeltaIndex.
    Only fixed frequencies can be passed, non-fixed frequencies such as
    'M' (month end) will raise.

    >>> pd.timedelta_range(start='1 day', end='2 days', freq='6H')
    TimedeltaIndex(['1 days 00:00:00', '1 days 06:00:00', '1 days 12:00:00',
                    '1 days 18:00:00', '2 days 00:00:00'],
                   dtype='timedelta64[ns]', freq='6H')

    Specify ``start``, ``end``, and ``periods``; the frequency is generated
    automatically (linearly spaced).

    >>> pd.timedelta_range(start='1 day', end='5 days', periods=4)
    TimedeltaIndex(['1 days 00:00:00', '2 days 08:00:00', '3 days 16:00:00',
                '5 days 00:00:00'],
               dtype='timedelta64[ns]', freq=None)
    """
    if freq is None and com._any_none(periods, start, end):
        freq = 'D'

    freq, freq_infer = dtl.maybe_infer_freq(freq)
    result = TimedeltaIndex._generate_range(start, end, periods, freq,
                                            closed=closed)
    result.name = name
    return result<|MERGE_RESOLUTION|>--- conflicted
+++ resolved
@@ -31,7 +31,6 @@
 from pandas.tseries.frequencies import to_offset
 
 
-<<<<<<< HEAD
 def _make_wrapped_arith_op(opname):
 
     meth = getattr(TimedeltaArray, opname)
@@ -49,10 +48,7 @@
 
 
 class TimedeltaIndex(TimedeltaArray, DatetimeIndexOpsMixin,
-                     TimelikeOps, Int64Index):
-=======
-class TimedeltaIndex(TimedeltaArray, DatetimeIndexOpsMixin, Int64Index):
->>>>>>> 45f880b6
+                     dtl.TimelikeOps, Int64Index):
     """
     Immutable ndarray of timedelta64 data, represented internally as int64, and
     which can be boxed to timedelta objects
