""" implement the TimedeltaIndex """
from datetime import datetime
import warnings

import numpy as np

from pandas._libs import (
    NaT, Timedelta, index as libindex, join as libjoin, lib)
import pandas.compat as compat
from pandas.util._decorators import Appender, Substitution

from pandas.core.dtypes.common import (
    _TD_DTYPE, ensure_int64, is_float, is_integer, is_list_like, is_scalar,
    is_timedelta64_dtype, is_timedelta64_ns_dtype, pandas_dtype)
import pandas.core.dtypes.concat as _concat
from pandas.core.dtypes.missing import isna

from pandas.core.accessor import delegate_names
from pandas.core.arrays import datetimelike as dtl
from pandas.core.arrays.timedeltas import (
    TimedeltaArrayMixin as TimedeltaArray, _is_convertible_to_td, _to_m8)
from pandas.core.base import _shared_docs
import pandas.core.common as com
from pandas.core.indexes.base import Index, _index_shared_docs
from pandas.core.indexes.datetimelike import (
<<<<<<< HEAD
    DatelikeIndexMixin, DatetimeIndexOpsMixin, DatetimelikeDelegateMixin,
    maybe_unwrap_index, wrap_arithmetic_op)
=======
    DatetimeIndexOpsMixin, DatetimelikeDelegateMixin, maybe_unwrap_index,
    wrap_arithmetic_op)
>>>>>>> ab55d05e
from pandas.core.indexes.numeric import Int64Index
from pandas.core.ops import get_op_result_name
from pandas.core.tools.timedeltas import _coerce_scalar_to_timedelta_type

from pandas.tseries.frequencies import to_offset


def _make_wrapped_arith_op(opname):

    meth = getattr(TimedeltaArray, opname)

    def method(self, other):
        result = meth(self._eadata, maybe_unwrap_index(other))
        return wrap_arithmetic_op(self, other, result)

    method.__name__ = opname
    return method


class TimedeltaDelegateMixin(DatetimelikeDelegateMixin):
    # Most attrs are dispatched via datetimelike_{ops,methods}
    # Some are "raw" methods, the result is not not re-boxed in an Index
    # We also have a few "extra" attrs, which may or may not be raw,
    # which we we dont' want to expose in the .dt accessor.
    _delegate_class = TimedeltaArray
    _delegated_properties = (TimedeltaArray._datetimelike_ops + [
        'components',
    ])
    _delegated_methods = TimedeltaArray._datetimelike_methods + [
        '_box_values',
    ]
    _raw_properties = {
        'components',
    }
    _raw_methods = {
        'to_pytimedelta',
    }


@delegate_names(TimedeltaArray,
<<<<<<< HEAD
=======
                ["to_pytimedelta", "total_seconds"],
                typ="method", overwrite=True)
@delegate_names(TimedeltaArray,
                ["days", "seconds", "microseconds", "nanoseconds"],
                typ="property", overwrite=True)
@delegate_names(TimedeltaArray,
>>>>>>> ab55d05e
                TimedeltaDelegateMixin._delegated_properties,
                typ="property")
@delegate_names(TimedeltaArray,
                TimedeltaDelegateMixin._delegated_methods,
<<<<<<< HEAD
                typ="method", overwrite=True)
class TimedeltaIndex(DatetimeIndexOpsMixin,
                     DatelikeIndexMixin,
                     Int64Index,
                     TimedeltaDelegateMixin):

=======
                typ="method", overwrite=False)
class TimedeltaIndex(TimedeltaArray, DatetimeIndexOpsMixin,
                     dtl.TimelikeOps, Int64Index, TimedeltaDelegateMixin):
>>>>>>> ab55d05e
    """
    Immutable ndarray of timedelta64 data, represented internally as int64, and
    which can be boxed to timedelta objects

    Parameters
    ----------
    data  : array-like (1-dimensional), optional
        Optional timedelta-like data to construct index with
    unit : unit of the arg (D,h,m,s,ms,us,ns) denote the unit, optional
        which is an integer/float number
    freq : string or pandas offset object, optional
        One of pandas date offset strings or corresponding objects. The string
        'infer' can be passed in order to set the frequency of the index as the
        inferred frequency upon creation
    copy  : bool
        Make a copy of input ndarray
    start : starting value, timedelta-like, optional
        If data is None, start is used as the start point in generating regular
        timedelta data.

        .. deprecated:: 0.24.0

    periods  : int, optional, > 0
        Number of periods to generate, if generating index. Takes precedence
        over end argument

        .. deprecated:: 0.24.0

    end : end time, timedelta-like, optional
        If periods is none, generated index will extend to first conforming
        time on or just past end argument

        .. deprecated:: 0.24. 0

    closed : string or None, default None
        Make the interval closed with respect to the given frequency to
        the 'left', 'right', or both sides (None)

        .. deprecated:: 0.24. 0

    name : object
        Name to be stored in the index

    Attributes
    ----------
    days
    seconds
    microseconds
    nanoseconds
    components
    inferred_freq

    Methods
    -------
    to_pytimedelta
    to_series
    round
    floor
    ceil
    to_frame

    See Also
    ---------
    Index : The base pandas Index type.
    Timedelta : Represents a duration between two dates or times.
    DatetimeIndex : Index of datetime64 data.
    PeriodIndex : Index of Period data.
    timedelta_range : Create a fixed-frequency TimedeltaIndex.

    Notes
    -----
    To learn more about the frequency strings, please see `this link
    <http://pandas.pydata.org/pandas-docs/stable/timeseries.html#offset-aliases>`__.

    Creating a TimedeltaIndex based on `start`, `periods`, and `end` has
    been deprecated in favor of :func:`timedelta_range`.
    """

    _typ = 'timedeltaindex'
    _join_precedence = 10

    def _join_i8_wrapper(joinf, **kwargs):
        return DatetimeIndexOpsMixin._join_i8_wrapper(
            joinf, dtype='m8[ns]', **kwargs)

    _inner_indexer = _join_i8_wrapper(libjoin.inner_join_indexer_int64)
    _outer_indexer = _join_i8_wrapper(libjoin.outer_join_indexer_int64)
    _left_indexer = _join_i8_wrapper(libjoin.left_join_indexer_int64)
    _left_indexer_unique = _join_i8_wrapper(
        libjoin.left_join_indexer_unique_int64, with_indexers=False)

    _engine_type = libindex.TimedeltaEngine

    _comparables = ['name', 'freq']
    _attributes = ['name', 'freq']
    _is_numeric_dtype = True
    _infer_as_myclass = True

    _freq = None

    _box_func = TimedeltaArray._box_func
    _bool_ops = TimedeltaArray._bool_ops
    _object_ops = TimedeltaArray._object_ops
    _field_ops = TimedeltaArray._field_ops
    _datetimelike_ops = TimedeltaArray._datetimelike_ops
    _datetimelike_methods = TimedeltaArray._datetimelike_methods
    _other_ops = TimedeltaArray._other_ops

    # -------------------------------------------------------------------
    # Constructors

    def __new__(cls, data=None, unit=None, freq=None, start=None, end=None,
                periods=None, closed=None, dtype=_TD_DTYPE, copy=False,
                name=None, verify_integrity=None):

        if verify_integrity is not None:
            warnings.warn("The 'verify_integrity' argument is deprecated, "
                          "will be removed in a future version.",
                          FutureWarning, stacklevel=2)
        else:
            verify_integrity = True

        if data is None:
            freq, freq_infer = dtl.maybe_infer_freq(freq)
            warnings.warn("Creating a TimedeltaIndex by passing range "
                          "endpoints is deprecated.  Use "
                          "`pandas.timedelta_range` instead.",
                          FutureWarning, stacklevel=2)
            tdarr = TimedeltaArray._generate_range(start, end, periods, freq,
                                                   closed=closed)
            return cls._simple_new(tdarr, name=name)

        if is_scalar(data):
            raise TypeError('{cls}() must be called with a '
                            'collection of some kind, {data} was passed'
                            .format(cls=cls.__name__, data=repr(data)))

        if isinstance(data, TimedeltaArray):
            if copy:
                data = data.copy()
            return cls._simple_new(data, name=name, freq=freq)

        if (isinstance(data, (TimedeltaArray, TimedeltaIndex)) and
                freq is None and name is None):
            if copy:
                return data.copy()
            else:
                return data._shallow_copy()

        # - Cases checked above all return/raise before reaching here - #
        result = TimedeltaArray._from_sequence(data, freq=freq, unit=unit,
                                               dtype=dtype, copy=copy)
        result = cls._simple_new(result, name=name, freq=freq)
        return result

    @classmethod
    def _simple_new(cls, values, name=None, freq=None, dtype=_TD_DTYPE):
        # `dtype` is passed by _shallow_copy in corner cases, should always
        #  be timedelta64[ns] if present
        if not isinstance(values, TimedeltaArray):
            values = TimedeltaArray._simple_new(values, dtype=dtype,
                                                freq=freq)
        assert isinstance(values, TimedeltaArray), type(values)
        assert dtype == _TD_DTYPE, dtype
        assert values.dtype == 'm8[ns]', values.dtype

        result = super(TimedeltaIndex, cls)._simple_new(values, freq)
        result.name = name
        # For groupby perf. See note in indexes/base about _index_data
        result._index_data = values._data
        result._reset_identity()
        return result

    # -------------------------------------------------------------------

    def __setstate__(self, state):
        """Necessary for making this object picklable"""
        if isinstance(state, dict):
            super(TimedeltaIndex, self).__setstate__(state)
        else:
            raise Exception("invalid pickle state")
    _unpickle_compat = __setstate__

    def _maybe_update_attributes(self, attrs):
        """ Update Index attributes (e.g. freq) depending on op """
        freq = attrs.get('freq', None)
        if freq is not None:
            # no need to infer if freq is None
            attrs['freq'] = 'infer'
        return attrs

    # -------------------------------------------------------------------
    # Rendering Methods

    @property
    def _formatter_func(self):
        from pandas.io.formats.format import _get_format_timedelta64
        return _get_format_timedelta64(self, box=True)

    def _format_native_types(self, na_rep=u'NaT', date_format=None, **kwargs):
        from pandas.io.formats.format import Timedelta64Formatter
        return Timedelta64Formatter(values=self,
                                    nat_rep=na_rep,
                                    justify='all').get_result()

    # -------------------------------------------------------------------
    # Wrapping TimedeltaArray

    @property
    def _eadata(self):
        return TimedeltaArray._simple_new(self._data, freq=self.freq)

    __mul__ = _make_wrapped_arith_op("__mul__")
    __rmul__ = _make_wrapped_arith_op("__rmul__")
    __floordiv__ = _make_wrapped_arith_op("__floordiv__")
    __rfloordiv__ = _make_wrapped_arith_op("__rfloordiv__")
    __mod__ = _make_wrapped_arith_op("__mod__")
    __rmod__ = _make_wrapped_arith_op("__rmod__")
    __divmod__ = _make_wrapped_arith_op("__divmod__")
    __rdivmod__ = _make_wrapped_arith_op("__rdivmod__")
    __truediv__ = _make_wrapped_arith_op("__truediv__")
    __rtruediv__ = _make_wrapped_arith_op("__rtruediv__")
    if compat.PY2:
        __div__ = __truediv__
        __rdiv__ = __rtruediv__

    # Compat for frequency inference, see GH#23789
    _is_monotonic_increasing = Index.is_monotonic_increasing
    _is_monotonic_decreasing = Index.is_monotonic_decreasing
    _is_unique = Index.is_unique

    # -------------------------------------------------------------------

    @Appender(_index_shared_docs['astype'])
    def astype(self, dtype, copy=True):
        dtype = pandas_dtype(dtype)
        if is_timedelta64_dtype(dtype) and not is_timedelta64_ns_dtype(dtype):
            # Have to repeat the check for 'timedelta64' (not ns) dtype
            # so that we can return a numeric index, since pandas will return
            # a TimedeltaIndex when dtype='timedelta'
            result = self._data.astype(dtype, copy=copy)
            if self.hasnans:
                return Index(result, name=self.name)
            return Index(result.astype('i8'), name=self.name)
        return super(TimedeltaIndex, self).astype(dtype, copy=copy)

    def union(self, other):
        """
        Specialized union for TimedeltaIndex objects. If combine
        overlapping ranges with the same DateOffset, will be much
        faster than Index.union

        Parameters
        ----------
        other : TimedeltaIndex or array-like

        Returns
        -------
        y : Index or TimedeltaIndex
        """
        self._assert_can_do_setop(other)

        if len(other) == 0 or self.equals(other) or len(self) == 0:
            return super(TimedeltaIndex, self).union(other)

        if not isinstance(other, TimedeltaIndex):
            try:
                other = TimedeltaIndex(other)
            except (TypeError, ValueError):
                pass
        this, other = self, other

        if this._can_fast_union(other):
            return this._fast_union(other)
        else:
            result = Index.union(this, other)
            if isinstance(result, TimedeltaIndex):
                if result.freq is None:
                    result.freq = to_offset(result.inferred_freq)
            return result

    def join(self, other, how='left', level=None, return_indexers=False,
             sort=False):
        """
        See Index.join
        """
        if _is_convertible_to_index(other):
            try:
                other = TimedeltaIndex(other)
            except (TypeError, ValueError):
                pass

        return Index.join(self, other, how=how, level=level,
                          return_indexers=return_indexers,
                          sort=sort)

    def _wrap_joined_index(self, joined, other):
        name = get_op_result_name(self, other)
        if (isinstance(other, TimedeltaIndex) and self.freq == other.freq and
                self._can_fast_union(other)):
            joined = self._shallow_copy(joined, name=name)
            return joined
        else:
            return self._simple_new(joined, name)

    def _can_fast_union(self, other):
        if not isinstance(other, TimedeltaIndex):
            return False

        freq = self.freq

        if freq is None or freq != other.freq:
            return False

        if not self.is_monotonic or not other.is_monotonic:
            return False

        if len(self) == 0 or len(other) == 0:
            return True

        # to make our life easier, "sort" the two ranges
        if self[0] <= other[0]:
            left, right = self, other
        else:
            left, right = other, self

        right_start = right[0]
        left_end = left[-1]

        # Only need to "adjoin", not overlap
        return (right_start == left_end + freq) or right_start in left

    def _fast_union(self, other):
        if len(other) == 0:
            return self.view(type(self))

        if len(self) == 0:
            return other.view(type(self))

        # to make our life easier, "sort" the two ranges
        if self[0] <= other[0]:
            left, right = self, other
        else:
            left, right = other, self

        left_end = left[-1]
        right_end = right[-1]

        # concatenate
        if left_end < right_end:
            loc = right.searchsorted(left_end, side='right')
            right_chunk = right.values[loc:]
            dates = _concat._concat_compat((left.values, right_chunk))
            return self._shallow_copy(dates)
        else:
            return left

    def intersection(self, other):
        """
        Specialized intersection for TimedeltaIndex objects. May be much faster
        than Index.intersection

        Parameters
        ----------
        other : TimedeltaIndex or array-like

        Returns
        -------
        y : Index or TimedeltaIndex
        """
        self._assert_can_do_setop(other)

        if self.equals(other):
            return self._get_reconciled_name_object(other)

        if not isinstance(other, TimedeltaIndex):
            try:
                other = TimedeltaIndex(other)
            except (TypeError, ValueError):
                pass
            result = Index.intersection(self, other)
            return result

        if len(self) == 0:
            return self
        if len(other) == 0:
            return other
        # to make our life easier, "sort" the two ranges
        if self[0] <= other[0]:
            left, right = self, other
        else:
            left, right = other, self

        end = min(left[-1], right[-1])
        start = right[0]

        if end < start:
            return type(self)(data=[])
        else:
            lslice = slice(*left.slice_locs(start, end))
            left_chunk = left.values[lslice]
            return self._shallow_copy(left_chunk)

    def _maybe_promote(self, other):
        if other.inferred_type == 'timedelta':
            other = TimedeltaIndex(other)
        return self, other

    def get_value(self, series, key):
        """
        Fast lookup of value from 1-dimensional ndarray. Only use this if you
        know what you're doing
        """

        if _is_convertible_to_td(key):
            key = Timedelta(key)
            return self.get_value_maybe_box(series, key)

        try:
            return com.maybe_box(self, Index.get_value(self, series, key),
                                 series, key)
        except KeyError:
            try:
                loc = self._get_string_slice(key)
                return series[loc]
            except (TypeError, ValueError, KeyError):
                pass

            try:
                return self.get_value_maybe_box(series, key)
            except (TypeError, ValueError, KeyError):
                raise KeyError(key)

    def get_value_maybe_box(self, series, key):
        if not isinstance(key, Timedelta):
            key = Timedelta(key)
        values = self._engine.get_value(com.values_from_object(series), key)
        return com.maybe_box(self, values, series, key)

    def get_loc(self, key, method=None, tolerance=None):
        """
        Get integer location for requested label

        Returns
        -------
        loc : int
        """
        if is_list_like(key) or (isinstance(key, datetime) and key is not NaT):
            # GH#20464 datetime check here is to ensure we don't allow
            #   datetime objects to be incorrectly treated as timedelta
            #   objects; NaT is a special case because it plays a double role
            #   as Not-A-Timedelta
            raise TypeError

        if isna(key):
            key = NaT

        if tolerance is not None:
            # try converting tolerance now, so errors don't get swallowed by
            # the try/except clauses below
            tolerance = self._convert_tolerance(tolerance, np.asarray(key))

        if _is_convertible_to_td(key):
            key = Timedelta(key)
            return Index.get_loc(self, key, method, tolerance)

        try:
            return Index.get_loc(self, key, method, tolerance)
        except (KeyError, ValueError, TypeError):
            try:
                return self._get_string_slice(key)
            except (TypeError, KeyError, ValueError):
                pass

            try:
                stamp = Timedelta(key)
                return Index.get_loc(self, stamp, method, tolerance)
            except (KeyError, ValueError):
                raise KeyError(key)

    def _maybe_cast_slice_bound(self, label, side, kind):
        """
        If label is a string, cast it to timedelta according to resolution.


        Parameters
        ----------
        label : object
        side : {'left', 'right'}
        kind : {'ix', 'loc', 'getitem'}

        Returns
        -------
        label :  object

        """
        assert kind in ['ix', 'loc', 'getitem', None]

        if isinstance(label, compat.string_types):
            parsed = _coerce_scalar_to_timedelta_type(label, box=True)
            lbound = parsed.round(parsed.resolution)
            if side == 'left':
                return lbound
            else:
                return (lbound + to_offset(parsed.resolution) -
                        Timedelta(1, 'ns'))
        elif ((is_integer(label) or is_float(label)) and
              not is_timedelta64_dtype(label)):
            self._invalid_indexer('slice', label)

        return label

    def _get_string_slice(self, key):
        if is_integer(key) or is_float(key) or key is NaT:
            self._invalid_indexer('slice', key)
        loc = self._partial_td_slice(key)
        return loc

    def _partial_td_slice(self, key):

        # given a key, try to figure out a location for a partial slice
        if not isinstance(key, compat.string_types):
            return key

        raise NotImplementedError

    @Substitution(klass='TimedeltaIndex')
    @Appender(_shared_docs['searchsorted'])
    def searchsorted(self, value, side='left', sorter=None):
        if isinstance(value, (np.ndarray, Index)):
            value = np.array(value, dtype=_TD_DTYPE, copy=False)
        else:
            value = _to_m8(value)

        return self.values.searchsorted(value, side=side, sorter=sorter)

    def is_type_compatible(self, typ):
        return typ == self.inferred_type or typ == 'timedelta'

    @property
    def inferred_type(self):
        return 'timedelta64'

    @property
    def is_all_dates(self):
        return True

    def insert(self, loc, item):
        """
        Make new Index inserting new item at location

        Parameters
        ----------
        loc : int
        item : object
            if not either a Python datetime or a numpy integer-like, returned
            Index dtype will be object rather than datetime.

        Returns
        -------
        new_index : Index
        """
        # try to convert if possible
        if _is_convertible_to_td(item):
            try:
                item = Timedelta(item)
            except Exception:
                pass
        elif is_scalar(item) and isna(item):
            # GH 18295
            item = self._na_value

        freq = None
        if isinstance(item, Timedelta) or (is_scalar(item) and isna(item)):

            # check freq can be preserved on edge cases
            if self.freq is not None:
                if ((loc == 0 or loc == -len(self)) and
                        item + self.freq == self[0]):
                    freq = self.freq
                elif (loc == len(self)) and item - self.freq == self[-1]:
                    freq = self.freq
            item = _to_m8(item)

        try:
            new_tds = np.concatenate((self[:loc].asi8, [item.view(np.int64)],
                                      self[loc:].asi8))
            return self._shallow_copy(new_tds, freq=freq)

        except (AttributeError, TypeError):

            # fall back to object index
            if isinstance(item, compat.string_types):
                return self.astype(object).insert(loc, item)
            raise TypeError(
                "cannot insert TimedeltaIndex with incompatible label")

    def delete(self, loc):
        """
        Make a new TimedeltaIndex with passed location(s) deleted.

        Parameters
        ----------
        loc: int, slice or array of ints
            Indicate which sub-arrays to remove.

        Returns
        -------
        new_index : TimedeltaIndex
        """
        new_tds = np.delete(self.asi8, loc)

        freq = 'infer'
        if is_integer(loc):
            if loc in (0, -len(self), -1, len(self) - 1):
                freq = self.freq
        else:
            if is_list_like(loc):
                loc = lib.maybe_indices_to_slice(
                    ensure_int64(np.array(loc)), len(self))
            if isinstance(loc, slice) and loc.step in (1, None):
                if (loc.start in (0, None) or loc.stop in (len(self), None)):
                    freq = self.freq

        return TimedeltaIndex(new_tds, name=self.name, freq=freq)


TimedeltaIndex._add_comparison_ops()
TimedeltaIndex._add_numeric_methods_unary()
TimedeltaIndex._add_logical_methods_disabled()
TimedeltaIndex._add_datetimelike_methods()


def _is_convertible_to_index(other):
    """
    return a boolean whether I can attempt conversion to a TimedeltaIndex
    """
    if isinstance(other, TimedeltaIndex):
        return True
    elif (len(other) > 0 and
          other.inferred_type not in ('floating', 'mixed-integer', 'integer',
                                      'mixed-integer-float', 'mixed')):
        return True
    return False


def timedelta_range(start=None, end=None, periods=None, freq=None,
                    name=None, closed=None):
    """
    Return a fixed frequency TimedeltaIndex, with day as the default
    frequency

    Parameters
    ----------
    start : string or timedelta-like, default None
        Left bound for generating timedeltas
    end : string or timedelta-like, default None
        Right bound for generating timedeltas
    periods : integer, default None
        Number of periods to generate
    freq : string or DateOffset, default 'D'
        Frequency strings can have multiples, e.g. '5H'
    name : string, default None
        Name of the resulting TimedeltaIndex
    closed : string, default None
        Make the interval closed with respect to the given frequency to
        the 'left', 'right', or both sides (None)

    Returns
    -------
    rng : TimedeltaIndex

    Notes
    -----
    Of the four parameters ``start``, ``end``, ``periods``, and ``freq``,
    exactly three must be specified. If ``freq`` is omitted, the resulting
    ``TimedeltaIndex`` will have ``periods`` linearly spaced elements between
    ``start`` and ``end`` (closed on both sides).

    To learn more about the frequency strings, please see `this link
    <http://pandas.pydata.org/pandas-docs/stable/timeseries.html#offset-aliases>`__.

    Examples
    --------

    >>> pd.timedelta_range(start='1 day', periods=4)
    TimedeltaIndex(['1 days', '2 days', '3 days', '4 days'],
                   dtype='timedelta64[ns]', freq='D')

    The ``closed`` parameter specifies which endpoint is included.  The default
    behavior is to include both endpoints.

    >>> pd.timedelta_range(start='1 day', periods=4, closed='right')
    TimedeltaIndex(['2 days', '3 days', '4 days'],
                   dtype='timedelta64[ns]', freq='D')

    The ``freq`` parameter specifies the frequency of the TimedeltaIndex.
    Only fixed frequencies can be passed, non-fixed frequencies such as
    'M' (month end) will raise.

    >>> pd.timedelta_range(start='1 day', end='2 days', freq='6H')
    TimedeltaIndex(['1 days 00:00:00', '1 days 06:00:00', '1 days 12:00:00',
                    '1 days 18:00:00', '2 days 00:00:00'],
                   dtype='timedelta64[ns]', freq='6H')

    Specify ``start``, ``end``, and ``periods``; the frequency is generated
    automatically (linearly spaced).

    >>> pd.timedelta_range(start='1 day', end='5 days', periods=4)
    TimedeltaIndex(['1 days 00:00:00', '2 days 08:00:00', '3 days 16:00:00',
                '5 days 00:00:00'],
               dtype='timedelta64[ns]', freq=None)
    """
    if freq is None and com._any_none(periods, start, end):
        freq = 'D'

    freq, freq_infer = dtl.maybe_infer_freq(freq)
    tdarr = TimedeltaArray._generate_range(start, end, periods, freq,
                                           closed=closed)
    return TimedeltaIndex(tdarr, name=name)<|MERGE_RESOLUTION|>--- conflicted
+++ resolved
@@ -23,13 +23,8 @@
 import pandas.core.common as com
 from pandas.core.indexes.base import Index, _index_shared_docs
 from pandas.core.indexes.datetimelike import (
-<<<<<<< HEAD
     DatelikeIndexMixin, DatetimeIndexOpsMixin, DatetimelikeDelegateMixin,
     maybe_unwrap_index, wrap_arithmetic_op)
-=======
-    DatetimeIndexOpsMixin, DatetimelikeDelegateMixin, maybe_unwrap_index,
-    wrap_arithmetic_op)
->>>>>>> ab55d05e
 from pandas.core.indexes.numeric import Int64Index
 from pandas.core.ops import get_op_result_name
 from pandas.core.tools.timedeltas import _coerce_scalar_to_timedelta_type
@@ -70,31 +65,22 @@
 
 
 @delegate_names(TimedeltaArray,
-<<<<<<< HEAD
-=======
                 ["to_pytimedelta", "total_seconds"],
                 typ="method", overwrite=True)
 @delegate_names(TimedeltaArray,
                 ["days", "seconds", "microseconds", "nanoseconds"],
                 typ="property", overwrite=True)
 @delegate_names(TimedeltaArray,
->>>>>>> ab55d05e
                 TimedeltaDelegateMixin._delegated_properties,
                 typ="property")
 @delegate_names(TimedeltaArray,
                 TimedeltaDelegateMixin._delegated_methods,
-<<<<<<< HEAD
                 typ="method", overwrite=True)
 class TimedeltaIndex(DatetimeIndexOpsMixin,
                      DatelikeIndexMixin,
                      Int64Index,
                      TimedeltaDelegateMixin):
 
-=======
-                typ="method", overwrite=False)
-class TimedeltaIndex(TimedeltaArray, DatetimeIndexOpsMixin,
-                     dtl.TimelikeOps, Int64Index, TimedeltaDelegateMixin):
->>>>>>> ab55d05e
     """
     Immutable ndarray of timedelta64 data, represented internally as int64, and
     which can be boxed to timedelta objects
