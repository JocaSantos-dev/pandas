""" implement the TimedeltaIndex """
from __future__ import annotations

from typing import TYPE_CHECKING
import warnings

from pandas._libs import (
    index as libindex,
    lib,
)
from pandas._libs.tslibs import (
    Resolution,
    Timedelta,
    to_offset,
)
from pandas.util._exceptions import find_stack_level

from pandas.core.dtypes.common import (
    is_scalar,
<<<<<<< HEAD
    is_timedelta64_dtype,
    pandas_dtype,
=======
>>>>>>> c9de03ef
)
from pandas.core.dtypes.generic import ABCSeries

from pandas.core.arrays import datetimelike as dtl
from pandas.core.arrays.timedeltas import TimedeltaArray
import pandas.core.common as com
from pandas.core.indexes.base import (
    Index,
    maybe_extract_name,
)
from pandas.core.indexes.datetimelike import DatetimeTimedeltaMixin
from pandas.core.indexes.extension import inherit_names

if TYPE_CHECKING:
    from pandas._typing import DtypeObj


@inherit_names(
    ["__neg__", "__pos__", "__abs__", "total_seconds", "round", "floor", "ceil"]
    + TimedeltaArray._field_ops,
    TimedeltaArray,
    wrap=True,
)
@inherit_names(
    [
        "components",
        "to_pytimedelta",
        "sum",
        "std",
        "median",
        "_format_native_types",
    ],
    TimedeltaArray,
)
class TimedeltaIndex(DatetimeTimedeltaMixin):
    """
    Immutable Index of timedelta64 data.

    Represented internally as int64, and scalars returned Timedelta objects.

    Parameters
    ----------
    data  : array-like (1-dimensional), optional
        Optional timedelta-like data to construct index with.
    unit : unit of the arg (D,h,m,s,ms,us,ns) denote the unit, optional
        Which is an integer/float number.
    freq : str or pandas offset object, optional
        One of pandas date offset strings or corresponding objects. The string
        'infer' can be passed in order to set the frequency of the index as the
        inferred frequency upon creation.
    dtype : numpy.dtype or str, default None
        Valid NumPy dtypes are timedelta64[ns]’, timedelta64[us]’,
        timedelta64[ms]’, and timedelta64[s]’.
    copy  : bool
        Make a copy of input ndarray.
    name : object
        Name to be stored in the index.

    Attributes
    ----------
    days
    seconds
    microseconds
    nanoseconds
    components
    inferred_freq

    Methods
    -------
    to_pytimedelta
    to_series
    round
    floor
    ceil
    to_frame
    mean

    See Also
    --------
    Index : The base pandas Index type.
    Timedelta : Represents a duration between two dates or times.
    DatetimeIndex : Index of datetime64 data.
    PeriodIndex : Index of Period data.
    timedelta_range : Create a fixed-frequency TimedeltaIndex.

    Notes
    -----
    To learn more about the frequency strings, please see `this link
    <https://pandas.pydata.org/pandas-docs/stable/user_guide/timeseries.html#offset-aliases>`__.
    """

    _typ = "timedeltaindex"

    _data_cls = TimedeltaArray

    @property
    def _engine_type(self) -> type[libindex.TimedeltaEngine]:
        return libindex.TimedeltaEngine

    _data: TimedeltaArray

    # Use base class method instead of DatetimeTimedeltaMixin._get_string_slice
    _get_string_slice = Index._get_string_slice

    # error: Signature of "_resolution_obj" incompatible with supertype
    # "DatetimeIndexOpsMixin"
    @property
    def _resolution_obj(self) -> Resolution | None:  # type: ignore[override]
        return self._data._resolution_obj

    # -------------------------------------------------------------------
    # Constructors

    def __new__(
        cls,
        data=None,
        unit=None,
        freq=lib.no_default,
        closed=lib.no_default,
        dtype=None,
        copy: bool = False,
        name=None,
    ):
        if closed is not lib.no_default:
            # GH#52628
            warnings.warn(
                f"The 'closed' keyword in {cls.__name__} construction is "
                "deprecated and will be removed in a future version.",
                FutureWarning,
                stacklevel=find_stack_level(),
            )

        name = maybe_extract_name(name, data, cls)

        if is_scalar(data):
            cls._raise_scalar_data_error(data)

        if unit in {"Y", "y", "M"}:
            raise ValueError(
                "Units 'M', 'Y', and 'y' are no longer supported, as they do not "
                "represent unambiguous timedelta values durations."
            )
        if dtype is not None:
            dtype = pandas_dtype(dtype)

        if (
            isinstance(data, TimedeltaArray)
            and freq is lib.no_default
            and (dtype is None or dtype == data.dtype)
        ):
            if copy:
                data = data.copy()
            return cls._simple_new(data, name=name)

        if (
            isinstance(data, TimedeltaIndex)
            and freq is lib.no_default
            and name is None
            and (dtype is None or dtype == data.dtype)
        ):
            if copy:
                return data.copy()
            else:
                return data._view()

        # - Cases checked above all return/raise before reaching here - #

        tdarr = TimedeltaArray._from_sequence_not_strict(
            data, freq=freq, unit=unit, dtype=dtype, copy=copy
        )
        refs = None
        if not copy and isinstance(data, (ABCSeries, Index)):
            refs = data._references

        return cls._simple_new(tdarr, name=name, refs=refs)

    # -------------------------------------------------------------------

    def _is_comparable_dtype(self, dtype: DtypeObj) -> bool:
        """
        Can we compare values of the given dtype to our own?
        """
        return lib.is_np_dtype(dtype, "m")  # aka self._data._is_recognized_dtype

    # -------------------------------------------------------------------
    # Indexing Methods

    def get_loc(self, key):
        """
        Get integer location for requested label

        Returns
        -------
        loc : int, slice, or ndarray[int]
        """
        self._check_indexing_error(key)

        try:
            key = self._data._validate_scalar(key, unbox=False)
        except TypeError as err:
            raise KeyError(key) from err

        return Index.get_loc(self, key)

    def _parse_with_reso(self, label: str):
        # the "with_reso" is a no-op for TimedeltaIndex
        parsed = Timedelta(label)
        return parsed, None

    def _parsed_string_to_bounds(self, reso, parsed: Timedelta):
        # reso is unused, included to match signature of DTI/PI
        lbound = parsed.round(parsed.resolution_string)
        rbound = lbound + to_offset(parsed.resolution_string) - Timedelta(1, "ns")
        return lbound, rbound

    # -------------------------------------------------------------------

    @property
    def inferred_type(self) -> str:
        return "timedelta64"


def timedelta_range(
    start=None,
    end=None,
    periods: int | None = None,
    freq=None,
    name=None,
    closed=None,
    *,
    unit: str | None = None,
) -> TimedeltaIndex:
    """
    Return a fixed frequency TimedeltaIndex with day as the default.

    Parameters
    ----------
    start : str or timedelta-like, default None
        Left bound for generating timedeltas.
    end : str or timedelta-like, default None
        Right bound for generating timedeltas.
    periods : int, default None
        Number of periods to generate.
    freq : str, Timedelta, datetime.timedelta, or DateOffset, default 'D'
        Frequency strings can have multiples, e.g. '5H'.
    name : str, default None
        Name of the resulting TimedeltaIndex.
    closed : str, default None
        Make the interval closed with respect to the given frequency to
        the 'left', 'right', or both sides (None).
    unit : str, default None
        Specify the desired resolution of the result.

        .. versionadded:: 2.0.0

    Returns
    -------
    TimedeltaIndex

    Notes
    -----
    Of the four parameters ``start``, ``end``, ``periods``, and ``freq``,
    exactly three must be specified. If ``freq`` is omitted, the resulting
    ``TimedeltaIndex`` will have ``periods`` linearly spaced elements between
    ``start`` and ``end`` (closed on both sides).

    To learn more about the frequency strings, please see `this link
    <https://pandas.pydata.org/pandas-docs/stable/user_guide/timeseries.html#offset-aliases>`__.

    Examples
    --------
    >>> pd.timedelta_range(start='1 day', periods=4)
    TimedeltaIndex(['1 days', '2 days', '3 days', '4 days'],
                   dtype='timedelta64[ns]', freq='D')

    The ``closed`` parameter specifies which endpoint is included.  The default
    behavior is to include both endpoints.

    >>> pd.timedelta_range(start='1 day', periods=4, closed='right')
    TimedeltaIndex(['2 days', '3 days', '4 days'],
                   dtype='timedelta64[ns]', freq='D')

    The ``freq`` parameter specifies the frequency of the TimedeltaIndex.
    Only fixed frequencies can be passed, non-fixed frequencies such as
    'M' (month end) will raise.

    >>> pd.timedelta_range(start='1 day', end='2 days', freq='6H')
    TimedeltaIndex(['1 days 00:00:00', '1 days 06:00:00', '1 days 12:00:00',
                    '1 days 18:00:00', '2 days 00:00:00'],
                   dtype='timedelta64[ns]', freq='6H')

    Specify ``start``, ``end``, and ``periods``; the frequency is generated
    automatically (linearly spaced).

    >>> pd.timedelta_range(start='1 day', end='5 days', periods=4)
    TimedeltaIndex(['1 days 00:00:00', '2 days 08:00:00', '3 days 16:00:00',
                    '5 days 00:00:00'],
                   dtype='timedelta64[ns]', freq=None)

    **Specify a unit**

    >>> pd.timedelta_range("1 Day", periods=3, freq="100000D", unit="s")
    TimedeltaIndex(['1 days 00:00:00', '100001 days 00:00:00',
                    '200001 days 00:00:00'],
                   dtype='timedelta64[s]', freq='100000D')
    """
    if freq is None and com.any_none(periods, start, end):
        freq = "D"

    freq, _ = dtl.maybe_infer_freq(freq)
    tdarr = TimedeltaArray._generate_range(
        start, end, periods, freq, closed=closed, unit=unit
    )
    return TimedeltaIndex._simple_new(tdarr, name=name)<|MERGE_RESOLUTION|>--- conflicted
+++ resolved
@@ -17,11 +17,7 @@
 
 from pandas.core.dtypes.common import (
     is_scalar,
-<<<<<<< HEAD
-    is_timedelta64_dtype,
     pandas_dtype,
-=======
->>>>>>> c9de03ef
 )
 from pandas.core.dtypes.generic import ABCSeries
 
