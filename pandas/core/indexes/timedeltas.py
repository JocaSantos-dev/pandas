--- conflicted
+++ resolved
@@ -227,11 +227,10 @@
     # -------------------------------------------------------------------
     # Wrapping TimedeltaArray
 
-<<<<<<< HEAD
     is_monotonic_increasing = Index.is_monotonic_increasing
     is_monotonic_decreasing = Index.is_monotonic_decreasing
     is_unique = Index.is_unique
-=======
+
     __mul__ = Index.__mul__
     __rmul__ = Index.__rmul__
     __truediv__ = Index.__truediv__
@@ -239,7 +238,6 @@
     __rfloordiv__ = Index.__rfloordiv__
     if compat.PY2:
         __div__ = Index.__div__
->>>>>>> 99df7da9
 
     days = wrap_field_accessor(TimedeltaArray.days)
     seconds = wrap_field_accessor(TimedeltaArray.seconds)
