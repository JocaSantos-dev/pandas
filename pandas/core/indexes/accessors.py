--- conflicted
+++ resolved
@@ -145,11 +145,6 @@
 
 
 @delegate_names(
-<<<<<<< HEAD
-    delegate=DatetimeArray,
-    accessors=DatetimeArray._datetimelike_ops + ["unit"],
-    typ="property",
-=======
     delegate=ArrowExtensionArray,
     accessors=DatetimeArray._datetimelike_ops,
     typ="property",
@@ -232,8 +227,9 @@
 
 
 @delegate_names(
-    delegate=DatetimeArray, accessors=DatetimeArray._datetimelike_ops, typ="property"
->>>>>>> 1bb128ed
+    delegate=DatetimeArray,
+    accessors=DatetimeArray._datetimelike_ops + ["unit"],
+    typ="property",
 )
 @delegate_names(
     delegate=DatetimeArray,
