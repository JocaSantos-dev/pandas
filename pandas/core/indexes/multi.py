from __future__ import annotations

from functools import wraps
from sys import getsizeof
from typing import (
    TYPE_CHECKING,
    Any,
    Callable,
    Collection,
    Hashable,
    Iterable,
    List,
    Sequence,
    Tuple,
    cast,
)
import warnings

import numpy as np

from pandas._config import get_option

from pandas._libs import (
    algos as libalgos,
    index as libindex,
    lib,
)
from pandas._libs.hashtable import duplicated
from pandas._typing import (
    AnyArrayLike,
    DtypeObj,
    F,
    Scalar,
    Shape,
    npt,
)
from pandas.compat.numpy import function as nv
from pandas.errors import (
    InvalidIndexError,
    PerformanceWarning,
    UnsortedIndexError,
)
from pandas.util._decorators import (
    Appender,
    cache_readonly,
    deprecate_nonkeyword_arguments,
    doc,
)
from pandas.util._exceptions import find_stack_level

from pandas.core.dtypes.cast import coerce_indexer_dtype
from pandas.core.dtypes.common import (
    ensure_int64,
    ensure_platform_int,
    is_categorical_dtype,
    is_hashable,
    is_integer,
    is_iterator,
    is_list_like,
    is_object_dtype,
    is_scalar,
    pandas_dtype,
)
from pandas.core.dtypes.dtypes import ExtensionDtype
from pandas.core.dtypes.generic import (
    ABCDataFrame,
    ABCDatetimeIndex,
    ABCTimedeltaIndex,
)
from pandas.core.dtypes.missing import (
    array_equivalent,
    isna,
)

import pandas.core.algorithms as algos
from pandas.core.arrays import Categorical
from pandas.core.arrays.categorical import factorize_from_iterables
import pandas.core.common as com
import pandas.core.indexes.base as ibase
from pandas.core.indexes.base import (
    Index,
    _index_shared_docs,
    ensure_index,
    get_unanimous_names,
)
from pandas.core.indexes.frozen import FrozenList
from pandas.core.indexes.numeric import Int64Index
from pandas.core.ops.invalid import make_invalid_op
from pandas.core.sorting import (
    get_group_index,
    indexer_from_factorized,
    lexsort_indexer,
)

from pandas.io.formats.printing import pprint_thing

if TYPE_CHECKING:
    from pandas import (
        CategoricalIndex,
        DataFrame,
        Series,
    )

_index_doc_kwargs = dict(ibase._index_doc_kwargs)
_index_doc_kwargs.update(
    {"klass": "MultiIndex", "target_klass": "MultiIndex or list of tuples"}
)


class MultiIndexUIntEngine(libindex.BaseMultiIndexCodesEngine, libindex.UInt64Engine):
    """
    This class manages a MultiIndex by mapping label combinations to positive
    integers.
    """

    _base = libindex.UInt64Engine

    def _codes_to_ints(self, codes):
        """
        Transform combination(s) of uint64 in one uint64 (each), in a strictly
        monotonic way (i.e. respecting the lexicographic order of integer
        combinations): see BaseMultiIndexCodesEngine documentation.

        Parameters
        ----------
        codes : 1- or 2-dimensional array of dtype uint64
            Combinations of integers (one per row)

        Returns
        -------
        scalar or 1-dimensional array, of dtype uint64
            Integer(s) representing one combination (each).
        """
        # Shift the representation of each level by the pre-calculated number
        # of bits:
        codes <<= self.offsets

        # Now sum and OR are in fact interchangeable. This is a simple
        # composition of the (disjunct) significant bits of each level (i.e.
        # each column in "codes") in a single positive integer:
        if codes.ndim == 1:
            # Single key
            return np.bitwise_or.reduce(codes)

        # Multiple keys
        return np.bitwise_or.reduce(codes, axis=1)


class MultiIndexPyIntEngine(libindex.BaseMultiIndexCodesEngine, libindex.ObjectEngine):
    """
    This class manages those (extreme) cases in which the number of possible
    label combinations overflows the 64 bits integers, and uses an ObjectEngine
    containing Python integers.
    """

    _base = libindex.ObjectEngine

    def _codes_to_ints(self, codes):
        """
        Transform combination(s) of uint64 in one Python integer (each), in a
        strictly monotonic way (i.e. respecting the lexicographic order of
        integer combinations): see BaseMultiIndexCodesEngine documentation.

        Parameters
        ----------
        codes : 1- or 2-dimensional array of dtype uint64
            Combinations of integers (one per row)

        Returns
        -------
        int, or 1-dimensional array of dtype object
            Integer(s) representing one combination (each).
        """
        # Shift the representation of each level by the pre-calculated number
        # of bits. Since this can overflow uint64, first make sure we are
        # working with Python integers:
        codes = codes.astype("object") << self.offsets

        # Now sum and OR are in fact interchangeable. This is a simple
        # composition of the (disjunct) significant bits of each level (i.e.
        # each column in "codes") in a single positive integer (per row):
        if codes.ndim == 1:
            # Single key
            return np.bitwise_or.reduce(codes)

        # Multiple keys
        return np.bitwise_or.reduce(codes, axis=1)


def names_compat(meth: F) -> F:
    """
    A decorator to allow either `name` or `names` keyword but not both.

    This makes it easier to share code with base class.
    """

    @wraps(meth)
    def new_meth(self_or_cls, *args, **kwargs):
        if "name" in kwargs and "names" in kwargs:
            raise TypeError("Can only provide one of `names` and `name`")
        elif "name" in kwargs:
            kwargs["names"] = kwargs.pop("name")

        return meth(self_or_cls, *args, **kwargs)

    return cast(F, new_meth)


class MultiIndex(Index):
    """
    A multi-level, or hierarchical, index object for pandas objects.

    Parameters
    ----------
    levels : sequence of arrays
        The unique labels for each level.
    codes : sequence of arrays
        Integers for each level designating which label at each location.
    sortorder : optional int
        Level of sortedness (must be lexicographically sorted by that
        level).
    names : optional sequence of objects
        Names for each of the index levels. (name is accepted for compat).
    copy : bool, default False
        Copy the meta-data.
    verify_integrity : bool, default True
        Check that the levels/codes are consistent and valid.

    Attributes
    ----------
    names
    levels
    codes
    nlevels
    levshape

    Methods
    -------
    from_arrays
    from_tuples
    from_product
    from_frame
    set_levels
    set_codes
    to_frame
    to_flat_index
    sortlevel
    droplevel
    swaplevel
    reorder_levels
    remove_unused_levels
    get_locs

    See Also
    --------
    MultiIndex.from_arrays  : Convert list of arrays to MultiIndex.
    MultiIndex.from_product : Create a MultiIndex from the cartesian product
                              of iterables.
    MultiIndex.from_tuples  : Convert list of tuples to a MultiIndex.
    MultiIndex.from_frame   : Make a MultiIndex from a DataFrame.
    Index : The base pandas Index type.

    Notes
    -----
    See the `user guide
    <https://pandas.pydata.org/pandas-docs/stable/user_guide/advanced.html>`__
    for more.

    Examples
    --------
    A new ``MultiIndex`` is typically constructed using one of the helper
    methods :meth:`MultiIndex.from_arrays`, :meth:`MultiIndex.from_product`
    and :meth:`MultiIndex.from_tuples`. For example (using ``.from_arrays``):

    >>> arrays = [[1, 1, 2, 2], ['red', 'blue', 'red', 'blue']]
    >>> pd.MultiIndex.from_arrays(arrays, names=('number', 'color'))
    MultiIndex([(1,  'red'),
                (1, 'blue'),
                (2,  'red'),
                (2, 'blue')],
               names=['number', 'color'])

    See further examples for how to construct a MultiIndex in the doc strings
    of the mentioned helper methods.
    """

    _hidden_attrs = Index._hidden_attrs | frozenset()

    # initialize to zero-length tuples to make everything work
    _typ = "multiindex"
    _names = FrozenList()
    _levels = FrozenList()
    _codes = FrozenList()
    _comparables = ["names"]

    sortorder: int | None

    # --------------------------------------------------------------------
    # Constructors

    def __new__(
        cls,
        levels=None,
        codes=None,
        sortorder=None,
        names=None,
        dtype=None,
        copy=False,
        name=None,
        verify_integrity: bool = True,
    ):

        # compat with Index
        if name is not None:
            names = name
        if levels is None or codes is None:
            raise TypeError("Must pass both levels and codes")
        if len(levels) != len(codes):
            raise ValueError("Length of levels and codes must be the same.")
        if len(levels) == 0:
            raise ValueError("Must pass non-zero number of levels/codes")

        result = object.__new__(cls)
        result._cache = {}

        # we've already validated levels and codes, so shortcut here
        result._set_levels(levels, copy=copy, validate=False)
        result._set_codes(codes, copy=copy, validate=False)

        # Incompatible types in assignment (expression has type "List[None]",
        # variable has type "FrozenList")  [assignment]
        result._names = [None] * len(levels)  # type: ignore[assignment]
        if names is not None:
            # handles name validation
            result._set_names(names)

        if sortorder is not None:
            result.sortorder = int(sortorder)
        else:
            result.sortorder = sortorder

        if verify_integrity:
            new_codes = result._verify_integrity()
            result._codes = new_codes

        result._reset_identity()

        return result

    def _validate_codes(self, level: list, code: list):
        """
        Reassign code values as -1 if their corresponding levels are NaN.

        Parameters
        ----------
        code : list
            Code to reassign.
        level : list
            Level to check for missing values (NaN, NaT, None).

        Returns
        -------
        new code where code value = -1 if it corresponds
        to a level with missing values (NaN, NaT, None).
        """
        null_mask = isna(level)
        if np.any(null_mask):
            # Incompatible types in assignment (expression has type
            # "ndarray[Any, dtype[Any]]", variable has type "List[Any]")
            code = np.where(null_mask[code], -1, code)  # type: ignore[assignment]
        return code

    def _verify_integrity(self, codes: list | None = None, levels: list | None = None):
        """
        Parameters
        ----------
        codes : optional list
            Codes to check for validity. Defaults to current codes.
        levels : optional list
            Levels to check for validity. Defaults to current levels.

        Raises
        ------
        ValueError
            If length of levels and codes don't match, if the codes for any
            level would exceed level bounds, or there are any duplicate levels.

        Returns
        -------
        new codes where code value = -1 if it corresponds to a
        NaN level.
        """
        # NOTE: Currently does not check, among other things, that cached
        # nlevels matches nor that sortorder matches actually sortorder.
        codes = codes or self.codes
        levels = levels or self.levels

        if len(levels) != len(codes):
            raise ValueError(
                "Length of levels and codes must match. NOTE: "
                "this index is in an inconsistent state."
            )
        codes_length = len(codes[0])
        for i, (level, level_codes) in enumerate(zip(levels, codes)):
            if len(level_codes) != codes_length:
                raise ValueError(
                    f"Unequal code lengths: {[len(code_) for code_ in codes]}"
                )
            if len(level_codes) and level_codes.max() >= len(level):
                raise ValueError(
                    f"On level {i}, code max ({level_codes.max()}) >= length of "
                    f"level ({len(level)}). NOTE: this index is in an "
                    "inconsistent state"
                )
            if len(level_codes) and level_codes.min() < -1:
                raise ValueError(f"On level {i}, code value ({level_codes.min()}) < -1")
            if not level.is_unique:
                raise ValueError(
                    f"Level values must be unique: {list(level)} on level {i}"
                )
        if self.sortorder is not None:
            if self.sortorder > _lexsort_depth(self.codes, self.nlevels):
                raise ValueError(
                    "Value for sortorder must be inferior or equal to actual "
                    f"lexsort_depth: sortorder {self.sortorder} "
                    f"with lexsort_depth {_lexsort_depth(self.codes, self.nlevels)}"
                )

        codes = [
            self._validate_codes(level, code) for level, code in zip(levels, codes)
        ]
        new_codes = FrozenList(codes)
        return new_codes

    @classmethod
    def from_arrays(cls, arrays, sortorder=None, names=lib.no_default) -> MultiIndex:
        """
        Convert arrays to MultiIndex.

        Parameters
        ----------
        arrays : list / sequence of array-likes
            Each array-like gives one level's value for each data point.
            len(arrays) is the number of levels.
        sortorder : int or None
            Level of sortedness (must be lexicographically sorted by that
            level).
        names : list / sequence of str, optional
            Names for the levels in the index.

        Returns
        -------
        MultiIndex

        See Also
        --------
        MultiIndex.from_tuples : Convert list of tuples to MultiIndex.
        MultiIndex.from_product : Make a MultiIndex from cartesian product
                                  of iterables.
        MultiIndex.from_frame : Make a MultiIndex from a DataFrame.

        Examples
        --------
        >>> arrays = [[1, 1, 2, 2], ['red', 'blue', 'red', 'blue']]
        >>> pd.MultiIndex.from_arrays(arrays, names=('number', 'color'))
        MultiIndex([(1,  'red'),
                    (1, 'blue'),
                    (2,  'red'),
                    (2, 'blue')],
                   names=['number', 'color'])
        """
        error_msg = "Input must be a list / sequence of array-likes."
        if not is_list_like(arrays):
            raise TypeError(error_msg)
        elif is_iterator(arrays):
            arrays = list(arrays)

        # Check if elements of array are list-like
        for array in arrays:
            if not is_list_like(array):
                raise TypeError(error_msg)

        # Check if lengths of all arrays are equal or not,
        # raise ValueError, if not
        for i in range(1, len(arrays)):
            if len(arrays[i]) != len(arrays[i - 1]):
                raise ValueError("all arrays must be same length")

        codes, levels = factorize_from_iterables(arrays)
        if names is lib.no_default:
            names = [getattr(arr, "name", None) for arr in arrays]

        return cls(
            levels=levels,
            codes=codes,
            sortorder=sortorder,
            names=names,
            verify_integrity=False,
        )

    @classmethod
    @names_compat
    def from_tuples(
        cls,
        tuples: Iterable[tuple[Hashable, ...]],
        sortorder: int | None = None,
        names: Sequence[Hashable] | None = None,
    ) -> MultiIndex:
        """
        Convert list of tuples to MultiIndex.

        Parameters
        ----------
        tuples : list / sequence of tuple-likes
            Each tuple is the index of one row/column.
        sortorder : int or None
            Level of sortedness (must be lexicographically sorted by that
            level).
        names : list / sequence of str, optional
            Names for the levels in the index.

        Returns
        -------
        MultiIndex

        See Also
        --------
        MultiIndex.from_arrays : Convert list of arrays to MultiIndex.
        MultiIndex.from_product : Make a MultiIndex from cartesian product
                                  of iterables.
        MultiIndex.from_frame : Make a MultiIndex from a DataFrame.

        Examples
        --------
        >>> tuples = [(1, 'red'), (1, 'blue'),
        ...           (2, 'red'), (2, 'blue')]
        >>> pd.MultiIndex.from_tuples(tuples, names=('number', 'color'))
        MultiIndex([(1,  'red'),
                    (1, 'blue'),
                    (2,  'red'),
                    (2, 'blue')],
                   names=['number', 'color'])
        """
        if not is_list_like(tuples):
            raise TypeError("Input must be a list / sequence of tuple-likes.")
        elif is_iterator(tuples):
            tuples = list(tuples)
        tuples = cast(Collection[Tuple[Hashable, ...]], tuples)

        arrays: list[Sequence[Hashable]]
        if len(tuples) == 0:
            if names is None:
                raise TypeError("Cannot infer number of levels from empty list")
            arrays = [[]] * len(names)
        elif isinstance(tuples, (np.ndarray, Index)):
            if isinstance(tuples, Index):
                tuples = np.asarray(tuples._values)

            arrays = list(lib.tuples_to_object_array(tuples).T)
        elif isinstance(tuples, list):
            arrays = list(lib.to_object_array_tuples(tuples).T)
        else:
            arrs = zip(*tuples)
            arrays = cast(List[Sequence[Hashable]], arrs)

        return cls.from_arrays(arrays, sortorder=sortorder, names=names)

    @classmethod
    def from_product(
        cls, iterables, sortorder=None, names=lib.no_default
    ) -> MultiIndex:
        """
        Make a MultiIndex from the cartesian product of multiple iterables.

        Parameters
        ----------
        iterables : list / sequence of iterables
            Each iterable has unique labels for each level of the index.
        sortorder : int or None
            Level of sortedness (must be lexicographically sorted by that
            level).
        names : list / sequence of str, optional
            Names for the levels in the index.

            .. versionchanged:: 1.0.0

               If not explicitly provided, names will be inferred from the
               elements of iterables if an element has a name attribute

        Returns
        -------
        MultiIndex

        See Also
        --------
        MultiIndex.from_arrays : Convert list of arrays to MultiIndex.
        MultiIndex.from_tuples : Convert list of tuples to MultiIndex.
        MultiIndex.from_frame : Make a MultiIndex from a DataFrame.

        Examples
        --------
        >>> numbers = [0, 1, 2]
        >>> colors = ['green', 'purple']
        >>> pd.MultiIndex.from_product([numbers, colors],
        ...                            names=['number', 'color'])
        MultiIndex([(0,  'green'),
                    (0, 'purple'),
                    (1,  'green'),
                    (1, 'purple'),
                    (2,  'green'),
                    (2, 'purple')],
                   names=['number', 'color'])
        """
        from pandas.core.reshape.util import cartesian_product

        if not is_list_like(iterables):
            raise TypeError("Input must be a list / sequence of iterables.")
        elif is_iterator(iterables):
            iterables = list(iterables)

        codes, levels = factorize_from_iterables(iterables)
        if names is lib.no_default:
            names = [getattr(it, "name", None) for it in iterables]

        # codes are all ndarrays, so cartesian_product is lossless
        codes = cartesian_product(codes)
        return cls(levels, codes, sortorder=sortorder, names=names)

    @classmethod
    def from_frame(cls, df: DataFrame, sortorder=None, names=None) -> MultiIndex:
        """
        Make a MultiIndex from a DataFrame.

        Parameters
        ----------
        df : DataFrame
            DataFrame to be converted to MultiIndex.
        sortorder : int, optional
            Level of sortedness (must be lexicographically sorted by that
            level).
        names : list-like, optional
            If no names are provided, use the column names, or tuple of column
            names if the columns is a MultiIndex. If a sequence, overwrite
            names with the given sequence.

        Returns
        -------
        MultiIndex
            The MultiIndex representation of the given DataFrame.

        See Also
        --------
        MultiIndex.from_arrays : Convert list of arrays to MultiIndex.
        MultiIndex.from_tuples : Convert list of tuples to MultiIndex.
        MultiIndex.from_product : Make a MultiIndex from cartesian product
                                  of iterables.

        Examples
        --------
        >>> df = pd.DataFrame([['HI', 'Temp'], ['HI', 'Precip'],
        ...                    ['NJ', 'Temp'], ['NJ', 'Precip']],
        ...                   columns=['a', 'b'])
        >>> df
              a       b
        0    HI    Temp
        1    HI  Precip
        2    NJ    Temp
        3    NJ  Precip

        >>> pd.MultiIndex.from_frame(df)
        MultiIndex([('HI',   'Temp'),
                    ('HI', 'Precip'),
                    ('NJ',   'Temp'),
                    ('NJ', 'Precip')],
                   names=['a', 'b'])

        Using explicit names, instead of the column names

        >>> pd.MultiIndex.from_frame(df, names=['state', 'observation'])
        MultiIndex([('HI',   'Temp'),
                    ('HI', 'Precip'),
                    ('NJ',   'Temp'),
                    ('NJ', 'Precip')],
                   names=['state', 'observation'])
        """
        if not isinstance(df, ABCDataFrame):
            raise TypeError("Input must be a DataFrame")

        column_names, columns = zip(*df.items())
        names = column_names if names is None else names
        return cls.from_arrays(columns, sortorder=sortorder, names=names)

    # --------------------------------------------------------------------

    @cache_readonly
    def _values(self) -> np.ndarray:
        # We override here, since our parent uses _data, which we don't use.
        values = []

        for i in range(self.nlevels):
            vals = self._get_level_values(i)
            if is_categorical_dtype(vals.dtype):
                vals = cast("CategoricalIndex", vals)
                vals = vals._data._internal_get_values()
            if isinstance(vals.dtype, ExtensionDtype) or isinstance(
                vals, (ABCDatetimeIndex, ABCTimedeltaIndex)
            ):
                vals = vals.astype(object)
            # error: Incompatible types in assignment (expression has type "ndarray",
            # variable has type "Index")
            vals = np.array(vals, copy=False)  # type: ignore[assignment]
            values.append(vals)

        arr = lib.fast_zip(values)
        return arr

    @property
    def values(self) -> np.ndarray:
        return self._values

    @property
    def array(self):
        """
        Raises a ValueError for `MultiIndex` because there's no single
        array backing a MultiIndex.

        Raises
        ------
        ValueError
        """
        raise ValueError(
            "MultiIndex has no single backing array. Use "
            "'MultiIndex.to_numpy()' to get a NumPy array of tuples."
        )

    @cache_readonly
    def dtypes(self) -> Series:
        """
        Return the dtypes as a Series for the underlying MultiIndex.
        """
        from pandas import Series

        names = com.fill_missing_names([level.name for level in self.levels])
        return Series([level.dtype for level in self.levels], index=names)

    def __len__(self) -> int:
        return len(self.codes[0])

    # --------------------------------------------------------------------
    # Levels Methods

    @cache_readonly
    def levels(self) -> FrozenList:
        # Use cache_readonly to ensure that self.get_locs doesn't repeatedly
        # create new IndexEngine
        # https://github.com/pandas-dev/pandas/issues/31648
        result = [x._rename(name=name) for x, name in zip(self._levels, self._names)]
        for level in result:
            # disallow midx.levels[0].name = "foo"
            level._no_setting_name = True
        return FrozenList(result)

    def _set_levels(
        self,
        levels,
        *,
        level=None,
        copy: bool = False,
        validate: bool = True,
        verify_integrity: bool = False,
    ) -> None:
        # This is NOT part of the levels property because it should be
        # externally not allowed to set levels. User beware if you change
        # _levels directly
        if validate:
            if len(levels) == 0:
                raise ValueError("Must set non-zero number of levels.")
            if level is None and len(levels) != self.nlevels:
                raise ValueError("Length of levels must match number of levels.")
            if level is not None and len(levels) != len(level):
                raise ValueError("Length of levels must match length of level.")

        if level is None:
            new_levels = FrozenList(
                ensure_index(lev, copy=copy)._view() for lev in levels
            )
        else:
            level_numbers = [self._get_level_number(lev) for lev in level]
            new_levels_list = list(self._levels)
            for lev_num, lev in zip(level_numbers, levels):
                new_levels_list[lev_num] = ensure_index(lev, copy=copy)._view()
            new_levels = FrozenList(new_levels_list)

        if verify_integrity:
            new_codes = self._verify_integrity(levels=new_levels)
            self._codes = new_codes

        names = self.names
        self._levels = new_levels
        if any(names):
            self._set_names(names)

        self._reset_cache()

    @deprecate_nonkeyword_arguments(version=None, allowed_args=["self", "levels"])
    def set_levels(
        self, levels, level=None, inplace=None, verify_integrity: bool = True
    ):
        """
        Set new levels on MultiIndex. Defaults to returning new index.

        Parameters
        ----------
        levels : sequence or list of sequence
            New level(s) to apply.
        level : int, level name, or sequence of int/level names (default None)
            Level(s) to set (None for all levels).
        inplace : bool
            If True, mutates in place.

            .. deprecated:: 1.2.0
        verify_integrity : bool, default True
            If True, checks that levels and codes are compatible.

        Returns
        -------
        new index (of same type and class...etc) or None
            The same type as the caller or None if ``inplace=True``.

        Examples
        --------
        >>> idx = pd.MultiIndex.from_tuples(
        ...     [
        ...         (1, "one"),
        ...         (1, "two"),
        ...         (2, "one"),
        ...         (2, "two"),
        ...         (3, "one"),
        ...         (3, "two")
        ...     ],
        ...     names=["foo", "bar"]
        ... )
        >>> idx
        MultiIndex([(1, 'one'),
            (1, 'two'),
            (2, 'one'),
            (2, 'two'),
            (3, 'one'),
            (3, 'two')],
           names=['foo', 'bar'])

        >>> idx.set_levels([['a', 'b', 'c'], [1, 2]])
        MultiIndex([('a', 1),
                    ('a', 2),
                    ('b', 1),
                    ('b', 2),
                    ('c', 1),
                    ('c', 2)],
                   names=['foo', 'bar'])
        >>> idx.set_levels(['a', 'b', 'c'], level=0)
        MultiIndex([('a', 'one'),
                    ('a', 'two'),
                    ('b', 'one'),
                    ('b', 'two'),
                    ('c', 'one'),
                    ('c', 'two')],
                   names=['foo', 'bar'])
        >>> idx.set_levels(['a', 'b'], level='bar')
        MultiIndex([(1, 'a'),
                    (1, 'b'),
                    (2, 'a'),
                    (2, 'b'),
                    (3, 'a'),
                    (3, 'b')],
                   names=['foo', 'bar'])

        If any of the levels passed to ``set_levels()`` exceeds the
        existing length, all of the values from that argument will
        be stored in the MultiIndex levels, though the values will
        be truncated in the MultiIndex output.

        >>> idx.set_levels([['a', 'b', 'c'], [1, 2, 3, 4]], level=[0, 1])
        MultiIndex([('a', 1),
            ('a', 2),
            ('b', 1),
            ('b', 2),
            ('c', 1),
            ('c', 2)],
           names=['foo', 'bar'])
        >>> idx.set_levels([['a', 'b', 'c'], [1, 2, 3, 4]], level=[0, 1]).levels
        FrozenList([['a', 'b', 'c'], [1, 2, 3, 4]])
        """
        if inplace is not None:
            warnings.warn(
                "inplace is deprecated and will be removed in a future version.",
                FutureWarning,
                stacklevel=find_stack_level(),
            )
        else:
            inplace = False

        if is_list_like(levels) and not isinstance(levels, Index):
            levels = list(levels)

        level, levels = _require_listlike(level, levels, "Levels")

        if inplace:
            idx = self
        else:
            idx = self._view()
        idx._reset_identity()
        idx._set_levels(
            levels, level=level, validate=True, verify_integrity=verify_integrity
        )
        if not inplace:
            return idx

    @property
    def nlevels(self) -> int:
        """
        Integer number of levels in this MultiIndex.

        Examples
        --------
        >>> mi = pd.MultiIndex.from_arrays([['a'], ['b'], ['c']])
        >>> mi
        MultiIndex([('a', 'b', 'c')],
                   )
        >>> mi.nlevels
        3
        """
        return len(self._levels)

    @property
    def levshape(self) -> Shape:
        """
        A tuple with the length of each level.

        Examples
        --------
        >>> mi = pd.MultiIndex.from_arrays([['a'], ['b'], ['c']])
        >>> mi
        MultiIndex([('a', 'b', 'c')],
                   )
        >>> mi.levshape
        (1, 1, 1)
        """
        return tuple(len(x) for x in self.levels)

    # --------------------------------------------------------------------
    # Codes Methods

    @property
    def codes(self):
        return self._codes

    def _set_codes(
        self,
        codes,
        *,
        level=None,
        copy: bool = False,
        validate: bool = True,
        verify_integrity: bool = False,
    ) -> None:
        if validate:
            if level is None and len(codes) != self.nlevels:
                raise ValueError("Length of codes must match number of levels")
            if level is not None and len(codes) != len(level):
                raise ValueError("Length of codes must match length of levels.")

        if level is None:
            new_codes = FrozenList(
                _coerce_indexer_frozen(level_codes, lev, copy=copy).view()
                for lev, level_codes in zip(self._levels, codes)
            )
        else:
            level_numbers = [self._get_level_number(lev) for lev in level]
            new_codes_list = list(self._codes)
            for lev_num, level_codes in zip(level_numbers, codes):
                lev = self.levels[lev_num]
                new_codes_list[lev_num] = _coerce_indexer_frozen(
                    level_codes, lev, copy=copy
                )
            new_codes = FrozenList(new_codes_list)

        if verify_integrity:
            new_codes = self._verify_integrity(codes=new_codes)

        self._codes = new_codes

        self._reset_cache()

    @deprecate_nonkeyword_arguments(version=None, allowed_args=["self", "codes"])
    def set_codes(self, codes, level=None, inplace=None, verify_integrity: bool = True):
        """
        Set new codes on MultiIndex. Defaults to returning new index.

        Parameters
        ----------
        codes : sequence or list of sequence
            New codes to apply.
        level : int, level name, or sequence of int/level names (default None)
            Level(s) to set (None for all levels).
        inplace : bool
            If True, mutates in place.

            .. deprecated:: 1.2.0
        verify_integrity : bool, default True
            If True, checks that levels and codes are compatible.

        Returns
        -------
        new index (of same type and class...etc) or None
            The same type as the caller or None if ``inplace=True``.

        Examples
        --------
        >>> idx = pd.MultiIndex.from_tuples(
        ...     [(1, "one"), (1, "two"), (2, "one"), (2, "two")], names=["foo", "bar"]
        ... )
        >>> idx
        MultiIndex([(1, 'one'),
            (1, 'two'),
            (2, 'one'),
            (2, 'two')],
           names=['foo', 'bar'])

        >>> idx.set_codes([[1, 0, 1, 0], [0, 0, 1, 1]])
        MultiIndex([(2, 'one'),
                    (1, 'one'),
                    (2, 'two'),
                    (1, 'two')],
                   names=['foo', 'bar'])
        >>> idx.set_codes([1, 0, 1, 0], level=0)
        MultiIndex([(2, 'one'),
                    (1, 'two'),
                    (2, 'one'),
                    (1, 'two')],
                   names=['foo', 'bar'])
        >>> idx.set_codes([0, 0, 1, 1], level='bar')
        MultiIndex([(1, 'one'),
                    (1, 'one'),
                    (2, 'two'),
                    (2, 'two')],
                   names=['foo', 'bar'])
        >>> idx.set_codes([[1, 0, 1, 0], [0, 0, 1, 1]], level=[0, 1])
        MultiIndex([(2, 'one'),
                    (1, 'one'),
                    (2, 'two'),
                    (1, 'two')],
                   names=['foo', 'bar'])
        """
        if inplace is not None:
            warnings.warn(
                "inplace is deprecated and will be removed in a future version.",
                FutureWarning,
                stacklevel=find_stack_level(),
            )
        else:
            inplace = False

        level, codes = _require_listlike(level, codes, "Codes")

        if inplace:
            idx = self
        else:
            idx = self._view()
        idx._reset_identity()
        idx._set_codes(codes, level=level, verify_integrity=verify_integrity)
        if not inplace:
            return idx

    # --------------------------------------------------------------------
    # Index Internals

    @cache_readonly
    def _engine(self):
        # Calculate the number of bits needed to represent labels in each
        # level, as log2 of their sizes (including -1 for NaN):
        sizes = np.ceil(np.log2([len(level) + 1 for level in self.levels]))

        # Sum bit counts, starting from the _right_....
        lev_bits = np.cumsum(sizes[::-1])[::-1]

        # ... in order to obtain offsets such that sorting the combination of
        # shifted codes (one for each level, resulting in a unique integer) is
        # equivalent to sorting lexicographically the codes themselves. Notice
        # that each level needs to be shifted by the number of bits needed to
        # represent the _previous_ ones:
        offsets = np.concatenate([lev_bits[1:], [0]]).astype(  # type: ignore[arg-type]
            "uint64"
        )

        # Check the total number of bits needed for our representation:
        if lev_bits[0] > 64:
            # The levels would overflow a 64 bit uint - use Python integers:
            return MultiIndexPyIntEngine(self.levels, self.codes, offsets)
        return MultiIndexUIntEngine(self.levels, self.codes, offsets)

    # Return type "Callable[..., MultiIndex]" of "_constructor" incompatible with return
    # type "Type[MultiIndex]" in supertype "Index"
    @property
    def _constructor(self) -> Callable[..., MultiIndex]:  # type: ignore[override]
        return type(self).from_tuples

    @doc(Index._shallow_copy)
    def _shallow_copy(self, values: np.ndarray, name=lib.no_default) -> MultiIndex:
        names = name if name is not lib.no_default else self.names

        return type(self).from_tuples(values, sortorder=None, names=names)

    def _view(self) -> MultiIndex:
        result = type(self)(
            levels=self.levels,
            codes=self.codes,
            sortorder=self.sortorder,
            names=self.names,
            verify_integrity=False,
        )
        result._cache = self._cache.copy()
        result._cache.pop("levels", None)  # GH32669
        return result

    # --------------------------------------------------------------------

    def copy(
        self,
        names=None,
        dtype=None,
        levels=None,
        codes=None,
        deep=False,
        name=None,
    ):
        """
        Make a copy of this object. Names, dtype, levels and codes can be
        passed and will be set on new copy.

        Parameters
        ----------
        names : sequence, optional
        dtype : numpy dtype or pandas type, optional

            .. deprecated:: 1.2.0
        levels : sequence, optional

            .. deprecated:: 1.2.0
        codes : sequence, optional

            .. deprecated:: 1.2.0
        deep : bool, default False
        name : Label
            Kept for compatibility with 1-dimensional Index. Should not be used.

        Returns
        -------
        MultiIndex

        Notes
        -----
        In most cases, there should be no functional difference from using
        ``deep``, but if ``deep`` is passed it will attempt to deepcopy.
        This could be potentially expensive on large MultiIndex objects.
        """
        names = self._validate_names(name=name, names=names, deep=deep)
        if levels is not None:
            warnings.warn(
                "parameter levels is deprecated and will be removed in a future "
                "version. Use the set_levels method instead.",
                FutureWarning,
                stacklevel=find_stack_level(),
            )
        if codes is not None:
            warnings.warn(
                "parameter codes is deprecated and will be removed in a future "
                "version. Use the set_codes method instead.",
                FutureWarning,
                stacklevel=find_stack_level(),
            )

        if deep:
            from copy import deepcopy

            if levels is None:
                levels = deepcopy(self.levels)
            if codes is None:
                codes = deepcopy(self.codes)

        levels = levels if levels is not None else self.levels
        codes = codes if codes is not None else self.codes

        new_index = type(self)(
            levels=levels,
            codes=codes,
            sortorder=self.sortorder,
            names=names,
            verify_integrity=False,
        )
        new_index._cache = self._cache.copy()
        new_index._cache.pop("levels", None)  # GH32669

        if dtype:
            warnings.warn(
                "parameter dtype is deprecated and will be removed in a future "
                "version. Use the astype method instead.",
                FutureWarning,
                stacklevel=find_stack_level(),
            )
            new_index = new_index.astype(dtype)
        return new_index

    def __array__(self, dtype=None) -> np.ndarray:
        """the array interface, return my values"""
        return self.values

    def view(self, cls=None):
        """this is defined as a copy with the same identity"""
        result = self.copy()
        result._id = self._id
        return result

    @doc(Index.__contains__)
    def __contains__(self, key: Any) -> bool:
        hash(key)
        try:
            self.get_loc(key)
            return True
        except (LookupError, TypeError, ValueError):
            return False

    @cache_readonly
    def dtype(self) -> np.dtype:
        return np.dtype("O")

    def _is_memory_usage_qualified(self) -> bool:
        """return a boolean if we need a qualified .info display"""

        def f(level):
            return "mixed" in level or "string" in level or "unicode" in level

        return any(f(level) for level in self._inferred_type_levels)

    @doc(Index.memory_usage)
    def memory_usage(self, deep: bool = False) -> int:
        # we are overwriting our base class to avoid
        # computing .values here which could materialize
        # a tuple representation unnecessarily
        return self._nbytes(deep)

    @cache_readonly
    def nbytes(self) -> int:
        """return the number of bytes in the underlying data"""
        return self._nbytes(False)

    def _nbytes(self, deep: bool = False) -> int:
        """
        return the number of bytes in the underlying data
        deeply introspect the level data if deep=True

        include the engine hashtable

        *this is in internal routine*

        """
        # for implementations with no useful getsizeof (PyPy)
        objsize = 24

        level_nbytes = sum(i.memory_usage(deep=deep) for i in self.levels)
        label_nbytes = sum(i.nbytes for i in self.codes)
        names_nbytes = sum(getsizeof(i, objsize) for i in self.names)
        result = level_nbytes + label_nbytes + names_nbytes

        # include our engine hashtable
        result += self._engine.sizeof(deep=deep)
        return result

    # --------------------------------------------------------------------
    # Rendering Methods

    def _formatter_func(self, tup):
        """
        Formats each item in tup according to its level's formatter function.
        """
        formatter_funcs = [level._formatter_func for level in self.levels]
        return tuple(func(val) for func, val in zip(formatter_funcs, tup))

    def _format_native_types(self, *, na_rep="nan", **kwargs):
        new_levels = []
        new_codes = []

        # go through the levels and format them
        for level, level_codes in zip(self.levels, self.codes):
            level_strs = level._format_native_types(na_rep=na_rep, **kwargs)
            # add nan values, if there are any
            mask = level_codes == -1
            if mask.any():
                nan_index = len(level_strs)
                # numpy 1.21 deprecated implicit string casting
                level_strs = level_strs.astype(str)
                level_strs = np.append(level_strs, na_rep)
                assert not level_codes.flags.writeable  # i.e. copy is needed
                level_codes = level_codes.copy()  # make writeable
                level_codes[mask] = nan_index
            new_levels.append(level_strs)
            new_codes.append(level_codes)

        if len(new_levels) == 1:
            # a single-level multi-index
            return Index(new_levels[0].take(new_codes[0]))._format_native_types()
        else:
            # reconstruct the multi-index
            mi = MultiIndex(
                levels=new_levels,
                codes=new_codes,
                names=self.names,
                sortorder=self.sortorder,
                verify_integrity=False,
            )
            return mi._values

    def format(
        self,
        name: bool | None = None,
        formatter: Callable | None = None,
        na_rep: str | None = None,
        names: bool = False,
        space: int = 2,
        sparsify=None,
        adjoin: bool = True,
    ) -> list:
        if name is not None:
            names = name

        if len(self) == 0:
            return []

        stringified_levels = []
        for lev, level_codes in zip(self.levels, self.codes):
            na = na_rep if na_rep is not None else _get_na_rep(lev.dtype.type)

            if len(lev) > 0:

                formatted = lev.take(level_codes).format(formatter=formatter)

                # we have some NA
                mask = level_codes == -1
                if mask.any():
                    formatted = np.array(formatted, dtype=object)
                    formatted[mask] = na
                    formatted = formatted.tolist()

            else:
                # weird all NA case
                formatted = [
                    pprint_thing(na if isna(x) else x, escape_chars=("\t", "\r", "\n"))
                    for x in algos.take_nd(lev._values, level_codes)
                ]
            stringified_levels.append(formatted)

        result_levels = []
        for lev, lev_name in zip(stringified_levels, self.names):
            level = []

            if names:
                level.append(
                    pprint_thing(lev_name, escape_chars=("\t", "\r", "\n"))
                    if lev_name is not None
                    else ""
                )

            level.extend(np.array(lev, dtype=object))
            result_levels.append(level)

        if sparsify is None:
            sparsify = get_option("display.multi_sparse")

        if sparsify:
            sentinel = ""
            # GH3547 use value of sparsify as sentinel if it's "Falsey"
            assert isinstance(sparsify, bool) or sparsify is lib.no_default
            if sparsify in [False, lib.no_default]:
                sentinel = sparsify
            # little bit of a kludge job for #1217
            result_levels = sparsify_labels(
                result_levels, start=int(names), sentinel=sentinel
            )

        if adjoin:
            from pandas.io.formats.format import get_adjustment

            adj = get_adjustment()
            return adj.adjoin(space, *result_levels).split("\n")
        else:
            return result_levels

    # --------------------------------------------------------------------
    # Names Methods

    def _get_names(self) -> FrozenList:
        return FrozenList(self._names)

    def _set_names(self, names, *, level=None, validate: bool = True):
        """
        Set new names on index. Each name has to be a hashable type.

        Parameters
        ----------
        values : str or sequence
            name(s) to set
        level : int, level name, or sequence of int/level names (default None)
            If the index is a MultiIndex (hierarchical), level(s) to set (None
            for all levels).  Otherwise level must be None
        validate : bool, default True
            validate that the names match level lengths

        Raises
        ------
        TypeError if each name is not hashable.

        Notes
        -----
        sets names on levels. WARNING: mutates!

        Note that you generally want to set this *after* changing levels, so
        that it only acts on copies
        """
        # GH 15110
        # Don't allow a single string for names in a MultiIndex
        if names is not None and not is_list_like(names):
            raise ValueError("Names should be list-like for a MultiIndex")
        names = list(names)

        if validate:
            if level is not None and len(names) != len(level):
                raise ValueError("Length of names must match length of level.")
            if level is None and len(names) != self.nlevels:
                raise ValueError(
                    "Length of names must match number of levels in MultiIndex."
                )

        if level is None:
            level = range(self.nlevels)
        else:
            level = [self._get_level_number(lev) for lev in level]

        # set the name
        for lev, name in zip(level, names):
            if name is not None:
                # GH 20527
                # All items in 'names' need to be hashable:
                if not is_hashable(name):
                    raise TypeError(
                        f"{type(self).__name__}.name must be a hashable type"
                    )
            # error: Cannot determine type of '__setitem__'
            self._names[lev] = name  # type: ignore[has-type]

        # If .levels has been accessed, the names in our cache will be stale.
        self._reset_cache()

    names = property(
        fset=_set_names,
        fget=_get_names,
        doc="""
        Names of levels in MultiIndex.

        Examples
        --------
        >>> mi = pd.MultiIndex.from_arrays(
        ... [[1, 2], [3, 4], [5, 6]], names=['x', 'y', 'z'])
        >>> mi
        MultiIndex([(1, 3, 5),
                    (2, 4, 6)],
                   names=['x', 'y', 'z'])
        >>> mi.names
        FrozenList(['x', 'y', 'z'])
        """,
    )

    # --------------------------------------------------------------------

    @doc(Index._get_grouper_for_level)
    def _get_grouper_for_level(self, mapper, *, level):
        indexer = self.codes[level]
        level_index = self.levels[level]

        if mapper is not None:
            # Handle group mapping function and return
            level_values = self.levels[level].take(indexer)
            grouper = level_values.map(mapper)
            return grouper, None, None

        codes, uniques = algos.factorize(indexer, sort=True)

        if len(uniques) > 0 and uniques[0] == -1:
            # Handle NAs
            mask = indexer != -1
            ok_codes, uniques = algos.factorize(indexer[mask], sort=True)

            codes = np.empty(len(indexer), dtype=indexer.dtype)
            codes[mask] = ok_codes
            codes[~mask] = -1

        if len(uniques) < len(level_index):
            # Remove unobserved levels from level_index
            level_index = level_index.take(uniques)
        else:
            # break references back to us so that setting the name
            # on the output of a groupby doesn't reflect back here.
            level_index = level_index.copy()

        if level_index._can_hold_na:
            grouper = level_index.take(codes, fill_value=True)
        else:
            grouper = level_index.take(codes)

        return grouper, codes, level_index

    @cache_readonly
    def inferred_type(self) -> str:
        return "mixed"

    def _get_level_number(self, level) -> int:
        count = self.names.count(level)
        if (count > 1) and not is_integer(level):
            raise ValueError(
                f"The name {level} occurs multiple times, use a level number"
            )
        try:
            level = self.names.index(level)
        except ValueError as err:
            if not is_integer(level):
                raise KeyError(f"Level {level} not found") from err
            elif level < 0:
                level += self.nlevels
                if level < 0:
                    orig_level = level - self.nlevels
                    raise IndexError(
                        f"Too many levels: Index has only {self.nlevels} levels, "
                        f"{orig_level} is not a valid level number"
                    ) from err
            # Note: levels are zero-based
            elif level >= self.nlevels:
                raise IndexError(
                    f"Too many levels: Index has only {self.nlevels} levels, "
                    f"not {level + 1}"
                ) from err
        return level

    @cache_readonly
    def is_monotonic_increasing(self) -> bool:
        """
        return if the index is monotonic increasing (only equal or
        increasing) values.
        """
        if any(-1 in code for code in self.codes):
            return False

        if all(level.is_monotonic_increasing for level in self.levels):
            # If each level is sorted, we can operate on the codes directly. GH27495
            return libalgos.is_lexsorted(
                [x.astype("int64", copy=False) for x in self.codes]
            )

        # reversed() because lexsort() wants the most significant key last.
        values = [
            self._get_level_values(i)._values for i in reversed(range(len(self.levels)))
        ]
        try:
<<<<<<< HEAD
            sort_order = np.lexsort(values)
            return Index(sort_order).is_monotonic_increasing
=======
            # Argument 1 to "lexsort" has incompatible type "List[Union[ExtensionArray,
            # ndarray[Any, Any]]]"; expected "Union[_SupportsArray[dtype[Any]],
            # _NestedSequence[_SupportsArray[dtype[Any]]], bool,
            #  int, float, complex, str, bytes, _NestedSequence[Union[bool, int, float,
            #  complex, str, bytes]]]"  [arg-type]
            sort_order = np.lexsort(values)  # type: ignore[arg-type]
            return Index(sort_order).is_monotonic
>>>>>>> 439906e0
        except TypeError:

            # we have mixed types and np.lexsort is not happy
            return Index(self._values).is_monotonic_increasing

    @cache_readonly
    def is_monotonic_decreasing(self) -> bool:
        """
        return if the index is monotonic decreasing (only equal or
        decreasing) values.
        """
        # monotonic decreasing if and only if reverse is monotonic increasing
        return self[::-1].is_monotonic_increasing

    @cache_readonly
    def _inferred_type_levels(self) -> list[str]:
        """return a list of the inferred types, one for each level"""
        return [i.inferred_type for i in self.levels]

    @doc(Index.duplicated)
    def duplicated(self, keep="first") -> npt.NDArray[np.bool_]:
        shape = tuple(len(lev) for lev in self.levels)
        ids = get_group_index(self.codes, shape, sort=False, xnull=False)

        return duplicated(ids, keep)

    # error: Cannot override final attribute "_duplicated"
    # (previously declared in base class "IndexOpsMixin")
    _duplicated = duplicated  # type: ignore[misc]

    def fillna(self, value=None, downcast=None):
        """
        fillna is not implemented for MultiIndex
        """
        raise NotImplementedError("isna is not defined for MultiIndex")

    @doc(Index.dropna)
    def dropna(self, how: str = "any") -> MultiIndex:
        nans = [level_codes == -1 for level_codes in self.codes]
        if how == "any":
            indexer = np.any(nans, axis=0)
        elif how == "all":
            indexer = np.all(nans, axis=0)
        else:
            raise ValueError(f"invalid how option: {how}")

        new_codes = [level_codes[~indexer] for level_codes in self.codes]
        return self.set_codes(codes=new_codes)

    def _get_level_values(self, level: int, unique: bool = False) -> Index:
        """
        Return vector of label values for requested level,
        equal to the length of the index

        **this is an internal method**

        Parameters
        ----------
        level : int
        unique : bool, default False
            if True, drop duplicated values

        Returns
        -------
        Index
        """
        lev = self.levels[level]
        level_codes = self.codes[level]
        name = self._names[level]
        if unique:
            level_codes = algos.unique(level_codes)
        filled = algos.take_nd(lev._values, level_codes, fill_value=lev._na_value)
        return lev._shallow_copy(filled, name=name)

    def get_level_values(self, level):
        """
        Return vector of label values for requested level.

        Length of returned vector is equal to the length of the index.

        Parameters
        ----------
        level : int or str
            ``level`` is either the integer position of the level in the
            MultiIndex, or the name of the level.

        Returns
        -------
        values : Index
            Values is a level of this MultiIndex converted to
            a single :class:`Index` (or subclass thereof).

        Notes
        -----
        If the level contains missing values, the result may be casted to
        ``float`` with missing values specified as ``NaN``. This is because
        the level is converted to a regular ``Index``.

        Examples
        --------
        Create a MultiIndex:

        >>> mi = pd.MultiIndex.from_arrays((list('abc'), list('def')))
        >>> mi.names = ['level_1', 'level_2']

        Get level values by supplying level as either integer or name:

        >>> mi.get_level_values(0)
        Index(['a', 'b', 'c'], dtype='object', name='level_1')
        >>> mi.get_level_values('level_2')
        Index(['d', 'e', 'f'], dtype='object', name='level_2')

        If a level contains missing values, the return type of the level
        maybe casted to ``float``.

        >>> pd.MultiIndex.from_arrays([[1, None, 2], [3, 4, 5]]).dtypes
        level_0    int64
        level_1    int64
        dtype: object
        >>> pd.MultiIndex.from_arrays([[1, None, 2], [3, 4, 5]]).get_level_values(0)
        Float64Index([1.0, nan, 2.0], dtype='float64')
        """
        level = self._get_level_number(level)
        values = self._get_level_values(level)
        return values

    @doc(Index.unique)
    def unique(self, level=None):

        if level is None:
            return super().unique()
        else:
            level = self._get_level_number(level)
            return self._get_level_values(level=level, unique=True)

    def to_frame(self, index: bool = True, name=lib.no_default) -> DataFrame:
        """
        Create a DataFrame with the levels of the MultiIndex as columns.

        Column ordering is determined by the DataFrame constructor with data as
        a dict.

        Parameters
        ----------
        index : bool, default True
            Set the index of the returned DataFrame as the original MultiIndex.

        name : list / sequence of str, optional
            The passed names should substitute index level names.

        Returns
        -------
        DataFrame : a DataFrame containing the original MultiIndex data.

        See Also
        --------
        DataFrame : Two-dimensional, size-mutable, potentially heterogeneous
            tabular data.

        Examples
        --------
        >>> mi = pd.MultiIndex.from_arrays([['a', 'b'], ['c', 'd']])
        >>> mi
        MultiIndex([('a', 'c'),
                    ('b', 'd')],
                   )

        >>> df = mi.to_frame()
        >>> df
             0  1
        a c  a  c
        b d  b  d

        >>> df = mi.to_frame(index=False)
        >>> df
           0  1
        0  a  c
        1  b  d

        >>> df = mi.to_frame(name=['x', 'y'])
        >>> df
             x  y
        a c  a  c
        b d  b  d
        """
        from pandas import DataFrame

        if name is not lib.no_default:
            if not is_list_like(name):
                raise TypeError("'name' must be a list / sequence of column names.")

            if len(name) != len(self.levels):
                raise ValueError(
                    "'name' should have same length as number of levels on index."
                )
            idx_names = name
        else:
            idx_names = self.names

        # Guarantee resulting column order - PY36+ dict maintains insertion order
        result = DataFrame(
            {
                (level if lvlname is None else lvlname): self._get_level_values(level)
                for lvlname, level in zip(idx_names, range(len(self.levels)))
            },
            copy=False,
        )

        if index:
            result.index = self
        return result

    def to_flat_index(self) -> Index:
        """
        Convert a MultiIndex to an Index of Tuples containing the level values.

        Returns
        -------
        pd.Index
            Index with the MultiIndex data represented in Tuples.

        See Also
        --------
        MultiIndex.from_tuples : Convert flat index back to MultiIndex.

        Notes
        -----
        This method will simply return the caller if called by anything other
        than a MultiIndex.

        Examples
        --------
        >>> index = pd.MultiIndex.from_product(
        ...     [['foo', 'bar'], ['baz', 'qux']],
        ...     names=['a', 'b'])
        >>> index.to_flat_index()
        Index([('foo', 'baz'), ('foo', 'qux'),
               ('bar', 'baz'), ('bar', 'qux')],
              dtype='object')
        """
        return Index(self._values, tupleize_cols=False)

    @property
    def _is_all_dates(self) -> bool:
        return False

    def is_lexsorted(self) -> bool:
        warnings.warn(
            "MultiIndex.is_lexsorted is deprecated as a public function, "
            "users should use MultiIndex.is_monotonic_increasing instead.",
            FutureWarning,
            stacklevel=find_stack_level(),
        )
        return self._is_lexsorted()

    def _is_lexsorted(self) -> bool:
        """
        Return True if the codes are lexicographically sorted.

        Returns
        -------
        bool

        Examples
        --------
        In the below examples, the first level of the MultiIndex is sorted because
        a<b<c, so there is no need to look at the next level.

        >>> pd.MultiIndex.from_arrays([['a', 'b', 'c'], ['d', 'e', 'f']]).is_lexsorted()
        True
        >>> pd.MultiIndex.from_arrays([['a', 'b', 'c'], ['d', 'f', 'e']]).is_lexsorted()
        True

        In case there is a tie, the lexicographical sorting looks
        at the next level of the MultiIndex.

        >>> pd.MultiIndex.from_arrays([[0, 1, 1], ['a', 'b', 'c']]).is_lexsorted()
        True
        >>> pd.MultiIndex.from_arrays([[0, 1, 1], ['a', 'c', 'b']]).is_lexsorted()
        False
        >>> pd.MultiIndex.from_arrays([['a', 'a', 'b', 'b'],
        ...                            ['aa', 'bb', 'aa', 'bb']]).is_lexsorted()
        True
        >>> pd.MultiIndex.from_arrays([['a', 'a', 'b', 'b'],
        ...                            ['bb', 'aa', 'aa', 'bb']]).is_lexsorted()
        False
        """
        return self._lexsort_depth == self.nlevels

    @property
    def lexsort_depth(self) -> int:
        warnings.warn(
            "MultiIndex.is_lexsorted is deprecated as a public function, "
            "users should use MultiIndex.is_monotonic_increasing instead.",
            FutureWarning,
            stacklevel=find_stack_level(),
        )
        return self._lexsort_depth

    @cache_readonly
    def _lexsort_depth(self) -> int:
        """
        Compute and return the lexsort_depth, the number of levels of the
        MultiIndex that are sorted lexically

        Returns
        -------
        int
        """
        if self.sortorder is not None:
            return self.sortorder
        return _lexsort_depth(self.codes, self.nlevels)

    def _sort_levels_monotonic(self) -> MultiIndex:
        """
        This is an *internal* function.

        Create a new MultiIndex from the current to monotonically sorted
        items IN the levels. This does not actually make the entire MultiIndex
        monotonic, JUST the levels.

        The resulting MultiIndex will have the same outward
        appearance, meaning the same .values and ordering. It will also
        be .equals() to the original.

        Returns
        -------
        MultiIndex

        Examples
        --------
        >>> mi = pd.MultiIndex(levels=[['a', 'b'], ['bb', 'aa']],
        ...                    codes=[[0, 0, 1, 1], [0, 1, 0, 1]])
        >>> mi
        MultiIndex([('a', 'bb'),
                    ('a', 'aa'),
                    ('b', 'bb'),
                    ('b', 'aa')],
                   )

        >>> mi.sort_values()
        MultiIndex([('a', 'aa'),
                    ('a', 'bb'),
                    ('b', 'aa'),
                    ('b', 'bb')],
                   )
        """
        if self._is_lexsorted() and self.is_monotonic_increasing:
            return self

        new_levels = []
        new_codes = []

        for lev, level_codes in zip(self.levels, self.codes):

            if not lev.is_monotonic_increasing:
                try:
                    # indexer to reorder the levels
                    indexer = lev.argsort()
                except TypeError:
                    pass
                else:
                    lev = lev.take(indexer)

                    # indexer to reorder the level codes
                    indexer = ensure_platform_int(indexer)
                    ri = lib.get_reverse_indexer(indexer, len(indexer))
                    level_codes = algos.take_nd(ri, level_codes)

            new_levels.append(lev)
            new_codes.append(level_codes)

        return MultiIndex(
            new_levels,
            new_codes,
            names=self.names,
            sortorder=self.sortorder,
            verify_integrity=False,
        )

    def remove_unused_levels(self) -> MultiIndex:
        """
        Create new MultiIndex from current that removes unused levels.

        Unused level(s) means levels that are not expressed in the
        labels. The resulting MultiIndex will have the same outward
        appearance, meaning the same .values and ordering. It will
        also be .equals() to the original.

        Returns
        -------
        MultiIndex

        Examples
        --------
        >>> mi = pd.MultiIndex.from_product([range(2), list('ab')])
        >>> mi
        MultiIndex([(0, 'a'),
                    (0, 'b'),
                    (1, 'a'),
                    (1, 'b')],
                   )

        >>> mi[2:]
        MultiIndex([(1, 'a'),
                    (1, 'b')],
                   )

        The 0 from the first level is not represented
        and can be removed

        >>> mi2 = mi[2:].remove_unused_levels()
        >>> mi2.levels
        FrozenList([[1], ['a', 'b']])
        """
        new_levels = []
        new_codes = []

        changed = False
        for lev, level_codes in zip(self.levels, self.codes):

            # Since few levels are typically unused, bincount() is more
            # efficient than unique() - however it only accepts positive values
            # (and drops order):
            uniques = np.where(np.bincount(level_codes + 1) > 0)[0] - 1
            has_na = int(len(uniques) and (uniques[0] == -1))

            if len(uniques) != len(lev) + has_na:

                if lev.isna().any() and len(uniques) == len(lev):
                    break
                # We have unused levels
                changed = True

                # Recalculate uniques, now preserving order.
                # Can easily be cythonized by exploiting the already existing
                # "uniques" and stop parsing "level_codes" when all items
                # are found:
                uniques = algos.unique(level_codes)
                if has_na:
                    na_idx = np.where(uniques == -1)[0]
                    # Just ensure that -1 is in first position:
                    uniques[[0, na_idx[0]]] = uniques[[na_idx[0], 0]]

                # codes get mapped from uniques to 0:len(uniques)
                # -1 (if present) is mapped to last position
                code_mapping = np.zeros(len(lev) + has_na)
                # ... and reassigned value -1:
                code_mapping[uniques] = np.arange(len(uniques)) - has_na

                level_codes = code_mapping[level_codes]

                # new levels are simple
                lev = lev.take(uniques[has_na:])

            new_levels.append(lev)
            new_codes.append(level_codes)

        result = self.view()

        if changed:
            result._reset_identity()
            result._set_levels(new_levels, validate=False)
            result._set_codes(new_codes, validate=False)

        return result

    # --------------------------------------------------------------------
    # Pickling Methods

    def __reduce__(self):
        """Necessary for making this object picklable"""
        d = {
            "levels": list(self.levels),
            "codes": list(self.codes),
            "sortorder": self.sortorder,
            "names": list(self.names),
        }
        return ibase._new_Index, (type(self), d), None

    # --------------------------------------------------------------------

    def __getitem__(self, key):
        if is_scalar(key):
            key = com.cast_scalar_indexer(key, warn_float=True)

            retval = []
            for lev, level_codes in zip(self.levels, self.codes):
                if level_codes[key] == -1:
                    retval.append(np.nan)
                else:
                    retval.append(lev[level_codes[key]])

            return tuple(retval)
        else:
            # in general cannot be sure whether the result will be sorted
            sortorder = None
            if com.is_bool_indexer(key):
                key = np.asarray(key, dtype=bool)
                sortorder = self.sortorder
            elif isinstance(key, slice):
                if key.step is None or key.step > 0:
                    sortorder = self.sortorder
            elif isinstance(key, Index):
                key = np.asarray(key)

            new_codes = [level_codes[key] for level_codes in self.codes]

            return MultiIndex(
                levels=self.levels,
                codes=new_codes,
                names=self.names,
                sortorder=sortorder,
                verify_integrity=False,
            )

    def _getitem_slice(self: MultiIndex, slobj: slice) -> MultiIndex:
        """
        Fastpath for __getitem__ when we know we have a slice.
        """
        sortorder = None
        if slobj.step is None or slobj.step > 0:
            sortorder = self.sortorder

        new_codes = [level_codes[slobj] for level_codes in self.codes]

        return type(self)(
            levels=self.levels,
            codes=new_codes,
            names=self._names,
            sortorder=sortorder,
            verify_integrity=False,
        )

    @Appender(_index_shared_docs["take"] % _index_doc_kwargs)
    def take(
        self: MultiIndex,
        indices,
        axis: int = 0,
        allow_fill: bool = True,
        fill_value=None,
        **kwargs,
    ) -> MultiIndex:
        nv.validate_take((), kwargs)
        indices = ensure_platform_int(indices)

        # only fill if we are passing a non-None fill_value
        allow_fill = self._maybe_disallow_fill(allow_fill, fill_value, indices)

        na_value = -1

        taken = [lab.take(indices) for lab in self.codes]
        if allow_fill:
            mask = indices == -1
            if mask.any():
                masked = []
                for new_label in taken:
                    label_values = new_label
                    label_values[mask] = na_value
                    masked.append(np.asarray(label_values))
                taken = masked

        return MultiIndex(
            levels=self.levels, codes=taken, names=self.names, verify_integrity=False
        )

    def append(self, other):
        """
        Append a collection of Index options together

        Parameters
        ----------
        other : Index or list/tuple of indices

        Returns
        -------
        appended : Index
        """
        if not isinstance(other, (list, tuple)):
            other = [other]

        if all(
            (isinstance(o, MultiIndex) and o.nlevels >= self.nlevels) for o in other
        ):
            arrays = []
            for i in range(self.nlevels):
                label = self._get_level_values(i)
                appended = [o._get_level_values(i) for o in other]
                arrays.append(label.append(appended))
            return MultiIndex.from_arrays(arrays, names=self.names)

        to_concat = (self._values,) + tuple(k._values for k in other)
        new_tuples = np.concatenate(to_concat)

        # if all(isinstance(x, MultiIndex) for x in other):
        try:
            return MultiIndex.from_tuples(new_tuples, names=self.names)
        except (TypeError, IndexError):
            return Index._with_infer(new_tuples)

    def argsort(self, *args, **kwargs) -> npt.NDArray[np.intp]:
        return self._values.argsort(*args, **kwargs)

    @Appender(_index_shared_docs["repeat"] % _index_doc_kwargs)
    def repeat(self, repeats: int, axis=None) -> MultiIndex:
        nv.validate_repeat((), {"axis": axis})
        # error: Incompatible types in assignment (expression has type "ndarray",
        # variable has type "int")
        repeats = ensure_platform_int(repeats)  # type: ignore[assignment]
        return MultiIndex(
            levels=self.levels,
            codes=[
                level_codes.view(np.ndarray).astype(np.intp, copy=False).repeat(repeats)
                for level_codes in self.codes
            ],
            names=self.names,
            sortorder=self.sortorder,
            verify_integrity=False,
        )

    def drop(self, codes, level=None, errors="raise"):
        """
        Make new MultiIndex with passed list of codes deleted

        Parameters
        ----------
        codes : array-like
            Must be a list of tuples when level is not specified
        level : int or level name, default None
        errors : str, default 'raise'

        Returns
        -------
        dropped : MultiIndex
        """
        if level is not None:
            return self._drop_from_level(codes, level, errors)

        if not isinstance(codes, (np.ndarray, Index)):
            try:
                codes = com.index_labels_to_array(codes, dtype=np.dtype("object"))
            except ValueError:
                pass

        inds = []
        for level_codes in codes:
            try:
                loc = self.get_loc(level_codes)
                # get_loc returns either an integer, a slice, or a boolean
                # mask
                if isinstance(loc, int):
                    inds.append(loc)
                elif isinstance(loc, slice):
                    step = loc.step if loc.step is not None else 1
                    inds.extend(range(loc.start, loc.stop, step))
                elif com.is_bool_indexer(loc):
                    if self._lexsort_depth == 0:
                        warnings.warn(
                            "dropping on a non-lexsorted multi-index "
                            "without a level parameter may impact performance.",
                            PerformanceWarning,
                            stacklevel=find_stack_level(),
                        )
                    loc = loc.nonzero()[0]
                    inds.extend(loc)
                else:
                    msg = f"unsupported indexer of type {type(loc)}"
                    raise AssertionError(msg)
            except KeyError:
                if errors != "ignore":
                    raise

        return self.delete(inds)

    def _drop_from_level(self, codes, level, errors="raise") -> MultiIndex:
        codes = com.index_labels_to_array(codes)
        i = self._get_level_number(level)
        index = self.levels[i]
        values = index.get_indexer(codes)
        # If nan should be dropped it will equal -1 here. We have to check which values
        # are not nan and equal -1, this means they are missing in the index
        nan_codes = isna(codes)
        values[(np.equal(nan_codes, False)) & (values == -1)] = -2
        if index.shape[0] == self.shape[0]:
            values[np.equal(nan_codes, True)] = -2

        not_found = codes[values == -2]
        if len(not_found) != 0 and errors != "ignore":
            raise KeyError(f"labels {not_found} not found in level")
        mask = ~algos.isin(self.codes[i], values)

        return self[mask]

    def swaplevel(self, i=-2, j=-1) -> MultiIndex:
        """
        Swap level i with level j.

        Calling this method does not change the ordering of the values.

        Parameters
        ----------
        i : int, str, default -2
            First level of index to be swapped. Can pass level name as string.
            Type of parameters can be mixed.
        j : int, str, default -1
            Second level of index to be swapped. Can pass level name as string.
            Type of parameters can be mixed.

        Returns
        -------
        MultiIndex
            A new MultiIndex.

        See Also
        --------
        Series.swaplevel : Swap levels i and j in a MultiIndex.
        Dataframe.swaplevel : Swap levels i and j in a MultiIndex on a
            particular axis.

        Examples
        --------
        >>> mi = pd.MultiIndex(levels=[['a', 'b'], ['bb', 'aa']],
        ...                    codes=[[0, 0, 1, 1], [0, 1, 0, 1]])
        >>> mi
        MultiIndex([('a', 'bb'),
                    ('a', 'aa'),
                    ('b', 'bb'),
                    ('b', 'aa')],
                   )
        >>> mi.swaplevel(0, 1)
        MultiIndex([('bb', 'a'),
                    ('aa', 'a'),
                    ('bb', 'b'),
                    ('aa', 'b')],
                   )
        """
        new_levels = list(self.levels)
        new_codes = list(self.codes)
        new_names = list(self.names)

        i = self._get_level_number(i)
        j = self._get_level_number(j)

        new_levels[i], new_levels[j] = new_levels[j], new_levels[i]
        new_codes[i], new_codes[j] = new_codes[j], new_codes[i]
        new_names[i], new_names[j] = new_names[j], new_names[i]

        return MultiIndex(
            levels=new_levels, codes=new_codes, names=new_names, verify_integrity=False
        )

    def reorder_levels(self, order) -> MultiIndex:
        """
        Rearrange levels using input order. May not drop or duplicate levels.

        Parameters
        ----------
        order : list of int or list of str
            List representing new level order. Reference level by number
            (position) or by key (label).

        Returns
        -------
        MultiIndex

        Examples
        --------
        >>> mi = pd.MultiIndex.from_arrays([[1, 2], [3, 4]], names=['x', 'y'])
        >>> mi
        MultiIndex([(1, 3),
                    (2, 4)],
                   names=['x', 'y'])

        >>> mi.reorder_levels(order=[1, 0])
        MultiIndex([(3, 1),
                    (4, 2)],
                   names=['y', 'x'])

        >>> mi.reorder_levels(order=['y', 'x'])
        MultiIndex([(3, 1),
                    (4, 2)],
                   names=['y', 'x'])
        """
        order = [self._get_level_number(i) for i in order]
        if len(order) != self.nlevels:
            raise AssertionError(
                f"Length of order must be same as number of levels ({self.nlevels}), "
                f"got {len(order)}"
            )
        new_levels = [self.levels[i] for i in order]
        new_codes = [self.codes[i] for i in order]
        new_names = [self.names[i] for i in order]

        return MultiIndex(
            levels=new_levels, codes=new_codes, names=new_names, verify_integrity=False
        )

    def _get_codes_for_sorting(self) -> list[Categorical]:
        """
        we are categorizing our codes by using the
        available categories (all, not just observed)
        excluding any missing ones (-1); this is in preparation
        for sorting, where we need to disambiguate that -1 is not
        a valid valid
        """

        def cats(level_codes):
            return np.arange(
                np.array(level_codes).max() + 1 if len(level_codes) else 0,
                dtype=level_codes.dtype,
            )

        return [
            Categorical.from_codes(level_codes, cats(level_codes), ordered=True)
            for level_codes in self.codes
        ]

    def sortlevel(
        self, level=0, ascending: bool = True, sort_remaining: bool = True
    ) -> tuple[MultiIndex, npt.NDArray[np.intp]]:
        """
        Sort MultiIndex at the requested level.

        The result will respect the original ordering of the associated
        factor at that level.

        Parameters
        ----------
        level : list-like, int or str, default 0
            If a string is given, must be a name of the level.
            If list-like must be names or ints of levels.
        ascending : bool, default True
            False to sort in descending order.
            Can also be a list to specify a directed ordering.
        sort_remaining : sort by the remaining levels after level

        Returns
        -------
        sorted_index : pd.MultiIndex
            Resulting index.
        indexer : np.ndarray[np.intp]
            Indices of output values in original index.

        Examples
        --------
        >>> mi = pd.MultiIndex.from_arrays([[0, 0], [2, 1]])
        >>> mi
        MultiIndex([(0, 2),
                    (0, 1)],
                   )

        >>> mi.sortlevel()
        (MultiIndex([(0, 1),
                    (0, 2)],
                   ), array([1, 0]))

        >>> mi.sortlevel(sort_remaining=False)
        (MultiIndex([(0, 2),
                    (0, 1)],
                   ), array([0, 1]))

        >>> mi.sortlevel(1)
        (MultiIndex([(0, 1),
                    (0, 2)],
                   ), array([1, 0]))

        >>> mi.sortlevel(1, ascending=False)
        (MultiIndex([(0, 2),
                    (0, 1)],
                   ), array([0, 1]))
        """
        if isinstance(level, (str, int)):
            level = [level]
        level = [self._get_level_number(lev) for lev in level]
        sortorder = None

        # we have a directed ordering via ascending
        if isinstance(ascending, list):
            if not len(level) == len(ascending):
                raise ValueError("level must have same length as ascending")

            indexer = lexsort_indexer(
                [self.codes[lev] for lev in level], orders=ascending
            )

        # level ordering
        else:

            codes = list(self.codes)
            shape = list(self.levshape)

            # partition codes and shape
            primary = tuple(codes[lev] for lev in level)
            primshp = tuple(shape[lev] for lev in level)

            # Reverse sorted to retain the order of
            # smaller indices that needs to be removed
            for lev in sorted(level, reverse=True):
                codes.pop(lev)
                shape.pop(lev)

            if sort_remaining:
                primary += primary + tuple(codes)
                primshp += primshp + tuple(shape)
            else:
                sortorder = level[0]

            indexer = indexer_from_factorized(primary, primshp, compress=False)

            if not ascending:
                indexer = indexer[::-1]

        indexer = ensure_platform_int(indexer)
        new_codes = [level_codes.take(indexer) for level_codes in self.codes]

        new_index = MultiIndex(
            codes=new_codes,
            levels=self.levels,
            names=self.names,
            sortorder=sortorder,
            verify_integrity=False,
        )

        return new_index, indexer

    def _wrap_reindex_result(self, target, indexer, preserve_names: bool):
        if not isinstance(target, MultiIndex):
            if indexer is None:
                target = self
            elif (indexer >= 0).all():
                target = self.take(indexer)
            else:
                try:
                    target = MultiIndex.from_tuples(target)
                except TypeError:
                    # not all tuples, see test_constructor_dict_multiindex_reindex_flat
                    return target

        target = self._maybe_preserve_names(target, preserve_names)
        return target

    def _maybe_preserve_names(self, target: Index, preserve_names: bool) -> Index:
        if (
            preserve_names
            and target.nlevels == self.nlevels
            and target.names != self.names
        ):
            target = target.copy(deep=False)
            target.names = self.names
        return target

    # --------------------------------------------------------------------
    # Indexing Methods

    def _check_indexing_error(self, key) -> None:
        if not is_hashable(key) or is_iterator(key):
            # We allow tuples if they are hashable, whereas other Index
            #  subclasses require scalar.
            # We have to explicitly exclude generators, as these are hashable.
            raise InvalidIndexError(key)

    @cache_readonly
    def _should_fallback_to_positional(self) -> bool:
        """
        Should integer key(s) be treated as positional?
        """
        # GH#33355
        return self.levels[0]._should_fallback_to_positional

    def _get_values_for_loc(self, series: Series, loc, key):
        """
        Do a positional lookup on the given Series, returning either a scalar
        or a Series.

        Assumes that `series.index is self`
        """
        new_values = series._values[loc]
        if is_scalar(loc):
            return new_values

        if len(new_values) == 1 and not self.nlevels > 1:
            # If more than one level left, we can not return a scalar
            return new_values[0]

        new_index = self[loc]
        new_index = maybe_droplevels(new_index, key)
        new_ser = series._constructor(new_values, index=new_index, name=series.name)
        return new_ser.__finalize__(series)

    def _get_indexer_strict(
        self, key, axis_name: str
    ) -> tuple[Index, npt.NDArray[np.intp]]:

        keyarr = key
        if not isinstance(keyarr, Index):
            keyarr = com.asarray_tuplesafe(keyarr)

        if len(keyarr) and not isinstance(keyarr[0], tuple):
            indexer = self._get_indexer_level_0(keyarr)

            self._raise_if_missing(key, indexer, axis_name)
            return self[indexer], indexer

        return super()._get_indexer_strict(key, axis_name)

    def _raise_if_missing(self, key, indexer, axis_name: str) -> None:
        keyarr = key
        if not isinstance(key, Index):
            keyarr = com.asarray_tuplesafe(key)

        if len(keyarr) and not isinstance(keyarr[0], tuple):
            # i.e. same condition for special case in MultiIndex._get_indexer_strict

            mask = indexer == -1
            if mask.any():
                check = self.levels[0].get_indexer(keyarr)
                cmask = check == -1
                if cmask.any():
                    raise KeyError(f"{keyarr[cmask]} not in index")
                # We get here when levels still contain values which are not
                # actually in Index anymore
                raise KeyError(f"{keyarr} not in index")
        else:
            return super()._raise_if_missing(key, indexer, axis_name)

    def _get_indexer_level_0(self, target) -> npt.NDArray[np.intp]:
        """
        Optimized equivalent to `self.get_level_values(0).get_indexer_for(target)`.
        """
        lev = self.levels[0]
        codes = self._codes[0]
        cat = Categorical.from_codes(codes=codes, categories=lev)
        ci = Index(cat)
        return ci.get_indexer_for(target)

    def get_slice_bound(
        self, label: Hashable | Sequence[Hashable], side: str, kind=lib.no_default
    ) -> int:
        """
        For an ordered MultiIndex, compute slice bound
        that corresponds to given label.

        Returns leftmost (one-past-the-rightmost if `side=='right') position
        of given label.

        Parameters
        ----------
        label : object or tuple of objects
        side : {'left', 'right'}
        kind : {'loc', 'getitem', None}

            .. deprecated:: 1.4.0

        Returns
        -------
        int
            Index of label.

        Notes
        -----
        This method only works if level 0 index of the MultiIndex is lexsorted.

        Examples
        --------
        >>> mi = pd.MultiIndex.from_arrays([list('abbc'), list('gefd')])

        Get the locations from the leftmost 'b' in the first level
        until the end of the multiindex:

        >>> mi.get_slice_bound('b', side="left")
        1

        Like above, but if you get the locations from the rightmost
        'b' in the first level and 'f' in the second level:

        >>> mi.get_slice_bound(('b','f'), side="right")
        3

        See Also
        --------
        MultiIndex.get_loc : Get location for a label or a tuple of labels.
        MultiIndex.get_locs : Get location for a label/slice/list/mask or a
                              sequence of such.
        """
        self._deprecated_arg(kind, "kind", "get_slice_bound")

        if not isinstance(label, tuple):
            label = (label,)
        return self._partial_tup_index(label, side=side)

    def slice_locs(
        self, start=None, end=None, step=None, kind=lib.no_default
    ) -> tuple[int, int]:
        """
        For an ordered MultiIndex, compute the slice locations for input
        labels.

        The input labels can be tuples representing partial levels, e.g. for a
        MultiIndex with 3 levels, you can pass a single value (corresponding to
        the first level), or a 1-, 2-, or 3-tuple.

        Parameters
        ----------
        start : label or tuple, default None
            If None, defaults to the beginning
        end : label or tuple
            If None, defaults to the end
        step : int or None
            Slice step
        kind : string, optional, defaults None

            .. deprecated:: 1.4.0

        Returns
        -------
        (start, end) : (int, int)

        Notes
        -----
        This method only works if the MultiIndex is properly lexsorted. So,
        if only the first 2 levels of a 3-level MultiIndex are lexsorted,
        you can only pass two levels to ``.slice_locs``.

        Examples
        --------
        >>> mi = pd.MultiIndex.from_arrays([list('abbd'), list('deff')],
        ...                                names=['A', 'B'])

        Get the slice locations from the beginning of 'b' in the first level
        until the end of the multiindex:

        >>> mi.slice_locs(start='b')
        (1, 4)

        Like above, but stop at the end of 'b' in the first level and 'f' in
        the second level:

        >>> mi.slice_locs(start='b', end=('b', 'f'))
        (1, 3)

        See Also
        --------
        MultiIndex.get_loc : Get location for a label or a tuple of labels.
        MultiIndex.get_locs : Get location for a label/slice/list/mask or a
                              sequence of such.
        """
        self._deprecated_arg(kind, "kind", "slice_locs")
        # This function adds nothing to its parent implementation (the magic
        # happens in get_slice_bound method), but it adds meaningful doc.
        return super().slice_locs(start, end, step)

    def _partial_tup_index(self, tup: tuple, side="left"):
        if len(tup) > self._lexsort_depth:
            raise UnsortedIndexError(
                f"Key length ({len(tup)}) was greater than MultiIndex lexsort depth "
                f"({self._lexsort_depth})"
            )

        n = len(tup)
        start, end = 0, len(self)
        zipped = zip(tup, self.levels, self.codes)
        for k, (lab, lev, level_codes) in enumerate(zipped):
            section = level_codes[start:end]

            if lab not in lev and not isna(lab):
                # short circuit
                try:
                    loc = lev.searchsorted(lab, side=side)
                except TypeError as err:
                    # non-comparable e.g. test_slice_locs_with_type_mismatch
                    raise TypeError(f"Level type mismatch: {lab}") from err
                if not is_integer(loc):
                    # non-comparable level, e.g. test_groupby_example
                    raise TypeError(f"Level type mismatch: {lab}")
                if side == "right" and loc >= 0:
                    loc -= 1
                return start + section.searchsorted(loc, side=side)

            idx = self._get_loc_single_level_index(lev, lab)
            if isinstance(idx, slice) and k < n - 1:
                # Get start and end value from slice, necessary when a non-integer
                # interval is given as input GH#37707
                start = idx.start
                end = idx.stop
            elif k < n - 1:
                end = start + section.searchsorted(idx, side="right")
                start = start + section.searchsorted(idx, side="left")
            elif isinstance(idx, slice):
                idx = idx.start
                return start + section.searchsorted(idx, side=side)
            else:
                return start + section.searchsorted(idx, side=side)

    def _get_loc_single_level_index(self, level_index: Index, key: Hashable) -> int:
        """
        If key is NA value, location of index unify as -1.

        Parameters
        ----------
        level_index: Index
        key : label

        Returns
        -------
        loc : int
            If key is NA value, loc is -1
            Else, location of key in index.

        See Also
        --------
        Index.get_loc : The get_loc method for (single-level) index.
        """
        if is_scalar(key) and isna(key):
            return -1
        else:
            return level_index.get_loc(key)

    def get_loc(self, key, method=None):
        """
        Get location for a label or a tuple of labels.

        The location is returned as an integer/slice or boolean
        mask.

        Parameters
        ----------
        key : label or tuple of labels (one for each level)
        method : None

        Returns
        -------
        loc : int, slice object or boolean mask
            If the key is past the lexsort depth, the return may be a
            boolean mask array, otherwise it is always a slice or int.

        See Also
        --------
        Index.get_loc : The get_loc method for (single-level) index.
        MultiIndex.slice_locs : Get slice location given start label(s) and
                                end label(s).
        MultiIndex.get_locs : Get location for a label/slice/list/mask or a
                              sequence of such.

        Notes
        -----
        The key cannot be a slice, list of same-level labels, a boolean mask,
        or a sequence of such. If you want to use those, use
        :meth:`MultiIndex.get_locs` instead.

        Examples
        --------
        >>> mi = pd.MultiIndex.from_arrays([list('abb'), list('def')])

        >>> mi.get_loc('b')
        slice(1, 3, None)

        >>> mi.get_loc(('b', 'e'))
        1
        """
        if method is not None:
            raise NotImplementedError(
                "only the default get_loc method is "
                "currently supported for MultiIndex"
            )

        self._check_indexing_error(key)

        def _maybe_to_slice(loc):
            """convert integer indexer to boolean mask or slice if possible"""
            if not isinstance(loc, np.ndarray) or loc.dtype != np.intp:
                return loc

            loc = lib.maybe_indices_to_slice(loc, len(self))
            if isinstance(loc, slice):
                return loc

            mask = np.empty(len(self), dtype="bool")
            mask.fill(False)
            mask[loc] = True
            return mask

        if not isinstance(key, tuple):
            loc = self._get_level_indexer(key, level=0)
            return _maybe_to_slice(loc)

        keylen = len(key)
        if self.nlevels < keylen:
            raise KeyError(
                f"Key length ({keylen}) exceeds index depth ({self.nlevels})"
            )

        if keylen == self.nlevels and self.is_unique:
            try:
                return self._engine.get_loc(key)
            except TypeError:
                # e.g. test_partial_slicing_with_multiindex partial string slicing
                loc, _ = self.get_loc_level(key, list(range(self.nlevels)))
                return loc

        # -- partial selection or non-unique index
        # break the key into 2 parts based on the lexsort_depth of the index;
        # the first part returns a continuous slice of the index; the 2nd part
        # needs linear search within the slice
        i = self._lexsort_depth
        lead_key, follow_key = key[:i], key[i:]

        if not lead_key:
            start = 0
            stop = len(self)
        else:
            try:
                start, stop = self.slice_locs(lead_key, lead_key)
            except TypeError as err:
                # e.g. test_groupby_example key = ((0, 0, 1, 2), "new_col")
                #  when self has 5 integer levels
                raise KeyError(key) from err

        if start == stop:
            raise KeyError(key)

        if not follow_key:
            return slice(start, stop)

        warnings.warn(
            "indexing past lexsort depth may impact performance.",
            PerformanceWarning,
            stacklevel=find_stack_level(),
        )

        loc = np.arange(start, stop, dtype=np.intp)

        for i, k in enumerate(follow_key, len(lead_key)):
            mask = self.codes[i][loc] == self._get_loc_single_level_index(
                self.levels[i], k
            )
            if not mask.all():
                loc = loc[mask]
            if not len(loc):
                raise KeyError(key)

        return _maybe_to_slice(loc) if len(loc) != stop - start else slice(start, stop)

    def get_loc_level(self, key, level=0, drop_level: bool = True):
        """
        Get location and sliced index for requested label(s)/level(s).

        Parameters
        ----------
        key : label or sequence of labels
        level : int/level name or list thereof, optional
        drop_level : bool, default True
            If ``False``, the resulting index will not drop any level.

        Returns
        -------
        loc : A 2-tuple where the elements are:
              Element 0: int, slice object or boolean array
              Element 1: The resulting sliced multiindex/index. If the key
              contains all levels, this will be ``None``.

        See Also
        --------
        MultiIndex.get_loc  : Get location for a label or a tuple of labels.
        MultiIndex.get_locs : Get location for a label/slice/list/mask or a
                              sequence of such.

        Examples
        --------
        >>> mi = pd.MultiIndex.from_arrays([list('abb'), list('def')],
        ...                                names=['A', 'B'])

        >>> mi.get_loc_level('b')
        (slice(1, 3, None), Index(['e', 'f'], dtype='object', name='B'))

        >>> mi.get_loc_level('e', level='B')
        (array([False,  True, False]), Index(['b'], dtype='object', name='A'))

        >>> mi.get_loc_level(['b', 'e'])
        (1, None)
        """
        if not isinstance(level, (list, tuple)):
            level = self._get_level_number(level)
        else:
            level = [self._get_level_number(lev) for lev in level]

        loc, mi = self._get_loc_level(key, level=level)
        if not drop_level:
            if lib.is_integer(loc):
                mi = self[loc : loc + 1]
            else:
                mi = self[loc]
        return loc, mi

    def _get_loc_level(self, key, level: int | list[int] = 0):
        """
        get_loc_level but with `level` known to be positional, not name-based.
        """

        # different name to distinguish from maybe_droplevels
        def maybe_mi_droplevels(indexer, levels):
            new_index = self[indexer]

            for i in sorted(levels, reverse=True):
                new_index = new_index._drop_level_numbers([i])

            return new_index

        if isinstance(level, (tuple, list)):
            if len(key) != len(level):
                raise AssertionError(
                    "Key for location must have same length as number of levels"
                )
            result = None
            for lev, k in zip(level, key):
                loc, new_index = self._get_loc_level(k, level=lev)
                if isinstance(loc, slice):
                    mask = np.zeros(len(self), dtype=bool)
                    mask[loc] = True
                    loc = mask
                result = loc if result is None else result & loc

            try:
                # FIXME: we should be only dropping levels on which we are
                #  scalar-indexing
                mi = maybe_mi_droplevels(result, level)
            except ValueError:
                # droplevel failed because we tried to drop all levels,
                #  i.e. len(level) == self.nlevels
                mi = self[result]

            return result, mi

        # kludge for #1796
        if isinstance(key, list):
            key = tuple(key)

        if isinstance(key, tuple) and level == 0:

            try:
                # Check if this tuple is a single key in our first level
                if key in self.levels[0]:
                    indexer = self._get_level_indexer(key, level=level)
                    new_index = maybe_mi_droplevels(indexer, [0])
                    return indexer, new_index
            except (TypeError, InvalidIndexError):
                pass

            if not any(isinstance(k, slice) for k in key):

                if len(key) == self.nlevels and self.is_unique:
                    # Complete key in unique index -> standard get_loc
                    try:
                        return (self._engine.get_loc(key), None)
                    except KeyError as err:
                        raise KeyError(key) from err
                    except TypeError:
                        # e.g. partial string indexing
                        #  test_partial_string_timestamp_multiindex
                        pass

                # partial selection
                indexer = self.get_loc(key)
                ilevels = [i for i in range(len(key)) if key[i] != slice(None, None)]
                if len(ilevels) == self.nlevels:
                    if is_integer(indexer):
                        # we are dropping all levels
                        return indexer, None

                    # TODO: in some cases we still need to drop some levels,
                    #  e.g. test_multiindex_perf_warn
                    # test_partial_string_timestamp_multiindex
                    ilevels = [
                        i
                        for i in range(len(key))
                        if (
                            not isinstance(key[i], str)
                            or not self.levels[i]._supports_partial_string_indexing
                        )
                        and key[i] != slice(None, None)
                    ]
                    if len(ilevels) == self.nlevels:
                        # TODO: why?
                        ilevels = []
                return indexer, maybe_mi_droplevels(indexer, ilevels)

            else:
                indexer = None
                for i, k in enumerate(key):
                    if not isinstance(k, slice):
                        loc_level = self._get_level_indexer(k, level=i)
                        if isinstance(loc_level, slice):
                            if com.is_null_slice(loc_level) or com.is_full_slice(
                                loc_level, len(self)
                            ):
                                # everything
                                continue
                            else:
                                # e.g. test_xs_IndexSlice_argument_not_implemented
                                k_index = np.zeros(len(self), dtype=bool)
                                k_index[loc_level] = True

                        else:
                            k_index = loc_level

                    elif com.is_null_slice(k):
                        # taking everything, does not affect `indexer` below
                        continue

                    else:
                        # FIXME: this message can be inaccurate, e.g.
                        #  test_series_varied_multiindex_alignment
                        raise TypeError(f"Expected label or tuple of labels, got {key}")

                    if indexer is None:
                        indexer = k_index
                    else:
                        indexer &= k_index
                if indexer is None:
                    indexer = slice(None, None)
                ilevels = [i for i in range(len(key)) if key[i] != slice(None, None)]
                return indexer, maybe_mi_droplevels(indexer, ilevels)
        else:
            indexer = self._get_level_indexer(key, level=level)
            if (
                isinstance(key, str)
                and self.levels[level]._supports_partial_string_indexing
            ):
                # check to see if we did an exact lookup vs sliced
                check = self.levels[level].get_loc(key)
                if not is_integer(check):
                    # e.g. test_partial_string_timestamp_multiindex
                    return indexer, self[indexer]

            return indexer, maybe_mi_droplevels(indexer, [level])

    def _get_level_indexer(
        self, key, level: int = 0, indexer: Int64Index | None = None
    ):
        # `level` kwarg is _always_ positional, never name
        # return an indexer, boolean array or a slice showing where the key is
        # in the totality of values
        # if the indexer is provided, then use this

        level_index = self.levels[level]
        level_codes = self.codes[level]

        def convert_indexer(start, stop, step, indexer=indexer, codes=level_codes):
            # given the inputs and the codes/indexer, compute an indexer set
            # if we have a provided indexer, then this need not consider
            # the entire labels set
            if step is not None and step < 0:
                # Switch elements for negative step size
                start, stop = stop - 1, start - 1
            r = np.arange(start, stop, step)

            if indexer is not None and len(indexer) != len(codes):

                # we have an indexer which maps the locations in the labels
                # that we have already selected (and is not an indexer for the
                # entire set) otherwise this is wasteful so we only need to
                # examine locations that are in this set the only magic here is
                # that the result are the mappings to the set that we have
                # selected
                from pandas import Series

                mapper = Series(indexer)
                indexer = codes.take(ensure_platform_int(indexer))
                result = Series(Index(indexer).isin(r).nonzero()[0])
                m = result.map(mapper)
                # error: Incompatible types in assignment (expression has type
                # "ndarray", variable has type "Series")
                m = np.asarray(m)  # type: ignore[assignment]

            else:
                # error: Incompatible types in assignment (expression has type
                # "ndarray", variable has type "Series")
                m = np.zeros(len(codes), dtype=bool)  # type: ignore[assignment]
                m[np.in1d(codes, r, assume_unique=Index(codes).is_unique)] = True

            return m

        if isinstance(key, slice):
            # handle a slice, returning a slice if we can
            # otherwise a boolean indexer

            try:
                if key.start is not None:
                    start = level_index.get_loc(key.start)
                else:
                    start = 0
                if key.stop is not None:
                    stop = level_index.get_loc(key.stop)
                elif isinstance(start, slice):
                    stop = len(level_index)
                else:
                    stop = len(level_index) - 1
                step = key.step
            except KeyError:

                # we have a partial slice (like looking up a partial date
                # string)
                start = stop = level_index.slice_indexer(key.start, key.stop, key.step)
                step = start.step

            if isinstance(start, slice) or isinstance(stop, slice):
                # we have a slice for start and/or stop
                # a partial date slicer on a DatetimeIndex generates a slice
                # note that the stop ALREADY includes the stopped point (if
                # it was a string sliced)
                start = getattr(start, "start", start)
                stop = getattr(stop, "stop", stop)
                return convert_indexer(start, stop, step)

            elif level > 0 or self._lexsort_depth == 0 or step is not None:
                # need to have like semantics here to right
                # searching as when we are using a slice
                # so include the stop+1 (so we include stop)
                return convert_indexer(start, stop + 1, step)
            else:
                # sorted, so can return slice object -> view
                i = level_codes.searchsorted(start, side="left")
                j = level_codes.searchsorted(stop, side="right")
                return slice(i, j, step)

        else:

            idx = self._get_loc_single_level_index(level_index, key)

            if level > 0 or self._lexsort_depth == 0:
                # Desired level is not sorted
                if isinstance(idx, slice):
                    # test_get_loc_partial_timestamp_multiindex
                    locs = (level_codes >= idx.start) & (level_codes < idx.stop)
                    return locs

                locs = np.array(level_codes == idx, dtype=bool, copy=False)

                if not locs.any():
                    # The label is present in self.levels[level] but unused:
                    raise KeyError(key)
                return locs

            if isinstance(idx, slice):
                # e.g. test_partial_string_timestamp_multiindex
                start = level_codes.searchsorted(idx.start, side="left")
                # NB: "left" here bc of slice semantics
                end = level_codes.searchsorted(idx.stop, side="left")
            else:
                start = level_codes.searchsorted(idx, side="left")
                end = level_codes.searchsorted(idx, side="right")

            if start == end:
                # The label is present in self.levels[level] but unused:
                raise KeyError(key)
            return slice(start, end)

    def get_locs(self, seq):
        """
        Get location for a sequence of labels.

        Parameters
        ----------
        seq : label, slice, list, mask or a sequence of such
           You should use one of the above for each level.
           If a level should not be used, set it to ``slice(None)``.

        Returns
        -------
        numpy.ndarray
            NumPy array of integers suitable for passing to iloc.

        See Also
        --------
        MultiIndex.get_loc : Get location for a label or a tuple of labels.
        MultiIndex.slice_locs : Get slice location given start label(s) and
                                end label(s).

        Examples
        --------
        >>> mi = pd.MultiIndex.from_arrays([list('abb'), list('def')])

        >>> mi.get_locs('b')  # doctest: +SKIP
        array([1, 2], dtype=int64)

        >>> mi.get_locs([slice(None), ['e', 'f']])  # doctest: +SKIP
        array([1, 2], dtype=int64)

        >>> mi.get_locs([[True, False, True], slice('e', 'f')])  # doctest: +SKIP
        array([2], dtype=int64)
        """

        # must be lexsorted to at least as many levels
        true_slices = [i for (i, s) in enumerate(com.is_true_slices(seq)) if s]
        if true_slices and true_slices[-1] >= self._lexsort_depth:
            raise UnsortedIndexError(
                "MultiIndex slicing requires the index to be lexsorted: slicing "
                f"on levels {true_slices}, lexsort depth {self._lexsort_depth}"
            )

        n = len(self)
        # indexer is the list of all positions that we want to take; we
        #  start with it being everything and narrow it down as we look at each
        #  entry in `seq`
        indexer = Index(np.arange(n))

        if any(x is Ellipsis for x in seq):
            raise NotImplementedError(
                "MultiIndex does not support indexing with Ellipsis"
            )

        def _convert_to_indexer(r) -> Int64Index:
            # return an indexer
            if isinstance(r, slice):
                m = np.zeros(n, dtype=bool)
                m[r] = True
                r = m.nonzero()[0]
            elif com.is_bool_indexer(r):
                if len(r) != n:
                    raise ValueError(
                        "cannot index with a boolean indexer "
                        "that is not the same length as the "
                        "index"
                    )
                r = r.nonzero()[0]
            return Int64Index(r)

        def _update_indexer(idxr: Index, indexer: Index) -> Index:
            indexer_intersection = indexer.intersection(idxr)
            if indexer_intersection.empty and not idxr.empty and not indexer.empty:
                raise KeyError(seq)
            return indexer_intersection

        for i, k in enumerate(seq):

            if com.is_bool_indexer(k):
                # a boolean indexer, must be the same length!
                k = np.asarray(k)
                lvl_indexer = _convert_to_indexer(k)
                indexer = _update_indexer(lvl_indexer, indexer=indexer)

            elif is_list_like(k):
                # a collection of labels to include from this level (these
                # are or'd)

                indexers: Int64Index | None = None

                # GH#27591 check if this is a single tuple key in the level
                try:
                    # Argument "indexer" to "_get_level_indexer" of "MultiIndex"
                    # has incompatible type "Index"; expected "Optional[Int64Index]"
                    lev_loc = self._get_level_indexer(
                        k, level=i, indexer=indexer  # type: ignore[arg-type]
                    )
                except (InvalidIndexError, TypeError, KeyError) as err:
                    # InvalidIndexError e.g. non-hashable, fall back to treating
                    #  this as a sequence of labels
                    # KeyError it can be ambiguous if this is a label or sequence
                    #  of labels
                    #  github.com/pandas-dev/pandas/issues/39424#issuecomment-871626708
                    for x in k:
                        if not is_hashable(x):
                            # e.g. slice
                            raise err
                        try:
                            # Argument "indexer" to "_get_level_indexer" of "MultiIndex"
                            # has incompatible type "Index"; expected
                            # "Optional[Int64Index]"
                            item_lvl_indexer = self._get_level_indexer(
                                x, level=i, indexer=indexer  # type: ignore[arg-type]
                            )
                        except KeyError:
                            # ignore not founds; see discussion in GH#39424
                            warnings.warn(
                                "The behavior of indexing on a MultiIndex with a "
                                "nested sequence of labels is deprecated and will "
                                "change in a future version. "
                                "`series.loc[label, sequence]` will raise if any "
                                "members of 'sequence' or not present in "
                                "the index's second level. To retain the old "
                                "behavior, use `series.index.isin(sequence, level=1)`",
                                # TODO: how to opt in to the future behavior?
                                # TODO: how to handle IntervalIndex level?
                                #  (no test cases)
                                FutureWarning,
                                stacklevel=find_stack_level(),
                            )
                            continue
                        else:
                            idxrs = _convert_to_indexer(item_lvl_indexer)

                            if indexers is None:
                                indexers = idxrs
                            else:
                                indexers = indexers.union(idxrs, sort=False)

                else:
                    idxrs = _convert_to_indexer(lev_loc)
                    if indexers is None:
                        indexers = idxrs
                    else:
                        indexers = indexers.union(idxrs, sort=False)

                if indexers is not None:
                    indexer = _update_indexer(indexers, indexer=indexer)
                else:
                    # no matches we are done
                    # test_loc_getitem_duplicates_multiindex_empty_indexer
                    return np.array([], dtype=np.intp)

            elif com.is_null_slice(k):
                # empty slice
                pass

            elif isinstance(k, slice):

                # a slice, include BOTH of the labels
                # Argument "indexer" to "_get_level_indexer" of "MultiIndex" has
                # incompatible type "Index"; expected "Optional[Int64Index]"
                lvl_indexer = self._get_level_indexer(
                    k,
                    level=i,
                    indexer=indexer,  # type: ignore[arg-type]
                )
                indexer = _update_indexer(
                    _convert_to_indexer(lvl_indexer),
                    indexer=indexer,
                )
            else:
                # a single label
                lvl_indexer = self._get_loc_level(k, level=i)[0]
                indexer = _update_indexer(
                    _convert_to_indexer(lvl_indexer),
                    indexer=indexer,
                )

        # empty indexer
        if indexer is None:
            return np.array([], dtype=np.intp)

        assert isinstance(indexer, Int64Index), type(indexer)
        indexer = self._reorder_indexer(seq, indexer)

        return indexer._values.astype(np.intp, copy=False)

    # --------------------------------------------------------------------

    def _reorder_indexer(
        self,
        seq: tuple[Scalar | Iterable | AnyArrayLike, ...],
        indexer: Int64Index,
    ) -> Int64Index:
        """
        Reorder an indexer of a MultiIndex (self) so that the label are in the
        same order as given in seq

        Parameters
        ----------
        seq : label/slice/list/mask or a sequence of such
        indexer: an Int64Index indexer of self

        Returns
        -------
        indexer : a sorted Int64Index indexer of self ordered as seq
        """
        # If the index is lexsorted and the list_like label in seq are sorted
        # then we do not need to sort
        if self._is_lexsorted():
            need_sort = False
            for i, k in enumerate(seq):
                if is_list_like(k):
                    if not need_sort:
                        k_codes = self.levels[i].get_indexer(k)
                        k_codes = k_codes[k_codes >= 0]  # Filter absent keys
                        # True if the given codes are not ordered
                        need_sort = (k_codes[:-1] > k_codes[1:]).any()
                elif isinstance(k, slice) and k.step is not None and k.step < 0:
                    need_sort = True
            # Bail out if both index and seq are sorted
            if not need_sort:
                return indexer

        n = len(self)
        keys: tuple[np.ndarray, ...] = ()
        # For each level of the sequence in seq, map the level codes with the
        # order they appears in a list-like sequence
        # This mapping is then use to reorder the indexer
        for i, k in enumerate(seq):
            if is_scalar(k):
                # GH#34603 we want to treat a scalar the same as an all equal list
                k = [k]
            if com.is_bool_indexer(k):
                new_order = np.arange(n)[indexer]
            elif is_list_like(k):
                # Generate a map with all level codes as sorted initially
                k = algos.unique(k)
                key_order_map = np.ones(len(self.levels[i]), dtype=np.uint64) * len(
                    self.levels[i]
                )
                # Set order as given in the indexer list
                level_indexer = self.levels[i].get_indexer(k)
                level_indexer = level_indexer[level_indexer >= 0]  # Filter absent keys
                key_order_map[level_indexer] = np.arange(len(level_indexer))

                new_order = key_order_map[self.codes[i][indexer]]
            elif isinstance(k, slice) and k.step is not None and k.step < 0:
                new_order = np.arange(n)[k][indexer]
            elif isinstance(k, slice) and k.start is None and k.stop is None:
                # slice(None) should not determine order GH#31330
                new_order = np.ones((n,))[indexer]
            else:
                # For all other case, use the same order as the level
                new_order = np.arange(n)[indexer]
            keys = (new_order,) + keys

        # Find the reordering using lexsort on the keys mapping
        ind = np.lexsort(keys)
        return indexer[ind]

    def truncate(self, before=None, after=None) -> MultiIndex:
        """
        Slice index between two labels / tuples, return new MultiIndex

        Parameters
        ----------
        before : label or tuple, can be partial. Default None
            None defaults to start
        after : label or tuple, can be partial. Default None
            None defaults to end

        Returns
        -------
        truncated : MultiIndex
        """
        if after and before and after < before:
            raise ValueError("after < before")

        i, j = self.levels[0].slice_locs(before, after)
        left, right = self.slice_locs(before, after)

        new_levels = list(self.levels)
        new_levels[0] = new_levels[0][i:j]

        new_codes = [level_codes[left:right] for level_codes in self.codes]
        new_codes[0] = new_codes[0] - i

        return MultiIndex(
            levels=new_levels,
            codes=new_codes,
            names=self._names,
            verify_integrity=False,
        )

    def equals(self, other: object) -> bool:
        """
        Determines if two MultiIndex objects have the same labeling information
        (the levels themselves do not necessarily have to be the same)

        See Also
        --------
        equal_levels
        """
        if self.is_(other):
            return True

        if not isinstance(other, Index):
            return False

        if len(self) != len(other):
            return False

        if not isinstance(other, MultiIndex):
            # d-level MultiIndex can equal d-tuple Index
            if not self._should_compare(other):
                # object Index or Categorical[object] may contain tuples
                return False
            return array_equivalent(self._values, other._values)

        if self.nlevels != other.nlevels:
            return False

        for i in range(self.nlevels):
            self_codes = self.codes[i]
            other_codes = other.codes[i]
            self_mask = self_codes == -1
            other_mask = other_codes == -1
            if not np.array_equal(self_mask, other_mask):
                return False
            self_codes = self_codes[~self_mask]
            self_values = self.levels[i]._values.take(self_codes)

            other_codes = other_codes[~other_mask]
            other_values = other.levels[i]._values.take(other_codes)

            # since we use NaT both datetime64 and timedelta64 we can have a
            # situation where a level is typed say timedelta64 in self (IOW it
            # has other values than NaT) but types datetime64 in other (where
            # its all NaT) but these are equivalent
            if len(self_values) == 0 and len(other_values) == 0:
                continue

            if not isinstance(self_values, np.ndarray):
                # i.e. ExtensionArray
                if not self_values.equals(other_values):
                    return False
            else:
                if not array_equivalent(self_values, other_values):
                    return False

        return True

    def equal_levels(self, other: MultiIndex) -> bool:
        """
        Return True if the levels of both MultiIndex objects are the same

        """
        if self.nlevels != other.nlevels:
            return False

        for i in range(self.nlevels):
            if not self.levels[i].equals(other.levels[i]):
                return False
        return True

    # --------------------------------------------------------------------
    # Set Methods

    def _union(self, other, sort) -> MultiIndex:
        other, result_names = self._convert_can_do_setop(other)
        if (
            any(-1 in code for code in self.codes)
            and any(-1 in code for code in other.codes)
            or self.has_duplicates
            or other.has_duplicates
        ):
            # This is only necessary if both sides have nans or one has dups,
            # fast_unique_multiple is faster
            result = super()._union(other, sort)
        else:
            rvals = other._values.astype(object, copy=False)
            result = lib.fast_unique_multiple([self._values, rvals], sort=sort)

        return MultiIndex.from_arrays(zip(*result), sortorder=None, names=result_names)

    def _is_comparable_dtype(self, dtype: DtypeObj) -> bool:
        return is_object_dtype(dtype)

    def _get_reconciled_name_object(self, other) -> MultiIndex:
        """
        If the result of a set operation will be self,
        return self, unless the names change, in which
        case make a shallow copy of self.
        """
        names = self._maybe_match_names(other)
        if self.names != names:
            # Incompatible return value type (got "Optional[MultiIndex]", expected
            # "MultiIndex")
            return self.rename(names)  # type: ignore[return-value]
        return self

    def _maybe_match_names(self, other):
        """
        Try to find common names to attach to the result of an operation between
        a and b. Return a consensus list of names if they match at least partly
        or list of None if they have completely different names.
        """
        if len(self.names) != len(other.names):
            return [None] * len(self.names)
        names = []
        for a_name, b_name in zip(self.names, other.names):
            if a_name == b_name:
                names.append(a_name)
            else:
                # TODO: what if they both have np.nan for their names?
                names.append(None)
        return names

    def _wrap_intersection_result(self, other, result) -> MultiIndex:
        _, result_names = self._convert_can_do_setop(other)

        if len(result) == 0:
            return MultiIndex(
                levels=self.levels,
                codes=[[]] * self.nlevels,
                names=result_names,
                verify_integrity=False,
            )
        else:
            return MultiIndex.from_arrays(zip(*result), sortorder=0, names=result_names)

    def _wrap_difference_result(self, other, result) -> MultiIndex:
        _, result_names = self._convert_can_do_setop(other)

        if len(result) == 0:
            return MultiIndex(
                levels=[[]] * self.nlevels,
                codes=[[]] * self.nlevels,
                names=result_names,
                verify_integrity=False,
            )
        else:
            return MultiIndex.from_tuples(result, sortorder=0, names=result_names)

    def _convert_can_do_setop(self, other):
        result_names = self.names

        if not isinstance(other, Index):

            if len(other) == 0:
                return self[:0], self.names
            else:
                msg = "other must be a MultiIndex or a list of tuples"
                try:
                    other = MultiIndex.from_tuples(other, names=self.names)
                except (ValueError, TypeError) as err:
                    # ValueError raised by tuples_to_object_array if we
                    #  have non-object dtype
                    raise TypeError(msg) from err
        else:
            result_names = get_unanimous_names(self, other)

        return other, result_names

    # --------------------------------------------------------------------

    @doc(Index.astype)
    def astype(self, dtype, copy: bool = True):
        dtype = pandas_dtype(dtype)
        if is_categorical_dtype(dtype):
            msg = "> 1 ndim Categorical are not supported at this time"
            raise NotImplementedError(msg)
        elif not is_object_dtype(dtype):
            raise TypeError(
                "Setting a MultiIndex dtype to anything other than object "
                "is not supported"
            )
        elif copy is True:
            return self._view()
        return self

    def _validate_fill_value(self, item):
        if isinstance(item, MultiIndex):
            # GH#43212
            if item.nlevels != self.nlevels:
                raise ValueError("Item must have length equal to number of levels.")
            return item._values
        elif not isinstance(item, tuple):
            # Pad the key with empty strings if lower levels of the key
            # aren't specified:
            item = (item,) + ("",) * (self.nlevels - 1)
        elif len(item) != self.nlevels:
            raise ValueError("Item must have length equal to number of levels.")
        return item

    def insert(self, loc: int, item) -> MultiIndex:
        """
        Make new MultiIndex inserting new item at location

        Parameters
        ----------
        loc : int
        item : tuple
            Must be same length as number of levels in the MultiIndex

        Returns
        -------
        new_index : Index
        """
        item = self._validate_fill_value(item)

        new_levels = []
        new_codes = []
        for k, level, level_codes in zip(item, self.levels, self.codes):
            if k not in level:
                # have to insert into level
                # must insert at end otherwise you have to recompute all the
                # other codes
                lev_loc = len(level)
                level = level.insert(lev_loc, k)
            else:
                lev_loc = level.get_loc(k)

            new_levels.append(level)
            new_codes.append(np.insert(ensure_int64(level_codes), loc, lev_loc))

        return MultiIndex(
            levels=new_levels, codes=new_codes, names=self.names, verify_integrity=False
        )

    def delete(self, loc) -> MultiIndex:
        """
        Make new index with passed location deleted

        Returns
        -------
        new_index : MultiIndex
        """
        new_codes = [np.delete(level_codes, loc) for level_codes in self.codes]
        return MultiIndex(
            levels=self.levels,
            codes=new_codes,
            names=self.names,
            verify_integrity=False,
        )

    @doc(Index.isin)
    def isin(self, values, level=None) -> npt.NDArray[np.bool_]:
        if level is None:
            values = MultiIndex.from_tuples(values, names=self.names)._values
            return algos.isin(self._values, values)
        else:
            num = self._get_level_number(level)
            levs = self.get_level_values(num)

            if levs.size == 0:
                return np.zeros(len(levs), dtype=np.bool_)
            return levs.isin(values)

    @deprecate_nonkeyword_arguments(version=None, allowed_args=["self", "names"])
    def set_names(self, names, level=None, inplace: bool = False) -> MultiIndex | None:
        return super().set_names(names=names, level=level, inplace=inplace)

    rename = set_names

    @deprecate_nonkeyword_arguments(version=None, allowed_args=["self"])
    def drop_duplicates(self, keep: str | bool = "first") -> MultiIndex:
        return super().drop_duplicates(keep=keep)

    # ---------------------------------------------------------------
    # Arithmetic/Numeric Methods - Disabled

    __add__ = make_invalid_op("__add__")
    __radd__ = make_invalid_op("__radd__")
    __iadd__ = make_invalid_op("__iadd__")
    __sub__ = make_invalid_op("__sub__")
    __rsub__ = make_invalid_op("__rsub__")
    __isub__ = make_invalid_op("__isub__")
    __pow__ = make_invalid_op("__pow__")
    __rpow__ = make_invalid_op("__rpow__")
    __mul__ = make_invalid_op("__mul__")
    __rmul__ = make_invalid_op("__rmul__")
    __floordiv__ = make_invalid_op("__floordiv__")
    __rfloordiv__ = make_invalid_op("__rfloordiv__")
    __truediv__ = make_invalid_op("__truediv__")
    __rtruediv__ = make_invalid_op("__rtruediv__")
    __mod__ = make_invalid_op("__mod__")
    __rmod__ = make_invalid_op("__rmod__")
    __divmod__ = make_invalid_op("__divmod__")
    __rdivmod__ = make_invalid_op("__rdivmod__")
    # Unary methods disabled
    __neg__ = make_invalid_op("__neg__")
    __pos__ = make_invalid_op("__pos__")
    __abs__ = make_invalid_op("__abs__")
    __invert__ = make_invalid_op("__invert__")


def _lexsort_depth(codes: list[np.ndarray], nlevels: int) -> int:
    """Count depth (up to a maximum of `nlevels`) with which codes are lexsorted."""
    int64_codes = [ensure_int64(level_codes) for level_codes in codes]
    for k in range(nlevels, 0, -1):
        if libalgos.is_lexsorted(int64_codes[:k]):
            return k
    return 0


def sparsify_labels(label_list, start: int = 0, sentinel=""):
    pivoted = list(zip(*label_list))
    k = len(label_list)

    result = pivoted[: start + 1]
    prev = pivoted[start]

    for cur in pivoted[start + 1 :]:
        sparse_cur = []

        for i, (p, t) in enumerate(zip(prev, cur)):
            if i == k - 1:
                sparse_cur.append(t)
                result.append(sparse_cur)
                break

            if p == t:
                sparse_cur.append(sentinel)
            else:
                sparse_cur.extend(cur[i:])
                result.append(sparse_cur)
                break

        prev = cur

    return list(zip(*result))


def _get_na_rep(dtype) -> str:
    return {np.datetime64: "NaT", np.timedelta64: "NaT"}.get(dtype, "NaN")


def maybe_droplevels(index: Index, key) -> Index:
    """
    Attempt to drop level or levels from the given index.

    Parameters
    ----------
    index: Index
    key : scalar or tuple

    Returns
    -------
    Index
    """
    # drop levels
    original_index = index
    if isinstance(key, tuple):
        for _ in key:
            try:
                index = index._drop_level_numbers([0])
            except ValueError:
                # we have dropped too much, so back out
                return original_index
    else:
        try:
            index = index._drop_level_numbers([0])
        except ValueError:
            pass

    return index


def _coerce_indexer_frozen(array_like, categories, copy: bool = False) -> np.ndarray:
    """
    Coerce the array-like indexer to the smallest integer dtype that can encode all
    of the given categories.

    Parameters
    ----------
    array_like : array-like
    categories : array-like
    copy : bool

    Returns
    -------
    np.ndarray
        Non-writeable.
    """
    array_like = coerce_indexer_dtype(array_like, categories)
    if copy:
        array_like = array_like.copy()
    array_like.flags.writeable = False
    return array_like


def _require_listlike(level, arr, arrname: str):
    """
    Ensure that level is either None or listlike, and arr is list-of-listlike.
    """
    if level is not None and not is_list_like(level):
        if not is_list_like(arr):
            raise TypeError(f"{arrname} must be list-like")
        if is_list_like(arr[0]):
            raise TypeError(f"{arrname} must be list-like")
        level = [level]
        arr = [arr]
    elif level is None or is_list_like(level):
        if not is_list_like(arr) or not is_list_like(arr[0]):
            raise TypeError(f"{arrname} must be list of lists-like")
    return level, arr<|MERGE_RESOLUTION|>--- conflicted
+++ resolved
@@ -1568,18 +1568,13 @@
             self._get_level_values(i)._values for i in reversed(range(len(self.levels)))
         ]
         try:
-<<<<<<< HEAD
-            sort_order = np.lexsort(values)
-            return Index(sort_order).is_monotonic_increasing
-=======
             # Argument 1 to "lexsort" has incompatible type "List[Union[ExtensionArray,
             # ndarray[Any, Any]]]"; expected "Union[_SupportsArray[dtype[Any]],
             # _NestedSequence[_SupportsArray[dtype[Any]]], bool,
             #  int, float, complex, str, bytes, _NestedSequence[Union[bool, int, float,
             #  complex, str, bytes]]]"  [arg-type]
             sort_order = np.lexsort(values)  # type: ignore[arg-type]
-            return Index(sort_order).is_monotonic
->>>>>>> 439906e0
+            return Index(sort_order).is_monotonic_increasing
         except TypeError:
 
             # we have mixed types and np.lexsort is not happy
