--- conflicted
+++ resolved
@@ -2,7 +2,6 @@
 from typing import (
     TYPE_CHECKING,
     Any,
-    Dict,
     Hashable,
     Iterable,
     List,
@@ -1818,33 +1817,6 @@
         )
         return ibase._new_Index, (type(self), d), None
 
-<<<<<<< HEAD
-    def __setstate__(self, state: Union[Dict, Tuple]) -> None:
-        """Necessary for making this object picklable"""
-
-        if isinstance(state, dict):
-            levels = state.get("levels")
-            codes = state.get("codes")
-            sortorder = state.get("sortorder")
-            names = state.get("names")
-
-        elif isinstance(state, tuple):
-
-            nd_state, own_state = state
-            levels, codes, sortorder, names = own_state
-
-        assert levels is not None
-
-        self._set_levels([Index(x) for x in levels], validate=False)
-        self._set_codes(codes)
-        new_codes = self._verify_integrity()
-        self._set_codes(new_codes)
-        self._set_names(names)
-        self.sortorder = sortorder
-        self._reset_identity()
-
-=======
->>>>>>> 9c06b30f
     # --------------------------------------------------------------------
 
     def __getitem__(self, key):
@@ -3269,11 +3241,6 @@
         if self.equals(other):
             return self
 
-<<<<<<< HEAD
-        self_tuples = self._ndarray_values
-        other_tuples = other._ndarray_values
-        uniq_tuples = list(set(self_tuples) & set(other_tuples))
-=======
         lvals = self._ndarray_values
         rvals = other._ndarray_values
 
@@ -3291,7 +3258,6 @@
             uniq_tuples = [
                 x for x in lvals if x in other_uniq and not (x in seen or seen.add(x))
             ]
->>>>>>> 9c06b30f
 
         if sort is None:
             uniq_tuples = sorted(uniq_tuples)
