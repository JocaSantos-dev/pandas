--- conflicted
+++ resolved
@@ -3598,21 +3598,17 @@
         """
         self._validate_sort_keyword(sort)
         self._assert_can_do_setop(other)
-        other, _ = self._convert_can_do_setop(other)
+        other, result_names = self._convert_can_do_setop(other)
 
         if self.equals(other):
-<<<<<<< HEAD
+            if self.has_duplicates:
+                return self.unique().rename(result_names)
             return self._get_reconciled_name_object(other)
 
         return self._intersection(other, sort=sort)
 
     def _intersection(self, other, sort=False):
         other, result_names = self._convert_can_do_setop(other)
-=======
-            if self.has_duplicates:
-                return self.unique().rename(result_names)
-            return self.rename(result_names)
->>>>>>> eaa45cf7
 
         if not is_object_dtype(other.dtype):
             # The intersection is empty
