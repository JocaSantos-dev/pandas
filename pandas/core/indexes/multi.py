--- conflicted
+++ resolved
@@ -811,16 +811,6 @@
     def codes(self):
         return self._codes
 
-<<<<<<< HEAD
-    @property
-    def labels(self):
-        warnings.warn(
-            (".labels was deprecated in version 0.24.0. Use .codes instead."),
-            FutureWarning,
-            stacklevel=2,
-        )
-        return self.codes
-
     def _coerce(self, array_like, categories, copy=False):
         array_like = coerce_indexer_dtype(array_like, categories)
         if copy:
@@ -828,8 +818,6 @@
         array_like.flags.writeable = False
         return array_like
 
-=======
->>>>>>> de28255b
     def _set_codes(
         self, codes, level=None, copy=False, validate=True, verify_integrity=False
     ):
