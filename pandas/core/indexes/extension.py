"""
Shared methods for Index subclasses backed by ExtensionArray.
"""
from typing import List, Optional, TypeVar

import numpy as np

<<<<<<< HEAD
from pandas._libs import index as libindex
=======
from pandas._libs import lib
from pandas._typing import Label
>>>>>>> 03b9ad89
from pandas.compat.numpy import function as nv
from pandas.errors import AbstractMethodError
from pandas.util._decorators import cache_readonly, doc

from pandas.core.dtypes.common import is_dtype_equal, is_object_dtype
from pandas.core.dtypes.generic import ABCDataFrame, ABCSeries

from pandas.core.arrays import ExtensionArray
from pandas.core.arrays._mixins import NDArrayBackedExtensionArray
from pandas.core.indexers import deprecate_ndim_indexing
from pandas.core.indexes.base import Index
from pandas.core.ops import get_op_result_name

_T = TypeVar("_T", bound="NDArrayBackedExtensionIndex")


def inherit_from_data(name: str, delegate, cache: bool = False, wrap: bool = False):
    """
    Make an alias for a method of the underlying ExtensionArray.

    Parameters
    ----------
    name : str
        Name of an attribute the class should inherit from its EA parent.
    delegate : class
    cache : bool, default False
        Whether to convert wrapped properties into cache_readonly
    wrap : bool, default False
        Whether to wrap the inherited result in an Index.

    Returns
    -------
    attribute, method, property, or cache_readonly
    """
    attr = getattr(delegate, name)

    if isinstance(attr, property):
        if cache:

            def cached(self):
                return getattr(self._data, name)

            cached.__name__ = name
            cached.__doc__ = attr.__doc__
            method = cache_readonly(cached)

        else:

            def fget(self):
                result = getattr(self._data, name)
                if wrap:
                    if isinstance(result, type(self._data)):
                        return type(self)._simple_new(result, name=self.name)
                    elif isinstance(result, ABCDataFrame):
                        return result.set_index(self)
                    return Index(result, name=self.name)
                return result

            def fset(self, value):
                setattr(self._data, name, value)

            fget.__name__ = name
            fget.__doc__ = attr.__doc__

            method = property(fget, fset)

    elif not callable(attr):
        # just a normal attribute, no wrapping
        method = attr

    else:

        def method(self, *args, **kwargs):
            result = attr(self._data, *args, **kwargs)
            if wrap:
                if isinstance(result, type(self._data)):
                    return type(self)._simple_new(result, name=self.name)
                elif isinstance(result, ABCDataFrame):
                    return result.set_index(self)
                return Index(result, name=self.name)
            return result

        method.__name__ = name
        method.__doc__ = attr.__doc__
    return method


def inherit_names(names: List[str], delegate, cache: bool = False, wrap: bool = False):
    """
    Class decorator to pin attributes from an ExtensionArray to a Index subclass.

    Parameters
    ----------
    names : List[str]
    delegate : class
    cache : bool, default False
    wrap : bool, default False
        Whether to wrap the inherited result in an Index.
    """

    def wrapper(cls):
        for name in names:
            meth = inherit_from_data(name, delegate, cache=cache, wrap=wrap)
            setattr(cls, name, meth)

        return cls

    return wrapper


def _make_wrapped_comparison_op(opname: str):
    """
    Create a comparison method that dispatches to ``._data``.
    """

    def wrapper(self, other):
        if isinstance(other, ABCSeries):
            # the arrays defer to Series for comparison ops but the indexes
            #  don't, so we have to unwrap here.
            other = other._values

        other = _maybe_unwrap_index(other)

        op = getattr(self._data, opname)
        return op(other)

    wrapper.__name__ = opname
    return wrapper


def make_wrapped_arith_op(opname: str):
    def method(self, other):
        if (
            isinstance(other, Index)
            and is_object_dtype(other.dtype)
            and type(other) is not Index
        ):
            # We return NotImplemented for object-dtype index *subclasses* so they have
            # a chance to implement ops before we unwrap them.
            # See https://github.com/pandas-dev/pandas/issues/31109
            return NotImplemented
        meth = getattr(self._data, opname)
        result = meth(_maybe_unwrap_index(other))
        return _wrap_arithmetic_op(self, other, result)

    method.__name__ = opname
    return method


def _wrap_arithmetic_op(self, other, result):
    if result is NotImplemented:
        return NotImplemented

    if isinstance(result, tuple):
        # divmod, rdivmod
        assert len(result) == 2
        return (
            _wrap_arithmetic_op(self, other, result[0]),
            _wrap_arithmetic_op(self, other, result[1]),
        )

    if not isinstance(result, Index):
        # Index.__new__ will choose appropriate subclass for dtype
        result = Index(result)

    res_name = get_op_result_name(self, other)
    result.name = res_name
    return result


def _maybe_unwrap_index(obj):
    """
    If operating against another Index object, we need to unwrap the underlying
    data before deferring to the DatetimeArray/TimedeltaArray/PeriodArray
    implementation, otherwise we will incorrectly return NotImplemented.

    Parameters
    ----------
    obj : object

    Returns
    -------
    unwrapped object
    """
    if isinstance(obj, Index):
        return obj._data
    return obj


class ExtensionIndex(Index):
    """
    Index subclass for indexes backed by ExtensionArray.
    """

    # The base class already passes through to _data:
    #  size, __len__, dtype

    _data: ExtensionArray

    __eq__ = _make_wrapped_comparison_op("__eq__")
    __ne__ = _make_wrapped_comparison_op("__ne__")
    __lt__ = _make_wrapped_comparison_op("__lt__")
    __gt__ = _make_wrapped_comparison_op("__gt__")
    __le__ = _make_wrapped_comparison_op("__le__")
    __ge__ = _make_wrapped_comparison_op("__ge__")

    @doc(Index._shallow_copy)
    def _shallow_copy(
        self, values: Optional[ExtensionArray] = None, name: Label = lib.no_default
    ):
        name = self.name if name is lib.no_default else name

        if values is not None:
            return self._simple_new(values, name=name)

        result = self._simple_new(self._data, name=name)
        result._cache = self._cache
        return result

    @property
    def _has_complex_internals(self) -> bool:
        # used to avoid libreduction code paths, which raise or require conversion
        return True

    # ---------------------------------------------------------------------
    # NDarray-Like Methods

    def __getitem__(self, key):
        result = self._data[key]
        if isinstance(result, type(self._data)):
            if result.ndim == 1:
                return type(self)(result, name=self.name)
            # Unpack to ndarray for MPL compat
            # pandas\core\indexes\extension.py:220: error: "ExtensionArray" has
            # no attribute "_data"  [attr-defined]
            result = result._data  # type: ignore[attr-defined]

        # Includes cases where we get a 2D ndarray back for MPL compat
        deprecate_ndim_indexing(result)
        return result

    # ---------------------------------------------------------------------

    @property
    def _na_value(self):
        return self.dtype.na_value

    @property  # TODO: cache_readonly?
    def _engine_type(self):
        # TODO: can we avoid re-calling if get_engine_target is expensive?
        dtype = self._get_engine_target().dtype
        return {
            np.int8: libindex.Int8Engine,
            np.int16: libindex.Int16Engine,
            np.int32: libindex.Int32Engine,
            np.int64: libindex.Int64Engine,
            np.object_: libindex.ObjectEngine,
            # TODO: missing floats, uints
        }[dtype.type]

    def _check_indexing_method(self, method):
        """
        Raise if we have a get_indexer `method` that is not supported or valid.
        """
        # GH#37871 for now this is only for IntervalIndex and CategoricalIndex
        if method is None:
            return

        if method in ["bfill", "backfill", "pad", "ffill", "nearest"]:
            raise NotImplementedError(
                f"method {method} not yet implemented for {type(self).__name__}"
            )

        raise ValueError("Invalid fill method")

    def _get_engine_target(self) -> np.ndarray:
        return np.asarray(self._data)

    def repeat(self, repeats, axis=None):
        nv.validate_repeat(tuple(), dict(axis=axis))
        result = self._data.repeat(repeats, axis=axis)
        return type(self)._simple_new(result, name=self.name)

    def insert(self, loc: int, item):
        # ExtensionIndex subclasses must override Index.insert
        raise AbstractMethodError(self)

    def _get_unique_index(self, dropna=False):
        if self.is_unique and not dropna:
            return self

        result = self._data.unique()
        if dropna and self.hasnans:
            result = result[~result.isna()]
        return self._shallow_copy(result)

    @doc(Index.map)
    def map(self, mapper, na_action=None):
        # Try to run function on index first, and then on elements of index
        # Especially important for group-by functionality
        try:
            result = mapper(self)

            # Try to use this result if we can
            if isinstance(result, np.ndarray):
                result = Index(result)

            if not isinstance(result, Index):
                raise TypeError("The map function must return an Index object")
            return result
        except Exception:
            return self.astype(object).map(mapper)

    @doc(Index.astype)
    def astype(self, dtype, copy=True):
        if is_dtype_equal(self.dtype, dtype) and copy is False:
            # Ensure that self.astype(self.dtype) is self
            return self

        new_values = self._data.astype(dtype, copy=copy)

        # pass copy=False because any copying will be done in the
        #  _data.astype call above
        return Index(new_values, dtype=new_values.dtype, name=self.name, copy=False)

    @cache_readonly
    def _isnan(self) -> np.ndarray:
        return self._data.isna()

    @doc(Index.equals)
    def equals(self, other) -> bool:
        # Dispatch to the ExtensionArray's .equals method.
        if self.is_(other):
            return True

        if not isinstance(other, type(self)):
            return False

        return self._data.equals(other._data)


class NDArrayBackedExtensionIndex(ExtensionIndex):
    """
    Index subclass for indexes backed by NDArrayBackedExtensionArray.
    """

    _data: NDArrayBackedExtensionArray

    def _get_engine_target(self) -> np.ndarray:
        return self._data._ndarray

    def delete(self, loc):
        """
        Make new Index with passed location(-s) deleted

        Returns
        -------
        new_index : Index
        """
        new_vals = np.delete(self._data._ndarray, loc)
        arr = self._data._from_backing_data(new_vals)
        return type(self)._simple_new(arr, name=self.name)

    def insert(self, loc: int, item):
        """
        Make new Index inserting new item at location. Follows
        Python list.append semantics for negative values.

        Parameters
        ----------
        loc : int
        item : object

        Returns
        -------
        new_index : Index

        Raises
        ------
        ValueError if the item is not valid for this dtype.
        """
        arr = self._data
        code = arr._validate_scalar(item)

        new_vals = np.concatenate((arr._ndarray[:loc], [code], arr._ndarray[loc:]))
        new_arr = arr._from_backing_data(new_vals)
        return type(self)._simple_new(new_arr, name=self.name)

    @doc(Index.where)
    def where(self, cond, other=None):
        res_values = self._data.where(cond, other)
        return type(self)._simple_new(res_values, name=self.name)

    def putmask(self, mask, value):
        res_values = self._data.copy()
        try:
            res_values.putmask(mask, value)
        except (TypeError, ValueError):
            return self.astype(object).putmask(mask, value)

        return type(self)._simple_new(res_values, name=self.name)

    def _wrap_joined_index(self: _T, joined: np.ndarray, other: _T) -> _T:
        name = get_op_result_name(self, other)
        arr = self._data._from_backing_data(joined)
        return type(self)._simple_new(arr, name=name)<|MERGE_RESOLUTION|>--- conflicted
+++ resolved
@@ -5,12 +5,8 @@
 
 import numpy as np
 
-<<<<<<< HEAD
-from pandas._libs import index as libindex
-=======
-from pandas._libs import lib
+from pandas._libs import index as libindex, lib
 from pandas._typing import Label
->>>>>>> 03b9ad89
 from pandas.compat.numpy import function as nv
 from pandas.errors import AbstractMethodError
 from pandas.util._decorators import cache_readonly, doc
