"""
Shared methods for Index subclasses backed by ExtensionArray.
"""
from typing import Hashable, List, Optional, TypeVar

import numpy as np

<<<<<<< HEAD
from pandas._libs import index as libindex, lib
from pandas._typing import Label
=======
from pandas._libs import lib
>>>>>>> 963cf2b5
from pandas.compat.numpy import function as nv
from pandas.errors import AbstractMethodError
from pandas.util._decorators import cache_readonly, doc

from pandas.core.dtypes.common import is_dtype_equal, is_object_dtype, pandas_dtype
from pandas.core.dtypes.generic import ABCDataFrame, ABCSeries

from pandas.core.arrays import ExtensionArray
from pandas.core.arrays._mixins import NDArrayBackedExtensionArray
from pandas.core.indexers import deprecate_ndim_indexing
from pandas.core.indexes.base import Index
from pandas.core.ops import get_op_result_name

_T = TypeVar("_T", bound="NDArrayBackedExtensionIndex")


def inherit_from_data(name: str, delegate, cache: bool = False, wrap: bool = False):
    """
    Make an alias for a method of the underlying ExtensionArray.

    Parameters
    ----------
    name : str
        Name of an attribute the class should inherit from its EA parent.
    delegate : class
    cache : bool, default False
        Whether to convert wrapped properties into cache_readonly
    wrap : bool, default False
        Whether to wrap the inherited result in an Index.

    Returns
    -------
    attribute, method, property, or cache_readonly
    """
    attr = getattr(delegate, name)

    if isinstance(attr, property):
        if cache:

            def cached(self):
                return getattr(self._data, name)

            cached.__name__ = name
            cached.__doc__ = attr.__doc__
            method = cache_readonly(cached)

        else:

            def fget(self):
                result = getattr(self._data, name)
                if wrap:
                    if isinstance(result, type(self._data)):
                        return type(self)._simple_new(result, name=self.name)
                    elif isinstance(result, ABCDataFrame):
                        return result.set_index(self)
                    return Index(result, name=self.name)
                return result

            def fset(self, value):
                setattr(self._data, name, value)

            fget.__name__ = name
            fget.__doc__ = attr.__doc__

            method = property(fget, fset)

    elif not callable(attr):
        # just a normal attribute, no wrapping
        method = attr

    else:

        def method(self, *args, **kwargs):
            result = attr(self._data, *args, **kwargs)
            if wrap:
                if isinstance(result, type(self._data)):
                    return type(self)._simple_new(result, name=self.name)
                elif isinstance(result, ABCDataFrame):
                    return result.set_index(self)
                return Index(result, name=self.name)
            return result

        method.__name__ = name
        method.__doc__ = attr.__doc__
    return method


def inherit_names(names: List[str], delegate, cache: bool = False, wrap: bool = False):
    """
    Class decorator to pin attributes from an ExtensionArray to a Index subclass.

    Parameters
    ----------
    names : List[str]
    delegate : class
    cache : bool, default False
    wrap : bool, default False
        Whether to wrap the inherited result in an Index.
    """

    def wrapper(cls):
        for name in names:
            meth = inherit_from_data(name, delegate, cache=cache, wrap=wrap)
            setattr(cls, name, meth)

        return cls

    return wrapper


def _make_wrapped_comparison_op(opname: str):
    """
    Create a comparison method that dispatches to ``._data``.
    """

    def wrapper(self, other):
        if isinstance(other, ABCSeries):
            # the arrays defer to Series for comparison ops but the indexes
            #  don't, so we have to unwrap here.
            other = other._values

        other = _maybe_unwrap_index(other)

        op = getattr(self._data, opname)
        return op(other)

    wrapper.__name__ = opname
    return wrapper


def make_wrapped_arith_op(opname: str):
    def method(self, other):
        if (
            isinstance(other, Index)
            and is_object_dtype(other.dtype)
            and type(other) is not Index
        ):
            # We return NotImplemented for object-dtype index *subclasses* so they have
            # a chance to implement ops before we unwrap them.
            # See https://github.com/pandas-dev/pandas/issues/31109
            return NotImplemented
        meth = getattr(self._data, opname)
        result = meth(_maybe_unwrap_index(other))
        return _wrap_arithmetic_op(self, other, result)

    method.__name__ = opname
    return method


def _wrap_arithmetic_op(self, other, result):
    if result is NotImplemented:
        return NotImplemented

    if isinstance(result, tuple):
        # divmod, rdivmod
        assert len(result) == 2
        return (
            _wrap_arithmetic_op(self, other, result[0]),
            _wrap_arithmetic_op(self, other, result[1]),
        )

    if not isinstance(result, Index):
        # Index.__new__ will choose appropriate subclass for dtype
        result = Index(result)

    res_name = get_op_result_name(self, other)
    result.name = res_name
    return result


def _maybe_unwrap_index(obj):
    """
    If operating against another Index object, we need to unwrap the underlying
    data before deferring to the DatetimeArray/TimedeltaArray/PeriodArray
    implementation, otherwise we will incorrectly return NotImplemented.

    Parameters
    ----------
    obj : object

    Returns
    -------
    unwrapped object
    """
    if isinstance(obj, Index):
        return obj._data
    return obj


class ExtensionIndex(Index):
    """
    Index subclass for indexes backed by ExtensionArray.
    """

    # The base class already passes through to _data:
    #  size, __len__, dtype

    _data: ExtensionArray

    __eq__ = _make_wrapped_comparison_op("__eq__")
    __ne__ = _make_wrapped_comparison_op("__ne__")
    __lt__ = _make_wrapped_comparison_op("__lt__")
    __gt__ = _make_wrapped_comparison_op("__gt__")
    __le__ = _make_wrapped_comparison_op("__le__")
    __ge__ = _make_wrapped_comparison_op("__ge__")

    @doc(Index._shallow_copy)
    def _shallow_copy(
        self, values: Optional[ExtensionArray] = None, name: Hashable = lib.no_default
    ):
        name = self.name if name is lib.no_default else name

        if values is not None:
            return self._simple_new(values, name=name)

        result = self._simple_new(self._data, name=name)
        result._cache = self._cache
        return result

    @property
    def _has_complex_internals(self) -> bool:
        # used to avoid libreduction code paths, which raise or require conversion
        return True

    # ---------------------------------------------------------------------
    # NDarray-Like Methods

    def __getitem__(self, key):
        result = self._data[key]
        if isinstance(result, type(self._data)):
            if result.ndim == 1:
                return type(self)(result, name=self.name)
            # Unpack to ndarray for MPL compat
            # pandas\core\indexes\extension.py:220: error: "ExtensionArray" has
            # no attribute "_data"  [attr-defined]
            result = result._data  # type: ignore[attr-defined]

        # Includes cases where we get a 2D ndarray back for MPL compat
        deprecate_ndim_indexing(result)
        return result

<<<<<<< HEAD
    # ---------------------------------------------------------------------

    @property
    def _na_value(self):
        return self.dtype.na_value

    @property  # TODO: cache_readonly?
    def _engine_type(self):
        # TODO: can we avoid re-calling if get_engine_target is expensive?
        dtype = self._get_engine_target().dtype
        return {
            np.int8: libindex.Int8Engine,
            np.int16: libindex.Int16Engine,
            np.int32: libindex.Int32Engine,
            np.int64: libindex.Int64Engine,
            np.object_: libindex.ObjectEngine,
            # TODO: missing floats, uints
        }[dtype.type]

    def _check_indexing_method(self, method):
        """
        Raise if we have a get_indexer `method` that is not supported or valid.
        """
        # GH#37871 for now this is only for IntervalIndex and CategoricalIndex
        if method is None:
            return
=======
    def searchsorted(self, value, side="left", sorter=None) -> np.ndarray:
        # overriding IndexOpsMixin improves performance GH#38083
        return self._data.searchsorted(value, side=side, sorter=sorter)
>>>>>>> 963cf2b5

    # ---------------------------------------------------------------------

    def _get_engine_target(self) -> np.ndarray:
        return np.asarray(self._data)

    def repeat(self, repeats, axis=None):
        nv.validate_repeat((), {"axis": axis})
        result = self._data.repeat(repeats, axis=axis)
        return type(self)._simple_new(result, name=self.name)

    def insert(self, loc: int, item):
        # ExtensionIndex subclasses must override Index.insert
        raise AbstractMethodError(self)

    def _get_unique_index(self, dropna=False):
        if self.is_unique and not dropna:
            return self

        result = self._data.unique()
        if dropna and self.hasnans:
            result = result[~result.isna()]
        return self._shallow_copy(result)

    @doc(Index.map)
    def map(self, mapper, na_action=None):
        # Try to run function on index first, and then on elements of index
        # Especially important for group-by functionality
        try:
            result = mapper(self)

            # Try to use this result if we can
            if isinstance(result, np.ndarray):
                result = Index(result)

            if not isinstance(result, Index):
                raise TypeError("The map function must return an Index object")
            return result
        except Exception:
            return self.astype(object).map(mapper)

    @doc(Index.astype)
    def astype(self, dtype, copy=True):
        dtype = pandas_dtype(dtype)
        if is_dtype_equal(self.dtype, dtype):
            if not copy:
                # Ensure that self.astype(self.dtype) is self
                return self
            return self.copy()

        new_values = self._data.astype(dtype, copy=copy)

        # pass copy=False because any copying will be done in the
        #  _data.astype call above
        return Index(new_values, dtype=new_values.dtype, name=self.name, copy=False)

    @cache_readonly
    def _isnan(self) -> np.ndarray:
        return self._data.isna()

    @doc(Index.equals)
    def equals(self, other) -> bool:
        # Dispatch to the ExtensionArray's .equals method.
        if self.is_(other):
            return True

        if not isinstance(other, type(self)):
            return False

        return self._data.equals(other._data)


class NDArrayBackedExtensionIndex(ExtensionIndex):
    """
    Index subclass for indexes backed by NDArrayBackedExtensionArray.
    """

    _data: NDArrayBackedExtensionArray

    def _get_engine_target(self) -> np.ndarray:
        return self._data._ndarray

    def delete(self: _T, loc) -> _T:
        """
        Make new Index with passed location(-s) deleted

        Returns
        -------
        new_index : Index
        """
        arr = self._data.delete(loc)
        return type(self)._simple_new(arr, name=self.name)

    def insert(self: _T, loc: int, item) -> _T:
        """
        Make new Index inserting new item at location. Follows
        Python list.append semantics for negative values.

        Parameters
        ----------
        loc : int
        item : object

        Returns
        -------
        new_index : Index

        Raises
        ------
        ValueError if the item is not valid for this dtype.
        """
        arr = self._data
        code = arr._validate_scalar(item)

        new_vals = np.concatenate((arr._ndarray[:loc], [code], arr._ndarray[loc:]))
        new_arr = arr._from_backing_data(new_vals)
        return type(self)._simple_new(new_arr, name=self.name)

    @doc(Index.where)
    def where(self: _T, cond: np.ndarray, other=None) -> _T:
        res_values = self._data.where(cond, other)
        return type(self)._simple_new(res_values, name=self.name)

    def putmask(self, mask, value):
        res_values = self._data.copy()
        try:
            res_values.putmask(mask, value)
        except (TypeError, ValueError):
            return self.astype(object).putmask(mask, value)

        return type(self)._simple_new(res_values, name=self.name)

    def _wrap_joined_index(self: _T, joined: np.ndarray, other: _T) -> _T:
        name = get_op_result_name(self, other)
        arr = self._data._from_backing_data(joined)
        return type(self)._simple_new(arr, name=name)<|MERGE_RESOLUTION|>--- conflicted
+++ resolved
@@ -5,12 +5,7 @@
 
 import numpy as np
 
-<<<<<<< HEAD
 from pandas._libs import index as libindex, lib
-from pandas._typing import Label
-=======
-from pandas._libs import lib
->>>>>>> 963cf2b5
 from pandas.compat.numpy import function as nv
 from pandas.errors import AbstractMethodError
 from pandas.util._decorators import cache_readonly, doc
@@ -252,7 +247,10 @@
         deprecate_ndim_indexing(result)
         return result
 
-<<<<<<< HEAD
+    def searchsorted(self, value, side="left", sorter=None) -> np.ndarray:
+        # overriding IndexOpsMixin improves performance GH#38083
+        return self._data.searchsorted(value, side=side, sorter=sorter)
+
     # ---------------------------------------------------------------------
 
     @property
@@ -279,11 +277,6 @@
         # GH#37871 for now this is only for IntervalIndex and CategoricalIndex
         if method is None:
             return
-=======
-    def searchsorted(self, value, side="left", sorter=None) -> np.ndarray:
-        # overriding IndexOpsMixin improves performance GH#38083
-        return self._data.searchsorted(value, side=side, sorter=sorter)
->>>>>>> 963cf2b5
 
     # ---------------------------------------------------------------------
 
