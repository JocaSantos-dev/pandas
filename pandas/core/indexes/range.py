--- conflicted
+++ resolved
@@ -29,11 +29,8 @@
     doc,
 )
 
-<<<<<<< HEAD
 from pandas.core.dtypes import missing
-=======
 from pandas.core.dtypes.base import ExtensionDtype
->>>>>>> 8fde168c
 from pandas.core.dtypes.common import (
     ensure_platform_int,
     ensure_python_int,
