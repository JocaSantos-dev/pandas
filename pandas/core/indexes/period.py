--- conflicted
+++ resolved
@@ -425,53 +425,6 @@
         # how to represent ourselves to matplotlib
         return self.astype(object).values
 
-<<<<<<< HEAD
-    def to_timestamp(self, freq=None, how='start'):
-        """
-        Cast to DatetimeIndex
-
-        Parameters
-        ----------
-        freq : string or DateOffset, optional
-            Target frequency. The default is 'D' for week or longer,
-            'S' otherwise
-        how : {'s', 'e', 'start', 'end'}
-
-        Returns
-        -------
-        DatetimeIndex
-        """
-        how = _validate_end_alias(how)
-
-        end = how == 'E'
-        if end:
-            if freq == 'B':
-                # roll forward to ensure we land on B date
-                adjust = Timedelta(1, 'D') - Timedelta(1, 'ns')
-                return self.to_timestamp(how='start') + adjust
-            else:
-                adjust = Timedelta(1, 'ns')
-                with warnings.catch_warnings():
-                    # ignore the fact that integer addition is deprecated
-                    #  until GH#22998 is fixed
-                    warnings.simplefilter("ignore", FutureWarning)
-                    shifted = self + 1
-                return shifted.to_timestamp(how='start') - adjust
-
-        if freq is None:
-            base, mult = _gfc(self.freq)
-            freq = frequencies.get_to_timestamp_base(base)
-        else:
-            freq = Period._maybe_convert_freq(freq)
-
-        base, mult = _gfc(freq)
-        new_data = self.asfreq(freq, how)
-
-        new_data = period.periodarr_to_dt64arr(new_data._ndarray_values, base)
-        return DatetimeIndex(new_data, freq='infer', name=self.name)
-
-=======
->>>>>>> aaa69d1b
     @property
     def inferred_type(self):
         # b/c data is represented as ints make sure we can't have ambiguous
