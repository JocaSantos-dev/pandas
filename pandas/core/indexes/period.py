--- conflicted
+++ resolved
@@ -9,11 +9,6 @@
     is_integer,
     is_float,
     is_integer_dtype,
-<<<<<<< HEAD
-=======
-    is_scalar,
-    is_datetime64_dtype,
->>>>>>> cf11f71e
     is_datetime64_any_dtype,
     is_bool_dtype,
     pandas_dtype,
@@ -198,15 +193,11 @@
         if name is None and hasattr(data, 'name'):
             name = data.name
 
-<<<<<<< HEAD
         data = PeriodArray._complex_new(data=data, ordinal=ordinal, freq=freq,
                                         start=start, end=end, periods=periods,
                                         tz=tz, dtype=dtype, copy=copy,
                                         **fields)
         return cls._simple_new(data, name=name)
-=======
-        freq = dtl.validate_dtype_freq(dtype, freq)
->>>>>>> cf11f71e
 
     # ------------------------------------------------------------------------
     # Data
@@ -214,58 +205,9 @@
     def _ndarray_values(self):
         return self.values.values
 
-<<<<<<< HEAD
     @property
     def values(self):
         return self._data
-=======
-        if data is None:
-            if ordinal is not None:
-                data = np.asarray(ordinal, dtype=np.int64)
-            else:
-                data, freq = cls._generate_range(start, end, periods,
-                                                 freq, fields)
-            return cls._simple_new(data, name=name, freq=freq)
-
-        if isinstance(data, PeriodIndex):
-            if freq is None or freq == data.freq:  # no freq change
-                freq = data.freq
-                data = data._ndarray_values
-            else:
-                base1, _ = _gfc(data.freq)
-                base2, _ = _gfc(freq)
-                data = period.period_asfreq_arr(data._ndarray_values,
-                                                base1, base2, 1)
-            return cls._simple_new(data, name=name, freq=freq)
-
-        # not array / index
-        if not isinstance(data, (np.ndarray, PeriodIndex,
-                                 DatetimeIndex, Int64Index)):
-            if is_scalar(data):
-                cls._scalar_data_error(data)
-
-            # other iterable of some kind
-            if not isinstance(data, (list, tuple)):
-                data = list(data)
-
-            data = np.asarray(data)
-
-        # datetime other than period
-        if is_datetime64_dtype(data.dtype):
-            data = dt64arr_to_periodarr(data, freq, tz)
-            return cls._simple_new(data, name=name, freq=freq)
-
-        # check not floats
-        if infer_dtype(data) == 'floating' and len(data) > 0:
-            raise TypeError("PeriodIndex does not allow "
-                            "floating point in construction")
-
-        # anything else, likely an array of strings or periods
-        data = ensure_object(data)
-        freq = freq or period.extract_freq(data)
-        data = period.extract_ordinals(data, freq)
-        return cls._simple_new(data, name=name, freq=freq)
->>>>>>> cf11f71e
 
     @property
     def freq(self):
@@ -290,7 +232,6 @@
     # Index Constructors
 
     @classmethod
-<<<<<<< HEAD
     def _simple_new(cls, values, name=None, freq=None, **kwargs):
         # type: (PeriodArray, Any, Any) -> PeriodIndex
         """
@@ -312,13 +253,6 @@
         """
         data = PeriodArray._from_ordinals(values, freq=freq)
         result = cls._simple_new(data, name=name)
-=======
-    def _simple_new(cls, values, freq=None, name=None, **kwargs):
-        result = super(PeriodIndex, cls)._simple_new(values, freq)
-
-        result.name = name
-        result._reset_identity()
->>>>>>> cf11f71e
         return result
 
     def _shallow_copy(self, values=None, **kwargs):
