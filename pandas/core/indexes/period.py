--- conflicted
+++ resolved
@@ -1,9 +1,5 @@
 from datetime import datetime, timedelta
-<<<<<<< HEAD
 from typing import Any
-import warnings
-=======
->>>>>>> 1d36851f
 import weakref
 
 import numpy as np
