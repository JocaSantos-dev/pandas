--- conflicted
+++ resolved
@@ -498,17 +498,13 @@
             return series.iat[key]
 
         if isinstance(key, str):
-<<<<<<< HEAD
             try:
                 loc = self._get_string_slice(key)
                 return series[loc]
             except (TypeError, ValueError):
                 pass
 
-            asdt, parsed, reso = parse_time_string(key, self.freq)
-=======
             asdt, reso = parse_time_string(key, self.freq)
->>>>>>> 55cfabb6
             grp = resolution.Resolution.get_freq_group(reso)
             freqn = resolution.get_freq_group(self.freq)
 
