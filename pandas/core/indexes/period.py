from datetime import datetime, timedelta
from typing import Any
import weakref

import numpy as np

from pandas._libs import index as libindex
from pandas._libs.lib import no_default
from pandas._libs.tslibs import frequencies as libfrequencies, resolution
from pandas._libs.tslibs.parsing import parse_time_string
from pandas._libs.tslibs.period import Period
from pandas._typing import DtypeObj, Label
<<<<<<< HEAD
from pandas.util._decorators import Appender, cache_readonly
=======
from pandas.util._decorators import Appender, cache_readonly, doc
>>>>>>> 06f4c902

from pandas.core.dtypes.common import (
    ensure_platform_int,
    is_bool_dtype,
    is_datetime64_any_dtype,
    is_dtype_equal,
    is_float,
    is_integer,
    is_object_dtype,
    is_scalar,
    pandas_dtype,
)
from pandas.core.dtypes.dtypes import PeriodDtype

from pandas.core.arrays.period import (
    PeriodArray,
    period_array,
    raise_on_incompatible,
    validate_dtype_freq,
)
import pandas.core.common as com
import pandas.core.indexes.base as ibase
from pandas.core.indexes.base import (
    InvalidIndexError,
    _index_shared_docs,
    ensure_index,
    maybe_extract_name,
)
from pandas.core.indexes.datetimelike import DatetimeIndexOpsMixin
from pandas.core.indexes.datetimes import DatetimeIndex, Index
from pandas.core.indexes.extension import inherit_names
from pandas.core.indexes.numeric import Int64Index
from pandas.core.ops import get_op_result_name
from pandas.core.tools.datetimes import DateParseError

from pandas.tseries import frequencies
from pandas.tseries.offsets import DateOffset, Tick

_index_doc_kwargs = dict(ibase._index_doc_kwargs)
_index_doc_kwargs.update(dict(target_klass="PeriodIndex or list of Periods"))

# --- Period index sketch


def _new_PeriodIndex(cls, **d):
    # GH13277 for unpickling
    values = d.pop("data")
    if values.dtype == "int64":
        freq = d.pop("freq", None)
        values = PeriodArray(values, freq=freq)
        return cls._simple_new(values, **d)
    else:
        return cls(values, **d)


@inherit_names(
    ["strftime", "to_timestamp", "asfreq", "start_time", "end_time"]
    + PeriodArray._field_ops,
    PeriodArray,
    wrap=True,
)
@inherit_names(["is_leap_year", "freq", "_format_native_types"], PeriodArray)
class PeriodIndex(DatetimeIndexOpsMixin, Int64Index):
    """
    Immutable ndarray holding ordinal values indicating regular periods in time.

    Index keys are boxed to Period objects which carries the metadata (eg,
    frequency information).

    Parameters
    ----------
    data : array-like (1d int np.ndarray or PeriodArray), optional
        Optional period-like data to construct index with.
    copy : bool
        Make a copy of input ndarray.
    freq : str or period object, optional
        One of pandas period strings or corresponding objects.
    year : int, array, or Series, default None
    month : int, array, or Series, default None
    quarter : int, array, or Series, default None
    day : int, array, or Series, default None
    hour : int, array, or Series, default None
    minute : int, array, or Series, default None
    second : int, array, or Series, default None
    tz : object, default None
        Timezone for converting datetime64 data to Periods.
    dtype : str or PeriodDtype, default None

    Attributes
    ----------
    day
    dayofweek
    dayofyear
    days_in_month
    daysinmonth
    end_time
    freq
    freqstr
    hour
    is_leap_year
    minute
    month
    quarter
    qyear
    second
    start_time
    week
    weekday
    weekofyear
    year

    Methods
    -------
    asfreq
    strftime
    to_timestamp

    See Also
    --------
    Index : The base pandas Index type.
    Period : Represents a period of time.
    DatetimeIndex : Index with datetime64 data.
    TimedeltaIndex : Index of timedelta64 data.
    period_range : Create a fixed-frequency PeriodIndex.

    Examples
    --------
    >>> idx = pd.PeriodIndex(year=[2000, 2002], quarter=[1, 3])
    >>> idx
    PeriodIndex(['2000Q1', '2002Q3'], dtype='period[Q-DEC]', freq='Q-DEC')
    """

    _typ = "periodindex"
    _attributes = ["name", "freq"]

    # define my properties & methods for delegation
    _is_numeric_dtype = False
    _infer_as_myclass = True

    _data: PeriodArray
    freq: DateOffset

    _engine_type = libindex.PeriodEngine
    _supports_partial_string_indexing = True

    # ------------------------------------------------------------------------
    # Index Constructors

    def __new__(
        cls,
        data=None,
        ordinal=None,
        freq=None,
        tz=None,
        dtype=None,
        copy=False,
        name=None,
        **fields,
    ):

        valid_field_set = {
            "year",
            "month",
            "day",
            "quarter",
            "hour",
            "minute",
            "second",
        }

        if not set(fields).issubset(valid_field_set):
            argument = list(set(fields) - valid_field_set)[0]
            raise TypeError(f"__new__() got an unexpected keyword argument {argument}")

        name = maybe_extract_name(name, data, cls)

        if data is None and ordinal is None:
            # range-based.
            data, freq2 = PeriodArray._generate_range(None, None, None, freq, fields)
            # PeriodArray._generate range does validation that fields is
            # empty when really using the range-based constructor.
            freq = freq2

            data = PeriodArray(data, freq=freq)
        else:
            freq = validate_dtype_freq(dtype, freq)

            # PeriodIndex allow PeriodIndex(period_index, freq=different)
            # Let's not encourage that kind of behavior in PeriodArray.

            if freq and isinstance(data, cls) and data.freq != freq:
                # TODO: We can do some of these with no-copy / coercion?
                # e.g. D -> 2D seems to be OK
                data = data.asfreq(freq)

            if data is None and ordinal is not None:
                # we strangely ignore `ordinal` if data is passed.
                ordinal = np.asarray(ordinal, dtype=np.int64)
                data = PeriodArray(ordinal, freq)
            else:
                # don't pass copy here, since we copy later.
                data = period_array(data=data, freq=freq)

        if copy:
            data = data.copy()

        return cls._simple_new(data, name=name)

    @classmethod
    def _simple_new(cls, values: PeriodArray, name: Label = None):
        """
        Create a new PeriodIndex.

        Parameters
        ----------
        values : PeriodArray
            Values that can be converted to a PeriodArray without inference
            or coercion.
        """
        assert isinstance(values, PeriodArray), type(values)

        result = object.__new__(cls)
        result._data = values
        # For groupby perf. See note in indexes/base about _index_data
        result._index_data = values._data
        result.name = name
        result._cache = {}
        result._reset_identity()
        return result

    # ------------------------------------------------------------------------
    # Data

    @property
    def values(self):
        return np.asarray(self)

    @property
    def _has_complex_internals(self):
        # used to avoid libreduction code paths, which raise or require conversion
        return True

    def _shallow_copy(self, values=None, name: Label = no_default):
        name = name if name is not no_default else self.name
        cache = self._cache.copy() if values is None else {}
        if values is None:
            values = self._data

        result = self._simple_new(values, name=name)
        result._cache = cache
        return result

    def _maybe_convert_timedelta(self, other):
        """
        Convert timedelta-like input to an integer multiple of self.freq

        Parameters
        ----------
        other : timedelta, np.timedelta64, DateOffset, int, np.ndarray

        Returns
        -------
        converted : int, np.ndarray[int64]

        Raises
        ------
        IncompatibleFrequency : if the input cannot be written as a multiple
            of self.freq.  Note IncompatibleFrequency subclasses ValueError.
        """
        if isinstance(other, (timedelta, np.timedelta64, Tick, np.ndarray)):
            offset = frequencies.to_offset(self.freq.rule_code)
            if isinstance(offset, Tick):
                # _check_timedeltalike_freq_compat will raise if incompatible
                delta = self._data._check_timedeltalike_freq_compat(other)
                return delta
        elif isinstance(other, DateOffset):
            freqstr = other.rule_code
            base = libfrequencies.get_base_alias(freqstr)
            if base == self.freq.rule_code:
                return other.n

            raise raise_on_incompatible(self, other)
        elif is_integer(other):
            # integer is passed to .shift via
            # _add_datetimelike_methods basically
            # but ufunc may pass integer to _add_delta
            return other

        # raise when input doesn't have freq
        raise raise_on_incompatible(self, None)

    def _is_comparable_dtype(self, dtype: DtypeObj) -> bool:
        """
        Can we compare values of the given dtype to our own?
        """
        if not isinstance(dtype, PeriodDtype):
            return False
        return dtype.freq == self.freq

    # ------------------------------------------------------------------------
    # Rendering Methods

    def _mpl_repr(self):
        # how to represent ourselves to matplotlib
        return self.astype(object)._values

    @property
    def _formatter_func(self):
        return self.array._formatter(boxed=False)

    # ------------------------------------------------------------------------
    # Indexing

    @cache_readonly
    def _engine(self):
        # To avoid a reference cycle, pass a weakref of self._values to _engine_type.
        period = weakref.ref(self._values)
        return self._engine_type(period, len(self))

    @doc(Index.__contains__)
    def __contains__(self, key: Any) -> bool:
        if isinstance(key, Period):
            if key.freq != self.freq:
                return False
            else:
                return key.ordinal in self._engine
        else:
            hash(key)
            try:
                self.get_loc(key)
                return True
            except KeyError:
                return False

    @cache_readonly
    def _int64index(self) -> Int64Index:
        return Int64Index._simple_new(self.asi8, name=self.name)

    # ------------------------------------------------------------------------
    # Index Methods

    def __array_wrap__(self, result, context=None):
        """
        Gets called after a ufunc. Needs additional handling as
        PeriodIndex stores internal data as int dtype

        Replace this to __numpy_ufunc__ in future version
        """
        if isinstance(context, tuple) and len(context) > 0:
            func = context[0]
            if func is np.add:
                pass
            elif func is np.subtract:
                name = self.name
                left = context[1][0]
                right = context[1][1]
                if isinstance(left, PeriodIndex) and isinstance(right, PeriodIndex):
                    name = left.name if left.name == right.name else None
                    return Index(result, name=name)
                elif isinstance(left, Period) or isinstance(right, Period):
                    return Index(result, name=name)
            elif isinstance(func, np.ufunc):
                if "M->M" not in func.types:
                    msg = f"ufunc '{func.__name__}' not supported for the PeriodIndex"
                    # This should be TypeError, but TypeError cannot be raised
                    # from here because numpy catches.
                    raise ValueError(msg)

        if is_bool_dtype(result):
            return result
        # the result is object dtype array of Period
        # cannot pass _simple_new as it is
        return type(self)(result, freq=self.freq, name=self.name)

    def asof_locs(self, where, mask: np.ndarray) -> np.ndarray:
        """
        where : array of timestamps
        mask : array of booleans where data is not NA
        """
        where_idx = where
        if isinstance(where_idx, DatetimeIndex):
<<<<<<< HEAD
            where_idx = PeriodIndex(where_idx.values, freq=self.freq)
=======
            where_idx = PeriodIndex(where_idx._values, freq=self.freq)
>>>>>>> 06f4c902
        elif not isinstance(where_idx, PeriodIndex):
            raise TypeError("asof_locs `where` must be DatetimeIndex or PeriodIndex")
        elif where_idx.freq != self.freq:
            raise raise_on_incompatible(self, where_idx)

        locs = self.asi8[mask].searchsorted(where_idx.asi8, side="right")

        locs = np.where(locs > 0, locs - 1, 0)
        result = np.arange(len(self))[mask].take(locs)

        first = mask.argmax()
        result[(locs == 0) & (where_idx.asi8 < self.asi8[first])] = -1

        return result

    @doc(Index.astype)
    def astype(self, dtype, copy=True, how="start"):
        dtype = pandas_dtype(dtype)

        if is_datetime64_any_dtype(dtype):
            # 'how' is index-specific, isn't part of the EA interface.
            tz = getattr(dtype, "tz", None)
            return self.to_timestamp(how=how).tz_localize(tz)

        # TODO: should probably raise on `how` here, so we don't ignore it.
        return super().astype(dtype, copy=copy)

    @property
    def is_full(self) -> bool:
        """
        Returns True if this PeriodIndex is range-like in that all Periods
        between start and end are present, in order.
        """
        if len(self) == 0:
            return True
        if not self.is_monotonic:
            raise ValueError("Index is not monotonic")
        values = self.asi8
        return ((values[1:] - values[:-1]) < 2).all()

    @property
    def inferred_type(self) -> str:
        # b/c data is represented as ints make sure we can't have ambiguous
        # indexing
        return "period"

    @Appender(_index_shared_docs["get_indexer"] % _index_doc_kwargs)
    def get_indexer(self, target, method=None, limit=None, tolerance=None):
        target = ensure_index(target)

        if isinstance(target, PeriodIndex):
            if target.freq != self.freq:
                # No matches
                no_matches = -1 * np.ones(self.shape, dtype=np.intp)
                return no_matches

            target = target.asi8
            self_index = self._int64index
        else:
            self_index = self

        if tolerance is not None:
            tolerance = self._convert_tolerance(tolerance, target)
            if self_index is not self:
                # convert tolerance to i8
                tolerance = self._maybe_convert_timedelta(tolerance)

        return Index.get_indexer(self_index, target, method, limit, tolerance)

    @Appender(_index_shared_docs["get_indexer_non_unique"] % _index_doc_kwargs)
    def get_indexer_non_unique(self, target):
        target = ensure_index(target)

        if not self._is_comparable_dtype(target.dtype):
            no_matches = -1 * np.ones(self.shape, dtype=np.intp)
            return no_matches, no_matches

        target = target.asi8

        indexer, missing = self._int64index.get_indexer_non_unique(target)
        return ensure_platform_int(indexer), missing

    def get_loc(self, key, method=None, tolerance=None):
        """
        Get integer location for requested label.

        Parameters
        ----------
        key : Period, NaT, str, or datetime
            String or datetime key must be parseable as Period.

        Returns
        -------
        loc : int or ndarray[int64]

        Raises
        ------
        KeyError
            Key is not present in the index.
        TypeError
            If key is listlike or otherwise not hashable.
        """
        orig_key = key

        if not is_scalar(key):
            raise InvalidIndexError(key)

        if isinstance(key, str):

            try:
                loc = self._get_string_slice(key)
                return loc
            except (TypeError, ValueError):
                pass

            try:
                asdt, reso = parse_time_string(key, self.freq)
            except DateParseError as err:
                # A string with invalid format
                raise KeyError(f"Cannot interpret '{key}' as period") from err

            grp = resolution.Resolution.get_freq_group(reso)
            freqn = resolution.get_freq_group(self.freq)

            # _get_string_slice will handle cases where grp < freqn
            assert grp >= freqn

            if grp == freqn:
                key = Period(asdt, freq=self.freq)
                loc = self.get_loc(key, method=method, tolerance=tolerance)
                return loc
            elif method is None:
                raise KeyError(key)
            else:
                key = asdt

        elif is_integer(key):
            # Period constructor will cast to string, which we dont want
            raise KeyError(key)

        try:
            key = Period(key, freq=self.freq)
        except ValueError as err:
            # we cannot construct the Period
            raise KeyError(orig_key) from err

        try:
            return Index.get_loc(self, key, method, tolerance)
        except KeyError as err:
            raise KeyError(orig_key) from err

    def _maybe_cast_slice_bound(self, label, side: str, kind: str):
        """
        If label is a string or a datetime, cast it to Period.ordinal according
        to resolution.

        Parameters
        ----------
        label : object
        side : {'left', 'right'}
        kind : {'loc', 'getitem'}

        Returns
        -------
        bound : Period or object

        Notes
        -----
        Value of `side` parameter should be validated in caller.

        """
        assert kind in ["loc", "getitem"]

        if isinstance(label, datetime):
            return Period(label, freq=self.freq)
        elif isinstance(label, str):
            try:
                parsed, reso = parse_time_string(label, self.freq)
                bounds = self._parsed_string_to_bounds(reso, parsed)
                return bounds[0 if side == "left" else 1]
            except ValueError as err:
                # string cannot be parsed as datetime-like
                # TODO: we need tests for this case
                raise KeyError(label) from err
        elif is_integer(label) or is_float(label):
            self._invalid_indexer("slice", label)

        return label

    def _parsed_string_to_bounds(self, reso: str, parsed: datetime):
        if reso not in ["year", "month", "quarter", "day", "hour", "minute", "second"]:
            raise KeyError(reso)

        grp = resolution.Resolution.get_freq_group(reso)
        iv = Period(parsed, freq=(grp, 1))
        return (iv.asfreq(self.freq, how="start"), iv.asfreq(self.freq, how="end"))

    def _validate_partial_date_slice(self, reso: str):
        grp = resolution.Resolution.get_freq_group(reso)
        freqn = resolution.get_freq_group(self.freq)

        if not grp < freqn:
            # TODO: we used to also check for
            #  reso in ["day", "hour", "minute", "second"]
            #  why is that check not needed?
            raise ValueError

    def _get_string_slice(self, key: str, use_lhs: bool = True, use_rhs: bool = True):
        # TODO: Check for non-True use_lhs/use_rhs
        parsed, reso = parse_time_string(key, self.freq)

        try:
            return self._partial_date_slice(reso, parsed, use_lhs, use_rhs)
        except KeyError as err:
            raise KeyError(key) from err

    def insert(self, loc, item):
        if not isinstance(item, Period) or self.freq != item.freq:
            return self.astype(object).insert(loc, item)

        i8result = np.concatenate(
            (self[:loc].asi8, np.array([item.ordinal]), self[loc:].asi8)
        )
        arr = type(self._data)._simple_new(i8result, dtype=self.dtype)
        return type(self)._simple_new(arr, name=self.name)

    def join(self, other, how="left", level=None, return_indexers=False, sort=False):
        """
        See Index.join
        """
        self._assert_can_do_setop(other)

        if not isinstance(other, PeriodIndex):
            return self.astype(object).join(
                other, how=how, level=level, return_indexers=return_indexers, sort=sort
            )

        result = Int64Index.join(
            self,
            other,
            how=how,
            level=level,
            return_indexers=return_indexers,
            sort=sort,
        )

        if return_indexers:
            result, lidx, ridx = result
            return self._apply_meta(result), lidx, ridx
        return self._apply_meta(result)

    # ------------------------------------------------------------------------
    # Set Operation Methods

    def _assert_can_do_setop(self, other):
        super()._assert_can_do_setop(other)

        # *Can't* use PeriodIndexes of different freqs
        # *Can* use PeriodIndex/DatetimeIndex
        if isinstance(other, PeriodIndex) and self.freq != other.freq:
            raise raise_on_incompatible(self, other)

    def _setop(self, other, sort, opname: str):
        """
        Perform a set operation by dispatching to the Int64Index implementation.
        """
        self._validate_sort_keyword(sort)
        self._assert_can_do_setop(other)
        res_name = get_op_result_name(self, other)
        other = ensure_index(other)

        i8self = Int64Index._simple_new(self.asi8)
        i8other = Int64Index._simple_new(other.asi8)
        i8result = getattr(i8self, opname)(i8other, sort=sort)

        parr = type(self._data)(np.asarray(i8result, dtype=np.int64), dtype=self.dtype)
        result = type(self)._simple_new(parr, name=res_name)
        return result

    def intersection(self, other, sort=False):
        self._validate_sort_keyword(sort)
        self._assert_can_do_setop(other)
        other = ensure_index(other)

        if self.equals(other):
            return self._get_reconciled_name_object(other)

        if not is_dtype_equal(self.dtype, other.dtype):
            # TODO: fastpath for if we have a different PeriodDtype
            this = self.astype("O")
            other = other.astype("O")
            return this.intersection(other, sort=sort)

        return self._setop(other, sort, opname="intersection")

    def difference(self, other, sort=None):
        self._validate_sort_keyword(sort)
        self._assert_can_do_setop(other)
        other = ensure_index(other)

        if self.equals(other):
            # pass an empty PeriodArray with the appropriate dtype
            return type(self)._simple_new(self._data[:0], name=self.name)

        if is_object_dtype(other):
            return self.astype(object).difference(other).astype(self.dtype)

        elif not is_dtype_equal(self.dtype, other.dtype):
            return self

        return self._setop(other, sort, opname="difference")

    def _union(self, other, sort):
        if not len(other) or self.equals(other) or not len(self):
            return super()._union(other, sort=sort)

        # We are called by `union`, which is responsible for this validation
        assert isinstance(other, type(self))

        if not is_dtype_equal(self.dtype, other.dtype):
            this = self.astype("O")
            other = other.astype("O")
            return this._union(other, sort=sort)

        return self._setop(other, sort, opname="_union")

    # ------------------------------------------------------------------------

    def _apply_meta(self, rawarr) -> "PeriodIndex":
        if not isinstance(rawarr, PeriodIndex):
            if not isinstance(rawarr, PeriodArray):
                rawarr = PeriodArray(rawarr, freq=self.freq)
            rawarr = PeriodIndex._simple_new(rawarr, name=self.name)
        return rawarr

    def memory_usage(self, deep=False):
        result = super().memory_usage(deep=deep)
        if hasattr(self, "_cache") and "_int64index" in self._cache:
            result += self._int64index.memory_usage(deep=deep)
        return result


PeriodIndex._add_numeric_methods_disabled()
PeriodIndex._add_logical_methods_disabled()


def period_range(
    start=None, end=None, periods=None, freq=None, name=None
) -> PeriodIndex:
    """
    Return a fixed frequency PeriodIndex.

    The day (calendar) is the default frequency.

    Parameters
    ----------
    start : str or period-like, default None
        Left bound for generating periods.
    end : str or period-like, default None
        Right bound for generating periods.
    periods : int, default None
        Number of periods to generate.
    freq : str or DateOffset, optional
        Frequency alias. By default the freq is taken from `start` or `end`
        if those are Period objects. Otherwise, the default is ``"D"`` for
        daily frequency.
    name : str, default None
        Name of the resulting PeriodIndex.

    Returns
    -------
    PeriodIndex

    Notes
    -----
    Of the three parameters: ``start``, ``end``, and ``periods``, exactly two
    must be specified.

    To learn more about the frequency strings, please see `this link
    <https://pandas.pydata.org/pandas-docs/stable/user_guide/timeseries.html#offset-aliases>`__.

    Examples
    --------
    >>> pd.period_range(start='2017-01-01', end='2018-01-01', freq='M')
    PeriodIndex(['2017-01', '2017-02', '2017-03', '2017-04', '2017-05', '2017-06',
             '2017-07', '2017-08', '2017-09', '2017-10', '2017-11', '2017-12',
             '2018-01'],
            dtype='period[M]', freq='M')

    If ``start`` or ``end`` are ``Period`` objects, they will be used as anchor
    endpoints for a ``PeriodIndex`` with frequency matching that of the
    ``period_range`` constructor.

    >>> pd.period_range(start=pd.Period('2017Q1', freq='Q'),
    ...                 end=pd.Period('2017Q2', freq='Q'), freq='M')
    PeriodIndex(['2017-03', '2017-04', '2017-05', '2017-06'],
                dtype='period[M]', freq='M')
    """
    if com.count_not_none(start, end, periods) != 2:
        raise ValueError(
            "Of the three parameters: start, end, and periods, "
            "exactly two must be specified"
        )
    if freq is None and (not isinstance(start, Period) and not isinstance(end, Period)):
        freq = "D"

    data, freq = PeriodArray._generate_range(start, end, periods, freq, fields={})
    data = PeriodArray(data, freq=freq)
    return PeriodIndex(data, name=name)<|MERGE_RESOLUTION|>--- conflicted
+++ resolved
@@ -10,11 +10,7 @@
 from pandas._libs.tslibs.parsing import parse_time_string
 from pandas._libs.tslibs.period import Period
 from pandas._typing import DtypeObj, Label
-<<<<<<< HEAD
-from pandas.util._decorators import Appender, cache_readonly
-=======
 from pandas.util._decorators import Appender, cache_readonly, doc
->>>>>>> 06f4c902
 
 from pandas.core.dtypes.common import (
     ensure_platform_int,
@@ -396,11 +392,7 @@
         """
         where_idx = where
         if isinstance(where_idx, DatetimeIndex):
-<<<<<<< HEAD
-            where_idx = PeriodIndex(where_idx.values, freq=self.freq)
-=======
             where_idx = PeriodIndex(where_idx._values, freq=self.freq)
->>>>>>> 06f4c902
         elif not isinstance(where_idx, PeriodIndex):
             raise TypeError("asof_locs `where` must be DatetimeIndex or PeriodIndex")
         elif where_idx.freq != self.freq:
