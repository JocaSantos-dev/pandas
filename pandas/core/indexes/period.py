--- conflicted
+++ resolved
@@ -546,11 +546,7 @@
             key = Period(key, freq=self.freq)
         except ValueError:
             # we cannot construct the Period
-<<<<<<< HEAD
             raise KeyError(orig_key)
-=======
-            raise KeyError(key)
->>>>>>> cf8c6801
 
         try:
             return Index.get_loc(self, key, method, tolerance)
