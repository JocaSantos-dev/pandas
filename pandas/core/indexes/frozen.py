"""
frozen (immutable) data structures to support MultiIndexing

These are used for:

- .names (FrozenList)

"""

from pandas.core.base import PandasObject

from pandas.io.formats.printing import pprint_thing


class FrozenList(PandasObject, list):
    """
    Container that doesn't allow setting item *but*
    because it's technically non-hashable, will be used
    for lookups, appropriately, etc.
    """

    # Side note: This has to be of type list. Otherwise,
    #            it messes up PyTables type checks.

    def union(self, other) -> "FrozenList":
        """
        Returns a FrozenList with other concatenated to the end of self.

        Parameters
        ----------
        other : array-like
            The array-like whose elements we are concatenating.

        Returns
        -------
        diff : FrozenList
            The collection difference between self and other.
        """
        if isinstance(other, tuple):
            other = list(other)
        return type(self)(super().__add__(other))

    def difference(self, other) -> "FrozenList":
        """
        Returns a FrozenList with elements from other removed from self.

        Parameters
        ----------
        other : array-like
            The array-like whose elements we are removing self.

        Returns
        -------
        diff : FrozenList
            The collection difference between self and other.
        """
        other = set(other)
        temp = [x for x in self if x not in other]
        return type(self)(temp)

    # TODO: Consider deprecating these in favor of `union` (xref gh-15506)
    __add__ = __iadd__ = union

    def __getitem__(self, n):
        if isinstance(n, slice):
            return type(self)(super().__getitem__(n))
        return super().__getitem__(n)

    def __radd__(self, other):
        if isinstance(other, tuple):
            other = list(other)
        return type(self)(other + list(self))

    def __eq__(self, other) -> bool:
        if isinstance(other, (tuple, FrozenList)):
            other = list(other)
        return super().__eq__(other)

    __req__ = __eq__

    def __mul__(self, other):
        return type(self)(super().__mul__(other))

    __imul__ = __mul__

    def __reduce__(self):
        return type(self), (list(self),)

    def __hash__(self):
        return hash(tuple(self))

    def _disabled(self, *args, **kwargs):
        """This method will not function because object is immutable."""
        raise TypeError(
            "'{cls}' does not support mutable operations.".format(
                cls=type(self).__name__
            )
        )

    def __str__(self) -> str:
        return pprint_thing(self, quote_strings=True, escape_chars=("\t", "\r", "\n"))

    def __repr__(self) -> str:
<<<<<<< HEAD
        return f"{self.__class__.__name__}({str(self)})"

    # error: Incompatible types in assignment (expression has type
    #  "Callable[[FrozenList, VarArg(Any), KwArg(Any)], Any]", base class "list"
    #  defined the type as overloaded function)  [assignment]
    __setitem__ = __setslice__ = __delitem__ = __delslice__ = _disabled  # type: ignore
    # Incompatible types in assignment (expression has type
    #  "Callable[[FrozenList, VarArg(Any), KwArg(Any)], Any]", base class "list"
    #  defined the type as "Callable[[List[Any], int], Any]")  [assignment]
    pop = append = extend = remove = sort = insert = _disabled  # type: ignore


class FrozenNDArray(PandasObject, np.ndarray):

    # no __array_finalize__ for now because no metadata
    def __new__(cls, data, dtype=None, copy=False):
        warnings.warn(
            "\nFrozenNDArray is deprecated and will be removed in a "
            "future version.\nPlease use `numpy.ndarray` instead.\n",
            FutureWarning,
            stacklevel=2,
        )

        if copy is None:
            copy = not isinstance(data, FrozenNDArray)
        res = np.array(data, dtype=dtype, copy=copy).view(cls)
        return res

    def _disabled(self, *args, **kwargs):
        """This method will not function because object is immutable."""
        raise TypeError(
            "'{cls}' does not support mutable operations.".format(cls=self.__class__)
        )
=======
        return f"{type(self).__name__}({str(self)})"
>>>>>>> 6ffbc4ef

    __setitem__ = __setslice__ = __delitem__ = __delslice__ = _disabled
    pop = append = extend = remove = sort = insert = _disabled<|MERGE_RESOLUTION|>--- conflicted
+++ resolved
@@ -101,8 +101,7 @@
         return pprint_thing(self, quote_strings=True, escape_chars=("\t", "\r", "\n"))
 
     def __repr__(self) -> str:
-<<<<<<< HEAD
-        return f"{self.__class__.__name__}({str(self)})"
+        return f"{type(self).__name__}({str(self)})"
 
     # error: Incompatible types in assignment (expression has type
     #  "Callable[[FrozenList, VarArg(Any), KwArg(Any)], Any]", base class "list"
@@ -111,33 +110,4 @@
     # Incompatible types in assignment (expression has type
     #  "Callable[[FrozenList, VarArg(Any), KwArg(Any)], Any]", base class "list"
     #  defined the type as "Callable[[List[Any], int], Any]")  [assignment]
-    pop = append = extend = remove = sort = insert = _disabled  # type: ignore
-
-
-class FrozenNDArray(PandasObject, np.ndarray):
-
-    # no __array_finalize__ for now because no metadata
-    def __new__(cls, data, dtype=None, copy=False):
-        warnings.warn(
-            "\nFrozenNDArray is deprecated and will be removed in a "
-            "future version.\nPlease use `numpy.ndarray` instead.\n",
-            FutureWarning,
-            stacklevel=2,
-        )
-
-        if copy is None:
-            copy = not isinstance(data, FrozenNDArray)
-        res = np.array(data, dtype=dtype, copy=copy).view(cls)
-        return res
-
-    def _disabled(self, *args, **kwargs):
-        """This method will not function because object is immutable."""
-        raise TypeError(
-            "'{cls}' does not support mutable operations.".format(cls=self.__class__)
-        )
-=======
-        return f"{type(self).__name__}({str(self)})"
->>>>>>> 6ffbc4ef
-
-    __setitem__ = __setslice__ = __delitem__ = __delslice__ = _disabled
-    pop = append = extend = remove = sort = insert = _disabled+    pop = append = extend = remove = sort = insert = _disabled  # type: ignore