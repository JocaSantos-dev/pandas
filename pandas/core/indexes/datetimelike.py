--- conflicted
+++ resolved
@@ -793,15 +793,8 @@
             left, right = self, other
             left_start = left[0]
             loc = right.searchsorted(left_start, side="left")
-<<<<<<< HEAD
-            right_chunk = right.values[:loc]
-            dates = concat_compat((left.values, right_chunk))
-=======
             right_chunk = right._values[:loc]
-            dates = concat_compat([left._values, right_chunk])
-            result = self._shallow_copy(dates)
-            result._set_freq("infer")
->>>>>>> d106b81c
+            dates = concat_compat((left._values, right_chunk))
             # TODO: can we infer that it has self.freq?
             result = self._shallow_copy(dates)._with_freq("infer")
             return result
@@ -814,15 +807,8 @@
         # concatenate
         if left_end < right_end:
             loc = right.searchsorted(left_end, side="right")
-<<<<<<< HEAD
-            right_chunk = right.values[loc:]
-            dates = concat_compat((left.values, right_chunk))
-=======
             right_chunk = right._values[loc:]
             dates = concat_compat([left._values, right_chunk])
-            result = self._shallow_copy(dates)
-            result._set_freq("infer")
->>>>>>> d106b81c
             # TODO: can we infer that it has self.freq?
             result = self._shallow_copy(dates)._with_freq("infer")
             return result
