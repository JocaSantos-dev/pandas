--- conflicted
+++ resolved
@@ -868,18 +868,12 @@
             i8self = Int64Index._simple_new(self.asi8)
             i8other = Int64Index._simple_new(other.asi8)
             i8result = i8self._union(i8other, sort=sort)
-<<<<<<< HEAD
-            result = type(self)(i8result, dtype=self.dtype, freq="infer")
-
-        return result
-=======
             # pandas\core\indexes\datetimelike.py:887: error: Unexpected
             # keyword argument "freq" for "DatetimeTimedeltaMixin"  [call-arg]
             result = type(self)(
                 i8result, dtype=self.dtype, freq="infer"  # type: ignore[call-arg]
             )
-            return result
->>>>>>> 085f27b3
+        return result
 
     # --------------------------------------------------------------------
     # Join Methods
