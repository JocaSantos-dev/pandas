--- conflicted
+++ resolved
@@ -676,10 +676,6 @@
 
     @deprecate_kwarg(old_arg_name='n', new_arg_name='periods')
     def shift(self, periods, freq=None):
-<<<<<<< HEAD
-        new_values = self._data._time_shift(periods, freq=freq)
-        return self._simple_new(new_values, name=self.name, freq=self.freq)
-=======
         """
         Shift index by desired number of time frequency increments.
 
@@ -711,7 +707,6 @@
         """
         result = self._eadata._time_shift(periods, freq=freq)
         return type(self)(result, name=self.name)
->>>>>>> be1c9685
 
 
 def wrap_arithmetic_op(self, other, result):
@@ -797,23 +792,4 @@
         result = operator.methodcaller(name, *args, **kwargs)(self._data)
         if name not in self._raw_methods:
             result = Index(result, name=self.name)
-        return result
-
-
-class DatelikeIndexMixin(object):
-
-    @property
-    def freq(self):
-        # Can't simply use delegate_names since our base class is defining
-        # freq
-        return self._data.freq
-
-    @freq.setter
-    def freq(self, value):
-        self._data.freq = value
-
-    @property
-    def freqstr(self):
-        freq = self.freq
-        if freq:
-            return freq.freqstr+        return result