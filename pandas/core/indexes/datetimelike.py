--- conflicted
+++ resolved
@@ -195,10 +195,6 @@
             #  because the treatment of NaT has been changed to put NaT last
             #  instead of first.
             sorted_values = np.sort(self.asi8)
-<<<<<<< HEAD
-            freq = self.freq
-=======
->>>>>>> 24d7c061
 
             freq = self.freq
             if freq is not None and not is_period_dtype(self):
@@ -210,13 +206,9 @@
             if not ascending:
                 sorted_values = sorted_values[::-1]
 
-<<<<<<< HEAD
-            arr = type(self._data)._simple_new(sorted_values, dtype=self.dtype, freq=freq)
-=======
             arr = type(self._data)._simple_new(
                 sorted_values, dtype=self.dtype, freq=freq
             )
->>>>>>> 24d7c061
             return self._simple_new(arr, name=self.name)
 
     @Appender(_index_shared_docs["take"] % _index_doc_kwargs)
@@ -526,29 +518,19 @@
         """
         Concatenate to_concat which has the same class.
         """
-<<<<<<< HEAD
-=======
-
->>>>>>> 24d7c061
+
         # do not pass tz to set because tzlocal cannot be hashed
         if len({str(x.dtype) for x in to_concat}) != 1:
             raise ValueError("to_concat must have the same tz")
 
-<<<<<<< HEAD
-        new_data = type(self._values)._concat_same_type(to_concat)
-=======
         new_data = type(self._data)._concat_same_type(to_concat)
->>>>>>> 24d7c061
 
         if not is_period_dtype(self.dtype):
             # GH 3232: If the concat result is evenly spaced, we can retain the
             # original frequency
             is_diff_evenly_spaced = len(unique_deltas(new_data.asi8)) == 1
             if is_diff_evenly_spaced:
-<<<<<<< HEAD
-                # FIXME: do this isnide _concat_same_type
-=======
->>>>>>> 24d7c061
+                # FIXME: do this inside _concat_same_type
                 new_data._freq = self.freq
 
         return self._simple_new(new_data, name=name)
