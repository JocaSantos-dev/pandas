"""
Base and utility classes for tseries type pandas objects.
"""
<<<<<<< HEAD
from datetime import datetime
import operator
from typing import Any, List, Optional, Set, Union
=======
from typing import Any, List, Optional, Union
>>>>>>> ce8af219

import numpy as np

from pandas._libs import NaT, iNaT, join as libjoin, lib
from pandas._libs.algos import unique_deltas
from pandas._libs.tslibs import timezones
from pandas.compat.numpy import function as nv
from pandas.errors import AbstractMethodError
from pandas.util._decorators import Appender, cache_readonly

from pandas.core.dtypes.common import (
    ensure_int64,
    is_bool_dtype,
    is_categorical_dtype,
    is_dtype_equal,
    is_float,
    is_integer,
    is_list_like,
    is_period_dtype,
    is_scalar,
    needs_i8_conversion,
)
from pandas.core.dtypes.concat import concat_compat
from pandas.core.dtypes.generic import ABCIndex, ABCIndexClass, ABCSeries
from pandas.core.dtypes.missing import is_valid_nat_for_dtype, isna

from pandas.core import algorithms
<<<<<<< HEAD
from pandas.core.accessor import PandasDelegate
=======
>>>>>>> ce8af219
from pandas.core.arrays import DatetimeArray, PeriodArray, TimedeltaArray
from pandas.core.arrays.datetimelike import DatetimeLikeArrayMixin
from pandas.core.base import _shared_docs
import pandas.core.indexes.base as ibase
from pandas.core.indexes.base import Index, _index_shared_docs
from pandas.core.indexes.extension import (
    ExtensionIndex,
    inherit_names,
    make_wrapped_arith_op,
)
from pandas.core.indexes.numeric import Int64Index
from pandas.core.ops import get_op_result_name
from pandas.core.tools.timedeltas import to_timedelta

from pandas.tseries.frequencies import DateOffset, to_offset

_index_doc_kwargs = dict(ibase._index_doc_kwargs)


def _join_i8_wrapper(joinf, with_indexers: bool = True):
    """
    Create the join wrapper methods.
    """

    @staticmethod  # type: ignore
    def wrapper(left, right):
        if isinstance(left, (np.ndarray, ABCIndex, ABCSeries, DatetimeLikeArrayMixin)):
            left = left.view("i8")
        if isinstance(right, (np.ndarray, ABCIndex, ABCSeries, DatetimeLikeArrayMixin)):
            right = right.view("i8")

        results = joinf(left, right)
        if with_indexers:
            # dtype should be timedelta64[ns] for TimedeltaIndex
            #  and datetime64[ns] for DatetimeIndex
            dtype = left.dtype.base

            join_index, left_indexer, right_indexer = results
            join_index = join_index.view(dtype)
            return join_index, left_indexer, right_indexer
        return results

    return wrapper


@inherit_names(
    ["inferred_freq", "_isnan", "_resolution", "resolution"],
    DatetimeLikeArrayMixin,
    cache=True,
)
@inherit_names(
    ["__iter__", "mean", "freq", "freqstr", "_ndarray_values", "asi8", "_box_values"],
    DatetimeLikeArrayMixin,
)
class DatetimeIndexOpsMixin(ExtensionIndex):
    """
    Common ops mixin to support a unified interface datetimelike Index.
    """

    _data: Union[DatetimeArray, TimedeltaArray, PeriodArray]
    freq: Optional[DateOffset]
    freqstr: Optional[str]
    _resolution: int
    _bool_ops: List[str] = []
    _field_ops: List[str] = []

    hasnans = cache_readonly(DatetimeLikeArrayMixin._hasnans.fget)  # type: ignore
    _hasnans = hasnans  # for index / array -agnostic code

    @property
    def is_all_dates(self) -> bool:
        return True

    # ------------------------------------------------------------------------
    # Abstract data attributes

    @property
    def values(self):
        # Note: PeriodArray overrides this to return an ndarray of objects.
        return self._data._data

    def __array_wrap__(self, result, context=None):
        """
        Gets called after a ufunc.
        """
        result = lib.item_from_zerodim(result)
        if is_bool_dtype(result) or lib.is_scalar(result):
            return result

        attrs = self._get_attributes_dict()
        if not is_period_dtype(self) and attrs["freq"]:
            # no need to infer if freq is None
            attrs["freq"] = "infer"
        return Index(result, **attrs)

    # ------------------------------------------------------------------------

    def equals(self, other) -> bool:
        """
        Determines if two Index objects contain the same elements.
        """
        if self.is_(other):
            return True

        if not isinstance(other, ABCIndexClass):
            return False
        elif not isinstance(other, type(self)):
            try:
                other = type(self)(other)
            except (ValueError, TypeError, OverflowError):
                # e.g.
                #  ValueError -> cannot parse str entry, or OutOfBoundsDatetime
                #  TypeError  -> trying to convert IntervalIndex to DatetimeIndex
                #  OverflowError -> Index([very_large_timedeltas])
                return False

        if not is_dtype_equal(self.dtype, other.dtype):
            # have different timezone
            return False

        return np.array_equal(self.asi8, other.asi8)

    @Appender(Index.__contains__.__doc__)
    def __contains__(self, key: Any) -> bool:
        hash(key)
        try:
            res = self.get_loc(key)
        except (KeyError, TypeError, ValueError):
            return False
        return bool(
            is_scalar(res) or isinstance(res, slice) or (is_list_like(res) and len(res))
        )

    def sort_values(self, return_indexer=False, ascending=True):
        """
        Return sorted copy of Index.
        """
        if return_indexer:
            _as = self.argsort()
            if not ascending:
                _as = _as[::-1]
            sorted_index = self.take(_as)
            return sorted_index, _as
        else:
            # NB: using asi8 instead of _ndarray_values matters in numpy 1.18
            #  because the treatment of NaT has been changed to put NaT last
            #  instead of first.
            sorted_values = np.sort(self.asi8)

            freq = self.freq
            if freq is not None and not is_period_dtype(self):
                if freq.n > 0 and not ascending:
                    freq = freq * -1
                elif freq.n < 0 and ascending:
                    freq = freq * -1

            if not ascending:
                sorted_values = sorted_values[::-1]

            arr = type(self._data)._simple_new(
                sorted_values, dtype=self.dtype, freq=freq
            )
            return self._simple_new(arr, name=self.name)

    @Appender(_index_shared_docs["take"] % _index_doc_kwargs)
    def take(self, indices, axis=0, allow_fill=True, fill_value=None, **kwargs):
        nv.validate_take(tuple(), kwargs)
        indices = ensure_int64(indices)

        maybe_slice = lib.maybe_indices_to_slice(indices, len(self))
        if isinstance(maybe_slice, slice):
            return self[maybe_slice]

        return ExtensionIndex.take(
            self, indices, axis, allow_fill, fill_value, **kwargs
        )

    @Appender(_shared_docs["searchsorted"])
    def searchsorted(self, value, side="left", sorter=None):
        if isinstance(value, str):
            raise TypeError(
                "searchsorted requires compatible dtype or scalar, "
                f"not {type(value).__name__}"
            )
        if isinstance(value, Index):
            value = value._data

        return self._data.searchsorted(value, side=side, sorter=sorter)

    _can_hold_na = True

    _na_value = NaT
    """The expected NA value to use with this index."""

    def _convert_tolerance(self, tolerance, target):
        tolerance = np.asarray(to_timedelta(tolerance).to_numpy())

        if target.size != tolerance.size and tolerance.size > 1:
            raise ValueError("list-like tolerance size must match target index size")
        return tolerance

    def tolist(self) -> List:
        """
        Return a list of the underlying data.
        """
        return list(self.astype(object))

    def min(self, axis=None, skipna=True, *args, **kwargs):
        """
        Return the minimum value of the Index or minimum along
        an axis.

        See Also
        --------
        numpy.ndarray.min
        Series.min : Return the minimum value in a Series.
        """
        nv.validate_min(args, kwargs)
        nv.validate_minmax_axis(axis)

        if not len(self):
            return self._na_value

        i8 = self.asi8
        try:
            # quick check
            if len(i8) and self.is_monotonic:
                if i8[0] != iNaT:
                    return self._box_func(i8[0])

            if self.hasnans:
                if skipna:
                    min_stamp = self[~self._isnan].asi8.min()
                else:
                    return self._na_value
            else:
                min_stamp = i8.min()
            return self._box_func(min_stamp)
        except ValueError:
            return self._na_value

    def argmin(self, axis=None, skipna=True, *args, **kwargs):
        """
        Returns the indices of the minimum values along an axis.

        See `numpy.ndarray.argmin` for more information on the
        `axis` parameter.

        See Also
        --------
        numpy.ndarray.argmin
        """
        nv.validate_argmin(args, kwargs)
        nv.validate_minmax_axis(axis)

        i8 = self.asi8
        if self.hasnans:
            mask = self._isnan
            if mask.all() or not skipna:
                return -1
            i8 = i8.copy()
            i8[mask] = np.iinfo("int64").max
        return i8.argmin()

    def max(self, axis=None, skipna=True, *args, **kwargs):
        """
        Return the maximum value of the Index or maximum along
        an axis.

        See Also
        --------
        numpy.ndarray.max
        Series.max : Return the maximum value in a Series.
        """
        nv.validate_max(args, kwargs)
        nv.validate_minmax_axis(axis)

        if not len(self):
            return self._na_value

        i8 = self.asi8
        try:
            # quick check
            if len(i8) and self.is_monotonic:
                if i8[-1] != iNaT:
                    return self._box_func(i8[-1])

            if self.hasnans:
                if skipna:
                    max_stamp = self[~self._isnan].asi8.max()
                else:
                    return self._na_value
            else:
                max_stamp = i8.max()
            return self._box_func(max_stamp)
        except ValueError:
            return self._na_value

    def argmax(self, axis=None, skipna=True, *args, **kwargs):
        """
        Returns the indices of the maximum values along an axis.

        See `numpy.ndarray.argmax` for more information on the
        `axis` parameter.

        See Also
        --------
        numpy.ndarray.argmax
        """
        nv.validate_argmax(args, kwargs)
        nv.validate_minmax_axis(axis)

        i8 = self.asi8
        if self.hasnans:
            mask = self._isnan
            if mask.all() or not skipna:
                return -1
            i8 = i8.copy()
            i8[mask] = 0
        return i8.argmax()

    # --------------------------------------------------------------------
    # Rendering Methods

    def _format_with_header(self, header, na_rep="NaT", **kwargs):
        return header + list(self._format_native_types(na_rep, **kwargs))

    @property
    def _formatter_func(self):
        raise AbstractMethodError(self)

    def _format_attrs(self):
        """
        Return a list of tuples of the (attr,formatted_value).
        """
        attrs = super()._format_attrs()
        for attrib in self._attributes:
            if attrib == "freq":
                freq = self.freqstr
                if freq is not None:
                    freq = repr(freq)
                attrs.append(("freq", freq))
        return attrs

    # --------------------------------------------------------------------
    # Indexing Methods

    def _convert_scalar_indexer(self, key, kind=None):
        """
        We don't allow integer or float indexing on datetime-like when using
        loc.

        Parameters
        ----------
        key : label of the slice bound
        kind : {'loc', 'getitem', 'iloc'} or None
        """

        assert kind in ["loc", "getitem", "iloc", None]

        # we don't allow integer/float indexing for loc
        # we don't allow float indexing for ix/getitem
        if is_scalar(key):
            is_int = is_integer(key)
            is_flt = is_float(key)
            if kind in ["loc"] and (is_int or is_flt):
                self._invalid_indexer("index", key)
            elif kind in ["getitem"] and is_flt:
                self._invalid_indexer("index", key)

        return super()._convert_scalar_indexer(key, kind=kind)

    def _validate_partial_date_slice(self, reso: str):
        raise NotImplementedError

    def _parsed_string_to_bounds(self, reso: str, parsed: datetime):
        raise NotImplementedError

    def _partial_date_slice(
        self, reso: str, parsed: datetime, use_lhs: bool = True, use_rhs: bool = True
    ):
        """
        Parameters
        ----------
        reso : str
        parsed : datetime
        use_lhs : bool, default True
        use_rhs : bool, default True

        Returns
        -------
        slice or ndarray[intp]
        """
        self._validate_partial_date_slice(reso)

        t1, t2 = self._parsed_string_to_bounds(reso, parsed)
        i8vals = self.asi8
        unbox = self._data._unbox_scalar  # type: ignore

        if self.is_monotonic:

            # we are out of range
            if len(self) and (
                (use_lhs and t1 < self[0] and t2 < self[0])
                or ((use_rhs and t1 > self[-1] and t2 > self[-1]))
            ):
                raise KeyError

            # TODO: does this depend on being monotonic _increasing_?
            #  If so, DTI will also be affected.

            # a monotonic (sorted) series can be sliced
            # Use asi8.searchsorted to avoid re-validating Periods/Timestamps
            left = i8vals.searchsorted(unbox(t1), side="left") if use_lhs else None
            right = i8vals.searchsorted(unbox(t2), side="right") if use_rhs else None
            return slice(left, right)

        else:
            lhs_mask = (i8vals >= unbox(t1)) if use_lhs else True
            rhs_mask = (i8vals <= unbox(t2)) if use_rhs else True

            # try to find a the dates
            return (lhs_mask & rhs_mask).nonzero()[0]

    # --------------------------------------------------------------------

    __add__ = make_wrapped_arith_op("__add__")
    __radd__ = make_wrapped_arith_op("__radd__")
    __sub__ = make_wrapped_arith_op("__sub__")
    __rsub__ = make_wrapped_arith_op("__rsub__")
    __pow__ = make_wrapped_arith_op("__pow__")
    __rpow__ = make_wrapped_arith_op("__rpow__")
    __mul__ = make_wrapped_arith_op("__mul__")
    __rmul__ = make_wrapped_arith_op("__rmul__")
    __floordiv__ = make_wrapped_arith_op("__floordiv__")
    __rfloordiv__ = make_wrapped_arith_op("__rfloordiv__")
    __mod__ = make_wrapped_arith_op("__mod__")
    __rmod__ = make_wrapped_arith_op("__rmod__")
    __divmod__ = make_wrapped_arith_op("__divmod__")
    __rdivmod__ = make_wrapped_arith_op("__rdivmod__")
    __truediv__ = make_wrapped_arith_op("__truediv__")
    __rtruediv__ = make_wrapped_arith_op("__rtruediv__")

    def isin(self, values, level=None):
        """
        Compute boolean array of whether each index value is found in the
        passed set of values.

        Parameters
        ----------
        values : set or sequence of values

        Returns
        -------
        is_contained : ndarray (boolean dtype)
        """
        if level is not None:
            self._validate_index_level(level)

        if not isinstance(values, type(self)):
            try:
                values = type(self)(values)
            except ValueError:
                return self.astype(object).isin(values)

        return algorithms.isin(self.asi8, values.asi8)

    @Appender(Index.where.__doc__)
    def where(self, cond, other=None):
        values = self.view("i8")

        if is_scalar(other) and isna(other):
            other = NaT.value

        else:
            # Do type inference if necessary up front
            # e.g. we passed PeriodIndex.values and got an ndarray of Periods
            other = Index(other)

            if is_categorical_dtype(other):
                # e.g. we have a Categorical holding self.dtype
                if needs_i8_conversion(other.categories):
                    other = other._internal_get_values()

            if not is_dtype_equal(self.dtype, other.dtype):
                raise TypeError(f"Where requires matching dtype, not {other.dtype}")

            other = other.view("i8")

        result = np.where(cond, values, other).astype("i8")
        return self._shallow_copy(result)

    def _summary(self, name=None) -> str:
        """
        Return a summarized representation.

        Parameters
        ----------
        name : str
            Name to use in the summary representation.

        Returns
        -------
        str
            Summarized representation of the index.
        """
        formatter = self._formatter_func
        if len(self) > 0:
            index_summary = f", {formatter(self[0])} to {formatter(self[-1])}"
        else:
            index_summary = ""

        if name is None:
            name = type(self).__name__
        result = f"{name}: {len(self)} entries{index_summary}"
        if self.freq:
            result += f"\nFreq: {self.freqstr}"

        # display as values, not quoted
        result = result.replace("'", "")
        return result

    def _concat_same_dtype(self, to_concat, name):
        """
        Concatenate to_concat which has the same class.
        """

        # do not pass tz to set because tzlocal cannot be hashed
        if len({str(x.dtype) for x in to_concat}) != 1:
            raise ValueError("to_concat must have the same tz")

        new_data = type(self._data)._concat_same_type(to_concat)

        if not is_period_dtype(self.dtype):
            # GH 3232: If the concat result is evenly spaced, we can retain the
            # original frequency
            is_diff_evenly_spaced = len(unique_deltas(new_data.asi8)) == 1
            if is_diff_evenly_spaced:
                new_data._freq = self.freq

        return self._simple_new(new_data, name=name)

    def shift(self, periods=1, freq=None):
        """
        Shift index by desired number of time frequency increments.

        This method is for shifting the values of datetime-like indexes
        by a specified time increment a given number of times.

        Parameters
        ----------
        periods : int, default 1
            Number of periods (or increments) to shift by,
            can be positive or negative.

            .. versionchanged:: 0.24.0

        freq : pandas.DateOffset, pandas.Timedelta or string, optional
            Frequency increment to shift by.
            If None, the index is shifted by its own `freq` attribute.
            Offset aliases are valid strings, e.g., 'D', 'W', 'M' etc.

        Returns
        -------
        pandas.DatetimeIndex
            Shifted index.

        See Also
        --------
        Index.shift : Shift values of Index.
        PeriodIndex.shift : Shift values of PeriodIndex.
        """
        result = self._data._time_shift(periods, freq=freq)
        return type(self)(result, name=self.name)

    # --------------------------------------------------------------------
    # List-like Methods

    def delete(self, loc):
        new_i8s = np.delete(self.asi8, loc)

        freq = None
        if is_period_dtype(self):
            freq = self.freq
        elif is_integer(loc):
            if loc in (0, -len(self), -1, len(self) - 1):
                freq = self.freq
        else:
            if is_list_like(loc):
                loc = lib.maybe_indices_to_slice(ensure_int64(np.array(loc)), len(self))
            if isinstance(loc, slice) and loc.step in (1, None):
                if loc.start in (0, None) or loc.stop in (len(self), None):
                    freq = self.freq

        return self._shallow_copy(new_i8s, freq=freq)


class DatetimeTimedeltaMixin(DatetimeIndexOpsMixin, Int64Index):
    """
    Mixin class for methods shared by DatetimeIndex and TimedeltaIndex,
    but not PeriodIndex
    """

    # Compat for frequency inference, see GH#23789
    _is_monotonic_increasing = Index.is_monotonic_increasing
    _is_monotonic_decreasing = Index.is_monotonic_decreasing
    _is_unique = Index.is_unique

    def _set_freq(self, freq):
        """
        Set the _freq attribute on our underlying DatetimeArray.

        Parameters
        ----------
        freq : DateOffset, None, or "infer"
        """
        # GH#29843
        if freq is None:
            # Always valid
            pass
        elif len(self) == 0 and isinstance(freq, DateOffset):
            # Always valid.  In the TimedeltaIndex case, we assume this
            #  is a Tick offset.
            pass
        else:
            # As an internal method, we can ensure this assertion always holds
            assert freq == "infer"
            freq = to_offset(self.inferred_freq)

        self._data._freq = freq

    def _shallow_copy(self, values=None, **kwargs):
        if values is None:
            values = self._data

        attributes = self._get_attributes_dict()

        if "freq" not in kwargs and self.freq is not None:
            if isinstance(values, (DatetimeArray, TimedeltaArray)):
                if values.freq is None:
                    del attributes["freq"]

        attributes.update(kwargs)
        return self._simple_new(values, **attributes)

    # --------------------------------------------------------------------
    # Set Operation Methods

    @Appender(Index.difference.__doc__)
    def difference(self, other, sort=None):
        new_idx = super().difference(other, sort=sort)
        new_idx._set_freq(None)
        return new_idx

    def intersection(self, other, sort=False):
        """
        Specialized intersection for DatetimeIndex/TimedeltaIndex.

        May be much faster than Index.intersection

        Parameters
        ----------
        other : Same type as self or array-like
        sort : False or None, default False
            Sort the resulting index if possible.

            .. versionadded:: 0.24.0

            .. versionchanged:: 0.24.1

               Changed the default to ``False`` to match the behaviour
               from before 0.24.0.

            .. versionchanged:: 0.25.0

               The `sort` keyword is added

        Returns
        -------
        y : Index or same type as self
        """
        self._validate_sort_keyword(sort)
        self._assert_can_do_setop(other)

        if self.equals(other):
            return self._get_reconciled_name_object(other)

        if len(self) == 0:
            return self.copy()
        if len(other) == 0:
            return other.copy()

        if not isinstance(other, type(self)):
            result = Index.intersection(self, other, sort=sort)
            if isinstance(result, type(self)):
                if result.freq is None:
                    result._set_freq("infer")
            return result

        elif (
            other.freq is None
            or self.freq is None
            or other.freq != self.freq
            or not other.freq.is_anchored()
            or (not self.is_monotonic or not other.is_monotonic)
        ):
            result = Index.intersection(self, other, sort=sort)

            # Invalidate the freq of `result`, which may not be correct at
            # this point, depending on the values.

            result._set_freq(None)
            result = self._shallow_copy(
                result._data, name=result.name, dtype=result.dtype, freq=None
            )
            if result.freq is None:
                result._set_freq("infer")
            return result

        # to make our life easier, "sort" the two ranges
        if self[0] <= other[0]:
            left, right = self, other
        else:
            left, right = other, self

        # after sorting, the intersection always starts with the right index
        # and ends with the index of which the last elements is smallest
        end = min(left[-1], right[-1])
        start = right[0]

        if end < start:
            return type(self)(data=[])
        else:
            lslice = slice(*left.slice_locs(start, end))
            left_chunk = left.values[lslice]
            return self._shallow_copy(left_chunk)

    def _can_fast_union(self, other) -> bool:
        if not isinstance(other, type(self)):
            return False

        freq = self.freq

        if freq is None or freq != other.freq:
            return False

        if not self.is_monotonic or not other.is_monotonic:
            return False

        if len(self) == 0 or len(other) == 0:
            return True

        # to make our life easier, "sort" the two ranges
        if self[0] <= other[0]:
            left, right = self, other
        else:
            left, right = other, self

        right_start = right[0]
        left_end = left[-1]

        # Only need to "adjoin", not overlap
        try:
            return (right_start == left_end + freq) or right_start in left
        except ValueError:
            # if we are comparing a freq that does not propagate timezones
            # this will raise
            return False

    def _fast_union(self, other, sort=None):
        if len(other) == 0:
            return self.view(type(self))

        if len(self) == 0:
            return other.view(type(self))

        # to make our life easier, "sort" the two ranges
        if self[0] <= other[0]:
            left, right = self, other
        elif sort is False:
            # TDIs are not in the "correct" order and we don't want
            #  to sort but want to remove overlaps
            left, right = self, other
            left_start = left[0]
            loc = right.searchsorted(left_start, side="left")
            right_chunk = right.values[:loc]
            dates = concat_compat((left.values, right_chunk))
            return self._shallow_copy(dates)
        else:
            left, right = other, self

        left_end = left[-1]
        right_end = right[-1]

        # concatenate
        if left_end < right_end:
            loc = right.searchsorted(left_end, side="right")
            right_chunk = right.values[loc:]
            dates = concat_compat((left.values, right_chunk))
            return self._shallow_copy(dates)
        else:
            return left

    def _union(self, other, sort):
        if not len(other) or self.equals(other) or not len(self):
            return super()._union(other, sort=sort)

        # We are called by `union`, which is responsible for this validation
        assert isinstance(other, type(self))

        this, other = self._maybe_utc_convert(other)

        if this._can_fast_union(other):
            return this._fast_union(other, sort=sort)
        else:
            result = Index._union(this, other, sort=sort)
            if isinstance(result, type(self)):
                assert result._data.dtype == this.dtype
                if result.freq is None:
                    result._set_freq("infer")
            return result

    # --------------------------------------------------------------------
    # Join Methods
    _join_precedence = 10

    _inner_indexer = _join_i8_wrapper(libjoin.inner_join_indexer)
    _outer_indexer = _join_i8_wrapper(libjoin.outer_join_indexer)
    _left_indexer = _join_i8_wrapper(libjoin.left_join_indexer)
    _left_indexer_unique = _join_i8_wrapper(
        libjoin.left_join_indexer_unique, with_indexers=False
    )

    def join(
        self, other, how: str = "left", level=None, return_indexers=False, sort=False
    ):
        """
        See Index.join
        """
        if self._is_convertible_to_index_for_join(other):
            try:
                other = type(self)(other)
            except (TypeError, ValueError):
                pass

        this, other = self._maybe_utc_convert(other)
        return Index.join(
            this,
            other,
            how=how,
            level=level,
            return_indexers=return_indexers,
            sort=sort,
        )

    def _maybe_utc_convert(self, other):
        this = self
        if not hasattr(self, "tz"):
            return this, other

        if isinstance(other, type(self)):
            if self.tz is not None:
                if other.tz is None:
                    raise TypeError("Cannot join tz-naive with tz-aware DatetimeIndex")
            elif other.tz is not None:
                raise TypeError("Cannot join tz-naive with tz-aware DatetimeIndex")

            if not timezones.tz_compare(self.tz, other.tz):
                this = self.tz_convert("UTC")
                other = other.tz_convert("UTC")
        return this, other

    @classmethod
    def _is_convertible_to_index_for_join(cls, other: Index) -> bool:
        """
        return a boolean whether I can attempt conversion to a
        DatetimeIndex/TimedeltaIndex
        """
        if isinstance(other, cls):
            return False
        elif len(other) > 0 and other.inferred_type not in (
            "floating",
            "mixed-integer",
            "integer",
            "integer-na",
            "mixed-integer-float",
            "mixed",
        ):
            return True
        return False

    def _wrap_joined_index(self, joined, other):
        name = get_op_result_name(self, other)
        if self._can_fast_union(other):
            joined = self._shallow_copy(joined)
            joined.name = name
            return joined
        else:
            kwargs = {}
            if hasattr(self, "tz"):
                kwargs["tz"] = getattr(other, "tz", None)
            return self._simple_new(joined, name, **kwargs)

    # --------------------------------------------------------------------
    # List-Like Methods

    def insert(self, loc, item):
        """
        Make new Index inserting new item at location
        Parameters
        ----------
        loc : int
        item : object
            if not either a Python datetime or a numpy integer-like, returned
            Index dtype will be object rather than datetime.
        Returns
        -------
        new_index : Index
        """
        if isinstance(item, self._data._recognized_scalars):
            item = self._data._scalar_type(item)
        elif is_valid_nat_for_dtype(item, self.dtype):
            # GH 18295
            item = self._na_value
        elif is_scalar(item) and isna(item):
            raise TypeError(
                f"cannot insert {type(self).__name__} with incompatible label"
            )

        freq = None
        if isinstance(item, self._data._scalar_type) or item is NaT:
            self._data._check_compatible_with(item, setitem=True)

            # check freq can be preserved on edge cases
            if self.size and self.freq is not None:
                if item is NaT:
                    pass
                elif (loc == 0 or loc == -len(self)) and item + self.freq == self[0]:
                    freq = self.freq
                elif (loc == len(self)) and item - self.freq == self[-1]:
                    freq = self.freq
            item = item.asm8

        try:
            new_i8s = np.concatenate(
                (self[:loc].asi8, [item.view(np.int64)], self[loc:].asi8)
            )
            return self._shallow_copy(new_i8s, freq=freq)
        except (AttributeError, TypeError):

            # fall back to object index
            if isinstance(item, str):
                return self.astype(object).insert(loc, item)
            raise TypeError(
                f"cannot insert {type(self).__name__} with incompatible label"
<<<<<<< HEAD
            )


class DatetimelikeDelegateMixin(PandasDelegate):
    """
    Delegation mechanism, specific for Datetime, Timedelta, and Period types.

    Functionality is delegated from the Index class to an Array class. A
    few things can be customized

    * _delegated_methods, delegated_properties : List
        The list of property / method names being delagated.
    * raw_methods : Set
        The set of methods whose results should should *not* be
        boxed in an index, after being returned from the array
    * raw_properties : Set
        The set of properties whose results should should *not* be
        boxed in an index, after being returned from the array
    """

    # raw_methods : dispatch methods that shouldn't be boxed in an Index
    _raw_methods: Set[str] = set()
    # raw_properties : dispatch properties that shouldn't be boxed in an Index
    _raw_properties: Set[str] = set()
    _data: Union[DatetimeArray, TimedeltaArray, PeriodArray]

    def _delegate_property_get(self, name, *args, **kwargs):
        result = getattr(self._data, name)
        if name not in self._raw_properties:
            result = Index(result, name=self.name)
        return result

    def _delegate_property_set(self, name, value, *args, **kwargs):
        setattr(self._data, name, value)

    def _delegate_method(self, name, *args, **kwargs):
        result = operator.methodcaller(name, *args, **kwargs)(self._data)
        if name not in self._raw_methods:
            result = Index(result, name=self.name)
        return result
=======
            )
>>>>>>> ce8af219
<|MERGE_RESOLUTION|>--- conflicted
+++ resolved
@@ -1,13 +1,8 @@
 """
 Base and utility classes for tseries type pandas objects.
 """
-<<<<<<< HEAD
 from datetime import datetime
-import operator
-from typing import Any, List, Optional, Set, Union
-=======
 from typing import Any, List, Optional, Union
->>>>>>> ce8af219
 
 import numpy as np
 
@@ -35,10 +30,6 @@
 from pandas.core.dtypes.missing import is_valid_nat_for_dtype, isna
 
 from pandas.core import algorithms
-<<<<<<< HEAD
-from pandas.core.accessor import PandasDelegate
-=======
->>>>>>> ce8af219
 from pandas.core.arrays import DatetimeArray, PeriodArray, TimedeltaArray
 from pandas.core.arrays.datetimelike import DatetimeLikeArrayMixin
 from pandas.core.base import _shared_docs
@@ -994,47 +985,4 @@
                 return self.astype(object).insert(loc, item)
             raise TypeError(
                 f"cannot insert {type(self).__name__} with incompatible label"
-<<<<<<< HEAD
-            )
-
-
-class DatetimelikeDelegateMixin(PandasDelegate):
-    """
-    Delegation mechanism, specific for Datetime, Timedelta, and Period types.
-
-    Functionality is delegated from the Index class to an Array class. A
-    few things can be customized
-
-    * _delegated_methods, delegated_properties : List
-        The list of property / method names being delagated.
-    * raw_methods : Set
-        The set of methods whose results should should *not* be
-        boxed in an index, after being returned from the array
-    * raw_properties : Set
-        The set of properties whose results should should *not* be
-        boxed in an index, after being returned from the array
-    """
-
-    # raw_methods : dispatch methods that shouldn't be boxed in an Index
-    _raw_methods: Set[str] = set()
-    # raw_properties : dispatch properties that shouldn't be boxed in an Index
-    _raw_properties: Set[str] = set()
-    _data: Union[DatetimeArray, TimedeltaArray, PeriodArray]
-
-    def _delegate_property_get(self, name, *args, **kwargs):
-        result = getattr(self._data, name)
-        if name not in self._raw_properties:
-            result = Index(result, name=self.name)
-        return result
-
-    def _delegate_property_set(self, name, value, *args, **kwargs):
-        setattr(self._data, name, value)
-
-    def _delegate_method(self, name, *args, **kwargs):
-        result = operator.methodcaller(name, *args, **kwargs)(self._data)
-        if name not in self._raw_methods:
-            result = Index(result, name=self.name)
-        return result
-=======
-            )
->>>>>>> ce8af219
+            )