"""
Base and utility classes for tseries type pandas objects.
"""
import operator
from typing import TYPE_CHECKING, Set
import warnings

import numpy as np

from pandas._libs import NaT, iNaT, lib
from pandas._libs.algos import unique_deltas
from pandas.compat.numpy import function as nv
from pandas.errors import AbstractMethodError
from pandas.util._decorators import Appender, cache_readonly

from pandas.core.dtypes.common import (
    ensure_int64,
    is_bool_dtype,
    is_dtype_equal,
    is_float,
    is_integer,
    is_list_like,
    is_period_dtype,
    is_scalar,
)
from pandas.core.dtypes.generic import ABCIndex, ABCIndexClass, ABCSeries

from pandas.core import algorithms, ops
from pandas.core.accessor import PandasDelegate
from pandas.core.arrays import ExtensionArray, ExtensionOpsMixin
from pandas.core.arrays.datetimelike import (
    DatetimeLikeArrayMixin,
    _ensure_datetimelike_to_i8,
)
import pandas.core.indexes.base as ibase
from pandas.core.indexes.base import Index, _index_shared_docs
from pandas.core.tools.timedeltas import to_timedelta

from pandas.tseries.frequencies import to_offset

_index_doc_kwargs = dict(ibase._index_doc_kwargs)


def ea_passthrough(array_method):
    """
    Make an alias for a method of the underlying ExtensionArray.

    Parameters
    ----------
    array_method : method on an Array class

    Returns
    -------
    method
    """

    def method(self, *args, **kwargs):
        return array_method(self._data, *args, **kwargs)

    method.__name__ = array_method.__name__
    method.__doc__ = array_method.__doc__
    return method


def _make_wrapped_arith_op(opname):
    def method(self, other):
        meth = getattr(self._data, opname)
        result = meth(maybe_unwrap_index(other))
        return wrap_arithmetic_op(self, other, result)

    method.__name__ = opname
    return method


if TYPE_CHECKING:
    _Base = Index
else:
    _Base = object


class DatetimeIndexOpsMixin(ExtensionOpsMixin, _Base):
    """
    common ops mixin to support a unified interface datetimelike Index
    """

    _data: ExtensionArray

    # DatetimeLikeArrayMixin assumes subclasses are mutable, so these are
    # properties there.  They can be made into cache_readonly for Index
    # subclasses bc they are immutable
    inferred_freq = cache_readonly(
        DatetimeLikeArrayMixin.inferred_freq.fget  # type: ignore
    )
    _isnan = cache_readonly(
        DatetimeLikeArrayMixin._isnan.fget  # type: ignore
    )
    hasnans = cache_readonly(
        DatetimeLikeArrayMixin._hasnans.fget  # type: ignore
    )
    _hasnans = hasnans  # for index / array -agnostic code
    _resolution = cache_readonly(
        DatetimeLikeArrayMixin._resolution.fget  # type: ignore
    )
    resolution = cache_readonly(
        DatetimeLikeArrayMixin.resolution.fget  # type: ignore
    )

    _maybe_mask_results = ea_passthrough(DatetimeLikeArrayMixin._maybe_mask_results)
    __iter__ = ea_passthrough(DatetimeLikeArrayMixin.__iter__)
    mean = ea_passthrough(DatetimeLikeArrayMixin.mean)

    @property
    def freq(self):
        """
        Return the frequency object if it is set, otherwise None.
        """
        return self._data.freq

    @freq.setter
    def freq(self, value):
        # validation is handled by _data setter
        self._data.freq = value

    @property
    def freqstr(self):
        """
        Return the frequency object as a string if it is set, otherwise None.
        """
        return self._data.freqstr

    def unique(self, level=None):
        if level is not None:
            self._validate_index_level(level)

        result = self._data.unique()

        # Note: if `self` is already unique, then self.unique() should share
        #  a `freq` with self.  If not already unique, then self.freq must be
        #  None, so again sharing freq is correct.
        return self._shallow_copy(result._data)

    @classmethod
    def _create_comparison_method(cls, op):
        """
        Create a comparison method that dispatches to ``cls.values``.
        """

        def wrapper(self, other):
            if isinstance(other, ABCSeries):
                # the arrays defer to Series for comparison ops but the indexes
                #  don't, so we have to unwrap here.
                other = other._values

            result = op(self._data, maybe_unwrap_index(other))
            return result

        wrapper.__doc__ = op.__doc__
        wrapper.__name__ = "__{}__".format(op.__name__)
        return wrapper

    @property
    def _ndarray_values(self) -> np.ndarray:
        return self._data._ndarray_values

    # ------------------------------------------------------------------------
    # Abstract data attributes

    @property
    def values(self):
        # Note: PeriodArray overrides this to return an ndarray of objects.
        return self._data._data

    # https://github.com/python/mypy/issues/1362
    # error: Decorated property not supported  [misc]
    @property  # type: ignore
    @Appender(DatetimeLikeArrayMixin.asi8.__doc__)
    def asi8(self):
        return self._data.asi8

    def __array_wrap__(self, result, context=None):
        """
        Gets called after a ufunc.
        """
        result = lib.item_from_zerodim(result)
        if is_bool_dtype(result) or lib.is_scalar(result):
            return result

        attrs = self._get_attributes_dict()
        if not is_period_dtype(self) and attrs["freq"]:
            # no need to infer if freq is None
            attrs["freq"] = "infer"
        return Index(result, **attrs)

    # ------------------------------------------------------------------------

    def equals(self, other):
        """
        Determines if two Index objects contain the same elements.
        """
        if self.is_(other):
            return True

        if not isinstance(other, ABCIndexClass):
            return False
        elif not isinstance(other, type(self)):
            try:
                other = type(self)(other)
            except (ValueError, TypeError, OverflowError):
                # e.g.
                #  ValueError -> cannot parse str entry, or OutOfBoundsDatetime
                #  TypeError  -> trying to convert IntervalIndex to DatetimeIndex
                #  OverflowError -> Index([very_large_timedeltas])
                return False

        if not is_dtype_equal(self.dtype, other.dtype):
            # have different timezone
            return False

        elif is_period_dtype(self):
            if not is_period_dtype(other):
                return False
            if self.freq != other.freq:
                return False

        return np.array_equal(self.asi8, other.asi8)

    @staticmethod
    def _join_i8_wrapper(joinf, dtype, with_indexers: bool = True):
        """
        Create the join wrapper methods.
        """
        from pandas.core.arrays.datetimelike import DatetimeLikeArrayMixin

        # https://github.com/python/mypy/issues/1006
        # error: 'staticmethod' used with a non-method
        @staticmethod  # type: ignore
        def wrapper(left, right):
            if isinstance(
                left, (np.ndarray, ABCIndex, ABCSeries, DatetimeLikeArrayMixin)
            ):
                left = left.view("i8")
            if isinstance(
                right, (np.ndarray, ABCIndex, ABCSeries, DatetimeLikeArrayMixin)
            ):
                right = right.view("i8")
            results = joinf(left, right)
            if with_indexers:
                join_index, left_indexer, right_indexer = results
                join_index = join_index.view(dtype)
                return join_index, left_indexer, right_indexer
            return results

        return wrapper

    def _ensure_localized(
        self, arg, ambiguous="raise", nonexistent="raise", from_utc=False
    ):
        # See DatetimeLikeArrayMixin._ensure_localized.__doc__
        if getattr(self, "tz", None):
            # ensure_localized is only relevant for tz-aware DTI
            result = self._data._ensure_localized(
                arg, ambiguous=ambiguous, nonexistent=nonexistent, from_utc=from_utc
            )
            return type(self)._simple_new(result, name=self.name)
        return arg

    def _box_values(self, values):
        return self._data._box_values(values)

    @Appender(_index_shared_docs["contains"] % _index_doc_kwargs)
    def __contains__(self, key):
        try:
            res = self.get_loc(key)
            return (
                is_scalar(res)
                or isinstance(res, slice)
                or (is_list_like(res) and len(res))
            )
        except (KeyError, TypeError, ValueError):
            return False

    # Try to run function on index first, and then on elements of index
    # Especially important for group-by functionality
    def map(self, mapper, na_action=None):
        try:
            result = mapper(self)

            # Try to use this result if we can
            if isinstance(result, np.ndarray):
                result = Index(result)

            if not isinstance(result, Index):
                raise TypeError("The map function must return an Index object")
            return result
        except Exception:
            return self.astype(object).map(mapper)

    def sort_values(self, return_indexer=False, ascending=True):
        """
        Return sorted copy of Index.
        """
        if return_indexer:
            _as = self.argsort()
            if not ascending:
                _as = _as[::-1]
            sorted_index = self.take(_as)
            return sorted_index, _as
        else:
            sorted_values = np.sort(self._ndarray_values)
            attribs = self._get_attributes_dict()
            freq = attribs["freq"]

            if freq is not None and not is_period_dtype(self):
                if freq.n > 0 and not ascending:
                    freq = freq * -1
                elif freq.n < 0 and ascending:
                    freq = freq * -1
            attribs["freq"] = freq

            if not ascending:
                sorted_values = sorted_values[::-1]

            return self._simple_new(sorted_values, **attribs)

    @Appender(_index_shared_docs["take"] % _index_doc_kwargs)
    def take(self, indices, axis=0, allow_fill=True, fill_value=None, **kwargs):
        nv.validate_take(tuple(), kwargs)
        indices = ensure_int64(indices)

        maybe_slice = lib.maybe_indices_to_slice(indices, len(self))
        if isinstance(maybe_slice, slice):
            return self[maybe_slice]

        taken = self._assert_take_fillable(
            self.asi8,
            indices,
            allow_fill=allow_fill,
            fill_value=fill_value,
            na_value=iNaT,
        )

        # keep freq in PeriodArray/Index, reset otherwise
        freq = self.freq if is_period_dtype(self) else None
        return self._shallow_copy(taken, freq=freq)

    _can_hold_na = True

    _na_value = NaT
    """The expected NA value to use with this index."""

    @property
    def asobject(self):
        """
        Return object Index which contains boxed values.

        .. deprecated:: 0.23.0
            Use ``astype(object)`` instead.

        *this is an internal non-public method*
        """
        warnings.warn(
            "'asobject' is deprecated. Use 'astype(object)' instead",
            FutureWarning,
            stacklevel=2,
        )
        return self.astype(object)

    def _convert_tolerance(self, tolerance, target):
        tolerance = np.asarray(to_timedelta(tolerance).to_numpy())

        if target.size != tolerance.size and tolerance.size > 1:
            raise ValueError("list-like tolerance size must match target index size")
        return tolerance

    def tolist(self):
        """
        Return a list of the underlying data.
        """
        return list(self.astype(object))

    def min(self, axis=None, skipna=True, *args, **kwargs):
        """
        Return the minimum value of the Index or minimum along
        an axis.

        See Also
        --------
        numpy.ndarray.min
        Series.min : Return the minimum value in a Series.
        """
        nv.validate_min(args, kwargs)
        nv.validate_minmax_axis(axis)

        if not len(self):
            return self._na_value

        i8 = self.asi8
        try:
            # quick check
            if len(i8) and self.is_monotonic:
                if i8[0] != iNaT:
                    return self._box_func(i8[0])

            if self.hasnans:
                if skipna:
                    min_stamp = self[~self._isnan].asi8.min()
                else:
                    return self._na_value
            else:
                min_stamp = i8.min()
            return self._box_func(min_stamp)
        except ValueError:
            return self._na_value

    def argmin(self, axis=None, skipna=True, *args, **kwargs):
        """
        Returns the indices of the minimum values along an axis.

        See `numpy.ndarray.argmin` for more information on the
        `axis` parameter.

        See Also
        --------
        numpy.ndarray.argmin
        """
        nv.validate_argmin(args, kwargs)
        nv.validate_minmax_axis(axis)

        i8 = self.asi8
        if self.hasnans:
            mask = self._isnan
            if mask.all() or not skipna:
                return -1
            i8 = i8.copy()
            i8[mask] = np.iinfo("int64").max
        return i8.argmin()

    def max(self, axis=None, skipna=True, *args, **kwargs):
        """
        Return the maximum value of the Index or maximum along
        an axis.

        See Also
        --------
        numpy.ndarray.max
        Series.max : Return the maximum value in a Series.
        """
        nv.validate_max(args, kwargs)
        nv.validate_minmax_axis(axis)

        if not len(self):
            return self._na_value

        i8 = self.asi8
        try:
            # quick check
            if len(i8) and self.is_monotonic:
                if i8[-1] != iNaT:
                    return self._box_func(i8[-1])

            if self.hasnans:
                if skipna:
                    max_stamp = self[~self._isnan].asi8.max()
                else:
                    return self._na_value
            else:
                max_stamp = i8.max()
            return self._box_func(max_stamp)
        except ValueError:
            return self._na_value

    def argmax(self, axis=None, skipna=True, *args, **kwargs):
        """
        Returns the indices of the maximum values along an axis.

        See `numpy.ndarray.argmax` for more information on the
        `axis` parameter.

        See Also
        --------
        numpy.ndarray.argmax
        """
        nv.validate_argmax(args, kwargs)
        nv.validate_minmax_axis(axis)

        i8 = self.asi8
        if self.hasnans:
            mask = self._isnan
            if mask.all() or not skipna:
                return -1
            i8 = i8.copy()
            i8[mask] = 0
        return i8.argmax()

    # --------------------------------------------------------------------
    # Rendering Methods

    def _format_with_header(self, header, na_rep="NaT", **kwargs):
        return header + list(self._format_native_types(na_rep, **kwargs))

    @property
    def _formatter_func(self):
        raise AbstractMethodError(self)

    def _format_attrs(self):
        """
        Return a list of tuples of the (attr,formatted_value).
        """
        attrs = super()._format_attrs()
        for attrib in self._attributes:
            if attrib == "freq":
                freq = self.freqstr
                if freq is not None:
                    freq = f"{freq!r}"
                attrs.append(("freq", freq))
        return attrs

    # --------------------------------------------------------------------

    def _convert_scalar_indexer(self, key, kind=None):
        """
        We don't allow integer or float indexing on datetime-like when using
        loc.

        Parameters
        ----------
        key : label of the slice bound
        kind : {'ix', 'loc', 'getitem', 'iloc'} or None
        """

        assert kind in ["ix", "loc", "getitem", "iloc", None]

        # we don't allow integer/float indexing for loc
        # we don't allow float indexing for ix/getitem
        if is_scalar(key):
            is_int = is_integer(key)
            is_flt = is_float(key)
            if kind in ["loc"] and (is_int or is_flt):
                self._invalid_indexer("index", key)
            elif kind in ["ix", "getitem"] and is_flt:
                self._invalid_indexer("index", key)

        return super()._convert_scalar_indexer(key, kind=kind)

    @classmethod
    def _add_datetimelike_methods(cls):
        """
        Add in the datetimelike methods (as we may have to override the
        superclass).
        """

        def __add__(self, other):
            # dispatch to ExtensionArray implementation
            result = self._data.__add__(maybe_unwrap_index(other))
            return wrap_arithmetic_op(self, other, result)

        cls.__add__ = __add__

        def __radd__(self, other):
            # alias for __add__
            return self.__add__(other)

        cls.__radd__ = __radd__

        def __sub__(self, other):
            # dispatch to ExtensionArray implementation
            result = self._data.__sub__(maybe_unwrap_index(other))
            return wrap_arithmetic_op(self, other, result)

        cls.__sub__ = __sub__

        def __rsub__(self, other):
            result = self._data.__rsub__(maybe_unwrap_index(other))
            return wrap_arithmetic_op(self, other, result)

        cls.__rsub__ = __rsub__

    __pow__ = _make_wrapped_arith_op("__pow__")
    __rpow__ = _make_wrapped_arith_op("__rpow__")
    __mul__ = _make_wrapped_arith_op("__mul__")
    __rmul__ = _make_wrapped_arith_op("__rmul__")
    __floordiv__ = _make_wrapped_arith_op("__floordiv__")
    __rfloordiv__ = _make_wrapped_arith_op("__rfloordiv__")
    __mod__ = _make_wrapped_arith_op("__mod__")
    __rmod__ = _make_wrapped_arith_op("__rmod__")
    __divmod__ = _make_wrapped_arith_op("__divmod__")
    __rdivmod__ = _make_wrapped_arith_op("__rdivmod__")
    __truediv__ = _make_wrapped_arith_op("__truediv__")
    __rtruediv__ = _make_wrapped_arith_op("__rtruediv__")

    def isin(self, values, level=None):
        """
        Compute boolean array of whether each index value is found in the
        passed set of values.

        Parameters
        ----------
        values : set or sequence of values

        Returns
        -------
        is_contained : ndarray (boolean dtype)
        """
        if level is not None:
            self._validate_index_level(level)

        if not isinstance(values, type(self)):
            try:
                values = type(self)(values)
            except ValueError:
                return self.astype(object).isin(values)

        return algorithms.isin(self.asi8, values.asi8)

    def intersection(self, other, sort=False):
        self._validate_sort_keyword(sort)
        self._assert_can_do_setop(other)

        if self.equals(other):
            return self._get_reconciled_name_object(other)

        if len(self) == 0:
            return self.copy()
        if len(other) == 0:
            return other.copy()

        if not isinstance(other, type(self)):
            result = Index.intersection(self, other, sort=sort)
            if isinstance(result, type(self)):
                if result.freq is None:
                    result.freq = to_offset(result.inferred_freq)
            return result

        elif (
            other.freq is None
            or self.freq is None
            or other.freq != self.freq
            or not other.freq.isAnchored()
            or (not self.is_monotonic or not other.is_monotonic)
        ):
            result = Index.intersection(self, other, sort=sort)

            # Invalidate the freq of `result`, which may not be correct at
            # this point, depending on the values.
            result.freq = None
            if hasattr(self, "tz"):
                result = self._shallow_copy(
                    result._values, name=result.name, tz=result.tz, freq=None
                )
            else:
                result = self._shallow_copy(result._values, name=result.name, freq=None)
            if result.freq is None:
                result.freq = to_offset(result.inferred_freq)
            return result

        # to make our life easier, "sort" the two ranges
        if self[0] <= other[0]:
            left, right = self, other
        else:
            left, right = other, self

        # after sorting, the intersection always starts with the right index
        # and ends with the index of which the last elements is smallest
        end = min(left[-1], right[-1])
        start = right[0]

        if end < start:
            return type(self)(data=[])
        else:
            lslice = slice(*left.slice_locs(start, end))
            left_chunk = left.values[lslice]
            return self._shallow_copy(left_chunk)

    @Appender(_index_shared_docs["repeat"] % _index_doc_kwargs)
    def repeat(self, repeats, axis=None):
        nv.validate_repeat(tuple(), dict(axis=axis))
        freq = self.freq if is_period_dtype(self) else None
        return self._shallow_copy(self.asi8.repeat(repeats), freq=freq)

    @Appender(_index_shared_docs["where"] % _index_doc_kwargs)
    def where(self, cond, other=None):
        other = _ensure_datetimelike_to_i8(other, to_utc=True)
        values = _ensure_datetimelike_to_i8(self, to_utc=True)
        result = np.where(cond, values, other).astype("i8")

        result = self._ensure_localized(result, from_utc=True)
        return self._shallow_copy(result)

    def _summary(self, name=None):
        """
        Return a summarized representation.

        Parameters
        ----------
        name : str
            name to use in the summary representation

        Returns
        -------
        String with a summarized representation of the index
        """
        formatter = self._formatter_func
        if len(self) > 0:
            index_summary = f", {formatter(self[0])} to {formatter(self[-1])}"
        else:
            index_summary = ""

        if name is None:
            name = type(self).__name__
        result = f"{name}: {len(self)} entries{index_summary}"
        if self.freq:
            result += "\nFreq: %s" % self.freqstr

        # display as values, not quoted
        result = result.replace("'", "")
        return result

    def _concat_same_dtype(self, to_concat, name):
        """
        Concatenate to_concat which has the same class.
        """
        attribs = self._get_attributes_dict()
        attribs["name"] = name
        # do not pass tz to set because tzlocal cannot be hashed
        if len({str(x.dtype) for x in to_concat}) != 1:
            raise ValueError("to_concat must have the same tz")

        new_data = type(self._values)._concat_same_type(to_concat).asi8

        # GH 3232: If the concat result is evenly spaced, we can retain the
        # original frequency
        is_diff_evenly_spaced = len(unique_deltas(new_data)) == 1
        if not is_period_dtype(self) and not is_diff_evenly_spaced:
            # reset freq
            attribs["freq"] = None

        return self._simple_new(new_data, **attribs)

    @Appender(_index_shared_docs["astype"])
    def astype(self, dtype, copy=True):
        if is_dtype_equal(self.dtype, dtype) and copy is False:
            # Ensure that self.astype(self.dtype) is self
            return self

        new_values = self._data.astype(dtype, copy=copy)

        # pass copy=False because any copying will be done in the
        #  _data.astype call above
        return Index(new_values, dtype=new_values.dtype, name=self.name, copy=False)

<<<<<<< HEAD
    @deprecate_kwarg(old_arg_name="n", new_arg_name="periods")
=======
>>>>>>> 6d11aa89
    def shift(self, periods=1, freq=None):
        """
        Shift index by desired number of time frequency increments.

        This method is for shifting the values of datetime-like indexes
        by a specified time increment a given number of times.

        Parameters
        ----------
        periods : int, default 1
            Number of periods (or increments) to shift by,
            can be positive or negative.

            .. versionchanged:: 0.24.0

        freq : pandas.DateOffset, pandas.Timedelta or string, optional
            Frequency increment to shift by.
            If None, the index is shifted by its own `freq` attribute.
            Offset aliases are valid strings, e.g., 'D', 'W', 'M' etc.

        Returns
        -------
        pandas.DatetimeIndex
            Shifted index.

        See Also
        --------
        Index.shift : Shift values of Index.
        PeriodIndex.shift : Shift values of PeriodIndex.
        """
        result = self._data._time_shift(periods, freq=freq)
        return type(self)(result, name=self.name)


def wrap_arithmetic_op(self, other, result):
    if result is NotImplemented:
        return NotImplemented

    if isinstance(result, tuple):
        # divmod, rdivmod
        assert len(result) == 2
        return (
            wrap_arithmetic_op(self, other, result[0]),
            wrap_arithmetic_op(self, other, result[1]),
        )

    if not isinstance(result, Index):
        # Index.__new__ will choose appropriate subclass for dtype
        result = Index(result)

    res_name = ops.get_op_result_name(self, other)
    result.name = res_name
    return result


def maybe_unwrap_index(obj):
    """
    If operating against another Index object, we need to unwrap the underlying
    data before deferring to the DatetimeArray/TimedeltaArray/PeriodArray
    implementation, otherwise we will incorrectly return NotImplemented.

    Parameters
    ----------
    obj : object

    Returns
    -------
    unwrapped object
    """
    if isinstance(obj, ABCIndexClass):
        return obj._data
    return obj


class DatetimelikeDelegateMixin(PandasDelegate):
    """
    Delegation mechanism, specific for Datetime, Timedelta, and Period types.

    Functionality is delegated from the Index class to an Array class. A
    few things can be customized

    * _delegate_class : type
        The class being delegated to.
    * _delegated_methods, delegated_properties : List
        The list of property / method names being delagated.
    * raw_methods : Set
        The set of methods whose results should should *not* be
        boxed in an index, after being returned from the array
    * raw_properties : Set
        The set of properties whose results should should *not* be
        boxed in an index, after being returned from the array
    """

    # raw_methods : dispatch methods that shouldn't be boxed in an Index
    _raw_methods = set()  # type: Set[str]
    # raw_properties : dispatch properties that shouldn't be boxed in an Index
    _raw_properties = set()  # type: Set[str]
    name = None
    _data: ExtensionArray

    @property
    def _delegate_class(self):
        raise AbstractMethodError

    def _delegate_property_get(self, name, *args, **kwargs):
        result = getattr(self._data, name)
        if name not in self._raw_properties:
            result = Index(result, name=self.name)
        return result

    def _delegate_property_set(self, name, value, *args, **kwargs):
        setattr(self._data, name, value)

    def _delegate_method(self, name, *args, **kwargs):
        result = operator.methodcaller(name, *args, **kwargs)(self._data)
        if name not in self._raw_methods:
            result = Index(result, name=self.name)
        return result<|MERGE_RESOLUTION|>--- conflicted
+++ resolved
@@ -748,10 +748,6 @@
         #  _data.astype call above
         return Index(new_values, dtype=new_values.dtype, name=self.name, copy=False)
 
-<<<<<<< HEAD
-    @deprecate_kwarg(old_arg_name="n", new_arg_name="periods")
-=======
->>>>>>> 6d11aa89
     def shift(self, periods=1, freq=None):
         """
         Shift index by desired number of time frequency increments.
