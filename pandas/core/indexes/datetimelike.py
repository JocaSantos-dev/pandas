--- conflicted
+++ resolved
@@ -36,13 +36,8 @@
     common ops mixin to support a unified interface datetimelike Index
     """
 
-<<<<<<< HEAD
     # The underlying Array (DatetimeArray, PeriodArray, TimedeltaArray)
     _data = None  # type: ExtensionArray
-=======
-    # override DatetimeLikeArrayMixin method
-    copy = Index.copy
->>>>>>> 24a50fc3
 
     # DatetimeLikeArrayMixin assumes subclasses are mutable, so these are
     # properties there.  They can be made into cache_readonly for Index
@@ -488,11 +483,7 @@
 
         def __add__(self, other):
             # dispatch to ExtensionArray implementation
-<<<<<<< HEAD
-            result = self._data.__add__(other)
-=======
             result = self._eadata.__add__(maybe_unwrap_index(other))
->>>>>>> 24a50fc3
             return wrap_arithmetic_op(self, other, result)
 
         cls.__add__ = __add__
@@ -504,21 +495,13 @@
 
         def __sub__(self, other):
             # dispatch to ExtensionArray implementation
-<<<<<<< HEAD
-            result = self._data.__sub__(other)
-=======
             result = self._eadata.__sub__(maybe_unwrap_index(other))
->>>>>>> 24a50fc3
             return wrap_arithmetic_op(self, other, result)
 
         cls.__sub__ = __sub__
 
         def __rsub__(self, other):
-<<<<<<< HEAD
-            result = self._data.__rsub__(other)
-=======
             result = self._eadata.__rsub__(maybe_unwrap_index(other))
->>>>>>> 24a50fc3
             return wrap_arithmetic_op(self, other, result)
 
         cls.__rsub__ = __rsub__
@@ -677,18 +660,6 @@
         result = self._eadata._time_shift(periods, freq=freq)
         return type(self)(result, name=self.name)
 
-    @classmethod
-    def _create_comparison_method(cls, op):
-        """
-        Create a comparison method that dispatches to ``cls._data``.
-        """
-        def wrapper(self, other):
-            return op(self._data, other)
-
-        wrapper.__doc__ = op.__doc__
-        wrapper.__name__ = '__{}__'.format(op.__name__)
-        return wrapper
-
 
 def wrap_arithmetic_op(self, other, result):
     if result is NotImplemented:
@@ -707,65 +678,6 @@
     res_name = ops.get_op_result_name(self, other)
     result.name = res_name
     return result
-
-
-<<<<<<< HEAD
-=======
-def wrap_array_method(method, pin_name=False):
-    """
-    Wrap a DatetimeArray/TimedeltaArray/PeriodArray method so that the
-    returned object is an Index subclass instead of ndarray or ExtensionArray
-    subclass.
-
-    Parameters
-    ----------
-    method : method of Datetime/Timedelta/Period Array class
-    pin_name : bool
-        Whether to set name=self.name on the output Index
-
-    Returns
-    -------
-    method
-    """
-    def index_method(self, *args, **kwargs):
-        result = method(self._eadata, *args, **kwargs)
-
-        # Index.__new__ will choose the appropriate subclass to return
-        result = Index(result)
-        if pin_name:
-            result.name = self.name
-        return result
-
-    index_method.__name__ = method.__name__
-    index_method.__doc__ = method.__doc__
-    return index_method
-
-
-def wrap_field_accessor(prop):
-    """
-    Wrap a DatetimeArray/TimedeltaArray/PeriodArray array-returning property
-    to return an Index subclass instead of ndarray or ExtensionArray subclass.
-
-    Parameters
-    ----------
-    prop : property
-
-    Returns
-    -------
-    new_prop : property
-    """
-    fget = prop.fget
-
-    def f(self):
-        result = fget(self._eadata)
-        if is_bool_dtype(result):
-            # return numpy array b/c there is no BoolIndex
-            return result
-        return Index(result, name=self.name)
-
-    f.__name__ = fget.__name__
-    f.__doc__ = fget.__doc__
-    return property(f)
 
 
 def maybe_unwrap_index(obj):
@@ -790,7 +702,6 @@
     return obj
 
 
->>>>>>> 24a50fc3
 class DatetimelikeDelegateMixin(PandasDelegate):
     """
     Delegation mechanism, specific for Datetime, Timedelta, and Period types.
