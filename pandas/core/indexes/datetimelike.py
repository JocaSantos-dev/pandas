--- conflicted
+++ resolved
@@ -13,13 +13,9 @@
 import numpy as np
 
 from pandas._libs import lib, iNaT, NaT, Timedelta
-<<<<<<< HEAD
-from pandas._libs.tslibs.period import Period
-=======
 from pandas._libs.tslibs.period import (Period, IncompatibleFrequency,
                                         _DIFFERENT_FREQ_INDEX)
 from pandas._libs.tslibs.timedeltas import delta_to_nanoseconds
->>>>>>> 0b63e81d
 from pandas._libs.tslibs.timestamps import round_ns
 
 from pandas.core.dtypes.common import (
@@ -712,8 +708,6 @@
         result = self._nat_new(box=False)
         return result.view('timedelta64[ns]')
 
-<<<<<<< HEAD
-=======
     def _sub_period(self, other):
         return NotImplemented
 
@@ -755,7 +749,6 @@
     def _add_offset(self, offset):
         raise com.AbstractMethodError(self)
 
->>>>>>> 0b63e81d
     def _addsub_offset_array(self, other, op):
         """
         Add or subtract array-like of DateOffset objects
