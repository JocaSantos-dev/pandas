--- conflicted
+++ resolved
@@ -244,37 +244,6 @@
 
         return np.array_equal(self.asi8, other.asi8)
 
-<<<<<<< HEAD
-    @staticmethod
-    def _join_i8_wrapper(joinf, dtype, with_indexers: bool = True):
-        """
-        Create the join wrapper methods.
-        """
-        from pandas.core.arrays.datetimelike import DatetimeLikeArrayMixin
-
-        # https://github.com/python/mypy/issues/1006
-        # error: 'staticmethod' used with a non-method
-        @staticmethod  # type: ignore
-        def wrapper(left, right):
-            if isinstance(
-                left, (np.ndarray, ABCIndex, ABCSeries, DatetimeLikeArrayMixin)
-            ):
-                left = left.view("i8")
-            if isinstance(
-                right, (np.ndarray, ABCIndex, ABCSeries, DatetimeLikeArrayMixin)
-            ):
-                right = right.view("i8")
-            results = joinf(left, right)
-            if with_indexers:
-                join_index, left_indexer, right_indexer = results
-                join_index = join_index.view(dtype)
-                return join_index, left_indexer, right_indexer
-            return results
-
-        return wrapper
-
-=======
->>>>>>> 0913ed04
     def _ensure_localized(
         self, arg, ambiguous="raise", nonexistent="raise", from_utc=False
     ):
