# -*- coding: utf-8 -*-
"""
Base and utility classes for tseries type pandas objects.
"""
import operator
import warnings

import numpy as np

from pandas._libs import NaT, iNaT, lib
from pandas.compat.numpy import function as nv
from pandas.errors import AbstractMethodError
from pandas.util._decorators import Appender, cache_readonly, deprecate_kwarg

from pandas.core.dtypes.common import (
    ensure_int64, is_bool_dtype, is_dtype_equal, is_float, is_integer,
    is_list_like, is_period_dtype, is_scalar)
from pandas.core.dtypes.generic import ABCIndex, ABCIndexClass, ABCSeries

from pandas.core import algorithms, ops
from pandas.core.accessor import PandasDelegate
from pandas.core.arrays import ExtensionOpsMixin
from pandas.core.arrays.datetimelike import (
    DatetimeLikeArrayMixin, _ensure_datetimelike_to_i8)
import pandas.core.indexes.base as ibase
from pandas.core.indexes.base import Index, _index_shared_docs
from pandas.core.tools.timedeltas import to_timedelta

import pandas.io.formats.printing as printing

_index_doc_kwargs = dict(ibase._index_doc_kwargs)


def ea_passthrough(name):
    """
    Make an alias for a method of the underlying ExtensionArray.

    Parameters
    ----------
    name : str

    Returns
    -------
    method
    """
    def method(self, *args, **kwargs):
        return getattr(self._eadata, name)(*args, **kwargs)

    method.__name__ = name
    # TODO: docstrings
    return method


class DatetimeIndexOpsMixin(ExtensionOpsMixin):
    """
    common ops mixin to support a unified interface datetimelike Index
    """
    _data = None  # type: DatetimeLikeArrayMixin

    # DatetimeLikeArrayMixin assumes subclasses are mutable, so these are
    # properties there.  They can be made into cache_readonly for Index
    # subclasses bc they are immutable
    inferred_freq = cache_readonly(DatetimeLikeArrayMixin.inferred_freq.fget)
    _isnan = cache_readonly(DatetimeLikeArrayMixin._isnan.fget)
    hasnans = cache_readonly(DatetimeLikeArrayMixin._hasnans.fget)
    _hasnans = hasnans  # for index / array -agnostic code
    _resolution = cache_readonly(DatetimeLikeArrayMixin._resolution.fget)
    resolution = cache_readonly(DatetimeLikeArrayMixin.resolution.fget)

    _box_values = ea_passthrough("_box_values")
    _maybe_mask_results = ea_passthrough("_maybe_mask_results")
    __iter__ = ea_passthrough("__iter__")

    @property
    def _eadata(self):
        return self._data

    @property
    def freq(self):
        """
        Return the frequency object if it is set, otherwise None.
        """
        return self._eadata.freq

    @freq.setter
    def freq(self, value):
        # validation is handled by _eadata setter
        self._eadata.freq = value

    @property
    def freqstr(self):
        """
        Return the frequency object as a string if it is set, otherwise None.
        """
        return self._eadata.freqstr

    def unique(self, level=None):
        if level is not None:
            self._validate_index_level(level)

        result = self._eadata.unique()

        # Note: if `self` is already unique, then self.unique() should share
        #  a `freq` with self.  If not already unique, then self.freq must be
        #  None, so again sharing freq is correct.
        return self._shallow_copy(result._data)

    @classmethod
    def _create_comparison_method(cls, op):
        """
        Create a comparison method that dispatches to ``cls.values``.
        """
        def wrapper(self, other):
            result = op(self._eadata, maybe_unwrap_index(other))
            return result

        wrapper.__doc__ = op.__doc__
        wrapper.__name__ = '__{}__'.format(op.__name__)
        return wrapper

    @property
    def _ndarray_values(self):
        return self._eadata._ndarray_values

    # ------------------------------------------------------------------------
    # Abstract data attributes

    @property
<<<<<<< HEAD
    def _values(self):
        return self._data

    @property
=======
>>>>>>> 3ad0cfca
    def values(self):
        # type: () -> np.ndarray
        # Note: PeriodArray overrides this to return an ndarray of objects.
        return self._eadata._data

    @property
    @Appender(DatetimeLikeArrayMixin.asi8.__doc__)
    def asi8(self):
        return self._eadata.asi8

    # ------------------------------------------------------------------------

    def equals(self, other):
        """
        Determines if two Index objects contain the same elements.
        """
        if self.is_(other):
            return True

        if not isinstance(other, ABCIndexClass):
            return False
        elif not isinstance(other, type(self)):
            try:
                other = type(self)(other)
            except Exception:
                return False

        if not is_dtype_equal(self.dtype, other.dtype):
            # have different timezone
            return False

        elif is_period_dtype(self):
            if not is_period_dtype(other):
                return False
            if self.freq != other.freq:
                return False

        return np.array_equal(self.asi8, other.asi8)

    @staticmethod
    def _join_i8_wrapper(joinf, dtype, with_indexers=True):
        """
        Create the join wrapper methods.
        """
        from pandas.core.arrays.datetimelike import DatetimeLikeArrayMixin

        @staticmethod
        def wrapper(left, right):
            if isinstance(left, (np.ndarray, ABCIndex, ABCSeries,
                                 DatetimeLikeArrayMixin)):
                left = left.view('i8')
            if isinstance(right, (np.ndarray, ABCIndex, ABCSeries,
                                  DatetimeLikeArrayMixin)):
                right = right.view('i8')
            results = joinf(left, right)
            if with_indexers:
                join_index, left_indexer, right_indexer = results
                join_index = join_index.view(dtype)
                return join_index, left_indexer, right_indexer
            return results

        return wrapper

    @Appender(DatetimeLikeArrayMixin._evaluate_compare.__doc__)
    def _evaluate_compare(self, other, op):
        result = self._eadata._evaluate_compare(other, op)
        if is_bool_dtype(result):
            return result
        try:
            return Index(result)
        except TypeError:
            return result

    def _ensure_localized(self, arg, ambiguous='raise', nonexistent='raise',
                          from_utc=False):
        # See DatetimeLikeArrayMixin._ensure_localized.__doc__
        if getattr(self, 'tz', None):
            # ensure_localized is only relevant for tz-aware DTI
            result = self._data._ensure_localized(arg,
                                                  ambiguous=ambiguous,
                                                  nonexistent=nonexistent,
                                                  from_utc=from_utc)
            return type(self)._simple_new(result, name=self.name)
        return arg

    def _box_values_as_index(self):
        """
        Return object Index which contains boxed values.
        """
        # XXX: this is broken (not called) for PeriodIndex, which doesn't
        # define _box_values AFAICT
        from pandas.core.index import Index
        return Index(self._box_values(self.asi8), name=self.name, dtype=object)

    def _box_values(self, values):
        return self._data._box_values(values)

    @Appender(_index_shared_docs['contains'] % _index_doc_kwargs)
    def __contains__(self, key):
        try:
            res = self.get_loc(key)
            return (is_scalar(res) or isinstance(res, slice) or
                    (is_list_like(res) and len(res)))
        except (KeyError, TypeError, ValueError):
            return False

    contains = __contains__

    # Try to run function on index first, and then on elements of index
    # Especially important for group-by functionality
    def map(self, f):
        try:
            result = f(self)

            # Try to use this result if we can
            if isinstance(result, np.ndarray):
                result = Index(result)

            if not isinstance(result, Index):
                raise TypeError('The map function must return an Index object')
            return result
        except Exception:
            return self.astype(object).map(f)

    def sort_values(self, return_indexer=False, ascending=True):
        """
        Return sorted copy of Index.
        """
        if return_indexer:
            _as = self.argsort()
            if not ascending:
                _as = _as[::-1]
            sorted_index = self.take(_as)
            return sorted_index, _as
        else:
            sorted_values = np.sort(self._ndarray_values)
            attribs = self._get_attributes_dict()
            freq = attribs['freq']

            if freq is not None and not is_period_dtype(self):
                if freq.n > 0 and not ascending:
                    freq = freq * -1
                elif freq.n < 0 and ascending:
                    freq = freq * -1
            attribs['freq'] = freq

            if not ascending:
                sorted_values = sorted_values[::-1]

            sorted_values = self._maybe_box_as_values(sorted_values,
                                                      **attribs)

            return self._simple_new(sorted_values, **attribs)

    @Appender(_index_shared_docs['take'] % _index_doc_kwargs)
    def take(self, indices, axis=0, allow_fill=True,
             fill_value=None, **kwargs):
        nv.validate_take(tuple(), kwargs)
        indices = ensure_int64(indices)

        maybe_slice = lib.maybe_indices_to_slice(indices, len(self))
        if isinstance(maybe_slice, slice):
            return self[maybe_slice]

        taken = self._assert_take_fillable(self.asi8, indices,
                                           allow_fill=allow_fill,
                                           fill_value=fill_value,
                                           na_value=iNaT)

        # keep freq in PeriodArray/Index, reset otherwise
        freq = self.freq if is_period_dtype(self) else None
        return self._shallow_copy(taken, freq=freq)

    _can_hold_na = True

    _na_value = NaT
    """The expected NA value to use with this index."""

    @property
    def asobject(self):
        """
        Return object Index which contains boxed values.

        .. deprecated:: 0.23.0
            Use ``astype(object)`` instead.

        *this is an internal non-public method*
        """
        warnings.warn("'asobject' is deprecated. Use 'astype(object)'"
                      " instead", FutureWarning, stacklevel=2)
        return self.astype(object)

    def _convert_tolerance(self, tolerance, target):
        tolerance = np.asarray(to_timedelta(tolerance, box=False))
        if target.size != tolerance.size and tolerance.size > 1:
            raise ValueError('list-like tolerance size must match '
                             'target index size')
        return tolerance

    def tolist(self):
        """
        Return a list of the underlying data.
        """
        return list(self.astype(object))

    def min(self, axis=None, skipna=True, *args, **kwargs):
        """
        Return the minimum value of the Index or minimum along
        an axis.

        See Also
        --------
        numpy.ndarray.min
        Series.min : Return the minimum value in a Series.
        """
        nv.validate_min(args, kwargs)
        nv.validate_minmax_axis(axis)

        if not len(self):
            return self._na_value

        i8 = self.asi8
        try:
            # quick check
            if len(i8) and self.is_monotonic:
                if i8[0] != iNaT:
                    return self._box_func(i8[0])

            if self.hasnans:
                if skipna:
                    min_stamp = self[~self._isnan].asi8.min()
                else:
                    return self._na_value
            else:
                min_stamp = i8.min()
            return self._box_func(min_stamp)
        except ValueError:
            return self._na_value

    def argmin(self, axis=None, skipna=True, *args, **kwargs):
        """
        Returns the indices of the minimum values along an axis.

        See `numpy.ndarray.argmin` for more information on the
        `axis` parameter.

        See Also
        --------
        numpy.ndarray.argmin
        """
        nv.validate_argmin(args, kwargs)
        nv.validate_minmax_axis(axis)

        i8 = self.asi8
        if self.hasnans:
            mask = self._isnan
            if mask.all() or not skipna:
                return -1
            i8 = i8.copy()
            i8[mask] = np.iinfo('int64').max
        return i8.argmin()

    def max(self, axis=None, skipna=True, *args, **kwargs):
        """
        Return the maximum value of the Index or maximum along
        an axis.

        See Also
        --------
        numpy.ndarray.max
        Series.max : Return the maximum value in a Series.
        """
        nv.validate_max(args, kwargs)
        nv.validate_minmax_axis(axis)

        if not len(self):
            return self._na_value

        i8 = self.asi8
        try:
            # quick check
            if len(i8) and self.is_monotonic:
                if i8[-1] != iNaT:
                    return self._box_func(i8[-1])

            if self.hasnans:
                if skipna:
                    max_stamp = self[~self._isnan].asi8.max()
                else:
                    return self._na_value
            else:
                max_stamp = i8.max()
            return self._box_func(max_stamp)
        except ValueError:
            return self._na_value

    def argmax(self, axis=None, skipna=True, *args, **kwargs):
        """
        Returns the indices of the maximum values along an axis.

        See `numpy.ndarray.argmax` for more information on the
        `axis` parameter.

        See Also
        --------
        numpy.ndarray.argmax
        """
        nv.validate_argmax(args, kwargs)
        nv.validate_minmax_axis(axis)

        i8 = self.asi8
        if self.hasnans:
            mask = self._isnan
            if mask.all() or not skipna:
                return -1
            i8 = i8.copy()
            i8[mask] = 0
        return i8.argmax()

    # --------------------------------------------------------------------
    # Rendering Methods

    def _format_with_header(self, header, **kwargs):
        return header + list(self._format_native_types(**kwargs))

    @property
    def _formatter_func(self):
        raise AbstractMethodError(self)

    def _format_attrs(self):
        """
        Return a list of tuples of the (attr,formatted_value).
        """
        attrs = super(DatetimeIndexOpsMixin, self)._format_attrs()
        for attrib in self._attributes:
            if attrib == 'freq':
                freq = self.freqstr
                if freq is not None:
                    freq = "'%s'" % freq
                attrs.append(('freq', freq))
        return attrs

    # --------------------------------------------------------------------

    def _convert_scalar_indexer(self, key, kind=None):
        """
        We don't allow integer or float indexing on datetime-like when using
        loc.

        Parameters
        ----------
        key : label of the slice bound
        kind : {'ix', 'loc', 'getitem', 'iloc'} or None
        """

        assert kind in ['ix', 'loc', 'getitem', 'iloc', None]

        # we don't allow integer/float indexing for loc
        # we don't allow float indexing for ix/getitem
        if is_scalar(key):
            is_int = is_integer(key)
            is_flt = is_float(key)
            if kind in ['loc'] and (is_int or is_flt):
                self._invalid_indexer('index', key)
            elif kind in ['ix', 'getitem'] and is_flt:
                self._invalid_indexer('index', key)

        return (super(DatetimeIndexOpsMixin, self)
                ._convert_scalar_indexer(key, kind=kind))

    @classmethod
    def _add_datetimelike_methods(cls):
        """
        Add in the datetimelike methods (as we may have to override the
        superclass).
        """

        def __add__(self, other):
            # dispatch to ExtensionArray implementation
            result = self._eadata.__add__(maybe_unwrap_index(other))
            return wrap_arithmetic_op(self, other, result)

        cls.__add__ = __add__

        def __radd__(self, other):
            # alias for __add__
            return self.__add__(other)
        cls.__radd__ = __radd__

        def __sub__(self, other):
            # dispatch to ExtensionArray implementation
            result = self._eadata.__sub__(maybe_unwrap_index(other))
            return wrap_arithmetic_op(self, other, result)

        cls.__sub__ = __sub__

        def __rsub__(self, other):
            result = self._eadata.__rsub__(maybe_unwrap_index(other))
            return wrap_arithmetic_op(self, other, result)

        cls.__rsub__ = __rsub__

    def isin(self, values):
        """
        Compute boolean array of whether each index value is found in the
        passed set of values.

        Parameters
        ----------
        values : set or sequence of values

        Returns
        -------
        is_contained : ndarray (boolean dtype)
        """
        if not isinstance(values, type(self)):
            try:
                values = type(self)(values)
            except ValueError:
                return self.astype(object).isin(values)

        return algorithms.isin(self.asi8, values.asi8)

    @Appender(_index_shared_docs['repeat'] % _index_doc_kwargs)
    def repeat(self, repeats, axis=None):
        nv.validate_repeat(tuple(), dict(axis=axis))
        freq = self.freq if is_period_dtype(self) else None
        return self._shallow_copy(self.asi8.repeat(repeats), freq=freq)
        # TODO: dispatch to _eadata

    @Appender(_index_shared_docs['where'] % _index_doc_kwargs)
    def where(self, cond, other=None):
        other = _ensure_datetimelike_to_i8(other, to_utc=True)
        values = _ensure_datetimelike_to_i8(self, to_utc=True)
        result = np.where(cond, values, other).astype('i8')

        result = self._ensure_localized(result, from_utc=True)
        return self._shallow_copy(result)

    def _summary(self, name=None):
        """
        Return a summarized representation.

        Parameters
        ----------
        name : str
            name to use in the summary representation

        Returns
        -------
        String with a summarized representation of the index
        """
        formatter = self._formatter_func
        if len(self) > 0:
            index_summary = ', %s to %s' % (formatter(self[0]),
                                            formatter(self[-1]))
        else:
            index_summary = ''

        if name is None:
            name = type(self).__name__
        result = '%s: %s entries%s' % (printing.pprint_thing(name),
                                       len(self), index_summary)
        if self.freq:
            result += '\nFreq: %s' % self.freqstr

        # display as values, not quoted
        result = result.replace("'", "")
        return result

    def _concat_same_dtype(self, to_concat, name):
        """
        Concatenate to_concat which has the same class.
        """
        attribs = self._get_attributes_dict()
        attribs['name'] = name
        # do not pass tz to set because tzlocal cannot be hashed
        if len({str(x.dtype) for x in to_concat}) != 1:
            raise ValueError('to_concat must have the same tz')

        if not is_period_dtype(self):
            # reset freq
            attribs['freq'] = None

        new_data = type(self._values)._concat_same_type(to_concat).asi8
        return self._simple_new(new_data, **attribs)

    def _maybe_box_as_values(self, values, **attribs):
        # TODO(DatetimeArray): remove
        # This is a temporary shim while PeriodArray is an ExtensoinArray,
        # but others are not. When everyone is an ExtensionArray, this can
        # be removed. Currently used in
        # - sort_values
        return values

    @Appender(_index_shared_docs['astype'])
    def astype(self, dtype, copy=True):
        if is_dtype_equal(self.dtype, dtype) and copy is False:
            # Ensure that self.astype(self.dtype) is self
            return self

        new_values = self._eadata.astype(dtype, copy=copy)

        # pass copy=False because any copying will be done in the
        #  _eadata.astype call above
        return Index(new_values,
                     dtype=new_values.dtype, name=self.name, copy=False)

    @deprecate_kwarg(old_arg_name='n', new_arg_name='periods')
    def shift(self, periods, freq=None):
        """
        Shift index by desired number of time frequency increments.

        This method is for shifting the values of datetime-like indexes
        by a specified time increment a given number of times.

        Parameters
        ----------
        periods : int
            Number of periods (or increments) to shift by,
            can be positive or negative.

            .. versionchanged:: 0.24.0

        freq : pandas.DateOffset, pandas.Timedelta or string, optional
            Frequency increment to shift by.
            If None, the index is shifted by its own `freq` attribute.
            Offset aliases are valid strings, e.g., 'D', 'W', 'M' etc.

        Returns
        -------
        pandas.DatetimeIndex
            Shifted index.

        See Also
        --------
        Index.shift : Shift values of Index.
        PeriodIndex.shift : Shift values of PeriodIndex.
        """
        result = self._eadata._time_shift(periods, freq=freq)
        return type(self)(result, name=self.name)


def wrap_arithmetic_op(self, other, result):
    if result is NotImplemented:
        return NotImplemented

    if isinstance(result, tuple):
        # divmod, rdivmod
        assert len(result) == 2
        return (wrap_arithmetic_op(self, other, result[0]),
                wrap_arithmetic_op(self, other, result[1]))

    if not isinstance(result, Index):
        # Index.__new__ will choose appropriate subclass for dtype
        result = Index(result)

    res_name = ops.get_op_result_name(self, other)
    result.name = res_name
    return result


def maybe_unwrap_index(obj):
    """
    If operating against another Index object, we need to unwrap the underlying
    data before deferring to the DatetimeArray/TimedeltaArray/PeriodArray
    implementation, otherwise we will incorrectly return NotImplemented.

    Parameters
    ----------
    obj : object

    Returns
    -------
    unwrapped object
    """
    if isinstance(obj, ABCIndexClass):
        if isinstance(obj, DatetimeIndexOpsMixin):
            # i.e. PeriodIndex/DatetimeIndex/TimedeltaIndex
            return obj._eadata
        return obj._data
    return obj


class DatetimelikeDelegateMixin(PandasDelegate):
    """
    Delegation mechanism, specific for Datetime, Timedelta, and Period types.

    Functionality is delegated from the Index class to an Array class. A
    few things can be customized

    * _delegate_class : type
        The class being delegated to.
    * _delegated_methods, delegated_properties : List
        The list of property / method names being delagated.
    * raw_methods : Set
        The set of methods whose results should should *not* be
        boxed in an index, after being returned from the array
    * raw_properties : Set
        The set of properties whose results should should *not* be
        boxed in an index, after being returned from the array
    """
    # raw_methods : dispatch methods that shouldn't be boxed in an Index
    _raw_methods = set()
    # raw_properties : dispatch properties that shouldn't be boxed in an Index
    _raw_properties = set()
    name = None
    _data = None

    @property
    def _delegate_class(self):
        raise AbstractMethodError

    def _delegate_property_get(self, name, *args, **kwargs):
        result = getattr(self._eadata, name)
        if name not in self._raw_properties:
            result = Index(result, name=self.name)
        return result

    def _delegate_property_set(self, name, value, *args, **kwargs):
        setattr(self._eadata, name, value)

    def _delegate_method(self, name, *args, **kwargs):
        result = operator.methodcaller(name, *args, **kwargs)(self._eadata)
        if name not in self._raw_methods:
            result = Index(result, name=self.name)
        return result<|MERGE_RESOLUTION|>--- conflicted
+++ resolved
@@ -126,13 +126,6 @@
     # Abstract data attributes
 
     @property
-<<<<<<< HEAD
-    def _values(self):
-        return self._data
-
-    @property
-=======
->>>>>>> 3ad0cfca
     def values(self):
         # type: () -> np.ndarray
         # Note: PeriodArray overrides this to return an ndarray of objects.
