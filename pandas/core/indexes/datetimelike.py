# -*- coding: utf-8 -*-
"""
Base and utility classes for tseries type pandas objects.
"""
import operator
import warnings

import numpy as np

from pandas._libs import NaT, iNaT, lib
from pandas.compat.numpy import function as nv
from pandas.errors import AbstractMethodError
from pandas.util._decorators import Appender, cache_readonly, deprecate_kwarg

from pandas.core.dtypes.common import (
    ensure_int64, is_bool_dtype, is_dtype_equal, is_float, is_integer,
    is_list_like, is_period_dtype, is_scalar)
from pandas.core.dtypes.generic import ABCIndex, ABCIndexClass, ABCSeries

from pandas.core import algorithms, ops
from pandas.core.accessor import PandasDelegate
from pandas.core.arrays import ExtensionOpsMixin, PeriodArray
from pandas.core.arrays.datetimelike import (
    DatetimeLikeArrayMixin, _ensure_datetimelike_to_i8)
import pandas.core.indexes.base as ibase
from pandas.core.indexes.base import Index, _index_shared_docs
from pandas.core.tools.timedeltas import to_timedelta

import pandas.io.formats.printing as printing

_index_doc_kwargs = dict(ibase._index_doc_kwargs)


<<<<<<< HEAD
class DatetimeIndexOpsMixin(ExtensionOpsMixin):
    """ common ops mixin to support a unified interface datetimelike Index """
=======
class DatetimeIndexOpsMixin(DatetimeLikeArrayMixin):
    """
    common ops mixin to support a unified interface datetimelike Index
    """
>>>>>>> 08395af4

    # override DatetimeLikeArrayMixin method
    copy = Index.copy
    unique = Index.unique
    take = Index.take

    # DatetimeLikeArrayMixin assumes subclasses are mutable, so these are
    # properties there.  They can be made into cache_readonly for Index
    # subclasses bc they are immutable
    inferred_freq = cache_readonly(DatetimeLikeArrayMixin.inferred_freq.fget)
    _isnan = cache_readonly(DatetimeLikeArrayMixin._isnan.fget)
    hasnans = cache_readonly(DatetimeLikeArrayMixin.hasnans.fget)
    _resolution = cache_readonly(DatetimeLikeArrayMixin._resolution.fget)
    resolution = cache_readonly(DatetimeLikeArrayMixin.resolution.fget)

    # A few methods that are shared
    _maybe_mask_results = DatetimeLikeArrayMixin._maybe_mask_results

    # Note: moved from DatetimeLikeArrayMixin
    @property
    def offset(self):
        """get/set the frequency of the instance"""
        msg = ('{cls}.offset has been deprecated and will be removed '
               'in a future version; use {cls}.freq instead.'
               .format(cls=type(self).__name__))
        warnings.warn(msg, FutureWarning, stacklevel=2)
        return self.freq

    @offset.setter
    def offset(self, value):
        """get/set the frequency of the instance"""
        msg = ('{cls}.offset has been deprecated and will be removed '
               'in a future version; use {cls}.freq instead.'
               .format(cls=type(self).__name__))
        warnings.warn(msg, FutureWarning, stacklevel=2)
        self.freq = value

    @classmethod
    def _create_comparison_method(cls, op):
        """
        Create a comparison method that dispatches to ``cls.values``.
        """
        # TODO(DatetimeArray): move to base class.
        def wrapper(self, other):
            return op(self._data, other)

        wrapper.__doc__ = op.__doc__
        wrapper.__name__ = '__{}__'.format(op.__name__)
        return wrapper

    def equals(self, other):
        """
        Determines if two Index objects contain the same elements.
        """
        if self.is_(other):
            return True

        if not isinstance(other, ABCIndexClass):
            return False
        elif not isinstance(other, type(self)):
            try:
                other = type(self)(other)
            except Exception:
                return False

        if not is_dtype_equal(self.dtype, other.dtype):
            # have different timezone
            return False

        elif is_period_dtype(self):
            if not is_period_dtype(other):
                return False
            if self.freq != other.freq:
                return False

        return np.array_equal(self.asi8, other.asi8)

    @staticmethod
    def _join_i8_wrapper(joinf, dtype, with_indexers=True):
        """Create the join wrapper methods."""
        from pandas.core.arrays.datetimelike import DatetimeLikeArrayMixin

        @staticmethod
        def wrapper(left, right):
            if isinstance(left, (np.ndarray, ABCIndex, ABCSeries)):
                left = left.view('i8')
            elif isinstance(left, DatetimeLikeArrayMixin):
                left = left.asi8
            if isinstance(right, (np.ndarray, ABCIndex, ABCSeries)):
                right = right.view('i8')
            elif isinstance(right, DatetimeLikeArrayMixin):
                right = right.asi8
            results = joinf(left, right)
            if with_indexers:
                join_index, left_indexer, right_indexer = results
                join_index = join_index.view(dtype)
                return join_index, left_indexer, right_indexer
            return results

        return wrapper

    @Appender(DatetimeLikeArrayMixin._evaluate_compare.__doc__)
    def _evaluate_compare(self, other, op):
        result = DatetimeLikeArrayMixin._evaluate_compare(self, other, op)
        if is_bool_dtype(result):
            return result
        try:
            return Index(result)
        except TypeError:
            return result

    def _ensure_localized(self, arg, ambiguous='raise', nonexistent='raise',
                          from_utc=False):
        # This is a strange one. It seems like for for non-datetimetz
        # we just pass arg (an ndarray) through, while for datetimetz
        # we want to return a DatetimeIndex?
        result = self._values._ensure_localized(arg,
                                                ambiguous=ambiguous,
                                                nonexistent=nonexistent,
                                                from_utc=from_utc)
        if getattr(self, 'tz', None):
            return type(self)._simple_new(result, name=self.name)
        return arg

    def _box_values_as_index(self):
        """
        Return object Index which contains boxed values.
        """
        # XXX: this is broken (not called) for PeriodIndex, which doesn't
        # define _box_values AFAICT
        from pandas.core.index import Index
        return Index(self._box_values(self.asi8), name=self.name, dtype=object)

    @Appender(_index_shared_docs['__contains__'] % _index_doc_kwargs)
    def __contains__(self, key):
        try:
            res = self.get_loc(key)
            return (is_scalar(res) or isinstance(res, slice) or
                    (is_list_like(res) and len(res)))
        except (KeyError, TypeError, ValueError):
            return False

    contains = __contains__

    # Try to run function on index first, and then on elements of index
    # Especially important for group-by functionality
    def map(self, f):
        try:
            result = f(self)

            # Try to use this result if we can
            if isinstance(result, np.ndarray):
                result = Index(result)

            if not isinstance(result, Index):
                raise TypeError('The map function must return an Index object')
            return result
        except Exception:
            return self.astype(object).map(f)

    def sort_values(self, return_indexer=False, ascending=True):
        """
        Return sorted copy of Index.
        """
        if return_indexer:
            _as = self.argsort()
            if not ascending:
                _as = _as[::-1]
            sorted_index = self.take(_as)
            return sorted_index, _as
        else:
            sorted_values = np.sort(self._ndarray_values)
            attribs = self._get_attributes_dict()
            freq = self.freq

            if freq is not None and not is_period_dtype(self):
                if freq.n > 0 and not ascending:
                    freq = freq * -1
                elif freq.n < 0 and ascending:
                    freq = freq * -1
            attribs['freq'] = freq

            if not ascending:
                sorted_values = sorted_values[::-1]

            sorted_values = self._maybe_box_as_values(sorted_values,
                                                      **attribs)

            return self._simple_new(sorted_values, **attribs)

    def __getitem__(self, key):
        # Override Index.__getitem__ because the original `freq` is
        # included when we `promote()` the result there. DTI and
        # TDI do *not* want the freq to remain the same, but
        # PeriodArray does.
        if isinstance(self._data, PeriodArray):
            return super(DatetimeIndexOpsMixin, self).__getitem__(key)
        new_values = self._data[key]
        if isinstance(new_values, type(self._data)):
            # rebox, but with a new freq
            return self._simple_new(new_values, name=self.name)
        return new_values

    @Appender(_index_shared_docs['take'] % _index_doc_kwargs)
    def take(self, indices, axis=0, allow_fill=True,
             fill_value=None, **kwargs):
        nv.validate_take(tuple(), kwargs)
        indices = ensure_int64(indices)

        maybe_slice = lib.maybe_indices_to_slice(indices, len(self))
        if isinstance(maybe_slice, slice):
            return self[maybe_slice]

        taken = self._assert_take_fillable(self.asi8, indices,
                                           allow_fill=allow_fill,
                                           fill_value=fill_value,
                                           na_value=iNaT)

        # keep freq in PeriodArray/Index, reset otherwise
        freq = self.freq if is_period_dtype(self) else None
        return self._shallow_copy(taken, freq=freq)

    _can_hold_na = True

    _na_value = NaT
    """The expected NA value to use with this index."""

    @property
    def asobject(self):
        """
        Return object Index which contains boxed values.

        .. deprecated:: 0.23.0
            Use ``astype(object)`` instead.

        *this is an internal non-public method*
        """
        warnings.warn("'asobject' is deprecated. Use 'astype(object)'"
                      " instead", FutureWarning, stacklevel=2)
        return self.astype(object)

    def _convert_tolerance(self, tolerance, target):
        tolerance = np.asarray(to_timedelta(tolerance, box=False))
        if target.size != tolerance.size and tolerance.size > 1:
            raise ValueError('list-like tolerance size must match '
                             'target index size')
        return tolerance

    def tolist(self):
        """
        Return a list of the underlying data.
        """
        return list(self.astype(object))

    def min(self, axis=None, *args, **kwargs):
        """
        Return the minimum value of the Index or minimum along
        an axis.

        See Also
        --------
        numpy.ndarray.min
        """
        nv.validate_min(args, kwargs)
        nv.validate_minmax_axis(axis)

        try:
            i8 = self.asi8

            # quick check
            if len(i8) and self.is_monotonic:
                if i8[0] != iNaT:
                    return self._box_func(i8[0])

            if self.hasnans:
                min_stamp = self[~self._isnan].asi8.min()
            else:
                min_stamp = i8.min()
            return self._box_func(min_stamp)
        except ValueError:
            return self._na_value

    def argmin(self, axis=None, *args, **kwargs):
        """
        Returns the indices of the minimum values along an axis.

        See `numpy.ndarray.argmin` for more information on the
        `axis` parameter.

        See Also
        --------
        numpy.ndarray.argmin
        """
        nv.validate_argmin(args, kwargs)
        nv.validate_minmax_axis(axis)

        i8 = self.asi8
        if self.hasnans:
            mask = self._isnan
            if mask.all():
                return -1
            i8 = i8.copy()
            i8[mask] = np.iinfo('int64').max
        return i8.argmin()

    def max(self, axis=None, *args, **kwargs):
        """
        Return the maximum value of the Index or maximum along
        an axis.

        See Also
        --------
        numpy.ndarray.max
        """
        nv.validate_max(args, kwargs)
        nv.validate_minmax_axis(axis)

        try:
            i8 = self.asi8

            # quick check
            if len(i8) and self.is_monotonic:
                if i8[-1] != iNaT:
                    return self._box_func(i8[-1])

            if self.hasnans:
                max_stamp = self[~self._isnan].asi8.max()
            else:
                max_stamp = i8.max()
            return self._box_func(max_stamp)
        except ValueError:
            return self._na_value

    def argmax(self, axis=None, *args, **kwargs):
        """
        Returns the indices of the maximum values along an axis.

        See `numpy.ndarray.argmax` for more information on the
        `axis` parameter.

        See Also
        --------
        numpy.ndarray.argmax
        """
        nv.validate_argmax(args, kwargs)
        nv.validate_minmax_axis(axis)

        i8 = self.asi8
        if self.hasnans:
            mask = self._isnan
            if mask.all():
                return -1
            i8 = i8.copy()
            i8[mask] = 0
        return i8.argmax()

    # --------------------------------------------------------------------
    # Rendering Methods

    def _format_with_header(self, header, **kwargs):
        return header + list(self._format_native_types(**kwargs))

    @property
    def _formatter_func(self):
        raise AbstractMethodError(self)

    def _format_attrs(self):
        """
        Return a list of tuples of the (attr,formatted_value).
        """
        attrs = super(DatetimeIndexOpsMixin, self)._format_attrs()
        for attrib in self._attributes:
            if attrib == 'freq':
                freq = self.freqstr
                if freq is not None:
                    freq = "'%s'" % freq
                attrs.append(('freq', freq))
        return attrs

    # --------------------------------------------------------------------

    def _convert_scalar_indexer(self, key, kind=None):
        """
        We don't allow integer or float indexing on datetime-like when using
        loc.

        Parameters
        ----------
        key : label of the slice bound
        kind : {'ix', 'loc', 'getitem', 'iloc'} or None
        """

        assert kind in ['ix', 'loc', 'getitem', 'iloc', None]

        # we don't allow integer/float indexing for loc
        # we don't allow float indexing for ix/getitem
        if is_scalar(key):
            is_int = is_integer(key)
            is_flt = is_float(key)
            if kind in ['loc'] and (is_int or is_flt):
                self._invalid_indexer('index', key)
            elif kind in ['ix', 'getitem'] and is_flt:
                self._invalid_indexer('index', key)

        return (super(DatetimeIndexOpsMixin, self)
                ._convert_scalar_indexer(key, kind=kind))

    @classmethod
    def _add_datetimelike_methods(cls):
        """
        Add in the datetimelike methods (as we may have to override the
        superclass).
        """

        def __add__(self, other):
            # dispatch to ExtensionArray implementation
            result = self._data.__add__(other)
            return wrap_arithmetic_op(self, other, result)

        cls.__add__ = __add__

        def __radd__(self, other):
            # alias for __add__
            return self.__add__(other)
        cls.__radd__ = __radd__

        def __sub__(self, other):
            # dispatch to ExtensionArray implementation
            result = self._data.__sub__(other)
            return wrap_arithmetic_op(self, other, result)

        cls.__sub__ = __sub__

        def __rsub__(self, other):
            result = self._data.__rsub__(other)
            return wrap_arithmetic_op(self, other, result)

        cls.__rsub__ = __rsub__

    def isin(self, values):
        """
        Compute boolean array of whether each index value is found in the
        passed set of values.

        Parameters
        ----------
        values : set or sequence of values

        Returns
        -------
        is_contained : ndarray (boolean dtype)
        """
        if not isinstance(values, type(self)):
            try:
                values = type(self)(values)
            except ValueError:
                return self.astype(object).isin(values)

        return algorithms.isin(self.asi8, values.asi8)

    def repeat(self, repeats, *args, **kwargs):
        """
        Analogous to ndarray.repeat.
        """
        nv.validate_repeat(args, kwargs)
        if is_period_dtype(self):
            freq = self.freq
        else:
            freq = None
        return self._shallow_copy(self.asi8.repeat(repeats),
                                  freq=freq)

    @Appender(_index_shared_docs['where'] % _index_doc_kwargs)
    def where(self, cond, other=None):
        other = _ensure_datetimelike_to_i8(other, to_utc=True)
        values = _ensure_datetimelike_to_i8(self, to_utc=True)
        result = np.where(cond, values, other).astype('i8')

        result = self._ensure_localized(result, from_utc=True)
        return self._shallow_copy(result)

    def _summary(self, name=None):
        """
        Return a summarized representation.

        Parameters
        ----------
        name : str
            name to use in the summary representation

        Returns
        -------
        String with a summarized representation of the index
        """
        formatter = self._formatter_func
        if len(self) > 0:
            index_summary = ', %s to %s' % (formatter(self[0]),
                                            formatter(self[-1]))
        else:
            index_summary = ''

        if name is None:
            name = type(self).__name__
        result = '%s: %s entries%s' % (printing.pprint_thing(name),
                                       len(self), index_summary)
        if self.freq:
            result += '\nFreq: %s' % self.freqstr

        # display as values, not quoted
        result = result.replace("'", "")
        return result

    def _concat_same_dtype(self, to_concat, name):
        """
        Concatenate to_concat which has the same class.
        """
        attribs = self._get_attributes_dict()
        attribs['name'] = name
        # do not pass tz to set because tzlocal cannot be hashed
        if len({str(x.dtype) for x in to_concat}) != 1:
            raise ValueError('to_concat must have the same tz')

        if not is_period_dtype(self):
            # reset freq
            attribs['freq'] = None

        new_data = type(self._values)._concat_same_type(to_concat)
        return self._simple_new(new_data, **attribs)

    def _maybe_box_as_values(self, values, **attribs):
        # TODO(DatetimeArray): remove
        # This is a temporary shim while PeriodArray is an ExtensoinArray,
        # but others are not. When everyone is an ExtensionArray, this can
        # be removed. Currently used in
        # - sort_values
        return values

    def _deepcopy_if_needed(self, orig, copy=False):
        # TODO: is this the right class?
        # Override Index._deepcopy_if_needed, since _data is not an ndarray.
        # what is orig here? ndarray or DatetimeArray, DatetimeIndex?
        if copy:
            if not isinstance(orig, np.ndarray):
                # orig is a DatetimeIndex
                orig = orig._data
            orig = orig if orig.base is None else orig.base
            own_data = self._data

            if own_data._data.base is None:
                new = own_data._data
            else:
                new = own_data._data.base

            if orig is new:
                return self.copy(deep=True)

        return self

    def astype(self, dtype, copy=True):
        # NB: moved from PeriodIndex
        new_values = self._values.astype(dtype, copy=copy)
        return Index(new_values, dtype=dtype, name=self.name)

    def view(self, dtype=None, type=None):
        # NB: moved from PeriodIndex
        if dtype is None or dtype is __builtins__['type'](self):
            # Series.copy() eventually calls this. Need to call
            # _shallow_copy here so that we don't propagate modifications
            # to attributes like .index.name
            return self._shallow_copy()
        return self._ndarray_values.view(dtype=dtype)

    @deprecate_kwarg(old_arg_name='n', new_arg_name='periods')
    def shift(self, periods, freq=None):
        # NB: moved from PeriodIndex
        """
        Shift index by desired number of increments.

        This method is for shifting the values of period indexes
        by a specified time increment.

        Parameters
        ----------
        periods : int, default 1
            Number of periods (or increments) to shift by,
            can be positive or negative.

            .. versionchanged:: 0.24.0
        freq :

        Returns
        -------
        pandas.PeriodIndex
            Shifted index.

        See Also
        --------
        DatetimeIndex.shift : Shift values of DatetimeIndex.
        """
        new_values = self._data._time_shift(periods, freq=freq)
        return self._simple_new(new_values, name=self.name, freq=self.freq)

    @Appender(DatetimeLikeArrayMixin._time_shift.__doc__)
    def _time_shift(self, periods, freq=None):
        result = DatetimeLikeArrayMixin._time_shift(self, periods, freq=freq)
        result.name = self.name
        return result

    # -
    # dispatch

    def _has_same_tz(self, other):
        return self._data._has_same_tz(other)


def wrap_arithmetic_op(self, other, result):
    if result is NotImplemented:
        return NotImplemented

    if isinstance(result, tuple):
        # divmod, rdivmod
        assert len(result) == 2
        return (wrap_arithmetic_op(self, other, result[0]),
                wrap_arithmetic_op(self, other, result[1]))

    if not isinstance(result, Index):
        # Index.__new__ will choose appropriate subclass for dtype
        result = Index(result)

    res_name = ops.get_op_result_name(self, other)
    result.name = res_name
    return result


def wrap_array_method(method, pin_name=False, box=True):
    """
    Wrap a DatetimeArray/TimedeltaArray/PeriodArray method so that the
    returned object is an Index subclass instead of ndarray or ExtensionArray
    subclass.

    Parameters
    ----------
    method : method of Datetime/Timedelta/Period Array class
    pin_name : bool, default False
        Whether to set name=self.name on the output Index
    box : bool, default True
        Whether to box the result in an Index

    Returns
    -------
    method
    """
    def index_method(self, *args, **kwargs):
        result = method(self, *args, **kwargs)

        # Index.__new__ will choose the appropriate subclass to return
        if box:
            result = Index(result)
            if pin_name:
                result.name = self.name
            return result

    index_method.__name__ = method.__name__
    index_method.__doc__ = method.__doc__
    return index_method


def wrap_field_accessor(prop):
    """
    Wrap a DatetimeArray/TimedeltaArray/PeriodArray array-returning property
    to return an Index subclass instead of ndarray or ExtensionArray subclass.

    Parameters
    ----------
    prop : property

    Returns
    -------
    new_prop : property
    """
    fget = prop.fget

    def f(self):
        result = fget(self)
        if is_bool_dtype(result):
            # return numpy array b/c there is no BoolIndex
            return result
        return Index(result, name=self.name)

    f.__name__ = fget.__name__
    f.__doc__ = fget.__doc__
    return property(f)


class DatetimelikeDelegateMixin(PandasDelegate):
    """
    Delegation mechanism, specific for Datetime, Timedelta, and Period types.

    Functionality is delegated from the Index class to an Array class. A
    few things can be customized

    * _delegate_class : type
        The class being delegated to.
    * _delegated_methods, delegated_properties : List
        The list of property / method names being delagated.
    * raw_methods : Set
        The set of methods whose results should should *not* be
        boxed in an index, after being returned from the array
    * raw_properties : Set
        The set of properties whose results should should *not* be
        boxed in an index, after being returned from the array
    """
    # raw_methods : dispatch methods that shouldn't be boxed in an Index
    _raw_methods = set()
    # raw_properties : dispatch properties that shouldn't be boxed in an Index
    _raw_properties = set()
    name = None
    _data = None

    @property
    def _delegate_class(self):
        raise AbstractMethodError

    def _delegate_property_get(self, name, *args, **kwargs):
        result = getattr(self._data, name)
        if name not in self._raw_properties:
            result = Index(result, name=self.name)
        return result

    def _delegate_property_set(self, name, value, *args, **kwargs):
        setattr(self._data, name, value)

    def _delegate_method(self, name, *args, **kwargs):
        result = operator.methodcaller(name, *args, **kwargs)(self._data)
        if name not in self._raw_methods:
            result = Index(result, name=self.name)
        return result


class DatelikeIndexMixin(object):

    @property
    def freq(self):
        # TODO(DatetimeArray): remove
        # Can't simply use delegate_names since our base class is defining
        # freq
        return self._data.freq

    @freq.setter
    def freq(self, value):
        self._data.freq = value

    @property
    def freqstr(self):
        freq = self.freq
        if freq:
            return freq.freqstr<|MERGE_RESOLUTION|>--- conflicted
+++ resolved
@@ -31,15 +31,10 @@
 _index_doc_kwargs = dict(ibase._index_doc_kwargs)
 
 
-<<<<<<< HEAD
 class DatetimeIndexOpsMixin(ExtensionOpsMixin):
-    """ common ops mixin to support a unified interface datetimelike Index """
-=======
-class DatetimeIndexOpsMixin(DatetimeLikeArrayMixin):
     """
     common ops mixin to support a unified interface datetimelike Index
     """
->>>>>>> 08395af4
 
     # override DatetimeLikeArrayMixin method
     copy = Index.copy
