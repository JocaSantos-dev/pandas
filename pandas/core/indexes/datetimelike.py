--- conflicted
+++ resolved
@@ -594,65 +594,6 @@
     return result
 
 
-<<<<<<< HEAD
-=======
-def wrap_array_method(method, pin_name=False):
-    """
-    Wrap a DatetimeArray/TimedeltaArray/PeriodArray method so that the
-    returned object is an Index subclass instead of ndarray or ExtensionArray
-    subclass.
-
-    Parameters
-    ----------
-    method : method of Datetime/Timedelta/Period Array class
-    pin_name : bool
-        Whether to set name=self.name on the output Index
-
-    Returns
-    -------
-    method
-    """
-    def index_method(self, *args, **kwargs):
-        result = method(self._eadata, *args, **kwargs)
-
-        # Index.__new__ will choose the appropriate subclass to return
-        result = Index(result)
-        if pin_name:
-            result.name = self.name
-        return result
-
-    index_method.__name__ = method.__name__
-    index_method.__doc__ = method.__doc__
-    return index_method
-
-
-def wrap_field_accessor(prop):
-    """
-    Wrap a DatetimeArray/TimedeltaArray/PeriodArray array-returning property
-    to return an Index subclass instead of ndarray or ExtensionArray subclass.
-
-    Parameters
-    ----------
-    prop : property
-
-    Returns
-    -------
-    new_prop : property
-    """
-    fget = prop.fget
-
-    def f(self):
-        result = fget(self._eadata)
-        if is_bool_dtype(result):
-            # return numpy array b/c there is no BoolIndex
-            return result
-        return Index(result, name=self.name)
-
-    f.__name__ = fget.__name__
-    f.__doc__ = fget.__doc__
-    return property(f)
-
-
 def maybe_unwrap_index(obj):
     """
     If operating against another Index object, we need to unwrap the underlying
@@ -675,7 +616,6 @@
     return obj
 
 
->>>>>>> aa1549f7
 class DatetimelikeDelegateMixin(PandasDelegate):
     """
     Delegation mechanism, specific for Datetime, Timedelta, and Period types.
