"""
Base and utility classes for tseries type pandas objects.
"""
import warnings

from datetime import datetime, timedelta

from pandas import compat
from pandas.compat.numpy import function as nv
from pandas.core.tools.timedeltas import to_timedelta

import numpy as np
from pandas.core.dtypes.common import (
    _ensure_int64,
    is_dtype_equal,
    is_float,
    is_integer,
    is_list_like,
    is_scalar,
    is_bool_dtype,
    is_offsetlike,
    is_categorical_dtype,
    is_datetime_or_timedelta_dtype,
    is_float_dtype,
    is_integer_dtype,
    is_object_dtype,
    is_string_dtype,
    is_timedelta64_dtype)
from pandas.core.dtypes.generic import (
    ABCIndex, ABCSeries, ABCPeriodIndex, ABCIndexClass)
from pandas.core.dtypes.missing import isna
from pandas.core import common as com, algorithms, ops
from pandas.core.algorithms import checked_add_with_arr
from pandas.errors import NullFrequencyError
import pandas.io.formats.printing as printing
from pandas._libs import lib, iNaT, NaT
from pandas._libs.tslibs.period import Period
from pandas._libs.tslibs.timedeltas import delta_to_nanoseconds
from pandas._libs.tslibs.timestamps import round_ns

from pandas.core.indexes.base import Index, _index_shared_docs
from pandas.util._decorators import Appender, cache_readonly
import pandas.core.dtypes.concat as _concat
import pandas.tseries.frequencies as frequencies

import pandas.core.indexes.base as ibase
_index_doc_kwargs = dict(ibase._index_doc_kwargs)


class DatelikeOps(object):
    """ common ops for DatetimeIndex/PeriodIndex, but not TimedeltaIndex """

    def strftime(self, date_format):
        return np.asarray(self.format(date_format=date_format),
                          dtype=compat.text_type)
    strftime.__doc__ = """
    Return an array of formatted strings specified by date_format, which
    supports the same string format as the python standard library. Details
    of the string format can be found in `python string format doc <{0}>`__

    Parameters
    ----------
    date_format : str
        date format string (e.g. "%Y-%m-%d")

    Returns
    -------
    ndarray of formatted strings
    """.format("https://docs.python.org/3/library/datetime.html"
               "#strftime-and-strptime-behavior")


class TimelikeOps(object):
    """ common ops for TimedeltaIndex/DatetimeIndex, but not PeriodIndex """

    _round_doc = (
        """
        %s the index to the specified freq

        Parameters
        ----------
        freq : freq string/object

        Returns
        -------
        index of same type

        Raises
        ------
        ValueError if the freq cannot be converted
        """)

    def _round(self, freq, rounder):
        # round the local times
        values = _ensure_datetimelike_to_i8(self)
        result = round_ns(values, rounder, freq)
        result = self._maybe_mask_results(result, fill_value=NaT)

        attribs = self._get_attributes_dict()
        if 'freq' in attribs:
            attribs['freq'] = None
        if 'tz' in attribs:
            attribs['tz'] = None
        return self._ensure_localized(
            self._shallow_copy(result, **attribs))

    @Appender(_round_doc % "round")
    def round(self, freq, *args, **kwargs):
        return self._round(freq, np.round)

    @Appender(_round_doc % "floor")
    def floor(self, freq):
        return self._round(freq, np.floor)

    @Appender(_round_doc % "ceil")
    def ceil(self, freq):
        return self._round(freq, np.ceil)


class DatetimeIndexOpsMixin(object):
    """ common ops mixin to support a unified interface datetimelike Index """

    def equals(self, other):
        """
        Determines if two Index objects contain the same elements.
        """
        if self.is_(other):
            return True

        if not isinstance(other, ABCIndexClass):
            return False
        elif not isinstance(other, type(self)):
            try:
                other = type(self)(other)
            except Exception:
                return False

        if not is_dtype_equal(self.dtype, other.dtype):
            # have different timezone
            return False

        # ToDo: Remove this when PeriodDtype is added
        elif isinstance(self, ABCPeriodIndex):
            if not isinstance(other, ABCPeriodIndex):
                return False
            if self.freq != other.freq:
                return False

        return np.array_equal(self.asi8, other.asi8)

    def __iter__(self):
        return (self._box_func(v) for v in self.asi8)

    @staticmethod
    def _join_i8_wrapper(joinf, dtype, with_indexers=True):
        """ create the join wrapper methods """

        @staticmethod
        def wrapper(left, right):
            if isinstance(left, (np.ndarray, ABCIndex, ABCSeries)):
                left = left.view('i8')
            if isinstance(right, (np.ndarray, ABCIndex, ABCSeries)):
                right = right.view('i8')
            results = joinf(left, right)
            if with_indexers:
                join_index, left_indexer, right_indexer = results
                join_index = join_index.view(dtype)
                return join_index, left_indexer, right_indexer
            return results

        return wrapper

    def _evaluate_compare(self, other, op):
        """
        We have been called because a comparison between
        8 aware arrays. numpy >= 1.11 will
        now warn about NaT comparisons
        """

        # coerce to a similar object
        if not isinstance(other, type(self)):
            if not is_list_like(other):
                # scalar
                other = [other]
            elif is_scalar(lib.item_from_zerodim(other)):
                # ndarray scalar
                other = [other.item()]
            other = type(self)(other)

        # compare
        result = op(self.asi8, other.asi8)

        # technically we could support bool dtyped Index
        # for now just return the indexing array directly
        mask = (self._isnan) | (other._isnan)
        if is_bool_dtype(result):
            result[mask] = False
            return result
        try:
            result[mask] = iNaT
            return Index(result)
        except TypeError:
            return result

    def _ensure_localized(self, result):
        """
        ensure that we are re-localized

        This is for compat as we can then call this on all datetimelike
        indexes generally (ignored for Period/Timedelta)

        Parameters
        ----------
        result : DatetimeIndex / i8 ndarray

        Returns
        -------
        localized DTI
        """

        # reconvert to local tz
        if getattr(self, 'tz', None) is not None:
            if not isinstance(result, ABCIndexClass):
                result = self._simple_new(result)
            result = result.tz_localize(self.tz)
        return result

    @property
    def _box_func(self):
        """
        box function to get object from internal representation
        """
        raise com.AbstractMethodError(self)

    def _box_values(self, values):
        """
        apply box func to passed values
        """
        return lib.map_infer(values, self._box_func)

    def _box_values_as_index(self):
        """
        return object Index which contains boxed values
        """
        from pandas.core.index import Index
        return Index(self._box_values(self.asi8), name=self.name, dtype=object)

    def _format_with_header(self, header, **kwargs):
        return header + list(self._format_native_types(**kwargs))

    @Appender(_index_shared_docs['__contains__'] % _index_doc_kwargs)
    def __contains__(self, key):
        try:
            res = self.get_loc(key)
            return is_scalar(res) or type(res) == slice or np.any(res)
        except (KeyError, TypeError, ValueError):
            return False

    contains = __contains__

    def __getitem__(self, key):
        """
        This getitem defers to the underlying array, which by-definition can
        only handle list-likes, slices, and integer scalars
        """

        is_int = is_integer(key)
        if is_scalar(key) and not is_int:
            raise IndexError("only integers, slices (`:`), ellipsis (`...`), "
                             "numpy.newaxis (`None`) and integer or boolean "
                             "arrays are valid indices")

        getitem = self._data.__getitem__
        if is_int:
            val = getitem(key)
            return self._box_func(val)
        else:
            if com.is_bool_indexer(key):
                key = np.asarray(key)
                if key.all():
                    key = slice(0, None, None)
                else:
                    key = lib.maybe_booleans_to_slice(key.view(np.uint8))

            attribs = self._get_attributes_dict()

            is_period = isinstance(self, ABCPeriodIndex)
            if is_period:
                freq = self.freq
            else:
                freq = None
                if isinstance(key, slice):
                    if self.freq is not None and key.step is not None:
                        freq = key.step * self.freq
                    else:
                        freq = self.freq

            attribs['freq'] = freq

            result = getitem(key)
            if result.ndim > 1:
                # To support MPL which performs slicing with 2 dim
                # even though it only has 1 dim by definition
                if is_period:
                    return self._simple_new(result, **attribs)
                return result

            return self._simple_new(result, **attribs)

    @property
    def freqstr(self):
        """
        Return the frequency object as a string if its set, otherwise None
        """
        if self.freq is None:
            return None
        return self.freq.freqstr

    @cache_readonly
    def inferred_freq(self):
        """
        Tryies to return a string representing a frequency guess,
        generated by infer_freq.  Returns None if it can't autodetect the
        frequency.
        """
        try:
            return frequencies.infer_freq(self)
        except ValueError:
            return None

    def _nat_new(self, box=True):
        """
        Return Index or ndarray filled with NaT which has the same
        length as the caller.

        Parameters
        ----------
        box : boolean, default True
            - If True returns a Index as the same as caller.
            - If False returns ndarray of np.int64.
        """
        result = np.zeros(len(self), dtype=np.int64)
        result.fill(iNaT)
        if not box:
            return result

        attribs = self._get_attributes_dict()
        if not isinstance(self, ABCPeriodIndex):
            attribs['freq'] = None
        return self._simple_new(result, **attribs)

    # Try to run function on index first, and then on elements of index
    # Especially important for group-by functionality
    def map(self, f):
        try:
            result = f(self)

            # Try to use this result if we can
            if isinstance(result, np.ndarray):
                result = Index(result)

            if not isinstance(result, Index):
                raise TypeError('The map function must return an Index object')
            return result
        except Exception:
            return self.astype(object).map(f)

    def sort_values(self, return_indexer=False, ascending=True):
        """
        Return sorted copy of Index
        """
        if return_indexer:
            _as = self.argsort()
            if not ascending:
                _as = _as[::-1]
            sorted_index = self.take(_as)
            return sorted_index, _as
        else:
            sorted_values = np.sort(self._ndarray_values)
            attribs = self._get_attributes_dict()
            freq = attribs['freq']

            if freq is not None and not isinstance(self, ABCPeriodIndex):
                if freq.n > 0 and not ascending:
                    freq = freq * -1
                elif freq.n < 0 and ascending:
                    freq = freq * -1
            attribs['freq'] = freq

            if not ascending:
                sorted_values = sorted_values[::-1]

            return self._simple_new(sorted_values, **attribs)

    @Appender(_index_shared_docs['take'] % _index_doc_kwargs)
    def take(self, indices, axis=0, allow_fill=True,
             fill_value=None, **kwargs):
        nv.validate_take(tuple(), kwargs)
        indices = _ensure_int64(indices)

        maybe_slice = lib.maybe_indices_to_slice(indices, len(self))
        if isinstance(maybe_slice, slice):
            return self[maybe_slice]

        taken = self._assert_take_fillable(self.asi8, indices,
                                           allow_fill=allow_fill,
                                           fill_value=fill_value,
                                           na_value=iNaT)

        # keep freq in PeriodIndex, reset otherwise
        freq = self.freq if isinstance(self, ABCPeriodIndex) else None
        return self._shallow_copy(taken, freq=freq)

    def get_duplicates(self):
        values = Index.get_duplicates(self)
        return self._simple_new(values)

    _can_hold_na = True

    _na_value = NaT
    """The expected NA value to use with this index."""

    @cache_readonly
    def _isnan(self):
        """ return if each value is nan"""
        return (self.asi8 == iNaT)

    @property
    def asobject(self):
        """Return object Index which contains boxed values.

        .. deprecated:: 0.23.0
            Use ``astype(object)`` instead.

        *this is an internal non-public method*
        """
        warnings.warn("'asobject' is deprecated. Use 'astype(object)'"
                      " instead", FutureWarning, stacklevel=2)
        return self.astype(object)

    def _convert_tolerance(self, tolerance, target):
        tolerance = np.asarray(to_timedelta(tolerance, box=False))
        if target.size != tolerance.size and tolerance.size > 1:
            raise ValueError('list-like tolerance size must match '
                             'target index size')
        return tolerance

    def _maybe_mask_results(self, result, fill_value=None, convert=None):
        """
        Parameters
        ----------
        result : a ndarray
        convert : string/dtype or None

        Returns
        -------
        result : ndarray with values replace by the fill_value

        mask the result if needed, convert to the provided dtype if its not
        None

        This is an internal routine
        """

        if self.hasnans:
            if convert:
                result = result.astype(convert)
            if fill_value is None:
                fill_value = np.nan
            result[self._isnan] = fill_value
        return result

    def tolist(self):
        """
        return a list of the underlying data
        """
        return list(self.astype(object))

    def min(self, axis=None, *args, **kwargs):
        """
        Return the minimum value of the Index or minimum along
        an axis.

        See also
        --------
        numpy.ndarray.min
        """
        nv.validate_min(args, kwargs)

        try:
            i8 = self.asi8

            # quick check
            if len(i8) and self.is_monotonic:
                if i8[0] != iNaT:
                    return self._box_func(i8[0])

            if self.hasnans:
                min_stamp = self[~self._isnan].asi8.min()
            else:
                min_stamp = i8.min()
            return self._box_func(min_stamp)
        except ValueError:
            return self._na_value

    def argmin(self, axis=None, *args, **kwargs):
        """
        Returns the indices of the minimum values along an axis.
        See `numpy.ndarray.argmin` for more information on the
        `axis` parameter.

        See also
        --------
        numpy.ndarray.argmin
        """
        nv.validate_argmin(args, kwargs)

        i8 = self.asi8
        if self.hasnans:
            mask = self._isnan
            if mask.all():
                return -1
            i8 = i8.copy()
            i8[mask] = np.iinfo('int64').max
        return i8.argmin()

    def max(self, axis=None, *args, **kwargs):
        """
        Return the maximum value of the Index or maximum along
        an axis.

        See also
        --------
        numpy.ndarray.max
        """
        nv.validate_max(args, kwargs)

        try:
            i8 = self.asi8

            # quick check
            if len(i8) and self.is_monotonic:
                if i8[-1] != iNaT:
                    return self._box_func(i8[-1])

            if self.hasnans:
                max_stamp = self[~self._isnan].asi8.max()
            else:
                max_stamp = i8.max()
            return self._box_func(max_stamp)
        except ValueError:
            return self._na_value

    def argmax(self, axis=None, *args, **kwargs):
        """
        Returns the indices of the maximum values along an axis.
        See `numpy.ndarray.argmax` for more information on the
        `axis` parameter.

        See also
        --------
        numpy.ndarray.argmax
        """
        nv.validate_argmax(args, kwargs)

        i8 = self.asi8
        if self.hasnans:
            mask = self._isnan
            if mask.all():
                return -1
            i8 = i8.copy()
            i8[mask] = 0
        return i8.argmax()

    @property
    def _formatter_func(self):
        raise com.AbstractMethodError(self)

    def _format_attrs(self):
        """
        Return a list of tuples of the (attr,formatted_value)
        """
        attrs = super(DatetimeIndexOpsMixin, self)._format_attrs()
        for attrib in self._attributes:
            if attrib == 'freq':
                freq = self.freqstr
                if freq is not None:
                    freq = "'%s'" % freq
                attrs.append(('freq', freq))
        return attrs

    @cache_readonly
    def _resolution(self):
        return frequencies.Resolution.get_reso_from_freq(self.freqstr)

    @cache_readonly
    def resolution(self):
        """
        Returns day, hour, minute, second, millisecond or microsecond
        """
        return frequencies.Resolution.get_str(self._resolution)

    def _convert_scalar_indexer(self, key, kind=None):
        """
        we don't allow integer or float indexing on datetime-like when using
        loc

        Parameters
        ----------
        key : label of the slice bound
        kind : {'ix', 'loc', 'getitem', 'iloc'} or None
        """

        assert kind in ['ix', 'loc', 'getitem', 'iloc', None]

        # we don't allow integer/float indexing for loc
        # we don't allow float indexing for ix/getitem
        if is_scalar(key):
            is_int = is_integer(key)
            is_flt = is_float(key)
            if kind in ['loc'] and (is_int or is_flt):
                self._invalid_indexer('index', key)
            elif kind in ['ix', 'getitem'] and is_flt:
                self._invalid_indexer('index', key)

        return (super(DatetimeIndexOpsMixin, self)
                ._convert_scalar_indexer(key, kind=kind))

    def _add_datelike(self, other):
        raise TypeError("cannot add {0} and {1}"
                        .format(type(self).__name__,
                                type(other).__name__))

    def _sub_datelike(self, other):
        raise com.AbstractMethodError(self)

    def _sub_period(self, other):
        return NotImplemented

    def _add_offset_array(self, other):
        # Array/Index of DateOffset objects
        return NotImplemented

    def _sub_offset_array(self, other):
        # Array/Index of DateOffset objects
        return NotImplemented

    @classmethod
    def _add_datetimelike_methods(cls):
        """
        add in the datetimelike methods (as we may have to override the
        superclass)
        """

        def __add__(self, other):
            from pandas.core.index import Index
            from pandas.core.indexes.timedeltas import TimedeltaIndex
            from pandas.tseries.offsets import DateOffset

            other = lib.item_from_zerodim(other)
            if isinstance(other, ABCSeries):
                return NotImplemented
            elif is_timedelta64_dtype(other):
                result = self._add_delta(other)
            elif isinstance(other, (DateOffset, timedelta)):
                result = self._add_delta(other)
            elif is_offsetlike(other):
                # Array/Index of DateOffset objects
                result = self._add_offset_array(other)
            elif isinstance(self, TimedeltaIndex) and isinstance(other, Index):
                if hasattr(other, '_add_delta'):
<<<<<<< HEAD
                    # i.e. DatetimeIndex, TimedeltaIndex, or PeriodIndex
                    return other._add_delta(self)
                raise TypeError("cannot add TimedeltaIndex and {typ}"
                                .format(typ=type(other)))
=======
                    result = other._add_delta(self)
                else:
                    raise TypeError("cannot add TimedeltaIndex and {typ}"
                                    .format(typ=type(other)))
>>>>>>> 3b135c3c
            elif is_integer(other):
                # This check must come after the check for timedelta64_dtype
                # or else it will incorrectly catch np.timedelta64 objects
                result = self.shift(other)
            elif isinstance(other, (datetime, np.datetime64)):
                result = self._add_datelike(other)
            elif isinstance(other, Index):
                result = self._add_datelike(other)
            elif is_integer_dtype(other) and self.freq is None:
                # GH#19123
                raise NullFrequencyError("Cannot shift with no freq")
            else:  # pragma: no cover
                return NotImplemented

            if result is not NotImplemented:
                res_name = ops.get_op_result_name(self, other)
                result.name = res_name
            return result

        cls.__add__ = __add__

        def __radd__(self, other):
            # alias for __add__
            return self.__add__(other)
        cls.__radd__ = __radd__

        def __sub__(self, other):
            from pandas.core.index import Index
            from pandas.core.indexes.datetimes import DatetimeIndex
            from pandas.core.indexes.timedeltas import TimedeltaIndex
            from pandas.tseries.offsets import DateOffset

            other = lib.item_from_zerodim(other)
            if isinstance(other, ABCSeries):
                return NotImplemented
            elif is_timedelta64_dtype(other):
                result = self._add_delta(-other)
            elif isinstance(other, (DateOffset, timedelta)):
                result = self._add_delta(-other)
            elif is_offsetlike(other):
                # Array/Index of DateOffset objects
                result = self._sub_offset_array(other)
            elif isinstance(self, TimedeltaIndex) and isinstance(other, Index):
<<<<<<< HEAD
                # We checked above for timedelta64_dtype(other) so this
                # must be invalid.
                raise TypeError("cannot subtract TimedeltaIndex and {typ}"
                                .format(typ=type(other).__name__))
=======
                if not isinstance(other, TimedeltaIndex):
                    raise TypeError("cannot subtract TimedeltaIndex and {typ}"
                                    .format(typ=type(other).__name__))
                result = self._add_delta(-other)
>>>>>>> 3b135c3c
            elif isinstance(other, DatetimeIndex):
                result = self._sub_datelike(other)
            elif is_integer(other):
                # This check must come after the check for timedelta64_dtype
                # or else it will incorrectly catch np.timedelta64 objects
                result = self.shift(-other)
            elif isinstance(other, (datetime, np.datetime64)):
                result = self._sub_datelike(other)
            elif isinstance(other, Period):
                result = self._sub_period(other)
            elif isinstance(other, Index):
                raise TypeError("cannot subtract {typ1} and {typ2}"
                                .format(typ1=type(self).__name__,
                                        typ2=type(other).__name__))
            elif is_integer_dtype(other) and self.freq is None:
                # GH#19123
                raise NullFrequencyError("Cannot shift with no freq")
            else:  # pragma: no cover
                return NotImplemented

            if result is not NotImplemented:
                res_name = ops.get_op_result_name(self, other)
                result.name = res_name
            return result

        cls.__sub__ = __sub__

        def __rsub__(self, other):
            return -(self - other)
        cls.__rsub__ = __rsub__

        def __iadd__(self, other):
            # alias for __add__
            return self.__add__(other)
        cls.__iadd__ = __iadd__

        def __isub__(self, other):
            # alias for __sub__
            return self.__sub__(other)
        cls.__isub__ = __isub__

    def _add_delta(self, other):
        return NotImplemented

    def _add_delta_td(self, other):
        """
        Add a delta of a timedeltalike
        return the i8 result view
        """

        inc = delta_to_nanoseconds(other)
        new_values = checked_add_with_arr(self.asi8, inc,
                                          arr_mask=self._isnan).view('i8')
        if self.hasnans:
            new_values[self._isnan] = iNaT
        return new_values.view('i8')

    def _add_delta_tdi(self, other):
        """
        Add a delta of a TimedeltaIndex
        return the i8 result view
        """

        # delta operation
        if not len(self) == len(other):
            raise ValueError("cannot add indices of unequal length")

        self_i8 = self.asi8
        other_i8 = other.asi8
        new_values = checked_add_with_arr(self_i8, other_i8,
                                          arr_mask=self._isnan,
                                          b_mask=other._isnan)
        if self.hasnans or other.hasnans:
            mask = (self._isnan) | (other._isnan)
            new_values[mask] = iNaT
        return new_values.view('i8')

    def isin(self, values):
        """
        Compute boolean array of whether each index value is found in the
        passed set of values

        Parameters
        ----------
        values : set or sequence of values

        Returns
        -------
        is_contained : ndarray (boolean dtype)
        """
        if not isinstance(values, type(self)):
            try:
                values = type(self)(values)
            except ValueError:
                return self.astype(object).isin(values)

        return algorithms.isin(self.asi8, values.asi8)

    def shift(self, n, freq=None):
        """
        Specialized shift which produces a DatetimeIndex

        Parameters
        ----------
        n : int
            Periods to shift by
        freq : DateOffset or timedelta-like, optional

        Returns
        -------
        shifted : DatetimeIndex
        """
        if freq is not None and freq != self.freq:
            if isinstance(freq, compat.string_types):
                freq = frequencies.to_offset(freq)
            offset = n * freq
            result = self + offset

            if hasattr(self, 'tz'):
                result.tz = self.tz

            return result

        if n == 0:
            # immutable so OK
            return self

        if self.freq is None:
            raise NullFrequencyError("Cannot shift with no freq")

        start = self[0] + n * self.freq
        end = self[-1] + n * self.freq
        attribs = self._get_attributes_dict()
        attribs['start'] = start
        attribs['end'] = end
        return type(self)(**attribs)

    def repeat(self, repeats, *args, **kwargs):
        """
        Analogous to ndarray.repeat
        """
        nv.validate_repeat(args, kwargs)
        if isinstance(self, ABCPeriodIndex):
            freq = self.freq
        else:
            freq = None
        return self._shallow_copy(self.asi8.repeat(repeats),
                                  freq=freq)

    @Appender(_index_shared_docs['where'] % _index_doc_kwargs)
    def where(self, cond, other=None):
        other = _ensure_datetimelike_to_i8(other)
        values = _ensure_datetimelike_to_i8(self)
        result = np.where(cond, values, other).astype('i8')

        result = self._ensure_localized(result)
        return self._shallow_copy(result,
                                  **self._get_attributes_dict())

    def summary(self, name=None):
        """
        return a summarized representation
        """
        formatter = self._formatter_func
        if len(self) > 0:
            index_summary = ', %s to %s' % (formatter(self[0]),
                                            formatter(self[-1]))
        else:
            index_summary = ''

        if name is None:
            name = type(self).__name__
        result = '%s: %s entries%s' % (printing.pprint_thing(name),
                                       len(self), index_summary)
        if self.freq:
            result += '\nFreq: %s' % self.freqstr

        # display as values, not quoted
        result = result.replace("'", "")
        return result

    def _concat_same_dtype(self, to_concat, name):
        """
        Concatenate to_concat which has the same class
        """
        attribs = self._get_attributes_dict()
        attribs['name'] = name

        if not isinstance(self, ABCPeriodIndex):
            # reset freq
            attribs['freq'] = None

        if getattr(self, 'tz', None) is not None:
            return _concat._concat_datetimetz(to_concat, name)
        else:
            new_data = np.concatenate([c.asi8 for c in to_concat])
        return self._simple_new(new_data, **attribs)

    def astype(self, dtype, copy=True):
        if is_object_dtype(dtype):
            return self._box_values_as_index()
        elif is_string_dtype(dtype) and not is_categorical_dtype(dtype):
            return Index(self.format(), name=self.name, dtype=object)
        elif is_integer_dtype(dtype):
            return Index(self.values.astype('i8', copy=copy), name=self.name,
                         dtype='i8')
        elif (is_datetime_or_timedelta_dtype(dtype) and
              not is_dtype_equal(self.dtype, dtype)) or is_float_dtype(dtype):
            # disallow conversion between datetime/timedelta,
            # and conversions for any datetimelike to float
            msg = 'Cannot cast {name} to dtype {dtype}'
            raise TypeError(msg.format(name=type(self).__name__, dtype=dtype))
        return super(DatetimeIndexOpsMixin, self).astype(dtype, copy=copy)


def _ensure_datetimelike_to_i8(other):
    """ helper for coercing an input scalar or array to i8 """
    if is_scalar(other) and isna(other):
        other = iNaT
    elif isinstance(other, ABCIndexClass):
        # convert tz if needed
        if getattr(other, 'tz', None) is not None:
            other = other.tz_localize(None).asi8
        else:
            other = other.asi8
    else:
        try:
            other = np.array(other, copy=False).view('i8')
        except TypeError:
            # period array cannot be coerces to int
            other = Index(other).asi8
    return other<|MERGE_RESOLUTION|>--- conflicted
+++ resolved
@@ -669,17 +669,11 @@
                 result = self._add_offset_array(other)
             elif isinstance(self, TimedeltaIndex) and isinstance(other, Index):
                 if hasattr(other, '_add_delta'):
-<<<<<<< HEAD
                     # i.e. DatetimeIndex, TimedeltaIndex, or PeriodIndex
-                    return other._add_delta(self)
-                raise TypeError("cannot add TimedeltaIndex and {typ}"
-                                .format(typ=type(other)))
-=======
                     result = other._add_delta(self)
                 else:
                     raise TypeError("cannot add TimedeltaIndex and {typ}"
                                     .format(typ=type(other)))
->>>>>>> 3b135c3c
             elif is_integer(other):
                 # This check must come after the check for timedelta64_dtype
                 # or else it will incorrectly catch np.timedelta64 objects
@@ -723,17 +717,10 @@
                 # Array/Index of DateOffset objects
                 result = self._sub_offset_array(other)
             elif isinstance(self, TimedeltaIndex) and isinstance(other, Index):
-<<<<<<< HEAD
                 # We checked above for timedelta64_dtype(other) so this
                 # must be invalid.
                 raise TypeError("cannot subtract TimedeltaIndex and {typ}"
                                 .format(typ=type(other).__name__))
-=======
-                if not isinstance(other, TimedeltaIndex):
-                    raise TypeError("cannot subtract TimedeltaIndex and {typ}"
-                                    .format(typ=type(other).__name__))
-                result = self._add_delta(-other)
->>>>>>> 3b135c3c
             elif isinstance(other, DatetimeIndex):
                 result = self._sub_datelike(other)
             elif is_integer(other):
