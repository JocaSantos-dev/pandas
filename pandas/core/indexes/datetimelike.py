--- conflicted
+++ resolved
@@ -19,13 +19,9 @@
 
 from pandas.core import algorithms, ops
 from pandas.core.accessor import PandasDelegate
-<<<<<<< HEAD
 from pandas.core.arrays import ExtensionOpsMixin, PeriodArray
-from pandas.core.arrays.datetimelike import DatetimeLikeArrayMixin
-=======
 from pandas.core.arrays.datetimelike import (
     DatetimeLikeArrayMixin, _ensure_datetimelike_to_i8)
->>>>>>> f06b9694
 import pandas.core.indexes.base as ibase
 from pandas.core.indexes.base import Index, _index_shared_docs
 from pandas.core.tools.timedeltas import to_timedelta
@@ -35,11 +31,7 @@
 _index_doc_kwargs = dict(ibase._index_doc_kwargs)
 
 
-<<<<<<< HEAD
 class DatetimeIndexOpsMixin(ExtensionOpsMixin):
-=======
-class DatetimeIndexOpsMixin(DatetimeLikeArrayMixin):
->>>>>>> f06b9694
     """ common ops mixin to support a unified interface datetimelike Index """
 
     # override DatetimeLikeArrayMixin method
@@ -656,43 +648,6 @@
         return self._data._has_same_tz(other)
 
 
-<<<<<<< HEAD
-def _ensure_datetimelike_to_i8(other, to_utc=False):
-    """
-    Helper for coercing an input scalar or array to i8.
-
-    Parameters
-    ----------
-    other : 1d array
-    to_utc : bool, default False
-        If True, convert the values to UTC before extracting the i8 values
-        If False, extract the i8 values directly.
-
-    Returns
-    -------
-    i8 1d array
-    """
-    if is_scalar(other) and isna(other):
-        return iNaT
-    elif isinstance(other, (PeriodArray, ABCIndexClass,
-                            DatetimeLikeArrayMixin)):
-        # convert tz if needed
-        if getattr(other, 'tz', None) is not None:
-            if to_utc:
-                other = other.tz_convert('UTC')
-            else:
-                other = other.tz_localize(None)
-    else:
-        try:
-            return np.array(other, copy=False).view('i8')
-        except TypeError:
-            # period array cannot be coerced to int
-            other = Index(other)
-    return other.asi8
-
-
-=======
->>>>>>> f06b9694
 def wrap_arithmetic_op(self, other, result):
     if result is NotImplemented:
         return NotImplemented
@@ -794,11 +749,8 @@
     _raw_methods = set()
     # raw_properties : dispatch properties that shouldn't be boxed in an Index
     _raw_properties = set()
-<<<<<<< HEAD
-=======
     name = None
     _data = None
->>>>>>> f06b9694
 
     @property
     def _delegate_class(self):
@@ -806,15 +758,7 @@
 
     def _delegate_property_get(self, name, *args, **kwargs):
         result = getattr(self._data, name)
-<<<<<<< HEAD
-        box_ops = (
-            set(self._delegate_class._datetimelike_ops) -
-            set(self._delegate_class._bool_ops)
-        ) - self._raw_properties
-        if name in box_ops:
-=======
         if name not in self._raw_properties:
->>>>>>> f06b9694
             result = Index(result, name=self.name)
         return result
 
@@ -825,7 +769,6 @@
         result = operator.methodcaller(name, *args, **kwargs)(self._data)
         if name not in self._raw_methods:
             result = Index(result, name=self.name)
-<<<<<<< HEAD
         return result
 
 
@@ -846,7 +789,4 @@
     def freqstr(self):
         freq = self.freq
         if freq:
-            return freq.freqstr
-=======
-        return result
->>>>>>> f06b9694
+            return freq.freqstr