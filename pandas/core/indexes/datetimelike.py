# -*- coding: utf-8 -*-
"""
Base and utility classes for tseries type pandas objects.
"""
import operator
import warnings

import numpy as np

from pandas._libs import NaT, iNaT, lib
from pandas.compat.numpy import function as nv
from pandas.errors import AbstractMethodError
from pandas.util._decorators import Appender, cache_readonly, deprecate_kwarg

from pandas.core.dtypes.common import (
    ensure_int64, is_bool_dtype, is_dtype_equal, is_float, is_integer,
<<<<<<< HEAD
    is_integer_dtype, is_list_like, is_period_dtype, is_scalar, pandas_dtype)
=======
    is_list_like, is_period_dtype, is_scalar)
>>>>>>> c1af4f5e
from pandas.core.dtypes.generic import ABCIndex, ABCIndexClass, ABCSeries

from pandas.core import algorithms, ops
from pandas.core.accessor import PandasDelegate
from pandas.core.arrays import ExtensionOpsMixin, PeriodArray
from pandas.core.arrays.datetimelike import (
    DatetimeLikeArrayMixin, _ensure_datetimelike_to_i8)
import pandas.core.indexes.base as ibase
from pandas.core.indexes.base import Index, _index_shared_docs
from pandas.core.tools.timedeltas import to_timedelta

import pandas.io.formats.printing as printing

_index_doc_kwargs = dict(ibase._index_doc_kwargs)


class DatetimeIndexOpsMixin(ExtensionOpsMixin):
    """
    common ops mixin to support a unified interface datetimelike Index
    """

<<<<<<< HEAD
    # The underlying Array (DatetimeArray, PeriodArray, TimedeltaArray)
    _data = None  # type: ExtensionArray
=======
    # override DatetimeLikeArrayMixin method
    copy = Index.copy
    view = Index.view
>>>>>>> c1af4f5e

    # DatetimeLikeArrayMixin assumes subclasses are mutable, so these are
    # properties there.  They can be made into cache_readonly for Index
    # subclasses bc they are immutable
    inferred_freq = cache_readonly(DatetimeLikeArrayMixin.inferred_freq.fget)
    _isnan = cache_readonly(DatetimeLikeArrayMixin._isnan.fget)
    hasnans = cache_readonly(DatetimeLikeArrayMixin._hasnans.fget)
    _hasnans = hasnans  # for index / array -agnostic code
    _resolution = cache_readonly(DatetimeLikeArrayMixin._resolution.fget)
    resolution = cache_readonly(DatetimeLikeArrayMixin.resolution.fget)

    def unique(self, level=None):
        if level is not None:
            self._validate_index_level(level)

        result = self._eadata.unique()

        # Note: if `self` is already unique, then self.unique() should share
        #  a `freq` with self.  If not already unique, then self.freq must be
        #  None, so again sharing freq is correct.
        return self._shallow_copy(result._data)

    @classmethod
    def _create_comparison_method(cls, op):
        """
        Create a comparison method that dispatches to ``cls.values``.
        """
        def wrapper(self, other):
            result = op(self._eadata, maybe_unwrap_index(other))
            return result

        wrapper.__doc__ = op.__doc__
        wrapper.__name__ = '__{}__'.format(op.__name__)
        return wrapper

    # A few methods that are shared
    _maybe_mask_results = DatetimeLikeArrayMixin._maybe_mask_results

    # ------------------------------------------------------------------------
    # Abstract data attributes

    @property
    def _values(self):
        return self._data

    @property
    def values(self):
        # type: () -> np.ndarray
        # Note: PeriodArray overrides this to return an ndarray of objects.
        return self._data._data

    @property
    @Appender(DatetimeLikeArrayMixin.asi8.__doc__)
    def asi8(self):
        return self._data.asi8

    # ------------------------------------------------------------------------

    # Note: moved from DatetimeLikeArrayMixin
    @property
    def offset(self):
        """get/set the frequency of the instance"""
        msg = ('{cls}.offset has been deprecated and will be removed '
               'in a future version; use {cls}.freq instead.'
               .format(cls=type(self).__name__))
        warnings.warn(msg, FutureWarning, stacklevel=2)
        return self.freq

    @offset.setter
    def offset(self, value):
        """get/set the frequency of the instance"""
        msg = ('{cls}.offset has been deprecated and will be removed '
               'in a future version; use {cls}.freq instead.'
               .format(cls=type(self).__name__))
        warnings.warn(msg, FutureWarning, stacklevel=2)
        self.freq = value

    def equals(self, other):
        """
        Determines if two Index objects contain the same elements.
        """
        if self.is_(other):
            return True

        if not isinstance(other, ABCIndexClass):
            return False
        elif not isinstance(other, type(self)):
            try:
                other = type(self)(other)
            except Exception:
                return False

        if not is_dtype_equal(self.dtype, other.dtype):
            # have different timezone
            return False

        elif is_period_dtype(self):
            if not is_period_dtype(other):
                return False
            if self.freq != other.freq:
                return False

        return np.array_equal(self.asi8, other.asi8)

    @staticmethod
    def _join_i8_wrapper(joinf, dtype, with_indexers=True):
        """
        Create the join wrapper methods.
        """
        from pandas.core.arrays.datetimelike import DatetimeLikeArrayMixin

        @staticmethod
        def wrapper(left, right):
            if isinstance(left, (np.ndarray, ABCIndex, ABCSeries,
                                 DatetimeLikeArrayMixin)):
                left = left.view('i8')
            if isinstance(right, (np.ndarray, ABCIndex, ABCSeries,
                                  DatetimeLikeArrayMixin)):
                right = right.view('i8')
            results = joinf(left, right)
            if with_indexers:
                join_index, left_indexer, right_indexer = results
                join_index = join_index.view(dtype)
                return join_index, left_indexer, right_indexer
            return results

        return wrapper

    @Appender(DatetimeLikeArrayMixin._evaluate_compare.__doc__)
    def _evaluate_compare(self, other, op):
        result = self._eadata._evaluate_compare(other, op)
        if is_bool_dtype(result):
            return result
        try:
            return Index(result)
        except TypeError:
            return result

    def _ensure_localized(self, arg, ambiguous='raise', nonexistent='raise',
                          from_utc=False):
        # See DatetimeLikeArrayMixin._ensure_localized.__doc__
        if getattr(self, 'tz', None):
            # ensure_localized is only relevant for tz-aware DTI
            result = self._data._ensure_localized(arg,
                                                  ambiguous=ambiguous,
                                                  nonexistent=nonexistent,
                                                  from_utc=from_utc)
            return type(self)._simple_new(result, name=self.name)
        return arg

    def _box_values_as_index(self):
        """
        Return object Index which contains boxed values.
        """
        # XXX: this is broken (not called) for PeriodIndex, which doesn't
        # define _box_values AFAICT
        from pandas.core.index import Index
        return Index(self._box_values(self.asi8), name=self.name, dtype=object)

    def _box_values(self, values):
        return self._data._box_values(values)

    @Appender(_index_shared_docs['contains'] % _index_doc_kwargs)
    def __contains__(self, key):
        try:
            res = self.get_loc(key)
            return (is_scalar(res) or isinstance(res, slice) or
                    (is_list_like(res) and len(res)))
        except (KeyError, TypeError, ValueError):
            return False

    contains = __contains__

    # Try to run function on index first, and then on elements of index
    # Especially important for group-by functionality
    def map(self, f):
        try:
            result = f(self)

            # Try to use this result if we can
            if isinstance(result, np.ndarray):
                result = Index(result)

            if not isinstance(result, Index):
                raise TypeError('The map function must return an Index object')
            return result
        except Exception:
            return self.astype(object).map(f)

    def sort_values(self, return_indexer=False, ascending=True):
        """
        Return sorted copy of Index.
        """
        if return_indexer:
            _as = self.argsort()
            if not ascending:
                _as = _as[::-1]
            sorted_index = self.take(_as)
            return sorted_index, _as
        else:
            sorted_values = np.sort(self._ndarray_values)
            attribs = self._get_attributes_dict()
            freq = attribs['freq']

            if freq is not None and not is_period_dtype(self):
                if freq.n > 0 and not ascending:
                    freq = freq * -1
                elif freq.n < 0 and ascending:
                    freq = freq * -1
            attribs['freq'] = freq

            if not ascending:
                sorted_values = sorted_values[::-1]

            sorted_values = self._maybe_box_as_values(sorted_values,
                                                      **attribs)

            return self._simple_new(sorted_values, **attribs)

    def __getitem__(self, key):
        # Override Index.__getitem__ because the original `freq` is
        # included when we `promote()` the result there. DTI and
        # TDI do *not* want the freq to remain the same, but
        # PeriodArray does.
        if isinstance(self._data, PeriodArray):
            return super(DatetimeIndexOpsMixin, self).__getitem__(key)
        new_values = self._data[key]
        if isinstance(new_values, type(self._data)):
            # rebox, but with a new freq
            return self._simple_new(new_values, name=self.name)
        return new_values

    @Appender(_index_shared_docs['take'] % _index_doc_kwargs)
    def take(self, indices, axis=0, allow_fill=True,
             fill_value=None, **kwargs):
        nv.validate_take(tuple(), kwargs)
        indices = ensure_int64(indices)

        maybe_slice = lib.maybe_indices_to_slice(indices, len(self))
        if isinstance(maybe_slice, slice):
            return self[maybe_slice]

        taken = self._assert_take_fillable(self.asi8, indices,
                                           allow_fill=allow_fill,
                                           fill_value=fill_value,
                                           na_value=iNaT)

        # keep freq in PeriodArray/Index, reset otherwise
        freq = self.freq if is_period_dtype(self) else None
        return self._shallow_copy(taken, freq=freq)

    _can_hold_na = True

    _na_value = NaT
    """The expected NA value to use with this index."""

    @property
    def asobject(self):
        """
        Return object Index which contains boxed values.

        .. deprecated:: 0.23.0
            Use ``astype(object)`` instead.

        *this is an internal non-public method*
        """
        warnings.warn("'asobject' is deprecated. Use 'astype(object)'"
                      " instead", FutureWarning, stacklevel=2)
        return self.astype(object)

    def _convert_tolerance(self, tolerance, target):
        tolerance = np.asarray(to_timedelta(tolerance, box=False))
        if target.size != tolerance.size and tolerance.size > 1:
            raise ValueError('list-like tolerance size must match '
                             'target index size')
        return tolerance

    def tolist(self):
        """
        Return a list of the underlying data.
        """
        return list(self.astype(object))

    def min(self, axis=None, *args, **kwargs):
        """
        Return the minimum value of the Index or minimum along
        an axis.

        See Also
        --------
        numpy.ndarray.min
        """
        nv.validate_min(args, kwargs)
        nv.validate_minmax_axis(axis)

        try:
            i8 = self.asi8

            # quick check
            if len(i8) and self.is_monotonic:
                if i8[0] != iNaT:
                    return self._box_func(i8[0])

            if self.hasnans:
                min_stamp = self[~self._isnan].asi8.min()
            else:
                min_stamp = i8.min()
            return self._box_func(min_stamp)
        except ValueError:
            return self._na_value

    def argmin(self, axis=None, *args, **kwargs):
        """
        Returns the indices of the minimum values along an axis.

        See `numpy.ndarray.argmin` for more information on the
        `axis` parameter.

        See Also
        --------
        numpy.ndarray.argmin
        """
        nv.validate_argmin(args, kwargs)
        nv.validate_minmax_axis(axis)

        i8 = self.asi8
        if self.hasnans:
            mask = self._isnan
            if mask.all():
                return -1
            i8 = i8.copy()
            i8[mask] = np.iinfo('int64').max
        return i8.argmin()

    def max(self, axis=None, *args, **kwargs):
        """
        Return the maximum value of the Index or maximum along
        an axis.

        See Also
        --------
        numpy.ndarray.max
        """
        nv.validate_max(args, kwargs)
        nv.validate_minmax_axis(axis)

        try:
            i8 = self.asi8

            # quick check
            if len(i8) and self.is_monotonic:
                if i8[-1] != iNaT:
                    return self._box_func(i8[-1])

            if self.hasnans:
                max_stamp = self[~self._isnan].asi8.max()
            else:
                max_stamp = i8.max()
            return self._box_func(max_stamp)
        except ValueError:
            return self._na_value

    def argmax(self, axis=None, *args, **kwargs):
        """
        Returns the indices of the maximum values along an axis.

        See `numpy.ndarray.argmax` for more information on the
        `axis` parameter.

        See Also
        --------
        numpy.ndarray.argmax
        """
        nv.validate_argmax(args, kwargs)
        nv.validate_minmax_axis(axis)

        i8 = self.asi8
        if self.hasnans:
            mask = self._isnan
            if mask.all():
                return -1
            i8 = i8.copy()
            i8[mask] = 0
        return i8.argmax()

    # --------------------------------------------------------------------
    # Rendering Methods

    def _format_with_header(self, header, **kwargs):
        return header + list(self._format_native_types(**kwargs))

    @property
    def _formatter_func(self):
        raise AbstractMethodError(self)

    def _format_attrs(self):
        """
        Return a list of tuples of the (attr,formatted_value).
        """
        attrs = super(DatetimeIndexOpsMixin, self)._format_attrs()
        for attrib in self._attributes:
            if attrib == 'freq':
                freq = self.freqstr
                if freq is not None:
                    freq = "'%s'" % freq
                attrs.append(('freq', freq))
        return attrs

    # --------------------------------------------------------------------

    def _convert_scalar_indexer(self, key, kind=None):
        """
        We don't allow integer or float indexing on datetime-like when using
        loc.

        Parameters
        ----------
        key : label of the slice bound
        kind : {'ix', 'loc', 'getitem', 'iloc'} or None
        """

        assert kind in ['ix', 'loc', 'getitem', 'iloc', None]

        # we don't allow integer/float indexing for loc
        # we don't allow float indexing for ix/getitem
        if is_scalar(key):
            is_int = is_integer(key)
            is_flt = is_float(key)
            if kind in ['loc'] and (is_int or is_flt):
                self._invalid_indexer('index', key)
            elif kind in ['ix', 'getitem'] and is_flt:
                self._invalid_indexer('index', key)

        return (super(DatetimeIndexOpsMixin, self)
                ._convert_scalar_indexer(key, kind=kind))

    @classmethod
    def _add_datetimelike_methods(cls):
        """
        Add in the datetimelike methods (as we may have to override the
        superclass).
        """

        def __add__(self, other):
            # dispatch to ExtensionArray implementation
            result = self._eadata.__add__(maybe_unwrap_index(other))
            return wrap_arithmetic_op(self, other, result)

        cls.__add__ = __add__

        def __radd__(self, other):
            # alias for __add__
            return self.__add__(other)
        cls.__radd__ = __radd__

        def __sub__(self, other):
            # dispatch to ExtensionArray implementation
            result = self._eadata.__sub__(maybe_unwrap_index(other))
            return wrap_arithmetic_op(self, other, result)

        cls.__sub__ = __sub__

        def __rsub__(self, other):
            result = self._eadata.__rsub__(maybe_unwrap_index(other))
            return wrap_arithmetic_op(self, other, result)

        cls.__rsub__ = __rsub__

    def isin(self, values):
        """
        Compute boolean array of whether each index value is found in the
        passed set of values.

        Parameters
        ----------
        values : set or sequence of values

        Returns
        -------
        is_contained : ndarray (boolean dtype)
        """
        if not isinstance(values, type(self)):
            try:
                values = type(self)(values)
            except ValueError:
                return self.astype(object).isin(values)

        return algorithms.isin(self.asi8, values.asi8)

    @Appender(_index_shared_docs['repeat'] % _index_doc_kwargs)
    def repeat(self, repeats, axis=None):
        nv.validate_repeat(tuple(), dict(axis=axis))
        freq = self.freq if is_period_dtype(self) else None
        return self._shallow_copy(self.asi8.repeat(repeats), freq=freq)

    @Appender(_index_shared_docs['where'] % _index_doc_kwargs)
    def where(self, cond, other=None):
        other = _ensure_datetimelike_to_i8(other, to_utc=True)
        values = _ensure_datetimelike_to_i8(self, to_utc=True)
        result = np.where(cond, values, other).astype('i8')

        result = self._ensure_localized(result, from_utc=True)
        return self._shallow_copy(result)

    def _summary(self, name=None):
        """
        Return a summarized representation.

        Parameters
        ----------
        name : str
            name to use in the summary representation

        Returns
        -------
        String with a summarized representation of the index
        """
        formatter = self._formatter_func
        if len(self) > 0:
            index_summary = ', %s to %s' % (formatter(self[0]),
                                            formatter(self[-1]))
        else:
            index_summary = ''

        if name is None:
            name = type(self).__name__
        result = '%s: %s entries%s' % (printing.pprint_thing(name),
                                       len(self), index_summary)
        if self.freq:
            result += '\nFreq: %s' % self.freqstr

        # display as values, not quoted
        result = result.replace("'", "")
        return result

    def _concat_same_dtype(self, to_concat, name):
        """
        Concatenate to_concat which has the same class.
        """
        attribs = self._get_attributes_dict()
        attribs['name'] = name
        # do not pass tz to set because tzlocal cannot be hashed
        if len({str(x.dtype) for x in to_concat}) != 1:
            raise ValueError('to_concat must have the same tz')

        if not is_period_dtype(self):
            # reset freq
            attribs['freq'] = None

        new_data = type(self._values)._concat_same_type(to_concat)
        return self._simple_new(new_data, **attribs)

    def _maybe_box_as_values(self, values, **attribs):
        # TODO(DatetimeArray): remove
        # This is a temporary shim while PeriodArray is an ExtensoinArray,
        # but others are not. When everyone is an ExtensionArray, this can
        # be removed. Currently used in
        # - sort_values
        return values

    @Appender(_index_shared_docs['astype'])
    def astype(self, dtype, copy=True):
        if is_dtype_equal(self.dtype, dtype) and copy is False:
            # Ensure that self.astype(self.dtype) is self
            return self
<<<<<<< HEAD
        new_values = self._values.astype(dtype, copy=copy)

        # we pass `dtype` to the Index constructor, for cases like
        # dtype=object to disable inference. But, DTA.astype ignores
        # integer sign and size, so we need to detect that case and
        # just choose int64.
        dtype = pandas_dtype(dtype)
        if is_integer_dtype(dtype):
            dtype = np.dtype("int64")

        return Index(new_values, dtype=dtype, name=self.name)

    def view(self, dtype=None, type=None):
        if dtype is None or dtype is __builtins__['type'](self):
            # Series.copy() eventually calls this. Need to call
            # _shallow_copy here so that we don't propagate modifications
            # to attributes like .index.name
            result = self._shallow_copy()
            # We repeat the same setting of ._id that Index.view does.
            result._id = self._id
            return result
        return self._ndarray_values.view(dtype=dtype)

    @deprecate_kwarg(old_arg_name='n', new_arg_name='periods')
    def shift(self, periods, freq=None):
        """
        Shift index by desired number of increments.

        This method is for shifting the values of period indexes
        by a specified time increment.

        Parameters
        ----------
        periods : int, default 1
            Number of periods (or increments) to shift by,
            can be positive or negative.

            .. versionchanged:: 0.24.0
        freq :

        Returns
        -------
        pandas.PeriodIndex
            Shifted index.

        See Also
        --------
        DatetimeIndex.shift : Shift values of DatetimeIndex.
        """
        new_values = self._data._time_shift(periods, freq=freq)
        return self._simple_new(new_values, name=self.name, freq=self.freq)
=======

        new_values = self._eadata.astype(dtype, copy=copy)

        # pass copy=False because any copying will be done in the
        #  _eadata.astype call above
        return Index(new_values,
                     dtype=new_values.dtype, name=self.name, copy=False)
>>>>>>> c1af4f5e

    @Appender(DatetimeLikeArrayMixin._time_shift.__doc__)
    def _time_shift(self, periods, freq=None):
        result = self._eadata._time_shift(periods, freq=freq)
        return type(self)(result, name=self.name)


def wrap_arithmetic_op(self, other, result):
    if result is NotImplemented:
        return NotImplemented

    if isinstance(result, tuple):
        # divmod, rdivmod
        assert len(result) == 2
        return (wrap_arithmetic_op(self, other, result[0]),
                wrap_arithmetic_op(self, other, result[1]))

    if not isinstance(result, Index):
        # Index.__new__ will choose appropriate subclass for dtype
        result = Index(result)

    res_name = ops.get_op_result_name(self, other)
    result.name = res_name
    return result


def maybe_unwrap_index(obj):
    """
    If operating against another Index object, we need to unwrap the underlying
    data before deferring to the DatetimeArray/TimedeltaArray/PeriodArray
    implementation, otherwise we will incorrectly return NotImplemented.

    Parameters
    ----------
    obj : object

    Returns
    -------
    unwrapped object
    """
    if isinstance(obj, ABCIndexClass):
        if isinstance(obj, DatetimeIndexOpsMixin):
            # i.e. PeriodIndex/DatetimeIndex/TimedeltaIndex
            return obj._eadata
        return obj._data
    return obj


class DatetimelikeDelegateMixin(PandasDelegate):
    """
    Delegation mechanism, specific for Datetime, Timedelta, and Period types.

    Functionality is delegated from the Index class to an Array class. A
    few things can be customized

    * _delegate_class : type
        The class being delegated to.
    * _delegated_methods, delegated_properties : List
        The list of property / method names being delagated.
    * raw_methods : Set
        The set of methods whose results should should *not* be
        boxed in an index, after being returned from the array
    * raw_properties : Set
        The set of properties whose results should should *not* be
        boxed in an index, after being returned from the array
    """
    # raw_methods : dispatch methods that shouldn't be boxed in an Index
    _raw_methods = set()
    # raw_properties : dispatch properties that shouldn't be boxed in an Index
    _raw_properties = set()
    name = None
    _data = None

    @property
    def _delegate_class(self):
        raise AbstractMethodError

    def _delegate_property_get(self, name, *args, **kwargs):
        result = getattr(self._data, name)
        if name not in self._raw_properties:
            result = Index(result, name=self.name)
        return result

    def _delegate_property_set(self, name, value, *args, **kwargs):
        setattr(self._data, name, value)

    def _delegate_method(self, name, *args, **kwargs):
        result = operator.methodcaller(name, *args, **kwargs)(self._data)
        if name not in self._raw_methods:
            result = Index(result, name=self.name)
        return result


class DatelikeIndexMixin(object):

    @property
    def freq(self):
        # Can't simply use delegate_names since our base class is defining
        # freq
        return self._data.freq

    @freq.setter
    def freq(self, value):
        self._data.freq = value

    @property
    def freqstr(self):
        freq = self.freq
        if freq:
            return freq.freqstr<|MERGE_RESOLUTION|>--- conflicted
+++ resolved
@@ -14,11 +14,7 @@
 
 from pandas.core.dtypes.common import (
     ensure_int64, is_bool_dtype, is_dtype_equal, is_float, is_integer,
-<<<<<<< HEAD
-    is_integer_dtype, is_list_like, is_period_dtype, is_scalar, pandas_dtype)
-=======
     is_list_like, is_period_dtype, is_scalar)
->>>>>>> c1af4f5e
 from pandas.core.dtypes.generic import ABCIndex, ABCIndexClass, ABCSeries
 
 from pandas.core import algorithms, ops
@@ -40,14 +36,11 @@
     common ops mixin to support a unified interface datetimelike Index
     """
 
-<<<<<<< HEAD
     # The underlying Array (DatetimeArray, PeriodArray, TimedeltaArray)
     _data = None  # type: ExtensionArray
-=======
     # override DatetimeLikeArrayMixin method
     copy = Index.copy
     view = Index.view
->>>>>>> c1af4f5e
 
     # DatetimeLikeArrayMixin assumes subclasses are mutable, so these are
     # properties there.  They can be made into cache_readonly for Index
@@ -613,18 +606,13 @@
         if is_dtype_equal(self.dtype, dtype) and copy is False:
             # Ensure that self.astype(self.dtype) is self
             return self
-<<<<<<< HEAD
-        new_values = self._values.astype(dtype, copy=copy)
-
-        # we pass `dtype` to the Index constructor, for cases like
-        # dtype=object to disable inference. But, DTA.astype ignores
-        # integer sign and size, so we need to detect that case and
-        # just choose int64.
-        dtype = pandas_dtype(dtype)
-        if is_integer_dtype(dtype):
-            dtype = np.dtype("int64")
-
-        return Index(new_values, dtype=dtype, name=self.name)
+
+        new_values = self._data.astype(dtype, copy=copy)
+
+        # pass copy=False because any copying will be done in the
+        #  _data.astype call above
+        return Index(new_values,
+                     dtype=new_values.dtype, name=self.name, copy=False)
 
     def view(self, dtype=None, type=None):
         if dtype is None or dtype is __builtins__['type'](self):
@@ -665,15 +653,6 @@
         """
         new_values = self._data._time_shift(periods, freq=freq)
         return self._simple_new(new_values, name=self.name, freq=self.freq)
-=======
-
-        new_values = self._eadata.astype(dtype, copy=copy)
-
-        # pass copy=False because any copying will be done in the
-        #  _eadata.astype call above
-        return Index(new_values,
-                     dtype=new_values.dtype, name=self.name, copy=False)
->>>>>>> c1af4f5e
 
     @Appender(DatetimeLikeArrayMixin._time_shift.__doc__)
     def _time_shift(self, periods, freq=None):
