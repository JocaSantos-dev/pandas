""" define the IntervalIndex """
from operator import le, lt
import textwrap
from typing import Any, Optional, Tuple, Union

import numpy as np

from pandas._config import get_option

from pandas._libs import Timedelta, Timestamp, lib
from pandas._libs.interval import Interval, IntervalMixin, IntervalTree
from pandas._typing import AnyArrayLike
from pandas.util._decorators import Appender, Substitution, cache_readonly
from pandas.util._exceptions import rewrite_exception

from pandas.core.dtypes.cast import (
    find_common_type,
    infer_dtype_from_scalar,
    maybe_downcast_to_dtype,
)
from pandas.core.dtypes.common import (
    ensure_platform_int,
    is_categorical,
    is_datetime64tz_dtype,
    is_datetime_or_timedelta_dtype,
    is_dtype_equal,
    is_float,
    is_float_dtype,
    is_integer,
    is_integer_dtype,
    is_interval_dtype,
    is_list_like,
    is_number,
    is_object_dtype,
    is_scalar,
)
from pandas.core.dtypes.missing import isna

from pandas.core.algorithms import take_1d
from pandas.core.arrays.interval import IntervalArray, _interval_shared_docs
import pandas.core.common as com
from pandas.core.indexers import is_valid_positional_slice
import pandas.core.indexes.base as ibase
from pandas.core.indexes.base import (
    Index,
    InvalidIndexError,
    _index_shared_docs,
    default_pprint,
    ensure_index,
    maybe_extract_name,
)
from pandas.core.indexes.datetimes import DatetimeIndex, date_range
from pandas.core.indexes.extension import ExtensionIndex, inherit_names
from pandas.core.indexes.multi import MultiIndex
from pandas.core.indexes.timedeltas import TimedeltaIndex, timedelta_range
from pandas.core.ops import get_op_result_name

from pandas.tseries.frequencies import to_offset
from pandas.tseries.offsets import DateOffset

_VALID_CLOSED = {"left", "right", "both", "neither"}
_index_doc_kwargs = dict(ibase._index_doc_kwargs)

_index_doc_kwargs.update(
    dict(
        klass="IntervalIndex",
        qualname="IntervalIndex",
        target_klass="IntervalIndex or list of Intervals",
        name=textwrap.dedent(
            """\
         name : object, optional
              Name to be stored in the index.
         """
        ),
    )
)


def _get_next_label(label):
    dtype = getattr(label, "dtype", type(label))
    if isinstance(label, (Timestamp, Timedelta)):
        dtype = "datetime64"
    if is_datetime_or_timedelta_dtype(dtype) or is_datetime64tz_dtype(dtype):
        return label + np.timedelta64(1, "ns")
    elif is_integer_dtype(dtype):
        return label + 1
    elif is_float_dtype(dtype):
        return np.nextafter(label, np.infty)
    else:
        raise TypeError(f"cannot determine next label for type {repr(type(label))}")


def _get_prev_label(label):
    dtype = getattr(label, "dtype", type(label))
    if isinstance(label, (Timestamp, Timedelta)):
        dtype = "datetime64"
    if is_datetime_or_timedelta_dtype(dtype) or is_datetime64tz_dtype(dtype):
        return label - np.timedelta64(1, "ns")
    elif is_integer_dtype(dtype):
        return label - 1
    elif is_float_dtype(dtype):
        return np.nextafter(label, -np.infty)
    else:
        raise TypeError(f"cannot determine next label for type {repr(type(label))}")


def _new_IntervalIndex(cls, d):
    """
    This is called upon unpickling, rather than the default which doesn't have
    arguments and breaks __new__.
    """
    return cls.from_arrays(**d)


class SetopCheck:
    """
    This is called to decorate the set operations of IntervalIndex
    to perform the type check in advance.
    """

    def __init__(self, op_name):
        self.op_name = op_name

    def __call__(self, setop):
        def func(intvidx_self, other, sort=False):
            intvidx_self._assert_can_do_setop(other)
            other = ensure_index(other)

            if not isinstance(other, IntervalIndex):
                result = getattr(intvidx_self.astype(object), self.op_name)(other)
                if self.op_name in ("difference",):
                    result = result.astype(intvidx_self.dtype)
                return result
            elif intvidx_self.closed != other.closed:
                raise ValueError(
                    "can only do set operations between two IntervalIndex "
                    "objects that are closed on the same side"
                )

            # GH 19016: ensure set op will not return a prohibited dtype
            subtypes = [intvidx_self.dtype.subtype, other.dtype.subtype]
            common_subtype = find_common_type(subtypes)
            if is_object_dtype(common_subtype):
                raise TypeError(
                    f"can only do {self.op_name} between two IntervalIndex "
                    "objects that have compatible dtypes"
                )

            return setop(intvidx_self, other, sort)

        return func


@Appender(
    _interval_shared_docs["class"]
    % dict(
        klass="IntervalIndex",
        summary="Immutable index of intervals that are closed on the same side.",
        name=_index_doc_kwargs["name"],
        versionadded="0.20.0",
        extra_attributes="is_overlapping\nvalues\n",
        extra_methods="",
        examples=textwrap.dedent(
            """\
    Examples
    --------
    A new ``IntervalIndex`` is typically constructed using
    :func:`interval_range`:

    >>> pd.interval_range(start=0, end=5)
    IntervalIndex([(0, 1], (1, 2], (2, 3], (3, 4], (4, 5]],
                  closed='right',
                  dtype='interval[int64]')

    It may also be constructed using one of the constructor
    methods: :meth:`IntervalIndex.from_arrays`,
    :meth:`IntervalIndex.from_breaks`, and :meth:`IntervalIndex.from_tuples`.

    See further examples in the doc strings of ``interval_range`` and the
    mentioned constructor methods.
    """
        ),
    )
)
@inherit_names(["set_closed", "to_tuples"], IntervalArray, wrap=True)
@inherit_names(
    ["__array__", "overlaps", "contains", "left", "right", "length"], IntervalArray,
)
@inherit_names(
    ["is_non_overlapping_monotonic", "mid", "closed"], IntervalArray, cache=True,
)
class IntervalIndex(IntervalMixin, ExtensionIndex):
    _typ = "intervalindex"
    _comparables = ["name"]
    _attributes = ["name", "closed"]

    # we would like our indexing holder to defer to us
    _defer_to_indexing = True

    # Immutable, so we are able to cache computations like isna in '_mask'
    _mask = None

    _data: IntervalArray
    # --------------------------------------------------------------------
    # Constructors

    def __new__(
        cls,
        data,
        closed=None,
        dtype=None,
        copy: bool = False,
        name=None,
        verify_integrity: bool = True,
    ):

        name = maybe_extract_name(name, data, cls)

        with rewrite_exception("IntervalArray", cls.__name__):
            array = IntervalArray(
                data,
                closed=closed,
                copy=copy,
                dtype=dtype,
                verify_integrity=verify_integrity,
            )

        return cls._simple_new(array, name)

    @classmethod
    def _simple_new(cls, array, name, closed=None):
        """
        Construct from an IntervalArray

        Parameters
        ----------
        array : IntervalArray
        name : str
            Attached as result.name
        closed : Any
            Ignored.
        """
        assert isinstance(array, IntervalArray), type(array)

        result = IntervalMixin.__new__(cls)
        result._data = array
        result.name = name
        result._no_setting_name = False
        result._reset_identity()
        return result

    @classmethod
    @Appender(
        _interval_shared_docs["from_breaks"]
        % dict(
            klass="IntervalIndex",
            examples=textwrap.dedent(
                """\
        Examples
        --------
        >>> pd.IntervalIndex.from_breaks([0, 1, 2, 3])
        IntervalIndex([(0, 1], (1, 2], (2, 3]],
                      closed='right',
                      dtype='interval[int64]')
        """
            ),
        )
    )
    def from_breaks(
        cls, breaks, closed: str = "right", name=None, copy: bool = False, dtype=None
    ):
        with rewrite_exception("IntervalArray", cls.__name__):
            array = IntervalArray.from_breaks(
                breaks, closed=closed, copy=copy, dtype=dtype
            )
        return cls._simple_new(array, name=name)

    @classmethod
    @Appender(
        _interval_shared_docs["from_arrays"]
        % dict(
            klass="IntervalIndex",
            examples=textwrap.dedent(
                """\
        Examples
        --------
        >>> pd.IntervalIndex.from_arrays([0, 1, 2], [1, 2, 3])
        IntervalIndex([(0, 1], (1, 2], (2, 3]],
                      closed='right',
                      dtype='interval[int64]')
        """
            ),
        )
    )
    def from_arrays(
        cls,
        left,
        right,
        closed: str = "right",
        name=None,
        copy: bool = False,
        dtype=None,
    ):
        with rewrite_exception("IntervalArray", cls.__name__):
            array = IntervalArray.from_arrays(
                left, right, closed, copy=copy, dtype=dtype
            )
        return cls._simple_new(array, name=name)

    @classmethod
    @Appender(
        _interval_shared_docs["from_tuples"]
        % dict(
            klass="IntervalIndex",
            examples=textwrap.dedent(
                """\
        Examples
        --------
        >>> pd.IntervalIndex.from_tuples([(0, 1), (1, 2)])
        IntervalIndex([(0, 1], (1, 2]],
                       closed='right',
                       dtype='interval[int64]')
        """
            ),
        )
    )
    def from_tuples(
        cls, data, closed: str = "right", name=None, copy: bool = False, dtype=None
    ):
        with rewrite_exception("IntervalArray", cls.__name__):
            arr = IntervalArray.from_tuples(data, closed=closed, copy=copy, dtype=dtype)
        return cls._simple_new(arr, name=name)

    # --------------------------------------------------------------------

    @Appender(Index._shallow_copy.__doc__)
    def _shallow_copy(self, left=None, right=None, **kwargs):
        result = self._data._shallow_copy(left=left, right=right)
        attributes = self._get_attributes_dict()
        attributes.update(kwargs)
        return self._simple_new(result, **attributes)

    @cache_readonly
    def _isnan(self):
        """
        Return a mask indicating if each value is NA.
        """
        if self._mask is None:
            self._mask = isna(self.left)
        return self._mask

    @cache_readonly
    def _engine(self):
        left = self._maybe_convert_i8(self.left)
        right = self._maybe_convert_i8(self.right)
        return IntervalTree(left, right, closed=self.closed)

    def __contains__(self, key: Any) -> bool:
        """
        return a boolean if this key is IN the index
        We *only* accept an Interval

        Parameters
        ----------
        key : Interval

        Returns
        -------
        bool
        """
        hash(key)
        if not isinstance(key, Interval):
            return False

        try:
            self.get_loc(key)
            return True
        except KeyError:
            return False

    @cache_readonly
    def _multiindex(self) -> MultiIndex:
        return MultiIndex.from_arrays([self.left, self.right], names=["left", "right"])

    @cache_readonly
    def values(self) -> IntervalArray:
        """
        Return the IntervalIndex's data as an IntervalArray.
        """
        return self._data

    @property
    def _has_complex_internals(self) -> bool:
        # used to avoid libreduction code paths, which raise or require conversion
        return True

    def __array_wrap__(self, result, context=None):
        # we don't want the superclass implementation
        return result

    def __reduce__(self):
        d = dict(left=self.left, right=self.right)
        d.update(self._get_attributes_dict())
        return _new_IntervalIndex, (type(self), d), None

    @Appender(Index.astype.__doc__)
    def astype(self, dtype, copy=True):
        with rewrite_exception("IntervalArray", type(self).__name__):
            new_values = self.values.astype(dtype, copy=copy)
        if is_interval_dtype(new_values):
            return self._shallow_copy(new_values.left, new_values.right)
        return Index.astype(self, dtype, copy=copy)

    @property
    def inferred_type(self) -> str:
        """Return a string of the type inferred from the values"""
        return "interval"

    @Appender(Index.memory_usage.__doc__)
    def memory_usage(self, deep: bool = False) -> int:
        # we don't use an explicit engine
        # so return the bytes here
        return self.left.memory_usage(deep=deep) + self.right.memory_usage(deep=deep)

    # IntervalTree doesn't have a is_monotonic_decreasing, so have to override
    #  the Index implemenation
    @cache_readonly
    def is_monotonic_decreasing(self) -> bool:
        """
        Return True if the IntervalIndex is monotonic decreasing (only equal or
        decreasing values), else False
        """
        return self[::-1].is_monotonic_increasing

    @cache_readonly
    def is_unique(self):
        """
        Return True if the IntervalIndex contains unique elements, else False.
        """
        left = self.left
        right = self.right

        if self.isna().sum() > 1:
            return False

        if left.is_unique or right.is_unique:
            return True

        seen_pairs = set()
        check_idx = np.where(left.duplicated(keep=False))[0]
        for idx in check_idx:
            pair = (left[idx], right[idx])
            if pair in seen_pairs:
                return False
            seen_pairs.add(pair)

        return True

    @property
    def is_overlapping(self) -> bool:
        """
        Return True if the IntervalIndex has overlapping intervals, else False.

        Two intervals overlap if they share a common point, including closed
        endpoints. Intervals that only have an open endpoint in common do not
        overlap.

        .. versionadded:: 0.24.0

        Returns
        -------
        bool
            Boolean indicating if the IntervalIndex has overlapping intervals.

        See Also
        --------
        Interval.overlaps : Check whether two Interval objects overlap.
        IntervalIndex.overlaps : Check an IntervalIndex elementwise for
            overlaps.

        Examples
        --------
        >>> index = pd.IntervalIndex.from_tuples([(0, 2), (1, 3), (4, 5)])
        >>> index
        IntervalIndex([(0, 2], (1, 3], (4, 5]],
              closed='right',
              dtype='interval[int64]')
        >>> index.is_overlapping
        True

        Intervals that share closed endpoints overlap:

        >>> index = pd.interval_range(0, 3, closed='both')
        >>> index
        IntervalIndex([[0, 1], [1, 2], [2, 3]],
              closed='both',
              dtype='interval[int64]')
        >>> index.is_overlapping
        True

        Intervals that only have an open endpoint in common do not overlap:

        >>> index = pd.interval_range(0, 3, closed='left')
        >>> index
        IntervalIndex([[0, 1), [1, 2), [2, 3)],
              closed='left',
              dtype='interval[int64]')
        >>> index.is_overlapping
        False
        """
        # GH 23309
        return self._engine.is_overlapping

    def _should_fallback_to_positional(self):
        # integer lookups in Series.__getitem__ are unambiguously
        #  positional in this case
        return self.dtype.subtype.kind in ["m", "M"]

    @Appender(Index._convert_scalar_indexer.__doc__)
    def _convert_scalar_indexer(self, key, kind: str):
        assert kind in ["getitem", "loc"]
        # never iloc, so no-op
        return key

    def _maybe_cast_slice_bound(self, label, side, kind):
        return getattr(self, side)._maybe_cast_slice_bound(label, side, kind)

    @Appender(Index._convert_list_indexer.__doc__)
    def _convert_list_indexer(self, keyarr):
        """
        we are passed a list-like indexer. Return the
        indexer for matching intervals.
        """
        locs = self.get_indexer_for(keyarr)

        # we have missing values
        if (locs == -1).any():
            raise KeyError

        return locs

    def _can_reindex(self, indexer: np.ndarray) -> None:
        """
        Check if we are allowing reindexing with this particular indexer.

        Parameters
        ----------
        indexer : an integer indexer

        Raises
        ------
        ValueError if its a duplicate axis
        """
        # trying to reindex on an axis with duplicates
        if self.is_overlapping and len(indexer):
            raise ValueError("cannot reindex from an overlapping axis")

    def _needs_i8_conversion(self, key) -> bool:
        """
        Check if a given key needs i8 conversion. Conversion is necessary for
        Timestamp, Timedelta, DatetimeIndex, and TimedeltaIndex keys. An
        Interval-like requires conversion if it's endpoints are one of the
        aforementioned types.

        Assumes that any list-like data has already been cast to an Index.

        Parameters
        ----------
        key : scalar or Index-like
            The key that should be checked for i8 conversion

        Returns
        -------
        bool
        """
        if is_interval_dtype(key) or isinstance(key, Interval):
            return self._needs_i8_conversion(key.left)

        i8_types = (Timestamp, Timedelta, DatetimeIndex, TimedeltaIndex)
        return isinstance(key, i8_types)

    def _maybe_convert_i8(self, key):
        """
        Maybe convert a given key to it's equivalent i8 value(s). Used as a
        preprocessing step prior to IntervalTree queries (self._engine), which
        expects numeric data.

        Parameters
        ----------
        key : scalar or list-like
            The key that should maybe be converted to i8.

        Returns
        -------
        scalar or list-like
            The original key if no conversion occurred, int if converted scalar,
            Int64Index if converted list-like.
        """
        original = key
        if is_list_like(key):
            key = ensure_index(key)

        if not self._needs_i8_conversion(key):
            return original

        scalar = is_scalar(key)
        if is_interval_dtype(key) or isinstance(key, Interval):
            # convert left/right and reconstruct
            left = self._maybe_convert_i8(key.left)
            right = self._maybe_convert_i8(key.right)
            constructor = Interval if scalar else IntervalIndex.from_arrays
            return constructor(left, right, closed=self.closed)

        if scalar:
            # Timestamp/Timedelta
            key_dtype, key_i8 = infer_dtype_from_scalar(key, pandas_dtype=True)
        else:
            # DatetimeIndex/TimedeltaIndex
            key_dtype, key_i8 = key.dtype, Index(key.asi8)
            if key.hasnans:
                # convert NaT from it's i8 value to np.nan so it's not viewed
                # as a valid value, maybe causing errors (e.g. is_overlapping)
                key_i8 = key_i8.where(~key._isnan)

        # ensure consistency with IntervalIndex subtype
        subtype = self.dtype.subtype

        if not is_dtype_equal(subtype, key_dtype):
            raise ValueError(
                f"Cannot index an IntervalIndex of subtype {subtype} with "
                f"values of dtype {key_dtype}"
            )

        return key_i8

    def _check_method(self, method):
        if method is None:
            return

        if method in ["bfill", "backfill", "pad", "ffill", "nearest"]:
            raise NotImplementedError(
                f"method {method} not yet implemented for IntervalIndex"
            )

        raise ValueError("Invalid fill method")

    def _searchsorted_monotonic(self, label, side, exclude_label=False):
        if not self.is_non_overlapping_monotonic:
            raise KeyError(
                "can only get slices from an IntervalIndex if bounds are "
                "non-overlapping and all monotonic increasing or decreasing"
            )

        if isinstance(label, IntervalMixin):
            raise NotImplementedError("Interval objects are not currently supported")

        # GH 20921: "not is_monotonic_increasing" for the second condition
        # instead of "is_monotonic_decreasing" to account for single element
        # indexes being both increasing and decreasing
        if (side == "left" and self.left.is_monotonic_increasing) or (
            side == "right" and not self.left.is_monotonic_increasing
        ):
            sub_idx = self.right
            if self.open_right or exclude_label:
                label = _get_next_label(label)
        else:
            sub_idx = self.left
            if self.open_left or exclude_label:
                label = _get_prev_label(label)

        return sub_idx._searchsorted_monotonic(label, side)

    def get_loc(
        self, key, method: Optional[str] = None, tolerance=None
    ) -> Union[int, slice, np.ndarray]:
        """
        Get integer location, slice or boolean mask for requested label.

        Parameters
        ----------
        key : label
        method : {None}, optional
            * default: matches where the label is within an interval only.

        Returns
        -------
        int if unique index, slice if monotonic index, else mask

        Examples
        --------
        >>> i1, i2 = pd.Interval(0, 1), pd.Interval(1, 2)
        >>> index = pd.IntervalIndex([i1, i2])
        >>> index.get_loc(1)
        0

        You can also supply a point inside an interval.

        >>> index.get_loc(1.5)
        1

        If a label is in several intervals, you get the locations of all the
        relevant intervals.

        >>> i3 = pd.Interval(0, 2)
        >>> overlapping_index = pd.IntervalIndex([i1, i2, i3])
        >>> overlapping_index.get_loc(0.5)
        array([ True, False,  True])

        Only exact matches will be returned if an interval is provided.

        >>> index.get_loc(pd.Interval(0, 1))
        0
        """
        self._check_method(method)

        if not is_scalar(key):
            raise InvalidIndexError(key)

        if isinstance(key, Interval):
            if self.closed != key.closed:
                raise KeyError(key)
            mask = (self.left == key.left) & (self.right == key.right)
        else:
            # assume scalar
            op_left = le if self.closed_left else lt
            op_right = le if self.closed_right else lt
            try:
                mask = op_left(self.left, key) & op_right(key, self.right)
            except TypeError:
                # scalar is not comparable to II subtype --> invalid label
                raise KeyError(key)

        matches = mask.sum()
        if matches == 0:
            raise KeyError(key)
        elif matches == 1:
            return mask.argmax()
        return lib.maybe_booleans_to_slice(mask.view("u1"))

    @Substitution(
        **dict(
            _index_doc_kwargs,
            **{
                "raises_section": textwrap.dedent(
                    """
        Raises
        ------
        NotImplementedError
            If any method argument other than the default of
            None is specified as these are not yet implemented.
        """
                )
            },
        )
    )
    @Appender(_index_shared_docs["get_indexer"])
    def get_indexer(
        self,
        target: AnyArrayLike,
        method: Optional[str] = None,
        limit: Optional[int] = None,
        tolerance: Optional[Any] = None,
    ) -> np.ndarray:

        self._check_method(method)

        if self.is_overlapping:
            raise InvalidIndexError(
                "cannot handle overlapping indices; "
                "use IntervalIndex.get_indexer_non_unique"
            )

        target_as_index = ensure_index(target)

        if isinstance(target_as_index, IntervalIndex):
            # equal indexes -> 1:1 positional match
            if self.equals(target_as_index):
                return np.arange(len(self), dtype="intp")

            # different closed or incompatible subtype -> no matches
            common_subtype = find_common_type(
                [self.dtype.subtype, target_as_index.dtype.subtype]
            )
            if self.closed != target_as_index.closed or is_object_dtype(common_subtype):
                return np.repeat(np.intp(-1), len(target_as_index))

            # non-overlapping -> at most one match per interval in target_as_index
            # want exact matches -> need both left/right to match, so defer to
            # left/right get_indexer, compare elementwise, equality -> match
            left_indexer = self.left.get_indexer(target_as_index.left)
            right_indexer = self.right.get_indexer(target_as_index.right)
            indexer = np.where(left_indexer == right_indexer, left_indexer, -1)
        elif is_categorical(target_as_index):
            # get an indexer for unique categories then propagate to codes via take_1d
            categories_indexer = self.get_indexer(target_as_index.categories)
            indexer = take_1d(categories_indexer, target_as_index.codes, fill_value=-1)
        elif not is_object_dtype(target_as_index):
            # homogeneous scalar index: use IntervalTree
            target_as_index = self._maybe_convert_i8(target_as_index)
            indexer = self._engine.get_indexer(target_as_index.values)
        else:
            # heterogeneous scalar index: defer elementwise to get_loc
            # (non-overlapping so get_loc guarantees scalar of KeyError)
            indexer = []
            for key in target_as_index:
                try:
                    loc = self.get_loc(key)
                except KeyError:
                    loc = -1
                except InvalidIndexError:
                    # i.e. non-scalar key
                    raise TypeError(key)
                indexer.append(loc)

        return ensure_platform_int(indexer)

    @Appender(_index_shared_docs["get_indexer_non_unique"] % _index_doc_kwargs)
    def get_indexer_non_unique(
        self, target: AnyArrayLike
    ) -> Tuple[np.ndarray, np.ndarray]:
        target_as_index = ensure_index(target)

        # check that target_as_index IntervalIndex is compatible
        if isinstance(target_as_index, IntervalIndex):
            common_subtype = find_common_type(
                [self.dtype.subtype, target_as_index.dtype.subtype]
            )
            if self.closed != target_as_index.closed or is_object_dtype(common_subtype):
                # different closed or incompatible subtype -> no matches
                return (
                    np.repeat(-1, len(target_as_index)),
                    np.arange(len(target_as_index)),
                )

        if is_object_dtype(target_as_index) or isinstance(
            target_as_index, IntervalIndex
        ):
            # target_as_index might contain intervals: defer elementwise to get_loc
            indexer, missing = [], []
            for i, key in enumerate(target_as_index):
                try:
                    locs = self.get_loc(key)
                    if isinstance(locs, slice):
                        locs = np.arange(locs.start, locs.stop, locs.step, dtype="intp")
                    locs = np.array(locs, ndmin=1)
                except KeyError:
                    missing.append(i)
                    locs = np.array([-1])
                indexer.append(locs)
            indexer = np.concatenate(indexer)
        else:
            target_as_index = self._maybe_convert_i8(target_as_index)
            indexer, missing = self._engine.get_indexer_non_unique(
                target_as_index.values
            )

        return ensure_platform_int(indexer), ensure_platform_int(missing)

    def get_indexer_for(self, target: AnyArrayLike, **kwargs) -> np.ndarray:
        """
        Guaranteed return of an indexer even when overlapping.

        This dispatches to get_indexer or get_indexer_non_unique
        as appropriate.

        Returns
        -------
        numpy.ndarray
            List of indices.
        """
        if self.is_overlapping:
            return self.get_indexer_non_unique(target)[0]
        return self.get_indexer(target, **kwargs)

<<<<<<< HEAD
    def _convert_slice_indexer(self, key: slice, kind=None):
        def is_int_or_none(val):
            return val is None or is_integer(val)

=======
    def _convert_slice_indexer(self, key: slice, kind: str):
>>>>>>> 84444538
        if not (key.step is None or key.step == 1):
            # GH#31658 if label-based, we require step == 1,
            #  if positional, we disallow float start/stop
            msg = "label-based slicing with step!=1 is not supported for IntervalIndex"
            if kind == "loc":
                raise ValueError(msg)
            elif kind == "getitem":
                if not is_valid_positional_slice(key):
                    # i.e. this cannot be interpreted as a positional slice
                    raise ValueError(msg)

        return super()._convert_slice_indexer(key, kind)

    @Appender(Index.where.__doc__)
    def where(self, cond, other=None):
        if other is None:
            other = self._na_value
        values = np.where(cond, self.values, other)
        return self._shallow_copy(values)

    def delete(self, loc):
        """
        Return a new IntervalIndex with passed location(-s) deleted

        Returns
        -------
        IntervalIndex
        """
        new_left = self.left.delete(loc)
        new_right = self.right.delete(loc)
        return self._shallow_copy(new_left, new_right)

    def insert(self, loc, item):
        """
        Return a new IntervalIndex inserting new item at location. Follows
        Python list.append semantics for negative values.  Only Interval
        objects and NA can be inserted into an IntervalIndex

        Parameters
        ----------
        loc : int
        item : object

        Returns
        -------
        IntervalIndex
        """
        if isinstance(item, Interval):
            if item.closed != self.closed:
                raise ValueError(
                    "inserted item must be closed on the same side as the index"
                )
            left_insert = item.left
            right_insert = item.right
        elif is_scalar(item) and isna(item):
            # GH 18295
            left_insert = right_insert = item
        else:
            raise ValueError(
                "can only insert Interval objects and NA into an IntervalIndex"
            )

        new_left = self.left.insert(loc, left_insert)
        new_right = self.right.insert(loc, right_insert)
        return self._shallow_copy(new_left, new_right)

    @Appender(_index_shared_docs["take"] % _index_doc_kwargs)
    def take(self, indices, axis=0, allow_fill=True, fill_value=None, **kwargs):
        result = self._data.take(
            indices, axis=axis, allow_fill=allow_fill, fill_value=fill_value, **kwargs
        )
        return self._shallow_copy(result)

    # --------------------------------------------------------------------
    # Rendering Methods
    # __repr__ associated methods are based on MultiIndex

    def _format_with_header(self, header, **kwargs):
        return header + list(self._format_native_types(**kwargs))

    def _format_native_types(self, na_rep="NaN", quoting=None, **kwargs):
        # GH 28210: use base method but with different default na_rep
        return super()._format_native_types(na_rep=na_rep, quoting=quoting, **kwargs)

    def _format_data(self, name=None):

        # TODO: integrate with categorical and make generic
        # name argument is unused here; just for compat with base / categorical
        n = len(self)
        max_seq_items = min((get_option("display.max_seq_items") or n) // 10, 10)

        formatter = str

        if n == 0:
            summary = "[]"
        elif n == 1:
            first = formatter(self[0])
            summary = f"[{first}]"
        elif n == 2:
            first = formatter(self[0])
            last = formatter(self[-1])
            summary = f"[{first}, {last}]"
        else:

            if n > max_seq_items:
                n = min(max_seq_items // 2, 10)
                head = [formatter(x) for x in self[:n]]
                tail = [formatter(x) for x in self[-n:]]
                head_joined = ", ".join(head)
                tail_joined = ", ".join(tail)
                summary = f"[{head_joined} ... {tail_joined}]"
            else:
                tail = [formatter(x) for x in self]
                joined = ", ".join(tail)
                summary = f"[{joined}]"

        return summary + "," + self._format_space()

    def _format_attrs(self):
        attrs = [("closed", repr(self.closed))]
        if self.name is not None:
            attrs.append(("name", default_pprint(self.name)))
        attrs.append(("dtype", f"'{self.dtype}'"))
        return attrs

    def _format_space(self) -> str:
        space = " " * (len(type(self).__name__) + 1)
        return f"\n{space}"

    # --------------------------------------------------------------------

    def argsort(self, *args, **kwargs) -> np.ndarray:
        return np.lexsort((self.right, self.left))

    def equals(self, other) -> bool:
        """
        Determines if two IntervalIndex objects contain the same elements.
        """
        if self.is_(other):
            return True

        # if we can coerce to an II
        # then we can compare
        if not isinstance(other, IntervalIndex):
            if not is_interval_dtype(other):
                return False
            other = Index(other)

        return (
            self.left.equals(other.left)
            and self.right.equals(other.right)
            and self.closed == other.closed
        )

    @Appender(Index.intersection.__doc__)
    @SetopCheck(op_name="intersection")
    def intersection(
        self, other: "IntervalIndex", sort: bool = False
    ) -> "IntervalIndex":
        if self.left.is_unique and self.right.is_unique:
            taken = self._intersection_unique(other)
        elif other.left.is_unique and other.right.is_unique and self.isna().sum() <= 1:
            # Swap other/self if other is unique and self does not have
            # multiple NaNs
            taken = other._intersection_unique(self)
        else:
            # duplicates
            taken = self._intersection_non_unique(other)

        if sort is None:
            taken = taken.sort_values()

        return taken

    def _intersection_unique(self, other: "IntervalIndex") -> "IntervalIndex":
        """
        Used when the IntervalIndex does not have any common endpoint,
        no mater left or right.
        Return the intersection with another IntervalIndex.

        Parameters
        ----------
        other : IntervalIndex

        Returns
        -------
        IntervalIndex
        """
        lindexer = self.left.get_indexer(other.left)
        rindexer = self.right.get_indexer(other.right)

        match = (lindexer == rindexer) & (lindexer != -1)
        indexer = lindexer.take(match.nonzero()[0])

        return self.take(indexer)

    def _intersection_non_unique(self, other: "IntervalIndex") -> "IntervalIndex":
        """
        Used when the IntervalIndex does have some common endpoints,
        on either sides.
        Return the intersection with another IntervalIndex.

        Parameters
        ----------
        other : IntervalIndex

        Returns
        -------
        IntervalIndex
        """
        mask = np.zeros(len(self), dtype=bool)

        if self.hasnans and other.hasnans:
            first_nan_loc = np.arange(len(self))[self.isna()][0]
            mask[first_nan_loc] = True

        other_tups = set(zip(other.left, other.right))
        for i, tup in enumerate(zip(self.left, self.right)):
            if tup in other_tups:
                mask[i] = True

        return self[mask]

    def _setop(op_name: str, sort=None):
        @SetopCheck(op_name=op_name)
        def func(self, other, sort=sort):
            result = getattr(self._multiindex, op_name)(other._multiindex, sort=sort)
            result_name = get_op_result_name(self, other)

            # GH 19101: ensure empty results have correct dtype
            if result.empty:
                result = result.values.astype(self.dtype.subtype)
            else:
                result = result.values

            return type(self).from_tuples(result, closed=self.closed, name=result_name)

        return func

    @property
    def is_all_dates(self) -> bool:
        """
        This is False even when left/right contain datetime-like objects,
        as the check is done on the Interval itself
        """
        return False

    union = _setop("union")
    difference = _setop("difference")
    symmetric_difference = _setop("symmetric_difference")

    # TODO: arithmetic operations

    # GH#30817 until IntervalArray implements inequalities, get them from Index
    def __lt__(self, other):
        return Index.__lt__(self, other)

    def __le__(self, other):
        return Index.__le__(self, other)

    def __gt__(self, other):
        return Index.__gt__(self, other)

    def __ge__(self, other):
        return Index.__ge__(self, other)


IntervalIndex._add_logical_methods_disabled()


def _is_valid_endpoint(endpoint) -> bool:
    """
    Helper for interval_range to check if start/end are valid types.
    """
    return any(
        [
            is_number(endpoint),
            isinstance(endpoint, Timestamp),
            isinstance(endpoint, Timedelta),
            endpoint is None,
        ]
    )


def _is_type_compatible(a, b) -> bool:
    """
    Helper for interval_range to check type compat of start/end/freq.
    """
    is_ts_compat = lambda x: isinstance(x, (Timestamp, DateOffset))
    is_td_compat = lambda x: isinstance(x, (Timedelta, DateOffset))
    return (
        (is_number(a) and is_number(b))
        or (is_ts_compat(a) and is_ts_compat(b))
        or (is_td_compat(a) and is_td_compat(b))
        or com.any_none(a, b)
    )


def interval_range(
    start=None, end=None, periods=None, freq=None, name=None, closed="right"
):
    """
    Return a fixed frequency IntervalIndex.

    Parameters
    ----------
    start : numeric or datetime-like, default None
        Left bound for generating intervals.
    end : numeric or datetime-like, default None
        Right bound for generating intervals.
    periods : int, default None
        Number of periods to generate.
    freq : numeric, str, or DateOffset, default None
        The length of each interval. Must be consistent with the type of start
        and end, e.g. 2 for numeric, or '5H' for datetime-like.  Default is 1
        for numeric and 'D' for datetime-like.
    name : str, default None
        Name of the resulting IntervalIndex.
    closed : {'left', 'right', 'both', 'neither'}, default 'right'
        Whether the intervals are closed on the left-side, right-side, both
        or neither.

    Returns
    -------
    IntervalIndex

    See Also
    --------
    IntervalIndex : An Index of intervals that are all closed on the same side.

    Notes
    -----
    Of the four parameters ``start``, ``end``, ``periods``, and ``freq``,
    exactly three must be specified. If ``freq`` is omitted, the resulting
    ``IntervalIndex`` will have ``periods`` linearly spaced elements between
    ``start`` and ``end``, inclusively.

    To learn more about datetime-like frequency strings, please see `this link
    <https://pandas.pydata.org/pandas-docs/stable/user_guide/timeseries.html#offset-aliases>`__.

    Examples
    --------
    Numeric ``start`` and  ``end`` is supported.

    >>> pd.interval_range(start=0, end=5)
    IntervalIndex([(0, 1], (1, 2], (2, 3], (3, 4], (4, 5]],
                  closed='right', dtype='interval[int64]')

    Additionally, datetime-like input is also supported.

    >>> pd.interval_range(start=pd.Timestamp('2017-01-01'),
    ...                   end=pd.Timestamp('2017-01-04'))
    IntervalIndex([(2017-01-01, 2017-01-02], (2017-01-02, 2017-01-03],
                   (2017-01-03, 2017-01-04]],
                  closed='right', dtype='interval[datetime64[ns]]')

    The ``freq`` parameter specifies the frequency between the left and right.
    endpoints of the individual intervals within the ``IntervalIndex``.  For
    numeric ``start`` and ``end``, the frequency must also be numeric.

    >>> pd.interval_range(start=0, periods=4, freq=1.5)
    IntervalIndex([(0.0, 1.5], (1.5, 3.0], (3.0, 4.5], (4.5, 6.0]],
                  closed='right', dtype='interval[float64]')

    Similarly, for datetime-like ``start`` and ``end``, the frequency must be
    convertible to a DateOffset.

    >>> pd.interval_range(start=pd.Timestamp('2017-01-01'),
    ...                   periods=3, freq='MS')
    IntervalIndex([(2017-01-01, 2017-02-01], (2017-02-01, 2017-03-01],
                   (2017-03-01, 2017-04-01]],
                  closed='right', dtype='interval[datetime64[ns]]')

    Specify ``start``, ``end``, and ``periods``; the frequency is generated
    automatically (linearly spaced).

    >>> pd.interval_range(start=0, end=6, periods=4)
    IntervalIndex([(0.0, 1.5], (1.5, 3.0], (3.0, 4.5], (4.5, 6.0]],
              closed='right',
              dtype='interval[float64]')

    The ``closed`` parameter specifies which endpoints of the individual
    intervals within the ``IntervalIndex`` are closed.

    >>> pd.interval_range(end=5, periods=4, closed='both')
    IntervalIndex([[1, 2], [2, 3], [3, 4], [4, 5]],
                  closed='both', dtype='interval[int64]')
    """
    start = com.maybe_box_datetimelike(start)
    end = com.maybe_box_datetimelike(end)
    endpoint = start if start is not None else end

    if freq is None and com.any_none(periods, start, end):
        freq = 1 if is_number(endpoint) else "D"

    if com.count_not_none(start, end, periods, freq) != 3:
        raise ValueError(
            "Of the four parameters: start, end, periods, and "
            "freq, exactly three must be specified"
        )

    if not _is_valid_endpoint(start):
        raise ValueError(f"start must be numeric or datetime-like, got {start}")
    elif not _is_valid_endpoint(end):
        raise ValueError(f"end must be numeric or datetime-like, got {end}")

    if is_float(periods):
        periods = int(periods)
    elif not is_integer(periods) and periods is not None:
        raise TypeError(f"periods must be a number, got {periods}")

    if freq is not None and not is_number(freq):
        try:
            freq = to_offset(freq)
        except ValueError:
            raise ValueError(
                f"freq must be numeric or convertible to DateOffset, got {freq}"
            )

    # verify type compatibility
    if not all(
        [
            _is_type_compatible(start, end),
            _is_type_compatible(start, freq),
            _is_type_compatible(end, freq),
        ]
    ):
        raise TypeError("start, end, freq need to be type compatible")

    # +1 to convert interval count to breaks count (n breaks = n-1 intervals)
    if periods is not None:
        periods += 1

    if is_number(endpoint):
        # force consistency between start/end/freq (lower end if freq skips it)
        if com.all_not_none(start, end, freq):
            end -= (end - start) % freq

        # compute the period/start/end if unspecified (at most one)
        if periods is None:
            periods = int((end - start) // freq) + 1
        elif start is None:
            start = end - (periods - 1) * freq
        elif end is None:
            end = start + (periods - 1) * freq

        breaks = np.linspace(start, end, periods)
        if all(is_integer(x) for x in com.not_none(start, end, freq)):
            # np.linspace always produces float output
            breaks = maybe_downcast_to_dtype(breaks, "int64")
    else:
        # delegate to the appropriate range function
        if isinstance(endpoint, Timestamp):
            range_func = date_range
        else:
            range_func = timedelta_range

        breaks = range_func(start=start, end=end, periods=periods, freq=freq)

    return IntervalIndex.from_breaks(breaks, name=name, closed=closed)<|MERGE_RESOLUTION|>--- conflicted
+++ resolved
@@ -872,14 +872,7 @@
             return self.get_indexer_non_unique(target)[0]
         return self.get_indexer(target, **kwargs)
 
-<<<<<<< HEAD
-    def _convert_slice_indexer(self, key: slice, kind=None):
-        def is_int_or_none(val):
-            return val is None or is_integer(val)
-
-=======
     def _convert_slice_indexer(self, key: slice, kind: str):
->>>>>>> 84444538
         if not (key.step is None or key.step == 1):
             # GH#31658 if label-based, we require step == 1,
             #  if positional, we disallow float start/stop
