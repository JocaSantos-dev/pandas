--- conflicted
+++ resolved
@@ -1092,8 +1092,7 @@
         return self._data.overlaps(other)
 
     def _setop(op_name):
-<<<<<<< HEAD
-        def func(self, other):
+        def func(self, other, sort=True):
             try:
                 other = self._as_like_interval_index(other)
             # dont catch ValueError so that mixed closed interval indexes raise
@@ -1103,10 +1102,6 @@
                 if op_name in ('difference'):
                     result = result.astype(self.dtype)
                 return result
-=======
-        def func(self, other, sort=True):
-            other = self._as_like_interval_index(other)
->>>>>>> 5b6b346b
 
             # GH 19016: ensure set op will not return a prohibited dtype
             subtypes = [self.dtype.subtype, other.dtype.subtype]
