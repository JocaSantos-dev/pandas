--- conflicted
+++ resolved
@@ -4,17 +4,9 @@
 
 import numpy as np
 
-<<<<<<< HEAD
 from pandas.compat import add_metaclass
 from pandas.core.dtypes.missing import isna
-from pandas.core.dtypes.cast import find_common_type
-=======
-from pandas.core.dtypes.missing import notna, isna
-from pandas.core.dtypes.generic import ABCDatetimeIndex, ABCPeriodIndex
-from pandas.core.dtypes.dtypes import IntervalDtype
-from pandas.core.dtypes.cast import (
-    maybe_convert_platform, find_common_type, maybe_downcast_to_dtype)
->>>>>>> dcbf8b51
+from pandas.core.dtypes.cast import find_common_type, maybe_downcast_to_dtype
 from pandas.core.dtypes.common import (
     _ensure_platform_int,
     is_list_like,
@@ -52,6 +44,7 @@
 from pandas.core.arrays.interval import (IntervalArray,
                                          _interval_shared_docs)
 
+_VALID_CLOSED = set(['left', 'right', 'both', 'neither'])
 _index_doc_kwargs = dict(ibase._index_doc_kwargs)
 _index_doc_kwargs.update(
     dict(klass='IntervalIndex',
@@ -106,37 +99,6 @@
     return left, right
 
 
-<<<<<<< HEAD
-=======
-def maybe_convert_platform_interval(values):
-    """
-    Try to do platform conversion, with special casing for IntervalIndex.
-    Wrapper around maybe_convert_platform that alters the default return
-    dtype in certain cases to be compatible with IntervalIndex.  For example,
-    empty lists return with integer dtype instead of object dtype, which is
-    prohibited for IntervalIndex.
-
-    Parameters
-    ----------
-    values : array-like
-
-    Returns
-    -------
-    array
-    """
-    if is_categorical_dtype(values):
-        # GH 21243/21253
-        values = np.array(values)
-
-    if isinstance(values, (list, tuple)) and len(values) == 0:
-        # GH 19016
-        # empty lists/tuples get object dtype by default, but this is not
-        # prohibited for IntervalIndex, so coerce to integer instead
-        return np.array([], dtype=np.int64)
-    return maybe_convert_platform(values)
-
-
->>>>>>> dcbf8b51
 def _new_IntervalIndex(cls, d):
     """
     This is called upon unpickling, rather than the default which doesn't have
@@ -145,7 +107,6 @@
     return cls.from_arrays(**d)
 
 
-<<<<<<< HEAD
 @Appender(_interval_shared_docs['class'] % dict(
     klass="IntervalIndex",
     summary="Immutable index of intervals that are closed on the same side.",
@@ -153,57 +114,6 @@
     versionadded="0.20.0",
     extra_methods="contains\n",
     examples=textwrap.dedent("""\
-=======
-class IntervalIndex(IntervalMixin, Index):
-    """
-    Immutable Index implementing an ordered, sliceable set. IntervalIndex
-    represents an Index of Interval objects that are all closed on the same
-    side.
-
-    .. versionadded:: 0.20.0
-
-    .. warning::
-
-       The indexing behaviors are provisional and may change in
-       a future version of pandas.
-
-    Parameters
-    ----------
-    data : array-like (1-dimensional)
-        Array-like containing Interval objects from which to build the
-        IntervalIndex
-    closed : {'left', 'right', 'both', 'neither'}, default 'right'
-        Whether the intervals are closed on the left-side, right-side, both or
-        neither.
-    name : object, optional
-        Name to be stored in the index.
-    copy : boolean, default False
-        Copy the meta-data
-    dtype : dtype or None, default None
-        If None, dtype will be inferred
-
-        .. versionadded:: 0.23.0
-
-    Attributes
-    ----------
-    closed
-    is_non_overlapping_monotonic
-    left
-    length
-    mid
-    right
-    values
-
-    Methods
-    -------
-    contains
-    from_arrays
-    from_breaks
-    from_tuples
-    get_indexer
-    get_loc
-    set_closed
->>>>>>> dcbf8b51
 
     Examples
     --------
@@ -244,32 +154,12 @@
         if name is None and hasattr(data, 'name'):
             name = data.name
 
-<<<<<<< HEAD
         with rewrite_exception("IntervalArray", cls.__name__):
             array = IntervalArray(data, closed=closed, copy=copy, dtype=dtype,
                                   fastpath=fastpath,
                                   verify_integrity=verify_integrity)
 
         return cls._simple_new(array, name)
-=======
-        if isinstance(data, IntervalIndex):
-            left = data.left
-            right = data.right
-            closed = closed or data.closed
-        else:
-
-            # don't allow scalars
-            if is_scalar(data):
-                cls._scalar_data_error(data)
-
-            data = maybe_convert_platform_interval(data)
-            left, right, infer_closed = intervals_to_interval_bounds(
-                data, validate_closed=closed is None)
-            closed = closed or infer_closed
-
-        return cls._simple_new(left, right, closed, name, copy=copy,
-                               dtype=dtype, verify_integrity=verify_integrity)
->>>>>>> dcbf8b51
 
     @classmethod
     def _simple_new(cls, array, name, closed=None):
@@ -366,50 +256,9 @@
     @Appender(_interval_shared_docs['from_breaks'] % _index_doc_kwargs)
     def from_breaks(cls, breaks, closed='right', name=None, copy=False,
                     dtype=None):
-<<<<<<< HEAD
         array = IntervalArray.from_breaks(breaks, closed=closed, copy=copy,
                                           dtype=dtype)
         return cls._simple_new(array, name=name)
-=======
-        """
-        Construct an IntervalIndex from an array of splits
-
-        Parameters
-        ----------
-        breaks : array-like (1-dimensional)
-            Left and right bounds for each interval.
-        closed : {'left', 'right', 'both', 'neither'}, default 'right'
-            Whether the intervals are closed on the left-side, right-side, both
-            or neither.
-        name : object, optional
-            Name to be stored in the index.
-        copy : boolean, default False
-            copy the data
-        dtype : dtype or None, default None
-            If None, dtype will be inferred
-
-            .. versionadded:: 0.23.0
-
-        Examples
-        --------
-        >>> pd.IntervalIndex.from_breaks([0, 1, 2, 3])
-        IntervalIndex([(0, 1], (1, 2], (2, 3]]
-                      closed='right',
-                      dtype='interval[int64]')
-
-        See Also
-        --------
-        interval_range : Function to create a fixed frequency IntervalIndex
-        IntervalIndex.from_arrays : Construct an IntervalIndex from a left and
-                                    right array
-        IntervalIndex.from_tuples : Construct an IntervalIndex from a
-                                    list/array of tuples
-        """
-        breaks = maybe_convert_platform_interval(breaks)
-
-        return cls.from_arrays(breaks[:-1], breaks[1:], closed,
-                               name=name, copy=copy, dtype=dtype)
->>>>>>> dcbf8b51
 
     @classmethod
     @Appender(_interval_shared_docs['from_arrays'] % _index_doc_kwargs)
@@ -423,52 +272,6 @@
     @Appender(_interval_shared_docs['from_intervals'] % _index_doc_kwargs)
     def from_intervals(cls, data, closed=None, name=None, copy=False,
                        dtype=None):
-<<<<<<< HEAD
-=======
-        """
-        Construct an IntervalIndex from a 1d array of Interval objects
-
-        .. deprecated:: 0.23.0
-
-        Parameters
-        ----------
-        data : array-like (1-dimensional)
-            Array of Interval objects. All intervals must be closed on the same
-            sides.
-        name : object, optional
-            Name to be stored in the index.
-        copy : boolean, default False
-            by-default copy the data, this is compat only and ignored
-        dtype : dtype or None, default None
-            If None, dtype will be inferred
-
-            .. versionadded:: 0.23.0
-
-        Examples
-        --------
-        >>> pd.IntervalIndex.from_intervals([pd.Interval(0, 1),
-        ...                                  pd.Interval(1, 2)])
-        IntervalIndex([(0, 1], (1, 2]]
-                      closed='right', dtype='interval[int64]')
-
-        The generic Index constructor work identically when it infers an array
-        of all intervals:
-
-        >>> pd.Index([pd.Interval(0, 1), pd.Interval(1, 2)])
-        IntervalIndex([(0, 1], (1, 2]]
-                      closed='right', dtype='interval[int64]')
-
-        See Also
-        --------
-        interval_range : Function to create a fixed frequency IntervalIndex
-        IntervalIndex.from_arrays : Construct an IntervalIndex from a left and
-                                    right array
-        IntervalIndex.from_breaks : Construct an IntervalIndex from an array of
-                                    splits
-        IntervalIndex.from_tuples : Construct an IntervalIndex from a
-                                    list/array of tuples
-        """
->>>>>>> dcbf8b51
         msg = ('IntervalIndex.from_intervals is deprecated and will be '
                'removed in a future version; Use IntervalIndex(...) instead')
         warnings.warn(msg, FutureWarning, stacklevel=2)
@@ -484,7 +287,6 @@
     @Appender(_interval_shared_docs['from_tuples'] % _index_doc_kwargs)
     def from_tuples(cls, data, closed='right', name=None, copy=False,
                     dtype=None):
-<<<<<<< HEAD
         with rewrite_exception("IntervalArray", cls.__name__):
             arr = IntervalArray.from_tuples(data, closed=closed, copy=copy,
                                             dtype=dtype)
@@ -493,79 +295,6 @@
     @Appender(_interval_shared_docs['to_tuples'] % dict(
         return_type="Index",
         examples="""
-=======
-        """
-        Construct an IntervalIndex from a list/array of tuples
-
-        Parameters
-        ----------
-        data : array-like (1-dimensional)
-            Array of tuples
-        closed : {'left', 'right', 'both', 'neither'}, default 'right'
-            Whether the intervals are closed on the left-side, right-side, both
-            or neither.
-        name : object, optional
-            Name to be stored in the index.
-        copy : boolean, default False
-            by-default copy the data, this is compat only and ignored
-        dtype : dtype or None, default None
-            If None, dtype will be inferred
-
-            .. versionadded:: 0.23.0
-
-        Examples
-        --------
-        >>>  pd.IntervalIndex.from_tuples([(0, 1), (1, 2)])
-        IntervalIndex([(0, 1], (1, 2]],
-                      closed='right', dtype='interval[int64]')
-
-        See Also
-        --------
-        interval_range : Function to create a fixed frequency IntervalIndex
-        IntervalIndex.from_arrays : Construct an IntervalIndex from a left and
-                                    right array
-        IntervalIndex.from_breaks : Construct an IntervalIndex from an array of
-                                    splits
-        """
-        if len(data):
-            left, right = [], []
-        else:
-            left = right = data
-
-        for d in data:
-            if isna(d):
-                lhs = rhs = np.nan
-            else:
-                try:
-                    # need list of length 2 tuples, e.g. [(0, 1), (1, 2), ...]
-                    lhs, rhs = d
-                except ValueError:
-                    msg = ('IntervalIndex.from_tuples requires tuples of '
-                           'length 2, got {tpl}').format(tpl=d)
-                    raise ValueError(msg)
-                except TypeError:
-                    msg = ('IntervalIndex.from_tuples received an invalid '
-                           'item, {tpl}').format(tpl=d)
-                    raise TypeError(msg)
-            left.append(lhs)
-            right.append(rhs)
-
-        return cls.from_arrays(left, right, closed, name=name, copy=False,
-                               dtype=dtype)
-
-    def to_tuples(self, na_tuple=True):
-        """
-        Return an Index of tuples of the form (left, right)
-
-        Parameters
-        ----------
-        na_tuple : boolean, default True
-            Returns NA as a tuple if True, ``(nan, nan)``, or just as the NA
-            value itself if False, ``nan``.
-
-            .. versionadded:: 0.23.0
-
->>>>>>> dcbf8b51
         Examples
         --------
         >>>  idx = pd.IntervalIndex.from_arrays([0, np.nan, 2], [1, np.nan, 3])
@@ -607,35 +336,8 @@
         """
         return self._data._closed
 
+    @Appender(_interval_shared_docs['set_closed'] % _index_doc_kwargs)
     def set_closed(self, closed):
-        """
-        Return an IntervalIndex identical to the current one, but closed on the
-        specified side
-
-        .. versionadded:: 0.24.0
-
-        Parameters
-        ----------
-        closed : {'left', 'right', 'both', 'neither'}
-            Whether the intervals are closed on the left-side, right-side, both
-            or neither.
-
-        Returns
-        -------
-        new_index : IntervalIndex
-
-        Examples
-        --------
-        >>>  index = pd.interval_range(0, 3)
-        >>>  index
-        IntervalIndex([(0, 1], (1, 2], (2, 3]]
-              closed='right',
-              dtype='interval[int64]')
-        >>>  index.set_closed('both')
-        IntervalIndex([[0, 1], [1, 2], [2, 3]]
-              closed='both',
-              dtype='interval[int64]')
-        """
         if closed not in _VALID_CLOSED:
             msg = "invalid option for 'closed': {closed}"
             raise ValueError(msg.format(closed=closed))
@@ -728,11 +430,7 @@
     @cache_readonly
     def dtype(self):
         """Return the dtype object of the underlying data"""
-<<<<<<< HEAD
         return self._data.dtype
-=======
-        return IntervalDtype(self.left.dtype.name)
->>>>>>> dcbf8b51
 
     @property
     def inferred_type(self):
