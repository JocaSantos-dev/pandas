""" define the IntervalIndex """
from operator import le, lt
import textwrap
from typing import Any, Optional, Tuple, Union

import numpy as np

from pandas._config import get_option

from pandas._libs import Timedelta, Timestamp, lib
from pandas._libs.interval import Interval, IntervalMixin, IntervalTree
from pandas._typing import AnyArrayLike
from pandas.util._decorators import Appender, Substitution, cache_readonly
from pandas.util._exceptions import rewrite_exception

from pandas.core.dtypes.cast import (
    find_common_type,
    infer_dtype_from_scalar,
    maybe_downcast_to_dtype,
)
from pandas.core.dtypes.common import (
    ensure_platform_int,
    is_categorical,
    is_datetime64tz_dtype,
    is_datetime_or_timedelta_dtype,
    is_dtype_equal,
    is_float,
    is_float_dtype,
    is_integer,
    is_integer_dtype,
    is_interval_dtype,
    is_list_like,
    is_number,
    is_object_dtype,
    is_scalar,
)
from pandas.core.dtypes.missing import isna

from pandas.core.algorithms import take_1d
from pandas.core.arrays.interval import IntervalArray, _interval_shared_docs
import pandas.core.common as com
import pandas.core.indexes.base as ibase
from pandas.core.indexes.base import (
    Index,
    InvalidIndexError,
    _index_shared_docs,
    default_pprint,
    ensure_index,
    maybe_extract_name,
)
from pandas.core.indexes.datetimes import DatetimeIndex, date_range
from pandas.core.indexes.extension import ExtensionIndex, inherit_names
from pandas.core.indexes.multi import MultiIndex
from pandas.core.indexes.timedeltas import TimedeltaIndex, timedelta_range
from pandas.core.ops import get_op_result_name

from pandas.tseries.frequencies import to_offset
from pandas.tseries.offsets import DateOffset

_VALID_CLOSED = {"left", "right", "both", "neither"}
_index_doc_kwargs = dict(ibase._index_doc_kwargs)

_index_doc_kwargs.update(
    dict(
        klass="IntervalIndex",
        qualname="IntervalIndex",
        target_klass="IntervalIndex or list of Intervals",
        name=textwrap.dedent(
            """\
         name : object, optional
              Name to be stored in the index.
         """
        ),
    )
)


def _get_next_label(label):
    dtype = getattr(label, "dtype", type(label))
    if isinstance(label, (Timestamp, Timedelta)):
        dtype = "datetime64"
    if is_datetime_or_timedelta_dtype(dtype) or is_datetime64tz_dtype(dtype):
        return label + np.timedelta64(1, "ns")
    elif is_integer_dtype(dtype):
        return label + 1
    elif is_float_dtype(dtype):
        return np.nextafter(label, np.infty)
    else:
        raise TypeError(f"cannot determine next label for type {repr(type(label))}")


def _get_prev_label(label):
    dtype = getattr(label, "dtype", type(label))
    if isinstance(label, (Timestamp, Timedelta)):
        dtype = "datetime64"
    if is_datetime_or_timedelta_dtype(dtype) or is_datetime64tz_dtype(dtype):
        return label - np.timedelta64(1, "ns")
    elif is_integer_dtype(dtype):
        return label - 1
    elif is_float_dtype(dtype):
        return np.nextafter(label, -np.infty)
    else:
        raise TypeError(f"cannot determine next label for type {repr(type(label))}")


def _new_IntervalIndex(cls, d):
    """
    This is called upon unpickling, rather than the default which doesn't have
    arguments and breaks __new__.
    """
    return cls.from_arrays(**d)


class SetopCheck:
    """
    This is called to decorate the set operations of IntervalIndex
    to perform the type check in advance.
    """

    def __init__(self, op_name):
        self.op_name = op_name

    def __call__(self, setop):
        def func(intvidx_self, other, sort=False):
            intvidx_self._assert_can_do_setop(other)
            other = ensure_index(other)

            if not isinstance(other, IntervalIndex):
                result = getattr(intvidx_self.astype(object), self.op_name)(other)
                if self.op_name in ("difference",):
                    result = result.astype(intvidx_self.dtype)
                return result
            elif intvidx_self.closed != other.closed:
                raise ValueError(
                    "can only do set operations between two IntervalIndex "
                    "objects that are closed on the same side"
                )

            # GH 19016: ensure set op will not return a prohibited dtype
            subtypes = [intvidx_self.dtype.subtype, other.dtype.subtype]
            common_subtype = find_common_type(subtypes)
            if is_object_dtype(common_subtype):
                raise TypeError(
                    f"can only do {self.op_name} between two IntervalIndex "
                    "objects that have compatible dtypes"
                )

            return setop(intvidx_self, other, sort)

        return func


@Appender(
    _interval_shared_docs["class"]
    % dict(
        klass="IntervalIndex",
        summary="Immutable index of intervals that are closed on the same side.",
        name=_index_doc_kwargs["name"],
        versionadded="0.20.0",
        extra_attributes="is_overlapping\nvalues\n",
        extra_methods="",
        examples=textwrap.dedent(
            """\
    Examples
    --------
    A new ``IntervalIndex`` is typically constructed using
    :func:`interval_range`:

    >>> pd.interval_range(start=0, end=5)
    IntervalIndex([(0, 1], (1, 2], (2, 3], (3, 4], (4, 5]],
                  closed='right',
                  dtype='interval[int64]')

    It may also be constructed using one of the constructor
    methods: :meth:`IntervalIndex.from_arrays`,
    :meth:`IntervalIndex.from_breaks`, and :meth:`IntervalIndex.from_tuples`.

    See further examples in the doc strings of ``interval_range`` and the
    mentioned constructor methods.
    """
        ),
    )
)
@inherit_names(["set_closed", "to_tuples"], IntervalArray, wrap=True)
@inherit_names(
    [
        "__len__",
        "__array__",
        "overlaps",
        "contains",
        "size",
        "dtype",
        "left",
        "right",
        "length",
    ],
    IntervalArray,
)
@inherit_names(
    ["is_non_overlapping_monotonic", "mid", "_ndarray_values", "closed"],
    IntervalArray,
    cache=True,
)
class IntervalIndex(IntervalMixin, ExtensionIndex):
    _typ = "intervalindex"
    _comparables = ["name"]
    _attributes = ["name", "closed"]

    # we would like our indexing holder to defer to us
    _defer_to_indexing = True

    # Immutable, so we are able to cache computations like isna in '_mask'
    _mask = None

    _data: IntervalArray
    # --------------------------------------------------------------------
    # Constructors

    def __new__(
        cls,
        data,
        closed=None,
        dtype=None,
        copy: bool = False,
        name=None,
        verify_integrity: bool = True,
    ):

        name = maybe_extract_name(name, data, cls)

        with rewrite_exception("IntervalArray", cls.__name__):
            array = IntervalArray(
                data,
                closed=closed,
                copy=copy,
                dtype=dtype,
                verify_integrity=verify_integrity,
            )

        return cls._simple_new(array, name)

    @classmethod
    def _simple_new(cls, array, name, closed=None):
        """
        Construct from an IntervalArray

        Parameters
        ----------
        array : IntervalArray
        name : str
            Attached as result.name
        closed : Any
            Ignored.
        """
        assert isinstance(array, IntervalArray), type(array)

        result = IntervalMixin.__new__(cls)
        result._data = array
        result.name = name
        result._no_setting_name = False
        result._reset_identity()
        return result

    @classmethod
    @Appender(
        _interval_shared_docs["from_breaks"]
        % dict(
            klass="IntervalIndex",
            examples=textwrap.dedent(
                """\
        Examples
        --------
        >>> pd.IntervalIndex.from_breaks([0, 1, 2, 3])
        IntervalIndex([(0, 1], (1, 2], (2, 3]],
                      closed='right',
                      dtype='interval[int64]')
        """
            ),
        )
    )
    def from_breaks(
        cls, breaks, closed: str = "right", name=None, copy: bool = False, dtype=None
    ):
        with rewrite_exception("IntervalArray", cls.__name__):
            array = IntervalArray.from_breaks(
                breaks, closed=closed, copy=copy, dtype=dtype
            )
        return cls._simple_new(array, name=name)

    @classmethod
    @Appender(
        _interval_shared_docs["from_arrays"]
        % dict(
            klass="IntervalIndex",
            examples=textwrap.dedent(
                """\
        Examples
        --------
        >>> pd.IntervalIndex.from_arrays([0, 1, 2], [1, 2, 3])
        IntervalIndex([(0, 1], (1, 2], (2, 3]],
                      closed='right',
                      dtype='interval[int64]')
        """
            ),
        )
    )
    def from_arrays(
        cls,
        left,
        right,
        closed: str = "right",
        name=None,
        copy: bool = False,
        dtype=None,
    ):
        with rewrite_exception("IntervalArray", cls.__name__):
            array = IntervalArray.from_arrays(
                left, right, closed, copy=copy, dtype=dtype
            )
        return cls._simple_new(array, name=name)

    @classmethod
    @Appender(
        _interval_shared_docs["from_tuples"]
        % dict(
            klass="IntervalIndex",
            examples=textwrap.dedent(
                """\
        Examples
        --------
        >>> pd.IntervalIndex.from_tuples([(0, 1), (1, 2)])
        IntervalIndex([(0, 1], (1, 2]],
                       closed='right',
                       dtype='interval[int64]')
        """
            ),
        )
    )
    def from_tuples(
        cls, data, closed: str = "right", name=None, copy: bool = False, dtype=None
    ):
        with rewrite_exception("IntervalArray", cls.__name__):
            arr = IntervalArray.from_tuples(data, closed=closed, copy=copy, dtype=dtype)
        return cls._simple_new(arr, name=name)

    # --------------------------------------------------------------------

    @Appender(Index._shallow_copy.__doc__)
    def _shallow_copy(self, left=None, right=None, **kwargs):
        result = self._data._shallow_copy(left=left, right=right)
        attributes = self._get_attributes_dict()
        attributes.update(kwargs)
        return self._simple_new(result, **attributes)

    @cache_readonly
    def _isnan(self):
        """
        Return a mask indicating if each value is NA.
        """
        if self._mask is None:
            self._mask = isna(self.left)
        return self._mask

    @cache_readonly
    def _engine(self):
        left = self._maybe_convert_i8(self.left)
        right = self._maybe_convert_i8(self.right)
        return IntervalTree(left, right, closed=self.closed)

    def __contains__(self, key: Any) -> bool:
        """
        return a boolean if this key is IN the index
        We *only* accept an Interval

        Parameters
        ----------
        key : Interval

        Returns
        -------
        bool
        """
        hash(key)
        if not isinstance(key, Interval):
            return False

        try:
            self.get_loc(key)
            return True
        except KeyError:
            return False

    @cache_readonly
    def _multiindex(self) -> MultiIndex:
        return MultiIndex.from_arrays([self.left, self.right], names=["left", "right"])

    @cache_readonly
    def values(self) -> IntervalArray:
        """
        Return the IntervalIndex's data as an IntervalArray.
        """
        return self._data

    @property
    def _has_complex_internals(self) -> bool:
        # used to avoid libreduction code paths, which raise or require conversion
        return True

    def __array_wrap__(self, result, context=None):
        # we don't want the superclass implementation
        return result

    def __reduce__(self):
        d = dict(left=self.left, right=self.right)
        d.update(self._get_attributes_dict())
        return _new_IntervalIndex, (type(self), d), None

    @Appender(Index.astype.__doc__)
    def astype(self, dtype, copy=True):
        with rewrite_exception("IntervalArray", type(self).__name__):
            new_values = self.values.astype(dtype, copy=copy)
        if is_interval_dtype(new_values):
            return self._shallow_copy(new_values.left, new_values.right)
        return Index.astype(self, dtype, copy=copy)

    @property
    def inferred_type(self) -> str:
        """Return a string of the type inferred from the values"""
        return "interval"

    @Appender(Index.memory_usage.__doc__)
    def memory_usage(self, deep: bool = False) -> int:
        # we don't use an explicit engine
        # so return the bytes here
        return self.left.memory_usage(deep=deep) + self.right.memory_usage(deep=deep)

    # IntervalTree doesn't have a is_monotonic_decreasing, so have to override
    #  the Index implemenation
    @cache_readonly
    def is_monotonic_decreasing(self) -> bool:
        """
        Return True if the IntervalIndex is monotonic decreasing (only equal or
        decreasing values), else False
        """
        return self[::-1].is_monotonic_increasing

    @cache_readonly
    def is_unique(self):
        """
        Return True if the IntervalIndex contains unique elements, else False.
        """
        left = self.left
        right = self.right

        if self.isna().sum() > 1:
            return False

        if left.is_unique or right.is_unique:
            return True

        seen_pairs = set()
        check_idx = np.where(left.duplicated(keep=False))[0]
        for idx in check_idx:
            pair = (left[idx], right[idx])
            if pair in seen_pairs:
                return False
            seen_pairs.add(pair)

        return True

    @property
    def is_overlapping(self) -> bool:
        """
        Return True if the IntervalIndex has overlapping intervals, else False.

        Two intervals overlap if they share a common point, including closed
        endpoints. Intervals that only have an open endpoint in common do not
        overlap.

        .. versionadded:: 0.24.0

        Returns
        -------
        bool
            Boolean indicating if the IntervalIndex has overlapping intervals.

        See Also
        --------
        Interval.overlaps : Check whether two Interval objects overlap.
        IntervalIndex.overlaps : Check an IntervalIndex elementwise for
            overlaps.

        Examples
        --------
        >>> index = pd.IntervalIndex.from_tuples([(0, 2), (1, 3), (4, 5)])
        >>> index
        IntervalIndex([(0, 2], (1, 3], (4, 5]],
              closed='right',
              dtype='interval[int64]')
        >>> index.is_overlapping
        True

        Intervals that share closed endpoints overlap:

        >>> index = pd.interval_range(0, 3, closed='both')
        >>> index
        IntervalIndex([[0, 1], [1, 2], [2, 3]],
              closed='both',
              dtype='interval[int64]')
        >>> index.is_overlapping
        True

        Intervals that only have an open endpoint in common do not overlap:

        >>> index = pd.interval_range(0, 3, closed='left')
        >>> index
        IntervalIndex([[0, 1), [1, 2), [2, 3)],
              closed='left',
              dtype='interval[int64]')
        >>> index.is_overlapping
        False
        """
        # GH 23309
        return self._engine.is_overlapping

    def holds_integer(self):
        return self.dtype.subtype.kind not in ["m", "M"]
        # TODO: There must already exist something for this?

    @Appender(Index._convert_scalar_indexer.__doc__)
    def _convert_scalar_indexer(self, key, kind=None):
        if kind == "iloc":
            return super()._convert_scalar_indexer(key, kind=kind)
        return key

    def _maybe_cast_slice_bound(self, label, side, kind):
        return getattr(self, side)._maybe_cast_slice_bound(label, side, kind)

    @Appender(Index._convert_list_indexer.__doc__)
    def _convert_list_indexer(self, keyarr, kind=None):
        """
        we are passed a list-like indexer. Return the
        indexer for matching intervals.
        """
        locs = self.get_indexer_for(keyarr)

        # we have missing values
        if (locs == -1).any():
            raise KeyError

        return locs

    def _can_reindex(self, indexer: np.ndarray) -> None:
        """
        Check if we are allowing reindexing with this particular indexer.

        Parameters
        ----------
        indexer : an integer indexer

        Raises
        ------
        ValueError if its a duplicate axis
        """

        # trying to reindex on an axis with duplicates
        if self.is_overlapping and len(indexer):
            raise ValueError("cannot reindex from an overlapping axis")

    def _needs_i8_conversion(self, key) -> bool:
        """
        Check if a given key needs i8 conversion. Conversion is necessary for
        Timestamp, Timedelta, DatetimeIndex, and TimedeltaIndex keys. An
        Interval-like requires conversion if it's endpoints are one of the
        aforementioned types.

        Assumes that any list-like data has already been cast to an Index.

        Parameters
        ----------
        key : scalar or Index-like
            The key that should be checked for i8 conversion

        Returns
        -------
        bool
        """
        if is_interval_dtype(key) or isinstance(key, Interval):
            return self._needs_i8_conversion(key.left)

        i8_types = (Timestamp, Timedelta, DatetimeIndex, TimedeltaIndex)
        return isinstance(key, i8_types)

    def _maybe_convert_i8(self, key):
        """
        Maybe convert a given key to it's equivalent i8 value(s). Used as a
        preprocessing step prior to IntervalTree queries (self._engine), which
        expects numeric data.

        Parameters
        ----------
        key : scalar or list-like
            The key that should maybe be converted to i8.

        Returns
        -------
        scalar or list-like
            The original key if no conversion occurred, int if converted scalar,
            Int64Index if converted list-like.
        """
        original = key
        if is_list_like(key):
            key = ensure_index(key)

        if not self._needs_i8_conversion(key):
            return original

        scalar = is_scalar(key)
        if is_interval_dtype(key) or isinstance(key, Interval):
            # convert left/right and reconstruct
            left = self._maybe_convert_i8(key.left)
            right = self._maybe_convert_i8(key.right)
            constructor = Interval if scalar else IntervalIndex.from_arrays
            return constructor(left, right, closed=self.closed)

        if scalar:
            # Timestamp/Timedelta
            key_dtype, key_i8 = infer_dtype_from_scalar(key, pandas_dtype=True)
        else:
            # DatetimeIndex/TimedeltaIndex
            key_dtype, key_i8 = key.dtype, Index(key.asi8)
            if key.hasnans:
                # convert NaT from it's i8 value to np.nan so it's not viewed
                # as a valid value, maybe causing errors (e.g. is_overlapping)
                key_i8 = key_i8.where(~key._isnan)

        # ensure consistency with IntervalIndex subtype
        subtype = self.dtype.subtype

        if not is_dtype_equal(subtype, key_dtype):
            raise ValueError(
                f"Cannot index an IntervalIndex of subtype {subtype} with "
                f"values of dtype {key_dtype}"
            )

        return key_i8

    def _check_method(self, method):
        if method is None:
            return

        if method in ["bfill", "backfill", "pad", "ffill", "nearest"]:
            raise NotImplementedError(
                f"method {method} not yet implemented for IntervalIndex"
            )

        raise ValueError("Invalid fill method")

    def _searchsorted_monotonic(self, label, side, exclude_label=False):
        if not self.is_non_overlapping_monotonic:
            raise KeyError(
                "can only get slices from an IntervalIndex if bounds are "
                "non-overlapping and all monotonic increasing or decreasing"
            )

        if isinstance(label, IntervalMixin):
            raise NotImplementedError("Interval objects are not currently supported")

        # GH 20921: "not is_monotonic_increasing" for the second condition
        # instead of "is_monotonic_decreasing" to account for single element
        # indexes being both increasing and decreasing
        if (side == "left" and self.left.is_monotonic_increasing) or (
            side == "right" and not self.left.is_monotonic_increasing
        ):
            sub_idx = self.right
            if self.open_right or exclude_label:
                label = _get_next_label(label)
        else:
            sub_idx = self.left
            if self.open_left or exclude_label:
                label = _get_prev_label(label)

        return sub_idx._searchsorted_monotonic(label, side)

    def get_loc(
        self, key, method: Optional[str] = None, tolerance=None
    ) -> Union[int, slice, np.ndarray]:
        """
        Get integer location, slice or boolean mask for requested label.

        Parameters
        ----------
        key : label
        method : {None}, optional
            * default: matches where the label is within an interval only.

        Returns
        -------
        int if unique index, slice if monotonic index, else mask

        Examples
        --------
        >>> i1, i2 = pd.Interval(0, 1), pd.Interval(1, 2)
        >>> index = pd.IntervalIndex([i1, i2])
        >>> index.get_loc(1)
        0

        You can also supply a point inside an interval.

        >>> index.get_loc(1.5)
        1

        If a label is in several intervals, you get the locations of all the
        relevant intervals.

        >>> i3 = pd.Interval(0, 2)
        >>> overlapping_index = pd.IntervalIndex([i1, i2, i3])
        >>> overlapping_index.get_loc(0.5)
        array([ True, False,  True])

        Only exact matches will be returned if an interval is provided.

        >>> index.get_loc(pd.Interval(0, 1))
        0
        """
        self._check_method(method)

        if not is_scalar(key):
            raise InvalidIndexError(key)

        if isinstance(key, Interval):
            if self.closed != key.closed:
                raise KeyError(key)
            mask = (self.left == key.left) & (self.right == key.right)
        else:
            # assume scalar
            op_left = le if self.closed_left else lt
            op_right = le if self.closed_right else lt
            try:
                mask = op_left(self.left, key) & op_right(key, self.right)
            except TypeError:
                # scalar is not comparable to II subtype --> invalid label
                raise KeyError(key)

        matches = mask.sum()
        if matches == 0:
            raise KeyError(key)
        elif matches == 1:
            return mask.argmax()
        return lib.maybe_booleans_to_slice(mask.view("u1"))

    @Substitution(
        **dict(
            _index_doc_kwargs,
            **{
                "raises_section": textwrap.dedent(
                    """
        Raises
        ------
        NotImplementedError
            If any method argument other than the default of
            None is specified as these are not yet implemented.
        """
                )
            },
        )
    )
    @Appender(_index_shared_docs["get_indexer"])
    def get_indexer(
        self,
        target: AnyArrayLike,
        method: Optional[str] = None,
        limit: Optional[int] = None,
        tolerance: Optional[Any] = None,
    ) -> np.ndarray:

        self._check_method(method)

        if self.is_overlapping:
            raise InvalidIndexError(
                "cannot handle overlapping indices; "
                "use IntervalIndex.get_indexer_non_unique"
            )

        target_as_index = ensure_index(target)

        if isinstance(target_as_index, IntervalIndex):
            # equal indexes -> 1:1 positional match
            if self.equals(target_as_index):
                return np.arange(len(self), dtype="intp")

            # different closed or incompatible subtype -> no matches
            common_subtype = find_common_type(
                [self.dtype.subtype, target_as_index.dtype.subtype]
            )
            if self.closed != target_as_index.closed or is_object_dtype(common_subtype):
                return np.repeat(np.intp(-1), len(target_as_index))

            # non-overlapping -> at most one match per interval in target_as_index
            # want exact matches -> need both left/right to match, so defer to
            # left/right get_indexer, compare elementwise, equality -> match
            left_indexer = self.left.get_indexer(target_as_index.left)
            right_indexer = self.right.get_indexer(target_as_index.right)
            indexer = np.where(left_indexer == right_indexer, left_indexer, -1)
        elif is_categorical(target_as_index):
            # get an indexer for unique categories then propagate to codes via take_1d
            categories_indexer = self.get_indexer(target_as_index.categories)
            indexer = take_1d(categories_indexer, target_as_index.codes, fill_value=-1)
        elif not is_object_dtype(target_as_index):
            # homogeneous scalar index: use IntervalTree
            target_as_index = self._maybe_convert_i8(target_as_index)
            indexer = self._engine.get_indexer(target_as_index.values)
        else:
            # heterogeneous scalar index: defer elementwise to get_loc
            # (non-overlapping so get_loc guarantees scalar of KeyError)
            indexer = []
            for key in target_as_index:
                try:
                    loc = self.get_loc(key)
                except KeyError:
                    loc = -1
                except InvalidIndexError:
                    # i.e. non-scalar key
                    raise TypeError(key)
                indexer.append(loc)

        return ensure_platform_int(indexer)

    @Appender(_index_shared_docs["get_indexer_non_unique"] % _index_doc_kwargs)
    def get_indexer_non_unique(
        self, target: AnyArrayLike
    ) -> Tuple[np.ndarray, np.ndarray]:
        target_as_index = ensure_index(target)

        # check that target_as_index IntervalIndex is compatible
        if isinstance(target_as_index, IntervalIndex):
            common_subtype = find_common_type(
                [self.dtype.subtype, target_as_index.dtype.subtype]
            )
            if self.closed != target_as_index.closed or is_object_dtype(common_subtype):
                # different closed or incompatible subtype -> no matches
                return (
                    np.repeat(-1, len(target_as_index)),
                    np.arange(len(target_as_index)),
                )

        if is_object_dtype(target_as_index) or isinstance(
            target_as_index, IntervalIndex
        ):
            # target_as_index might contain intervals: defer elementwise to get_loc
            indexer, missing = [], []
            for i, key in enumerate(target_as_index):
                try:
                    locs = self.get_loc(key)
                    if isinstance(locs, slice):
                        locs = np.arange(locs.start, locs.stop, locs.step, dtype="intp")
                    locs = np.array(locs, ndmin=1)
                except KeyError:
                    missing.append(i)
                    locs = np.array([-1])
                indexer.append(locs)
            indexer = np.concatenate(indexer)
        else:
            target_as_index = self._maybe_convert_i8(target_as_index)
            indexer, missing = self._engine.get_indexer_non_unique(
                target_as_index.values
            )

        return ensure_platform_int(indexer), ensure_platform_int(missing)

    def get_indexer_for(self, target: AnyArrayLike, **kwargs) -> np.ndarray:
        """
        Guaranteed return of an indexer even when overlapping.

        This dispatches to get_indexer or get_indexer_non_unique
        as appropriate.

        Returns
        -------
        numpy.ndarray
            List of indices.
        """
        if self.is_overlapping:
            return self.get_indexer_non_unique(target)[0]
        return self.get_indexer(target, **kwargs)

<<<<<<< HEAD
    @Appender(_index_shared_docs["get_value"] % _index_doc_kwargs)
    def get_value(self, series: "Series", key):
        loc = self.get_loc(key)
        return series.iloc[loc]
=======
    def _convert_slice_indexer(self, key: slice, kind=None):
        if not (key.step is None or key.step == 1):
            raise ValueError("cannot support not-default step in a slice")
        return super()._convert_slice_indexer(key, kind)
>>>>>>> cf8c6801

    @Appender(Index.where.__doc__)
    def where(self, cond, other=None):
        if other is None:
            other = self._na_value
        values = np.where(cond, self.values, other)
        return self._shallow_copy(values)

    def delete(self, loc):
        """
        Return a new IntervalIndex with passed location(-s) deleted

        Returns
        -------
        IntervalIndex
        """
        new_left = self.left.delete(loc)
        new_right = self.right.delete(loc)
        return self._shallow_copy(new_left, new_right)

    def insert(self, loc, item):
        """
        Return a new IntervalIndex inserting new item at location. Follows
        Python list.append semantics for negative values.  Only Interval
        objects and NA can be inserted into an IntervalIndex

        Parameters
        ----------
        loc : int
        item : object

        Returns
        -------
        IntervalIndex
        """
        if isinstance(item, Interval):
            if item.closed != self.closed:
                raise ValueError(
                    "inserted item must be closed on the same side as the index"
                )
            left_insert = item.left
            right_insert = item.right
        elif is_scalar(item) and isna(item):
            # GH 18295
            left_insert = right_insert = item
        else:
            raise ValueError(
                "can only insert Interval objects and NA into an IntervalIndex"
            )

        new_left = self.left.insert(loc, left_insert)
        new_right = self.right.insert(loc, right_insert)
        return self._shallow_copy(new_left, new_right)

    def _concat_same_dtype(self, to_concat, name):
        """
        assert that we all have the same .closed
        we allow a 0-len index here as well
        """
        if not len({i.closed for i in to_concat if len(i)}) == 1:
            raise ValueError(
                "can only append two IntervalIndex objects "
                "that are closed on the same side"
            )
        return super()._concat_same_dtype(to_concat, name)

    @Appender(_index_shared_docs["take"] % _index_doc_kwargs)
    def take(self, indices, axis=0, allow_fill=True, fill_value=None, **kwargs):
        result = self._data.take(
            indices, axis=axis, allow_fill=allow_fill, fill_value=fill_value, **kwargs
        )
        return self._shallow_copy(result)

    def __getitem__(self, value):
        result = self._data[value]
        if isinstance(result, IntervalArray):
            return self._shallow_copy(result)
        else:
            # scalar
            return result

    # --------------------------------------------------------------------
    # Rendering Methods
    # __repr__ associated methods are based on MultiIndex

    def _format_with_header(self, header, **kwargs):
        return header + list(self._format_native_types(**kwargs))

    def _format_native_types(self, na_rep="NaN", quoting=None, **kwargs):
        # GH 28210: use base method but with different default na_rep
        return super()._format_native_types(na_rep=na_rep, quoting=quoting, **kwargs)

    def _format_data(self, name=None):

        # TODO: integrate with categorical and make generic
        # name argument is unused here; just for compat with base / categorical
        n = len(self)
        max_seq_items = min((get_option("display.max_seq_items") or n) // 10, 10)

        formatter = str

        if n == 0:
            summary = "[]"
        elif n == 1:
            first = formatter(self[0])
            summary = f"[{first}]"
        elif n == 2:
            first = formatter(self[0])
            last = formatter(self[-1])
            summary = f"[{first}, {last}]"
        else:

            if n > max_seq_items:
                n = min(max_seq_items // 2, 10)
                head = [formatter(x) for x in self[:n]]
                tail = [formatter(x) for x in self[-n:]]
                head_joined = ", ".join(head)
                tail_joined = ", ".join(tail)
                summary = f"[{head_joined} ... {tail_joined}]"
            else:
                tail = [formatter(x) for x in self]
                joined = ", ".join(tail)
                summary = f"[{joined}]"

        return summary + "," + self._format_space()

    def _format_attrs(self):
        attrs = [("closed", repr(self.closed))]
        if self.name is not None:
            attrs.append(("name", default_pprint(self.name)))
        attrs.append(("dtype", f"'{self.dtype}'"))
        return attrs

    def _format_space(self) -> str:
        space = " " * (len(type(self).__name__) + 1)
        return f"\n{space}"

    # --------------------------------------------------------------------

    def argsort(self, *args, **kwargs) -> np.ndarray:
        return np.lexsort((self.right, self.left))

    def equals(self, other) -> bool:
        """
        Determines if two IntervalIndex objects contain the same elements.
        """
        if self.is_(other):
            return True

        # if we can coerce to an II
        # then we can compare
        if not isinstance(other, IntervalIndex):
            if not is_interval_dtype(other):
                return False
            other = Index(other)

        return (
            self.left.equals(other.left)
            and self.right.equals(other.right)
            and self.closed == other.closed
        )

    @Appender(Index.intersection.__doc__)
    @SetopCheck(op_name="intersection")
    def intersection(
        self, other: "IntervalIndex", sort: bool = False
    ) -> "IntervalIndex":
        if self.left.is_unique and self.right.is_unique:
            taken = self._intersection_unique(other)
        elif other.left.is_unique and other.right.is_unique and self.isna().sum() <= 1:
            # Swap other/self if other is unique and self does not have
            # multiple NaNs
            taken = other._intersection_unique(self)
        else:
            # duplicates
            taken = self._intersection_non_unique(other)

        if sort is None:
            taken = taken.sort_values()

        return taken

    def _intersection_unique(self, other: "IntervalIndex") -> "IntervalIndex":
        """
        Used when the IntervalIndex does not have any common endpoint,
        no mater left or right.
        Return the intersection with another IntervalIndex.

        Parameters
        ----------
        other : IntervalIndex

        Returns
        -------
        IntervalIndex
        """
        lindexer = self.left.get_indexer(other.left)
        rindexer = self.right.get_indexer(other.right)

        match = (lindexer == rindexer) & (lindexer != -1)
        indexer = lindexer.take(match.nonzero()[0])

        return self.take(indexer)

    def _intersection_non_unique(self, other: "IntervalIndex") -> "IntervalIndex":
        """
        Used when the IntervalIndex does have some common endpoints,
        on either sides.
        Return the intersection with another IntervalIndex.

        Parameters
        ----------
        other : IntervalIndex

        Returns
        -------
        IntervalIndex
        """
        mask = np.zeros(len(self), dtype=bool)

        if self.hasnans and other.hasnans:
            first_nan_loc = np.arange(len(self))[self.isna()][0]
            mask[first_nan_loc] = True

        other_tups = set(zip(other.left, other.right))
        for i, tup in enumerate(zip(self.left, self.right)):
            if tup in other_tups:
                mask[i] = True

        return self[mask]

    def _setop(op_name: str, sort=None):
        @SetopCheck(op_name=op_name)
        def func(self, other, sort=sort):
            result = getattr(self._multiindex, op_name)(other._multiindex, sort=sort)
            result_name = get_op_result_name(self, other)

            # GH 19101: ensure empty results have correct dtype
            if result.empty:
                result = result.values.astype(self.dtype.subtype)
            else:
                result = result.values

            return type(self).from_tuples(result, closed=self.closed, name=result_name)

        return func

    @property
    def is_all_dates(self) -> bool:
        """
        This is False even when left/right contain datetime-like objects,
        as the check is done on the Interval itself
        """
        return False

    union = _setop("union")
    difference = _setop("difference")
    symmetric_difference = _setop("symmetric_difference")

    # TODO: arithmetic operations

    # GH#30817 until IntervalArray implements inequalities, get them from Index
    def __lt__(self, other):
        return Index.__lt__(self, other)

    def __le__(self, other):
        return Index.__le__(self, other)

    def __gt__(self, other):
        return Index.__gt__(self, other)

    def __ge__(self, other):
        return Index.__ge__(self, other)


IntervalIndex._add_logical_methods_disabled()


def _is_valid_endpoint(endpoint) -> bool:
    """
    Helper for interval_range to check if start/end are valid types.
    """
    return any(
        [
            is_number(endpoint),
            isinstance(endpoint, Timestamp),
            isinstance(endpoint, Timedelta),
            endpoint is None,
        ]
    )


def _is_type_compatible(a, b) -> bool:
    """
    Helper for interval_range to check type compat of start/end/freq.
    """
    is_ts_compat = lambda x: isinstance(x, (Timestamp, DateOffset))
    is_td_compat = lambda x: isinstance(x, (Timedelta, DateOffset))
    return (
        (is_number(a) and is_number(b))
        or (is_ts_compat(a) and is_ts_compat(b))
        or (is_td_compat(a) and is_td_compat(b))
        or com.any_none(a, b)
    )


def interval_range(
    start=None, end=None, periods=None, freq=None, name=None, closed="right"
):
    """
    Return a fixed frequency IntervalIndex.

    Parameters
    ----------
    start : numeric or datetime-like, default None
        Left bound for generating intervals.
    end : numeric or datetime-like, default None
        Right bound for generating intervals.
    periods : int, default None
        Number of periods to generate.
    freq : numeric, str, or DateOffset, default None
        The length of each interval. Must be consistent with the type of start
        and end, e.g. 2 for numeric, or '5H' for datetime-like.  Default is 1
        for numeric and 'D' for datetime-like.
    name : str, default None
        Name of the resulting IntervalIndex.
    closed : {'left', 'right', 'both', 'neither'}, default 'right'
        Whether the intervals are closed on the left-side, right-side, both
        or neither.

    Returns
    -------
    IntervalIndex

    See Also
    --------
    IntervalIndex : An Index of intervals that are all closed on the same side.

    Notes
    -----
    Of the four parameters ``start``, ``end``, ``periods``, and ``freq``,
    exactly three must be specified. If ``freq`` is omitted, the resulting
    ``IntervalIndex`` will have ``periods`` linearly spaced elements between
    ``start`` and ``end``, inclusively.

    To learn more about datetime-like frequency strings, please see `this link
    <https://pandas.pydata.org/pandas-docs/stable/user_guide/timeseries.html#offset-aliases>`__.

    Examples
    --------
    Numeric ``start`` and  ``end`` is supported.

    >>> pd.interval_range(start=0, end=5)
    IntervalIndex([(0, 1], (1, 2], (2, 3], (3, 4], (4, 5]],
                  closed='right', dtype='interval[int64]')

    Additionally, datetime-like input is also supported.

    >>> pd.interval_range(start=pd.Timestamp('2017-01-01'),
    ...                   end=pd.Timestamp('2017-01-04'))
    IntervalIndex([(2017-01-01, 2017-01-02], (2017-01-02, 2017-01-03],
                   (2017-01-03, 2017-01-04]],
                  closed='right', dtype='interval[datetime64[ns]]')

    The ``freq`` parameter specifies the frequency between the left and right.
    endpoints of the individual intervals within the ``IntervalIndex``.  For
    numeric ``start`` and ``end``, the frequency must also be numeric.

    >>> pd.interval_range(start=0, periods=4, freq=1.5)
    IntervalIndex([(0.0, 1.5], (1.5, 3.0], (3.0, 4.5], (4.5, 6.0]],
                  closed='right', dtype='interval[float64]')

    Similarly, for datetime-like ``start`` and ``end``, the frequency must be
    convertible to a DateOffset.

    >>> pd.interval_range(start=pd.Timestamp('2017-01-01'),
    ...                   periods=3, freq='MS')
    IntervalIndex([(2017-01-01, 2017-02-01], (2017-02-01, 2017-03-01],
                   (2017-03-01, 2017-04-01]],
                  closed='right', dtype='interval[datetime64[ns]]')

    Specify ``start``, ``end``, and ``periods``; the frequency is generated
    automatically (linearly spaced).

    >>> pd.interval_range(start=0, end=6, periods=4)
    IntervalIndex([(0.0, 1.5], (1.5, 3.0], (3.0, 4.5], (4.5, 6.0]],
              closed='right',
              dtype='interval[float64]')

    The ``closed`` parameter specifies which endpoints of the individual
    intervals within the ``IntervalIndex`` are closed.

    >>> pd.interval_range(end=5, periods=4, closed='both')
    IntervalIndex([[1, 2], [2, 3], [3, 4], [4, 5]],
                  closed='both', dtype='interval[int64]')
    """
    start = com.maybe_box_datetimelike(start)
    end = com.maybe_box_datetimelike(end)
    endpoint = start if start is not None else end

    if freq is None and com.any_none(periods, start, end):
        freq = 1 if is_number(endpoint) else "D"

    if com.count_not_none(start, end, periods, freq) != 3:
        raise ValueError(
            "Of the four parameters: start, end, periods, and "
            "freq, exactly three must be specified"
        )

    if not _is_valid_endpoint(start):
        raise ValueError(f"start must be numeric or datetime-like, got {start}")
    elif not _is_valid_endpoint(end):
        raise ValueError(f"end must be numeric or datetime-like, got {end}")

    if is_float(periods):
        periods = int(periods)
    elif not is_integer(periods) and periods is not None:
        raise TypeError(f"periods must be a number, got {periods}")

    if freq is not None and not is_number(freq):
        try:
            freq = to_offset(freq)
        except ValueError:
            raise ValueError(
                f"freq must be numeric or convertible to DateOffset, got {freq}"
            )

    # verify type compatibility
    if not all(
        [
            _is_type_compatible(start, end),
            _is_type_compatible(start, freq),
            _is_type_compatible(end, freq),
        ]
    ):
        raise TypeError("start, end, freq need to be type compatible")

    # +1 to convert interval count to breaks count (n breaks = n-1 intervals)
    if periods is not None:
        periods += 1

    if is_number(endpoint):
        # force consistency between start/end/freq (lower end if freq skips it)
        if com.all_not_none(start, end, freq):
            end -= (end - start) % freq

        # compute the period/start/end if unspecified (at most one)
        if periods is None:
            periods = int((end - start) // freq) + 1
        elif start is None:
            start = end - (periods - 1) * freq
        elif end is None:
            end = start + (periods - 1) * freq

        breaks = np.linspace(start, end, periods)
        if all(is_integer(x) for x in com.not_none(start, end, freq)):
            # np.linspace always produces float output
            breaks = maybe_downcast_to_dtype(breaks, "int64")
    else:
        # delegate to the appropriate range function
        if isinstance(endpoint, Timestamp):
            range_func = date_range
        else:
            range_func = timedelta_range

        breaks = range_func(start=start, end=end, periods=periods, freq=freq)

    return IntervalIndex.from_breaks(breaks, name=name, closed=closed)<|MERGE_RESOLUTION|>--- conflicted
+++ resolved
@@ -884,18 +884,6 @@
             return self.get_indexer_non_unique(target)[0]
         return self.get_indexer(target, **kwargs)
 
-<<<<<<< HEAD
-    @Appender(_index_shared_docs["get_value"] % _index_doc_kwargs)
-    def get_value(self, series: "Series", key):
-        loc = self.get_loc(key)
-        return series.iloc[loc]
-=======
-    def _convert_slice_indexer(self, key: slice, kind=None):
-        if not (key.step is None or key.step == 1):
-            raise ValueError("cannot support not-default step in a slice")
-        return super()._convert_slice_indexer(key, kind)
->>>>>>> cf8c6801
-
     @Appender(Index.where.__doc__)
     def where(self, cond, other=None):
         if other is None:
