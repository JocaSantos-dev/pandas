--- conflicted
+++ resolved
@@ -3467,7 +3467,6 @@
 
         >>> midx.isin(['red', 'orange', 'yellow'], level='color')
         array([ True, False, False])
-<<<<<<< HEAD
 
         To check across the levels of a MultiIndex, pass a list of tuples:
 
@@ -3483,23 +3482,6 @@
         DatetimeIndex(['2000-03-11', '2000-03-12', '2000-03-13'],
         dtype='datetime64[ns]', freq=None)
 
-=======
-
-        To check across the levels of a MultiIndex, pass a list of tuples:
-
-        >>> midx.isin([(1, 'red'), (3, 'red')])
-        array([ True, False, False])
-
-        For a DatetimeIndex, string values in `values` are converted to
-        Timestamps.
-
-        >>> dates = ['2000-03-11', '2000-03-12', '2000-03-13']
-        >>> dti = pd.to_datetime(dates)
-        >>> dti
-        DatetimeIndex(['2000-03-11', '2000-03-12', '2000-03-13'],
-        dtype='datetime64[ns]', freq=None)
-
->>>>>>> 0c4e6119
         >>> dti.isin(['2000-03-11'])
         array([ True, False, False])
         """
