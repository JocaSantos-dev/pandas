from datetime import datetime, timedelta
import operator
from textwrap import dedent
import warnings

import numpy as np

from pandas._libs import (
    Timedelta, algos as libalgos, index as libindex, join as libjoin, lib,
    tslibs)
from pandas._libs.lib import is_datetime_array
import pandas.compat as compat
from pandas.compat import range, set_function_name, u
from pandas.compat.numpy import function as nv
from pandas.util._decorators import Appender, Substitution, cache_readonly

from pandas.core.dtypes.cast import maybe_cast_to_integer_array
from pandas.core.dtypes.common import (
    ensure_categorical, ensure_int64, ensure_object, ensure_platform_int,
    is_bool, is_bool_dtype, is_categorical, is_categorical_dtype,
    is_datetime64_any_dtype, is_datetime64tz_dtype, is_dtype_equal,
    is_extension_array_dtype, is_float, is_float_dtype, is_hashable,
    is_integer, is_integer_dtype, is_interval_dtype, is_iterator, is_list_like,
    is_object_dtype, is_period_dtype, is_scalar, is_signed_integer_dtype,
    is_timedelta64_dtype, is_unsigned_integer_dtype, pandas_dtype)
import pandas.core.dtypes.concat as _concat
from pandas.core.dtypes.generic import (
    ABCDataFrame, ABCDateOffset, ABCDatetimeArray, ABCIndexClass,
    ABCMultiIndex, ABCPandasArray, ABCPeriodIndex, ABCSeries,
    ABCTimedeltaArray, ABCTimedeltaIndex)
from pandas.core.dtypes.missing import array_equivalent, isna

from pandas.core import ops
from pandas.core.accessor import CachedAccessor, DirNamesMixin
import pandas.core.algorithms as algos
from pandas.core.arrays import ExtensionArray
from pandas.core.base import IndexOpsMixin, PandasObject
import pandas.core.common as com
from pandas.core.indexes.frozen import FrozenList
import pandas.core.missing as missing
from pandas.core.ops import get_op_result_name, make_invalid_op
import pandas.core.sorting as sorting
from pandas.core.strings import StringMethods

from pandas.io.formats.printing import (
    default_pprint, format_object_attrs, format_object_summary, pprint_thing)

__all__ = ['Index']

_unsortable_types = frozenset(('mixed', 'mixed-integer'))

_index_doc_kwargs = dict(klass='Index', inplace='',
                         target_klass='Index',
                         unique='Index', duplicated='np.ndarray')
_index_shared_docs = dict()


def _try_get_item(x):
    try:
        return x.item()
    except AttributeError:
        return x


def _make_comparison_op(op, cls):
    def cmp_method(self, other):
        if isinstance(other, (np.ndarray, Index, ABCSeries)):
            if other.ndim > 0 and len(self) != len(other):
                raise ValueError('Lengths must match to compare')

        if is_object_dtype(self) and not isinstance(self, ABCMultiIndex):
            # don't pass MultiIndex
            with np.errstate(all='ignore'):
                result = ops._comp_method_OBJECT_ARRAY(op, self.values, other)

        else:

            # numpy will show a DeprecationWarning on invalid elementwise
            # comparisons, this will raise in the future
            with warnings.catch_warnings(record=True):
                warnings.filterwarnings("ignore", "elementwise", FutureWarning)
                with np.errstate(all='ignore'):
                    result = op(self.values, np.asarray(other))

        # technically we could support bool dtyped Index
        # for now just return the indexing array directly
        if is_bool_dtype(result):
            return result
        try:
            return Index(result)
        except TypeError:
            return result

    name = '__{name}__'.format(name=op.__name__)
    # TODO: docstring?
    return set_function_name(cmp_method, name, cls)


def _make_arithmetic_op(op, cls):
    def index_arithmetic_method(self, other):
        if isinstance(other, (ABCSeries, ABCDataFrame)):
            return NotImplemented
        elif isinstance(other, ABCTimedeltaIndex):
            # Defer to subclass implementation
            return NotImplemented
        elif (isinstance(other, (np.ndarray, ABCTimedeltaArray)) and
              is_timedelta64_dtype(other)):
            # GH#22390; wrap in Series for op, this will in turn wrap in
            # TimedeltaIndex, but will correctly raise TypeError instead of
            # NullFrequencyError for add/sub ops
            from pandas import Series
            other = Series(other)
            out = op(self, other)
            return Index(out, name=self.name)

        other = self._validate_for_numeric_binop(other, op)

        # handle time-based others
        if isinstance(other, (ABCDateOffset, np.timedelta64, timedelta)):
            return self._evaluate_with_timedelta_like(other, op)
        elif isinstance(other, (datetime, np.datetime64)):
            return self._evaluate_with_datetime_like(other, op)

        values = self.values
        with np.errstate(all='ignore'):
            result = op(values, other)

        result = missing.dispatch_missing(op, values, other, result)

        attrs = self._get_attributes_dict()
        attrs = self._maybe_update_attributes(attrs)
        if op is divmod:
            result = (Index(result[0], **attrs), Index(result[1], **attrs))
        else:
            result = Index(result, **attrs)
        return result

    name = '__{name}__'.format(name=op.__name__)
    # TODO: docstring?
    return set_function_name(index_arithmetic_method, name, cls)


class InvalidIndexError(Exception):
    pass


_o_dtype = np.dtype(object)
_Identity = object


def _new_Index(cls, d):
    """
    This is called upon unpickling, rather than the default which doesn't
    have arguments and breaks __new__.
    """
    # required for backward compat, because PI can't be instantiated with
    # ordinals through __new__ GH #13277
    if issubclass(cls, ABCPeriodIndex):
        from pandas.core.indexes.period import _new_PeriodIndex
        return _new_PeriodIndex(cls, **d)
    return cls.__new__(cls, **d)


class Index(IndexOpsMixin, PandasObject):
    """
    Immutable ndarray implementing an ordered, sliceable set. The basic object
    storing axis labels for all pandas objects.

    Parameters
    ----------
    data : array-like (1-dimensional)
    dtype : NumPy dtype (default: object)
        If dtype is None, we find the dtype that best fits the data.
        If an actual dtype is provided, we coerce to that dtype if it's safe.
        Otherwise, an error will be raised.
    copy : bool
        Make a copy of input ndarray
    name : object
        Name to be stored in the index
    tupleize_cols : bool (default: True)
        When True, attempt to create a MultiIndex if possible

    See Also
    ---------
    RangeIndex : Index implementing a monotonic integer range.
    CategoricalIndex : Index of :class:`Categorical` s.
    MultiIndex : A multi-level, or hierarchical, Index.
    IntervalIndex : An Index of :class:`Interval` s.
    DatetimeIndex, TimedeltaIndex, PeriodIndex
    Int64Index, UInt64Index,  Float64Index

    Notes
    -----
    An Index instance can **only** contain hashable objects

    Examples
    --------
    >>> pd.Index([1, 2, 3])
    Int64Index([1, 2, 3], dtype='int64')

    >>> pd.Index(list('abc'))
    Index(['a', 'b', 'c'], dtype='object')
    """
    # tolist is not actually deprecated, just suppressed in the __dir__
    _deprecations = DirNamesMixin._deprecations | frozenset(['tolist'])

    # To hand over control to subclasses
    _join_precedence = 1

    # Cython methods; see github.com/cython/cython/issues/2647
    #  for why we need to wrap these instead of making them class attributes
    # Moreover, cython will choose the appropriate-dtyped sub-function
    #  given the dtypes of the passed arguments
    def _left_indexer_unique(self, left, right):
        return libjoin.left_join_indexer_unique(left, right)

    def _left_indexer(self, left, right):
        return libjoin.left_join_indexer(left, right)

    def _inner_indexer(self, left, right):
        return libjoin.inner_join_indexer(left, right)

    def _outer_indexer(self, left, right):
        return libjoin.outer_join_indexer(left, right)

    _typ = 'index'
    _data = None
    _id = None
    name = None
    asi8 = None
    _comparables = ['name']
    _attributes = ['name']
    _is_numeric_dtype = False
    _can_hold_na = True

    # would we like our indexing holder to defer to us
    _defer_to_indexing = False

    # prioritize current class for _shallow_copy_with_infer,
    # used to infer integers as datetime-likes
    _infer_as_myclass = False

    _engine_type = libindex.ObjectEngine

    _accessors = {'str'}

    str = CachedAccessor("str", StringMethods)

    # --------------------------------------------------------------------
    # Constructors

    def __new__(cls, data=None, dtype=None, copy=False, name=None,
                fastpath=None, tupleize_cols=True, **kwargs):

        if name is None and hasattr(data, 'name'):
            name = data.name

        if fastpath is not None:
            warnings.warn("The 'fastpath' keyword is deprecated, and will be "
                          "removed in a future version.",
                          FutureWarning, stacklevel=2)
            if fastpath:
                return cls._simple_new(data, name)

        from .range import RangeIndex
        if isinstance(data, ABCPandasArray):
            # ensure users don't accidentally put a PandasArray in an index.
            data = data.to_numpy()

        # range
        if isinstance(data, RangeIndex):
            return RangeIndex(start=data, copy=copy, dtype=dtype, name=name)
        elif isinstance(data, range):
            return RangeIndex.from_range(data, copy=copy, dtype=dtype,
                                         name=name)

        # categorical
        elif is_categorical_dtype(data) or is_categorical_dtype(dtype):
            from .category import CategoricalIndex
            return CategoricalIndex(data, dtype=dtype, copy=copy, name=name,
                                    **kwargs)

        # interval
        elif ((is_interval_dtype(data) or is_interval_dtype(dtype)) and
              not is_object_dtype(dtype)):
            from .interval import IntervalIndex
            closed = kwargs.get('closed', None)
            return IntervalIndex(data, dtype=dtype, name=name, copy=copy,
                                 closed=closed)

        elif (is_datetime64_any_dtype(data) or
              (dtype is not None and is_datetime64_any_dtype(dtype)) or
                'tz' in kwargs):
            from pandas import DatetimeIndex

            if dtype is not None and is_dtype_equal(_o_dtype, dtype):
                # GH#23524 passing `dtype=object` to DatetimeIndex is invalid,
                #  will raise in the where `data` is already tz-aware.  So
                #  we leave it out of this step and cast to object-dtype after
                #  the DatetimeIndex construction.
                # Note we can pass copy=False because the .astype below
                #  will always make a copy
                result = DatetimeIndex(data, copy=False, name=name, **kwargs)
                return result.astype(object)
            else:
                result = DatetimeIndex(data, copy=copy, name=name,
                                       dtype=dtype, **kwargs)
                return result

        elif (is_timedelta64_dtype(data) or
              (dtype is not None and is_timedelta64_dtype(dtype))):
            from pandas import TimedeltaIndex
            if dtype is not None and is_dtype_equal(_o_dtype, dtype):
                # Note we can pass copy=False because the .astype below
                #  will always make a copy
                result = TimedeltaIndex(data, copy=False, name=name, **kwargs)
                return result.astype(object)
            else:
                result = TimedeltaIndex(data, copy=copy, name=name,
                                        dtype=dtype, **kwargs)
                return result

        elif is_period_dtype(data) and not is_object_dtype(dtype):
            from pandas import PeriodIndex
            result = PeriodIndex(data, copy=copy, name=name, **kwargs)
            return result

        # extension dtype
        elif is_extension_array_dtype(data) or is_extension_array_dtype(dtype):
            data = np.asarray(data)
            if not (dtype is None or is_object_dtype(dtype)):

                # coerce to the provided dtype
                data = dtype.construct_array_type()._from_sequence(
                    data, dtype=dtype, copy=False)

            # coerce to the object dtype
            data = data.astype(object)
            return Index(data, dtype=object, copy=copy, name=name,
                         **kwargs)

        # index-like
        elif isinstance(data, (np.ndarray, Index, ABCSeries)):
            if dtype is not None:
                try:

                    # we need to avoid having numpy coerce
                    # things that look like ints/floats to ints unless
                    # they are actually ints, e.g. '0' and 0.0
                    # should not be coerced
                    # GH 11836
                    if is_integer_dtype(dtype):
                        inferred = lib.infer_dtype(data, skipna=False)
                        if inferred == 'integer':
                            data = maybe_cast_to_integer_array(data, dtype,
                                                               copy=copy)
                        elif inferred in ['floating', 'mixed-integer-float']:
                            if isna(data).any():
                                raise ValueError('cannot convert float '
                                                 'NaN to integer')

                            if inferred == "mixed-integer-float":
                                data = maybe_cast_to_integer_array(data, dtype)

                            # If we are actually all equal to integers,
                            # then coerce to integer.
                            try:
                                return cls._try_convert_to_int_index(
                                    data, copy, name, dtype)
                            except ValueError:
                                pass

                            # Return an actual float index.
                            from .numeric import Float64Index
                            return Float64Index(data, copy=copy, dtype=dtype,
                                                name=name)

                        elif inferred == 'string':
                            pass
                        else:
                            data = data.astype(dtype)
                    elif is_float_dtype(dtype):
                        inferred = lib.infer_dtype(data, skipna=False)
                        if inferred == 'string':
                            pass
                        else:
                            data = data.astype(dtype)
                    else:
                        data = np.array(data, dtype=dtype, copy=copy)

                except (TypeError, ValueError) as e:
                    msg = str(e)
                    if ("cannot convert float" in msg or
                            "Trying to coerce float values to integer" in msg):
                        raise

            # maybe coerce to a sub-class
            from pandas.core.indexes.period import (
                PeriodIndex, IncompatibleFrequency)

            if is_signed_integer_dtype(data.dtype):
                from .numeric import Int64Index
                return Int64Index(data, copy=copy, dtype=dtype, name=name)
            elif is_unsigned_integer_dtype(data.dtype):
                from .numeric import UInt64Index
                return UInt64Index(data, copy=copy, dtype=dtype, name=name)
            elif is_float_dtype(data.dtype):
                from .numeric import Float64Index
                return Float64Index(data, copy=copy, dtype=dtype, name=name)
            elif issubclass(data.dtype.type, np.bool) or is_bool_dtype(data):
                subarr = data.astype('object')
            else:
                subarr = com.asarray_tuplesafe(data, dtype=object)

            # asarray_tuplesafe does not always copy underlying data,
            # so need to make sure that this happens
            if copy:
                subarr = subarr.copy()

            if dtype is None:
                inferred = lib.infer_dtype(subarr, skipna=False)
                if inferred == 'integer':
                    try:
                        return cls._try_convert_to_int_index(
                            subarr, copy, name, dtype)
                    except ValueError:
                        pass

                    return Index(subarr, copy=copy,
                                 dtype=object, name=name)
                elif inferred in ['floating', 'mixed-integer-float']:
                    from .numeric import Float64Index
                    return Float64Index(subarr, copy=copy, name=name)
                elif inferred == 'interval':
                    from .interval import IntervalIndex
                    return IntervalIndex(subarr, name=name, copy=copy)
                elif inferred == 'boolean':
                    # don't support boolean explicitly ATM
                    pass
                elif inferred != 'string':
                    if inferred.startswith('datetime'):
                        if (lib.is_datetime_with_singletz_array(subarr) or
                                'tz' in kwargs):
                            # only when subarr has the same tz
                            from pandas import DatetimeIndex
                            try:
                                return DatetimeIndex(subarr, copy=copy,
                                                     name=name, **kwargs)
                            except tslibs.OutOfBoundsDatetime:
                                pass

                    elif inferred.startswith('timedelta'):
                        from pandas import TimedeltaIndex
                        return TimedeltaIndex(subarr, copy=copy, name=name,
                                              **kwargs)
                    elif inferred == 'period':
                        try:
                            return PeriodIndex(subarr, name=name, **kwargs)
                        except IncompatibleFrequency:
                            pass
            return cls._simple_new(subarr, name)

        elif hasattr(data, '__array__'):
            return Index(np.asarray(data), dtype=dtype, copy=copy, name=name,
                         **kwargs)
        elif data is None or is_scalar(data):
            cls._scalar_data_error(data)
        else:
            if tupleize_cols and is_list_like(data):
                # GH21470: convert iterable to list before determining if empty
                if is_iterator(data):
                    data = list(data)

                if data and all(isinstance(e, tuple) for e in data):
                    # we must be all tuples, otherwise don't construct
                    # 10697
                    from .multi import MultiIndex
                    return MultiIndex.from_tuples(
                        data, names=name or kwargs.get('names'))
            # other iterable of some kind
            subarr = com.asarray_tuplesafe(data, dtype=object)
            return Index(subarr, dtype=dtype, copy=copy, name=name, **kwargs)

    """
    NOTE for new Index creation:

    - _simple_new: It returns new Index with the same type as the caller.
      All metadata (such as name) must be provided by caller's responsibility.
      Using _shallow_copy is recommended because it fills these metadata
      otherwise specified.

    - _shallow_copy: It returns new Index with the same type (using
      _simple_new), but fills caller's metadata otherwise specified. Passed
      kwargs will overwrite corresponding metadata.

    - _shallow_copy_with_infer: It returns new Index inferring its type
      from passed values. It fills caller's metadata otherwise specified as the
      same as _shallow_copy.

    See each method's docstring.
    """

    @classmethod
    def _simple_new(cls, values, name=None, dtype=None, **kwargs):
        """
        We require that we have a dtype compat for the values. If we are passed
        a non-dtype compat, then coerce using the constructor.

        Must be careful not to recurse.
        """
        if not hasattr(values, 'dtype'):
            if (values is None or not len(values)) and dtype is not None:
                values = np.empty(0, dtype=dtype)
            else:
                values = np.array(values, copy=False)
                if is_object_dtype(values):
                    values = cls(values, name=name, dtype=dtype,
                                 **kwargs)._ndarray_values

        if isinstance(values, (ABCSeries, ABCIndexClass)):
            # Index._data must always be an ndarray.
            # This is no-copy for when _values is an ndarray,
            # which should be always at this point.
            values = np.asarray(values._values)

        result = object.__new__(cls)
        result._data = values
        # _index_data is a (temporary?) fix to ensure that the direct data
        # manipulation we do in `_libs/reduction.pyx` continues to work.
        # We need access to the actual ndarray, since we're messing with
        # data buffers and strides. We don't re-use `_ndarray_values`, since
        # we actually set this value too.
        result._index_data = values
        result.name = name
        for k, v in compat.iteritems(kwargs):
            setattr(result, k, v)
        return result._reset_identity()

    @cache_readonly
    def _constructor(self):
        return type(self)

    # --------------------------------------------------------------------
    # Index Internals Methods

    def _get_attributes_dict(self):
        """
        Return an attributes dict for my class.
        """
        return {k: getattr(self, k, None) for k in self._attributes}

    _index_shared_docs['_shallow_copy'] = """
        Create a new Index with the same class as the caller, don't copy the
        data, use the same object attributes with passed in attributes taking
        precedence.

        *this is an internal non-public method*

        Parameters
        ----------
        values : the values to create the new Index, optional
        kwargs : updates the default attributes for this Index
        """

    @Appender(_index_shared_docs['_shallow_copy'])
    def _shallow_copy(self, values=None, **kwargs):
        if values is None:
            values = self.values
        attributes = self._get_attributes_dict()
        attributes.update(kwargs)
        if not len(values) and 'dtype' not in kwargs:
            attributes['dtype'] = self.dtype

        # _simple_new expects an the type of self._data
        values = getattr(values, '_values', values)
        if isinstance(values, ABCDatetimeArray):
            # `self.values` returns `self` for tz-aware, so we need to unwrap
            #  more specifically
            values = values.asi8

        return self._simple_new(values, **attributes)

    def _shallow_copy_with_infer(self, values, **kwargs):
        """
        Create a new Index inferring the class with passed value, don't copy
        the data, use the same object attributes with passed in attributes
        taking precedence.

        *this is an internal non-public method*

        Parameters
        ----------
        values : the values to create the new Index, optional
        kwargs : updates the default attributes for this Index
        """
        attributes = self._get_attributes_dict()
        attributes.update(kwargs)
        attributes['copy'] = False
        if not len(values) and 'dtype' not in kwargs:
            attributes['dtype'] = self.dtype
        if self._infer_as_myclass:
            try:
                return self._constructor(values, **attributes)
            except (TypeError, ValueError):
                pass
        return Index(values, **attributes)

    def _update_inplace(self, result, **kwargs):
        # guard when called from IndexOpsMixin
        raise TypeError("Index can't be updated inplace")

    def is_(self, other):
        """
        More flexible, faster check like ``is`` but that works through views.

        Note: this is *not* the same as ``Index.identical()``, which checks
        that metadata is also the same.

        Parameters
        ----------
        other : object
            other object to compare against.

        Returns
        -------
        True if both have same underlying data, False otherwise : bool
        """
        # use something other than None to be clearer
        return self._id is getattr(
            other, '_id', Ellipsis) and self._id is not None

    def _reset_identity(self):
        """
        Initializes or resets ``_id`` attribute with new object.
        """
        self._id = _Identity()
        return self

    def _cleanup(self):
        self._engine.clear_mapping()

    @cache_readonly
    def _engine(self):
        # property, for now, slow to look up
        return self._engine_type(lambda: self._ndarray_values, len(self))

    # --------------------------------------------------------------------
    # Array-Like Methods

    # ndarray compat
    def __len__(self):
        """
        Return the length of the Index.
        """
        return len(self._data)

    def __array__(self, dtype=None):
        """
        The array interface, return my values.
        """
        return np.asarray(self._data, dtype=dtype)

    def __array_wrap__(self, result, context=None):
        """
        Gets called after a ufunc.
        """
        if is_bool_dtype(result):
            return result

        attrs = self._get_attributes_dict()
        attrs = self._maybe_update_attributes(attrs)
        return Index(result, **attrs)

    @cache_readonly
    def dtype(self):
        """
        Return the dtype object of the underlying data.
        """
        return self._data.dtype

    @cache_readonly
    def dtype_str(self):
        """
        Return the dtype str of the underlying data.
        """
        return str(self.dtype)

    def ravel(self, order='C'):
        """
        Return an ndarray of the flattened values of the underlying data.

        See Also
        --------
        numpy.ndarray.ravel
        """
        return self._ndarray_values.ravel(order=order)

    def view(self, cls=None):

        # we need to see if we are subclassing an
        # index type here
        if cls is not None and not hasattr(cls, '_typ'):
            result = self._data.view(cls)
        else:
            result = self._shallow_copy()
        if isinstance(result, Index):
            result._id = self._id
        return result

    _index_shared_docs['astype'] = """
        Create an Index with values cast to dtypes. The class of a new Index
        is determined by dtype. When conversion is impossible, a ValueError
        exception is raised.

        Parameters
        ----------
        dtype : numpy dtype or pandas type
            Note that any signed integer `dtype` is treated as ``'int64'``,
            and any unsigned integer `dtype` is treated as ``'uint64'``,
            regardless of the size.
        copy : bool, default True
            By default, astype always returns a newly allocated object.
            If copy is set to False and internal requirements on dtype are
            satisfied, the original data is used to create a new Index
            or the original Index is returned.

            .. versionadded:: 0.19.0
        """

    @Appender(_index_shared_docs['astype'])
    def astype(self, dtype, copy=True):
        if is_dtype_equal(self.dtype, dtype):
            return self.copy() if copy else self

        elif is_categorical_dtype(dtype):
            from .category import CategoricalIndex
            return CategoricalIndex(self.values, name=self.name, dtype=dtype,
                                    copy=copy)
        elif is_datetime64tz_dtype(dtype):
            # TODO(GH-24559): Remove this block, use the following elif.
            # avoid FutureWarning from DatetimeIndex constructor.
            from pandas import DatetimeIndex
            tz = pandas_dtype(dtype).tz
            return (DatetimeIndex(np.asarray(self))
                    .tz_localize("UTC").tz_convert(tz))

        elif is_extension_array_dtype(dtype):
            return Index(np.asarray(self), dtype=dtype, copy=copy)

        try:
            if is_datetime64tz_dtype(dtype):
                from pandas import DatetimeIndex
                return DatetimeIndex(self.values, name=self.name, dtype=dtype,
                                     copy=copy)
            return Index(self.values.astype(dtype, copy=copy), name=self.name,
                         dtype=dtype)
        except (TypeError, ValueError):
            msg = 'Cannot cast {name} to dtype {dtype}'
            raise TypeError(msg.format(name=type(self).__name__, dtype=dtype))

    _index_shared_docs['take'] = """
        Return a new %(klass)s of the values selected by the indices.

        For internal compatibility with numpy arrays.

        Parameters
        ----------
        indices : list
            Indices to be taken
        axis : int, optional
            The axis over which to select values, always 0.
        allow_fill : bool, default True
        fill_value : bool, default None
            If allow_fill=True and fill_value is not None, indices specified by
            -1 is regarded as NA. If Index doesn't hold NA, raise ValueError

        See Also
        --------
        numpy.ndarray.take
        """

    @Appender(_index_shared_docs['take'] % _index_doc_kwargs)
    def take(self, indices, axis=0, allow_fill=True,
             fill_value=None, **kwargs):
        if kwargs:
            nv.validate_take(tuple(), kwargs)
        indices = ensure_platform_int(indices)
        if self._can_hold_na:
            taken = self._assert_take_fillable(self.values, indices,
                                               allow_fill=allow_fill,
                                               fill_value=fill_value,
                                               na_value=self._na_value)
        else:
            if allow_fill and fill_value is not None:
                msg = 'Unable to fill values because {0} cannot contain NA'
                raise ValueError(msg.format(self.__class__.__name__))
            taken = self.values.take(indices)
        return self._shallow_copy(taken)

    def _assert_take_fillable(self, values, indices, allow_fill=True,
                              fill_value=None, na_value=np.nan):
        """
        Internal method to handle NA filling of take.
        """
        indices = ensure_platform_int(indices)

        # only fill if we are passing a non-None fill_value
        if allow_fill and fill_value is not None:
            if (indices < -1).any():
                msg = ('When allow_fill=True and fill_value is not None, '
                       'all indices must be >= -1')
                raise ValueError(msg)
            taken = algos.take(values,
                               indices,
                               allow_fill=allow_fill,
                               fill_value=na_value)
        else:
            taken = values.take(indices)
        return taken

    _index_shared_docs['repeat'] = """
        Repeat elements of a %(klass)s.

        Returns a new %(klass)s where each element of the current %(klass)s
        is repeated consecutively a given number of times.

        Parameters
        ----------
        repeats : int or array of ints
            The number of repetitions for each element. This should be a
            non-negative integer. Repeating 0 times will return an empty
            %(klass)s.
        axis : None
            Must be ``None``. Has no effect but is accepted for compatibility
            with numpy.

        Returns
        -------
        repeated_index : %(klass)s
            Newly created %(klass)s with repeated elements.

        See Also
        --------
        Series.repeat : Equivalent function for Series.
        numpy.repeat : Similar method for :class:`numpy.ndarray`.

        Examples
        --------
        >>> idx = pd.Index(['a', 'b', 'c'])
        >>> idx
        Index(['a', 'b', 'c'], dtype='object')
        >>> idx.repeat(2)
        Index(['a', 'a', 'b', 'b', 'c', 'c'], dtype='object')
        >>> idx.repeat([1, 2, 3])
        Index(['a', 'b', 'b', 'c', 'c', 'c'], dtype='object')
        """

    @Appender(_index_shared_docs['repeat'] % _index_doc_kwargs)
    def repeat(self, repeats, axis=None):
        nv.validate_repeat(tuple(), dict(axis=axis))
        return self._shallow_copy(self._values.repeat(repeats))

    # --------------------------------------------------------------------
    # Copying Methods

    _index_shared_docs['copy'] = """
        Make a copy of this object.  Name and dtype sets those attributes on
        the new object.

        Parameters
        ----------
        name : string, optional
        deep : boolean, default False
        dtype : numpy dtype or pandas type

        Returns
        -------
        copy : Index

        Notes
        -----
        In most cases, there should be no functional difference from using
        ``deep``, but if ``deep`` is passed it will attempt to deepcopy.
        """

    @Appender(_index_shared_docs['copy'])
    def copy(self, name=None, deep=False, dtype=None, **kwargs):
        if deep:
            new_index = self._shallow_copy(self._data.copy())
        else:
            new_index = self._shallow_copy()

        names = kwargs.get('names')
        names = self._validate_names(name=name, names=names, deep=deep)
        new_index = new_index.set_names(names)

        if dtype:
            new_index = new_index.astype(dtype)
        return new_index

    def __copy__(self, **kwargs):
        return self.copy(**kwargs)

    def __deepcopy__(self, memo=None):
        """
        Parameters
        ----------
        memo, default None
            Standard signature. Unused
        """
        if memo is None:
            memo = {}
        return self.copy(deep=True)

    # --------------------------------------------------------------------
    # Rendering Methods

    def __unicode__(self):
        """
        Return a string representation for this object.

        Invoked by unicode(df) in py2 only. Yields a Unicode String in both
        py2/py3.
        """
        klass = self.__class__.__name__
        data = self._format_data()
        attrs = self._format_attrs()
        space = self._format_space()

        prepr = (u(",%s") %
                 space).join(u("%s=%s") % (k, v) for k, v in attrs)

        # no data provided, just attributes
        if data is None:
            data = ''

        res = u("%s(%s%s)") % (klass, data, prepr)

        return res

    def _format_space(self):

        # using space here controls if the attributes
        # are line separated or not (the default)

        # max_seq_items = get_option('display.max_seq_items')
        # if len(self) > max_seq_items:
        #    space = "\n%s" % (' ' * (len(klass) + 1))
        return " "

    @property
    def _formatter_func(self):
        """
        Return the formatter function.
        """
        return default_pprint

    def _format_data(self, name=None):
        """
        Return the formatted data as a unicode string.
        """

        # do we want to justify (only do so for non-objects)
        is_justify = not (self.inferred_type in ('string', 'unicode') or
                          (self.inferred_type == 'categorical' and
                           is_object_dtype(self.categories)))

        return format_object_summary(self, self._formatter_func,
                                     is_justify=is_justify, name=name)

    def _format_attrs(self):
        """
        Return a list of tuples of the (attr,formatted_value).
        """
        return format_object_attrs(self)

    def _mpl_repr(self):
        # how to represent ourselves to matplotlib
        return self.values

    def format(self, name=False, formatter=None, **kwargs):
        """
        Render a string representation of the Index.
        """
        header = []
        if name:
            header.append(pprint_thing(self.name,
                                       escape_chars=('\t', '\r', '\n')) if
                          self.name is not None else '')

        if formatter is not None:
            return header + list(self.map(formatter))

        return self._format_with_header(header, **kwargs)

    def _format_with_header(self, header, na_rep='NaN', **kwargs):
        values = self.values

        from pandas.io.formats.format import format_array

        if is_categorical_dtype(values.dtype):
            values = np.array(values)

        elif is_object_dtype(values.dtype):
            values = lib.maybe_convert_objects(values, safe=1)

        if is_object_dtype(values.dtype):
            result = [pprint_thing(x, escape_chars=('\t', '\r', '\n'))
                      for x in values]

            # could have nans
            mask = isna(values)
            if mask.any():
                result = np.array(result)
                result[mask] = na_rep
                result = result.tolist()

        else:
            result = _trim_front(format_array(values, None, justify='left'))
        return header + result

    def to_native_types(self, slicer=None, **kwargs):
        """
        Format specified values of `self` and return them.

        Parameters
        ----------
        slicer : int, array-like
            An indexer into `self` that specifies which values
            are used in the formatting process.
        kwargs : dict
            Options for specifying how the values should be formatted.
            These options include the following:

            1) na_rep : str
                The value that serves as a placeholder for NULL values
            2) quoting : bool or None
                Whether or not there are quoted values in `self`
            3) date_format : str
                The format used to represent date-like values
        """

        values = self
        if slicer is not None:
            values = values[slicer]
        return values._format_native_types(**kwargs)

    def _format_native_types(self, na_rep='', quoting=None, **kwargs):
        """
        Actually format specific types of the index.
        """
        mask = isna(self)
        if not self.is_object() and not quoting:
            values = np.asarray(self).astype(str)
        else:
            values = np.array(self, dtype=object, copy=True)

        values[mask] = na_rep
        return values

    def _summary(self, name=None):
        """
        Return a summarized representation.

        Parameters
        ----------
        name : str
            name to use in the summary representation

        Returns
        -------
        String with a summarized representation of the index
        """
        if len(self) > 0:
            head = self[0]
            if (hasattr(head, 'format') and
                    not isinstance(head, compat.string_types)):
                head = head.format()
            tail = self[-1]
            if (hasattr(tail, 'format') and
                    not isinstance(tail, compat.string_types)):
                tail = tail.format()
            index_summary = ', %s to %s' % (pprint_thing(head),
                                            pprint_thing(tail))
        else:
            index_summary = ''

        if name is None:
            name = type(self).__name__
        return '%s: %s entries%s' % (name, len(self), index_summary)

    def summary(self, name=None):
        """
        Return a summarized representation.

        .. deprecated:: 0.23.0
        """
        warnings.warn("'summary' is deprecated and will be removed in a "
                      "future version.", FutureWarning, stacklevel=2)
        return self._summary(name)

    # --------------------------------------------------------------------
    # Conversion Methods

    def to_flat_index(self):
        """
        Identity method.

        .. versionadded:: 0.24.0

        This is implemented for compatability with subclass implementations
        when chaining.

        Returns
        -------
        pd.Index
            Caller.

        See Also
        --------
        MultiIndex.to_flat_index : Subclass implementation.
        """
        return self

    def to_series(self, index=None, name=None):
        """
        Create a Series with both index and values equal to the index keys
        useful with map for returning an indexer based on an index.

        Parameters
        ----------
        index : Index, optional
            index of resulting Series. If None, defaults to original index
        name : string, optional
            name of resulting Series. If None, defaults to name of original
            index

        Returns
        -------
        Series : dtype will be based on the type of the Index values.
        """

        from pandas import Series

        if index is None:
            index = self._shallow_copy()
        if name is None:
            name = self.name

        return Series(self.values.copy(), index=index, name=name)

    def to_frame(self, index=True, name=None):
        """
        Create a DataFrame with a column containing the Index.

        .. versionadded:: 0.24.0

        Parameters
        ----------
        index : boolean, default True
            Set the index of the returned DataFrame as the original Index.

        name : object, default None
            The passed name should substitute for the index name (if it has
            one).

        Returns
        -------
        DataFrame
            DataFrame containing the original Index data.

        See Also
        --------
        Index.to_series : Convert an Index to a Series.
        Series.to_frame : Convert Series to DataFrame.

        Examples
        --------
        >>> idx = pd.Index(['Ant', 'Bear', 'Cow'], name='animal')
        >>> idx.to_frame()
               animal
        animal
        Ant       Ant
        Bear     Bear
        Cow       Cow

        By default, the original Index is reused. To enforce a new Index:

        >>> idx.to_frame(index=False)
            animal
        0   Ant
        1  Bear
        2   Cow

        To override the name of the resulting column, specify `name`:

        >>> idx.to_frame(index=False, name='zoo')
            zoo
        0   Ant
        1  Bear
        2   Cow
        """

        from pandas import DataFrame
        if name is None:
            name = self.name or 0
        result = DataFrame({name: self.values.copy()})

        if index:
            result.index = self
        return result

    # --------------------------------------------------------------------
    # Name-Centric Methods

    def _validate_names(self, name=None, names=None, deep=False):
        """
        Handles the quirks of having a singular 'name' parameter for general
        Index and plural 'names' parameter for MultiIndex.
        """
        from copy import deepcopy
        if names is not None and name is not None:
            raise TypeError("Can only provide one of `names` and `name`")
        elif names is None and name is None:
            return deepcopy(self.names) if deep else self.names
        elif names is not None:
            if not is_list_like(names):
                raise TypeError("Must pass list-like as `names`.")
            return names
        else:
            if not is_list_like(name):
                return [name]
            return name

    def _get_names(self):
        return FrozenList((self.name, ))

    def _set_names(self, values, level=None):
        """
        Set new names on index. Each name has to be a hashable type.

        Parameters
        ----------
        values : str or sequence
            name(s) to set
        level : int, level name, or sequence of int/level names (default None)
            If the index is a MultiIndex (hierarchical), level(s) to set (None
            for all levels).  Otherwise level must be None

        Raises
        ------
        TypeError if each name is not hashable.
        """
        if not is_list_like(values):
            raise ValueError('Names must be a list-like')
        if len(values) != 1:
            raise ValueError('Length of new names must be 1, got %d' %
                             len(values))

        # GH 20527
        # All items in 'name' need to be hashable:
        for name in values:
            if not is_hashable(name):
                raise TypeError('{}.name must be a hashable type'
                                .format(self.__class__.__name__))
        self.name = values[0]

    names = property(fset=_set_names, fget=_get_names)

    def set_names(self, names, level=None, inplace=False):
        """
        Set Index or MultiIndex name.

        Able to set new names partially and by level.

        Parameters
        ----------
        names : label or list of label
            Name(s) to set.
        level : int, label or list of int or label, optional
            If the index is a MultiIndex, level(s) to set (None for all
            levels). Otherwise level must be None.
        inplace : bool, default False
            Modifies the object directly, instead of creating a new Index or
            MultiIndex.

        Returns
        -------
        Index
            The same type as the caller or None if inplace is True.

        See Also
        --------
        Index.rename : Able to set new names without level.

        Examples
        --------
        >>> idx = pd.Index([1, 2, 3, 4])
        >>> idx
        Int64Index([1, 2, 3, 4], dtype='int64')
        >>> idx.set_names('quarter')
        Int64Index([1, 2, 3, 4], dtype='int64', name='quarter')

        >>> idx = pd.MultiIndex.from_product([['python', 'cobra'],
        ...                                   [2018, 2019]])
        >>> idx
        MultiIndex(levels=[['cobra', 'python'], [2018, 2019]],
                   codes=[[1, 1, 0, 0], [0, 1, 0, 1]])
        >>> idx.set_names(['kind', 'year'], inplace=True)
        >>> idx
        MultiIndex(levels=[['cobra', 'python'], [2018, 2019]],
                   codes=[[1, 1, 0, 0], [0, 1, 0, 1]],
                   names=['kind', 'year'])
        >>> idx.set_names('species', level=0)
        MultiIndex(levels=[['cobra', 'python'], [2018, 2019]],
                   codes=[[1, 1, 0, 0], [0, 1, 0, 1]],
                   names=['species', 'year'])
        """

        if level is not None and not isinstance(self, ABCMultiIndex):
            raise ValueError('Level must be None for non-MultiIndex')

        if level is not None and not is_list_like(level) and is_list_like(
                names):
            msg = "Names must be a string when a single level is provided."
            raise TypeError(msg)

        if not is_list_like(names) and level is None and self.nlevels > 1:
            raise TypeError("Must pass list-like as `names`.")

        if not is_list_like(names):
            names = [names]
        if level is not None and not is_list_like(level):
            level = [level]

        if inplace:
            idx = self
        else:
            idx = self._shallow_copy()
        idx._set_names(names, level=level)
        if not inplace:
            return idx

    def rename(self, name, inplace=False):
        """
        Alter Index or MultiIndex name.

        Able to set new names without level. Defaults to returning new index.
        Length of names must match number of levels in MultiIndex.

        Parameters
        ----------
        name : label or list of labels
            Name(s) to set.
        inplace : boolean, default False
            Modifies the object directly, instead of creating a new Index or
            MultiIndex.

        Returns
        -------
        Index
            The same type as the caller or None if inplace is True.

        See Also
        --------
        Index.set_names : Able to set new names partially and by level.

        Examples
        --------
        >>> idx = pd.Index(['A', 'C', 'A', 'B'], name='score')
        >>> idx.rename('grade')
        Index(['A', 'C', 'A', 'B'], dtype='object', name='grade')

        >>> idx = pd.MultiIndex.from_product([['python', 'cobra'],
        ...                                   [2018, 2019]],
        ...                                   names=['kind', 'year'])
        >>> idx
        MultiIndex(levels=[['cobra', 'python'], [2018, 2019]],
                   codes=[[1, 1, 0, 0], [0, 1, 0, 1]],
                   names=['kind', 'year'])
        >>> idx.rename(['species', 'year'])
        MultiIndex(levels=[['cobra', 'python'], [2018, 2019]],
                   codes=[[1, 1, 0, 0], [0, 1, 0, 1]],
                   names=['species', 'year'])
        >>> idx.rename('species')
        Traceback (most recent call last):
        TypeError: Must pass list-like as `names`.
        """
        return self.set_names([name], inplace=inplace)

    # --------------------------------------------------------------------
    # Level-Centric Methods

    @property
    def nlevels(self):
        return 1

    def _sort_levels_monotonic(self):
        """
        Compat with MultiIndex.
        """
        return self

    def _validate_index_level(self, level):
        """
        Validate index level.

        For single-level Index getting level number is a no-op, but some
        verification must be done like in MultiIndex.

        """
        if isinstance(level, int):
            if level < 0 and level != -1:
                raise IndexError("Too many levels: Index has only 1 level,"
                                 " %d is not a valid level number" % (level, ))
            elif level > 0:
                raise IndexError("Too many levels:"
                                 " Index has only 1 level, not %d" %
                                 (level + 1))
        elif level != self.name:
            raise KeyError('Level %s must be same as name (%s)' %
                           (level, self.name))

    def _get_level_number(self, level):
        self._validate_index_level(level)
        return 0

    def sortlevel(self, level=None, ascending=True, sort_remaining=None):
        """
        For internal compatibility with with the Index API.

        Sort the Index. This is for compat with MultiIndex

        Parameters
        ----------
        ascending : boolean, default True
            False to sort in descending order

        level, sort_remaining are compat parameters

        Returns
        -------
        sorted_index : Index
        """
        return self.sort_values(return_indexer=True, ascending=ascending)

    def _get_level_values(self, level):
        """
        Return an Index of values for requested level.

        This is primarily useful to get an individual level of values from a
        MultiIndex, but is provided on Index as well for compatability.

        Parameters
        ----------
        level : int or str
            It is either the integer position or the name of the level.

        Returns
        -------
        values : Index
            Calling object, as there is only one level in the Index.

        See Also
        --------
        MultiIndex.get_level_values : Get values for a level of a MultiIndex.

        Notes
        -----
        For Index, level should be 0, since there are no multiple levels.

        Examples
        --------

        >>> idx = pd.Index(list('abc'))
        >>> idx
        Index(['a', 'b', 'c'], dtype='object')

        Get level values by supplying `level` as integer:

        >>> idx.get_level_values(0)
        Index(['a', 'b', 'c'], dtype='object')
        """
        self._validate_index_level(level)
        return self

    get_level_values = _get_level_values

    def droplevel(self, level=0):
        """
        Return index with requested level(s) removed.

        If resulting index has only 1 level left, the result will be
        of Index type, not MultiIndex.

        .. versionadded:: 0.23.1 (support for non-MultiIndex)

        Parameters
        ----------
        level : int, str, or list-like, default 0
            If a string is given, must be the name of a level
            If list-like, elements must be names or indexes of levels.

        Returns
        -------
        index : Index or MultiIndex
        """
        if not isinstance(level, (tuple, list)):
            level = [level]

        levnums = sorted(self._get_level_number(lev) for lev in level)[::-1]

        if len(level) == 0:
            return self
        if len(level) >= self.nlevels:
            raise ValueError("Cannot remove {} levels from an index with {} "
                             "levels: at least one level must be "
                             "left.".format(len(level), self.nlevels))
        # The two checks above guarantee that here self is a MultiIndex

        new_levels = list(self.levels)
        new_codes = list(self.codes)
        new_names = list(self.names)

        for i in levnums:
            new_levels.pop(i)
            new_codes.pop(i)
            new_names.pop(i)

        if len(new_levels) == 1:

            # set nan if needed
            mask = new_codes[0] == -1
            result = new_levels[0].take(new_codes[0])
            if mask.any():
                result = result.putmask(mask, np.nan)

            result.name = new_names[0]
            return result
        else:
            from .multi import MultiIndex
            return MultiIndex(levels=new_levels, codes=new_codes,
                              names=new_names, verify_integrity=False)

    _index_shared_docs['_get_grouper_for_level'] = """
        Get index grouper corresponding to an index level

        Parameters
        ----------
        mapper: Group mapping function or None
            Function mapping index values to groups
        level : int or None
            Index level

        Returns
        -------
        grouper : Index
            Index of values to group on
        labels : ndarray of int or None
            Array of locations in level_index
        uniques : Index or None
            Index of unique values for level
        """

    @Appender(_index_shared_docs['_get_grouper_for_level'])
    def _get_grouper_for_level(self, mapper, level=None):
        assert level is None or level == 0
        if mapper is None:
            grouper = self
        else:
            grouper = self.map(mapper)

        return grouper, None, None

    # --------------------------------------------------------------------
    # Introspection Methods

    @property
    def is_monotonic(self):
        """
        Alias for is_monotonic_increasing.
        """
        return self.is_monotonic_increasing

    @property
    def is_monotonic_increasing(self):
        """
        Return if the index is monotonic increasing (only equal or
        increasing) values.

        Examples
        --------
        >>> Index([1, 2, 3]).is_monotonic_increasing
        True
        >>> Index([1, 2, 2]).is_monotonic_increasing
        True
        >>> Index([1, 3, 2]).is_monotonic_increasing
        False
        """
        return self._engine.is_monotonic_increasing

    @property
    def is_monotonic_decreasing(self):
        """
        Return if the index is monotonic decreasing (only equal or
        decreasing) values.

        Examples
        --------
        >>> Index([3, 2, 1]).is_monotonic_decreasing
        True
        >>> Index([3, 2, 2]).is_monotonic_decreasing
        True
        >>> Index([3, 1, 2]).is_monotonic_decreasing
        False
        """
        return self._engine.is_monotonic_decreasing

    @property
    def _is_strictly_monotonic_increasing(self):
        """
        Return if the index is strictly monotonic increasing
        (only increasing) values.

        Examples
        --------
        >>> Index([1, 2, 3])._is_strictly_monotonic_increasing
        True
        >>> Index([1, 2, 2])._is_strictly_monotonic_increasing
        False
        >>> Index([1, 3, 2])._is_strictly_monotonic_increasing
        False
        """
        return self.is_unique and self.is_monotonic_increasing

    @property
    def _is_strictly_monotonic_decreasing(self):
        """
        Return if the index is strictly monotonic decreasing
        (only decreasing) values.

        Examples
        --------
        >>> Index([3, 2, 1])._is_strictly_monotonic_decreasing
        True
        >>> Index([3, 2, 2])._is_strictly_monotonic_decreasing
        False
        >>> Index([3, 1, 2])._is_strictly_monotonic_decreasing
        False
        """
        return self.is_unique and self.is_monotonic_decreasing

    def is_lexsorted_for_tuple(self, tup):
        return True

    @cache_readonly
    def is_unique(self):
        """
        Return if the index has unique values.
        """
        return self._engine.is_unique

    @property
    def has_duplicates(self):
        return not self.is_unique

    def is_boolean(self):
        return self.inferred_type in ['boolean']

    def is_integer(self):
        return self.inferred_type in ['integer']

    def is_floating(self):
        return self.inferred_type in ['floating', 'mixed-integer-float']

    def is_numeric(self):
        return self.inferred_type in ['integer', 'floating']

    def is_object(self):
        return is_object_dtype(self.dtype)

    def is_categorical(self):
        """
        Check if the Index holds categorical data.

        Returns
        -------
        boolean
            True if the Index is categorical.

        See Also
        --------
        CategoricalIndex : Index for categorical data.

        Examples
        --------
        >>> idx = pd.Index(["Watermelon", "Orange", "Apple",
        ...                 "Watermelon"]).astype("category")
        >>> idx.is_categorical()
        True

        >>> idx = pd.Index([1, 3, 5, 7])
        >>> idx.is_categorical()
        False

        >>> s = pd.Series(["Peter", "Victor", "Elisabeth", "Mar"])
        >>> s
        0        Peter
        1       Victor
        2    Elisabeth
        3          Mar
        dtype: object
        >>> s.index.is_categorical()
        False
        """
        return self.inferred_type in ['categorical']

    def is_interval(self):
        return self.inferred_type in ['interval']

    def is_mixed(self):
        return self.inferred_type in ['mixed']

    def holds_integer(self):
        return self.inferred_type in ['integer', 'mixed-integer']

    @cache_readonly
    def inferred_type(self):
        """
        Return a string of the type inferred from the values.
        """
        return lib.infer_dtype(self, skipna=False)

    @cache_readonly
    def is_all_dates(self):
        if self._data is None:
            return False
        return is_datetime_array(ensure_object(self.values))

    # --------------------------------------------------------------------
    # Pickle Methods

    def __reduce__(self):
        d = dict(data=self._data)
        d.update(self._get_attributes_dict())
        return _new_Index, (self.__class__, d), None

    def __setstate__(self, state):
        """
        Necessary for making this object picklable.
        """

        if isinstance(state, dict):
            self._data = state.pop('data')
            for k, v in compat.iteritems(state):
                setattr(self, k, v)

        elif isinstance(state, tuple):

            if len(state) == 2:
                nd_state, own_state = state
                data = np.empty(nd_state[1], dtype=nd_state[2])
                np.ndarray.__setstate__(data, nd_state)
                self.name = own_state[0]

            else:  # pragma: no cover
                data = np.empty(state)
                np.ndarray.__setstate__(data, state)

            self._data = data
            self._reset_identity()
        else:
            raise Exception("invalid pickle state")

    _unpickle_compat = __setstate__

    # --------------------------------------------------------------------
    # Null Handling Methods

    _na_value = np.nan
    """The expected NA value to use with this index."""

    @cache_readonly
    def _isnan(self):
        """
        Return if each value is NaN.
        """
        if self._can_hold_na:
            return isna(self)
        else:
            # shouldn't reach to this condition by checking hasnans beforehand
            values = np.empty(len(self), dtype=np.bool_)
            values.fill(False)
            return values

    @cache_readonly
    def _nan_idxs(self):
        if self._can_hold_na:
            w, = self._isnan.nonzero()
            return w
        else:
            return np.array([], dtype=np.int64)

    @cache_readonly
    def hasnans(self):
        """
        Return if I have any nans; enables various perf speedups.
        """
        if self._can_hold_na:
            return bool(self._isnan.any())
        else:
            return False

    def isna(self):
        """
        Detect missing values.

        Return a boolean same-sized object indicating if the values are NA.
        NA values, such as ``None``, :attr:`numpy.NaN` or :attr:`pd.NaT`, get
        mapped to ``True`` values.
        Everything else get mapped to ``False`` values. Characters such as
        empty strings `''` or :attr:`numpy.inf` are not considered NA values
        (unless you set ``pandas.options.mode.use_inf_as_na = True``).

        .. versionadded:: 0.20.0

        Returns
        -------
        numpy.ndarray
            A boolean array of whether my values are NA

        See Also
        --------
        Index.notna : Boolean inverse of isna.
        Index.dropna : Omit entries with missing values.
        isna : Top-level isna.
        Series.isna : Detect missing values in Series object.

        Examples
        --------
        Show which entries in a pandas.Index are NA. The result is an
        array.

        >>> idx = pd.Index([5.2, 6.0, np.NaN])
        >>> idx
        Float64Index([5.2, 6.0, nan], dtype='float64')
        >>> idx.isna()
        array([False, False,  True], dtype=bool)

        Empty strings are not considered NA values. None is considered an NA
        value.

        >>> idx = pd.Index(['black', '', 'red', None])
        >>> idx
        Index(['black', '', 'red', None], dtype='object')
        >>> idx.isna()
        array([False, False, False,  True], dtype=bool)

        For datetimes, `NaT` (Not a Time) is considered as an NA value.

        >>> idx = pd.DatetimeIndex([pd.Timestamp('1940-04-25'),
        ...                         pd.Timestamp(''), None, pd.NaT])
        >>> idx
        DatetimeIndex(['1940-04-25', 'NaT', 'NaT', 'NaT'],
                      dtype='datetime64[ns]', freq=None)
        >>> idx.isna()
        array([False,  True,  True,  True], dtype=bool)
        """
        return self._isnan
    isnull = isna

    def notna(self):
        """
        Detect existing (non-missing) values.

        Return a boolean same-sized object indicating if the values are not NA.
        Non-missing values get mapped to ``True``. Characters such as empty
        strings ``''`` or :attr:`numpy.inf` are not considered NA values
        (unless you set ``pandas.options.mode.use_inf_as_na = True``).
        NA values, such as None or :attr:`numpy.NaN`, get mapped to ``False``
        values.

        .. versionadded:: 0.20.0

        Returns
        -------
        numpy.ndarray
            Boolean array to indicate which entries are not NA.

        See Also
        --------
        Index.notnull : Alias of notna.
        Index.isna: Inverse of notna.
        notna : Top-level notna.

        Examples
        --------
        Show which entries in an Index are not NA. The result is an
        array.

        >>> idx = pd.Index([5.2, 6.0, np.NaN])
        >>> idx
        Float64Index([5.2, 6.0, nan], dtype='float64')
        >>> idx.notna()
        array([ True,  True, False])

        Empty strings are not considered NA values. None is considered a NA
        value.

        >>> idx = pd.Index(['black', '', 'red', None])
        >>> idx
        Index(['black', '', 'red', None], dtype='object')
        >>> idx.notna()
        array([ True,  True,  True, False])
        """
        return ~self.isna()
    notnull = notna

    _index_shared_docs['fillna'] = """
        Fill NA/NaN values with the specified value

        Parameters
        ----------
        value : scalar
            Scalar value to use to fill holes (e.g. 0).
            This value cannot be a list-likes.
        downcast : dict, default is None
            a dict of item->dtype of what to downcast if possible,
            or the string 'infer' which will try to downcast to an appropriate
            equal type (e.g. float64 to int64 if possible)

        Returns
        -------
        filled : Index
        """

    @Appender(_index_shared_docs['fillna'])
    def fillna(self, value=None, downcast=None):
        self._assert_can_do_op(value)
        if self.hasnans:
            result = self.putmask(self._isnan, value)
            if downcast is None:
                # no need to care metadata other than name
                # because it can't have freq if
                return Index(result, name=self.name)
        return self._shallow_copy()

    _index_shared_docs['dropna'] = """
        Return Index without NA/NaN values

        Parameters
        ----------
        how :  {'any', 'all'}, default 'any'
            If the Index is a MultiIndex, drop the value when any or all levels
            are NaN.

        Returns
        -------
        valid : Index
        """

    @Appender(_index_shared_docs['dropna'])
    def dropna(self, how='any'):
        if how not in ('any', 'all'):
            raise ValueError("invalid how option: {0}".format(how))

        if self.hasnans:
            return self._shallow_copy(self.values[~self._isnan])
        return self._shallow_copy()

    # --------------------------------------------------------------------
    # Uniqueness Methods

    _index_shared_docs['index_unique'] = (
        """
        Return unique values in the index. Uniques are returned in order
        of appearance, this does NOT sort.

        Parameters
        ----------
        level : int or str, optional, default None
            Only return values from specified level (for MultiIndex)

            .. versionadded:: 0.23.0

        Returns
        -------
        Index without duplicates

        See Also
        --------
        unique
        Series.unique
        """)

    @Appender(_index_shared_docs['index_unique'] % _index_doc_kwargs)
    def unique(self, level=None):
        if level is not None:
            self._validate_index_level(level)
        result = super(Index, self).unique()
        return self._shallow_copy(result)

    def drop_duplicates(self, keep='first'):
        """
        Return Index with duplicate values removed.

        Parameters
        ----------
        keep : {'first', 'last', ``False``}, default 'first'
            - 'first' : Drop duplicates except for the first occurrence.
            - 'last' : Drop duplicates except for the last occurrence.
            - ``False`` : Drop all duplicates.

        Returns
        -------
        deduplicated : Index

        See Also
        --------
        Series.drop_duplicates : Equivalent method on Series.
        DataFrame.drop_duplicates : Equivalent method on DataFrame.
        Index.duplicated : Related method on Index, indicating duplicate
            Index values.

        Examples
        --------
        Generate an pandas.Index with duplicate values.

        >>> idx = pd.Index(['lama', 'cow', 'lama', 'beetle', 'lama', 'hippo'])

        The `keep` parameter controls  which duplicate values are removed.
        The value 'first' keeps the first occurrence for each
        set of duplicated entries. The default value of keep is 'first'.

        >>> idx.drop_duplicates(keep='first')
        Index(['lama', 'cow', 'beetle', 'hippo'], dtype='object')

        The value 'last' keeps the last occurrence for each set of duplicated
        entries.

        >>> idx.drop_duplicates(keep='last')
        Index(['cow', 'beetle', 'lama', 'hippo'], dtype='object')

        The value ``False`` discards all sets of duplicated entries.

        >>> idx.drop_duplicates(keep=False)
        Index(['cow', 'beetle', 'hippo'], dtype='object')
        """
        return super(Index, self).drop_duplicates(keep=keep)

    def duplicated(self, keep='first'):
        """
        Indicate duplicate index values.

        Duplicated values are indicated as ``True`` values in the resulting
        array. Either all duplicates, all except the first, or all except the
        last occurrence of duplicates can be indicated.

        Parameters
        ----------
        keep : {'first', 'last', False}, default 'first'
            The value or values in a set of duplicates to mark as missing.

            - 'first' : Mark duplicates as ``True`` except for the first
              occurrence.
            - 'last' : Mark duplicates as ``True`` except for the last
              occurrence.
            - ``False`` : Mark all duplicates as ``True``.

        Returns
        -------
        numpy.ndarray

        See Also
        --------
        Series.duplicated : Equivalent method on pandas.Series.
        DataFrame.duplicated : Equivalent method on pandas.DataFrame.
        Index.drop_duplicates : Remove duplicate values from Index.

        Examples
        --------
        By default, for each set of duplicated values, the first occurrence is
        set to False and all others to True:

        >>> idx = pd.Index(['lama', 'cow', 'lama', 'beetle', 'lama'])
        >>> idx.duplicated()
        array([False, False,  True, False,  True])

        which is equivalent to

        >>> idx.duplicated(keep='first')
        array([False, False,  True, False,  True])

        By using 'last', the last occurrence of each set of duplicated values
        is set on False and all others on True:

        >>> idx.duplicated(keep='last')
        array([ True, False,  True, False, False])

        By setting keep on ``False``, all duplicates are True:

        >>> idx.duplicated(keep=False)
        array([ True, False,  True, False,  True])
        """
        return super(Index, self).duplicated(keep=keep)

    def get_duplicates(self):
        """
        Extract duplicated index elements.

        .. deprecated:: 0.23.0
            Use idx[idx.duplicated()].unique() instead

        Returns a sorted list of index elements which appear more than once in
        the index.

        Returns
        -------
        array-like
            List of duplicated indexes.

        See Also
        --------
        Index.duplicated : Return boolean array denoting duplicates.
        Index.drop_duplicates : Return Index with duplicates removed.

        Examples
        --------

        Works on different Index of types.

        >>> pd.Index([1, 2, 2, 3, 3, 3, 4]).get_duplicates()  # doctest: +SKIP
        [2, 3]

        Note that for a DatetimeIndex, it does not return a list but a new
        DatetimeIndex:

        >>> dates = pd.to_datetime(['2018-01-01', '2018-01-02', '2018-01-03',
        ...                         '2018-01-03', '2018-01-04', '2018-01-04'],
        ...                        format='%Y-%m-%d')
        >>> pd.Index(dates).get_duplicates()  # doctest: +SKIP
        DatetimeIndex(['2018-01-03', '2018-01-04'],
                      dtype='datetime64[ns]', freq=None)

        Sorts duplicated elements even when indexes are unordered.

        >>> pd.Index([1, 2, 3, 2, 3, 4, 3]).get_duplicates()  # doctest: +SKIP
        [2, 3]

        Return empty array-like structure when all elements are unique.

        >>> pd.Index([1, 2, 3, 4]).get_duplicates()  # doctest: +SKIP
        []
        >>> dates = pd.to_datetime(['2018-01-01', '2018-01-02', '2018-01-03'],
        ...                        format='%Y-%m-%d')
        >>> pd.Index(dates).get_duplicates()  # doctest: +SKIP
        DatetimeIndex([], dtype='datetime64[ns]', freq=None)
        """
        warnings.warn("'get_duplicates' is deprecated and will be removed in "
                      "a future release. You can use "
                      "idx[idx.duplicated()].unique() instead",
                      FutureWarning, stacklevel=2)

        return self[self.duplicated()].unique()

    def _get_unique_index(self, dropna=False):
        """
        Returns an index containing unique values.

        Parameters
        ----------
        dropna : bool
            If True, NaN values are dropped.

        Returns
        -------
        uniques : index
        """
        if self.is_unique and not dropna:
            return self

        values = self.values

        if not self.is_unique:
            values = self.unique()

        if dropna:
            try:
                if self.hasnans:
                    values = values[~isna(values)]
            except NotImplementedError:
                pass

        return self._shallow_copy(values)

    # --------------------------------------------------------------------
    # Arithmetic & Logical Methods

    def __add__(self, other):
        if isinstance(other, (ABCSeries, ABCDataFrame)):
            return NotImplemented
        return Index(np.array(self) + other)

    def __radd__(self, other):
        return Index(other + np.array(self))

    def __iadd__(self, other):
        # alias for __add__
        return self + other

    def __sub__(self, other):
        return Index(np.array(self) - other)

    def __rsub__(self, other):
        return Index(other - np.array(self))

    def __and__(self, other):
        return self.intersection(other)

    def __or__(self, other):
        return self.union(other)

    def __xor__(self, other):
        return self.symmetric_difference(other)

    def __nonzero__(self):
        raise ValueError("The truth value of a {0} is ambiguous. "
                         "Use a.empty, a.bool(), a.item(), a.any() or a.all()."
                         .format(self.__class__.__name__))

    __bool__ = __nonzero__

    # --------------------------------------------------------------------
    # Set Operation Methods

    def _get_reconciled_name_object(self, other):
        """
        If the result of a set operation will be self,
        return self, unless the name changes, in which
        case make a shallow copy of self.
        """
        name = get_op_result_name(self, other)
        if self.name != name:
            return self._shallow_copy(name=name)
        return self

<<<<<<< HEAD
    def _union_incompatible_dtypes(self, other, sort):
        """
        Casts this and other index to object dtype to allow the formation
        of a union between incompatible types.
        """
        this = self.astype(object, copy=False)
        # cast to Index for when `other` is list-like
        other = Index(other).astype(object, copy=False)
        return Index.union(this, other, sort=sort).astype(object, copy=False)

    def _is_compatible_with_other(self, other):
        """
        Check whether this and the other dtype are compatible with each other.
        Meaning a union can be formed between them without needing to be cast
        to dtype object.
        """
        return (type(self) is type(other)
                and is_dtype_equal(self.dtype, other.dtype))

    def union(self, other, sort=True):
=======
    def _validate_sort_keyword(self, sort):
        if sort not in [None, False]:
            raise ValueError("The 'sort' keyword only takes the values of "
                             "None or False; {0} was passed.".format(sort))

    def union(self, other, sort=None):
>>>>>>> 5f73594d
        """
        Form the union of two Index objects.

        If the Index objects are incompatible, both Index objects will be
        cast to dtype('object') first.

        Parameters
        ----------
        other : Index or array-like
        sort : bool or None, default None
            Whether to sort the resulting Index.

            * None : Sort the result, except when

              1. `self` and `other` are equal.
              2. `self` or `other` has length 0.
              3. Some values in `self` or `other` cannot be compared.
                 A RuntimeWarning is issued in this case.

            * False : do not sort the result.

            .. versionadded:: 0.24.0

            .. versionchanged:: 0.24.1

               Changed the default value from ``True`` to ``None``
               (without change in behaviour).

        Returns
        -------
        union : Index

        Examples
        --------

        >>> idx1 = pd.Index([1, 2, 3, 4])
        >>> idx2 = pd.Index([3, 4, 5, 6])
        >>> idx1.union(idx2)
        Int64Index([1, 2, 3, 4, 5, 6], dtype='int64')

        >>> idx1 = pd.Index(['a', 'b', 'c', 'd'])
        >>> idx2 = pd.Index([1, 2, 3, 4])
        >>> idx1.union(idx2)
        Index(['a', 'b', 'c', 'd', 1, 2, 3, 4], dtype='object')
        """
        self._validate_sort_keyword(sort)
        self._assert_can_do_setop(other)

        if not self._is_compatible_with_other(other):
            return self._union_incompatible_dtypes(other, sort=sort)

        return self._union(other, sort=sort)

    def _union(self, other, sort):
        """
        Specific union logic should go here. In subclasses union behavior
        should be overwritten here rather than in `self.union`
        """

        if not len(other) or self.equals(other):
            return self._get_reconciled_name_object(other)

        if not len(self):
            return other._get_reconciled_name_object(self)

        # TODO(EA): setops-refactor, clean all this up
        if is_period_dtype(self) or is_datetime64tz_dtype(self):
            lvals = self._ndarray_values
        else:
            lvals = self._values
        if is_period_dtype(other) or is_datetime64tz_dtype(other):
            rvals = other._ndarray_values
        else:
            rvals = other._values

        if self.is_monotonic and other.is_monotonic:
            try:
                result = self._outer_indexer(lvals, rvals)[0]
            except TypeError:
                # incomparable objects
                result = list(lvals)

                # worth making this faster? a very unusual case
                value_set = set(lvals)
                result.extend([x for x in rvals if x not in value_set])
        else:
            indexer = self.get_indexer(other)
            indexer, = (indexer == -1).nonzero()

            if len(indexer) > 0:
                other_diff = algos.take_nd(rvals, indexer,
                                           allow_fill=False)
                result = _concat._concat_compat((lvals, other_diff))

            else:
                result = lvals

            if sort is None:
                try:
                    result = sorting.safe_sort(result)
                except TypeError as e:
                    warnings.warn("{}, sort order is undefined for "
                                  "incomparable objects".format(e),
                                  RuntimeWarning, stacklevel=3)

        # for subclasses
        return self._wrap_setop_result(other, result)

    def _wrap_setop_result(self, other, result):
        return self._constructor(result, name=get_op_result_name(self, other))

<<<<<<< HEAD
    # TODO: standardize return type of non-union setops type(self vs other)
    def intersection(self, other, sort=True):
=======
    def intersection(self, other, sort=False):
>>>>>>> 5f73594d
        """
        Form the intersection of two Index objects.

        This returns a new Index with elements common to the index and `other`.

        Parameters
        ----------
        other : Index or array-like
        sort : False or None, default False
            Whether to sort the resulting index.

            * False : do not sort the result.
            * None : sort the result, except when `self` and `other` are equal
              or when the values cannot be compared.

            .. versionadded:: 0.24.0

            .. versionchanged:: 0.24.1

               Changed the default from ``True`` to ``False``, to match
               the behaviour of 0.23.4 and earlier.

        Returns
        -------
        intersection : Index

        Examples
        --------

        >>> idx1 = pd.Index([1, 2, 3, 4])
        >>> idx2 = pd.Index([3, 4, 5, 6])
        >>> idx1.intersection(idx2)
        Int64Index([3, 4], dtype='int64')
        """
        self._validate_sort_keyword(sort)
        self._assert_can_do_setop(other)
        other = ensure_index(other)

        if self.equals(other):
            return self._get_reconciled_name_object(other)

        if not is_dtype_equal(self.dtype, other.dtype):
            this = self.astype('O')
            other = other.astype('O')
            return this.intersection(other, sort=sort)

        # TODO(EA): setops-refactor, clean all this up
        if is_period_dtype(self):
            lvals = self._ndarray_values
        else:
            lvals = self._values
        if is_period_dtype(other):
            rvals = other._ndarray_values
        else:
            rvals = other._values

        if self.is_monotonic and other.is_monotonic:
            try:
                result = self._inner_indexer(lvals, rvals)[0]
                return self._wrap_setop_result(other, result)
            except TypeError:
                pass

        try:
            indexer = Index(rvals).get_indexer(lvals)
            indexer = indexer.take((indexer != -1).nonzero()[0])
        except Exception:
            # duplicates
            indexer = algos.unique1d(
                Index(rvals).get_indexer_non_unique(lvals)[0])
            indexer = indexer[indexer != -1]

        taken = other.take(indexer)

        if sort is None:
            taken = sorting.safe_sort(taken.values)
            if self.name != other.name:
                name = None
            else:
                name = self.name
            return self._shallow_copy(taken, name=name)

        if self.name != other.name:
            taken.name = None

        return taken

    def difference(self, other, sort=None):
        """
        Return a new Index with elements from the index that are not in
        `other`.

        This is the set difference of two Index objects.

        Parameters
        ----------
        other : Index or array-like
        sort : False or None, default None
            Whether to sort the resulting index. By default, the
            values are attempted to be sorted, but any TypeError from
            incomparable elements is caught by pandas.

            * None : Attempt to sort the result, but catch any TypeErrors
              from comparing incomparable elements.
            * False : Do not sort the result.

            .. versionadded:: 0.24.0

            .. versionchanged:: 0.24.1

               Changed the default value from ``True`` to ``None``
               (without change in behaviour).

        Returns
        -------
        difference : Index

        Examples
        --------

        >>> idx1 = pd.Index([2, 1, 3, 4])
        >>> idx2 = pd.Index([3, 4, 5, 6])
        >>> idx1.difference(idx2)
        Int64Index([1, 2], dtype='int64')
        >>> idx1.difference(idx2, sort=False)
        Int64Index([2, 1], dtype='int64')
        """
        self._validate_sort_keyword(sort)
        self._assert_can_do_setop(other)

        if self.equals(other):
            # pass an empty np.ndarray with the appropriate dtype
            return self._shallow_copy(self._data[:0])

        other, result_name = self._convert_can_do_setop(other)

        this = self._get_unique_index()

        indexer = this.get_indexer(other)
        indexer = indexer.take((indexer != -1).nonzero()[0])

        label_diff = np.setdiff1d(np.arange(this.size), indexer,
                                  assume_unique=True)
        the_diff = this.values.take(label_diff)
        if sort is None:
            try:
                the_diff = sorting.safe_sort(the_diff)
            except TypeError:
                pass

        return this._shallow_copy(the_diff, name=result_name, freq=None)

    def symmetric_difference(self, other, result_name=None, sort=None):
        """
        Compute the symmetric difference of two Index objects.

        Parameters
        ----------
        other : Index or array-like
        result_name : str
        sort : False or None, default None
            Whether to sort the resulting index. By default, the
            values are attempted to be sorted, but any TypeError from
            incomparable elements is caught by pandas.

            * None : Attempt to sort the result, but catch any TypeErrors
              from comparing incomparable elements.
            * False : Do not sort the result.

            .. versionadded:: 0.24.0

            .. versionchanged:: 0.24.1

               Changed the default value from ``True`` to ``None``
               (without change in behaviour).

        Returns
        -------
        symmetric_difference : Index

        Notes
        -----
        ``symmetric_difference`` contains elements that appear in either
        ``idx1`` or ``idx2`` but not both. Equivalent to the Index created by
        ``idx1.difference(idx2) | idx2.difference(idx1)`` with duplicates
        dropped.

        Examples
        --------
        >>> idx1 = pd.Index([1, 2, 3, 4])
        >>> idx2 = pd.Index([2, 3, 4, 5])
        >>> idx1.symmetric_difference(idx2)
        Int64Index([1, 5], dtype='int64')

        You can also use the ``^`` operator:

        >>> idx1 ^ idx2
        Int64Index([1, 5], dtype='int64')
        """
        self._validate_sort_keyword(sort)
        self._assert_can_do_setop(other)
        other, result_name_update = self._convert_can_do_setop(other)
        if result_name is None:
            result_name = result_name_update

        this = self._get_unique_index()
        other = other._get_unique_index()
        indexer = this.get_indexer(other)

        # {this} minus {other}
        common_indexer = indexer.take((indexer != -1).nonzero()[0])
        left_indexer = np.setdiff1d(np.arange(this.size), common_indexer,
                                    assume_unique=True)
        left_diff = this.values.take(left_indexer)

        # {other} minus {this}
        right_indexer = (indexer == -1).nonzero()[0]
        right_diff = other.values.take(right_indexer)

        the_diff = _concat._concat_compat([left_diff, right_diff])
        if sort is None:
            try:
                the_diff = sorting.safe_sort(the_diff)
            except TypeError:
                pass

        attribs = self._get_attributes_dict()
        attribs['name'] = result_name
        if 'freq' in attribs:
            attribs['freq'] = None
        return self._shallow_copy_with_infer(the_diff, **attribs)

    def _assert_can_do_setop(self, other):
        if not is_list_like(other):
            raise TypeError('Input must be Index or array-like')
        return True

    def _convert_can_do_setop(self, other):
        if not isinstance(other, Index):
            other = Index(other, name=self.name)
            result_name = self.name
        else:
            result_name = get_op_result_name(self, other)
        return other, result_name

    # --------------------------------------------------------------------
    # Indexing Methods

    _index_shared_docs['get_loc'] = """
        Get integer location, slice or boolean mask for requested label.

        Parameters
        ----------
        key : label
        method : {None, 'pad'/'ffill', 'backfill'/'bfill', 'nearest'}, optional
            * default: exact matches only.
            * pad / ffill: find the PREVIOUS index value if no exact match.
            * backfill / bfill: use NEXT index value if no exact match
            * nearest: use the NEAREST index value if no exact match. Tied
              distances are broken by preferring the larger index value.
        tolerance : optional
            Maximum distance from index value for inexact matches. The value of
            the index at the matching location most satisfy the equation
            ``abs(index[loc] - key) <= tolerance``.

            Tolerance may be a scalar
            value, which applies the same tolerance to all values, or
            list-like, which applies variable tolerance per element. List-like
            includes list, tuple, array, Series, and must be the same size as
            the index and its dtype must exactly match the index's type.

            .. versionadded:: 0.21.0 (list-like tolerance)

        Returns
        -------
        loc : int if unique index, slice if monotonic index, else mask

        Examples
        ---------
        >>> unique_index = pd.Index(list('abc'))
        >>> unique_index.get_loc('b')
        1

        >>> monotonic_index = pd.Index(list('abbc'))
        >>> monotonic_index.get_loc('b')
        slice(1, 3, None)

        >>> non_monotonic_index = pd.Index(list('abcb'))
        >>> non_monotonic_index.get_loc('b')
        array([False,  True, False,  True], dtype=bool)
        """

    @Appender(_index_shared_docs['get_loc'])
    def get_loc(self, key, method=None, tolerance=None):
        if method is None:
            if tolerance is not None:
                raise ValueError('tolerance argument only valid if using pad, '
                                 'backfill or nearest lookups')
            try:
                return self._engine.get_loc(key)
            except KeyError:
                return self._engine.get_loc(self._maybe_cast_indexer(key))
        indexer = self.get_indexer([key], method=method, tolerance=tolerance)
        if indexer.ndim > 1 or indexer.size > 1:
            raise TypeError('get_loc requires scalar valued input')
        loc = indexer.item()
        if loc == -1:
            raise KeyError(key)
        return loc

    _index_shared_docs['get_indexer'] = """
        Compute indexer and mask for new index given the current index. The
        indexer should be then used as an input to ndarray.take to align the
        current data to the new index.

        Parameters
        ----------
        target : %(target_klass)s
        method : {None, 'pad'/'ffill', 'backfill'/'bfill', 'nearest'}, optional
            * default: exact matches only.
            * pad / ffill: find the PREVIOUS index value if no exact match.
            * backfill / bfill: use NEXT index value if no exact match
            * nearest: use the NEAREST index value if no exact match. Tied
              distances are broken by preferring the larger index value.
        limit : int, optional
            Maximum number of consecutive labels in ``target`` to match for
            inexact matches.
        tolerance : optional
            Maximum distance between original and new labels for inexact
            matches. The values of the index at the matching locations most
            satisfy the equation ``abs(index[indexer] - target) <= tolerance``.

            Tolerance may be a scalar value, which applies the same tolerance
            to all values, or list-like, which applies variable tolerance per
            element. List-like includes list, tuple, array, Series, and must be
            the same size as the index and its dtype must exactly match the
            index's type.

            .. versionadded:: 0.21.0 (list-like tolerance)

        Returns
        -------
        indexer : ndarray of int
            Integers from 0 to n - 1 indicating that the index at these
            positions matches the corresponding target values. Missing values
            in the target are marked by -1.

        Examples
        --------
        >>> index = pd.Index(['c', 'a', 'b'])
        >>> index.get_indexer(['a', 'b', 'x'])
        array([ 1,  2, -1])

        Notice that the return value is an array of locations in ``index``
        and ``x`` is marked by -1, as it is not in ``index``.
        """

    @Appender(_index_shared_docs['get_indexer'] % _index_doc_kwargs)
    def get_indexer(self, target, method=None, limit=None, tolerance=None):
        method = missing.clean_reindex_fill_method(method)
        target = ensure_index(target)
        if tolerance is not None:
            tolerance = self._convert_tolerance(tolerance, target)

        # Treat boolean labels passed to a numeric index as not found. Without
        # this fix False and True would be treated as 0 and 1 respectively.
        # (GH #16877)
        if target.is_boolean() and self.is_numeric():
            return ensure_platform_int(np.repeat(-1, target.size))

        pself, ptarget = self._maybe_promote(target)
        if pself is not self or ptarget is not target:
            return pself.get_indexer(ptarget, method=method, limit=limit,
                                     tolerance=tolerance)

        if not is_dtype_equal(self.dtype, target.dtype):
            this = self.astype(object)
            target = target.astype(object)
            return this.get_indexer(target, method=method, limit=limit,
                                    tolerance=tolerance)

        if not self.is_unique:
            raise InvalidIndexError('Reindexing only valid with uniquely'
                                    ' valued Index objects')

        if method == 'pad' or method == 'backfill':
            indexer = self._get_fill_indexer(target, method, limit, tolerance)
        elif method == 'nearest':
            indexer = self._get_nearest_indexer(target, limit, tolerance)
        else:
            if tolerance is not None:
                raise ValueError('tolerance argument only valid if doing pad, '
                                 'backfill or nearest reindexing')
            if limit is not None:
                raise ValueError('limit argument only valid if doing pad, '
                                 'backfill or nearest reindexing')

            indexer = self._engine.get_indexer(target._ndarray_values)

        return ensure_platform_int(indexer)

    def _convert_tolerance(self, tolerance, target):
        # override this method on subclasses
        tolerance = np.asarray(tolerance)
        if target.size != tolerance.size and tolerance.size > 1:
            raise ValueError('list-like tolerance size must match '
                             'target index size')
        return tolerance

    def _get_fill_indexer(self, target, method, limit=None, tolerance=None):
        if self.is_monotonic_increasing and target.is_monotonic_increasing:
            method = (self._engine.get_pad_indexer if method == 'pad' else
                      self._engine.get_backfill_indexer)
            indexer = method(target._ndarray_values, limit)
        else:
            indexer = self._get_fill_indexer_searchsorted(target, method,
                                                          limit)
        if tolerance is not None:
            indexer = self._filter_indexer_tolerance(target._ndarray_values,
                                                     indexer,
                                                     tolerance)
        return indexer

    def _get_fill_indexer_searchsorted(self, target, method, limit=None):
        """
        Fallback pad/backfill get_indexer that works for monotonic decreasing
        indexes and non-monotonic targets.
        """
        if limit is not None:
            raise ValueError('limit argument for %r method only well-defined '
                             'if index and target are monotonic' % method)

        side = 'left' if method == 'pad' else 'right'

        # find exact matches first (this simplifies the algorithm)
        indexer = self.get_indexer(target)
        nonexact = (indexer == -1)
        indexer[nonexact] = self._searchsorted_monotonic(target[nonexact],
                                                         side)
        if side == 'left':
            # searchsorted returns "indices into a sorted array such that,
            # if the corresponding elements in v were inserted before the
            # indices, the order of a would be preserved".
            # Thus, we need to subtract 1 to find values to the left.
            indexer[nonexact] -= 1
            # This also mapped not found values (values of 0 from
            # np.searchsorted) to -1, which conveniently is also our
            # sentinel for missing values
        else:
            # Mark indices to the right of the largest value as not found
            indexer[indexer == len(self)] = -1
        return indexer

    def _get_nearest_indexer(self, target, limit, tolerance):
        """
        Get the indexer for the nearest index labels; requires an index with
        values that can be subtracted from each other (e.g., not strings or
        tuples).
        """
        left_indexer = self.get_indexer(target, 'pad', limit=limit)
        right_indexer = self.get_indexer(target, 'backfill', limit=limit)

        target = np.asarray(target)
        left_distances = abs(self.values[left_indexer] - target)
        right_distances = abs(self.values[right_indexer] - target)

        op = operator.lt if self.is_monotonic_increasing else operator.le
        indexer = np.where(op(left_distances, right_distances) |
                           (right_indexer == -1), left_indexer, right_indexer)
        if tolerance is not None:
            indexer = self._filter_indexer_tolerance(target, indexer,
                                                     tolerance)
        return indexer

    def _filter_indexer_tolerance(self, target, indexer, tolerance):
        distance = abs(self.values[indexer] - target)
        indexer = np.where(distance <= tolerance, indexer, -1)
        return indexer

    # --------------------------------------------------------------------
    # Indexer Conversion Methods

    _index_shared_docs['_convert_scalar_indexer'] = """
        Convert a scalar indexer.

        Parameters
        ----------
        key : label of the slice bound
        kind : {'ix', 'loc', 'getitem', 'iloc'} or None
    """

    @Appender(_index_shared_docs['_convert_scalar_indexer'])
    def _convert_scalar_indexer(self, key, kind=None):
        assert kind in ['ix', 'loc', 'getitem', 'iloc', None]

        if kind == 'iloc':
            return self._validate_indexer('positional', key, kind)

        if len(self) and not isinstance(self, ABCMultiIndex,):

            # we can raise here if we are definitive that this
            # is positional indexing (eg. .ix on with a float)
            # or label indexing if we are using a type able
            # to be represented in the index

            if kind in ['getitem', 'ix'] and is_float(key):
                if not self.is_floating():
                    return self._invalid_indexer('label', key)

            elif kind in ['loc'] and is_float(key):

                # we want to raise KeyError on string/mixed here
                # technically we *could* raise a TypeError
                # on anything but mixed though
                if self.inferred_type not in ['floating',
                                              'mixed-integer-float',
                                              'string',
                                              'unicode',
                                              'mixed']:
                    return self._invalid_indexer('label', key)

            elif kind in ['loc'] and is_integer(key):
                if not self.holds_integer():
                    return self._invalid_indexer('label', key)

        return key

    _index_shared_docs['_convert_slice_indexer'] = """
        Convert a slice indexer.

        By definition, these are labels unless 'iloc' is passed in.
        Floats are not allowed as the start, step, or stop of the slice.

        Parameters
        ----------
        key : label of the slice bound
        kind : {'ix', 'loc', 'getitem', 'iloc'} or None
    """

    @Appender(_index_shared_docs['_convert_slice_indexer'])
    def _convert_slice_indexer(self, key, kind=None):
        assert kind in ['ix', 'loc', 'getitem', 'iloc', None]

        # if we are not a slice, then we are done
        if not isinstance(key, slice):
            return key

        # validate iloc
        if kind == 'iloc':
            return slice(self._validate_indexer('slice', key.start, kind),
                         self._validate_indexer('slice', key.stop, kind),
                         self._validate_indexer('slice', key.step, kind))

        # potentially cast the bounds to integers
        start, stop, step = key.start, key.stop, key.step

        # figure out if this is a positional indexer
        def is_int(v):
            return v is None or is_integer(v)

        is_null_slicer = start is None and stop is None
        is_index_slice = is_int(start) and is_int(stop)
        is_positional = is_index_slice and not self.is_integer()

        if kind == 'getitem':
            """
            called from the getitem slicers, validate that we are in fact
            integers
            """
            if self.is_integer() or is_index_slice:
                return slice(self._validate_indexer('slice', key.start, kind),
                             self._validate_indexer('slice', key.stop, kind),
                             self._validate_indexer('slice', key.step, kind))

        # convert the slice to an indexer here

        # if we are mixed and have integers
        try:
            if is_positional and self.is_mixed():
                # Validate start & stop
                if start is not None:
                    self.get_loc(start)
                if stop is not None:
                    self.get_loc(stop)
                is_positional = False
        except KeyError:
            if self.inferred_type == 'mixed-integer-float':
                raise

        if is_null_slicer:
            indexer = key
        elif is_positional:
            indexer = key
        else:
            try:
                indexer = self.slice_indexer(start, stop, step, kind=kind)
            except Exception:
                if is_index_slice:
                    if self.is_integer():
                        raise
                    else:
                        indexer = key
                else:
                    raise

        return indexer

    def _convert_listlike_indexer(self, keyarr, kind=None):
        """
        Parameters
        ----------
        keyarr : list-like
            Indexer to convert.

        Returns
        -------
        tuple (indexer, keyarr)
            indexer is an ndarray or None if cannot convert
            keyarr are tuple-safe keys
        """
        if isinstance(keyarr, Index):
            keyarr = self._convert_index_indexer(keyarr)
        else:
            keyarr = self._convert_arr_indexer(keyarr)

        indexer = self._convert_list_indexer(keyarr, kind=kind)
        return indexer, keyarr

    _index_shared_docs['_convert_arr_indexer'] = """
        Convert an array-like indexer to the appropriate dtype.

        Parameters
        ----------
        keyarr : array-like
            Indexer to convert.

        Returns
        -------
        converted_keyarr : array-like
    """

    @Appender(_index_shared_docs['_convert_arr_indexer'])
    def _convert_arr_indexer(self, keyarr):
        keyarr = com.asarray_tuplesafe(keyarr)
        return keyarr

    _index_shared_docs['_convert_index_indexer'] = """
        Convert an Index indexer to the appropriate dtype.

        Parameters
        ----------
        keyarr : Index (or sub-class)
            Indexer to convert.

        Returns
        -------
        converted_keyarr : Index (or sub-class)
    """

    @Appender(_index_shared_docs['_convert_index_indexer'])
    def _convert_index_indexer(self, keyarr):
        return keyarr

    _index_shared_docs['_convert_list_indexer'] = """
        Convert a list-like indexer to the appropriate dtype.

        Parameters
        ----------
        keyarr : Index (or sub-class)
            Indexer to convert.
        kind : iloc, ix, loc, optional

        Returns
        -------
        positional indexer or None
    """

    @Appender(_index_shared_docs['_convert_list_indexer'])
    def _convert_list_indexer(self, keyarr, kind=None):
        if (kind in [None, 'iloc', 'ix'] and
                is_integer_dtype(keyarr) and not self.is_floating() and
                not isinstance(keyarr, ABCPeriodIndex)):

            if self.inferred_type == 'mixed-integer':
                indexer = self.get_indexer(keyarr)
                if (indexer >= 0).all():
                    return indexer
                # missing values are flagged as -1 by get_indexer and negative
                # indices are already converted to positive indices in the
                # above if-statement, so the negative flags are changed to
                # values outside the range of indices so as to trigger an
                # IndexError in maybe_convert_indices
                indexer[indexer < 0] = len(self)
                from pandas.core.indexing import maybe_convert_indices
                return maybe_convert_indices(indexer, len(self))

            elif not self.inferred_type == 'integer':
                keyarr = np.where(keyarr < 0, len(self) + keyarr, keyarr)
                return keyarr

        return None

    def _invalid_indexer(self, form, key):
        """
        Consistent invalid indexer message.
        """
        raise TypeError("cannot do {form} indexing on {klass} with these "
                        "indexers [{key}] of {kind}".format(
                            form=form, klass=type(self), key=key,
                            kind=type(key)))

    # --------------------------------------------------------------------
    # Reindex Methods

    def _can_reindex(self, indexer):
        """
        Check if we are allowing reindexing with this particular indexer.

        Parameters
        ----------
        indexer : an integer indexer

        Raises
        ------
        ValueError if its a duplicate axis
        """

        # trying to reindex on an axis with duplicates
        if not self.is_unique and len(indexer):
            raise ValueError("cannot reindex from a duplicate axis")

    def reindex(self, target, method=None, level=None, limit=None,
                tolerance=None):
        """
        Create index with target's values (move/add/delete values
        as necessary).

        Parameters
        ----------
        target : an iterable

        Returns
        -------
        new_index : pd.Index
            Resulting index
        indexer : np.ndarray or None
            Indices of output values in original index

        """
        # GH6552: preserve names when reindexing to non-named target
        # (i.e. neither Index nor Series).
        preserve_names = not hasattr(target, 'name')

        # GH7774: preserve dtype/tz if target is empty and not an Index.
        target = _ensure_has_len(target)  # target may be an iterator

        if not isinstance(target, Index) and len(target) == 0:
            attrs = self._get_attributes_dict()
            attrs.pop('freq', None)  # don't preserve freq
            values = self._data[:0]  # appropriately-dtyped empty array
            target = self._simple_new(values, dtype=self.dtype, **attrs)
        else:
            target = ensure_index(target)

        if level is not None:
            if method is not None:
                raise TypeError('Fill method not supported if level passed')
            _, indexer, _ = self._join_level(target, level, how='right',
                                             return_indexers=True)
        else:
            if self.equals(target):
                indexer = None
            else:

                if self.is_unique:
                    indexer = self.get_indexer(target, method=method,
                                               limit=limit,
                                               tolerance=tolerance)
                else:
                    if method is not None or limit is not None:
                        raise ValueError("cannot reindex a non-unique index "
                                         "with a method or limit")
                    indexer, missing = self.get_indexer_non_unique(target)

        if preserve_names and target.nlevels == 1 and target.name != self.name:
            target = target.copy()
            target.name = self.name

        return target, indexer

    def _reindex_non_unique(self, target):
        """
        Create a new index with target's values (move/add/delete values as
        necessary) use with non-unique Index and a possibly non-unique target.

        Parameters
        ----------
        target : an iterable

        Returns
        -------
        new_index : pd.Index
            Resulting index
        indexer : np.ndarray or None
            Indices of output values in original index

        """

        target = ensure_index(target)
        indexer, missing = self.get_indexer_non_unique(target)
        check = indexer != -1
        new_labels = self.take(indexer[check])
        new_indexer = None

        if len(missing):
            length = np.arange(len(indexer))

            missing = ensure_platform_int(missing)
            missing_labels = target.take(missing)
            missing_indexer = ensure_int64(length[~check])
            cur_labels = self.take(indexer[check]).values
            cur_indexer = ensure_int64(length[check])

            new_labels = np.empty(tuple([len(indexer)]), dtype=object)
            new_labels[cur_indexer] = cur_labels
            new_labels[missing_indexer] = missing_labels

            # a unique indexer
            if target.is_unique:

                # see GH5553, make sure we use the right indexer
                new_indexer = np.arange(len(indexer))
                new_indexer[cur_indexer] = np.arange(len(cur_labels))
                new_indexer[missing_indexer] = -1

            # we have a non_unique selector, need to use the original
            # indexer here
            else:

                # need to retake to have the same size as the indexer
                indexer[~check] = -1

                # reset the new indexer to account for the new size
                new_indexer = np.arange(len(self.take(indexer)))
                new_indexer[~check] = -1

        new_index = self._shallow_copy_with_infer(new_labels, freq=None)
        return new_index, indexer, new_indexer

    # --------------------------------------------------------------------
    # Join Methods

    _index_shared_docs['join'] = """
        Compute join_index and indexers to conform data
        structures to the new index.

        Parameters
        ----------
        other : Index
        how : {'left', 'right', 'inner', 'outer'}
        level : int or level name, default None
        return_indexers : boolean, default False
        sort : boolean, default False
            Sort the join keys lexicographically in the result Index. If False,
            the order of the join keys depends on the join type (how keyword)

            .. versionadded:: 0.20.0

        Returns
        -------
        join_index, (left_indexer, right_indexer)
        """

    @Appender(_index_shared_docs['join'])
    def join(self, other, how='left', level=None, return_indexers=False,
             sort=False):
        self_is_mi = isinstance(self, ABCMultiIndex)
        other_is_mi = isinstance(other, ABCMultiIndex)

        # try to figure out the join level
        # GH3662
        if level is None and (self_is_mi or other_is_mi):

            # have the same levels/names so a simple join
            if self.names == other.names:
                pass
            else:
                return self._join_multi(other, how=how,
                                        return_indexers=return_indexers)

        # join on the level
        if level is not None and (self_is_mi or other_is_mi):
            return self._join_level(other, level, how=how,
                                    return_indexers=return_indexers)

        other = ensure_index(other)

        if len(other) == 0 and how in ('left', 'outer'):
            join_index = self._shallow_copy()
            if return_indexers:
                rindexer = np.repeat(-1, len(join_index))
                return join_index, None, rindexer
            else:
                return join_index

        if len(self) == 0 and how in ('right', 'outer'):
            join_index = other._shallow_copy()
            if return_indexers:
                lindexer = np.repeat(-1, len(join_index))
                return join_index, lindexer, None
            else:
                return join_index

        if self._join_precedence < other._join_precedence:
            how = {'right': 'left', 'left': 'right'}.get(how, how)
            result = other.join(self, how=how, level=level,
                                return_indexers=return_indexers)
            if return_indexers:
                x, y, z = result
                result = x, z, y
            return result

        if not is_dtype_equal(self.dtype, other.dtype):
            this = self.astype('O')
            other = other.astype('O')
            return this.join(other, how=how, return_indexers=return_indexers)

        _validate_join_method(how)

        if not self.is_unique and not other.is_unique:
            return self._join_non_unique(other, how=how,
                                         return_indexers=return_indexers)
        elif not self.is_unique or not other.is_unique:
            if self.is_monotonic and other.is_monotonic:
                return self._join_monotonic(other, how=how,
                                            return_indexers=return_indexers)
            else:
                return self._join_non_unique(other, how=how,
                                             return_indexers=return_indexers)
        elif self.is_monotonic and other.is_monotonic:
            try:
                return self._join_monotonic(other, how=how,
                                            return_indexers=return_indexers)
            except TypeError:
                pass

        if how == 'left':
            join_index = self
        elif how == 'right':
            join_index = other
        elif how == 'inner':
            # TODO: sort=False here for backwards compat. It may
            # be better to use the sort parameter passed into join
            join_index = self.intersection(other, sort=False)
        elif how == 'outer':
            # TODO: sort=True here for backwards compat. It may
            # be better to use the sort parameter passed into join
            join_index = self.union(other)

        if sort:
            join_index = join_index.sort_values()

        if return_indexers:
            if join_index is self:
                lindexer = None
            else:
                lindexer = self.get_indexer(join_index)
            if join_index is other:
                rindexer = None
            else:
                rindexer = other.get_indexer(join_index)
            return join_index, lindexer, rindexer
        else:
            return join_index

    def _join_multi(self, other, how, return_indexers=True):
        from .multi import MultiIndex
        from pandas.core.reshape.merge import _restore_dropped_levels_multijoin

        # figure out join names
        self_names = set(com._not_none(*self.names))
        other_names = set(com._not_none(*other.names))
        overlap = self_names & other_names

        # need at least 1 in common
        if not overlap:
            raise ValueError("cannot join with no overlapping index names")

        self_is_mi = isinstance(self, MultiIndex)
        other_is_mi = isinstance(other, MultiIndex)

        if self_is_mi and other_is_mi:

            # Drop the non-matching levels from left and right respectively
            ldrop_names = list(self_names - overlap)
            rdrop_names = list(other_names - overlap)

            self_jnlevels = self.droplevel(ldrop_names)
            other_jnlevels = other.droplevel(rdrop_names)

            # Join left and right
            # Join on same leveled multi-index frames is supported
            join_idx, lidx, ridx = self_jnlevels.join(other_jnlevels, how,
                                                      return_indexers=True)

            # Restore the dropped levels
            # Returned index level order is
            # common levels, ldrop_names, rdrop_names
            dropped_names = ldrop_names + rdrop_names

            levels, codes, names = (
                _restore_dropped_levels_multijoin(self, other,
                                                  dropped_names,
                                                  join_idx,
                                                  lidx, ridx))

            # Re-create the multi-index
            multi_join_idx = MultiIndex(levels=levels, codes=codes,
                                        names=names, verify_integrity=False)

            multi_join_idx = multi_join_idx.remove_unused_levels()

            return multi_join_idx, lidx, ridx

        jl = list(overlap)[0]

        # Case where only one index is multi
        # make the indices into mi's that match
        flip_order = False
        if self_is_mi:
            self, other = other, self
            flip_order = True
            # flip if join method is right or left
            how = {'right': 'left', 'left': 'right'}.get(how, how)

        level = other.names.index(jl)
        result = self._join_level(other, level, how=how,
                                  return_indexers=return_indexers)

        if flip_order:
            if isinstance(result, tuple):
                return result[0], result[2], result[1]
        return result

    def _join_non_unique(self, other, how='left', return_indexers=False):
        from pandas.core.reshape.merge import _get_join_indexers

        left_idx, right_idx = _get_join_indexers([self._ndarray_values],
                                                 [other._ndarray_values],
                                                 how=how,
                                                 sort=True)

        left_idx = ensure_platform_int(left_idx)
        right_idx = ensure_platform_int(right_idx)

        join_index = np.asarray(self._ndarray_values.take(left_idx))
        mask = left_idx == -1
        np.putmask(join_index, mask, other._ndarray_values.take(right_idx))

        join_index = self._wrap_joined_index(join_index, other)

        if return_indexers:
            return join_index, left_idx, right_idx
        else:
            return join_index

    def _join_level(self, other, level, how='left', return_indexers=False,
                    keep_order=True):
        """
        The join method *only* affects the level of the resulting
        MultiIndex. Otherwise it just exactly aligns the Index data to the
        labels of the level in the MultiIndex.

        If ```keep_order == True```, the order of the data indexed by the
        MultiIndex will not be changed; otherwise, it will tie out
        with `other`.
        """
        from .multi import MultiIndex

        def _get_leaf_sorter(labels):
            """
            Returns sorter for the inner most level while preserving the
            order of higher levels.
            """
            if labels[0].size == 0:
                return np.empty(0, dtype='int64')

            if len(labels) == 1:
                lab = ensure_int64(labels[0])
                sorter, _ = libalgos.groupsort_indexer(lab, 1 + lab.max())
                return sorter

            # find indexers of beginning of each set of
            # same-key labels w.r.t all but last level
            tic = labels[0][:-1] != labels[0][1:]
            for lab in labels[1:-1]:
                tic |= lab[:-1] != lab[1:]

            starts = np.hstack(([True], tic, [True])).nonzero()[0]
            lab = ensure_int64(labels[-1])
            return lib.get_level_sorter(lab, ensure_int64(starts))

        if isinstance(self, MultiIndex) and isinstance(other, MultiIndex):
            raise TypeError('Join on level between two MultiIndex objects '
                            'is ambiguous')

        left, right = self, other

        flip_order = not isinstance(self, MultiIndex)
        if flip_order:
            left, right = right, left
            how = {'right': 'left', 'left': 'right'}.get(how, how)

        level = left._get_level_number(level)
        old_level = left.levels[level]

        if not right.is_unique:
            raise NotImplementedError('Index._join_level on non-unique index '
                                      'is not implemented')

        new_level, left_lev_indexer, right_lev_indexer = \
            old_level.join(right, how=how, return_indexers=True)

        if left_lev_indexer is None:
            if keep_order or len(left) == 0:
                left_indexer = None
                join_index = left
            else:  # sort the leaves
                left_indexer = _get_leaf_sorter(left.codes[:level + 1])
                join_index = left[left_indexer]

        else:
            left_lev_indexer = ensure_int64(left_lev_indexer)
            rev_indexer = lib.get_reverse_indexer(left_lev_indexer,
                                                  len(old_level))

            new_lev_codes = algos.take_nd(rev_indexer, left.codes[level],
                                          allow_fill=False)

            new_codes = list(left.codes)
            new_codes[level] = new_lev_codes

            new_levels = list(left.levels)
            new_levels[level] = new_level

            if keep_order:  # just drop missing values. o.w. keep order
                left_indexer = np.arange(len(left), dtype=np.intp)
                mask = new_lev_codes != -1
                if not mask.all():
                    new_codes = [lab[mask] for lab in new_codes]
                    left_indexer = left_indexer[mask]

            else:  # tie out the order with other
                if level == 0:  # outer most level, take the fast route
                    ngroups = 1 + new_lev_codes.max()
                    left_indexer, counts = libalgos.groupsort_indexer(
                        new_lev_codes, ngroups)

                    # missing values are placed first; drop them!
                    left_indexer = left_indexer[counts[0]:]
                    new_codes = [lab[left_indexer] for lab in new_codes]

                else:  # sort the leaves
                    mask = new_lev_codes != -1
                    mask_all = mask.all()
                    if not mask_all:
                        new_codes = [lab[mask] for lab in new_codes]

                    left_indexer = _get_leaf_sorter(new_codes[:level + 1])
                    new_codes = [lab[left_indexer] for lab in new_codes]

                    # left_indexers are w.r.t masked frame.
                    # reverse to original frame!
                    if not mask_all:
                        left_indexer = mask.nonzero()[0][left_indexer]

            join_index = MultiIndex(levels=new_levels, codes=new_codes,
                                    names=left.names, verify_integrity=False)

        if right_lev_indexer is not None:
            right_indexer = algos.take_nd(right_lev_indexer,
                                          join_index.codes[level],
                                          allow_fill=False)
        else:
            right_indexer = join_index.codes[level]

        if flip_order:
            left_indexer, right_indexer = right_indexer, left_indexer

        if return_indexers:
            left_indexer = (None if left_indexer is None
                            else ensure_platform_int(left_indexer))
            right_indexer = (None if right_indexer is None
                             else ensure_platform_int(right_indexer))
            return join_index, left_indexer, right_indexer
        else:
            return join_index

    def _join_monotonic(self, other, how='left', return_indexers=False):
        if self.equals(other):
            ret_index = other if how == 'right' else self
            if return_indexers:
                return ret_index, None, None
            else:
                return ret_index

        sv = self._ndarray_values
        ov = other._ndarray_values

        if self.is_unique and other.is_unique:
            # We can perform much better than the general case
            if how == 'left':
                join_index = self
                lidx = None
                ridx = self._left_indexer_unique(sv, ov)
            elif how == 'right':
                join_index = other
                lidx = self._left_indexer_unique(ov, sv)
                ridx = None
            elif how == 'inner':
                join_index, lidx, ridx = self._inner_indexer(sv, ov)
                join_index = self._wrap_joined_index(join_index, other)
            elif how == 'outer':
                join_index, lidx, ridx = self._outer_indexer(sv, ov)
                join_index = self._wrap_joined_index(join_index, other)
        else:
            if how == 'left':
                join_index, lidx, ridx = self._left_indexer(sv, ov)
            elif how == 'right':
                join_index, ridx, lidx = self._left_indexer(ov, sv)
            elif how == 'inner':
                join_index, lidx, ridx = self._inner_indexer(sv, ov)
            elif how == 'outer':
                join_index, lidx, ridx = self._outer_indexer(sv, ov)
            join_index = self._wrap_joined_index(join_index, other)

        if return_indexers:
            lidx = None if lidx is None else ensure_platform_int(lidx)
            ridx = None if ridx is None else ensure_platform_int(ridx)
            return join_index, lidx, ridx
        else:
            return join_index

    def _wrap_joined_index(self, joined, other):
        name = get_op_result_name(self, other)
        return Index(joined, name=name)

    # --------------------------------------------------------------------
    # Uncategorized Methods

    @property
    def values(self):
        """
        Return an array representing the data in the Index.

        .. warning::

           We recommend using :attr:`Index.array` or
           :meth:`Index.to_numpy`, depending on whether you need
           a reference to the underlying data or a NumPy array.

        Returns
        -------
        array: numpy.ndarray or ExtensionArray

        See Also
        --------
        Index.array : Reference to the underlying data.
        Index.to_numpy : A NumPy array representing the underlying data.

        Return the underlying data as an ndarray.
        """
        return self._data.view(np.ndarray)

    @property
    def _values(self):
        # type: () -> Union[ExtensionArray, Index, np.ndarray]
        # TODO(EA): remove index types as they become extension arrays
        """
        The best array representation.

        This is an ndarray, ExtensionArray, or Index subclass. This differs
        from ``_ndarray_values``, which always returns an ndarray.

        Both ``_values`` and ``_ndarray_values`` are consistent between
        ``Series`` and ``Index``.

        It may differ from the public '.values' method.

        index             | values          | _values       | _ndarray_values |
        ----------------- | --------------- | ------------- | --------------- |
        Index             | ndarray         | ndarray       | ndarray         |
        CategoricalIndex  | Categorical     | Categorical   | ndarray[int]    |
        DatetimeIndex     | ndarray[M8ns]   | ndarray[M8ns] | ndarray[M8ns]   |
        DatetimeIndex[tz] | ndarray[M8ns]   | DTI[tz]       | ndarray[M8ns]   |
        PeriodIndex       | ndarray[object] | PeriodArray   | ndarray[int]    |
        IntervalIndex     | IntervalArray   | IntervalArray | ndarray[object] |

        See Also
        --------
        values
        _ndarray_values
        """
        return self._data

    def get_values(self):
        """
        Return `Index` data as an `numpy.ndarray`.

        Returns
        -------
        numpy.ndarray
            A one-dimensional numpy array of the `Index` values.

        See Also
        --------
        Index.values : The attribute that get_values wraps.

        Examples
        --------
        Getting the `Index` values of a `DataFrame`:

        >>> df = pd.DataFrame([[1, 2, 3], [4, 5, 6], [7, 8, 9]],
        ...                    index=['a', 'b', 'c'], columns=['A', 'B', 'C'])
        >>> df
           A  B  C
        a  1  2  3
        b  4  5  6
        c  7  8  9
        >>> df.index.get_values()
        array(['a', 'b', 'c'], dtype=object)

        Standalone `Index` values:

        >>> idx = pd.Index(['1', '2', '3'])
        >>> idx.get_values()
        array(['1', '2', '3'], dtype=object)

        `MultiIndex` arrays also have only one dimension:

        >>> midx = pd.MultiIndex.from_arrays([[1, 2, 3], ['a', 'b', 'c']],
        ...                                  names=('number', 'letter'))
        >>> midx.get_values()
        array([(1, 'a'), (2, 'b'), (3, 'c')], dtype=object)
        >>> midx.get_values().ndim
        1
        """
        return self.values

    @Appender(IndexOpsMixin.memory_usage.__doc__)
    def memory_usage(self, deep=False):
        result = super(Index, self).memory_usage(deep=deep)

        # include our engine hashtable
        result += self._engine.sizeof(deep=deep)
        return result

    _index_shared_docs['where'] = """
        Return an Index of same shape as self and whose corresponding
        entries are from self where cond is True and otherwise are from
        other.

        .. versionadded:: 0.19.0

        Parameters
        ----------
        cond : boolean array-like with the same length as self
        other : scalar, or array-like
        """

    @Appender(_index_shared_docs['where'])
    def where(self, cond, other=None):
        if other is None:
            other = self._na_value

        dtype = self.dtype
        values = self.values

        if is_bool(other) or is_bool_dtype(other):

            # bools force casting
            values = values.astype(object)
            dtype = None

        values = np.where(cond, values, other)

        if self._is_numeric_dtype and np.any(isna(values)):
            # We can't coerce to the numeric dtype of "self" (unless
            # it's float) if there are NaN values in our output.
            dtype = None

        return self._shallow_copy_with_infer(values, dtype=dtype)

    # construction helpers
    @classmethod
    def _try_convert_to_int_index(cls, data, copy, name, dtype):
        """
        Attempt to convert an array of data into an integer index.

        Parameters
        ----------
        data : The data to convert.
        copy : Whether to copy the data or not.
        name : The name of the index returned.

        Returns
        -------
        int_index : data converted to either an Int64Index or a
                    UInt64Index

        Raises
        ------
        ValueError if the conversion was not successful.
        """

        from .numeric import Int64Index, UInt64Index
        if not is_unsigned_integer_dtype(dtype):
            # skip int64 conversion attempt if uint-like dtype is passed, as
            # this could return Int64Index when UInt64Index is what's desrired
            try:
                res = data.astype('i8', copy=False)
                if (res == data).all():
                    return Int64Index(res, copy=copy, name=name)
            except (OverflowError, TypeError, ValueError):
                pass

        # Conversion to int64 failed (possibly due to overflow) or was skipped,
        # so let's try now with uint64.
        try:
            res = data.astype('u8', copy=False)
            if (res == data).all():
                return UInt64Index(res, copy=copy, name=name)
        except (OverflowError, TypeError, ValueError):
            pass

        raise ValueError

    @classmethod
    def _scalar_data_error(cls, data):
        raise TypeError('{0}(...) must be called with a collection of some '
                        'kind, {1} was passed'.format(cls.__name__,
                                                      repr(data)))

    @classmethod
    def _string_data_error(cls, data):
        raise TypeError('String dtype not supported, you may need '
                        'to explicitly cast to a numeric type')

    @classmethod
    def _coerce_to_ndarray(cls, data):
        """
        Coerces data to ndarray.

        Converts other iterables to list first and then to array.
        Does not touch ndarrays.

        Raises
        ------
        TypeError
            When the data passed in is a scalar.
        """

        if not isinstance(data, (np.ndarray, Index)):
            if data is None or is_scalar(data):
                cls._scalar_data_error(data)

            # other iterable of some kind
            if not isinstance(data, (ABCSeries, list, tuple)):
                data = list(data)
            data = np.asarray(data)
        return data

    def _coerce_scalar_to_index(self, item):
        """
        We need to coerce a scalar to a compat for our index type.

        Parameters
        ----------
        item : scalar item to coerce
        """
        dtype = self.dtype

        if self._is_numeric_dtype and isna(item):
            # We can't coerce to the numeric dtype of "self" (unless
            # it's float) if there are NaN values in our output.
            dtype = None

        return Index([item], dtype=dtype, **self._get_attributes_dict())

    def _to_safe_for_reshape(self):
        """
        Convert to object if we are a categorical.
        """
        return self

    def _convert_for_op(self, value):
        """
        Convert value to be insertable to ndarray.
        """
        return value

    def _assert_can_do_op(self, value):
        """
        Check value is valid for scalar op.
        """
        if not is_scalar(value):
            msg = "'value' must be a scalar, passed: {0}"
            raise TypeError(msg.format(type(value).__name__))

    @property
    def _has_complex_internals(self):
        # to disable groupby tricks in MultiIndex
        return False

    def _is_memory_usage_qualified(self):
        """
        Return a boolean if we need a qualified .info display.
        """
        return self.is_object()

    def is_type_compatible(self, kind):
        return kind == self.inferred_type

    _index_shared_docs['contains'] = """
        Return a boolean indicating whether the provided key is in the index.

        Parameters
        ----------
        key : label
            The key to check if it is present in the index.

        Returns
        -------
        bool
            Whether the key search is in the index.

        See Also
        --------
        Index.isin : Returns an ndarray of boolean dtype indicating whether the
            list-like key is in the index.

        Examples
        --------
        >>> idx = pd.Index([1, 2, 3, 4])
        >>> idx
        Int64Index([1, 2, 3, 4], dtype='int64')

        >>> idx.contains(2)
        True
        >>> idx.contains(6)
        False

        This is equivalent to:

        >>> 2 in idx
        True
        >>> 6 in idx
        False
        """

    @Appender(_index_shared_docs['contains'] % _index_doc_kwargs)
    def __contains__(self, key):
        hash(key)
        try:
            return key in self._engine
        except (OverflowError, TypeError, ValueError):
            return False

    @Appender(_index_shared_docs['contains'] % _index_doc_kwargs)
    def contains(self, key):
        hash(key)
        try:
            return key in self._engine
        except (TypeError, ValueError):
            return False

    def __hash__(self):
        raise TypeError("unhashable type: %r" % type(self).__name__)

    def __setitem__(self, key, value):
        raise TypeError("Index does not support mutable operations")

    def __getitem__(self, key):
        """
        Override numpy.ndarray's __getitem__ method to work as desired.

        This function adds lists and Series as valid boolean indexers
        (ndarrays only supports ndarray with dtype=bool).

        If resulting ndim != 1, plain ndarray is returned instead of
        corresponding `Index` subclass.

        """
        # There's no custom logic to be implemented in __getslice__, so it's
        # not overloaded intentionally.
        getitem = self._data.__getitem__
        promote = self._shallow_copy

        if is_scalar(key):
            key = com.cast_scalar_indexer(key)
            return getitem(key)

        if isinstance(key, slice):
            # This case is separated from the conditional above to avoid
            # pessimization of basic indexing.
            return promote(getitem(key))

        if com.is_bool_indexer(key):
            key = np.asarray(key, dtype=bool)

        key = com.values_from_object(key)
        result = getitem(key)
        if not is_scalar(result):
            return promote(result)
        else:
            return result

    def _can_hold_identifiers_and_holds_name(self, name):
        """
        Faster check for ``name in self`` when we know `name` is a Python
        identifier (e.g. in NDFrame.__getattr__, which hits this to support
        . key lookup). For indexes that can't hold identifiers (everything
        but object & categorical) we just return False.

        https://github.com/pandas-dev/pandas/issues/19764
        """
        if self.is_object() or self.is_categorical():
            return name in self
        return False

    def append(self, other):
        """
        Append a collection of Index options together.

        Parameters
        ----------
        other : Index or list/tuple of indices

        Returns
        -------
        appended : Index
        """

        to_concat = [self]

        if isinstance(other, (list, tuple)):
            to_concat = to_concat + list(other)
        else:
            to_concat.append(other)

        for obj in to_concat:
            if not isinstance(obj, Index):
                raise TypeError('all inputs must be Index')

        names = {obj.name for obj in to_concat}
        name = None if len(names) > 1 else self.name

        return self._concat(to_concat, name)

    def _concat(self, to_concat, name):

        typs = _concat.get_dtype_kinds(to_concat)

        if len(typs) == 1:
            return self._concat_same_dtype(to_concat, name=name)
        return _concat._concat_index_asobject(to_concat, name=name)

    def _concat_same_dtype(self, to_concat, name):
        """
        Concatenate to_concat which has the same class.
        """
        # must be overridden in specific classes
        return _concat._concat_index_asobject(to_concat, name)

    def putmask(self, mask, value):
        """
        Return a new Index of the values set with the mask.

        See Also
        --------
        numpy.ndarray.putmask
        """
        values = self.values.copy()
        try:
            np.putmask(values, mask, self._convert_for_op(value))
            return self._shallow_copy(values)
        except (ValueError, TypeError) as err:
            if is_object_dtype(self):
                raise err

            # coerces to object
            return self.astype(object).putmask(mask, value)

    def equals(self, other):
        """
        Determine if two Index objects contain the same elements.
        """
        if self.is_(other):
            return True

        if not isinstance(other, Index):
            return False

        if is_object_dtype(self) and not is_object_dtype(other):
            # if other is not object, use other's logic for coercion
            return other.equals(self)

        try:
            return array_equivalent(com.values_from_object(self),
                                    com.values_from_object(other))
        except Exception:
            return False

    def identical(self, other):
        """
        Similar to equals, but check that other comparable attributes are
        also equal.
        """
        return (self.equals(other) and
                all((getattr(self, c, None) == getattr(other, c, None)
                     for c in self._comparables)) and
                type(self) == type(other))

    def asof(self, label):
        """
        Return the label from the index, or, if not present, the previous one.

        Assuming that the index is sorted, return the passed index label if it
        is in the index, or return the previous index label if the passed one
        is not in the index.

        Parameters
        ----------
        label : object
            The label up to which the method returns the latest index label.

        Returns
        -------
        object
            The passed label if it is in the index. The previous label if the
            passed label is not in the sorted index or `NaN` if there is no
            such label.

        See Also
        --------
        Series.asof : Return the latest value in a Series up to the
            passed index.
        merge_asof : Perform an asof merge (similar to left join but it
            matches on nearest key rather than equal key).
        Index.get_loc : An `asof` is a thin wrapper around `get_loc`
            with method='pad'.

        Examples
        --------
        `Index.asof` returns the latest index label up to the passed label.

        >>> idx = pd.Index(['2013-12-31', '2014-01-02', '2014-01-03'])
        >>> idx.asof('2014-01-01')
        '2013-12-31'

        If the label is in the index, the method returns the passed label.

        >>> idx.asof('2014-01-02')
        '2014-01-02'

        If all of the labels in the index are later than the passed label,
        NaN is returned.

        >>> idx.asof('1999-01-02')
        nan

        If the index is not sorted, an error is raised.

        >>> idx_not_sorted = pd.Index(['2013-12-31', '2015-01-02',
        ...                            '2014-01-03'])
        >>> idx_not_sorted.asof('2013-12-31')
        Traceback (most recent call last):
        ValueError: index must be monotonic increasing or decreasing
        """
        try:
            loc = self.get_loc(label, method='pad')
        except KeyError:
            return self._na_value
        else:
            if isinstance(loc, slice):
                loc = loc.indices(len(self))[-1]
            return self[loc]

    def asof_locs(self, where, mask):
        """
        Find the locations (indices) of the labels from the index for
        every entry in the `where` argument.

        As in the `asof` function, if the label (a particular entry in
        `where`) is not in the index, the latest index label upto the
        passed label is chosen and its index returned.

        If all of the labels in the index are later than a label in `where`,
        -1 is returned.

        `mask` is used to ignore NA values in the index during calculation.

        Parameters
        ----------
        where : Index
            An Index consisting of an array of timestamps.
        mask : array-like
            Array of booleans denoting where values in the original
            data are not NA.

        Returns
        -------
        numpy.ndarray
            An array of locations (indices) of the labels from the Index
            which correspond to the return values of the `asof` function
            for every element in `where`.
        """
        locs = self.values[mask].searchsorted(where.values, side='right')
        locs = np.where(locs > 0, locs - 1, 0)

        result = np.arange(len(self))[mask].take(locs)

        first = mask.argmax()
        result[(locs == 0) & (where.values < self.values[first])] = -1

        return result

    def sort_values(self, return_indexer=False, ascending=True):
        """
        Return a sorted copy of the index.

        Return a sorted copy of the index, and optionally return the indices
        that sorted the index itself.

        Parameters
        ----------
        return_indexer : bool, default False
            Should the indices that would sort the index be returned.
        ascending : bool, default True
            Should the index values be sorted in an ascending order.

        Returns
        -------
        sorted_index : pandas.Index
            Sorted copy of the index.
        indexer : numpy.ndarray, optional
            The indices that the index itself was sorted by.

        See Also
        --------
        Series.sort_values : Sort values of a Series.
        DataFrame.sort_values : Sort values in a DataFrame.

        Examples
        --------
        >>> idx = pd.Index([10, 100, 1, 1000])
        >>> idx
        Int64Index([10, 100, 1, 1000], dtype='int64')

        Sort values in ascending order (default behavior).

        >>> idx.sort_values()
        Int64Index([1, 10, 100, 1000], dtype='int64')

        Sort values in descending order, and also get the indices `idx` was
        sorted by.

        >>> idx.sort_values(ascending=False, return_indexer=True)
        (Int64Index([1000, 100, 10, 1], dtype='int64'), array([3, 1, 0, 2]))
        """
        _as = self.argsort()
        if not ascending:
            _as = _as[::-1]

        sorted_index = self.take(_as)

        if return_indexer:
            return sorted_index, _as
        else:
            return sorted_index

    def sort(self, *args, **kwargs):
        raise TypeError("cannot sort an Index object in-place, use "
                        "sort_values instead")

    def shift(self, periods=1, freq=None):
        """
        Shift index by desired number of time frequency increments.

        This method is for shifting the values of datetime-like indexes
        by a specified time increment a given number of times.

        Parameters
        ----------
        periods : int, default 1
            Number of periods (or increments) to shift by,
            can be positive or negative.
        freq : pandas.DateOffset, pandas.Timedelta or string, optional
            Frequency increment to shift by.
            If None, the index is shifted by its own `freq` attribute.
            Offset aliases are valid strings, e.g., 'D', 'W', 'M' etc.

        Returns
        -------
        pandas.Index
            Shifted index

        See Also
        --------
        Series.shift : Shift values of Series.

        Notes
        -----
        This method is only implemented for datetime-like index classes,
        i.e., DatetimeIndex, PeriodIndex and TimedeltaIndex.

        Examples
        --------
        Put the first 5 month starts of 2011 into an index.

        >>> month_starts = pd.date_range('1/1/2011', periods=5, freq='MS')
        >>> month_starts
        DatetimeIndex(['2011-01-01', '2011-02-01', '2011-03-01', '2011-04-01',
                       '2011-05-01'],
                      dtype='datetime64[ns]', freq='MS')

        Shift the index by 10 days.

        >>> month_starts.shift(10, freq='D')
        DatetimeIndex(['2011-01-11', '2011-02-11', '2011-03-11', '2011-04-11',
                       '2011-05-11'],
                      dtype='datetime64[ns]', freq=None)

        The default value of `freq` is the `freq` attribute of the index,
        which is 'MS' (month start) in this example.

        >>> month_starts.shift(10)
        DatetimeIndex(['2011-11-01', '2011-12-01', '2012-01-01', '2012-02-01',
                       '2012-03-01'],
                      dtype='datetime64[ns]', freq='MS')
        """
        raise NotImplementedError("Not supported for type %s" %
                                  type(self).__name__)

    def argsort(self, *args, **kwargs):
        """
        Return the integer indices that would sort the index.

        Parameters
        ----------
        *args
            Passed to `numpy.ndarray.argsort`.
        **kwargs
            Passed to `numpy.ndarray.argsort`.

        Returns
        -------
        numpy.ndarray
            Integer indices that would sort the index if used as
            an indexer.

        See Also
        --------
        numpy.argsort : Similar method for NumPy arrays.
        Index.sort_values : Return sorted copy of Index.

        Examples
        --------
        >>> idx = pd.Index(['b', 'a', 'd', 'c'])
        >>> idx
        Index(['b', 'a', 'd', 'c'], dtype='object')

        >>> order = idx.argsort()
        >>> order
        array([1, 0, 3, 2])

        >>> idx[order]
        Index(['a', 'b', 'c', 'd'], dtype='object')
        """
        result = self.asi8
        if result is None:
            result = np.array(self)
        return result.argsort(*args, **kwargs)

    def get_value(self, series, key):
        """
        Fast lookup of value from 1-dimensional ndarray. Only use this if you
        know what you're doing.
        """

        # if we have something that is Index-like, then
        # use this, e.g. DatetimeIndex
        # Things like `Series._get_value` (via .at) pass the EA directly here.
        s = getattr(series, '_values', series)
        if isinstance(s, (ExtensionArray, Index)) and is_scalar(key):
            # GH 20882, 21257
            # Unify Index and ExtensionArray treatment
            # First try to convert the key to a location
            # If that fails, raise a KeyError if an integer
            # index, otherwise, see if key is an integer, and
            # try that
            try:
                iloc = self.get_loc(key)
                return s[iloc]
            except KeyError:
                if (len(self) > 0 and
                        (self.holds_integer() or self.is_boolean())):
                    raise
                elif is_integer(key):
                    return s[key]

        s = com.values_from_object(series)
        k = com.values_from_object(key)

        k = self._convert_scalar_indexer(k, kind='getitem')
        try:
            return self._engine.get_value(s, k,
                                          tz=getattr(series.dtype, 'tz', None))
        except KeyError as e1:
            if len(self) > 0 and (self.holds_integer() or self.is_boolean()):
                raise

            try:
                return libindex.get_value_box(s, key)
            except IndexError:
                raise
            except TypeError:
                # generator/iterator-like
                if is_iterator(key):
                    raise InvalidIndexError(key)
                else:
                    raise e1
            except Exception:  # pragma: no cover
                raise e1
        except TypeError:
            # python 3
            if is_scalar(key):  # pragma: no cover
                raise IndexError(key)
            raise InvalidIndexError(key)

    def set_value(self, arr, key, value):
        """
        Fast lookup of value from 1-dimensional ndarray.

        Notes
        -----
        Only use this if you know what you're doing.
        """
        self._engine.set_value(com.values_from_object(arr),
                               com.values_from_object(key), value)

    _index_shared_docs['get_indexer_non_unique'] = """
        Compute indexer and mask for new index given the current index. The
        indexer should be then used as an input to ndarray.take to align the
        current data to the new index.

        Parameters
        ----------
        target : %(target_klass)s

        Returns
        -------
        indexer : ndarray of int
            Integers from 0 to n - 1 indicating that the index at these
            positions matches the corresponding target values. Missing values
            in the target are marked by -1.
        missing : ndarray of int
            An indexer into the target of the values not found.
            These correspond to the -1 in the indexer array
        """

    @Appender(_index_shared_docs['get_indexer_non_unique'] % _index_doc_kwargs)
    def get_indexer_non_unique(self, target):
        target = ensure_index(target)
        if is_categorical(target):
            target = target.astype(target.dtype.categories.dtype)
        pself, ptarget = self._maybe_promote(target)
        if pself is not self or ptarget is not target:
            return pself.get_indexer_non_unique(ptarget)

        if self.is_all_dates:
            self = Index(self.asi8)
            tgt_values = target.asi8
        else:
            tgt_values = target._ndarray_values

        indexer, missing = self._engine.get_indexer_non_unique(tgt_values)
        return ensure_platform_int(indexer), missing

    def get_indexer_for(self, target, **kwargs):
        """
        Guaranteed return of an indexer even when non-unique.

        This dispatches to get_indexer or get_indexer_nonunique
        as appropriate.
        """
        if self.is_unique:
            return self.get_indexer(target, **kwargs)
        indexer, _ = self.get_indexer_non_unique(target, **kwargs)
        return indexer

    def _maybe_promote(self, other):
        # A hack, but it works
        from pandas import DatetimeIndex
        if self.inferred_type == 'date' and isinstance(other, DatetimeIndex):
            return DatetimeIndex(self), other
        elif self.inferred_type == 'boolean':
            if not is_object_dtype(self.dtype):
                return self.astype('object'), other.astype('object')
        return self, other

    def groupby(self, values):
        """
        Group the index labels by a given array of values.

        Parameters
        ----------
        values : array
            Values used to determine the groups.

        Returns
        -------
        groups : dict
            {group name -> group labels}
        """

        # TODO: if we are a MultiIndex, we can do better
        # that converting to tuples
        if isinstance(values, ABCMultiIndex):
            values = values.values
        values = ensure_categorical(values)
        result = values._reverse_indexer()

        # map to the label
        result = {k: self.take(v) for k, v in compat.iteritems(result)}

        return result

    def map(self, mapper, na_action=None):
        """
        Map values using input correspondence (a dict, Series, or function).

        Parameters
        ----------
        mapper : function, dict, or Series
            Mapping correspondence.
        na_action : {None, 'ignore'}
            If 'ignore', propagate NA values, without passing them to the
            mapping correspondence.

        Returns
        -------
        applied : Union[Index, MultiIndex], inferred
            The output of the mapping function applied to the index.
            If the function returns a tuple with more than one element
            a MultiIndex will be returned.
        """

        from .multi import MultiIndex
        new_values = super(Index, self)._map_values(
            mapper, na_action=na_action)

        attributes = self._get_attributes_dict()

        # we can return a MultiIndex
        if new_values.size and isinstance(new_values[0], tuple):
            if isinstance(self, MultiIndex):
                names = self.names
            elif attributes.get('name'):
                names = [attributes.get('name')] * len(new_values[0])
            else:
                names = None
            return MultiIndex.from_tuples(new_values,
                                          names=names)

        attributes['copy'] = False
        if not new_values.size:
            # empty
            attributes['dtype'] = self.dtype

        return Index(new_values, **attributes)

    def isin(self, values, level=None):
        """
        Return a boolean array where the index values are in `values`.

        Compute boolean array of whether each index value is found in the
        passed set of values. The length of the returned boolean array matches
        the length of the index.

        Parameters
        ----------
        values : set or list-like
            Sought values.

            .. versionadded:: 0.18.1

               Support for values as a set.

        level : str or int, optional
            Name or position of the index level to use (if the index is a
            `MultiIndex`).

        Returns
        -------
        is_contained : ndarray
            NumPy array of boolean values.

        See Also
        --------
        Series.isin : Same for Series.
        DataFrame.isin : Same method for DataFrames.

        Notes
        -----
        In the case of `MultiIndex` you must either specify `values` as a
        list-like object containing tuples that are the same length as the
        number of levels, or specify `level`. Otherwise it will raise a
        ``ValueError``.

        If `level` is specified:

        - if it is the name of one *and only one* index level, use that level;
        - otherwise it should be a number indicating level position.

        Examples
        --------
        >>> idx = pd.Index([1,2,3])
        >>> idx
        Int64Index([1, 2, 3], dtype='int64')

        Check whether each index value in a list of values.
        >>> idx.isin([1, 4])
        array([ True, False, False])

        >>> midx = pd.MultiIndex.from_arrays([[1,2,3],
        ...                                  ['red', 'blue', 'green']],
        ...                                  names=('number', 'color'))
        >>> midx
        MultiIndex(levels=[[1, 2, 3], ['blue', 'green', 'red']],
                   codes=[[0, 1, 2], [2, 0, 1]],
                   names=['number', 'color'])

        Check whether the strings in the 'color' level of the MultiIndex
        are in a list of colors.

        >>> midx.isin(['red', 'orange', 'yellow'], level='color')
        array([ True, False, False])

        To check across the levels of a MultiIndex, pass a list of tuples:

        >>> midx.isin([(1, 'red'), (3, 'red')])
        array([ True, False, False])

        For a DatetimeIndex, string values in `values` are converted to
        Timestamps.

        >>> dates = ['2000-03-11', '2000-03-12', '2000-03-13']
        >>> dti = pd.to_datetime(dates)
        >>> dti
        DatetimeIndex(['2000-03-11', '2000-03-12', '2000-03-13'],
        dtype='datetime64[ns]', freq=None)

        >>> dti.isin(['2000-03-11'])
        array([ True, False, False])
        """
        if level is not None:
            self._validate_index_level(level)
        return algos.isin(self, values)

    def _get_string_slice(self, key, use_lhs=True, use_rhs=True):
        # this is for partial string indexing,
        # overridden in DatetimeIndex, TimedeltaIndex and PeriodIndex
        raise NotImplementedError

    def slice_indexer(self, start=None, end=None, step=None, kind=None):
        """
        For an ordered or unique index, compute the slice indexer for input
        labels and step.

        Parameters
        ----------
        start : label, default None
            If None, defaults to the beginning
        end : label, default None
            If None, defaults to the end
        step : int, default None
        kind : string, default None

        Returns
        -------
        indexer : slice

        Raises
        ------
        KeyError : If key does not exist, or key is not unique and index is
            not ordered.

        Notes
        -----
        This function assumes that the data is sorted, so use at your own peril

        Examples
        ---------
        This is a method on all index types. For example you can do:

        >>> idx = pd.Index(list('abcd'))
        >>> idx.slice_indexer(start='b', end='c')
        slice(1, 3)

        >>> idx = pd.MultiIndex.from_arrays([list('abcd'), list('efgh')])
        >>> idx.slice_indexer(start='b', end=('c', 'g'))
        slice(1, 3)
        """
        start_slice, end_slice = self.slice_locs(start, end, step=step,
                                                 kind=kind)

        # return a slice
        if not is_scalar(start_slice):
            raise AssertionError("Start slice bound is non-scalar")
        if not is_scalar(end_slice):
            raise AssertionError("End slice bound is non-scalar")

        return slice(start_slice, end_slice, step)

    def _maybe_cast_indexer(self, key):
        """
        If we have a float key and are not a floating index, then try to cast
        to an int if equivalent.
        """

        if is_float(key) and not self.is_floating():
            try:
                ckey = int(key)
                if ckey == key:
                    key = ckey
            except (OverflowError, ValueError, TypeError):
                pass
        return key

    def _validate_indexer(self, form, key, kind):
        """
        If we are positional indexer, validate that we have appropriate
        typed bounds must be an integer.
        """
        assert kind in ['ix', 'loc', 'getitem', 'iloc']

        if key is None:
            pass
        elif is_integer(key):
            pass
        elif kind in ['iloc', 'getitem']:
            self._invalid_indexer(form, key)
        return key

    _index_shared_docs['_maybe_cast_slice_bound'] = """
        This function should be overloaded in subclasses that allow non-trivial
        casting on label-slice bounds, e.g. datetime-like indices allowing
        strings containing formatted datetimes.

        Parameters
        ----------
        label : object
        side : {'left', 'right'}
        kind : {'ix', 'loc', 'getitem'}

        Returns
        -------
        label :  object

        Notes
        -----
        Value of `side` parameter should be validated in caller.

        """

    @Appender(_index_shared_docs['_maybe_cast_slice_bound'])
    def _maybe_cast_slice_bound(self, label, side, kind):
        assert kind in ['ix', 'loc', 'getitem', None]

        # We are a plain index here (sub-class override this method if they
        # wish to have special treatment for floats/ints, e.g. Float64Index and
        # datetimelike Indexes
        # reject them
        if is_float(label):
            if not (kind in ['ix'] and (self.holds_integer() or
                                        self.is_floating())):
                self._invalid_indexer('slice', label)

        # we are trying to find integer bounds on a non-integer based index
        # this is rejected (generally .loc gets you here)
        elif is_integer(label):
            self._invalid_indexer('slice', label)

        return label

    def _searchsorted_monotonic(self, label, side='left'):
        if self.is_monotonic_increasing:
            return self.searchsorted(label, side=side)
        elif self.is_monotonic_decreasing:
            # np.searchsorted expects ascending sort order, have to reverse
            # everything for it to work (element ordering, search side and
            # resulting value).
            pos = self[::-1].searchsorted(label, side='right' if side == 'left'
                                          else 'left')
            return len(self) - pos

        raise ValueError('index must be monotonic increasing or decreasing')

    def _get_loc_only_exact_matches(self, key):
        """
        This is overridden on subclasses (namely, IntervalIndex) to control
        get_slice_bound.
        """
        return self.get_loc(key)

    def get_slice_bound(self, label, side, kind):
        """
        Calculate slice bound that corresponds to given label.

        Returns leftmost (one-past-the-rightmost if ``side=='right'``) position
        of given label.

        Parameters
        ----------
        label : object
        side : {'left', 'right'}
        kind : {'ix', 'loc', 'getitem'}
        """
        assert kind in ['ix', 'loc', 'getitem', None]

        if side not in ('left', 'right'):
            raise ValueError("Invalid value for side kwarg,"
                             " must be either 'left' or 'right': %s" %
                             (side, ))

        original_label = label

        # For datetime indices label may be a string that has to be converted
        # to datetime boundary according to its resolution.
        label = self._maybe_cast_slice_bound(label, side, kind)

        # we need to look up the label
        try:
            slc = self._get_loc_only_exact_matches(label)
        except KeyError as err:
            try:
                return self._searchsorted_monotonic(label, side)
            except ValueError:
                # raise the original KeyError
                raise err

        if isinstance(slc, np.ndarray):
            # get_loc may return a boolean array or an array of indices, which
            # is OK as long as they are representable by a slice.
            if is_bool_dtype(slc):
                slc = lib.maybe_booleans_to_slice(slc.view('u1'))
            else:
                slc = lib.maybe_indices_to_slice(slc.astype('i8'), len(self))
            if isinstance(slc, np.ndarray):
                raise KeyError("Cannot get %s slice bound for non-unique "
                               "label: %r" % (side, original_label))

        if isinstance(slc, slice):
            if side == 'left':
                return slc.start
            else:
                return slc.stop
        else:
            if side == 'right':
                return slc + 1
            else:
                return slc

    def slice_locs(self, start=None, end=None, step=None, kind=None):
        """
        Compute slice locations for input labels.

        Parameters
        ----------
        start : label, default None
            If None, defaults to the beginning
        end : label, default None
            If None, defaults to the end
        step : int, defaults None
            If None, defaults to 1
        kind : {'ix', 'loc', 'getitem'} or None

        Returns
        -------
        start, end : int

        See Also
        --------
        Index.get_loc : Get location for a single label.

        Notes
        -----
        This method only works if the index is monotonic or unique.

        Examples
        ---------
        >>> idx = pd.Index(list('abcd'))
        >>> idx.slice_locs(start='b', end='c')
        (1, 3)
        """
        inc = (step is None or step >= 0)

        if not inc:
            # If it's a reverse slice, temporarily swap bounds.
            start, end = end, start

        start_slice = None
        if start is not None:
            start_slice = self.get_slice_bound(start, 'left', kind)
        if start_slice is None:
            start_slice = 0

        end_slice = None
        if end is not None:
            end_slice = self.get_slice_bound(end, 'right', kind)
        if end_slice is None:
            end_slice = len(self)

        if not inc:
            # Bounds at this moment are swapped, swap them back and shift by 1.
            #
            # slice_locs('B', 'A', step=-1): s='B', e='A'
            #
            #              s='A'                 e='B'
            # AFTER SWAP:    |                     |
            #                v ------------------> V
            #           -----------------------------------
            #           | | |A|A|A|A| | | | | |B|B| | | | |
            #           -----------------------------------
            #              ^ <------------------ ^
            # SHOULD BE:   |                     |
            #           end=s-1              start=e-1
            #
            end_slice, start_slice = start_slice - 1, end_slice - 1

            # i == -1 triggers ``len(self) + i`` selection that points to the
            # last element, not before-the-first one, subtracting len(self)
            # compensates that.
            if end_slice == -1:
                end_slice -= len(self)
            if start_slice == -1:
                start_slice -= len(self)

        return start_slice, end_slice

    def delete(self, loc):
        """
        Make new Index with passed location(-s) deleted.

        Returns
        -------
        new_index : Index
        """
        return self._shallow_copy(np.delete(self._data, loc))

    def insert(self, loc, item):
        """
        Make new Index inserting new item at location.

        Follows Python list.append semantics for negative values.

        Parameters
        ----------
        loc : int
        item : object

        Returns
        -------
        new_index : Index
        """
        _self = np.asarray(self)
        item = self._coerce_scalar_to_index(item)._ndarray_values
        idx = np.concatenate((_self[:loc], item, _self[loc:]))
        return self._shallow_copy_with_infer(idx)

    def drop(self, labels, errors='raise'):
        """
        Make new Index with passed list of labels deleted.

        Parameters
        ----------
        labels : array-like
        errors : {'ignore', 'raise'}, default 'raise'
            If 'ignore', suppress error and existing labels are dropped.

        Returns
        -------
        dropped : Index

        Raises
        ------
        KeyError
            If not all of the labels are found in the selected axis
        """
        arr_dtype = 'object' if self.dtype == 'object' else None
        labels = com.index_labels_to_array(labels, dtype=arr_dtype)
        indexer = self.get_indexer(labels)
        mask = indexer == -1
        if mask.any():
            if errors != 'ignore':
                raise KeyError(
                    '{} not found in axis'.format(labels[mask]))
            indexer = indexer[~mask]
        return self.delete(indexer)

    # --------------------------------------------------------------------
    # Generated Arithmetic, Comparison, and Unary Methods

    def _evaluate_with_timedelta_like(self, other, op):
        # Timedelta knows how to operate with np.array, so dispatch to that
        # operation and then wrap the results
        if self._is_numeric_dtype and op.__name__ in ['add', 'sub',
                                                      'radd', 'rsub']:
            raise TypeError("Operation {opname} between {cls} and {other} "
                            "is invalid".format(opname=op.__name__,
                                                cls=self.dtype,
                                                other=type(other).__name__))

        other = Timedelta(other)
        values = self.values

        with np.errstate(all='ignore'):
            result = op(values, other)

        attrs = self._get_attributes_dict()
        attrs = self._maybe_update_attributes(attrs)
        if op == divmod:
            return Index(result[0], **attrs), Index(result[1], **attrs)
        return Index(result, **attrs)

    def _evaluate_with_datetime_like(self, other, op):
        raise TypeError("can only perform ops with datetime like values")

    @classmethod
    def _add_comparison_methods(cls):
        """
        Add in comparison methods.
        """
        cls.__eq__ = _make_comparison_op(operator.eq, cls)
        cls.__ne__ = _make_comparison_op(operator.ne, cls)
        cls.__lt__ = _make_comparison_op(operator.lt, cls)
        cls.__gt__ = _make_comparison_op(operator.gt, cls)
        cls.__le__ = _make_comparison_op(operator.le, cls)
        cls.__ge__ = _make_comparison_op(operator.ge, cls)

    @classmethod
    def _add_numeric_methods_add_sub_disabled(cls):
        """
        Add in the numeric add/sub methods to disable.
        """
        cls.__add__ = make_invalid_op('__add__')
        cls.__radd__ = make_invalid_op('__radd__')
        cls.__iadd__ = make_invalid_op('__iadd__')
        cls.__sub__ = make_invalid_op('__sub__')
        cls.__rsub__ = make_invalid_op('__rsub__')
        cls.__isub__ = make_invalid_op('__isub__')

    @classmethod
    def _add_numeric_methods_disabled(cls):
        """
        Add in numeric methods to disable other than add/sub.
        """
        cls.__pow__ = make_invalid_op('__pow__')
        cls.__rpow__ = make_invalid_op('__rpow__')
        cls.__mul__ = make_invalid_op('__mul__')
        cls.__rmul__ = make_invalid_op('__rmul__')
        cls.__floordiv__ = make_invalid_op('__floordiv__')
        cls.__rfloordiv__ = make_invalid_op('__rfloordiv__')
        cls.__truediv__ = make_invalid_op('__truediv__')
        cls.__rtruediv__ = make_invalid_op('__rtruediv__')
        if not compat.PY3:
            cls.__div__ = make_invalid_op('__div__')
            cls.__rdiv__ = make_invalid_op('__rdiv__')
        cls.__mod__ = make_invalid_op('__mod__')
        cls.__divmod__ = make_invalid_op('__divmod__')
        cls.__neg__ = make_invalid_op('__neg__')
        cls.__pos__ = make_invalid_op('__pos__')
        cls.__abs__ = make_invalid_op('__abs__')
        cls.__inv__ = make_invalid_op('__inv__')

    def _maybe_update_attributes(self, attrs):
        """
        Update Index attributes (e.g. freq) depending on op.
        """
        return attrs

    def _validate_for_numeric_unaryop(self, op, opstr):
        """
        Validate if we can perform a numeric unary operation.
        """
        if not self._is_numeric_dtype:
            raise TypeError("cannot evaluate a numeric op "
                            "{opstr} for type: {typ}"
                            .format(opstr=opstr, typ=type(self).__name__))

    def _validate_for_numeric_binop(self, other, op):
        """
        Return valid other; evaluate or raise TypeError if we are not of
        the appropriate type.

        Notes
        -----
        This is an internal method called by ops.
        """
        opstr = '__{opname}__'.format(opname=op.__name__)
        # if we are an inheritor of numeric,
        # but not actually numeric (e.g. DatetimeIndex/PeriodIndex)
        if not self._is_numeric_dtype:
            raise TypeError("cannot evaluate a numeric op {opstr} "
                            "for type: {typ}"
                            .format(opstr=opstr, typ=type(self).__name__))

        if isinstance(other, Index):
            if not other._is_numeric_dtype:
                raise TypeError("cannot evaluate a numeric op "
                                "{opstr} with type: {typ}"
                                .format(opstr=opstr, typ=type(other)))
        elif isinstance(other, np.ndarray) and not other.ndim:
            other = other.item()

        if isinstance(other, (Index, ABCSeries, np.ndarray)):
            if len(self) != len(other):
                raise ValueError("cannot evaluate a numeric op with "
                                 "unequal lengths")
            other = com.values_from_object(other)
            if other.dtype.kind not in ['f', 'i', 'u']:
                raise TypeError("cannot evaluate a numeric op "
                                "with a non-numeric dtype")
        elif isinstance(other, (ABCDateOffset, np.timedelta64, timedelta)):
            # higher up to handle
            pass
        elif isinstance(other, (datetime, np.datetime64)):
            # higher up to handle
            pass
        else:
            if not (is_float(other) or is_integer(other)):
                raise TypeError("can only perform ops with scalar values")

        return other

    @classmethod
    def _add_numeric_methods_binary(cls):
        """
        Add in numeric methods.
        """
        cls.__add__ = _make_arithmetic_op(operator.add, cls)
        cls.__radd__ = _make_arithmetic_op(ops.radd, cls)
        cls.__sub__ = _make_arithmetic_op(operator.sub, cls)
        cls.__rsub__ = _make_arithmetic_op(ops.rsub, cls)
        cls.__rpow__ = _make_arithmetic_op(ops.rpow, cls)
        cls.__pow__ = _make_arithmetic_op(operator.pow, cls)

        cls.__truediv__ = _make_arithmetic_op(operator.truediv, cls)
        cls.__rtruediv__ = _make_arithmetic_op(ops.rtruediv, cls)
        if not compat.PY3:
            cls.__div__ = _make_arithmetic_op(operator.div, cls)
            cls.__rdiv__ = _make_arithmetic_op(ops.rdiv, cls)

        # TODO: rmod? rdivmod?
        cls.__mod__ = _make_arithmetic_op(operator.mod, cls)
        cls.__floordiv__ = _make_arithmetic_op(operator.floordiv, cls)
        cls.__rfloordiv__ = _make_arithmetic_op(ops.rfloordiv, cls)
        cls.__divmod__ = _make_arithmetic_op(divmod, cls)
        cls.__mul__ = _make_arithmetic_op(operator.mul, cls)
        cls.__rmul__ = _make_arithmetic_op(ops.rmul, cls)

    @classmethod
    def _add_numeric_methods_unary(cls):
        """
        Add in numeric unary methods.
        """
        def _make_evaluate_unary(op, opstr):

            def _evaluate_numeric_unary(self):

                self._validate_for_numeric_unaryop(op, opstr)
                attrs = self._get_attributes_dict()
                attrs = self._maybe_update_attributes(attrs)
                return Index(op(self.values), **attrs)

            _evaluate_numeric_unary.__name__ = opstr
            return _evaluate_numeric_unary

        cls.__neg__ = _make_evaluate_unary(operator.neg, '__neg__')
        cls.__pos__ = _make_evaluate_unary(operator.pos, '__pos__')
        cls.__abs__ = _make_evaluate_unary(np.abs, '__abs__')
        cls.__inv__ = _make_evaluate_unary(lambda x: -x, '__inv__')

    @classmethod
    def _add_numeric_methods(cls):
        cls._add_numeric_methods_unary()
        cls._add_numeric_methods_binary()

    @classmethod
    def _add_logical_methods(cls):
        """
        Add in logical methods.
        """
        _doc = """
        %(desc)s

        Parameters
        ----------
        *args
            These parameters will be passed to numpy.%(outname)s.
        **kwargs
            These parameters will be passed to numpy.%(outname)s.

        Returns
        -------
        %(outname)s : bool or array_like (if axis is specified)
            A single element array_like may be converted to bool."""

        _index_shared_docs['index_all'] = dedent("""

        See Also
        --------
        Index.any : Return whether any element in an Index is True.
        Series.any : Return whether any element in a Series is True.
        Series.all : Return whether all elements in a Series are True.

        Notes
        -----
        Not a Number (NaN), positive infinity and negative infinity
        evaluate to True because these are not equal to zero.

        Examples
        --------
        **all**

        True, because nonzero integers are considered True.

        >>> pd.Index([1, 2, 3]).all()
        True

        False, because ``0`` is considered False.

        >>> pd.Index([0, 1, 2]).all()
        False

        **any**

        True, because ``1`` is considered True.

        >>> pd.Index([0, 0, 1]).any()
        True

        False, because ``0`` is considered False.

        >>> pd.Index([0, 0, 0]).any()
        False
        """)

        _index_shared_docs['index_any'] = dedent("""

        See Also
        --------
        Index.all : Return whether all elements are True.
        Series.all : Return whether all elements are True.

        Notes
        -----
        Not a Number (NaN), positive infinity and negative infinity
        evaluate to True because these are not equal to zero.

        Examples
        --------
        >>> index = pd.Index([0, 1, 2])
        >>> index.any()
        True

        >>> index = pd.Index([0, 0, 0])
        >>> index.any()
        False
        """)

        def _make_logical_function(name, desc, f):
            @Substitution(outname=name, desc=desc)
            @Appender(_index_shared_docs['index_' + name])
            @Appender(_doc)
            def logical_func(self, *args, **kwargs):
                result = f(self.values)
                if (isinstance(result, (np.ndarray, ABCSeries, Index)) and
                        result.ndim == 0):
                    # return NumPy type
                    return result.dtype.type(result.item())
                else:  # pragma: no cover
                    return result

            logical_func.__name__ = name
            return logical_func

        cls.all = _make_logical_function('all', 'Return whether all elements '
                                                'are True.',
                                         np.all)
        cls.any = _make_logical_function('any',
                                         'Return whether any element is True.',
                                         np.any)

    @classmethod
    def _add_logical_methods_disabled(cls):
        """
        Add in logical methods to disable.
        """
        cls.all = make_invalid_op('all')
        cls.any = make_invalid_op('any')


Index._add_numeric_methods_disabled()
Index._add_logical_methods()
Index._add_comparison_methods()


def ensure_index_from_sequences(sequences, names=None):
    """
    Construct an index from sequences of data.

    A single sequence returns an Index. Many sequences returns a
    MultiIndex.

    Parameters
    ----------
    sequences : sequence of sequences
    names : sequence of str

    Returns
    -------
    index : Index or MultiIndex

    Examples
    --------
    >>> ensure_index_from_sequences([[1, 2, 3]], names=['name'])
    Int64Index([1, 2, 3], dtype='int64', name='name')

    >>> ensure_index_from_sequences([['a', 'a'], ['a', 'b']],
                                    names=['L1', 'L2'])
    MultiIndex(levels=[['a'], ['a', 'b']],
               codes=[[0, 0], [0, 1]],
               names=['L1', 'L2'])

    See Also
    --------
    ensure_index
    """
    from .multi import MultiIndex

    if len(sequences) == 1:
        if names is not None:
            names = names[0]
        return Index(sequences[0], name=names)
    else:
        return MultiIndex.from_arrays(sequences, names=names)


def ensure_index(index_like, copy=False):
    """
    Ensure that we have an index from some index-like object.

    Parameters
    ----------
    index : sequence
        An Index or other sequence
    copy : bool

    Returns
    -------
    index : Index or MultiIndex

    Examples
    --------
    >>> ensure_index(['a', 'b'])
    Index(['a', 'b'], dtype='object')

    >>> ensure_index([('a', 'a'),  ('b', 'c')])
    Index([('a', 'a'), ('b', 'c')], dtype='object')

    >>> ensure_index([['a', 'a'], ['b', 'c']])
    MultiIndex(levels=[['a'], ['b', 'c']],
               codes=[[0, 0], [0, 1]])

    See Also
    --------
    ensure_index_from_sequences
    """
    if isinstance(index_like, Index):
        if copy:
            index_like = index_like.copy()
        return index_like
    if hasattr(index_like, 'name'):
        return Index(index_like, name=index_like.name, copy=copy)

    if is_iterator(index_like):
        index_like = list(index_like)

    # must check for exactly list here because of strict type
    # check in clean_index_list
    if isinstance(index_like, list):
        if type(index_like) != list:
            index_like = list(index_like)

        converted, all_arrays = lib.clean_index_list(index_like)

        if len(converted) > 0 and all_arrays:
            from .multi import MultiIndex
            return MultiIndex.from_arrays(converted)
        else:
            index_like = converted
    else:
        # clean_index_list does the equivalent of copying
        # so only need to do this if not list instance
        if copy:
            from copy import copy
            index_like = copy(index_like)

    return Index(index_like)


def _ensure_has_len(seq):
    """
    If seq is an iterator, put its values into a list.
    """
    try:
        len(seq)
    except TypeError:
        return list(seq)
    else:
        return seq


def _trim_front(strings):
    """
    Trims zeros and decimal points.
    """
    trimmed = strings
    while len(strings) > 0 and all(x[0] == ' ' for x in trimmed):
        trimmed = [x[1:] for x in trimmed]
    return trimmed


def _validate_join_method(method):
    if method not in ['left', 'right', 'inner', 'outer']:
        raise ValueError('do not recognize join method %s' % method)


def default_index(n):
    from pandas.core.index import RangeIndex
    return RangeIndex(0, n, name=None)<|MERGE_RESOLUTION|>--- conflicted
+++ resolved
@@ -2244,7 +2244,6 @@
             return self._shallow_copy(name=name)
         return self
 
-<<<<<<< HEAD
     def _union_incompatible_dtypes(self, other, sort):
         """
         Casts this and other index to object dtype to allow the formation
@@ -2264,15 +2263,12 @@
         return (type(self) is type(other)
                 and is_dtype_equal(self.dtype, other.dtype))
 
-    def union(self, other, sort=True):
-=======
     def _validate_sort_keyword(self, sort):
         if sort not in [None, False]:
             raise ValueError("The 'sort' keyword only takes the values of "
                              "None or False; {0} was passed.".format(sort))
 
     def union(self, other, sort=None):
->>>>>>> 5f73594d
         """
         Form the union of two Index objects.
 
@@ -2384,12 +2380,8 @@
     def _wrap_setop_result(self, other, result):
         return self._constructor(result, name=get_op_result_name(self, other))
 
-<<<<<<< HEAD
     # TODO: standardize return type of non-union setops type(self vs other)
     def intersection(self, other, sort=True):
-=======
-    def intersection(self, other, sort=False):
->>>>>>> 5f73594d
         """
         Form the intersection of two Index objects.
 
