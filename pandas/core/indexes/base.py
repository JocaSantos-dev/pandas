--- conflicted
+++ resolved
@@ -4252,19 +4252,11 @@
             # d-level MultiIndex can equal d-tuple Index
             return other.equals(self)
 
-<<<<<<< HEAD
-        if is_extension_array_dtype(self.dtype):
-            # All extant EA-backed Indexes override equals; any future ones
-            #  will need to do so as well.
-            raise NotImplementedError
-        return array_equivalent(np.asarray(self), np.asarray(other))
-=======
         if is_extension_array_dtype(other.dtype):
             # All EA-backed Index subclasses override equals
             return other.equals(self)
 
         return array_equivalent(self._values, other._values)
->>>>>>> 3984df12
 
     def identical(self, other) -> bool:
         """
