from __future__ import annotations

from datetime import datetime
import functools
from itertools import zip_longest
import operator
from typing import (
    TYPE_CHECKING,
    Any,
    Callable,
    Hashable,
    Literal,
    Sequence,
    TypeVar,
    cast,
    final,
    overload,
)
import warnings

import numpy as np

from pandas._config import get_option

from pandas._libs import (
    algos as libalgos,
    index as libindex,
    lib,
)
import pandas._libs.join as libjoin
from pandas._libs.lib import (
    is_datetime_array,
    no_default,
)
from pandas._libs.tslibs import (
    IncompatibleFrequency,
    NaTType,
    OutOfBoundsDatetime,
    Timestamp,
    tz_compare,
)
from pandas._typing import (
    AnyArrayLike,
    ArrayLike,
    Dtype,
    DtypeObj,
    F,
    Shape,
    npt,
)
from pandas.compat.numpy import function as nv
from pandas.errors import (
    DuplicateLabelError,
    InvalidIndexError,
)
from pandas.util._decorators import (
    Appender,
    cache_readonly,
    deprecate_nonkeyword_arguments,
    doc,
)
from pandas.util._exceptions import find_stack_level

from pandas.core.dtypes.cast import (
    can_hold_element,
    find_common_type,
    infer_dtype_from,
    validate_numeric_casting,
)
from pandas.core.dtypes.common import (
    ensure_int64,
    ensure_object,
    ensure_platform_int,
    is_bool_dtype,
    is_categorical_dtype,
    is_dtype_equal,
    is_ea_or_datetimelike_dtype,
    is_extension_array_dtype,
    is_float,
    is_float_dtype,
    is_hashable,
    is_integer,
    is_interval_dtype,
    is_iterator,
    is_list_like,
    is_numeric_dtype,
    is_object_dtype,
    is_scalar,
    is_signed_integer_dtype,
    is_unsigned_integer_dtype,
    needs_i8_conversion,
    pandas_dtype,
    validate_all_hashable,
)
from pandas.core.dtypes.concat import concat_compat
from pandas.core.dtypes.dtypes import (
    CategoricalDtype,
    DatetimeTZDtype,
    ExtensionDtype,
    IntervalDtype,
    PandasDtype,
    PeriodDtype,
)
from pandas.core.dtypes.generic import (
    ABCDatetimeIndex,
    ABCMultiIndex,
    ABCPeriodIndex,
    ABCSeries,
    ABCTimedeltaIndex,
)
from pandas.core.dtypes.inference import is_dict_like
from pandas.core.dtypes.missing import (
    array_equivalent,
    is_valid_na_for_dtype,
    isna,
)

from pandas.core import (
    missing,
    ops,
)
from pandas.core.accessor import CachedAccessor
import pandas.core.algorithms as algos
from pandas.core.array_algos.putmask import (
    setitem_datetimelike_compat,
    validate_putmask,
)
from pandas.core.arrays import (
    Categorical,
    ExtensionArray,
)
from pandas.core.arrays.datetimes import (
    tz_to_dtype,
    validate_tz_from_dtype,
)
from pandas.core.arrays.sparse import SparseDtype
from pandas.core.base import (
    IndexOpsMixin,
    PandasObject,
)
import pandas.core.common as com
from pandas.core.construction import (
    ensure_wrapped_if_datetimelike,
    extract_array,
    sanitize_array,
)
from pandas.core.indexers import deprecate_ndim_indexing
from pandas.core.indexes.frozen import FrozenList
from pandas.core.ops import get_op_result_name
from pandas.core.ops.invalid import make_invalid_op
from pandas.core.sorting import (
    ensure_key_mapped,
    get_group_index_sorter,
    nargsort,
)
from pandas.core.strings import StringMethods

from pandas.io.formats.printing import (
    PrettyDict,
    default_pprint,
    format_object_summary,
    pprint_thing,
)

if TYPE_CHECKING:

    from pandas import (
        CategoricalIndex,
        DataFrame,
        IntervalIndex,
        MultiIndex,
        RangeIndex,
        Series,
    )


__all__ = ["Index"]

_unsortable_types = frozenset(("mixed", "mixed-integer"))

_index_doc_kwargs: dict[str, str] = {
    "klass": "Index",
    "inplace": "",
    "target_klass": "Index",
    "raises_section": "",
    "unique": "Index",
    "duplicated": "np.ndarray",
}
_index_shared_docs: dict[str, str] = {}
str_t = str


_o_dtype = np.dtype("object")


def _maybe_return_indexers(meth: F) -> F:
    """
    Decorator to simplify 'return_indexers' checks in Index.join.
    """

    @functools.wraps(meth)
    def join(
        self,
        other,
        how: str_t = "left",
        level=None,
        return_indexers: bool = False,
        sort: bool = False,
    ):
        join_index, lidx, ridx = meth(self, other, how=how, level=level, sort=sort)
        if not return_indexers:
            return join_index

        if lidx is not None:
            lidx = ensure_platform_int(lidx)
        if ridx is not None:
            ridx = ensure_platform_int(ridx)
        return join_index, lidx, ridx

    return cast(F, join)


def disallow_kwargs(kwargs: dict[str, Any]) -> None:
    if kwargs:
        raise TypeError(f"Unexpected keyword arguments {repr(set(kwargs))}")


def _new_Index(cls, d):
    """
    This is called upon unpickling, rather than the default which doesn't
    have arguments and breaks __new__.
    """
    # required for backward compat, because PI can't be instantiated with
    # ordinals through __new__ GH #13277
    if issubclass(cls, ABCPeriodIndex):
        from pandas.core.indexes.period import _new_PeriodIndex

        return _new_PeriodIndex(cls, **d)

    if issubclass(cls, ABCMultiIndex):
        if "labels" in d and "codes" not in d:
            # GH#23752 "labels" kwarg has been replaced with "codes"
            d["codes"] = d.pop("labels")

    return cls.__new__(cls, **d)


_IndexT = TypeVar("_IndexT", bound="Index")


class Index(IndexOpsMixin, PandasObject):
    """
    Immutable sequence used for indexing and alignment. The basic object
    storing axis labels for all pandas objects.

    Parameters
    ----------
    data : array-like (1-dimensional)
    dtype : NumPy dtype (default: object)
        If dtype is None, we find the dtype that best fits the data.
        If an actual dtype is provided, we coerce to that dtype if it's safe.
        Otherwise, an error will be raised.
    copy : bool
        Make a copy of input ndarray.
    name : object
        Name to be stored in the index.
    tupleize_cols : bool (default: True)
        When True, attempt to create a MultiIndex if possible.

    See Also
    --------
    RangeIndex : Index implementing a monotonic integer range.
    CategoricalIndex : Index of :class:`Categorical` s.
    MultiIndex : A multi-level, or hierarchical Index.
    IntervalIndex : An Index of :class:`Interval` s.
    DatetimeIndex : Index of datetime64 data.
    TimedeltaIndex : Index of timedelta64 data.
    PeriodIndex : Index of Period data.
    Int64Index : A special case of :class:`Index` with purely integer labels.
    UInt64Index : A special case of :class:`Index` with purely unsigned integer labels.
    Float64Index : A special case of :class:`Index` with purely float labels.

    Notes
    -----
    An Index instance can **only** contain hashable objects

    Examples
    --------
    >>> pd.Index([1, 2, 3])
    Int64Index([1, 2, 3], dtype='int64')

    >>> pd.Index(list('abc'))
    Index(['a', 'b', 'c'], dtype='object')
    """

    # tolist is not actually deprecated, just suppressed in the __dir__
    _hidden_attrs: frozenset[str] = (
        PandasObject._hidden_attrs
        | IndexOpsMixin._hidden_attrs
        | frozenset(["contains", "set_value"])
    )

    # To hand over control to subclasses
    _join_precedence = 1

    # Cython methods; see github.com/cython/cython/issues/2647
    #  for why we need to wrap these instead of making them class attributes
    # Moreover, cython will choose the appropriate-dtyped sub-function
    #  given the dtypes of the passed arguments

    @final
    def _left_indexer_unique(self: _IndexT, other: _IndexT) -> npt.NDArray[np.intp]:
        # Caller is responsible for ensuring other.dtype == self.dtype
        sv = self._get_join_target()
        ov = other._get_join_target()
        return libjoin.left_join_indexer_unique(sv, ov)

    @final
    def _left_indexer(
        self: _IndexT, other: _IndexT
    ) -> tuple[ArrayLike, npt.NDArray[np.intp], npt.NDArray[np.intp]]:
        # Caller is responsible for ensuring other.dtype == self.dtype
        sv = self._get_join_target()
        ov = other._get_join_target()
        joined_ndarray, lidx, ridx = libjoin.left_join_indexer(sv, ov)
        joined = self._from_join_target(joined_ndarray)
        return joined, lidx, ridx

    @final
    def _inner_indexer(
        self: _IndexT, other: _IndexT
    ) -> tuple[ArrayLike, npt.NDArray[np.intp], npt.NDArray[np.intp]]:
        # Caller is responsible for ensuring other.dtype == self.dtype
        sv = self._get_join_target()
        ov = other._get_join_target()
        joined_ndarray, lidx, ridx = libjoin.inner_join_indexer(sv, ov)
        joined = self._from_join_target(joined_ndarray)
        return joined, lidx, ridx

    @final
    def _outer_indexer(
        self: _IndexT, other: _IndexT
    ) -> tuple[ArrayLike, npt.NDArray[np.intp], npt.NDArray[np.intp]]:
        # Caller is responsible for ensuring other.dtype == self.dtype
        sv = self._get_join_target()
        ov = other._get_join_target()
        joined_ndarray, lidx, ridx = libjoin.outer_join_indexer(sv, ov)
        joined = self._from_join_target(joined_ndarray)
        return joined, lidx, ridx

    _typ: str = "index"
    _data: ExtensionArray | np.ndarray
    _id: object | None = None
    _name: Hashable = None
    # MultiIndex.levels previously allowed setting the index name. We
    # don't allow this anymore, and raise if it happens rather than
    # failing silently.
    _no_setting_name: bool = False
    _comparables: list[str] = ["name"]
    _attributes: list[str] = ["name"]
    _is_numeric_dtype: bool = False
    _can_hold_na: bool = True
    _can_hold_strings: bool = True

    # Whether this index is a NumericIndex, but not a Int64Index, Float64Index,
    # UInt64Index or RangeIndex. Needed for backwards compat. Remove this attribute and
    # associated code in pandas 2.0.
    _is_backward_compat_public_numeric_index: bool = False

    _engine_type: type[libindex.IndexEngine] = libindex.ObjectEngine
    # whether we support partial string indexing. Overridden
    # in DatetimeIndex and PeriodIndex
    _supports_partial_string_indexing = False

    _accessors = {"str"}

    str = CachedAccessor("str", StringMethods)

    # --------------------------------------------------------------------
    # Constructors

    def __new__(
        cls, data=None, dtype=None, copy=False, name=None, tupleize_cols=True, **kwargs
    ) -> Index:

        if kwargs:
            warnings.warn(
                "Passing keywords other than 'data', 'dtype', 'copy', 'name', "
                "'tupleize_cols' is deprecated and will raise TypeError in a "
                "future version.  Use the specific Index subclass directly instead.",
                FutureWarning,
                stacklevel=2,
            )

        from pandas.core.arrays import PandasArray
        from pandas.core.indexes.range import RangeIndex

        name = maybe_extract_name(name, data, cls)

        if dtype is not None:
            dtype = pandas_dtype(dtype)
        if "tz" in kwargs:
            tz = kwargs.pop("tz")
            validate_tz_from_dtype(dtype, tz)
            dtype = tz_to_dtype(tz)

        if isinstance(data, PandasArray):
            # ensure users don't accidentally put a PandasArray in an index.
            data = data.to_numpy()
        if isinstance(dtype, PandasDtype):
            dtype = dtype.numpy_dtype

        data_dtype = getattr(data, "dtype", None)

        # range
        if isinstance(data, (range, RangeIndex)):
            result = RangeIndex(start=data, copy=copy, name=name)
            if dtype is not None:
                return result.astype(dtype, copy=False)
            return result

        elif is_ea_or_datetimelike_dtype(dtype):
            # non-EA dtype indexes have special casting logic, so we punt here
            klass = cls._dtype_to_subclass(dtype)
            if klass is not Index:
                return klass(data, dtype=dtype, copy=copy, name=name, **kwargs)

            ea_cls = dtype.construct_array_type()
            data = ea_cls._from_sequence(data, dtype=dtype, copy=copy)
            data = np.asarray(data, dtype=object)
            disallow_kwargs(kwargs)
            return Index._simple_new(data, name=name)

        elif is_ea_or_datetimelike_dtype(data_dtype):
            klass = cls._dtype_to_subclass(data_dtype)
            if klass is not Index:
                result = klass(data, copy=copy, name=name, **kwargs)
                if dtype is not None:
                    return result.astype(dtype, copy=False)
                return result

            data = np.array(data, dtype=object, copy=copy)
            disallow_kwargs(kwargs)
            return Index._simple_new(data, name=name)

        # index-like
        elif (
            isinstance(data, Index)
            and data._is_backward_compat_public_numeric_index
            and dtype is None
        ):
            return data._constructor(data, name=name, copy=copy)
        elif isinstance(data, (np.ndarray, Index, ABCSeries)):

            if isinstance(data, ABCMultiIndex):
                data = data._values

            if dtype is not None:
                # we need to avoid having numpy coerce
                # things that look like ints/floats to ints unless
                # they are actually ints, e.g. '0' and 0.0
                # should not be coerced
                # GH 11836
                data = sanitize_array(data, None, dtype=dtype, copy=copy)

                dtype = data.dtype

            if data.dtype.kind in ["i", "u", "f"]:
                # maybe coerce to a sub-class
                arr = data
            else:
                arr = com.asarray_tuplesafe(data, dtype=np.dtype("object"))

                if dtype is None:
                    arr = _maybe_cast_data_without_dtype(
                        arr, cast_numeric_deprecated=True
                    )
                    dtype = arr.dtype

                    if kwargs:
                        return cls(arr, dtype, copy=copy, name=name, **kwargs)

            klass = cls._dtype_to_subclass(arr.dtype)
            arr = klass._ensure_array(arr, dtype, copy)
            disallow_kwargs(kwargs)
            return klass._simple_new(arr, name)

        elif is_scalar(data):
            raise cls._scalar_data_error(data)
        elif hasattr(data, "__array__"):
            return Index(np.asarray(data), dtype=dtype, copy=copy, name=name, **kwargs)
        else:

            if tupleize_cols and is_list_like(data):
                # GH21470: convert iterable to list before determining if empty
                if is_iterator(data):
                    data = list(data)

                if data and all(isinstance(e, tuple) for e in data):
                    # we must be all tuples, otherwise don't construct
                    # 10697
                    from pandas.core.indexes.multi import MultiIndex

                    return MultiIndex.from_tuples(
                        data, names=name or kwargs.get("names")
                    )
            # other iterable of some kind

            subarr = com.asarray_tuplesafe(data, dtype=np.dtype("object"))
            if dtype is None:
                # with e.g. a list [1, 2, 3] casting to numeric is _not_ deprecated
                # error: Incompatible types in assignment (expression has type
                # "Union[ExtensionArray, ndarray[Any, Any]]", variable has type
                # "ndarray[Any, Any]")
                subarr = _maybe_cast_data_without_dtype(  # type: ignore[assignment]
                    subarr, cast_numeric_deprecated=False
                )
                dtype = subarr.dtype
            return Index(subarr, dtype=dtype, copy=copy, name=name, **kwargs)

    @classmethod
    def _ensure_array(cls, data, dtype, copy: bool):
        """
        Ensure we have a valid array to pass to _simple_new.
        """
        if data.ndim > 1:
            # GH#13601, GH#20285, GH#27125
            raise ValueError("Index data must be 1-dimensional")
        if copy:
            # asarray_tuplesafe does not always copy underlying data,
            #  so need to make sure that this happens
            data = data.copy()
        return data

    @final
    @classmethod
    def _dtype_to_subclass(cls, dtype: DtypeObj):
        # Delay import for perf. https://github.com/pandas-dev/pandas/pull/31423

        if isinstance(dtype, ExtensionDtype):
            if isinstance(dtype, DatetimeTZDtype):
                from pandas import DatetimeIndex

                return DatetimeIndex
            elif isinstance(dtype, CategoricalDtype):
                from pandas import CategoricalIndex

                return CategoricalIndex
            elif isinstance(dtype, IntervalDtype):
                from pandas import IntervalIndex

                return IntervalIndex
            elif isinstance(dtype, PeriodDtype):
                from pandas import PeriodIndex

                return PeriodIndex

            elif isinstance(dtype, SparseDtype):
                return cls._dtype_to_subclass(dtype.subtype)

            return Index

        if dtype.kind == "M":
            from pandas import DatetimeIndex

            return DatetimeIndex

        elif dtype.kind == "m":
            from pandas import TimedeltaIndex

            return TimedeltaIndex

        elif is_float_dtype(dtype):
            from pandas import Float64Index

            return Float64Index
        elif is_unsigned_integer_dtype(dtype):
            from pandas import UInt64Index

            return UInt64Index
        elif is_signed_integer_dtype(dtype):
            from pandas import Int64Index

            return Int64Index

        # error: Non-overlapping equality check (left operand type: "dtype[Any]", right
        # operand type: "Type[object]")
        elif dtype == object:  # type: ignore[comparison-overlap]
            # NB: assuming away MultiIndex
            return Index

        elif issubclass(dtype.type, (str, bool, np.bool_)):
            return Index

        raise NotImplementedError(dtype)

    """
    NOTE for new Index creation:

    - _simple_new: It returns new Index with the same type as the caller.
      All metadata (such as name) must be provided by caller's responsibility.
      Using _shallow_copy is recommended because it fills these metadata
      otherwise specified.

    - _shallow_copy: It returns new Index with the same type (using
      _simple_new), but fills caller's metadata otherwise specified. Passed
      kwargs will overwrite corresponding metadata.

    See each method's docstring.
    """

    @property
    def asi8(self):
        """
        Integer representation of the values.

        Returns
        -------
        ndarray
            An ndarray with int64 dtype.
        """
        warnings.warn(
            "Index.asi8 is deprecated and will be removed in a future version.",
            FutureWarning,
            stacklevel=2,
        )
        return None

    @classmethod
    def _simple_new(cls: type[_IndexT], values, name: Hashable = None) -> _IndexT:
        """
        We require that we have a dtype compat for the values. If we are passed
        a non-dtype compat, then coerce using the constructor.

        Must be careful not to recurse.
        """
        assert isinstance(values, np.ndarray), type(values)

        result = object.__new__(cls)
        result._data = values
        # _index_data is a (temporary?) fix to ensure that the direct data
        # manipulation we do in `_libs/reduction.pyx` continues to work.
        # We need access to the actual ndarray, since we're messing with
        # data buffers and strides.
        result._index_data = values
        result._name = name
        result._cache = {}
        result._reset_identity()

        return result

    @classmethod
    def _with_infer(cls, *args, **kwargs):
        """
        Constructor that uses the 1.0.x behavior inferring numeric dtypes
        for ndarray[object] inputs.
        """
        with warnings.catch_warnings():
            warnings.filterwarnings("ignore", ".*the Index constructor", FutureWarning)
            result = cls(*args, **kwargs)

        if result.dtype == object and not result._is_multi:
            # error: Argument 1 to "maybe_convert_objects" has incompatible type
            # "Union[ExtensionArray, ndarray[Any, Any]]"; expected
            # "ndarray[Any, Any]"
            values = lib.maybe_convert_objects(result._values)  # type: ignore[arg-type]
            if values.dtype.kind in ["i", "u", "f"]:
                return Index(values, name=result.name)

        return result

    @cache_readonly
    def _constructor(self: _IndexT) -> type[_IndexT]:
        return type(self)

    @final
    def _maybe_check_unique(self) -> None:
        """
        Check that an Index has no duplicates.

        This is typically only called via
        `NDFrame.flags.allows_duplicate_labels.setter` when it's set to
        True (duplicates aren't allowed).

        Raises
        ------
        DuplicateLabelError
            When the index is not unique.
        """
        if not self.is_unique:
            msg = """Index has duplicates."""
            duplicates = self._format_duplicate_message()
            msg += f"\n{duplicates}"

            raise DuplicateLabelError(msg)

    @final
    def _format_duplicate_message(self) -> DataFrame:
        """
        Construct the DataFrame for a DuplicateLabelError.

        This returns a DataFrame indicating the labels and positions
        of duplicates in an index. This should only be called when it's
        already known that duplicates are present.

        Examples
        --------
        >>> idx = pd.Index(['a', 'b', 'a'])
        >>> idx._format_duplicate_message()
            positions
        label
        a        [0, 2]
        """
        from pandas import Series

        duplicates = self[self.duplicated(keep="first")].unique()
        assert len(duplicates)

        out = Series(np.arange(len(self))).groupby(self).agg(list)[duplicates]
        if self._is_multi:
            # test_format_duplicate_labels_message_multi
            # error: "Type[Index]" has no attribute "from_tuples"  [attr-defined]
            out.index = type(self).from_tuples(out.index)  # type: ignore[attr-defined]

        if self.nlevels == 1:
            out = out.rename_axis("label")
        return out.to_frame(name="positions")

    # --------------------------------------------------------------------
    # Index Internals Methods

    @final
    def _get_attributes_dict(self) -> dict[str_t, Any]:
        """
        Return an attributes dict for my class.
        """
        return {k: getattr(self, k, None) for k in self._attributes}

    def _shallow_copy(self: _IndexT, values, name: Hashable = no_default) -> _IndexT:
        """
        Create a new Index with the same class as the caller, don't copy the
        data, use the same object attributes with passed in attributes taking
        precedence.

        *this is an internal non-public method*

        Parameters
        ----------
        values : the values to create the new Index, optional
        name : Label, defaults to self.name
        """
        name = self._name if name is no_default else name

        return self._simple_new(values, name=name)

    def _view(self: _IndexT) -> _IndexT:
        """
        fastpath to make a shallow copy, i.e. new object with same data.
        """
        result = self._simple_new(self._values, name=self._name)

        result._cache = self._cache
        return result

    @final
    def _rename(self: _IndexT, name: Hashable) -> _IndexT:
        """
        fastpath for rename if new name is already validated.
        """
        result = self._view()
        result._name = name
        return result

    @final
    def is_(self, other) -> bool:
        """
        More flexible, faster check like ``is`` but that works through views.

        Note: this is *not* the same as ``Index.identical()``, which checks
        that metadata is also the same.

        Parameters
        ----------
        other : object
            Other object to compare against.

        Returns
        -------
        bool
            True if both have same underlying data, False otherwise.

        See Also
        --------
        Index.identical : Works like ``Index.is_`` but also checks metadata.
        """
        if self is other:
            return True
        elif not hasattr(other, "_id"):
            return False
        elif self._id is None or other._id is None:
            return False
        else:
            return self._id is other._id

    @final
    def _reset_identity(self) -> None:
        """
        Initializes or resets ``_id`` attribute with new object.
        """
        self._id = object()

    @final
    def _cleanup(self) -> None:
        self._engine.clear_mapping()

    @cache_readonly
    def _engine(self) -> libindex.IndexEngine:
        # For base class (object dtype) we get ObjectEngine

        # to avoid a reference cycle, bind `target_values` to a local variable, so
        # `self` is not passed into the lambda.
        target_values = self._get_engine_target()
        return self._engine_type(lambda: target_values, len(self))

    @final
    @cache_readonly
    def _dir_additions_for_owner(self) -> set[str_t]:
        """
        Add the string-like labels to the owner dataframe/series dir output.

        If this is a MultiIndex, it's first level values are used.
        """
        return {
            c
            for c in self.unique(level=0)[:100]
            if isinstance(c, str) and c.isidentifier()
        }

    # --------------------------------------------------------------------
    # Array-Like Methods

    # ndarray compat
    def __len__(self) -> int:
        """
        Return the length of the Index.
        """
        return len(self._data)

    def __array__(self, dtype=None) -> np.ndarray:
        """
        The array interface, return my values.
        """
        return np.asarray(self._data, dtype=dtype)

    def __array_wrap__(self, result, context=None):
        """
        Gets called after a ufunc and other functions.
        """
        result = lib.item_from_zerodim(result)
        if is_bool_dtype(result) or lib.is_scalar(result) or np.ndim(result) > 1:
            return result

        attrs = self._get_attributes_dict()
        attrs.pop("freq", None)  # For DatetimeIndex/TimedeltaIndex
        return Index(result, **attrs)

    @cache_readonly
    def dtype(self) -> DtypeObj:
        """
        Return the dtype object of the underlying data.
        """
        return self._data.dtype

    @final
    def ravel(self, order="C"):
        """
        Return an ndarray of the flattened values of the underlying data.

        Returns
        -------
        numpy.ndarray
            Flattened array.

        See Also
        --------
        numpy.ndarray.ravel : Return a flattened array.
        """
        warnings.warn(
            "Index.ravel returning ndarray is deprecated; in a future version "
            "this will return a view on self.",
            FutureWarning,
            stacklevel=2,
        )
        values = self._get_engine_target()
        return values.ravel(order=order)

    def view(self, cls=None):

        # we need to see if we are subclassing an
        # index type here
        if cls is not None and not hasattr(cls, "_typ"):
            dtype = cls
            if isinstance(cls, str):
                dtype = pandas_dtype(cls)

            if isinstance(dtype, (np.dtype, ExtensionDtype)) and needs_i8_conversion(
                dtype
            ):
                if dtype.kind == "m" and dtype != "m8[ns]":
                    # e.g. m8[s]
                    return self._data.view(cls)

                arr = self._data.view("i8")
                idx_cls = self._dtype_to_subclass(dtype)
                arr_cls = idx_cls._data_cls
                arr = arr_cls(self._data.view("i8"), dtype=dtype)
                return idx_cls._simple_new(arr, name=self.name)

            result = self._data.view(cls)
        else:
            result = self._view()
        if isinstance(result, Index):
            result._id = self._id
        return result

    def astype(self, dtype, copy=True):
        """
        Create an Index with values cast to dtypes.

        The class of a new Index is determined by dtype. When conversion is
        impossible, a TypeError exception is raised.

        Parameters
        ----------
        dtype : numpy dtype or pandas type
            Note that any signed integer `dtype` is treated as ``'int64'``,
            and any unsigned integer `dtype` is treated as ``'uint64'``,
            regardless of the size.
        copy : bool, default True
            By default, astype always returns a newly allocated object.
            If copy is set to False and internal requirements on dtype are
            satisfied, the original data is used to create a new Index
            or the original Index is returned.

        Returns
        -------
        Index
            Index with values cast to specified dtype.
        """
        if dtype is not None:
            dtype = pandas_dtype(dtype)

        if is_dtype_equal(self.dtype, dtype):
            return self.copy() if copy else self

        elif isinstance(dtype, ExtensionDtype):
            cls = dtype.construct_array_type()
            new_values = cls._from_sequence(self, dtype=dtype, copy=False)
            return Index(new_values, dtype=dtype, copy=copy, name=self.name)

        try:
            casted = self._values.astype(dtype, copy=copy)
        except (TypeError, ValueError) as err:
            raise TypeError(
                f"Cannot cast {type(self).__name__} to dtype {dtype}"
            ) from err
        return Index(casted, name=self.name, dtype=dtype)

    _index_shared_docs[
        "take"
    ] = """
        Return a new %(klass)s of the values selected by the indices.

        For internal compatibility with numpy arrays.

        Parameters
        ----------
        indices : array-like
            Indices to be taken.
        axis : int, optional
            The axis over which to select values, always 0.
        allow_fill : bool, default True
        fill_value : scalar, default None
            If allow_fill=True and fill_value is not None, indices specified by
            -1 are regarded as NA. If Index doesn't hold NA, raise ValueError.

        Returns
        -------
        Index
            An index formed of elements at the given indices. Will be the same
            type as self, except for RangeIndex.

        See Also
        --------
        numpy.ndarray.take: Return an array formed from the
            elements of a at the given indices.
        """

    @Appender(_index_shared_docs["take"] % _index_doc_kwargs)
    def take(
        self, indices, axis: int = 0, allow_fill: bool = True, fill_value=None, **kwargs
    ):
        if kwargs:
            nv.validate_take((), kwargs)
        indices = ensure_platform_int(indices)
        allow_fill = self._maybe_disallow_fill(allow_fill, fill_value, indices)

        # Note: we discard fill_value and use self._na_value, only relevant
        #  in the case where allow_fill is True and fill_value is not None
        taken = algos.take(
            self._values, indices, allow_fill=allow_fill, fill_value=self._na_value
        )
        return type(self)._simple_new(taken, name=self.name)

    @final
    def _maybe_disallow_fill(self, allow_fill: bool, fill_value, indices) -> bool:
        """
        We only use pandas-style take when allow_fill is True _and_
        fill_value is not None.
        """
        if allow_fill and fill_value is not None:
            # only fill if we are passing a non-None fill_value
            if self._can_hold_na:
                if (indices < -1).any():
                    raise ValueError(
                        "When allow_fill=True and fill_value is not None, "
                        "all indices must be >= -1"
                    )
            else:
                cls_name = type(self).__name__
                raise ValueError(
                    f"Unable to fill values because {cls_name} cannot contain NA"
                )
        else:
            allow_fill = False
        return allow_fill

    _index_shared_docs[
        "repeat"
    ] = """
        Repeat elements of a %(klass)s.

        Returns a new %(klass)s where each element of the current %(klass)s
        is repeated consecutively a given number of times.

        Parameters
        ----------
        repeats : int or array of ints
            The number of repetitions for each element. This should be a
            non-negative integer. Repeating 0 times will return an empty
            %(klass)s.
        axis : None
            Must be ``None``. Has no effect but is accepted for compatibility
            with numpy.

        Returns
        -------
        repeated_index : %(klass)s
            Newly created %(klass)s with repeated elements.

        See Also
        --------
        Series.repeat : Equivalent function for Series.
        numpy.repeat : Similar method for :class:`numpy.ndarray`.

        Examples
        --------
        >>> idx = pd.Index(['a', 'b', 'c'])
        >>> idx
        Index(['a', 'b', 'c'], dtype='object')
        >>> idx.repeat(2)
        Index(['a', 'a', 'b', 'b', 'c', 'c'], dtype='object')
        >>> idx.repeat([1, 2, 3])
        Index(['a', 'b', 'b', 'c', 'c', 'c'], dtype='object')
        """

    @Appender(_index_shared_docs["repeat"] % _index_doc_kwargs)
    def repeat(self, repeats, axis=None):
        repeats = ensure_platform_int(repeats)
        nv.validate_repeat((), {"axis": axis})
        res_values = self._values.repeat(repeats)

        return type(self)._simple_new(res_values, name=self.name)

    # --------------------------------------------------------------------
    # Copying Methods

    def copy(
        self: _IndexT,
        name: Hashable | None = None,
        deep: bool = False,
        dtype: Dtype | None = None,
        names: Sequence[Hashable] | None = None,
    ) -> _IndexT:
        """
        Make a copy of this object.

        Name and dtype sets those attributes on the new object.

        Parameters
        ----------
        name : Label, optional
            Set name for new object.
        deep : bool, default False
        dtype : numpy dtype or pandas type, optional
            Set dtype for new object.

            .. deprecated:: 1.2.0
                use ``astype`` method instead.
        names : list-like, optional
            Kept for compatibility with MultiIndex. Should not be used.

        Returns
        -------
        Index
            Index refer to new object which is a copy of this object.

        Notes
        -----
        In most cases, there should be no functional difference from using
        ``deep``, but if ``deep`` is passed it will attempt to deepcopy.
        """
        name = self._validate_names(name=name, names=names, deep=deep)[0]
        if deep:
            new_data = self._data.copy()
            new_index = type(self)._simple_new(new_data, name=name)
        else:
            new_index = self._rename(name=name)

        if dtype:
            warnings.warn(
                "parameter dtype is deprecated and will be removed in a future "
                "version. Use the astype method instead.",
                FutureWarning,
                stacklevel=2,
            )
            new_index = new_index.astype(dtype)
        return new_index

    @final
    def __copy__(self: _IndexT, **kwargs) -> _IndexT:
        return self.copy(**kwargs)

    @final
    def __deepcopy__(self: _IndexT, memo=None) -> _IndexT:
        """
        Parameters
        ----------
        memo, default None
            Standard signature. Unused
        """
        return self.copy(deep=True)

    # --------------------------------------------------------------------
    # Rendering Methods

    @final
    def __repr__(self) -> str_t:
        """
        Return a string representation for this object.
        """
        klass_name = type(self).__name__
        data = self._format_data()
        attrs = self._format_attrs()
        space = self._format_space()
        attrs_str = [f"{k}={v}" for k, v in attrs]
        prepr = f",{space}".join(attrs_str)

        # no data provided, just attributes
        if data is None:
            data = ""

        return f"{klass_name}({data}{prepr})"

    def _format_space(self) -> str_t:

        # using space here controls if the attributes
        # are line separated or not (the default)

        # max_seq_items = get_option('display.max_seq_items')
        # if len(self) > max_seq_items:
        #    space = "\n%s" % (' ' * (len(klass) + 1))
        return " "

    @property
    def _formatter_func(self):
        """
        Return the formatter function.
        """
        return default_pprint

    def _format_data(self, name=None) -> str_t:
        """
        Return the formatted data as a unicode string.
        """
        # do we want to justify (only do so for non-objects)
        is_justify = True

        if self.inferred_type == "string":
            is_justify = False
        elif self.inferred_type == "categorical":
            self = cast("CategoricalIndex", self)
            if is_object_dtype(self.categories):
                is_justify = False

        return format_object_summary(
            self,
            self._formatter_func,
            is_justify=is_justify,
            name=name,
            line_break_each_value=self._is_multi,
        )

    def _format_attrs(self) -> list[tuple[str_t, str_t | int]]:
        """
        Return a list of tuples of the (attr,formatted_value).
        """
        attrs: list[tuple[str_t, str_t | int]] = []

        if not self._is_multi:
            attrs.append(("dtype", f"'{self.dtype}'"))

        if self.name is not None:
            attrs.append(("name", default_pprint(self.name)))
        elif self._is_multi and any(x is not None for x in self.names):
            attrs.append(("names", default_pprint(self.names)))

        max_seq_items = get_option("display.max_seq_items") or len(self)
        if len(self) > max_seq_items:
            attrs.append(("length", len(self)))
        return attrs

    @final
    def _mpl_repr(self) -> np.ndarray:
        # how to represent ourselves to matplotlib
        if isinstance(self.dtype, np.dtype) and self.dtype.kind != "M":
            return cast(np.ndarray, self.values)
        return self.astype(object, copy=False)._values

    def format(
        self,
        name: bool = False,
        formatter: Callable | None = None,
        na_rep: str_t = "NaN",
    ) -> list[str_t]:
        """
        Render a string representation of the Index.
        """
        header = []
        if name:
            header.append(
                pprint_thing(self.name, escape_chars=("\t", "\r", "\n"))
                if self.name is not None
                else ""
            )

        if formatter is not None:
            return header + list(self.map(formatter))

        return self._format_with_header(header, na_rep=na_rep)

    def _format_with_header(
        self, header: list[str_t], na_rep: str_t = "NaN"
    ) -> list[str_t]:
        from pandas.io.formats.format import format_array

        values = self._values

        if is_object_dtype(values.dtype):
            values = cast(np.ndarray, values)
            values = lib.maybe_convert_objects(values, safe=True)

            result = [pprint_thing(x, escape_chars=("\t", "\r", "\n")) for x in values]

            # could have nans
            mask = isna(values)
            if mask.any():
                result_arr = np.array(result)
                result_arr[mask] = na_rep
                result = result_arr.tolist()
        else:
            result = trim_front(format_array(values, None, justify="left"))
        return header + result

    @final
    def to_native_types(self, slicer=None, **kwargs) -> np.ndarray:
        """
        Format specified values of `self` and return them.

        .. deprecated:: 1.2.0

        Parameters
        ----------
        slicer : int, array-like
            An indexer into `self` that specifies which values
            are used in the formatting process.
        kwargs : dict
            Options for specifying how the values should be formatted.
            These options include the following:

            1) na_rep : str
                The value that serves as a placeholder for NULL values
            2) quoting : bool or None
                Whether or not there are quoted values in `self`
            3) date_format : str
                The format used to represent date-like values.

        Returns
        -------
        numpy.ndarray
            Formatted values.
        """
        warnings.warn(
            "The 'to_native_types' method is deprecated and will be removed in "
            "a future version. Use 'astype(str)' instead.",
            FutureWarning,
            stacklevel=2,
        )
        values = self
        if slicer is not None:
            values = values[slicer]
        return values._format_native_types(**kwargs)

    def _format_native_types(self, na_rep="", quoting=None, **kwargs):
        """
        Actually format specific types of the index.
        """
        mask = isna(self)
        if not self.is_object() and not quoting:
            values = np.asarray(self).astype(str)
        else:
            values = np.array(self, dtype=object, copy=True)

        values[mask] = na_rep
        return values

    def _summary(self, name=None) -> str_t:
        """
        Return a summarized representation.

        Parameters
        ----------
        name : str
            name to use in the summary representation

        Returns
        -------
        String with a summarized representation of the index
        """
        if len(self) > 0:
            head = self[0]
            if hasattr(head, "format") and not isinstance(head, str):
                head = head.format()
            tail = self[-1]
            if hasattr(tail, "format") and not isinstance(tail, str):
                tail = tail.format()
            index_summary = f", {head} to {tail}"
        else:
            index_summary = ""

        if name is None:
            name = type(self).__name__
        return f"{name}: {len(self)} entries{index_summary}"

    # --------------------------------------------------------------------
    # Conversion Methods

    def to_flat_index(self):
        """
        Identity method.

        This is implemented for compatibility with subclass implementations
        when chaining.

        Returns
        -------
        pd.Index
            Caller.

        See Also
        --------
        MultiIndex.to_flat_index : Subclass implementation.
        """
        return self

    def to_series(self, index=None, name: Hashable = None) -> Series:
        """
        Create a Series with both index and values equal to the index keys.

        Useful with map for returning an indexer based on an index.

        Parameters
        ----------
        index : Index, optional
            Index of resulting Series. If None, defaults to original index.
        name : str, optional
            Name of resulting Series. If None, defaults to name of original
            index.

        Returns
        -------
        Series
            The dtype will be based on the type of the Index values.

        See Also
        --------
        Index.to_frame : Convert an Index to a DataFrame.
        Series.to_frame : Convert Series to DataFrame.

        Examples
        --------
        >>> idx = pd.Index(['Ant', 'Bear', 'Cow'], name='animal')

        By default, the original Index and original name is reused.

        >>> idx.to_series()
        animal
        Ant      Ant
        Bear    Bear
        Cow      Cow
        Name: animal, dtype: object

        To enforce a new Index, specify new labels to ``index``:

        >>> idx.to_series(index=[0, 1, 2])
        0     Ant
        1    Bear
        2     Cow
        Name: animal, dtype: object

        To override the name of the resulting column, specify `name`:

        >>> idx.to_series(name='zoo')
        animal
        Ant      Ant
        Bear    Bear
        Cow      Cow
        Name: zoo, dtype: object
        """
        from pandas import Series

        if index is None:
            index = self._view()
        if name is None:
            name = self.name

        return Series(self._values.copy(), index=index, name=name)

    def to_frame(self, index: bool = True, name: Hashable = None) -> DataFrame:
        """
        Create a DataFrame with a column containing the Index.

        Parameters
        ----------
        index : bool, default True
            Set the index of the returned DataFrame as the original Index.

        name : object, default None
            The passed name should substitute for the index name (if it has
            one).

        Returns
        -------
        DataFrame
            DataFrame containing the original Index data.

        See Also
        --------
        Index.to_series : Convert an Index to a Series.
        Series.to_frame : Convert Series to DataFrame.

        Examples
        --------
        >>> idx = pd.Index(['Ant', 'Bear', 'Cow'], name='animal')
        >>> idx.to_frame()
               animal
        animal
        Ant       Ant
        Bear     Bear
        Cow       Cow

        By default, the original Index is reused. To enforce a new Index:

        >>> idx.to_frame(index=False)
            animal
        0   Ant
        1  Bear
        2   Cow

        To override the name of the resulting column, specify `name`:

        >>> idx.to_frame(index=False, name='zoo')
            zoo
        0   Ant
        1  Bear
        2   Cow
        """
        from pandas import DataFrame

        if name is None:
            name = self.name or 0
        result = DataFrame({name: self._values.copy()})

        if index:
            result.index = self
        return result

    # --------------------------------------------------------------------
    # Name-Centric Methods

    @property
    def name(self):
        """
        Return Index or MultiIndex name.
        """
        return self._name

    @name.setter
    def name(self, value: Hashable):
        if self._no_setting_name:
            # Used in MultiIndex.levels to avoid silently ignoring name updates.
            raise RuntimeError(
                "Cannot set name on a level of a MultiIndex. Use "
                "'MultiIndex.set_names' instead."
            )
        maybe_extract_name(value, None, type(self))
        self._name = value

    @final
    def _validate_names(
        self, name=None, names=None, deep: bool = False
    ) -> list[Hashable]:
        """
        Handles the quirks of having a singular 'name' parameter for general
        Index and plural 'names' parameter for MultiIndex.
        """
        from copy import deepcopy

        if names is not None and name is not None:
            raise TypeError("Can only provide one of `names` and `name`")
        elif names is None and name is None:
            new_names = deepcopy(self.names) if deep else self.names
        elif names is not None:
            if not is_list_like(names):
                raise TypeError("Must pass list-like as `names`.")
            new_names = names
        elif not is_list_like(name):
            new_names = [name]
        else:
            new_names = name

        if len(new_names) != len(self.names):
            raise ValueError(
                f"Length of new names must be {len(self.names)}, got {len(new_names)}"
            )

        # All items in 'new_names' need to be hashable
        validate_all_hashable(*new_names, error_name=f"{type(self).__name__}.name")

        return new_names

    def _get_names(self) -> FrozenList:
        return FrozenList((self.name,))

    def _set_names(self, values, *, level=None) -> None:
        """
        Set new names on index. Each name has to be a hashable type.

        Parameters
        ----------
        values : str or sequence
            name(s) to set
        level : int, level name, or sequence of int/level names (default None)
            If the index is a MultiIndex (hierarchical), level(s) to set (None
            for all levels).  Otherwise level must be None

        Raises
        ------
        TypeError if each name is not hashable.
        """
        if not is_list_like(values):
            raise ValueError("Names must be a list-like")
        if len(values) != 1:
            raise ValueError(f"Length of new names must be 1, got {len(values)}")

        # GH 20527
        # All items in 'name' need to be hashable:
        validate_all_hashable(*values, error_name=f"{type(self).__name__}.name")

        self._name = values[0]

    names = property(fset=_set_names, fget=_get_names)

    @deprecate_nonkeyword_arguments(version=None, allowed_args=["self", "names"])
    def set_names(self, names, level=None, inplace: bool = False):
        """
        Set Index or MultiIndex name.

        Able to set new names partially and by level.

        Parameters
        ----------

        names : label or list of label or dict-like for MultiIndex
            Name(s) to set.

            .. versionchanged:: 1.3.0

        level : int, label or list of int or label, optional
            If the index is a MultiIndex and names is not dict-like, level(s) to set
            (None for all levels). Otherwise level must be None.

            .. versionchanged:: 1.3.0

        inplace : bool, default False
            Modifies the object directly, instead of creating a new Index or
            MultiIndex.

        Returns
        -------
        Index or None
            The same type as the caller or None if ``inplace=True``.

        See Also
        --------
        Index.rename : Able to set new names without level.

        Examples
        --------
        >>> idx = pd.Index([1, 2, 3, 4])
        >>> idx
        Int64Index([1, 2, 3, 4], dtype='int64')
        >>> idx.set_names('quarter')
        Int64Index([1, 2, 3, 4], dtype='int64', name='quarter')

        >>> idx = pd.MultiIndex.from_product([['python', 'cobra'],
        ...                                   [2018, 2019]])
        >>> idx
        MultiIndex([('python', 2018),
                    ('python', 2019),
                    ( 'cobra', 2018),
                    ( 'cobra', 2019)],
                   )
        >>> idx.set_names(['kind', 'year'], inplace=True)
        >>> idx
        MultiIndex([('python', 2018),
                    ('python', 2019),
                    ( 'cobra', 2018),
                    ( 'cobra', 2019)],
                   names=['kind', 'year'])
        >>> idx.set_names('species', level=0)
        MultiIndex([('python', 2018),
                    ('python', 2019),
                    ( 'cobra', 2018),
                    ( 'cobra', 2019)],
                   names=['species', 'year'])

        When renaming levels with a dict, levels can not be passed.

        >>> idx.set_names({'kind': 'snake'})
        MultiIndex([('python', 2018),
                    ('python', 2019),
                    ( 'cobra', 2018),
                    ( 'cobra', 2019)],
                   names=['snake', 'year'])
        """
        if level is not None and not isinstance(self, ABCMultiIndex):
            raise ValueError("Level must be None for non-MultiIndex")

        elif level is not None and not is_list_like(level) and is_list_like(names):
            raise TypeError("Names must be a string when a single level is provided.")

        elif not is_list_like(names) and level is None and self.nlevels > 1:
            raise TypeError("Must pass list-like as `names`.")

        elif is_dict_like(names) and not isinstance(self, ABCMultiIndex):
            raise TypeError("Can only pass dict-like as `names` for MultiIndex.")

        elif is_dict_like(names) and level is not None:
            raise TypeError("Can not pass level for dictlike `names`.")

        if isinstance(self, ABCMultiIndex) and is_dict_like(names) and level is None:
            # Transform dict to list of new names and corresponding levels
            level, names_adjusted = [], []
            for i, name in enumerate(self.names):
                if name in names.keys():
                    level.append(i)
                    names_adjusted.append(names[name])
            names = names_adjusted

        if not is_list_like(names):
            names = [names]
        if level is not None and not is_list_like(level):
            level = [level]

        if inplace:
            idx = self
        else:
            idx = self._view()

        idx._set_names(names, level=level)
        if not inplace:
            return idx

    def rename(self, name, inplace=False):
        """
        Alter Index or MultiIndex name.

        Able to set new names without level. Defaults to returning new index.
        Length of names must match number of levels in MultiIndex.

        Parameters
        ----------
        name : label or list of labels
            Name(s) to set.
        inplace : bool, default False
            Modifies the object directly, instead of creating a new Index or
            MultiIndex.

        Returns
        -------
        Index or None
            The same type as the caller or None if ``inplace=True``.

        See Also
        --------
        Index.set_names : Able to set new names partially and by level.

        Examples
        --------
        >>> idx = pd.Index(['A', 'C', 'A', 'B'], name='score')
        >>> idx.rename('grade')
        Index(['A', 'C', 'A', 'B'], dtype='object', name='grade')

        >>> idx = pd.MultiIndex.from_product([['python', 'cobra'],
        ...                                   [2018, 2019]],
        ...                                   names=['kind', 'year'])
        >>> idx
        MultiIndex([('python', 2018),
                    ('python', 2019),
                    ( 'cobra', 2018),
                    ( 'cobra', 2019)],
                   names=['kind', 'year'])
        >>> idx.rename(['species', 'year'])
        MultiIndex([('python', 2018),
                    ('python', 2019),
                    ( 'cobra', 2018),
                    ( 'cobra', 2019)],
                   names=['species', 'year'])
        >>> idx.rename('species')
        Traceback (most recent call last):
        TypeError: Must pass list-like as `names`.
        """
        return self.set_names([name], inplace=inplace)

    # --------------------------------------------------------------------
    # Level-Centric Methods

    @property
    def nlevels(self) -> int:
        """
        Number of levels.
        """
        return 1

    def _sort_levels_monotonic(self: _IndexT) -> _IndexT:
        """
        Compat with MultiIndex.
        """
        return self

    @final
    def _validate_index_level(self, level) -> None:
        """
        Validate index level.

        For single-level Index getting level number is a no-op, but some
        verification must be done like in MultiIndex.

        """
        if isinstance(level, int):
            if level < 0 and level != -1:
                raise IndexError(
                    "Too many levels: Index has only 1 level, "
                    f"{level} is not a valid level number"
                )
            elif level > 0:
                raise IndexError(
                    f"Too many levels: Index has only 1 level, not {level + 1}"
                )
        elif level != self.name:
            raise KeyError(
                f"Requested level ({level}) does not match index name ({self.name})"
            )

    def _get_level_number(self, level) -> int:
        self._validate_index_level(level)
        return 0

    def sortlevel(self, level=None, ascending=True, sort_remaining=None):
        """
        For internal compatibility with the Index API.

        Sort the Index. This is for compat with MultiIndex

        Parameters
        ----------
        ascending : bool, default True
            False to sort in descending order

        level, sort_remaining are compat parameters

        Returns
        -------
        Index
        """
        if not isinstance(ascending, (list, bool)):
            raise TypeError(
                "ascending must be a single bool value or"
                "a list of bool values of length 1"
            )

        if isinstance(ascending, list):
            if len(ascending) != 1:
                raise TypeError("ascending must be a list of bool values of length 1")
            ascending = ascending[0]

        if not isinstance(ascending, bool):
            raise TypeError("ascending must be a bool value")

        return self.sort_values(return_indexer=True, ascending=ascending)

    def _get_level_values(self, level) -> Index:
        """
        Return an Index of values for requested level.

        This is primarily useful to get an individual level of values from a
        MultiIndex, but is provided on Index as well for compatibility.

        Parameters
        ----------
        level : int or str
            It is either the integer position or the name of the level.

        Returns
        -------
        Index
            Calling object, as there is only one level in the Index.

        See Also
        --------
        MultiIndex.get_level_values : Get values for a level of a MultiIndex.

        Notes
        -----
        For Index, level should be 0, since there are no multiple levels.

        Examples
        --------
        >>> idx = pd.Index(list('abc'))
        >>> idx
        Index(['a', 'b', 'c'], dtype='object')

        Get level values by supplying `level` as integer:

        >>> idx.get_level_values(0)
        Index(['a', 'b', 'c'], dtype='object')
        """
        self._validate_index_level(level)
        return self

    get_level_values = _get_level_values

    @final
    def droplevel(self, level=0):
        """
        Return index with requested level(s) removed.

        If resulting index has only 1 level left, the result will be
        of Index type, not MultiIndex.

        Parameters
        ----------
        level : int, str, or list-like, default 0
            If a string is given, must be the name of a level
            If list-like, elements must be names or indexes of levels.

        Returns
        -------
        Index or MultiIndex

        Examples
        --------
        >>> mi = pd.MultiIndex.from_arrays(
        ... [[1, 2], [3, 4], [5, 6]], names=['x', 'y', 'z'])
        >>> mi
        MultiIndex([(1, 3, 5),
                    (2, 4, 6)],
                   names=['x', 'y', 'z'])

        >>> mi.droplevel()
        MultiIndex([(3, 5),
                    (4, 6)],
                   names=['y', 'z'])

        >>> mi.droplevel(2)
        MultiIndex([(1, 3),
                    (2, 4)],
                   names=['x', 'y'])

        >>> mi.droplevel('z')
        MultiIndex([(1, 3),
                    (2, 4)],
                   names=['x', 'y'])

        >>> mi.droplevel(['x', 'y'])
        Int64Index([5, 6], dtype='int64', name='z')
        """
        if not isinstance(level, (tuple, list)):
            level = [level]

        levnums = sorted(self._get_level_number(lev) for lev in level)[::-1]

        return self._drop_level_numbers(levnums)

    @final
    def _drop_level_numbers(self, levnums: list[int]):
        """
        Drop MultiIndex levels by level _number_, not name.
        """

        if not levnums and not isinstance(self, ABCMultiIndex):
            return self
        if len(levnums) >= self.nlevels:
            raise ValueError(
                f"Cannot remove {len(levnums)} levels from an index with "
                f"{self.nlevels} levels: at least one level must be left."
            )
        # The two checks above guarantee that here self is a MultiIndex
        self = cast("MultiIndex", self)

        new_levels = list(self.levels)
        new_codes = list(self.codes)
        new_names = list(self.names)

        for i in levnums:
            new_levels.pop(i)
            new_codes.pop(i)
            new_names.pop(i)

        if len(new_levels) == 1:
            lev = new_levels[0]

            if len(lev) == 0:
                # If lev is empty, lev.take will fail GH#42055
                res_values = algos.take(lev._values, new_codes[0], allow_fill=True)
                result = type(lev)._simple_new(res_values, name=new_names[0])
            else:
                # set nan if needed
                mask = new_codes[0] == -1
                result = new_levels[0].take(new_codes[0])
                if mask.any():
                    result = result.putmask(mask, np.nan)

                result._name = new_names[0]

            return result
        else:
            from pandas.core.indexes.multi import MultiIndex

            return MultiIndex(
                levels=new_levels,
                codes=new_codes,
                names=new_names,
                verify_integrity=False,
            )

    def _get_grouper_for_level(self, mapper, *, level=None):
        """
        Get index grouper corresponding to an index level

        Parameters
        ----------
        mapper: Group mapping function or None
            Function mapping index values to groups
        level : int or None
            Index level, positional

        Returns
        -------
        grouper : Index
            Index of values to group on.
        labels : ndarray of int or None
            Array of locations in level_index.
        uniques : Index or None
            Index of unique values for level.
        """
        assert level is None or level == 0
        if mapper is None:
            grouper = self
        else:
            grouper = self.map(mapper)

        return grouper, None, None

    # --------------------------------------------------------------------
    # Introspection Methods

    @final
    @property
    def is_monotonic(self) -> bool:
        """
        Alias for is_monotonic_increasing.
        """
        return self.is_monotonic_increasing

    @property
    def is_monotonic_increasing(self) -> bool:
        """
        Return if the index is monotonic increasing (only equal or
        increasing) values.

        Examples
        --------
        >>> Index([1, 2, 3]).is_monotonic_increasing
        True
        >>> Index([1, 2, 2]).is_monotonic_increasing
        True
        >>> Index([1, 3, 2]).is_monotonic_increasing
        False
        """
        return self._engine.is_monotonic_increasing

    @property
    def is_monotonic_decreasing(self) -> bool:
        """
        Return if the index is monotonic decreasing (only equal or
        decreasing) values.

        Examples
        --------
        >>> Index([3, 2, 1]).is_monotonic_decreasing
        True
        >>> Index([3, 2, 2]).is_monotonic_decreasing
        True
        >>> Index([3, 1, 2]).is_monotonic_decreasing
        False
        """
        return self._engine.is_monotonic_decreasing

    @final
    @property
    def _is_strictly_monotonic_increasing(self) -> bool:
        """
        Return if the index is strictly monotonic increasing
        (only increasing) values.

        Examples
        --------
        >>> Index([1, 2, 3])._is_strictly_monotonic_increasing
        True
        >>> Index([1, 2, 2])._is_strictly_monotonic_increasing
        False
        >>> Index([1, 3, 2])._is_strictly_monotonic_increasing
        False
        """
        return self.is_unique and self.is_monotonic_increasing

    @final
    @property
    def _is_strictly_monotonic_decreasing(self) -> bool:
        """
        Return if the index is strictly monotonic decreasing
        (only decreasing) values.

        Examples
        --------
        >>> Index([3, 2, 1])._is_strictly_monotonic_decreasing
        True
        >>> Index([3, 2, 2])._is_strictly_monotonic_decreasing
        False
        >>> Index([3, 1, 2])._is_strictly_monotonic_decreasing
        False
        """
        return self.is_unique and self.is_monotonic_decreasing

    @cache_readonly
    def is_unique(self) -> bool:
        """
        Return if the index has unique values.
        """
        return self._engine.is_unique

    @final
    @property
    def has_duplicates(self) -> bool:
        """
        Check if the Index has duplicate values.

        Returns
        -------
        bool
            Whether or not the Index has duplicate values.

        Examples
        --------
        >>> idx = pd.Index([1, 5, 7, 7])
        >>> idx.has_duplicates
        True

        >>> idx = pd.Index([1, 5, 7])
        >>> idx.has_duplicates
        False

        >>> idx = pd.Index(["Watermelon", "Orange", "Apple",
        ...                 "Watermelon"]).astype("category")
        >>> idx.has_duplicates
        True

        >>> idx = pd.Index(["Orange", "Apple",
        ...                 "Watermelon"]).astype("category")
        >>> idx.has_duplicates
        False
        """
        return not self.is_unique

    @final
    def is_boolean(self) -> bool:
        """
        Check if the Index only consists of booleans.

        Returns
        -------
        bool
            Whether or not the Index only consists of booleans.

        See Also
        --------
        is_integer : Check if the Index only consists of integers.
        is_floating : Check if the Index is a floating type.
        is_numeric : Check if the Index only consists of numeric data.
        is_object : Check if the Index is of the object dtype.
        is_categorical : Check if the Index holds categorical data.
        is_interval : Check if the Index holds Interval objects.
        is_mixed : Check if the Index holds data with mixed data types.

        Examples
        --------
        >>> idx = pd.Index([True, False, True])
        >>> idx.is_boolean()
        True

        >>> idx = pd.Index(["True", "False", "True"])
        >>> idx.is_boolean()
        False

        >>> idx = pd.Index([True, False, "True"])
        >>> idx.is_boolean()
        False
        """
        return self.inferred_type in ["boolean"]

    @final
    def is_integer(self) -> bool:
        """
        Check if the Index only consists of integers.

        Returns
        -------
        bool
            Whether or not the Index only consists of integers.

        See Also
        --------
        is_boolean : Check if the Index only consists of booleans.
        is_floating : Check if the Index is a floating type.
        is_numeric : Check if the Index only consists of numeric data.
        is_object : Check if the Index is of the object dtype.
        is_categorical : Check if the Index holds categorical data.
        is_interval : Check if the Index holds Interval objects.
        is_mixed : Check if the Index holds data with mixed data types.

        Examples
        --------
        >>> idx = pd.Index([1, 2, 3, 4])
        >>> idx.is_integer()
        True

        >>> idx = pd.Index([1.0, 2.0, 3.0, 4.0])
        >>> idx.is_integer()
        False

        >>> idx = pd.Index(["Apple", "Mango", "Watermelon"])
        >>> idx.is_integer()
        False
        """
        return self.inferred_type in ["integer"]

    @final
    def is_floating(self) -> bool:
        """
        Check if the Index is a floating type.

        The Index may consist of only floats, NaNs, or a mix of floats,
        integers, or NaNs.

        Returns
        -------
        bool
            Whether or not the Index only consists of only consists of floats, NaNs, or
            a mix of floats, integers, or NaNs.

        See Also
        --------
        is_boolean : Check if the Index only consists of booleans.
        is_integer : Check if the Index only consists of integers.
        is_numeric : Check if the Index only consists of numeric data.
        is_object : Check if the Index is of the object dtype.
        is_categorical : Check if the Index holds categorical data.
        is_interval : Check if the Index holds Interval objects.
        is_mixed : Check if the Index holds data with mixed data types.

        Examples
        --------
        >>> idx = pd.Index([1.0, 2.0, 3.0, 4.0])
        >>> idx.is_floating()
        True

        >>> idx = pd.Index([1.0, 2.0, np.nan, 4.0])
        >>> idx.is_floating()
        True

        >>> idx = pd.Index([1, 2, 3, 4, np.nan])
        >>> idx.is_floating()
        True

        >>> idx = pd.Index([1, 2, 3, 4])
        >>> idx.is_floating()
        False
        """
        return self.inferred_type in ["floating", "mixed-integer-float", "integer-na"]

    @final
    def is_numeric(self) -> bool:
        """
        Check if the Index only consists of numeric data.

        Returns
        -------
        bool
            Whether or not the Index only consists of numeric data.

        See Also
        --------
        is_boolean : Check if the Index only consists of booleans.
        is_integer : Check if the Index only consists of integers.
        is_floating : Check if the Index is a floating type.
        is_object : Check if the Index is of the object dtype.
        is_categorical : Check if the Index holds categorical data.
        is_interval : Check if the Index holds Interval objects.
        is_mixed : Check if the Index holds data with mixed data types.

        Examples
        --------
        >>> idx = pd.Index([1.0, 2.0, 3.0, 4.0])
        >>> idx.is_numeric()
        True

        >>> idx = pd.Index([1, 2, 3, 4.0])
        >>> idx.is_numeric()
        True

        >>> idx = pd.Index([1, 2, 3, 4])
        >>> idx.is_numeric()
        True

        >>> idx = pd.Index([1, 2, 3, 4.0, np.nan])
        >>> idx.is_numeric()
        True

        >>> idx = pd.Index([1, 2, 3, 4.0, np.nan, "Apple"])
        >>> idx.is_numeric()
        False
        """
        return self.inferred_type in ["integer", "floating"]

    @final
    def is_object(self) -> bool:
        """
        Check if the Index is of the object dtype.

        Returns
        -------
        bool
            Whether or not the Index is of the object dtype.

        See Also
        --------
        is_boolean : Check if the Index only consists of booleans.
        is_integer : Check if the Index only consists of integers.
        is_floating : Check if the Index is a floating type.
        is_numeric : Check if the Index only consists of numeric data.
        is_categorical : Check if the Index holds categorical data.
        is_interval : Check if the Index holds Interval objects.
        is_mixed : Check if the Index holds data with mixed data types.

        Examples
        --------
        >>> idx = pd.Index(["Apple", "Mango", "Watermelon"])
        >>> idx.is_object()
        True

        >>> idx = pd.Index(["Apple", "Mango", 2.0])
        >>> idx.is_object()
        True

        >>> idx = pd.Index(["Watermelon", "Orange", "Apple",
        ...                 "Watermelon"]).astype("category")
        >>> idx.is_object()
        False

        >>> idx = pd.Index([1.0, 2.0, 3.0, 4.0])
        >>> idx.is_object()
        False
        """
        return is_object_dtype(self.dtype)

    @final
    def is_categorical(self) -> bool:
        """
        Check if the Index holds categorical data.

        Returns
        -------
        bool
            True if the Index is categorical.

        See Also
        --------
        CategoricalIndex : Index for categorical data.
        is_boolean : Check if the Index only consists of booleans.
        is_integer : Check if the Index only consists of integers.
        is_floating : Check if the Index is a floating type.
        is_numeric : Check if the Index only consists of numeric data.
        is_object : Check if the Index is of the object dtype.
        is_interval : Check if the Index holds Interval objects.
        is_mixed : Check if the Index holds data with mixed data types.

        Examples
        --------
        >>> idx = pd.Index(["Watermelon", "Orange", "Apple",
        ...                 "Watermelon"]).astype("category")
        >>> idx.is_categorical()
        True

        >>> idx = pd.Index([1, 3, 5, 7])
        >>> idx.is_categorical()
        False

        >>> s = pd.Series(["Peter", "Victor", "Elisabeth", "Mar"])
        >>> s
        0        Peter
        1       Victor
        2    Elisabeth
        3          Mar
        dtype: object
        >>> s.index.is_categorical()
        False
        """
        return self.inferred_type in ["categorical"]

    @final
    def is_interval(self) -> bool:
        """
        Check if the Index holds Interval objects.

        Returns
        -------
        bool
            Whether or not the Index holds Interval objects.

        See Also
        --------
        IntervalIndex : Index for Interval objects.
        is_boolean : Check if the Index only consists of booleans.
        is_integer : Check if the Index only consists of integers.
        is_floating : Check if the Index is a floating type.
        is_numeric : Check if the Index only consists of numeric data.
        is_object : Check if the Index is of the object dtype.
        is_categorical : Check if the Index holds categorical data.
        is_mixed : Check if the Index holds data with mixed data types.

        Examples
        --------
        >>> idx = pd.Index([pd.Interval(left=0, right=5),
        ...                 pd.Interval(left=5, right=10)])
        >>> idx.is_interval()
        True

        >>> idx = pd.Index([1, 3, 5, 7])
        >>> idx.is_interval()
        False
        """
        return self.inferred_type in ["interval"]

    @final
    def is_mixed(self) -> bool:
        """
        Check if the Index holds data with mixed data types.

        Returns
        -------
        bool
            Whether or not the Index holds data with mixed data types.

        See Also
        --------
        is_boolean : Check if the Index only consists of booleans.
        is_integer : Check if the Index only consists of integers.
        is_floating : Check if the Index is a floating type.
        is_numeric : Check if the Index only consists of numeric data.
        is_object : Check if the Index is of the object dtype.
        is_categorical : Check if the Index holds categorical data.
        is_interval : Check if the Index holds Interval objects.

        Examples
        --------
        >>> idx = pd.Index(['a', np.nan, 'b'])
        >>> idx.is_mixed()
        True

        >>> idx = pd.Index([1.0, 2.0, 3.0, 5.0])
        >>> idx.is_mixed()
        False
        """
        warnings.warn(
            "Index.is_mixed is deprecated and will be removed in a future version. "
            "Check index.inferred_type directly instead.",
            FutureWarning,
            stacklevel=2,
        )
        return self.inferred_type in ["mixed"]

    @final
    def holds_integer(self) -> bool:
        """
        Whether the type is an integer type.
        """
        return self.inferred_type in ["integer", "mixed-integer"]

    @cache_readonly
    def inferred_type(self) -> str_t:
        """
        Return a string of the type inferred from the values.
        """
        return lib.infer_dtype(self._values, skipna=False)

    @cache_readonly
    def _is_all_dates(self) -> bool:
        """
        Whether or not the index values only consist of dates.
        """
        return is_datetime_array(ensure_object(self._values))

    @cache_readonly
    @final
    def is_all_dates(self) -> bool:
        """
        Whether or not the index values only consist of dates.
        """
        warnings.warn(
            "Index.is_all_dates is deprecated, will be removed in a future version. "
            "check index.inferred_type instead.",
            FutureWarning,
            stacklevel=2,
        )
        return self._is_all_dates

    @cache_readonly
    def _is_multi(self) -> bool:
        """
        Cached check equivalent to isinstance(self, MultiIndex)
        """
        return isinstance(self, ABCMultiIndex)

    # --------------------------------------------------------------------
    # Pickle Methods

    def __reduce__(self):
        d = {"data": self._data}
        d.update(self._get_attributes_dict())
        return _new_Index, (type(self), d), None

    # --------------------------------------------------------------------
    # Null Handling Methods

    _na_value: float | NaTType = np.nan
    """The expected NA value to use with this index."""

    @cache_readonly
    def _isnan(self) -> np.ndarray:
        """
        Return if each value is NaN.
        """
        if self._can_hold_na:
            return isna(self)
        else:
            # shouldn't reach to this condition by checking hasnans beforehand
            values = np.empty(len(self), dtype=np.bool_)
            values.fill(False)
            return values

    @cache_readonly
    def hasnans(self) -> bool:
        """
        Return if I have any nans; enables various perf speedups.
        """
        if self._can_hold_na:
            return bool(self._isnan.any())
        else:
            return False

    @final
    def isna(self) -> np.ndarray:
        """
        Detect missing values.

        Return a boolean same-sized object indicating if the values are NA.
        NA values, such as ``None``, :attr:`numpy.NaN` or :attr:`pd.NaT`, get
        mapped to ``True`` values.
        Everything else get mapped to ``False`` values. Characters such as
        empty strings `''` or :attr:`numpy.inf` are not considered NA values
        (unless you set ``pandas.options.mode.use_inf_as_na = True``).

        Returns
        -------
        numpy.ndarray[bool]
            A boolean array of whether my values are NA.

        See Also
        --------
        Index.notna : Boolean inverse of isna.
        Index.dropna : Omit entries with missing values.
        isna : Top-level isna.
        Series.isna : Detect missing values in Series object.

        Examples
        --------
        Show which entries in a pandas.Index are NA. The result is an
        array.

        >>> idx = pd.Index([5.2, 6.0, np.NaN])
        >>> idx
        Float64Index([5.2, 6.0, nan], dtype='float64')
        >>> idx.isna()
        array([False, False,  True])

        Empty strings are not considered NA values. None is considered an NA
        value.

        >>> idx = pd.Index(['black', '', 'red', None])
        >>> idx
        Index(['black', '', 'red', None], dtype='object')
        >>> idx.isna()
        array([False, False, False,  True])

        For datetimes, `NaT` (Not a Time) is considered as an NA value.

        >>> idx = pd.DatetimeIndex([pd.Timestamp('1940-04-25'),
        ...                         pd.Timestamp(''), None, pd.NaT])
        >>> idx
        DatetimeIndex(['1940-04-25', 'NaT', 'NaT', 'NaT'],
                      dtype='datetime64[ns]', freq=None)
        >>> idx.isna()
        array([False,  True,  True,  True])
        """
        return self._isnan

    isnull = isna

    @final
    def notna(self) -> np.ndarray:
        """
        Detect existing (non-missing) values.

        Return a boolean same-sized object indicating if the values are not NA.
        Non-missing values get mapped to ``True``. Characters such as empty
        strings ``''`` or :attr:`numpy.inf` are not considered NA values
        (unless you set ``pandas.options.mode.use_inf_as_na = True``).
        NA values, such as None or :attr:`numpy.NaN`, get mapped to ``False``
        values.

        Returns
        -------
        numpy.ndarray[bool]
            Boolean array to indicate which entries are not NA.

        See Also
        --------
        Index.notnull : Alias of notna.
        Index.isna: Inverse of notna.
        notna : Top-level notna.

        Examples
        --------
        Show which entries in an Index are not NA. The result is an
        array.

        >>> idx = pd.Index([5.2, 6.0, np.NaN])
        >>> idx
        Float64Index([5.2, 6.0, nan], dtype='float64')
        >>> idx.notna()
        array([ True,  True, False])

        Empty strings are not considered NA values. None is considered a NA
        value.

        >>> idx = pd.Index(['black', '', 'red', None])
        >>> idx
        Index(['black', '', 'red', None], dtype='object')
        >>> idx.notna()
        array([ True,  True,  True, False])
        """
        return ~self.isna()

    notnull = notna

    def fillna(self, value=None, downcast=None):
        """
        Fill NA/NaN values with the specified value.

        Parameters
        ----------
        value : scalar
            Scalar value to use to fill holes (e.g. 0).
            This value cannot be a list-likes.
        downcast : dict, default is None
            A dict of item->dtype of what to downcast if possible,
            or the string 'infer' which will try to downcast to an appropriate
            equal type (e.g. float64 to int64 if possible).

        Returns
        -------
        Index

        See Also
        --------
        DataFrame.fillna : Fill NaN values of a DataFrame.
        Series.fillna : Fill NaN Values of a Series.
        """
        value = self._require_scalar(value)
        if self.hasnans:
            result = self.putmask(self._isnan, value)
            if downcast is None:
                # no need to care metadata other than name
                # because it can't have freq if
                return Index._with_infer(result, name=self.name)
        return self._view()

    def dropna(self: _IndexT, how: str_t = "any") -> _IndexT:
        """
        Return Index without NA/NaN values.

        Parameters
        ----------
        how : {'any', 'all'}, default 'any'
            If the Index is a MultiIndex, drop the value when any or all levels
            are NaN.

        Returns
        -------
        Index
        """
        if how not in ("any", "all"):
            raise ValueError(f"invalid how option: {how}")

        if self.hasnans:
            res_values = self._values[~self._isnan]
            return type(self)._simple_new(res_values, name=self.name)
        return self._view()

    # --------------------------------------------------------------------
    # Uniqueness Methods

    def unique(self: _IndexT, level: Hashable | None = None) -> _IndexT:
        """
        Return unique values in the index.

        Unique values are returned in order of appearance, this does NOT sort.

        Parameters
        ----------
        level : int or hashable, optional
            Only return values from specified level (for MultiIndex).
            If int, gets the level by integer position, else by level name.

        Returns
        -------
        Index

        See Also
        --------
        unique : Numpy array of unique values in that column.
        Series.unique : Return unique values of Series object.
        """
        if level is not None:
            self._validate_index_level(level)

        if self.is_unique:
            return self._view()

        result = super().unique()
        return self._shallow_copy(result)

    @deprecate_nonkeyword_arguments(version=None, allowed_args=["self"])
    def drop_duplicates(self: _IndexT, keep: str_t | bool = "first") -> _IndexT:
        """
        Return Index with duplicate values removed.

        Parameters
        ----------
        keep : {'first', 'last', ``False``}, default 'first'
            - 'first' : Drop duplicates except for the first occurrence.
            - 'last' : Drop duplicates except for the last occurrence.
            - ``False`` : Drop all duplicates.

        Returns
        -------
        deduplicated : Index

        See Also
        --------
        Series.drop_duplicates : Equivalent method on Series.
        DataFrame.drop_duplicates : Equivalent method on DataFrame.
        Index.duplicated : Related method on Index, indicating duplicate
            Index values.

        Examples
        --------
        Generate an pandas.Index with duplicate values.

        >>> idx = pd.Index(['lama', 'cow', 'lama', 'beetle', 'lama', 'hippo'])

        The `keep` parameter controls  which duplicate values are removed.
        The value 'first' keeps the first occurrence for each
        set of duplicated entries. The default value of keep is 'first'.

        >>> idx.drop_duplicates(keep='first')
        Index(['lama', 'cow', 'beetle', 'hippo'], dtype='object')

        The value 'last' keeps the last occurrence for each set of duplicated
        entries.

        >>> idx.drop_duplicates(keep='last')
        Index(['cow', 'beetle', 'lama', 'hippo'], dtype='object')

        The value ``False`` discards all sets of duplicated entries.

        >>> idx.drop_duplicates(keep=False)
        Index(['cow', 'beetle', 'hippo'], dtype='object')
        """
        if self.is_unique:
            return self._view()

        return super().drop_duplicates(keep=keep)

    def duplicated(self, keep: Literal["first", "last", False] = "first") -> np.ndarray:
        """
        Indicate duplicate index values.

        Duplicated values are indicated as ``True`` values in the resulting
        array. Either all duplicates, all except the first, or all except the
        last occurrence of duplicates can be indicated.

        Parameters
        ----------
        keep : {'first', 'last', False}, default 'first'
            The value or values in a set of duplicates to mark as missing.

            - 'first' : Mark duplicates as ``True`` except for the first
              occurrence.
            - 'last' : Mark duplicates as ``True`` except for the last
              occurrence.
            - ``False`` : Mark all duplicates as ``True``.

        Returns
        -------
        np.ndarray[bool]

        See Also
        --------
        Series.duplicated : Equivalent method on pandas.Series.
        DataFrame.duplicated : Equivalent method on pandas.DataFrame.
        Index.drop_duplicates : Remove duplicate values from Index.

        Examples
        --------
        By default, for each set of duplicated values, the first occurrence is
        set to False and all others to True:

        >>> idx = pd.Index(['lama', 'cow', 'lama', 'beetle', 'lama'])
        >>> idx.duplicated()
        array([False, False,  True, False,  True])

        which is equivalent to

        >>> idx.duplicated(keep='first')
        array([False, False,  True, False,  True])

        By using 'last', the last occurrence of each set of duplicated values
        is set on False and all others on True:

        >>> idx.duplicated(keep='last')
        array([ True, False,  True, False, False])

        By setting keep on ``False``, all duplicates are True:

        >>> idx.duplicated(keep=False)
        array([ True, False,  True, False,  True])
        """
        if self.is_unique:
            # fastpath available bc we are immutable
            return np.zeros(len(self), dtype=bool)
        return self._duplicated(keep=keep)

    # --------------------------------------------------------------------
    # Arithmetic & Logical Methods

    def __iadd__(self, other):
        # alias for __add__
        return self + other

    @final
    def __and__(self, other):
        warnings.warn(
            "Index.__and__ operating as a set operation is deprecated, "
            "in the future this will be a logical operation matching "
            "Series.__and__.  Use index.intersection(other) instead.",
            FutureWarning,
            stacklevel=2,
        )
        return self.intersection(other)

    @final
    def __or__(self, other):
        warnings.warn(
            "Index.__or__ operating as a set operation is deprecated, "
            "in the future this will be a logical operation matching "
            "Series.__or__.  Use index.union(other) instead.",
            FutureWarning,
            stacklevel=2,
        )
        return self.union(other)

    @final
    def __xor__(self, other):
        warnings.warn(
            "Index.__xor__ operating as a set operation is deprecated, "
            "in the future this will be a logical operation matching "
            "Series.__xor__.  Use index.symmetric_difference(other) instead.",
            FutureWarning,
            stacklevel=2,
        )
        return self.symmetric_difference(other)

    @final
    def __nonzero__(self):
        raise ValueError(
            f"The truth value of a {type(self).__name__} is ambiguous. "
            "Use a.empty, a.bool(), a.item(), a.any() or a.all()."
        )

    __bool__ = __nonzero__

    # --------------------------------------------------------------------
    # Set Operation Methods

    def _get_reconciled_name_object(self, other):
        """
        If the result of a set operation will be self,
        return self, unless the name changes, in which
        case make a shallow copy of self.
        """
        name = get_op_result_name(self, other)
        if self.name != name:
            return self.rename(name)
        return self

    @final
    def _validate_sort_keyword(self, sort):
        if sort not in [None, False]:
            raise ValueError(
                "The 'sort' keyword only takes the values of "
                f"None or False; {sort} was passed."
            )

    @final
    def union(self, other, sort=None):
        """
        Form the union of two Index objects.

        If the Index objects are incompatible, both Index objects will be
        cast to dtype('object') first.

            .. versionchanged:: 0.25.0

        Parameters
        ----------
        other : Index or array-like
        sort : bool or None, default None
            Whether to sort the resulting Index.

            * None : Sort the result, except when

              1. `self` and `other` are equal.
              2. `self` or `other` has length 0.
              3. Some values in `self` or `other` cannot be compared.
                 A RuntimeWarning is issued in this case.

            * False : do not sort the result.

        Returns
        -------
        union : Index

        Examples
        --------
        Union matching dtypes

        >>> idx1 = pd.Index([1, 2, 3, 4])
        >>> idx2 = pd.Index([3, 4, 5, 6])
        >>> idx1.union(idx2)
        Int64Index([1, 2, 3, 4, 5, 6], dtype='int64')

        Union mismatched dtypes

        >>> idx1 = pd.Index(['a', 'b', 'c', 'd'])
        >>> idx2 = pd.Index([1, 2, 3, 4])
        >>> idx1.union(idx2)
        Index(['a', 'b', 'c', 'd', 1, 2, 3, 4], dtype='object')

        MultiIndex case

        >>> idx1 = pd.MultiIndex.from_arrays(
        ...     [[1, 1, 2, 2], ["Red", "Blue", "Red", "Blue"]]
        ... )
        >>> idx1
        MultiIndex([(1,  'Red'),
            (1, 'Blue'),
            (2,  'Red'),
            (2, 'Blue')],
           )
        >>> idx2 = pd.MultiIndex.from_arrays(
        ...     [[3, 3, 2, 2], ["Red", "Green", "Red", "Green"]]
        ... )
        >>> idx2
        MultiIndex([(3,   'Red'),
            (3, 'Green'),
            (2,   'Red'),
            (2, 'Green')],
           )
        >>> idx1.union(idx2)
        MultiIndex([(1,  'Blue'),
            (1,   'Red'),
            (2,  'Blue'),
            (2, 'Green'),
            (2,   'Red'),
            (3, 'Green'),
            (3,   'Red')],
           )
        >>> idx1.union(idx2, sort=False)
        MultiIndex([(1,   'Red'),
            (1,  'Blue'),
            (2,   'Red'),
            (2,  'Blue'),
            (3,   'Red'),
            (3, 'Green'),
            (2, 'Green')],
           )
        """
        self._validate_sort_keyword(sort)
        self._assert_can_do_setop(other)
        other, result_name = self._convert_can_do_setop(other)

        if not is_dtype_equal(self.dtype, other.dtype):
            if (
                isinstance(self, ABCMultiIndex)
                and not is_object_dtype(unpack_nested_dtype(other))
                and len(other) > 0
            ):
                raise NotImplementedError(
                    "Can only union MultiIndex with MultiIndex or Index of tuples, "
                    "try mi.to_flat_index().union(other) instead."
                )
            if (
                isinstance(self, ABCDatetimeIndex)
                and isinstance(other, ABCDatetimeIndex)
                and self.tz is not None
                and other.tz is not None
            ):
                # GH#39328
                warnings.warn(
                    "In a future version, the union of DatetimeIndex objects "
                    "with mismatched timezones will cast both to UTC instead of "
                    "object dtype. To retain the old behavior, "
                    "use `index.astype(object).union(other)`",
                    FutureWarning,
                    stacklevel=2,
                )

            dtype = self._find_common_type_compat(other)
            left = self.astype(dtype, copy=False)
            right = other.astype(dtype, copy=False)
            return left.union(right, sort=sort)

        elif not len(other) or self.equals(other):
            # NB: whether this (and the `if not len(self)` check below) come before
            #  or after the is_dtype_equal check above affects the returned dtype
            return self._get_reconciled_name_object(other)

        elif not len(self):
            return other._get_reconciled_name_object(self)

        result = self._union(other, sort=sort)

        return self._wrap_setop_result(other, result)

    def _union(self, other: Index, sort):
        """
        Specific union logic should go here. In subclasses, union behavior
        should be overwritten here rather than in `self.union`.

        Parameters
        ----------
        other : Index or array-like
        sort : False or None, default False
            Whether to sort the resulting index.

            * False : do not sort the result.
            * None : sort the result, except when `self` and `other` are equal
              or when the values cannot be compared.

        Returns
        -------
        Index
        """
        # TODO(EA): setops-refactor, clean all this up
        lvals = self._values
        rvals = other._values

        if (
            sort is None
            and self.is_monotonic
            and other.is_monotonic
            and not (self.has_duplicates and other.has_duplicates)
        ):
            # Both are unique and monotonic, so can use outer join
            try:
                return self._outer_indexer(other)[0]
            except (TypeError, IncompatibleFrequency):
                # incomparable objects
                value_list = list(lvals)

                # worth making this faster? a very unusual case
                value_set = set(lvals)
                value_list.extend([x for x in rvals if x not in value_set])
                # If objects are unorderable, we must have object dtype.
                return np.array(value_list, dtype=object)

        elif not other.is_unique:
            # other has duplicates
            result = algos.union_with_duplicates(lvals, rvals)
            return _maybe_try_sort(result, sort)

        # Self may have duplicates
        # find indexes of things in "other" that are not in "self"
        if self._index_as_unique:
            indexer = self.get_indexer(other)
            missing = (indexer == -1).nonzero()[0]
        else:
            missing = algos.unique1d(self.get_indexer_non_unique(other)[1])

        if len(missing) > 0:
            other_diff = rvals.take(missing)
            result = concat_compat((lvals, other_diff))
        else:
            result = lvals

        if not self.is_monotonic or not other.is_monotonic:
            result = _maybe_try_sort(result, sort)

        return result

    @final
    def _wrap_setop_result(self, other: Index, result) -> Index:
        name = get_op_result_name(self, other)
        if isinstance(result, Index):
            if result.name != name:
                return result.rename(name)
            return result
        else:
            return self._shallow_copy(result, name=name)

    # TODO: standardize return type of non-union setops type(self vs other)
    @final
    def intersection(self, other, sort=False):
        """
        Form the intersection of two Index objects.

        This returns a new Index with elements common to the index and `other`.

        Parameters
        ----------
        other : Index or array-like
        sort : False or None, default False
            Whether to sort the resulting index.

            * False : do not sort the result.
            * None : sort the result, except when `self` and `other` are equal
              or when the values cannot be compared.

        Returns
        -------
        intersection : Index

        Examples
        --------
        >>> idx1 = pd.Index([1, 2, 3, 4])
        >>> idx2 = pd.Index([3, 4, 5, 6])
        >>> idx1.intersection(idx2)
        Int64Index([3, 4], dtype='int64')
        """
        self._validate_sort_keyword(sort)
        self._assert_can_do_setop(other)
        other, result_name = self._convert_can_do_setop(other)

        if self.equals(other):
            if self.has_duplicates:
                return self.unique()._get_reconciled_name_object(other)
            return self._get_reconciled_name_object(other)

        if len(self) == 0 or len(other) == 0:
            # fastpath; we need to be careful about having commutativity

            if self._is_multi or other._is_multi:
                # _convert_can_do_setop ensures that we have both or neither
                # We retain self.levels
                return self[:0].rename(result_name)

            dtype = self._find_common_type_compat(other)
            if is_dtype_equal(self.dtype, dtype):
                # Slicing allows us to retain DTI/TDI.freq, RangeIndex

                # Note: self[:0] vs other[:0] affects
                #  1) which index's `freq` we get in DTI/TDI cases
                #     This may be a historical artifact, i.e. no documented
                #     reason for this choice.
                #  2) The `step` we get in RangeIndex cases
                if len(self) == 0:
                    return self[:0].rename(result_name)
                else:
                    return other[:0].rename(result_name)

            return Index([], dtype=dtype, name=result_name)

        elif not self._should_compare(other):
            # We can infer that the intersection is empty.
            if isinstance(self, ABCMultiIndex):
                return self[:0].rename(result_name)
            return Index([], name=result_name)

        elif not is_dtype_equal(self.dtype, other.dtype):
            dtype = self._find_common_type_compat(other)
            this = self.astype(dtype, copy=False)
            other = other.astype(dtype, copy=False)
            return this.intersection(other, sort=sort)

        result = self._intersection(other, sort=sort)
        return self._wrap_intersection_result(other, result)

    def _intersection(self, other: Index, sort=False):
        """
        intersection specialized to the case with matching dtypes.
        """
        if (
            self.is_monotonic
            and other.is_monotonic
            and not is_interval_dtype(self.dtype)
        ):
            # For IntervalIndex _inner_indexer is not more performant than get_indexer,
            #  so don't take this fastpath
            try:
                result = self._inner_indexer(other)[0]
            except TypeError:
                pass
            else:
                # TODO: algos.unique1d should preserve DTA/TDA
                res = algos.unique1d(result)
                return ensure_wrapped_if_datetimelike(res)

        res_values = self._intersection_via_get_indexer(other, sort=sort)
        res_values = _maybe_try_sort(res_values, sort)
        return res_values

    def _wrap_intersection_result(self, other, result):
        # We will override for MultiIndex to handle empty results
        return self._wrap_setop_result(other, result)

    @final
    def _intersection_via_get_indexer(self, other: Index, sort) -> ArrayLike:
        """
        Find the intersection of two Indexes using get_indexer.

        Returns
        -------
        np.ndarray or ExtensionArray
            The returned array will be unique.
        """
        left_unique = self.unique()
        right_unique = other.unique()

        # even though we are unique, we need get_indexer_for for IntervalIndex
        indexer = left_unique.get_indexer_for(right_unique)

        mask = indexer != -1

        taker = indexer.take(mask.nonzero()[0])
        if sort is False:
            # sort bc we want the elements in the same order they are in self
            # unnecessary in the case with sort=None bc we will sort later
            taker = np.sort(taker)

        result = left_unique.take(taker)._values
        return result

    @final
    def difference(self, other, sort=None):
        """
        Return a new Index with elements of index not in `other`.

        This is the set difference of two Index objects.

        Parameters
        ----------
        other : Index or array-like
        sort : False or None, default None
            Whether to sort the resulting index. By default, the
            values are attempted to be sorted, but any TypeError from
            incomparable elements is caught by pandas.

            * None : Attempt to sort the result, but catch any TypeErrors
              from comparing incomparable elements.
            * False : Do not sort the result.

        Returns
        -------
        difference : Index

        Examples
        --------
        >>> idx1 = pd.Index([2, 1, 3, 4])
        >>> idx2 = pd.Index([3, 4, 5, 6])
        >>> idx1.difference(idx2)
        Int64Index([1, 2], dtype='int64')
        >>> idx1.difference(idx2, sort=False)
        Int64Index([2, 1], dtype='int64')
        """
        self._validate_sort_keyword(sort)
        self._assert_can_do_setop(other)
        other, result_name = self._convert_can_do_setop(other)

        if self.equals(other):
            # Note: we do not (yet) sort even if sort=None GH#24959
            return self[:0].rename(result_name)

        if len(other) == 0:
            # Note: we do not (yet) sort even if sort=None GH#24959
            return self.rename(result_name)

        if not self._should_compare(other):
            # Nothing matches -> difference is everything
            return self.rename(result_name)

        result = self._difference(other, sort=sort)
        return self._wrap_difference_result(other, result)

    def _difference(self, other, sort):
        # overridden by RangeIndex

        this = self.unique()

        indexer = this.get_indexer_for(other)
        indexer = indexer.take((indexer != -1).nonzero()[0])

        label_diff = np.setdiff1d(np.arange(this.size), indexer, assume_unique=True)
        the_diff = this._values.take(label_diff)
        the_diff = _maybe_try_sort(the_diff, sort)

        return the_diff

    def _wrap_difference_result(self, other, result):
        # We will override for MultiIndex to handle empty results
        return self._wrap_setop_result(other, result)

    def symmetric_difference(self, other, result_name=None, sort=None):
        """
        Compute the symmetric difference of two Index objects.

        Parameters
        ----------
        other : Index or array-like
        result_name : str
        sort : False or None, default None
            Whether to sort the resulting index. By default, the
            values are attempted to be sorted, but any TypeError from
            incomparable elements is caught by pandas.

            * None : Attempt to sort the result, but catch any TypeErrors
              from comparing incomparable elements.
            * False : Do not sort the result.

        Returns
        -------
        symmetric_difference : Index

        Notes
        -----
        ``symmetric_difference`` contains elements that appear in either
        ``idx1`` or ``idx2`` but not both. Equivalent to the Index created by
        ``idx1.difference(idx2) | idx2.difference(idx1)`` with duplicates
        dropped.

        Examples
        --------
        >>> idx1 = pd.Index([1, 2, 3, 4])
        >>> idx2 = pd.Index([2, 3, 4, 5])
        >>> idx1.symmetric_difference(idx2)
        Int64Index([1, 5], dtype='int64')
        """
        self._validate_sort_keyword(sort)
        self._assert_can_do_setop(other)
        other, result_name_update = self._convert_can_do_setop(other)
        if result_name is None:
            result_name = result_name_update

        if not self._should_compare(other):
            return self.union(other, sort=sort).rename(result_name)

        elif not is_dtype_equal(self.dtype, other.dtype):
            dtype = self._find_common_type_compat(other)
            this = self.astype(dtype, copy=False)
            that = other.astype(dtype, copy=False)
            return this.symmetric_difference(that, sort=sort).rename(result_name)

        this = self.unique()
        other = other.unique()
        indexer = this.get_indexer_for(other)

        # {this} minus {other}
        common_indexer = indexer.take((indexer != -1).nonzero()[0])
        left_indexer = np.setdiff1d(
            np.arange(this.size), common_indexer, assume_unique=True
        )
        left_diff = this._values.take(left_indexer)

        # {other} minus {this}
        right_indexer = (indexer == -1).nonzero()[0]
        right_diff = other._values.take(right_indexer)

        res_values = concat_compat([left_diff, right_diff])
        res_values = _maybe_try_sort(res_values, sort)

        result = Index(res_values, name=result_name)

        if self._is_multi:
            self = cast("MultiIndex", self)
            if len(result) == 0:
                # On equal symmetric_difference MultiIndexes the difference is empty.
                # Therefore, an empty MultiIndex is returned GH#13490
                return type(self)(
                    levels=[[] for _ in range(self.nlevels)],
                    codes=[[] for _ in range(self.nlevels)],
                    names=result.name,
                )
            return type(self).from_tuples(result, names=result.name)

        return result

    @final
    def _assert_can_do_setop(self, other) -> bool:
        if not is_list_like(other):
            raise TypeError("Input must be Index or array-like")
        return True

    def _convert_can_do_setop(self, other) -> tuple[Index, Hashable]:
        if not isinstance(other, Index):
            other = Index(other, name=self.name)
            result_name = self.name
        else:
            result_name = get_op_result_name(self, other)
        return other, result_name

    # --------------------------------------------------------------------
    # Indexing Methods

    def get_loc(self, key, method=None, tolerance=None):
        """
        Get integer location, slice or boolean mask for requested label.

        Parameters
        ----------
        key : label
        method : {None, 'pad'/'ffill', 'backfill'/'bfill', 'nearest'}, optional
            * default: exact matches only.
            * pad / ffill: find the PREVIOUS index value if no exact match.
            * backfill / bfill: use NEXT index value if no exact match
            * nearest: use the NEAREST index value if no exact match. Tied
              distances are broken by preferring the larger index value.
        tolerance : int or float, optional
            Maximum distance from index value for inexact matches. The value of
            the index at the matching location must satisfy the equation
            ``abs(index[loc] - key) <= tolerance``.

        Returns
        -------
        loc : int if unique index, slice if monotonic index, else mask

        Examples
        --------
        >>> unique_index = pd.Index(list('abc'))
        >>> unique_index.get_loc('b')
        1

        >>> monotonic_index = pd.Index(list('abbc'))
        >>> monotonic_index.get_loc('b')
        slice(1, 3, None)

        >>> non_monotonic_index = pd.Index(list('abcb'))
        >>> non_monotonic_index.get_loc('b')
        array([False,  True, False,  True])
        """
        if method is None:
            if tolerance is not None:
                raise ValueError(
                    "tolerance argument only valid if using pad, "
                    "backfill or nearest lookups"
                )
            casted_key = self._maybe_cast_indexer(key)
            try:
                return self._engine.get_loc(casted_key)
            except KeyError as err:
                raise KeyError(key) from err

        # GH#42269
        warnings.warn(
            f"Passing method to {type(self).__name__}.get_loc is deprecated "
            "and will raise in a future version. Use "
            "index.get_indexer([item], method=...) instead.",
            FutureWarning,
            stacklevel=2,
        )

        if is_scalar(key) and isna(key) and not self.hasnans:
            raise KeyError(key)

        if tolerance is not None:
            tolerance = self._convert_tolerance(tolerance, np.asarray(key))

        indexer = self.get_indexer([key], method=method, tolerance=tolerance)
        if indexer.ndim > 1 or indexer.size > 1:
            raise TypeError("get_loc requires scalar valued input")
        loc = indexer.item()
        if loc == -1:
            raise KeyError(key)
        return loc

    _index_shared_docs[
        "get_indexer"
    ] = """
        Compute indexer and mask for new index given the current index. The
        indexer should be then used as an input to ndarray.take to align the
        current data to the new index.

        Parameters
        ----------
        target : %(target_klass)s
        method : {None, 'pad'/'ffill', 'backfill'/'bfill', 'nearest'}, optional
            * default: exact matches only.
            * pad / ffill: find the PREVIOUS index value if no exact match.
            * backfill / bfill: use NEXT index value if no exact match
            * nearest: use the NEAREST index value if no exact match. Tied
              distances are broken by preferring the larger index value.
        limit : int, optional
            Maximum number of consecutive labels in ``target`` to match for
            inexact matches.
        tolerance : optional
            Maximum distance between original and new labels for inexact
            matches. The values of the index at the matching locations must
            satisfy the equation ``abs(index[indexer] - target) <= tolerance``.

            Tolerance may be a scalar value, which applies the same tolerance
            to all values, or list-like, which applies variable tolerance per
            element. List-like includes list, tuple, array, Series, and must be
            the same size as the index and its dtype must exactly match the
            index's type.

        Returns
        -------
        indexer : np.ndarray[np.intp]
            Integers from 0 to n - 1 indicating that the index at these
            positions matches the corresponding target values. Missing values
            in the target are marked by -1.
        %(raises_section)s
        Examples
        --------
        >>> index = pd.Index(['c', 'a', 'b'])
        >>> index.get_indexer(['a', 'b', 'x'])
        array([ 1,  2, -1])

        Notice that the return value is an array of locations in ``index``
        and ``x`` is marked by -1, as it is not in ``index``.
        """

    @Appender(_index_shared_docs["get_indexer"] % _index_doc_kwargs)
    @final
    def get_indexer(
        self,
        target,
        method: str_t | None = None,
        limit: int | None = None,
        tolerance=None,
    ) -> npt.NDArray[np.intp]:
        method = missing.clean_reindex_fill_method(method)
        target = self._maybe_cast_listlike_indexer(target)

        self._check_indexing_method(method, limit, tolerance)

        if not self._index_as_unique:
            raise InvalidIndexError(self._requires_unique_msg)

        if len(target) == 0:
            return np.array([], dtype=np.intp)

        if not self._should_compare(target) and not self._should_partial_index(target):
            # IntervalIndex get special treatment bc numeric scalars can be
            #  matched to Interval scalars
            return self._get_indexer_non_comparable(target, method=method, unique=True)

        if is_categorical_dtype(self.dtype):
            # _maybe_cast_listlike_indexer ensures target has our dtype
            #  (could improve perf by doing _should_compare check earlier?)
            assert is_dtype_equal(self.dtype, target.dtype)

            indexer = self._engine.get_indexer(target.codes)
            if self.hasnans and target.hasnans:
                loc = self.get_loc(np.nan)
                mask = target.isna()
                indexer[mask] = loc
            return indexer

        if is_categorical_dtype(target.dtype):
            # potential fastpath
            # get an indexer for unique categories then propagate to codes via take_nd
            # get_indexer instead of _get_indexer needed for MultiIndex cases
            #  e.g. test_append_different_columns_types
            categories_indexer = self.get_indexer(target.categories)

            indexer = algos.take_nd(categories_indexer, target.codes, fill_value=-1)

            if (not self._is_multi and self.hasnans) and target.hasnans:
                # Exclude MultiIndex because hasnans raises NotImplementedError
                # we should only get here if we are unique, so loc is an integer
                # GH#41934
                loc = self.get_loc(np.nan)
                mask = target.isna()
                indexer[mask] = loc

            return ensure_platform_int(indexer)

        pself, ptarget = self._maybe_promote(target)
        if pself is not self or ptarget is not target:
            return pself.get_indexer(
                ptarget, method=method, limit=limit, tolerance=tolerance
            )

        if is_dtype_equal(self.dtype, target.dtype) and self.equals(target):
            # Only call equals if we have same dtype to avoid inference/casting
            return np.arange(len(target), dtype=np.intp)

        if not is_dtype_equal(self.dtype, target.dtype) and not is_interval_dtype(
            self.dtype
        ):
            # IntervalIndex gets special treatment for partial-indexing
            dtype = self._find_common_type_compat(target)

            this = self.astype(dtype, copy=False)
            target = target.astype(dtype, copy=False)
            return this._get_indexer(
                target, method=method, limit=limit, tolerance=tolerance
            )

        return self._get_indexer(target, method, limit, tolerance)

    def _get_indexer(
        self,
        target: Index,
        method: str_t | None = None,
        limit: int | None = None,
        tolerance=None,
    ) -> npt.NDArray[np.intp]:
        if tolerance is not None:
            tolerance = self._convert_tolerance(tolerance, target)

        if method in ["pad", "backfill"]:
            indexer = self._get_fill_indexer(target, method, limit, tolerance)
        elif method == "nearest":
            indexer = self._get_nearest_indexer(target, limit, tolerance)
        else:
            indexer = self._engine.get_indexer(target._get_engine_target())

        return ensure_platform_int(indexer)

    @final
    def _should_partial_index(self, target: Index) -> bool:
        """
        Should we attempt partial-matching indexing?
        """
        if is_interval_dtype(self.dtype):
            # "Index" has no attribute "left"
            return self.left._should_compare(target)  # type: ignore[attr-defined]
        return False

    @final
    def _check_indexing_method(
        self,
        method: str_t | None,
        limit: int | None = None,
        tolerance=None,
    ) -> None:
        """
        Raise if we have a get_indexer `method` that is not supported or valid.
        """
        if method not in [None, "bfill", "backfill", "pad", "ffill", "nearest"]:
            # in practice the clean_reindex_fill_method call would raise
            #  before we get here
            raise ValueError("Invalid fill method")  # pragma: no cover

        if self._is_multi:
            if method == "nearest":
                raise NotImplementedError(
                    "method='nearest' not implemented yet "
                    "for MultiIndex; see GitHub issue 9365"
                )
            elif method == "pad" or method == "backfill":
                if tolerance is not None:
                    raise NotImplementedError(
                        "tolerance not implemented yet for MultiIndex"
                    )

        if is_interval_dtype(self.dtype) or is_categorical_dtype(self.dtype):
            # GH#37871 for now this is only for IntervalIndex and CategoricalIndex
            if method is not None:
                raise NotImplementedError(
                    f"method {method} not yet implemented for {type(self).__name__}"
                )

        if method is None:
            if tolerance is not None:
                raise ValueError(
                    "tolerance argument only valid if doing pad, "
                    "backfill or nearest reindexing"
                )
            if limit is not None:
                raise ValueError(
                    "limit argument only valid if doing pad, "
                    "backfill or nearest reindexing"
                )

    def _convert_tolerance(self, tolerance, target: np.ndarray | Index) -> np.ndarray:
        # override this method on subclasses
        tolerance = np.asarray(tolerance)
        if target.size != tolerance.size and tolerance.size > 1:
            raise ValueError("list-like tolerance size must match target index size")
        return tolerance

    @final
    def _get_fill_indexer(
        self, target: Index, method: str_t, limit: int | None = None, tolerance=None
    ) -> npt.NDArray[np.intp]:

        if self._is_multi:
            # TODO: get_indexer_with_fill docstring says values must be _sorted_
            #  but that doesn't appear to be enforced
            return self._engine.get_indexer_with_fill(
                target=target._values, values=self._values, method=method, limit=limit
            )

        target_values = target._get_engine_target()

        if self.is_monotonic_increasing and target.is_monotonic_increasing:
            engine_method = (
                self._engine.get_pad_indexer
                if method == "pad"
                else self._engine.get_backfill_indexer
            )
            indexer = engine_method(target_values, limit)
        else:
            indexer = self._get_fill_indexer_searchsorted(target, method, limit)
        if tolerance is not None and len(self):
            indexer = self._filter_indexer_tolerance(target_values, indexer, tolerance)
        return indexer

    @final
    def _get_fill_indexer_searchsorted(
        self, target: Index, method: str_t, limit: int | None = None
    ) -> npt.NDArray[np.intp]:
        """
        Fallback pad/backfill get_indexer that works for monotonic decreasing
        indexes and non-monotonic targets.
        """
        if limit is not None:
            raise ValueError(
                f"limit argument for {repr(method)} method only well-defined "
                "if index and target are monotonic"
            )

        side = "left" if method == "pad" else "right"

        # find exact matches first (this simplifies the algorithm)
        indexer = self.get_indexer(target)
        nonexact = indexer == -1
        indexer[nonexact] = self._searchsorted_monotonic(target[nonexact], side)
        if side == "left":
            # searchsorted returns "indices into a sorted array such that,
            # if the corresponding elements in v were inserted before the
            # indices, the order of a would be preserved".
            # Thus, we need to subtract 1 to find values to the left.
            indexer[nonexact] -= 1
            # This also mapped not found values (values of 0 from
            # np.searchsorted) to -1, which conveniently is also our
            # sentinel for missing values
        else:
            # Mark indices to the right of the largest value as not found
            indexer[indexer == len(self)] = -1
        return indexer

    @final
    def _get_nearest_indexer(
        self, target: Index, limit: int | None, tolerance
    ) -> npt.NDArray[np.intp]:
        """
        Get the indexer for the nearest index labels; requires an index with
        values that can be subtracted from each other (e.g., not strings or
        tuples).
        """
        if not len(self):
            return self._get_fill_indexer(target, "pad")

        left_indexer = self.get_indexer(target, "pad", limit=limit)
        right_indexer = self.get_indexer(target, "backfill", limit=limit)

        target_values = target._get_engine_target()
        own_values = self._get_engine_target()
        left_distances = np.abs(own_values[left_indexer] - target_values)
        right_distances = np.abs(own_values[right_indexer] - target_values)

        op = operator.lt if self.is_monotonic_increasing else operator.le
        indexer = np.where(
            op(left_distances, right_distances) | (right_indexer == -1),
            left_indexer,
            right_indexer,
        )
        if tolerance is not None:
            indexer = self._filter_indexer_tolerance(target_values, indexer, tolerance)
        return indexer

    @final
    def _filter_indexer_tolerance(
        self,
        target: np.ndarray,
        indexer: npt.NDArray[np.intp],
        tolerance,
    ) -> npt.NDArray[np.intp]:
        own_values = self._get_engine_target()
        distance = abs(own_values[indexer] - target)
        return np.where(distance <= tolerance, indexer, -1)

    # --------------------------------------------------------------------
    # Indexer Conversion Methods

    @final
    def _validate_positional_slice(self, key: slice) -> None:
        """
        For positional indexing, a slice must have either int or None
        for each of start, stop, and step.
        """
        self._validate_indexer("positional", key.start, "iloc")
        self._validate_indexer("positional", key.stop, "iloc")
        self._validate_indexer("positional", key.step, "iloc")

    def _convert_slice_indexer(self, key: slice, kind: str_t):
        """
        Convert a slice indexer.

        By definition, these are labels unless 'iloc' is passed in.
        Floats are not allowed as the start, step, or stop of the slice.

        Parameters
        ----------
        key : label of the slice bound
        kind : {'loc', 'getitem'}
        """
        assert kind in ["loc", "getitem"], kind

        # potentially cast the bounds to integers
        start, stop, step = key.start, key.stop, key.step

        # figure out if this is a positional indexer
        def is_int(v):
            return v is None or is_integer(v)

        is_index_slice = is_int(start) and is_int(stop) and is_int(step)
        is_positional = is_index_slice and not (
            self.is_integer() or self.is_categorical()
        )

        if kind == "getitem":
            """
            called from the getitem slicers, validate that we are in fact
            integers
            """
            if self.is_integer() or is_index_slice:
                self._validate_indexer("slice", key.start, "getitem")
                self._validate_indexer("slice", key.stop, "getitem")
                self._validate_indexer("slice", key.step, "getitem")
                return key

        # convert the slice to an indexer here

        # if we are mixed and have integers
        if is_positional:
            try:
                # Validate start & stop
                if start is not None:
                    self.get_loc(start)
                if stop is not None:
                    self.get_loc(stop)
                is_positional = False
            except KeyError:
                pass

        if com.is_null_slice(key):
            # It doesn't matter if we are positional or label based
            indexer = key
        elif is_positional:
            if kind == "loc":
                # GH#16121, GH#24612, GH#31810
                warnings.warn(
                    "Slicing a positional slice with .loc is not supported, "
                    "and will raise TypeError in a future version.  "
                    "Use .loc with labels or .iloc with positions instead.",
                    FutureWarning,
                    stacklevel=5,
                )
            indexer = key
        else:
            indexer = self.slice_indexer(start, stop, step)

        return indexer

    @final
    def _invalid_indexer(self, form: str_t, key) -> TypeError:
        """
        Consistent invalid indexer message.
        """
        return TypeError(
            f"cannot do {form} indexing on {type(self).__name__} with these "
            f"indexers [{key}] of type {type(key).__name__}"
        )

    # --------------------------------------------------------------------
    # Reindex Methods

    @final
    def _validate_can_reindex(self, indexer: np.ndarray) -> None:
        """
        Check if we are allowing reindexing with this particular indexer.

        Parameters
        ----------
        indexer : an integer ndarray

        Raises
        ------
        ValueError if its a duplicate axis
        """
        # trying to reindex on an axis with duplicates
        if not self._index_as_unique and len(indexer):
            raise ValueError("cannot reindex on an axis with duplicate labels")

    def reindex(
        self, target, method=None, level=None, limit=None, tolerance=None
    ) -> tuple[Index, npt.NDArray[np.intp] | None]:
        """
        Create index with target's values.

        Parameters
        ----------
        target : an iterable

        Returns
        -------
        new_index : pd.Index
            Resulting index.
        indexer : np.ndarray[np.intp] or None
            Indices of output values in original index.
        """
        # GH6552: preserve names when reindexing to non-named target
        # (i.e. neither Index nor Series).
        preserve_names = not hasattr(target, "name")

        # GH7774: preserve dtype/tz if target is empty and not an Index.
        target = ensure_has_len(target)  # target may be an iterator

        if not isinstance(target, Index) and len(target) == 0:
            if level is not None and self._is_multi:
                # "Index" has no attribute "levels"; maybe "nlevels"?
                idx = self.levels[level]  # type: ignore[attr-defined]
            else:
                idx = self
            target = idx[:0]
        else:
            target = ensure_index(target)

        if level is not None:
            if method is not None:
                raise TypeError("Fill method not supported if level passed")

            # TODO: tests where passing `keep_order=not self._is_multi`
            #  makes a difference for non-MultiIndex case
            target, indexer, _ = self._join_level(
                target, level, how="right", keep_order=not self._is_multi
            )

        else:
            if self.equals(target):
                indexer = None
            else:
                if self._index_as_unique:
                    indexer = self.get_indexer(
                        target, method=method, limit=limit, tolerance=tolerance
                    )
                elif self._is_multi:
                    raise ValueError("cannot handle a non-unique multi-index!")
                else:
                    if method is not None or limit is not None:
                        raise ValueError(
                            "cannot reindex a non-unique index "
                            "with a method or limit"
                        )
                    indexer, _ = self.get_indexer_non_unique(target)

                if not self.is_unique:
                    # GH#42568
                    warnings.warn(
                        "reindexing with a non-unique Index is deprecated and "
                        "will raise in a future version.",
                        FutureWarning,
                        stacklevel=2,
                    )

        target = self._wrap_reindex_result(target, indexer, preserve_names)
        return target, indexer

    def _wrap_reindex_result(self, target, indexer, preserve_names: bool):
        target = self._maybe_preserve_names(target, preserve_names)
        return target

    def _maybe_preserve_names(self, target: Index, preserve_names: bool):
        if preserve_names and target.nlevels == 1 and target.name != self.name:
            target = target.copy(deep=False)
            target.name = self.name
        return target

    @final
    def _reindex_non_unique(
        self, target: Index
    ) -> tuple[Index, npt.NDArray[np.intp], npt.NDArray[np.intp] | None]:
        """
        Create a new index with target's values (move/add/delete values as
        necessary) use with non-unique Index and a possibly non-unique target.

        Parameters
        ----------
        target : an iterable

        Returns
        -------
        new_index : pd.Index
            Resulting index.
        indexer : np.ndarray[np.intp]
            Indices of output values in original index.
        new_indexer : np.ndarray[np.intp] or None

        """
        target = ensure_index(target)
        if len(target) == 0:
            # GH#13691
            return self[:0], np.array([], dtype=np.intp), None

        indexer, missing = self.get_indexer_non_unique(target)
        check = indexer != -1
        new_labels = self.take(indexer[check])
        new_indexer = None

        if len(missing):
            length = np.arange(len(indexer), dtype=np.intp)

            missing = ensure_platform_int(missing)
            missing_labels = target.take(missing)
            missing_indexer = length[~check]
            cur_labels = self.take(indexer[check]).values
            cur_indexer = length[check]

            # Index constructor below will do inference
            new_labels = np.empty((len(indexer),), dtype=object)
            new_labels[cur_indexer] = cur_labels
            new_labels[missing_indexer] = missing_labels

            # GH#38906
            if not len(self):

                new_indexer = np.arange(0, dtype=np.intp)

            # a unique indexer
            elif target.is_unique:

                # see GH5553, make sure we use the right indexer
                new_indexer = np.arange(len(indexer), dtype=np.intp)
                new_indexer[cur_indexer] = np.arange(len(cur_labels))
                new_indexer[missing_indexer] = -1

            # we have a non_unique selector, need to use the original
            # indexer here
            else:

                # need to retake to have the same size as the indexer
                indexer[~check] = -1

                # reset the new indexer to account for the new size
                new_indexer = np.arange(len(self.take(indexer)), dtype=np.intp)
                new_indexer[~check] = -1

        if isinstance(self, ABCMultiIndex):
            new_index = type(self).from_tuples(new_labels, names=self.names)
        else:
            new_index = Index._with_infer(new_labels, name=self.name)
        return new_index, indexer, new_indexer

    # --------------------------------------------------------------------
    # Join Methods

    @final
    @_maybe_return_indexers
    def join(
        self,
        other,
        how: str_t = "left",
        level=None,
        return_indexers: bool = False,
        sort: bool = False,
    ):
        """
        Compute join_index and indexers to conform data
        structures to the new index.

        Parameters
        ----------
        other : Index
        how : {'left', 'right', 'inner', 'outer'}
        level : int or level name, default None
        return_indexers : bool, default False
        sort : bool, default False
            Sort the join keys lexicographically in the result Index. If False,
            the order of the join keys depends on the join type (how keyword).

        Returns
        -------
        join_index, (left_indexer, right_indexer)
        """
        other = ensure_index(other)
        self_is_mi = isinstance(self, ABCMultiIndex)
        other_is_mi = isinstance(other, ABCMultiIndex)

        if isinstance(self, ABCDatetimeIndex) and isinstance(other, ABCDatetimeIndex):
            if (self.tz is None) ^ (other.tz is None):
                # Raise instead of casting to object below.
                raise TypeError("Cannot join tz-naive with tz-aware DatetimeIndex")

        if not self._is_multi and not other._is_multi:
            # We have specific handling for MultiIndex below
            pself, pother = self._maybe_promote(other)
            if pself is not self or pother is not other:
                return pself.join(
                    pother, how=how, level=level, return_indexers=True, sort=sort
                )

        lindexer: np.ndarray | None
        rindexer: np.ndarray | None

        # try to figure out the join level
        # GH3662
        if level is None and (self_is_mi or other_is_mi):

            # have the same levels/names so a simple join
            if self.names == other.names:
                pass
            else:
                return self._join_multi(other, how=how)

        # join on the level
        if level is not None and (self_is_mi or other_is_mi):
            return self._join_level(other, level, how=how)

        if len(other) == 0 and how in ("left", "outer"):
            join_index = self._view()
            rindexer = np.repeat(np.intp(-1), len(join_index))
            return join_index, None, rindexer

        if len(self) == 0 and how in ("right", "outer"):
            join_index = other._view()
            lindexer = np.repeat(np.intp(-1), len(join_index))
            return join_index, lindexer, None

        if self._join_precedence < other._join_precedence:
            how = {"right": "left", "left": "right"}.get(how, how)
            join_index, lidx, ridx = other.join(
                self, how=how, level=level, return_indexers=True
            )
            lidx, ridx = ridx, lidx
            return join_index, lidx, ridx

        if not is_dtype_equal(self.dtype, other.dtype):
            dtype = self._find_common_type_compat(other)
            this = self.astype(dtype, copy=False)
            other = other.astype(dtype, copy=False)
            return this.join(other, how=how, return_indexers=True)

        _validate_join_method(how)

        if not self.is_unique and not other.is_unique:
            return self._join_non_unique(other, how=how)
        elif not self.is_unique or not other.is_unique:
            if self.is_monotonic and other.is_monotonic:
                return self._join_monotonic(other, how=how)
            else:
                return self._join_non_unique(other, how=how)
        elif (
            self.is_monotonic
            and other.is_monotonic
            and (
                not isinstance(self, ABCMultiIndex)
                or not any(is_categorical_dtype(dtype) for dtype in self.dtypes)
            )
        ):
            # Categorical is monotonic if data are ordered as categories, but join can
            #  not handle this in case of not lexicographically monotonic GH#38502
            try:
                return self._join_monotonic(other, how=how)
            except TypeError:
                pass

        if how == "left":
            join_index = self
        elif how == "right":
            join_index = other
        elif how == "inner":
            # TODO: sort=False here for backwards compat. It may
            # be better to use the sort parameter passed into join
            join_index = self.intersection(other, sort=False)
        elif how == "outer":
            # TODO: sort=True here for backwards compat. It may
            # be better to use the sort parameter passed into join
            join_index = self.union(other)

        if sort:
            join_index = join_index.sort_values()

        if join_index is self:
            lindexer = None
        else:
            lindexer = self.get_indexer(join_index)
        if join_index is other:
            rindexer = None
        else:
            rindexer = other.get_indexer(join_index)
        return join_index, lindexer, rindexer

    @final
    def _join_multi(self, other: Index, how: str_t):
        from pandas.core.indexes.multi import MultiIndex
        from pandas.core.reshape.merge import restore_dropped_levels_multijoin

        # figure out join names
        self_names_list = list(com.not_none(*self.names))
        other_names_list = list(com.not_none(*other.names))
        self_names_order = self_names_list.index
        other_names_order = other_names_list.index
        self_names = set(self_names_list)
        other_names = set(other_names_list)
        overlap = self_names & other_names

        # need at least 1 in common
        if not overlap:
            raise ValueError("cannot join with no overlapping index names")

        if isinstance(self, MultiIndex) and isinstance(other, MultiIndex):

            # Drop the non-matching levels from left and right respectively
            ldrop_names = sorted(self_names - overlap, key=self_names_order)
            rdrop_names = sorted(other_names - overlap, key=other_names_order)

            # if only the order differs
            if not len(ldrop_names + rdrop_names):
                self_jnlevels = self
                other_jnlevels = other.reorder_levels(self.names)
            else:
                self_jnlevels = self.droplevel(ldrop_names)
                other_jnlevels = other.droplevel(rdrop_names)

            # Join left and right
            # Join on same leveled multi-index frames is supported
            join_idx, lidx, ridx = self_jnlevels.join(
                other_jnlevels, how, return_indexers=True
            )

            # Restore the dropped levels
            # Returned index level order is
            # common levels, ldrop_names, rdrop_names
            dropped_names = ldrop_names + rdrop_names

            levels, codes, names = restore_dropped_levels_multijoin(
                self, other, dropped_names, join_idx, lidx, ridx
            )

            # Re-create the multi-index
            multi_join_idx = MultiIndex(
                levels=levels, codes=codes, names=names, verify_integrity=False
            )

            multi_join_idx = multi_join_idx.remove_unused_levels()

            return multi_join_idx, lidx, ridx

        jl = list(overlap)[0]

        # Case where only one index is multi
        # make the indices into mi's that match
        flip_order = False
        if isinstance(self, MultiIndex):
            self, other = other, self
            flip_order = True
            # flip if join method is right or left
            how = {"right": "left", "left": "right"}.get(how, how)

        level = other.names.index(jl)
        result = self._join_level(other, level, how=how)

        if flip_order:
            return result[0], result[2], result[1]
        return result

    @final
    def _join_non_unique(
        self, other: Index, how: str_t = "left"
    ) -> tuple[Index, npt.NDArray[np.intp], npt.NDArray[np.intp]]:
        from pandas.core.reshape.merge import get_join_indexers

        # We only get here if dtypes match
        assert self.dtype == other.dtype

        lvalues = self._get_join_target()
        rvalues = other._get_join_target()

        left_idx, right_idx = get_join_indexers(
            [lvalues], [rvalues], how=how, sort=True
        )

        left_idx = ensure_platform_int(left_idx)
        right_idx = ensure_platform_int(right_idx)

        join_array = np.asarray(lvalues.take(left_idx))
        mask = left_idx == -1
        np.putmask(join_array, mask, rvalues.take(right_idx))

        join_arraylike = self._from_join_target(join_array)
        join_index = self._wrap_joined_index(join_arraylike, other)

        return join_index, left_idx, right_idx

    @final
    def _join_level(
        self, other: Index, level, how: str_t = "left", keep_order: bool = True
    ) -> tuple[MultiIndex, npt.NDArray[np.intp] | None, npt.NDArray[np.intp] | None]:
        """
        The join method *only* affects the level of the resulting
        MultiIndex. Otherwise it just exactly aligns the Index data to the
        labels of the level in the MultiIndex.

        If ```keep_order == True```, the order of the data indexed by the
        MultiIndex will not be changed; otherwise, it will tie out
        with `other`.
        """
        from pandas.core.indexes.multi import MultiIndex

        def _get_leaf_sorter(labels: list[np.ndarray]) -> npt.NDArray[np.intp]:
            """
            Returns sorter for the inner most level while preserving the
            order of higher levels.

            Parameters
            ----------
            labels : list[np.ndarray]
                Each ndarray has signed integer dtype, not necessarily identical.

            Returns
            -------
            np.ndarray[np.intp]
            """
            if labels[0].size == 0:
                return np.empty(0, dtype=np.intp)

            if len(labels) == 1:
                return get_group_index_sorter(ensure_platform_int(labels[0]))

            # find indexers of beginning of each set of
            # same-key labels w.r.t all but last level
            tic = labels[0][:-1] != labels[0][1:]
            for lab in labels[1:-1]:
                tic |= lab[:-1] != lab[1:]

            starts = np.hstack(([True], tic, [True])).nonzero()[0]
            lab = ensure_int64(labels[-1])
            return lib.get_level_sorter(lab, ensure_platform_int(starts))

        if isinstance(self, MultiIndex) and isinstance(other, MultiIndex):
            raise TypeError("Join on level between two MultiIndex objects is ambiguous")

        left, right = self, other

        flip_order = not isinstance(self, MultiIndex)
        if flip_order:
            left, right = right, left
            how = {"right": "left", "left": "right"}.get(how, how)

        assert isinstance(left, MultiIndex)

        level = left._get_level_number(level)
        old_level = left.levels[level]

        if not right.is_unique:
            raise NotImplementedError(
                "Index._join_level on non-unique index is not implemented"
            )

        new_level, left_lev_indexer, right_lev_indexer = old_level.join(
            right, how=how, return_indexers=True
        )

        if left_lev_indexer is None:
            if keep_order or len(left) == 0:
                left_indexer = None
                join_index = left
            else:  # sort the leaves
                left_indexer = _get_leaf_sorter(left.codes[: level + 1])
                join_index = left[left_indexer]

        else:
            left_lev_indexer = ensure_platform_int(left_lev_indexer)
            rev_indexer = lib.get_reverse_indexer(left_lev_indexer, len(old_level))
            old_codes = left.codes[level]

            taker = old_codes[old_codes != -1]
            new_lev_codes = rev_indexer.take(taker)

            new_codes = list(left.codes)
            new_codes[level] = new_lev_codes

            new_levels = list(left.levels)
            new_levels[level] = new_level

            if keep_order:  # just drop missing values. o.w. keep order
                left_indexer = np.arange(len(left), dtype=np.intp)
                left_indexer = cast(np.ndarray, left_indexer)
                mask = new_lev_codes != -1
                if not mask.all():
                    new_codes = [lab[mask] for lab in new_codes]
                    left_indexer = left_indexer[mask]

            else:  # tie out the order with other
                if level == 0:  # outer most level, take the fast route
                    max_new_lev = 0 if len(new_lev_codes) == 0 else new_lev_codes.max()
                    ngroups = 1 + max_new_lev
                    left_indexer, counts = libalgos.groupsort_indexer(
                        new_lev_codes, ngroups
                    )

                    # missing values are placed first; drop them!
                    left_indexer = left_indexer[counts[0] :]
                    new_codes = [lab[left_indexer] for lab in new_codes]

                else:  # sort the leaves
                    mask = new_lev_codes != -1
                    mask_all = mask.all()
                    if not mask_all:
                        new_codes = [lab[mask] for lab in new_codes]

                    left_indexer = _get_leaf_sorter(new_codes[: level + 1])
                    new_codes = [lab[left_indexer] for lab in new_codes]

                    # left_indexers are w.r.t masked frame.
                    # reverse to original frame!
                    if not mask_all:
                        left_indexer = mask.nonzero()[0][left_indexer]

            join_index = MultiIndex(
                levels=new_levels,
                codes=new_codes,
                names=left.names,
                verify_integrity=False,
            )

        if right_lev_indexer is not None:
            right_indexer = right_lev_indexer.take(join_index.codes[level])
        else:
            right_indexer = join_index.codes[level]

        if flip_order:
            left_indexer, right_indexer = right_indexer, left_indexer

        left_indexer = (
            None if left_indexer is None else ensure_platform_int(left_indexer)
        )
        right_indexer = (
            None if right_indexer is None else ensure_platform_int(right_indexer)
        )
        return join_index, left_indexer, right_indexer

    @final
    def _join_monotonic(self, other: Index, how: str_t = "left"):
        # We only get here with matching dtypes
        assert other.dtype == self.dtype

        if self.equals(other):
            ret_index = other if how == "right" else self
            return ret_index, None, None

        ridx: np.ndarray | None
        lidx: np.ndarray | None

        if self.is_unique and other.is_unique:
            # We can perform much better than the general case
            if how == "left":
                join_index = self
                lidx = None
                ridx = self._left_indexer_unique(other)
            elif how == "right":
                join_index = other
                lidx = other._left_indexer_unique(self)
                ridx = None
            elif how == "inner":
                join_array, lidx, ridx = self._inner_indexer(other)
                join_index = self._wrap_joined_index(join_array, other)
            elif how == "outer":
                join_array, lidx, ridx = self._outer_indexer(other)
                join_index = self._wrap_joined_index(join_array, other)
        else:
            if how == "left":
                join_array, lidx, ridx = self._left_indexer(other)
            elif how == "right":
                join_array, ridx, lidx = other._left_indexer(self)
            elif how == "inner":
                join_array, lidx, ridx = self._inner_indexer(other)
            elif how == "outer":
                join_array, lidx, ridx = self._outer_indexer(other)

            join_index = self._wrap_joined_index(join_array, other)

        lidx = None if lidx is None else ensure_platform_int(lidx)
        ridx = None if ridx is None else ensure_platform_int(ridx)
        return join_index, lidx, ridx

    def _wrap_joined_index(self: _IndexT, joined: ArrayLike, other: _IndexT) -> _IndexT:
        assert other.dtype == self.dtype

        if isinstance(self, ABCMultiIndex):
            name = self.names if self.names == other.names else None
            # error: Incompatible return value type (got "MultiIndex",
            # expected "_IndexT")
            return self._constructor(joined, name=name)  # type: ignore[return-value]
        else:
            name = get_op_result_name(self, other)
            return self._constructor._with_infer(joined, name=name)

    # --------------------------------------------------------------------
    # Uncategorized Methods

    @property
    def values(self) -> ArrayLike:
        """
        Return an array representing the data in the Index.

        .. warning::

           We recommend using :attr:`Index.array` or
           :meth:`Index.to_numpy`, depending on whether you need
           a reference to the underlying data or a NumPy array.

        Returns
        -------
        array: numpy.ndarray or ExtensionArray

        See Also
        --------
        Index.array : Reference to the underlying data.
        Index.to_numpy : A NumPy array representing the underlying data.
        """
        return self._data

    @cache_readonly
    @doc(IndexOpsMixin.array)
    def array(self) -> ExtensionArray:
        array = self._data
        if isinstance(array, np.ndarray):
            from pandas.core.arrays.numpy_ import PandasArray

            array = PandasArray(array)
        return array

    @property
    def _values(self) -> ExtensionArray | np.ndarray:
        """
        The best array representation.

        This is an ndarray or ExtensionArray.

        ``_values`` are consistent between ``Series`` and ``Index``.

        It may differ from the public '.values' method.

        index             | values          | _values       |
        ----------------- | --------------- | ------------- |
        Index             | ndarray         | ndarray       |
        CategoricalIndex  | Categorical     | Categorical   |
        DatetimeIndex     | ndarray[M8ns]   | DatetimeArray |
        DatetimeIndex[tz] | ndarray[M8ns]   | DatetimeArray |
        PeriodIndex       | ndarray[object] | PeriodArray   |
        IntervalIndex     | IntervalArray   | IntervalArray |

        See Also
        --------
        values : Values
        """
        return self._data

    def _get_engine_target(self) -> np.ndarray:
        """
        Get the ndarray that we can pass to the IndexEngine constructor.
        """
        # error: Incompatible return value type (got "Union[ExtensionArray,
        # ndarray]", expected "ndarray")
        return self._values  # type: ignore[return-value]

    def _get_join_target(self) -> np.ndarray:
        """
        Get the ndarray that we will pass to libjoin functions.
        """
        return self._get_engine_target()

    def _from_join_target(self, result: np.ndarray) -> ArrayLike:
        """
        Cast the ndarray returned from one of the libjoin.foo_indexer functions
        back to type(self)._data.
        """
        return result

    @doc(IndexOpsMixin._memory_usage)
    def memory_usage(self, deep: bool = False) -> int:
        result = self._memory_usage(deep=deep)

        # include our engine hashtable
        result += self._engine.sizeof(deep=deep)
        return result

    @final
    def where(self, cond, other=None) -> Index:
        """
        Replace values where the condition is False.

        The replacement is taken from other.

        Parameters
        ----------
        cond : bool array-like with the same length as self
            Condition to select the values on.
        other : scalar, or array-like, default None
            Replacement if the condition is False.

        Returns
        -------
        pandas.Index
            A copy of self with values replaced from other
            where the condition is False.

        See Also
        --------
        Series.where : Same method for Series.
        DataFrame.where : Same method for DataFrame.

        Examples
        --------
        >>> idx = pd.Index(['car', 'bike', 'train', 'tractor'])
        >>> idx
        Index(['car', 'bike', 'train', 'tractor'], dtype='object')
        >>> idx.where(idx.isin(['car', 'train']), 'other')
        Index(['car', 'other', 'train', 'other'], dtype='object')
        """
        if isinstance(self, ABCMultiIndex):
            raise NotImplementedError(
                ".where is not supported for MultiIndex operations"
            )
        cond = np.asarray(cond, dtype=bool)
        return self.putmask(~cond, other)

    # construction helpers
    @final
    @classmethod
    def _scalar_data_error(cls, data):
        # We return the TypeError so that we can raise it from the constructor
        #  in order to keep mypy happy
        return TypeError(
            f"{cls.__name__}(...) must be called with a collection of some "
            f"kind, {repr(data)} was passed"
        )

    @final
    @classmethod
    def _string_data_error(cls, data):
        raise TypeError(
            "String dtype not supported, you may need "
            "to explicitly cast to a numeric type"
        )

    def _validate_fill_value(self, value):
        """
        Check if the value can be inserted into our array without casting,
        and convert it to an appropriate native type if necessary.

        Raises
        ------
        TypeError
            If the value cannot be inserted into an array of this dtype.
        """
        if not can_hold_element(self._values, value):
            raise TypeError
        return value

    @final
    def _require_scalar(self, value):
        """
        Check that this is a scalar value that we can use for setitem-like
        operations without changing dtype.
        """
        if not is_scalar(value):
            raise TypeError(f"'value' must be a scalar, passed: {type(value).__name__}")
        return value

    @property
    def _has_complex_internals(self) -> bool:
        """
        Indicates if an index is not directly backed by a numpy array
        """
        # used to avoid libreduction code paths, which raise or require conversion
        return False

    def _is_memory_usage_qualified(self) -> bool:
        """
        Return a boolean if we need a qualified .info display.
        """
        return self.is_object()

    def is_type_compatible(self, kind: str_t) -> bool:
        """
        Whether the index type is compatible with the provided type.
        """
        warnings.warn(
            "Index.is_type_compatible is deprecated and will be removed in a "
            "future version.",
            FutureWarning,
            stacklevel=2,
        )
        return kind == self.inferred_type

    def __contains__(self, key: Any) -> bool:
        """
        Return a boolean indicating whether the provided key is in the index.

        Parameters
        ----------
        key : label
            The key to check if it is present in the index.

        Returns
        -------
        bool
            Whether the key search is in the index.

        Raises
        ------
        TypeError
            If the key is not hashable.

        See Also
        --------
        Index.isin : Returns an ndarray of boolean dtype indicating whether the
            list-like key is in the index.

        Examples
        --------
        >>> idx = pd.Index([1, 2, 3, 4])
        >>> idx
        Int64Index([1, 2, 3, 4], dtype='int64')

        >>> 2 in idx
        True
        >>> 6 in idx
        False
        """
        hash(key)
        try:
            return key in self._engine
        except (OverflowError, TypeError, ValueError):
            return False

    # https://github.com/python/typeshed/issues/2148#issuecomment-520783318
    # Incompatible types in assignment (expression has type "None", base class
    # "object" defined the type as "Callable[[object], int]")
    __hash__: None  # type: ignore[assignment]

    @final
    def __setitem__(self, key, value):
        raise TypeError("Index does not support mutable operations")

    def __getitem__(self, key):
        """
        Override numpy.ndarray's __getitem__ method to work as desired.

        This function adds lists and Series as valid boolean indexers
        (ndarrays only supports ndarray with dtype=bool).

        If resulting ndim != 1, plain ndarray is returned instead of
        corresponding `Index` subclass.

        """
        # There's no custom logic to be implemented in __getslice__, so it's
        # not overloaded intentionally.
        getitem = self._data.__getitem__

        if is_scalar(key):
            key = com.cast_scalar_indexer(key, warn_float=True)
            return getitem(key)

        if isinstance(key, slice):
            # This case is separated from the conditional above to avoid
            # pessimization of basic indexing.
            result = getitem(key)
            # Going through simple_new for performance.
            return type(self)._simple_new(result, name=self._name)

        if com.is_bool_indexer(key):
            key = np.asarray(key, dtype=bool)

        result = getitem(key)
        if not is_scalar(result):
            # error: Argument 1 to "ndim" has incompatible type "Union[ExtensionArray,
            # Any]"; expected "Union[Union[int, float, complex, str, bytes, generic],
            # Sequence[Union[int, float, complex, str, bytes, generic]],
            # Sequence[Sequence[Any]], _SupportsArray]"
            if np.ndim(result) > 1:  # type: ignore[arg-type]
                deprecate_ndim_indexing(result)
                return result
            # NB: Using _constructor._simple_new would break if MultiIndex
            #  didn't override __getitem__
            return self._constructor._simple_new(result, name=self._name)
        else:
            return result

    def _getitem_slice(self: _IndexT, slobj: slice) -> _IndexT:
        """
        Fastpath for __getitem__ when we know we have a slice.
        """
        res = self._data[slobj]
        return type(self)._simple_new(res, name=self._name)

    @final
    def _can_hold_identifiers_and_holds_name(self, name) -> bool:
        """
        Faster check for ``name in self`` when we know `name` is a Python
        identifier (e.g. in NDFrame.__getattr__, which hits this to support
        . key lookup). For indexes that can't hold identifiers (everything
        but object & categorical) we just return False.

        https://github.com/pandas-dev/pandas/issues/19764
        """
        if self.is_object() or self.is_categorical():
            return name in self
        return False

    def append(self, other: Index | Sequence[Index]) -> Index:
        """
        Append a collection of Index options together.

        Parameters
        ----------
        other : Index or list/tuple of indices

        Returns
        -------
        Index
        """
        to_concat = [self]

        if isinstance(other, (list, tuple)):
            to_concat += list(other)
        else:
            # error: Argument 1 to "append" of "list" has incompatible type
            # "Union[Index, Sequence[Index]]"; expected "Index"
            to_concat.append(other)  # type: ignore[arg-type]

        for obj in to_concat:
            if not isinstance(obj, Index):
                raise TypeError("all inputs must be Index")

        names = {obj.name for obj in to_concat}
        name = None if len(names) > 1 else self.name

        return self._concat(to_concat, name)

    def _concat(self, to_concat: list[Index], name: Hashable) -> Index:
        """
        Concatenate multiple Index objects.
        """
        to_concat_vals = [x._values for x in to_concat]

        result = concat_compat(to_concat_vals)
        return Index._with_infer(result, name=name)

    def putmask(self, mask, value) -> Index:
        """
        Return a new Index of the values set with the mask.

        Returns
        -------
        Index

        See Also
        --------
        numpy.ndarray.putmask : Changes elements of an array
            based on conditional and input values.
        """
        mask, noop = validate_putmask(self._values, mask)
        if noop:
            return self.copy()

        if value is None and (self._is_numeric_dtype or self.dtype == object):
            value = self._na_value
        try:
            converted = self._validate_fill_value(value)
        except (ValueError, TypeError) as err:
            if is_object_dtype(self):
                raise err

            dtype = self._find_common_type_compat(value)
            return self.astype(dtype).putmask(mask, value)

        values = self._values.copy()
        # error: Argument 1 to "setitem_datetimelike_compat" has incompatible type
        # "Union[ExtensionArray, ndarray]"; expected "ndarray"
        converted = setitem_datetimelike_compat(
            values, mask.sum(), converted  # type: ignore[arg-type]
        )
        np.putmask(values, mask, converted)
<<<<<<< HEAD

        if self._is_multi:
            # error: "Type[Index]" has no attribute "from_tuples"
            return type(self).from_tuples(  # type: ignore[attr-defined]
                values, name=self.name
            )
        return type(self)._simple_new(values, name=self.name)
=======
        return self._shallow_copy(values)
>>>>>>> 6e75d9dd

    def equals(self, other: Any) -> bool:
        """
        Determine if two Index object are equal.

        The things that are being compared are:

        * The elements inside the Index object.
        * The order of the elements inside the Index object.

        Parameters
        ----------
        other : Any
            The other object to compare against.

        Returns
        -------
        bool
            True if "other" is an Index and it has the same elements and order
            as the calling index; False otherwise.

        Examples
        --------
        >>> idx1 = pd.Index([1, 2, 3])
        >>> idx1
        Int64Index([1, 2, 3], dtype='int64')
        >>> idx1.equals(pd.Index([1, 2, 3]))
        True

        The elements inside are compared

        >>> idx2 = pd.Index(["1", "2", "3"])
        >>> idx2
        Index(['1', '2', '3'], dtype='object')

        >>> idx1.equals(idx2)
        False

        The order is compared

        >>> ascending_idx = pd.Index([1, 2, 3])
        >>> ascending_idx
        Int64Index([1, 2, 3], dtype='int64')
        >>> descending_idx = pd.Index([3, 2, 1])
        >>> descending_idx
        Int64Index([3, 2, 1], dtype='int64')
        >>> ascending_idx.equals(descending_idx)
        False

        The dtype is *not* compared

        >>> int64_idx = pd.Int64Index([1, 2, 3])
        >>> int64_idx
        Int64Index([1, 2, 3], dtype='int64')
        >>> uint64_idx = pd.UInt64Index([1, 2, 3])
        >>> uint64_idx
        UInt64Index([1, 2, 3], dtype='uint64')
        >>> int64_idx.equals(uint64_idx)
        True
        """
        if self.is_(other):
            return True

        if not isinstance(other, Index):
            return False

        if is_object_dtype(self.dtype) and not is_object_dtype(other.dtype):
            # if other is not object, use other's logic for coercion
            return other.equals(self)

        if isinstance(other, ABCMultiIndex):
            # d-level MultiIndex can equal d-tuple Index
            return other.equals(self)

        if is_extension_array_dtype(other.dtype):
            # All EA-backed Index subclasses override equals
            return other.equals(self)

        return array_equivalent(self._values, other._values)

    @final
    def identical(self, other) -> bool:
        """
        Similar to equals, but checks that object attributes and types are also equal.

        Returns
        -------
        bool
            If two Index objects have equal elements and same type True,
            otherwise False.
        """
        return (
            self.equals(other)
            and all(
                getattr(self, c, None) == getattr(other, c, None)
                for c in self._comparables
            )
            and type(self) == type(other)
        )

    @final
    def asof(self, label):
        """
        Return the label from the index, or, if not present, the previous one.

        Assuming that the index is sorted, return the passed index label if it
        is in the index, or return the previous index label if the passed one
        is not in the index.

        Parameters
        ----------
        label : object
            The label up to which the method returns the latest index label.

        Returns
        -------
        object
            The passed label if it is in the index. The previous label if the
            passed label is not in the sorted index or `NaN` if there is no
            such label.

        See Also
        --------
        Series.asof : Return the latest value in a Series up to the
            passed index.
        merge_asof : Perform an asof merge (similar to left join but it
            matches on nearest key rather than equal key).
        Index.get_loc : An `asof` is a thin wrapper around `get_loc`
            with method='pad'.

        Examples
        --------
        `Index.asof` returns the latest index label up to the passed label.

        >>> idx = pd.Index(['2013-12-31', '2014-01-02', '2014-01-03'])
        >>> idx.asof('2014-01-01')
        '2013-12-31'

        If the label is in the index, the method returns the passed label.

        >>> idx.asof('2014-01-02')
        '2014-01-02'

        If all of the labels in the index are later than the passed label,
        NaN is returned.

        >>> idx.asof('1999-01-02')
        nan

        If the index is not sorted, an error is raised.

        >>> idx_not_sorted = pd.Index(['2013-12-31', '2015-01-02',
        ...                            '2014-01-03'])
        >>> idx_not_sorted.asof('2013-12-31')
        Traceback (most recent call last):
        ValueError: index must be monotonic increasing or decreasing
        """
        self._searchsorted_monotonic(label)  # validate sortedness
        try:
            loc = self.get_loc(label)
        except (KeyError, TypeError):
            # KeyError -> No exact match, try for padded
            # TypeError -> passed e.g. non-hashable, fall through to get
            #  the tested exception message
            indexer = self.get_indexer([label], method="pad")
            if indexer.ndim > 1 or indexer.size > 1:
                raise TypeError("asof requires scalar valued input")
            loc = indexer.item()
            if loc == -1:
                return self._na_value
        else:
            if isinstance(loc, slice):
                loc = loc.indices(len(self))[-1]

        return self[loc]

    def asof_locs(self, where: Index, mask: np.ndarray) -> npt.NDArray[np.intp]:
        """
        Return the locations (indices) of labels in the index.

        As in the `asof` function, if the label (a particular entry in
        `where`) is not in the index, the latest index label up to the
        passed label is chosen and its index returned.

        If all of the labels in the index are later than a label in `where`,
        -1 is returned.

        `mask` is used to ignore NA values in the index during calculation.

        Parameters
        ----------
        where : Index
            An Index consisting of an array of timestamps.
        mask : np.ndarray[bool]
            Array of booleans denoting where values in the original
            data are not NA.

        Returns
        -------
        np.ndarray[np.intp]
            An array of locations (indices) of the labels from the Index
            which correspond to the return values of the `asof` function
            for every element in `where`.
        """
        locs = self._values[mask].searchsorted(where._values, side="right")
        locs = np.where(locs > 0, locs - 1, 0)

        result = np.arange(len(self), dtype=np.intp)[mask].take(locs)

        # TODO: overload return type of ExtensionArray.__getitem__
        first_value = cast(Any, self._values[mask.argmax()])
        result[(locs == 0) & (where._values < first_value)] = -1

        return result

    @final
    def sort_values(
        self,
        return_indexer: bool = False,
        ascending: bool = True,
        na_position: str_t = "last",
        key: Callable | None = None,
    ):
        """
        Return a sorted copy of the index.

        Return a sorted copy of the index, and optionally return the indices
        that sorted the index itself.

        Parameters
        ----------
        return_indexer : bool, default False
            Should the indices that would sort the index be returned.
        ascending : bool, default True
            Should the index values be sorted in an ascending order.
        na_position : {'first' or 'last'}, default 'last'
            Argument 'first' puts NaNs at the beginning, 'last' puts NaNs at
            the end.

            .. versionadded:: 1.2.0

        key : callable, optional
            If not None, apply the key function to the index values
            before sorting. This is similar to the `key` argument in the
            builtin :meth:`sorted` function, with the notable difference that
            this `key` function should be *vectorized*. It should expect an
            ``Index`` and return an ``Index`` of the same shape.

            .. versionadded:: 1.1.0

        Returns
        -------
        sorted_index : pandas.Index
            Sorted copy of the index.
        indexer : numpy.ndarray, optional
            The indices that the index itself was sorted by.

        See Also
        --------
        Series.sort_values : Sort values of a Series.
        DataFrame.sort_values : Sort values in a DataFrame.

        Examples
        --------
        >>> idx = pd.Index([10, 100, 1, 1000])
        >>> idx
        Int64Index([10, 100, 1, 1000], dtype='int64')

        Sort values in ascending order (default behavior).

        >>> idx.sort_values()
        Int64Index([1, 10, 100, 1000], dtype='int64')

        Sort values in descending order, and also get the indices `idx` was
        sorted by.

        >>> idx.sort_values(ascending=False, return_indexer=True)
        (Int64Index([1000, 100, 10, 1], dtype='int64'), array([3, 1, 0, 2]))
        """
        idx = ensure_key_mapped(self, key)

        # GH 35584. Sort missing values according to na_position kwarg
        # ignore na_position for MultiIndex
        if not isinstance(self, ABCMultiIndex):
            _as = nargsort(
                items=idx, ascending=ascending, na_position=na_position, key=key
            )
        else:
            _as = idx.argsort()
            if not ascending:
                _as = _as[::-1]

        sorted_index = self.take(_as)

        if return_indexer:
            return sorted_index, _as
        else:
            return sorted_index

    @final
    def sort(self, *args, **kwargs):
        """
        Use sort_values instead.
        """
        raise TypeError("cannot sort an Index object in-place, use sort_values instead")

    def shift(self, periods=1, freq=None):
        """
        Shift index by desired number of time frequency increments.

        This method is for shifting the values of datetime-like indexes
        by a specified time increment a given number of times.

        Parameters
        ----------
        periods : int, default 1
            Number of periods (or increments) to shift by,
            can be positive or negative.
        freq : pandas.DateOffset, pandas.Timedelta or str, optional
            Frequency increment to shift by.
            If None, the index is shifted by its own `freq` attribute.
            Offset aliases are valid strings, e.g., 'D', 'W', 'M' etc.

        Returns
        -------
        pandas.Index
            Shifted index.

        See Also
        --------
        Series.shift : Shift values of Series.

        Notes
        -----
        This method is only implemented for datetime-like index classes,
        i.e., DatetimeIndex, PeriodIndex and TimedeltaIndex.

        Examples
        --------
        Put the first 5 month starts of 2011 into an index.

        >>> month_starts = pd.date_range('1/1/2011', periods=5, freq='MS')
        >>> month_starts
        DatetimeIndex(['2011-01-01', '2011-02-01', '2011-03-01', '2011-04-01',
                       '2011-05-01'],
                      dtype='datetime64[ns]', freq='MS')

        Shift the index by 10 days.

        >>> month_starts.shift(10, freq='D')
        DatetimeIndex(['2011-01-11', '2011-02-11', '2011-03-11', '2011-04-11',
                       '2011-05-11'],
                      dtype='datetime64[ns]', freq=None)

        The default value of `freq` is the `freq` attribute of the index,
        which is 'MS' (month start) in this example.

        >>> month_starts.shift(10)
        DatetimeIndex(['2011-11-01', '2011-12-01', '2012-01-01', '2012-02-01',
                       '2012-03-01'],
                      dtype='datetime64[ns]', freq='MS')
        """
        raise NotImplementedError(
            f"This method is only implemented for DatetimeIndex, PeriodIndex and "
            f"TimedeltaIndex; Got type {type(self).__name__}"
        )

    def argsort(self, *args, **kwargs) -> npt.NDArray[np.intp]:
        """
        Return the integer indices that would sort the index.

        Parameters
        ----------
        *args
            Passed to `numpy.ndarray.argsort`.
        **kwargs
            Passed to `numpy.ndarray.argsort`.

        Returns
        -------
        np.ndarray[np.intp]
            Integer indices that would sort the index if used as
            an indexer.

        See Also
        --------
        numpy.argsort : Similar method for NumPy arrays.
        Index.sort_values : Return sorted copy of Index.

        Examples
        --------
        >>> idx = pd.Index(['b', 'a', 'd', 'c'])
        >>> idx
        Index(['b', 'a', 'd', 'c'], dtype='object')

        >>> order = idx.argsort()
        >>> order
        array([1, 0, 3, 2])

        >>> idx[order]
        Index(['a', 'b', 'c', 'd'], dtype='object')
        """
        # This works for either ndarray or EA, is overridden
        #  by RangeIndex, MultIIndex
        return self._data.argsort(*args, **kwargs)

    @final
    def get_value(self, series: Series, key):
        """
        Fast lookup of value from 1-dimensional ndarray.

        Only use this if you know what you're doing.

        Returns
        -------
        scalar or Series
        """
        warnings.warn(
            "get_value is deprecated and will be removed in a future version. "
            "Use Series[key] instead.",
            FutureWarning,
            stacklevel=2,
        )

        self._check_indexing_error(key)

        try:
            # GH 20882, 21257
            # First try to convert the key to a location
            # If that fails, raise a KeyError if an integer
            # index, otherwise, see if key is an integer, and
            # try that
            loc = self.get_loc(key)
        except KeyError:
            if not self._should_fallback_to_positional:
                raise
            elif is_integer(key):
                # If the Index cannot hold integer, then this is unambiguously
                #  a locational lookup.
                loc = key
            else:
                raise

        return self._get_values_for_loc(series, loc, key)

    def _check_indexing_error(self, key):
        if not is_scalar(key):
            # if key is not a scalar, directly raise an error (the code below
            # would convert to numpy arrays and raise later any way) - GH29926
            raise InvalidIndexError(key)

    @cache_readonly
    def _should_fallback_to_positional(self) -> bool:
        """
        Should an integer key be treated as positional?
        """
        return not self.holds_integer() and not self.is_boolean()

    def _get_values_for_loc(self, series: Series, loc, key):
        """
        Do a positional lookup on the given Series, returning either a scalar
        or a Series.

        Assumes that `series.index is self`

        key is included for MultiIndex compat.
        """
        if is_integer(loc):
            return series._values[loc]

        return series.iloc[loc]

    @final
    def set_value(self, arr, key, value):
        """
        Fast lookup of value from 1-dimensional ndarray.

        .. deprecated:: 1.0

        Notes
        -----
        Only use this if you know what you're doing.
        """
        warnings.warn(
            (
                "The 'set_value' method is deprecated, and "
                "will be removed in a future version."
            ),
            FutureWarning,
            stacklevel=2,
        )
        loc = self._engine.get_loc(key)
        validate_numeric_casting(arr.dtype, value)
        arr[loc] = value

    _index_shared_docs[
        "get_indexer_non_unique"
    ] = """
        Compute indexer and mask for new index given the current index. The
        indexer should be then used as an input to ndarray.take to align the
        current data to the new index.

        Parameters
        ----------
        target : %(target_klass)s

        Returns
        -------
        indexer : np.ndarray[np.intp]
            Integers from 0 to n - 1 indicating that the index at these
            positions matches the corresponding target values. Missing values
            in the target are marked by -1.
        missing : np.ndarray[np.intp]
            An indexer into the target of the values not found.
            These correspond to the -1 in the indexer array.
        """

    @Appender(_index_shared_docs["get_indexer_non_unique"] % _index_doc_kwargs)
    def get_indexer_non_unique(
        self, target
    ) -> tuple[npt.NDArray[np.intp], npt.NDArray[np.intp]]:
        target = ensure_index(target)
        target = self._maybe_cast_listlike_indexer(target)

        if not self._should_compare(target) and not is_interval_dtype(self.dtype):
            # IntervalIndex get special treatment bc numeric scalars can be
            #  matched to Interval scalars
            return self._get_indexer_non_comparable(target, method=None, unique=False)

        pself, ptarget = self._maybe_promote(target)
        if pself is not self or ptarget is not target:
            return pself.get_indexer_non_unique(ptarget)

        if not is_dtype_equal(self.dtype, target.dtype):
            # TODO: if object, could use infer_dtype to preempt costly
            #  conversion if still non-comparable?
            dtype = self._find_common_type_compat(target)

            this = self.astype(dtype, copy=False)
            that = target.astype(dtype, copy=False)
            return this.get_indexer_non_unique(that)

        # Note: _maybe_promote ensures we never get here with MultiIndex
        #  self and non-Multi target
        tgt_values = target._get_engine_target()

        indexer, missing = self._engine.get_indexer_non_unique(tgt_values)
        return ensure_platform_int(indexer), ensure_platform_int(missing)

    @final
    def get_indexer_for(self, target) -> npt.NDArray[np.intp]:
        """
        Guaranteed return of an indexer even when non-unique.

        This dispatches to get_indexer or get_indexer_non_unique
        as appropriate.

        Returns
        -------
        np.ndarray[np.intp]
            List of indices.

        Examples
        --------
        >>> idx = pd.Index([np.nan, 'var1', np.nan])
        >>> idx.get_indexer_for([np.nan])
        array([0, 2])
        """
        if self._index_as_unique:
            return self.get_indexer(target)
        indexer, _ = self.get_indexer_non_unique(target)
        return indexer

    def _get_indexer_strict(self, key, axis_name: str_t) -> tuple[Index, np.ndarray]:
        """
        Analogue to get_indexer that raises if any elements are missing.
        """
        keyarr = key
        if not isinstance(keyarr, Index):
            keyarr = com.asarray_tuplesafe(keyarr)

        if self._index_as_unique:
            indexer = self.get_indexer_for(keyarr)
            keyarr = self.reindex(keyarr)[0]
        else:
            keyarr, indexer, new_indexer = self._reindex_non_unique(keyarr)

        self._raise_if_missing(keyarr, indexer, axis_name)

        keyarr = self.take(indexer)
        if isinstance(key, Index):
            # GH 42790 - Preserve name from an Index
            keyarr.name = key.name
        if keyarr.dtype.kind in ["m", "M"]:
            # DTI/TDI.take can infer a freq in some cases when we dont want one
            if isinstance(key, list) or (
                isinstance(key, type(self))
                # "Index" has no attribute "freq"
                and key.freq is None  # type: ignore[attr-defined]
            ):
                keyarr = keyarr._with_freq(None)

        return keyarr, indexer

    def _raise_if_missing(self, key, indexer, axis_name: str_t):
        """
        Check that indexer can be used to return a result.

        e.g. at least one element was found,
        unless the list of keys was actually empty.

        Parameters
        ----------
        key : list-like
            Targeted labels (only used to show correct error message).
        indexer: array-like of booleans
            Indices corresponding to the key,
            (with -1 indicating not found).
        axis_name : str

        Raises
        ------
        KeyError
            If at least one key was requested but none was found.
        """
        if len(key) == 0:
            return

        # Count missing values
        missing_mask = indexer < 0
        nmissing = missing_mask.sum()

        if nmissing:

            # TODO: remove special-case; this is just to keep exception
            #  message tests from raising while debugging
            use_interval_msg = is_interval_dtype(self.dtype) or (
                is_categorical_dtype(self.dtype)
                # "Index" has no attribute "categories"  [attr-defined]
                and is_interval_dtype(
                    self.categories.dtype  # type: ignore[attr-defined]
                )
            )

            if nmissing == len(indexer):
                if use_interval_msg:
                    key = list(key)
                raise KeyError(f"None of [{key}] are in the [{axis_name}]")

            not_found = list(ensure_index(key)[missing_mask.nonzero()[0]].unique())
            raise KeyError(f"{not_found} not in index")

    @overload
    def _get_indexer_non_comparable(
        self, target: Index, method, unique: Literal[True] = ...
    ) -> npt.NDArray[np.intp]:
        ...

    @overload
    def _get_indexer_non_comparable(
        self, target: Index, method, unique: Literal[False]
    ) -> tuple[npt.NDArray[np.intp], npt.NDArray[np.intp]]:
        ...

    @overload
    def _get_indexer_non_comparable(
        self, target: Index, method, unique: bool = True
    ) -> npt.NDArray[np.intp] | tuple[npt.NDArray[np.intp], npt.NDArray[np.intp]]:
        ...

    @final
    def _get_indexer_non_comparable(
        self, target: Index, method, unique: bool = True
    ) -> npt.NDArray[np.intp] | tuple[npt.NDArray[np.intp], npt.NDArray[np.intp]]:
        """
        Called from get_indexer or get_indexer_non_unique when the target
        is of a non-comparable dtype.

        For get_indexer lookups with method=None, get_indexer is an _equality_
        check, so non-comparable dtypes mean we will always have no matches.

        For get_indexer lookups with a method, get_indexer is an _inequality_
        check, so non-comparable dtypes mean we will always raise TypeError.

        Parameters
        ----------
        target : Index
        method : str or None
        unique : bool, default True
            * True if called from get_indexer.
            * False if called from get_indexer_non_unique.

        Raises
        ------
        TypeError
            If doing an inequality check, i.e. method is not None.
        """
        if method is not None:
            other = unpack_nested_dtype(target)
            raise TypeError(f"Cannot compare dtypes {self.dtype} and {other.dtype}")

        no_matches = -1 * np.ones(target.shape, dtype=np.intp)
        if unique:
            # This is for get_indexer
            return no_matches
        else:
            # This is for get_indexer_non_unique
            missing = np.arange(len(target), dtype=np.intp)
            return no_matches, missing

    @property
    def _index_as_unique(self) -> bool:
        """
        Whether we should treat this as unique for the sake of
        get_indexer vs get_indexer_non_unique.

        For IntervalIndex compat.
        """
        return self.is_unique

    _requires_unique_msg = "Reindexing only valid with uniquely valued Index objects"

    @final
    def _maybe_promote(self, other: Index) -> tuple[Index, Index]:
        """
        When dealing with an object-dtype Index and a non-object Index, see
        if we can upcast the object-dtype one to improve performance.
        """

        if isinstance(self, ABCDatetimeIndex) and isinstance(other, ABCDatetimeIndex):
            if (
                self.tz is not None
                and other.tz is not None
                and not tz_compare(self.tz, other.tz)
            ):
                # standardize on UTC
                return self.tz_convert("UTC"), other.tz_convert("UTC")

        elif self.inferred_type == "date" and isinstance(other, ABCDatetimeIndex):
            try:
                return type(other)(self), other
            except OutOfBoundsDatetime:
                return self, other
        elif self.inferred_type == "timedelta" and isinstance(other, ABCTimedeltaIndex):
            # TODO: we dont have tests that get here
            return type(other)(self), other
        elif self.inferred_type == "boolean":
            if not is_object_dtype(self.dtype):
                return self.astype("object"), other.astype("object")

        elif self.dtype.kind == "u" and other.dtype.kind == "i":
            # GH#41873
            if other.min() >= 0:
                # lookup min as it may be cached
                # TODO: may need itemsize check if we have non-64-bit Indexes
                return self, other.astype(self.dtype)

        elif self._is_multi and not other._is_multi:
            try:
                # "Type[Index]" has no attribute "from_tuples"
                other = type(self).from_tuples(other)  # type: ignore[attr-defined]
            except (TypeError, ValueError):
                # let's instead try with a straight Index
                self = Index(self._values)

        if not is_object_dtype(self.dtype) and is_object_dtype(other.dtype):
            # Reverse op so we dont need to re-implement on the subclasses
            other, self = other._maybe_promote(self)

        return self, other

    @final
    def _find_common_type_compat(self, target) -> DtypeObj:
        """
        Implementation of find_common_type that adjusts for Index-specific
        special cases.
        """
        if is_interval_dtype(self.dtype) and is_valid_na_for_dtype(target, self.dtype):
            # e.g. setting NA value into IntervalArray[int64]
            self = cast("IntervalIndex", self)
            return IntervalDtype(np.float64, closed=self.closed)

        target_dtype, _ = infer_dtype_from(target, pandas_dtype=True)

        # special case: if one dtype is uint64 and the other a signed int, return object
        # See https://github.com/pandas-dev/pandas/issues/26778 for discussion
        # Now it's:
        # * float | [u]int -> float
        # * uint64 | signed int  -> object
        # We may change union(float | [u]int) to go to object.
        if self.dtype == "uint64" or target_dtype == "uint64":
            if is_signed_integer_dtype(self.dtype) or is_signed_integer_dtype(
                target_dtype
            ):
                return np.dtype("object")

        dtype = find_common_type([self.dtype, target_dtype])

        if dtype.kind in ["i", "u"]:
            # TODO: what about reversed with self being categorical?
            if (
                isinstance(target, Index)
                and is_categorical_dtype(target.dtype)
                and target.hasnans
            ):
                # FIXME: find_common_type incorrect with Categorical GH#38240
                # FIXME: some cases where float64 cast can be lossy?
                dtype = np.dtype(np.float64)
        if dtype.kind == "c":
            dtype = np.dtype(object)
        return dtype

    @final
    def _should_compare(self, other: Index) -> bool:
        """
        Check if `self == other` can ever have non-False entries.
        """

        if (other.is_boolean() and self.is_numeric()) or (
            self.is_boolean() and other.is_numeric()
        ):
            # GH#16877 Treat boolean labels passed to a numeric index as not
            #  found. Without this fix False and True would be treated as 0 and 1
            #  respectively.
            return False

        other = unpack_nested_dtype(other)
        dtype = other.dtype
        return self._is_comparable_dtype(dtype) or is_object_dtype(dtype)

    def _is_comparable_dtype(self, dtype: DtypeObj) -> bool:
        """
        Can we compare values of the given dtype to our own?
        """
        return True

    @final
    def groupby(self, values) -> PrettyDict[Hashable, np.ndarray]:
        """
        Group the index labels by a given array of values.

        Parameters
        ----------
        values : array
            Values used to determine the groups.

        Returns
        -------
        dict
            {group name -> group labels}
        """
        # TODO: if we are a MultiIndex, we can do better
        # that converting to tuples
        if isinstance(values, ABCMultiIndex):
            values = values._values
        values = Categorical(values)
        result = values._reverse_indexer()

        # map to the label
        result = {k: self.take(v) for k, v in result.items()}

        return PrettyDict(result)

    def map(self, mapper, na_action=None):
        """
        Map values using input correspondence (a dict, Series, or function).

        Parameters
        ----------
        mapper : function, dict, or Series
            Mapping correspondence.
        na_action : {None, 'ignore'}
            If 'ignore', propagate NA values, without passing them to the
            mapping correspondence.

        Returns
        -------
        applied : Union[Index, MultiIndex], inferred
            The output of the mapping function applied to the index.
            If the function returns a tuple with more than one element
            a MultiIndex will be returned.
        """
        from pandas.core.indexes.multi import MultiIndex

        new_values = self._map_values(mapper, na_action=na_action)

        attributes = self._get_attributes_dict()

        # we can return a MultiIndex
        if new_values.size and isinstance(new_values[0], tuple):
            if isinstance(self, MultiIndex):
                names = self.names
            elif attributes.get("name"):
                names = [attributes.get("name")] * len(new_values[0])
            else:
                names = None
            return MultiIndex.from_tuples(new_values, names=names)

        attributes["copy"] = False
        if not new_values.size:
            # empty
            attributes["dtype"] = self.dtype

        if self._is_backward_compat_public_numeric_index and is_numeric_dtype(
            new_values.dtype
        ):
            return self._constructor(new_values, **attributes)

        return Index._with_infer(new_values, **attributes)

    # TODO: De-duplicate with map, xref GH#32349
    @final
    def _transform_index(self, func, *, level=None) -> Index:
        """
        Apply function to all values found in index.

        This includes transforming multiindex entries separately.
        Only apply function to one level of the MultiIndex if level is specified.
        """
        if isinstance(self, ABCMultiIndex):
            if level is not None:
                # Caller is responsible for ensuring level is positional.
                items = [
                    tuple(func(y) if i == level else y for i, y in enumerate(x))
                    for x in self
                ]
            else:
                items = [tuple(func(y) for y in x) for x in self]
            return type(self).from_tuples(items, names=self.names)
        else:
            items = [func(x) for x in self]
            return Index(items, name=self.name, tupleize_cols=False)

    def isin(self, values, level=None) -> np.ndarray:
        """
        Return a boolean array where the index values are in `values`.

        Compute boolean array of whether each index value is found in the
        passed set of values. The length of the returned boolean array matches
        the length of the index.

        Parameters
        ----------
        values : set or list-like
            Sought values.
        level : str or int, optional
            Name or position of the index level to use (if the index is a
            `MultiIndex`).

        Returns
        -------
        np.ndarray[bool]
            NumPy array of boolean values.

        See Also
        --------
        Series.isin : Same for Series.
        DataFrame.isin : Same method for DataFrames.

        Notes
        -----
        In the case of `MultiIndex` you must either specify `values` as a
        list-like object containing tuples that are the same length as the
        number of levels, or specify `level`. Otherwise it will raise a
        ``ValueError``.

        If `level` is specified:

        - if it is the name of one *and only one* index level, use that level;
        - otherwise it should be a number indicating level position.

        Examples
        --------
        >>> idx = pd.Index([1,2,3])
        >>> idx
        Int64Index([1, 2, 3], dtype='int64')

        Check whether each index value in a list of values.

        >>> idx.isin([1, 4])
        array([ True, False, False])

        >>> midx = pd.MultiIndex.from_arrays([[1,2,3],
        ...                                  ['red', 'blue', 'green']],
        ...                                  names=('number', 'color'))
        >>> midx
        MultiIndex([(1,   'red'),
                    (2,  'blue'),
                    (3, 'green')],
                   names=['number', 'color'])

        Check whether the strings in the 'color' level of the MultiIndex
        are in a list of colors.

        >>> midx.isin(['red', 'orange', 'yellow'], level='color')
        array([ True, False, False])

        To check across the levels of a MultiIndex, pass a list of tuples:

        >>> midx.isin([(1, 'red'), (3, 'red')])
        array([ True, False, False])

        For a DatetimeIndex, string values in `values` are converted to
        Timestamps.

        >>> dates = ['2000-03-11', '2000-03-12', '2000-03-13']
        >>> dti = pd.to_datetime(dates)
        >>> dti
        DatetimeIndex(['2000-03-11', '2000-03-12', '2000-03-13'],
        dtype='datetime64[ns]', freq=None)

        >>> dti.isin(['2000-03-11'])
        array([ True, False, False])
        """
        if level is not None:
            self._validate_index_level(level)
        return algos.isin(self._values, values)

    def _get_string_slice(self, key: str_t):
        # this is for partial string indexing,
        # overridden in DatetimeIndex, TimedeltaIndex and PeriodIndex
        raise NotImplementedError

    def slice_indexer(
        self,
        start: Hashable | None = None,
        end: Hashable | None = None,
        step: int | None = None,
        kind=no_default,
    ) -> slice:
        """
        Compute the slice indexer for input labels and step.

        Index needs to be ordered and unique.

        Parameters
        ----------
        start : label, default None
            If None, defaults to the beginning.
        end : label, default None
            If None, defaults to the end.
        step : int, default None
        kind : str, default None

            .. deprecated:: 1.4.0

        Returns
        -------
        indexer : slice

        Raises
        ------
        KeyError : If key does not exist, or key is not unique and index is
            not ordered.

        Notes
        -----
        This function assumes that the data is sorted, so use at your own peril

        Examples
        --------
        This is a method on all index types. For example you can do:

        >>> idx = pd.Index(list('abcd'))
        >>> idx.slice_indexer(start='b', end='c')
        slice(1, 3, None)

        >>> idx = pd.MultiIndex.from_arrays([list('abcd'), list('efgh')])
        >>> idx.slice_indexer(start='b', end=('c', 'g'))
        slice(1, 3, None)
        """
        self._deprecated_arg(kind, "kind", "slice_indexer")

        start_slice, end_slice = self.slice_locs(start, end, step=step)

        # return a slice
        if not is_scalar(start_slice):
            raise AssertionError("Start slice bound is non-scalar")
        if not is_scalar(end_slice):
            raise AssertionError("End slice bound is non-scalar")

        return slice(start_slice, end_slice, step)

    def _maybe_cast_indexer(self, key):
        """
        If we have a float key and are not a floating index, then try to cast
        to an int if equivalent.
        """
        if not self.is_floating():
            return com.cast_scalar_indexer(key)
        return key

    def _maybe_cast_listlike_indexer(self, target) -> Index:
        """
        Analogue to maybe_cast_indexer for get_indexer instead of get_loc.
        """
        return ensure_index(target)

    @final
    def _validate_indexer(self, form: str_t, key, kind: str_t):
        """
        If we are positional indexer, validate that we have appropriate
        typed bounds must be an integer.
        """
        assert kind in ["getitem", "iloc"]

        if key is not None and not is_integer(key):
            raise self._invalid_indexer(form, key)

    def _maybe_cast_slice_bound(self, label, side: str_t, kind=no_default):
        """
        This function should be overloaded in subclasses that allow non-trivial
        casting on label-slice bounds, e.g. datetime-like indices allowing
        strings containing formatted datetimes.

        Parameters
        ----------
        label : object
        side : {'left', 'right'}
        kind : {'loc', 'getitem'} or None

            .. deprecated:: 1.3.0

        Returns
        -------
        label : object

        Notes
        -----
        Value of `side` parameter should be validated in caller.
        """
        assert kind in ["loc", "getitem", None, no_default]
        self._deprecated_arg(kind, "kind", "_maybe_cast_slice_bound")

        # We are a plain index here (sub-class override this method if they
        # wish to have special treatment for floats/ints, e.g. Float64Index and
        # datetimelike Indexes
        # reject them, if index does not contain label
        if (is_float(label) or is_integer(label)) and label not in self._values:
            raise self._invalid_indexer("slice", label)

        return label

    def _searchsorted_monotonic(self, label, side: str_t = "left"):
        if self.is_monotonic_increasing:
            return self.searchsorted(label, side=side)
        elif self.is_monotonic_decreasing:
            # np.searchsorted expects ascending sort order, have to reverse
            # everything for it to work (element ordering, search side and
            # resulting value).
            pos = self[::-1].searchsorted(
                label, side="right" if side == "left" else "left"
            )
            return len(self) - pos

        raise ValueError("index must be monotonic increasing or decreasing")

    def get_slice_bound(self, label, side: str_t, kind=no_default) -> int:
        """
        Calculate slice bound that corresponds to given label.

        Returns leftmost (one-past-the-rightmost if ``side=='right'``) position
        of given label.

        Parameters
        ----------
        label : object
        side : {'left', 'right'}
        kind : {'loc', 'getitem'} or None

            .. deprecated:: 1.4.0

        Returns
        -------
        int
            Index of label.
        """
        assert kind in ["loc", "getitem", None, no_default]
        self._deprecated_arg(kind, "kind", "get_slice_bound")

        if side not in ("left", "right"):
            raise ValueError(
                "Invalid value for side kwarg, must be either "
                f"'left' or 'right': {side}"
            )

        original_label = label

        # For datetime indices label may be a string that has to be converted
        # to datetime boundary according to its resolution.
        label = self._maybe_cast_slice_bound(label, side)

        # we need to look up the label
        try:
            slc = self.get_loc(label)
        except KeyError as err:
            try:
                return self._searchsorted_monotonic(label, side)
            except ValueError:
                # raise the original KeyError
                raise err

        if isinstance(slc, np.ndarray):
            # get_loc may return a boolean array or an array of indices, which
            # is OK as long as they are representable by a slice.
            if is_bool_dtype(slc):
                slc = lib.maybe_booleans_to_slice(slc.view("u1"))
            else:
                slc = lib.maybe_indices_to_slice(
                    slc.astype(np.intp, copy=False), len(self)
                )
            if isinstance(slc, np.ndarray):
                raise KeyError(
                    f"Cannot get {side} slice bound for non-unique "
                    f"label: {repr(original_label)}"
                )

        if isinstance(slc, slice):
            if side == "left":
                return slc.start
            else:
                return slc.stop
        else:
            if side == "right":
                return slc + 1
            else:
                return slc

    def slice_locs(self, start=None, end=None, step=None, kind=no_default):
        """
        Compute slice locations for input labels.

        Parameters
        ----------
        start : label, default None
            If None, defaults to the beginning.
        end : label, default None
            If None, defaults to the end.
        step : int, defaults None
            If None, defaults to 1.
        kind : {'loc', 'getitem'} or None

            .. deprecated:: 1.4.0

        Returns
        -------
        start, end : int

        See Also
        --------
        Index.get_loc : Get location for a single label.

        Notes
        -----
        This method only works if the index is monotonic or unique.

        Examples
        --------
        >>> idx = pd.Index(list('abcd'))
        >>> idx.slice_locs(start='b', end='c')
        (1, 3)
        """
        self._deprecated_arg(kind, "kind", "slice_locs")
        inc = step is None or step >= 0

        if not inc:
            # If it's a reverse slice, temporarily swap bounds.
            start, end = end, start

        # GH 16785: If start and end happen to be date strings with UTC offsets
        # attempt to parse and check that the offsets are the same
        if isinstance(start, (str, datetime)) and isinstance(end, (str, datetime)):
            try:
                ts_start = Timestamp(start)
                ts_end = Timestamp(end)
            except (ValueError, TypeError):
                pass
            else:
                if not tz_compare(ts_start.tzinfo, ts_end.tzinfo):
                    raise ValueError("Both dates must have the same UTC offset")

        start_slice = None
        if start is not None:
            start_slice = self.get_slice_bound(start, "left")
        if start_slice is None:
            start_slice = 0

        end_slice = None
        if end is not None:
            end_slice = self.get_slice_bound(end, "right")
        if end_slice is None:
            end_slice = len(self)

        if not inc:
            # Bounds at this moment are swapped, swap them back and shift by 1.
            #
            # slice_locs('B', 'A', step=-1): s='B', e='A'
            #
            #              s='A'                 e='B'
            # AFTER SWAP:    |                     |
            #                v ------------------> V
            #           -----------------------------------
            #           | | |A|A|A|A| | | | | |B|B| | | | |
            #           -----------------------------------
            #              ^ <------------------ ^
            # SHOULD BE:   |                     |
            #           end=s-1              start=e-1
            #
            end_slice, start_slice = start_slice - 1, end_slice - 1

            # i == -1 triggers ``len(self) + i`` selection that points to the
            # last element, not before-the-first one, subtracting len(self)
            # compensates that.
            if end_slice == -1:
                end_slice -= len(self)
            if start_slice == -1:
                start_slice -= len(self)

        return start_slice, end_slice

    def delete(self: _IndexT, loc) -> _IndexT:
        """
        Make new Index with passed location(-s) deleted.

        Parameters
        ----------
        loc : int or list of int
            Location of item(-s) which will be deleted.
            Use a list of locations to delete more than one value at the same time.

        Returns
        -------
        Index
            Will be same type as self, except for RangeIndex.

        See Also
        --------
        numpy.delete : Delete any rows and column from NumPy array (ndarray).

        Examples
        --------
        >>> idx = pd.Index(['a', 'b', 'c'])
        >>> idx.delete(1)
        Index(['a', 'c'], dtype='object')

        >>> idx = pd.Index(['a', 'b', 'c'])
        >>> idx.delete([0, 2])
        Index(['b'], dtype='object')
        """
        res_values = np.delete(self._data, loc)
        return type(self)._simple_new(res_values, name=self.name)

    def insert(self, loc: int, item) -> Index:
        """
        Make new Index inserting new item at location.

        Follows Python list.append semantics for negative values.

        Parameters
        ----------
        loc : int
        item : object

        Returns
        -------
        new_index : Index
        """
        # Note: this method is overridden by all ExtensionIndex subclasses,
        #  so self is never backed by an EA.
        item = lib.item_from_zerodim(item)
        if is_valid_na_for_dtype(item, self.dtype) and self.dtype != object:
            item = self._na_value

        try:
            item = self._validate_fill_value(item)
        except TypeError:
            dtype = self._find_common_type_compat(item)
            return self.astype(dtype).insert(loc, item)

        arr = np.asarray(self)

        # Use Index constructor to ensure we get tuples cast correctly.
        item = Index([item], dtype=self.dtype)._values
        idx = np.concatenate((arr[:loc], item, arr[loc:]))
        return Index._with_infer(idx, name=self.name)

    def drop(self, labels, errors: str_t = "raise") -> Index:
        """
        Make new Index with passed list of labels deleted.

        Parameters
        ----------
        labels : array-like or scalar
        errors : {'ignore', 'raise'}, default 'raise'
            If 'ignore', suppress error and existing labels are dropped.

        Returns
        -------
        dropped : Index
            Will be same type as self, except for RangeIndex.

        Raises
        ------
        KeyError
            If not all of the labels are found in the selected axis
        """
        arr_dtype = "object" if self.dtype == "object" else None
        labels = com.index_labels_to_array(labels, dtype=arr_dtype)
        indexer = self.get_indexer_for(labels)
        mask = indexer == -1
        if mask.any():
            if errors != "ignore":
                raise KeyError(f"{list(labels[mask])} not found in axis")
            indexer = indexer[~mask]
        return self.delete(indexer)

    # --------------------------------------------------------------------
    # Generated Arithmetic, Comparison, and Unary Methods

    def _cmp_method(self, other, op):
        """
        Wrapper used to dispatch comparison operations.
        """
        if self.is_(other):
            # fastpath
            if op in {operator.eq, operator.le, operator.ge}:
                arr = np.ones(len(self), dtype=bool)
                if self._can_hold_na and not isinstance(self, ABCMultiIndex):
                    # TODO: should set MultiIndex._can_hold_na = False?
                    arr[self.isna()] = False
                return arr
            elif op in {operator.ne, operator.lt, operator.gt}:
                return np.zeros(len(self), dtype=bool)

        if isinstance(other, (np.ndarray, Index, ABCSeries, ExtensionArray)) and len(
            self
        ) != len(other):
            raise ValueError("Lengths must match to compare")

        if not isinstance(other, ABCMultiIndex):
            other = extract_array(other, extract_numpy=True)
        else:
            other = np.asarray(other)

        if is_object_dtype(self.dtype) and isinstance(other, ExtensionArray):
            # e.g. PeriodArray, Categorical
            with np.errstate(all="ignore"):
                result = op(self._values, other)

        elif is_object_dtype(self.dtype) and not isinstance(self, ABCMultiIndex):
            # don't pass MultiIndex
            with np.errstate(all="ignore"):
                result = ops.comp_method_OBJECT_ARRAY(op, self._values, other)

        else:
            with np.errstate(all="ignore"):
                result = ops.comparison_op(self._values, other, op)

        return result

    def _arith_method(self, other, op):
        """
        Wrapper used to dispatch arithmetic operations.
        """

        from pandas import Series

        result = op(Series(self), other)
        if isinstance(result, tuple):
            return (Index._with_infer(result[0]), Index(result[1]))
        return Index._with_infer(result)

    @final
    def _unary_method(self, op):
        result = op(self._values)
        return Index(result, name=self.name)

    def __abs__(self):
        return self._unary_method(operator.abs)

    def __neg__(self):
        return self._unary_method(operator.neg)

    def __pos__(self):
        return self._unary_method(operator.pos)

    def __inv__(self):
        # TODO: why not operator.inv?
        # TODO: __inv__ vs __invert__?
        return self._unary_method(lambda x: -x)

    # --------------------------------------------------------------------
    # Reductions

    def any(self, *args, **kwargs):
        """
        Return whether any element is Truthy.

        Parameters
        ----------
        *args
            Required for compatibility with numpy.
        **kwargs
            Required for compatibility with numpy.

        Returns
        -------
        any : bool or array-like (if axis is specified)
            A single element array-like may be converted to bool.

        See Also
        --------
        Index.all : Return whether all elements are True.
        Series.all : Return whether all elements are True.

        Notes
        -----
        Not a Number (NaN), positive infinity and negative infinity
        evaluate to True because these are not equal to zero.

        Examples
        --------
        >>> index = pd.Index([0, 1, 2])
        >>> index.any()
        True

        >>> index = pd.Index([0, 0, 0])
        >>> index.any()
        False
        """
        nv.validate_any(args, kwargs)
        self._maybe_disable_logical_methods("any")
        # error: Argument 1 to "any" has incompatible type "ArrayLike"; expected
        # "Union[Union[int, float, complex, str, bytes, generic], Sequence[Union[int,
        # float, complex, str, bytes, generic]], Sequence[Sequence[Any]],
        # _SupportsArray]"
        return np.any(self.values)  # type: ignore[arg-type]

    def all(self, *args, **kwargs):
        """
        Return whether all elements are Truthy.

        Parameters
        ----------
        *args
            Required for compatibility with numpy.
        **kwargs
            Required for compatibility with numpy.

        Returns
        -------
        all : bool or array-like (if axis is specified)
            A single element array-like may be converted to bool.

        See Also
        --------
        Index.any : Return whether any element in an Index is True.
        Series.any : Return whether any element in a Series is True.
        Series.all : Return whether all elements in a Series are True.

        Notes
        -----
        Not a Number (NaN), positive infinity and negative infinity
        evaluate to True because these are not equal to zero.

        Examples
        --------
        **all**

        True, because nonzero integers are considered True.

        >>> pd.Index([1, 2, 3]).all()
        True

        False, because ``0`` is considered False.

        >>> pd.Index([0, 1, 2]).all()
        False

        **any**

        True, because ``1`` is considered True.

        >>> pd.Index([0, 0, 1]).any()
        True

        False, because ``0`` is considered False.

        >>> pd.Index([0, 0, 0]).any()
        False
        """
        nv.validate_all(args, kwargs)
        self._maybe_disable_logical_methods("all")
        # error: Argument 1 to "all" has incompatible type "ArrayLike"; expected
        # "Union[Union[int, float, complex, str, bytes, generic], Sequence[Union[int,
        # float, complex, str, bytes, generic]], Sequence[Sequence[Any]],
        # _SupportsArray]"
        return np.all(self.values)  # type: ignore[arg-type]

    @final
    def _maybe_disable_logical_methods(self, opname: str_t):
        """
        raise if this Index subclass does not support any or all.
        """
        if (
            isinstance(self, ABCMultiIndex)
            or needs_i8_conversion(self.dtype)
            or is_interval_dtype(self.dtype)
            or is_categorical_dtype(self.dtype)
            or is_float_dtype(self.dtype)
        ):
            # This call will raise
            make_invalid_op(opname)(self)

    @Appender(IndexOpsMixin.argmin.__doc__)
    def argmin(self, axis=None, skipna=True, *args, **kwargs):
        nv.validate_argmin(args, kwargs)
        nv.validate_minmax_axis(axis)

        if not self._is_multi and self.hasnans:
            # Take advantage of cache
            mask = self._isnan
            if not skipna or mask.all():
                return -1
        return super().argmin(skipna=skipna)

    @Appender(IndexOpsMixin.argmax.__doc__)
    def argmax(self, axis=None, skipna=True, *args, **kwargs):
        nv.validate_argmax(args, kwargs)
        nv.validate_minmax_axis(axis)

        if not self._is_multi and self.hasnans:
            # Take advantage of cache
            mask = self._isnan
            if not skipna or mask.all():
                return -1
        return super().argmax(skipna=skipna)

    @doc(IndexOpsMixin.min)
    def min(self, axis=None, skipna=True, *args, **kwargs):
        nv.validate_min(args, kwargs)
        nv.validate_minmax_axis(axis)

        if not len(self):
            return self._na_value

        if len(self) and self.is_monotonic_increasing:
            # quick check
            first = self[0]
            if not isna(first):
                return first

        if not self._is_multi and self.hasnans:
            # Take advantage of cache
            mask = self._isnan
            if not skipna or mask.all():
                return self._na_value

        if not self._is_multi and not isinstance(self._values, np.ndarray):
            # "ExtensionArray" has no attribute "min"
            return self._values.min(skipna=skipna)  # type: ignore[attr-defined]

        return super().min(skipna=skipna)

    @doc(IndexOpsMixin.max)
    def max(self, axis=None, skipna=True, *args, **kwargs):
        nv.validate_max(args, kwargs)
        nv.validate_minmax_axis(axis)

        if not len(self):
            return self._na_value

        if len(self) and self.is_monotonic_increasing:
            # quick check
            last = self[-1]
            if not isna(last):
                return last

        if not self._is_multi and self.hasnans:
            # Take advantage of cache
            mask = self._isnan
            if not skipna or mask.all():
                return self._na_value

        if not self._is_multi and not isinstance(self._values, np.ndarray):
            # "ExtensionArray" has no attribute "max"
            return self._values.max(skipna=skipna)  # type: ignore[attr-defined]

        return super().max(skipna=skipna)

    # --------------------------------------------------------------------

    @final
    @property
    def shape(self) -> Shape:
        """
        Return a tuple of the shape of the underlying data.
        """
        # See GH#27775, GH#27384 for history/reasoning in how this is defined.
        return (len(self),)

    @final
    def _deprecated_arg(self, value, name: str_t, methodname: str_t) -> None:
        """
        Issue a FutureWarning if the arg/kwarg is not no_default.
        """
        if value is not no_default:
            warnings.warn(
                f"'{name}' argument in {methodname} is deprecated "
                "and will be removed in a future version.  Do not pass it.",
                FutureWarning,
                stacklevel=find_stack_level(),
            )


def ensure_index_from_sequences(sequences, names=None):
    """
    Construct an index from sequences of data.

    A single sequence returns an Index. Many sequences returns a
    MultiIndex.

    Parameters
    ----------
    sequences : sequence of sequences
    names : sequence of str

    Returns
    -------
    index : Index or MultiIndex

    Examples
    --------
    >>> ensure_index_from_sequences([[1, 2, 3]], names=["name"])
    Int64Index([1, 2, 3], dtype='int64', name='name')

    >>> ensure_index_from_sequences([["a", "a"], ["a", "b"]], names=["L1", "L2"])
    MultiIndex([('a', 'a'),
                ('a', 'b')],
               names=['L1', 'L2'])

    See Also
    --------
    ensure_index
    """
    from pandas.core.indexes.multi import MultiIndex

    if len(sequences) == 1:
        if names is not None:
            names = names[0]
        return Index(sequences[0], name=names)
    else:
        return MultiIndex.from_arrays(sequences, names=names)


def ensure_index(index_like: AnyArrayLike | Sequence, copy: bool = False) -> Index:
    """
    Ensure that we have an index from some index-like object.

    Parameters
    ----------
    index_like : sequence
        An Index or other sequence
    copy : bool, default False

    Returns
    -------
    index : Index or MultiIndex

    See Also
    --------
    ensure_index_from_sequences

    Examples
    --------
    >>> ensure_index(['a', 'b'])
    Index(['a', 'b'], dtype='object')

    >>> ensure_index([('a', 'a'),  ('b', 'c')])
    Index([('a', 'a'), ('b', 'c')], dtype='object')

    >>> ensure_index([['a', 'a'], ['b', 'c']])
    MultiIndex([('a', 'b'),
            ('a', 'c')],
           )
    """
    if isinstance(index_like, Index):
        if copy:
            index_like = index_like.copy()
        return index_like

    if isinstance(index_like, ABCSeries):
        name = index_like.name
        return Index._with_infer(index_like, name=name, copy=copy)

    if is_iterator(index_like):
        index_like = list(index_like)

    if isinstance(index_like, list):
        if type(index_like) is not list:
            # must check for exactly list here because of strict type
            # check in clean_index_list
            index_like = list(index_like)

        if len(index_like) and lib.is_all_arraylike(index_like):
            from pandas.core.indexes.multi import MultiIndex

            return MultiIndex.from_arrays(index_like)
        else:
            return Index._with_infer(index_like, copy=copy, tupleize_cols=False)
    else:
        return Index._with_infer(index_like, copy=copy)


def ensure_has_len(seq):
    """
    If seq is an iterator, put its values into a list.
    """
    try:
        len(seq)
    except TypeError:
        return list(seq)
    else:
        return seq


def trim_front(strings: list[str]) -> list[str]:
    """
    Trims zeros and decimal points.

    Examples
    --------
    >>> trim_front([" a", " b"])
    ['a', 'b']

    >>> trim_front([" a", " "])
    ['a', '']
    """
    if not strings:
        return strings
    while all(strings) and all(x[0] == " " for x in strings):
        strings = [x[1:] for x in strings]
    return strings


def _validate_join_method(method: str) -> None:
    if method not in ["left", "right", "inner", "outer"]:
        raise ValueError(f"do not recognize join method {method}")


def default_index(n: int) -> RangeIndex:
    from pandas.core.indexes.range import RangeIndex

    return RangeIndex(0, n, name=None)


def maybe_extract_name(name, obj, cls) -> Hashable:
    """
    If no name is passed, then extract it from data, validating hashability.
    """
    if name is None and isinstance(obj, (Index, ABCSeries)):
        # Note we don't just check for "name" attribute since that would
        #  pick up e.g. dtype.name
        name = obj.name

    # GH#29069
    if not is_hashable(name):
        raise TypeError(f"{cls.__name__}.name must be a hashable type")

    return name


_cast_depr_msg = (
    "In a future version, passing an object-dtype arraylike to pd.Index will "
    "not infer numeric values to numeric dtype (matching the Series behavior). "
    "To retain the old behavior, explicitly pass the desired dtype or use the "
    "desired Index subclass"
)


def _maybe_cast_data_without_dtype(
    subarr: np.ndarray, cast_numeric_deprecated: bool = True
) -> ArrayLike:
    """
    If we have an arraylike input but no passed dtype, try to infer
    a supported dtype.

    Parameters
    ----------
    subarr : np.ndarray[object]
    cast_numeric_deprecated : bool, default True
        Whether to issue a FutureWarning when inferring numeric dtypes.

    Returns
    -------
    np.ndarray or ExtensionArray
    """

    result = lib.maybe_convert_objects(
        subarr,
        convert_datetime=True,
        convert_timedelta=True,
        convert_period=True,
        convert_interval=True,
        dtype_if_all_nat=np.dtype("datetime64[ns]"),
    )
    if result.dtype.kind in ["i", "u", "f"]:
        if not cast_numeric_deprecated:
            # i.e. we started with a list, not an ndarray[object]
            return result

        warnings.warn(
            "In a future version, the Index constructor will not infer numeric "
            "dtypes when passed object-dtype sequences (matching Series behavior)",
            FutureWarning,
            stacklevel=3,
        )
    if result.dtype.kind in ["b", "c"]:
        return subarr
    result = ensure_wrapped_if_datetimelike(result)
    return result


def get_unanimous_names(*indexes: Index) -> tuple[Hashable, ...]:
    """
    Return common name if all indices agree, otherwise None (level-by-level).

    Parameters
    ----------
    indexes : list of Index objects

    Returns
    -------
    list
        A list representing the unanimous 'names' found.
    """
    name_tups = [tuple(i.names) for i in indexes]
    name_sets = [{*ns} for ns in zip_longest(*name_tups)]
    names = tuple(ns.pop() if len(ns) == 1 else None for ns in name_sets)
    return names


def unpack_nested_dtype(other: _IndexT) -> _IndexT:
    """
    When checking if our dtype is comparable with another, we need
    to unpack CategoricalDtype to look at its categories.dtype.

    Parameters
    ----------
    other : Index

    Returns
    -------
    Index
    """
    dtype = other.dtype
    if is_categorical_dtype(dtype):
        # If there is ever a SparseIndex, this could get dispatched
        #  here too.
        return dtype.categories
    return other


def _maybe_try_sort(result, sort):
    if sort is None:
        try:
            result = algos.safe_sort(result)
        except TypeError as err:
            warnings.warn(
                f"{err}, sort order is undefined for incomparable objects.",
                RuntimeWarning,
                stacklevel=4,
            )
    return result<|MERGE_RESOLUTION|>--- conflicted
+++ resolved
@@ -4890,17 +4890,7 @@
             values, mask.sum(), converted  # type: ignore[arg-type]
         )
         np.putmask(values, mask, converted)
-<<<<<<< HEAD
-
-        if self._is_multi:
-            # error: "Type[Index]" has no attribute "from_tuples"
-            return type(self).from_tuples(  # type: ignore[attr-defined]
-                values, name=self.name
-            )
-        return type(self)._simple_new(values, name=self.name)
-=======
         return self._shallow_copy(values)
->>>>>>> 6e75d9dd
 
     def equals(self, other: Any) -> bool:
         """
