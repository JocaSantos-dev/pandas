from __future__ import annotations

from datetime import datetime
import functools
from itertools import zip_longest
import operator
from typing import (
    TYPE_CHECKING,
    Any,
    Callable,
    Hashable,
    Literal,
    Sequence,
    TypeVar,
    cast,
    final,
    overload,
)
import warnings

import numpy as np

from pandas._config import get_option

from pandas._libs import (
    NaT,
    algos as libalgos,
    index as libindex,
    lib,
)
import pandas._libs.join as libjoin
from pandas._libs.lib import (
    is_datetime_array,
    no_default,
)
from pandas._libs.tslibs import (
    IncompatibleFrequency,
    OutOfBoundsDatetime,
    Timestamp,
    tz_compare,
)
from pandas._typing import (
    AnyArrayLike,
    ArrayLike,
    Dtype,
    DtypeObj,
    F,
    Shape,
    npt,
)
from pandas.compat.numpy import function as nv
from pandas.errors import (
    DuplicateLabelError,
    InvalidIndexError,
)
from pandas.util._decorators import (
    Appender,
    cache_readonly,
    deprecate_nonkeyword_arguments,
    doc,
)
from pandas.util._exceptions import (
    find_stack_level,
    rewrite_exception,
)

from pandas.core.dtypes.cast import (
    can_hold_element,
    find_common_type,
    infer_dtype_from,
    maybe_cast_pointwise_result,
    np_can_hold_element,
)
from pandas.core.dtypes.common import (
    ensure_int64,
    ensure_object,
    ensure_platform_int,
    is_bool_dtype,
    is_categorical_dtype,
    is_dtype_equal,
    is_ea_or_datetimelike_dtype,
    is_extension_array_dtype,
    is_float,
    is_float_dtype,
    is_hashable,
    is_integer,
    is_interval_dtype,
    is_iterator,
    is_list_like,
    is_numeric_dtype,
    is_object_dtype,
    is_scalar,
    is_signed_integer_dtype,
    is_unsigned_integer_dtype,
    needs_i8_conversion,
    pandas_dtype,
    validate_all_hashable,
)
from pandas.core.dtypes.concat import concat_compat
from pandas.core.dtypes.dtypes import (
    CategoricalDtype,
    DatetimeTZDtype,
    ExtensionDtype,
    IntervalDtype,
    PandasDtype,
    PeriodDtype,
)
from pandas.core.dtypes.generic import (
    ABCDataFrame,
    ABCDatetimeIndex,
    ABCMultiIndex,
    ABCPeriodIndex,
    ABCSeries,
    ABCTimedeltaIndex,
)
from pandas.core.dtypes.inference import is_dict_like
from pandas.core.dtypes.missing import (
    array_equivalent,
    is_valid_na_for_dtype,
    isna,
)

from pandas.core import (
    arraylike,
    missing,
    ops,
)
from pandas.core.accessor import CachedAccessor
import pandas.core.algorithms as algos
from pandas.core.array_algos.putmask import (
    setitem_datetimelike_compat,
    validate_putmask,
)
from pandas.core.arrays import (
    Categorical,
    ExtensionArray,
)
from pandas.core.arrays.datetimes import (
    tz_to_dtype,
    validate_tz_from_dtype,
)
from pandas.core.arrays.masked import BaseMaskedArray
from pandas.core.arrays.sparse import SparseDtype
from pandas.core.base import (
    IndexOpsMixin,
    PandasObject,
)
import pandas.core.common as com
from pandas.core.construction import (
    ensure_wrapped_if_datetimelike,
    extract_array,
    sanitize_array,
)
from pandas.core.indexers import deprecate_ndim_indexing
from pandas.core.indexes.frozen import FrozenList
from pandas.core.ops import get_op_result_name
from pandas.core.ops.invalid import make_invalid_op
from pandas.core.sorting import (
    ensure_key_mapped,
    get_group_index_sorter,
    nargsort,
)
from pandas.core.strings import StringMethods

from pandas.io.formats.printing import (
    PrettyDict,
    default_pprint,
    format_object_summary,
    pprint_thing,
)

if TYPE_CHECKING:
    from pandas import (
        CategoricalIndex,
        DataFrame,
        IntervalIndex,
        MultiIndex,
        Series,
    )
    from pandas.core.arrays import PeriodArray


__all__ = ["Index"]

_unsortable_types = frozenset(("mixed", "mixed-integer"))

_index_doc_kwargs: dict[str, str] = {
    "klass": "Index",
    "inplace": "",
    "target_klass": "Index",
    "raises_section": "",
    "unique": "Index",
    "duplicated": "np.ndarray",
}
_index_shared_docs: dict[str, str] = {}
str_t = str


_dtype_obj = np.dtype("object")


def _maybe_return_indexers(meth: F) -> F:
    """
    Decorator to simplify 'return_indexers' checks in Index.join.
    """

    @functools.wraps(meth)
    def join(
        self,
        other,
        how: str_t = "left",
        level=None,
        return_indexers: bool = False,
        sort: bool = False,
    ):
        join_index, lidx, ridx = meth(self, other, how=how, level=level, sort=sort)
        if not return_indexers:
            return join_index

        if lidx is not None:
            lidx = ensure_platform_int(lidx)
        if ridx is not None:
            ridx = ensure_platform_int(ridx)
        return join_index, lidx, ridx

    return cast(F, join)


def disallow_kwargs(kwargs: dict[str, Any]) -> None:
    if kwargs:
        raise TypeError(f"Unexpected keyword arguments {repr(set(kwargs))}")


def _new_Index(cls, d):
    """
    This is called upon unpickling, rather than the default which doesn't
    have arguments and breaks __new__.
    """
    # required for backward compat, because PI can't be instantiated with
    # ordinals through __new__ GH #13277
    if issubclass(cls, ABCPeriodIndex):
        from pandas.core.indexes.period import _new_PeriodIndex

        return _new_PeriodIndex(cls, **d)

    if issubclass(cls, ABCMultiIndex):
        if "labels" in d and "codes" not in d:
            # GH#23752 "labels" kwarg has been replaced with "codes"
            d["codes"] = d.pop("labels")

    elif "dtype" not in d and "data" in d:
        # Prevent Index.__new__ from conducting inference;
        #  "data" key not in RangeIndex
        d["dtype"] = d["data"].dtype
    return cls.__new__(cls, **d)


_IndexT = TypeVar("_IndexT", bound="Index")


class Index(IndexOpsMixin, PandasObject):
    """
    Immutable sequence used for indexing and alignment. The basic object
    storing axis labels for all pandas objects.

    Parameters
    ----------
    data : array-like (1-dimensional)
    dtype : NumPy dtype (default: object)
        If dtype is None, we find the dtype that best fits the data.
        If an actual dtype is provided, we coerce to that dtype if it's safe.
        Otherwise, an error will be raised.
    copy : bool
        Make a copy of input ndarray.
    name : object
        Name to be stored in the index.
    tupleize_cols : bool (default: True)
        When True, attempt to create a MultiIndex if possible.

    See Also
    --------
    RangeIndex : Index implementing a monotonic integer range.
    CategoricalIndex : Index of :class:`Categorical` s.
    MultiIndex : A multi-level, or hierarchical Index.
    IntervalIndex : An Index of :class:`Interval` s.
    DatetimeIndex : Index of datetime64 data.
    TimedeltaIndex : Index of timedelta64 data.
    PeriodIndex : Index of Period data.
    NumericIndex : Index of numpy int/uint/float data.
    Int64Index : Index of purely int64 labels (deprecated).
    UInt64Index : Index of purely uint64 labels (deprecated).
    Float64Index : Index of  purely float64 labels (deprecated).

    Notes
    -----
    An Index instance can **only** contain hashable objects

    Examples
    --------
    >>> pd.Index([1, 2, 3])
    Int64Index([1, 2, 3], dtype='int64')

    >>> pd.Index(list('abc'))
    Index(['a', 'b', 'c'], dtype='object')
    """

    # tolist is not actually deprecated, just suppressed in the __dir__
    _hidden_attrs: frozenset[str] = (
        PandasObject._hidden_attrs
        | IndexOpsMixin._hidden_attrs
        | frozenset(["contains", "set_value"])
    )

    # To hand over control to subclasses
    _join_precedence = 1

    # Cython methods; see github.com/cython/cython/issues/2647
    #  for why we need to wrap these instead of making them class attributes
    # Moreover, cython will choose the appropriate-dtyped sub-function
    #  given the dtypes of the passed arguments

    @final
    def _left_indexer_unique(self: _IndexT, other: _IndexT) -> npt.NDArray[np.intp]:
        # Caller is responsible for ensuring other.dtype == self.dtype
        sv = self._get_engine_target()
        ov = other._get_engine_target()
        return libjoin.left_join_indexer_unique(sv, ov)

    @final
    def _left_indexer(
        self: _IndexT, other: _IndexT
    ) -> tuple[ArrayLike, npt.NDArray[np.intp], npt.NDArray[np.intp]]:
        # Caller is responsible for ensuring other.dtype == self.dtype
        sv = self._get_engine_target()
        ov = other._get_engine_target()
        joined_ndarray, lidx, ridx = libjoin.left_join_indexer(sv, ov)
        joined = self._from_join_target(joined_ndarray)
        return joined, lidx, ridx

    @final
    def _inner_indexer(
        self: _IndexT, other: _IndexT
    ) -> tuple[ArrayLike, npt.NDArray[np.intp], npt.NDArray[np.intp]]:
        # Caller is responsible for ensuring other.dtype == self.dtype
        sv = self._get_engine_target()
        ov = other._get_engine_target()
        joined_ndarray, lidx, ridx = libjoin.inner_join_indexer(sv, ov)
        joined = self._from_join_target(joined_ndarray)
        return joined, lidx, ridx

    @final
    def _outer_indexer(
        self: _IndexT, other: _IndexT
    ) -> tuple[ArrayLike, npt.NDArray[np.intp], npt.NDArray[np.intp]]:
        # Caller is responsible for ensuring other.dtype == self.dtype
        sv = self._get_engine_target()
        ov = other._get_engine_target()
        joined_ndarray, lidx, ridx = libjoin.outer_join_indexer(sv, ov)
        joined = self._from_join_target(joined_ndarray)
        return joined, lidx, ridx

    _typ: str = "index"
    _data: ExtensionArray | np.ndarray
    _data_cls: type[ExtensionArray] | tuple[type[np.ndarray], type[ExtensionArray]] = (
        np.ndarray,
        ExtensionArray,
    )
    _id: object | None = None
    _name: Hashable = None
    # MultiIndex.levels previously allowed setting the index name. We
    # don't allow this anymore, and raise if it happens rather than
    # failing silently.
    _no_setting_name: bool = False
    _comparables: list[str] = ["name"]
    _attributes: list[str] = ["name"]
    _is_numeric_dtype: bool = False
    _can_hold_na: bool = True
    _can_hold_strings: bool = True

    # Whether this index is a NumericIndex, but not a Int64Index, Float64Index,
    # UInt64Index or RangeIndex. Needed for backwards compat. Remove this attribute and
    # associated code in pandas 2.0.
    _is_backward_compat_public_numeric_index: bool = False

    _engine_type: type[libindex.IndexEngine] = libindex.ObjectEngine
    # whether we support partial string indexing. Overridden
    # in DatetimeIndex and PeriodIndex
    _supports_partial_string_indexing = False

    _accessors = {"str"}

    str = CachedAccessor("str", StringMethods)

    # --------------------------------------------------------------------
    # Constructors

    def __new__(
        cls, data=None, dtype=None, copy=False, name=None, tupleize_cols=True, **kwargs
    ) -> Index:

        if kwargs:
            warnings.warn(
                "Passing keywords other than 'data', 'dtype', 'copy', 'name', "
                "'tupleize_cols' is deprecated and will raise TypeError in a "
                "future version.  Use the specific Index subclass directly instead.",
                FutureWarning,
                stacklevel=find_stack_level(),
            )

        from pandas.core.arrays import PandasArray
        from pandas.core.indexes.range import RangeIndex

        name = maybe_extract_name(name, data, cls)

        if dtype is not None:
            dtype = pandas_dtype(dtype)
        if "tz" in kwargs:
            tz = kwargs.pop("tz")
            validate_tz_from_dtype(dtype, tz)
            dtype = tz_to_dtype(tz)

        if type(data) is PandasArray:
            # ensure users don't accidentally put a PandasArray in an index,
            #  but don't unpack StringArray
            data = data.to_numpy()
        if isinstance(dtype, PandasDtype):
            dtype = dtype.numpy_dtype

        data_dtype = getattr(data, "dtype", None)

        # range
        if isinstance(data, (range, RangeIndex)):
            result = RangeIndex(start=data, copy=copy, name=name)
            if dtype is not None:
                return result.astype(dtype, copy=False)
            return result

        elif is_ea_or_datetimelike_dtype(dtype):
            # non-EA dtype indexes have special casting logic, so we punt here
            klass = cls._dtype_to_subclass(dtype)
            if klass is not Index:
                return klass(data, dtype=dtype, copy=copy, name=name, **kwargs)

            ea_cls = dtype.construct_array_type()
            data = ea_cls._from_sequence(data, dtype=dtype, copy=copy)
            disallow_kwargs(kwargs)
            return Index._simple_new(data, name=name)

        elif is_ea_or_datetimelike_dtype(data_dtype):
            data_dtype = cast(DtypeObj, data_dtype)
            klass = cls._dtype_to_subclass(data_dtype)
            if klass is not Index:
                result = klass(data, copy=copy, name=name, **kwargs)
                if dtype is not None:
                    return result.astype(dtype, copy=False)
                return result
            elif dtype is not None:
                # GH#45206
                data = data.astype(dtype, copy=False)

            disallow_kwargs(kwargs)
            data = extract_array(data, extract_numpy=True)
            return Index._simple_new(data, name=name)

        # index-like
        elif (
            isinstance(data, Index)
            and data._is_backward_compat_public_numeric_index
            and dtype is None
        ):
            return data._constructor(data, name=name, copy=copy)
        elif isinstance(data, (np.ndarray, Index, ABCSeries)):

            if isinstance(data, ABCMultiIndex):
                data = data._values

            if dtype is not None:
                # we need to avoid having numpy coerce
                # things that look like ints/floats to ints unless
                # they are actually ints, e.g. '0' and 0.0
                # should not be coerced
                # GH 11836
                data = sanitize_array(data, None, dtype=dtype, copy=copy)

                dtype = data.dtype

            if data.dtype.kind in ["i", "u", "f"]:
                # maybe coerce to a sub-class
                arr = data
            else:
                arr = com.asarray_tuplesafe(data, dtype=_dtype_obj)

                if dtype is None:
                    arr = _maybe_cast_data_without_dtype(
                        arr, cast_numeric_deprecated=True
                    )
                    dtype = arr.dtype

                    if kwargs:
                        return cls(arr, dtype, copy=copy, name=name, **kwargs)

            klass = cls._dtype_to_subclass(arr.dtype)
            arr = klass._ensure_array(arr, dtype, copy)
            disallow_kwargs(kwargs)
            return klass._simple_new(arr, name)

        elif is_scalar(data):
            raise cls._scalar_data_error(data)
        elif hasattr(data, "__array__"):
            return Index(np.asarray(data), dtype=dtype, copy=copy, name=name, **kwargs)
        else:

            if tupleize_cols and is_list_like(data):
                # GH21470: convert iterable to list before determining if empty
                if is_iterator(data):
                    data = list(data)

                if data and all(isinstance(e, tuple) for e in data):
                    # we must be all tuples, otherwise don't construct
                    # 10697
                    from pandas.core.indexes.multi import MultiIndex

                    return MultiIndex.from_tuples(
                        data, names=name or kwargs.get("names")
                    )
            # other iterable of some kind

            subarr = com.asarray_tuplesafe(data, dtype=_dtype_obj)
            if dtype is None:
                # with e.g. a list [1, 2, 3] casting to numeric is _not_ deprecated
                # error: Incompatible types in assignment (expression has type
                # "Union[ExtensionArray, ndarray[Any, Any]]", variable has type
                # "ndarray[Any, Any]")
                subarr = _maybe_cast_data_without_dtype(  # type: ignore[assignment]
                    subarr, cast_numeric_deprecated=False
                )
                dtype = subarr.dtype
            return Index(subarr, dtype=dtype, copy=copy, name=name, **kwargs)

    @classmethod
    def _ensure_array(cls, data, dtype, copy: bool):
        """
        Ensure we have a valid array to pass to _simple_new.
        """
        if data.ndim > 1:
            # GH#13601, GH#20285, GH#27125
            raise ValueError("Index data must be 1-dimensional")
        if copy:
            # asarray_tuplesafe does not always copy underlying data,
            #  so need to make sure that this happens
            data = data.copy()
        return data

    @final
    @classmethod
    def _dtype_to_subclass(cls, dtype: DtypeObj):
        # Delay import for perf. https://github.com/pandas-dev/pandas/pull/31423

        if isinstance(dtype, ExtensionDtype):
            if isinstance(dtype, DatetimeTZDtype):
                from pandas import DatetimeIndex

                return DatetimeIndex
            elif isinstance(dtype, CategoricalDtype):
                from pandas import CategoricalIndex

                return CategoricalIndex
            elif isinstance(dtype, IntervalDtype):
                from pandas import IntervalIndex

                return IntervalIndex
            elif isinstance(dtype, PeriodDtype):
                from pandas import PeriodIndex

                return PeriodIndex

            elif isinstance(dtype, SparseDtype):
                warnings.warn(
                    "In a future version, passing a SparseArray to pd.Index "
                    "will store that array directly instead of converting to a "
                    "dense numpy ndarray. To retain the old behavior, use "
                    "pd.Index(arr.to_numpy()) instead",
                    FutureWarning,
                    stacklevel=find_stack_level(),
                )
                return cls._dtype_to_subclass(dtype.subtype)

            return Index

        if dtype.kind == "M":
            from pandas import DatetimeIndex

            return DatetimeIndex

        elif dtype.kind == "m":
            from pandas import TimedeltaIndex

            return TimedeltaIndex

        elif is_float_dtype(dtype):
            from pandas.core.api import Float64Index

            return Float64Index
        elif is_unsigned_integer_dtype(dtype):
            from pandas.core.api import UInt64Index

            return UInt64Index
        elif is_signed_integer_dtype(dtype):
            from pandas.core.api import Int64Index

            return Int64Index

<<<<<<< HEAD
        elif dtype == object:
=======
        elif dtype == _dtype_obj:
>>>>>>> 2cb60c7f
            # NB: assuming away MultiIndex
            return Index

        elif issubclass(dtype.type, (str, bool, np.bool_)):
            return Index

        raise NotImplementedError(dtype)

    """
    NOTE for new Index creation:

    - _simple_new: It returns new Index with the same type as the caller.
      All metadata (such as name) must be provided by caller's responsibility.
      Using _shallow_copy is recommended because it fills these metadata
      otherwise specified.

    - _shallow_copy: It returns new Index with the same type (using
      _simple_new), but fills caller's metadata otherwise specified. Passed
      kwargs will overwrite corresponding metadata.

    See each method's docstring.
    """

    @property
    def asi8(self):
        """
        Integer representation of the values.

        Returns
        -------
        ndarray
            An ndarray with int64 dtype.
        """
        warnings.warn(
            "Index.asi8 is deprecated and will be removed in a future version.",
            FutureWarning,
            stacklevel=find_stack_level(),
        )
        return None

    @classmethod
    def _simple_new(cls: type[_IndexT], values, name: Hashable = None) -> _IndexT:
        """
        We require that we have a dtype compat for the values. If we are passed
        a non-dtype compat, then coerce using the constructor.

        Must be careful not to recurse.
        """
        assert isinstance(values, cls._data_cls), type(values)

        result = object.__new__(cls)
        result._data = values
        result._name = name
        result._cache = {}
        result._reset_identity()

        return result

    @classmethod
    def _with_infer(cls, *args, **kwargs):
        """
        Constructor that uses the 1.0.x behavior inferring numeric dtypes
        for ndarray[object] inputs.
        """
        with warnings.catch_warnings():
            warnings.filterwarnings("ignore", ".*the Index constructor", FutureWarning)
            result = cls(*args, **kwargs)

        if result.dtype == _dtype_obj and not result._is_multi:
            # error: Argument 1 to "maybe_convert_objects" has incompatible type
            # "Union[ExtensionArray, ndarray[Any, Any]]"; expected
            # "ndarray[Any, Any]"
            values = lib.maybe_convert_objects(result._values)  # type: ignore[arg-type]
            if values.dtype.kind in ["i", "u", "f"]:
                return Index(values, name=result.name)

        return result

    @cache_readonly
    def _constructor(self: _IndexT) -> type[_IndexT]:
        return type(self)

    @final
    def _maybe_check_unique(self) -> None:
        """
        Check that an Index has no duplicates.

        This is typically only called via
        `NDFrame.flags.allows_duplicate_labels.setter` when it's set to
        True (duplicates aren't allowed).

        Raises
        ------
        DuplicateLabelError
            When the index is not unique.
        """
        if not self.is_unique:
            msg = """Index has duplicates."""
            duplicates = self._format_duplicate_message()
            msg += f"\n{duplicates}"

            raise DuplicateLabelError(msg)

    @final
    def _format_duplicate_message(self) -> DataFrame:
        """
        Construct the DataFrame for a DuplicateLabelError.

        This returns a DataFrame indicating the labels and positions
        of duplicates in an index. This should only be called when it's
        already known that duplicates are present.

        Examples
        --------
        >>> idx = pd.Index(['a', 'b', 'a'])
        >>> idx._format_duplicate_message()
            positions
        label
        a        [0, 2]
        """
        from pandas import Series

        duplicates = self[self.duplicated(keep="first")].unique()
        assert len(duplicates)

        out = Series(np.arange(len(self))).groupby(self).agg(list)[duplicates]
        if self._is_multi:
            # test_format_duplicate_labels_message_multi
            # error: "Type[Index]" has no attribute "from_tuples"  [attr-defined]
            out.index = type(self).from_tuples(out.index)  # type: ignore[attr-defined]

        if self.nlevels == 1:
            out = out.rename_axis("label")
        return out.to_frame(name="positions")

    # --------------------------------------------------------------------
    # Index Internals Methods

    @final
    def _get_attributes_dict(self) -> dict[str_t, Any]:
        """
        Return an attributes dict for my class.

        Temporarily added back for compatibility issue in dask, see
        https://github.com/pandas-dev/pandas/pull/43895
        """
        warnings.warn(
            "The Index._get_attributes_dict method is deprecated, and will be "
            "removed in a future version",
            DeprecationWarning,
            stacklevel=find_stack_level(),
        )
        return {k: getattr(self, k, None) for k in self._attributes}

    def _shallow_copy(self: _IndexT, values, name: Hashable = no_default) -> _IndexT:
        """
        Create a new Index with the same class as the caller, don't copy the
        data, use the same object attributes with passed in attributes taking
        precedence.

        *this is an internal non-public method*

        Parameters
        ----------
        values : the values to create the new Index, optional
        name : Label, defaults to self.name
        """
        name = self._name if name is no_default else name

        return self._simple_new(values, name=name)

    def _view(self: _IndexT) -> _IndexT:
        """
        fastpath to make a shallow copy, i.e. new object with same data.
        """
        result = self._simple_new(self._values, name=self._name)

        result._cache = self._cache
        return result

    @final
    def _rename(self: _IndexT, name: Hashable) -> _IndexT:
        """
        fastpath for rename if new name is already validated.
        """
        result = self._view()
        result._name = name
        return result

    @final
    def is_(self, other) -> bool:
        """
        More flexible, faster check like ``is`` but that works through views.

        Note: this is *not* the same as ``Index.identical()``, which checks
        that metadata is also the same.

        Parameters
        ----------
        other : object
            Other object to compare against.

        Returns
        -------
        bool
            True if both have same underlying data, False otherwise.

        See Also
        --------
        Index.identical : Works like ``Index.is_`` but also checks metadata.
        """
        if self is other:
            return True
        elif not hasattr(other, "_id"):
            return False
        elif self._id is None or other._id is None:
            return False
        else:
            return self._id is other._id

    @final
    def _reset_identity(self) -> None:
        """
        Initializes or resets ``_id`` attribute with new object.
        """
        self._id = object()

    @final
    def _cleanup(self) -> None:
        self._engine.clear_mapping()

    @cache_readonly
    def _engine(
        self,
    ) -> libindex.IndexEngine:
        # For base class (object dtype) we get ObjectEngine

        if isinstance(self._values, BaseMaskedArray):
            # TODO(ExtensionIndex): use libindex.NullableEngine(self._values)
            return libindex.ObjectEngine(self._get_engine_target())
        elif (
            isinstance(self._values, ExtensionArray)
            and self._engine_type is libindex.ObjectEngine
        ):
            # TODO(ExtensionIndex): use libindex.ExtensionEngine(self._values)
            return libindex.ObjectEngine(self._get_engine_target())

        # to avoid a reference cycle, bind `target_values` to a local variable, so
        # `self` is not passed into the lambda.
        target_values = self._get_engine_target()
        return self._engine_type(target_values)

    @final
    @cache_readonly
    def _dir_additions_for_owner(self) -> set[str_t]:
        """
        Add the string-like labels to the owner dataframe/series dir output.

        If this is a MultiIndex, it's first level values are used.
        """
        return {
            c
            for c in self.unique(level=0)[: get_option("display.max_dir_items")]
            if isinstance(c, str) and c.isidentifier()
        }

    # --------------------------------------------------------------------
    # Array-Like Methods

    # ndarray compat
    def __len__(self) -> int:
        """
        Return the length of the Index.
        """
        return len(self._data)

    def __array__(self, dtype=None) -> np.ndarray:
        """
        The array interface, return my values.
        """
        return np.asarray(self._data, dtype=dtype)

    def __array_ufunc__(self, ufunc: np.ufunc, method: str_t, *inputs, **kwargs):
        if any(isinstance(other, (ABCSeries, ABCDataFrame)) for other in inputs):
            return NotImplemented

        result = arraylike.maybe_dispatch_ufunc_to_dunder_op(
            self, ufunc, method, *inputs, **kwargs
        )
        if result is not NotImplemented:
            return result

        if "out" in kwargs:
            # e.g. test_dti_isub_tdi
            return arraylike.dispatch_ufunc_with_out(
                self, ufunc, method, *inputs, **kwargs
            )

        if method == "reduce":
            result = arraylike.dispatch_reduction_ufunc(
                self, ufunc, method, *inputs, **kwargs
            )
            if result is not NotImplemented:
                return result

        new_inputs = [x if x is not self else x._values for x in inputs]
        result = getattr(ufunc, method)(*new_inputs, **kwargs)
        if ufunc.nout == 2:
            # i.e. np.divmod, np.modf, np.frexp
            return tuple(self.__array_wrap__(x) for x in result)

        return self.__array_wrap__(result)

    def __array_wrap__(self, result, context=None):
        """
        Gets called after a ufunc and other functions e.g. np.split.
        """
        result = lib.item_from_zerodim(result)
        if is_bool_dtype(result) or lib.is_scalar(result) or np.ndim(result) > 1:
            return result

        return Index(result, name=self.name)

    @cache_readonly
    def dtype(self) -> DtypeObj:
        """
        Return the dtype object of the underlying data.
        """
        return self._data.dtype

    @final
    def ravel(self, order="C"):
        """
        Return an ndarray of the flattened values of the underlying data.

        Returns
        -------
        numpy.ndarray
            Flattened array.

        See Also
        --------
        numpy.ndarray.ravel : Return a flattened array.
        """
        warnings.warn(
            "Index.ravel returning ndarray is deprecated; in a future version "
            "this will return a view on self.",
            FutureWarning,
            stacklevel=find_stack_level(),
        )
        if needs_i8_conversion(self.dtype):
            # Item "ndarray[Any, Any]" of "Union[ExtensionArray, ndarray[Any, Any]]"
            # has no attribute "_ndarray"
            values = self._data._ndarray  # type: ignore[union-attr]
        elif is_interval_dtype(self.dtype):
            values = np.asarray(self._data)
        else:
            values = self._get_engine_target()
        return values.ravel(order=order)

    def view(self, cls=None):

        # we need to see if we are subclassing an
        # index type here
        if cls is not None and not hasattr(cls, "_typ"):
            dtype = cls
            if isinstance(cls, str):
                dtype = pandas_dtype(cls)

            if isinstance(dtype, (np.dtype, ExtensionDtype)) and needs_i8_conversion(
                dtype
            ):
                if dtype.kind == "m" and dtype != "m8[ns]":
                    # e.g. m8[s]
                    return self._data.view(cls)

                idx_cls = self._dtype_to_subclass(dtype)
                # NB: we only get here for subclasses that override
                #  _data_cls such that it is a type and not a tuple
                #  of types.
                arr_cls = idx_cls._data_cls
                arr = arr_cls(self._data.view("i8"), dtype=dtype)
                return idx_cls._simple_new(arr, name=self.name)

            result = self._data.view(cls)
        else:
            result = self._view()
        if isinstance(result, Index):
            result._id = self._id
        return result

    def astype(self, dtype, copy: bool = True):
        """
        Create an Index with values cast to dtypes.

        The class of a new Index is determined by dtype. When conversion is
        impossible, a TypeError exception is raised.

        Parameters
        ----------
        dtype : numpy dtype or pandas type
            Note that any signed integer `dtype` is treated as ``'int64'``,
            and any unsigned integer `dtype` is treated as ``'uint64'``,
            regardless of the size.
        copy : bool, default True
            By default, astype always returns a newly allocated object.
            If copy is set to False and internal requirements on dtype are
            satisfied, the original data is used to create a new Index
            or the original Index is returned.

        Returns
        -------
        Index
            Index with values cast to specified dtype.
        """
        if dtype is not None:
            dtype = pandas_dtype(dtype)

        if is_dtype_equal(self.dtype, dtype):
            # Ensure that self.astype(self.dtype) is self
            return self.copy() if copy else self

        if (
            self.dtype == np.dtype("M8[ns]")
            and isinstance(dtype, np.dtype)
            and dtype.kind == "M"
            and dtype != np.dtype("M8[ns]")
        ):
            # For now DatetimeArray supports this by unwrapping ndarray,
            #  but DatetimeIndex doesn't
            raise TypeError(f"Cannot cast {type(self).__name__} to dtype")

        values = self._data
        if isinstance(values, ExtensionArray):
            with rewrite_exception(type(values).__name__, type(self).__name__):
                new_values = values.astype(dtype, copy=copy)

        elif isinstance(dtype, ExtensionDtype):
            cls = dtype.construct_array_type()
            # Note: for RangeIndex and CategoricalDtype self vs self._values
            #  behaves differently here.
            new_values = cls._from_sequence(self, dtype=dtype, copy=copy)

        else:
            try:
                new_values = values.astype(dtype, copy=copy)
            except (TypeError, ValueError) as err:
                raise TypeError(
                    f"Cannot cast {type(self).__name__} to dtype {dtype}"
                ) from err

        # pass copy=False because any copying will be done in the astype above
        return Index(new_values, name=self.name, dtype=new_values.dtype, copy=False)

    _index_shared_docs[
        "take"
    ] = """
        Return a new %(klass)s of the values selected by the indices.

        For internal compatibility with numpy arrays.

        Parameters
        ----------
        indices : array-like
            Indices to be taken.
        axis : int, optional
            The axis over which to select values, always 0.
        allow_fill : bool, default True
        fill_value : scalar, default None
            If allow_fill=True and fill_value is not None, indices specified by
            -1 are regarded as NA. If Index doesn't hold NA, raise ValueError.

        Returns
        -------
        Index
            An index formed of elements at the given indices. Will be the same
            type as self, except for RangeIndex.

        See Also
        --------
        numpy.ndarray.take: Return an array formed from the
            elements of a at the given indices.
        """

    @Appender(_index_shared_docs["take"] % _index_doc_kwargs)
    def take(
        self, indices, axis: int = 0, allow_fill: bool = True, fill_value=None, **kwargs
    ):
        if kwargs:
            nv.validate_take((), kwargs)
        if is_scalar(indices):
            raise TypeError("Expected indices to be array-like")
        indices = ensure_platform_int(indices)
        allow_fill = self._maybe_disallow_fill(allow_fill, fill_value, indices)

        # Note: we discard fill_value and use self._na_value, only relevant
        #  in the case where allow_fill is True and fill_value is not None
        values = self._values
        if isinstance(values, np.ndarray):
            taken = algos.take(
                values, indices, allow_fill=allow_fill, fill_value=self._na_value
            )
        else:
            # algos.take passes 'axis' keyword which not all EAs accept
            taken = values.take(
                indices, allow_fill=allow_fill, fill_value=self._na_value
            )
        # _constructor so RangeIndex->Int64Index
        return self._constructor._simple_new(taken, name=self.name)

    @final
    def _maybe_disallow_fill(self, allow_fill: bool, fill_value, indices) -> bool:
        """
        We only use pandas-style take when allow_fill is True _and_
        fill_value is not None.
        """
        if allow_fill and fill_value is not None:
            # only fill if we are passing a non-None fill_value
            if self._can_hold_na:
                if (indices < -1).any():
                    raise ValueError(
                        "When allow_fill=True and fill_value is not None, "
                        "all indices must be >= -1"
                    )
            else:
                cls_name = type(self).__name__
                raise ValueError(
                    f"Unable to fill values because {cls_name} cannot contain NA"
                )
        else:
            allow_fill = False
        return allow_fill

    _index_shared_docs[
        "repeat"
    ] = """
        Repeat elements of a %(klass)s.

        Returns a new %(klass)s where each element of the current %(klass)s
        is repeated consecutively a given number of times.

        Parameters
        ----------
        repeats : int or array of ints
            The number of repetitions for each element. This should be a
            non-negative integer. Repeating 0 times will return an empty
            %(klass)s.
        axis : None
            Must be ``None``. Has no effect but is accepted for compatibility
            with numpy.

        Returns
        -------
        repeated_index : %(klass)s
            Newly created %(klass)s with repeated elements.

        See Also
        --------
        Series.repeat : Equivalent function for Series.
        numpy.repeat : Similar method for :class:`numpy.ndarray`.

        Examples
        --------
        >>> idx = pd.Index(['a', 'b', 'c'])
        >>> idx
        Index(['a', 'b', 'c'], dtype='object')
        >>> idx.repeat(2)
        Index(['a', 'a', 'b', 'b', 'c', 'c'], dtype='object')
        >>> idx.repeat([1, 2, 3])
        Index(['a', 'b', 'b', 'c', 'c', 'c'], dtype='object')
        """

    @Appender(_index_shared_docs["repeat"] % _index_doc_kwargs)
    def repeat(self, repeats, axis=None):
        repeats = ensure_platform_int(repeats)
        nv.validate_repeat((), {"axis": axis})
        res_values = self._values.repeat(repeats)

        # _constructor so RangeIndex->Int64Index
        return self._constructor._simple_new(res_values, name=self.name)

    # --------------------------------------------------------------------
    # Copying Methods

    def copy(
        self: _IndexT,
        name: Hashable | None = None,
        deep: bool = False,
        dtype: Dtype | None = None,
        names: Sequence[Hashable] | None = None,
    ) -> _IndexT:
        """
        Make a copy of this object.

        Name and dtype sets those attributes on the new object.

        Parameters
        ----------
        name : Label, optional
            Set name for new object.
        deep : bool, default False
        dtype : numpy dtype or pandas type, optional
            Set dtype for new object.

            .. deprecated:: 1.2.0
                use ``astype`` method instead.
        names : list-like, optional
            Kept for compatibility with MultiIndex. Should not be used.

            .. deprecated:: 1.4.0
                use ``name`` instead.

        Returns
        -------
        Index
            Index refer to new object which is a copy of this object.

        Notes
        -----
        In most cases, there should be no functional difference from using
        ``deep``, but if ``deep`` is passed it will attempt to deepcopy.
        """
        if names is not None:
            warnings.warn(
                "parameter names is deprecated and will be removed in a future "
                "version. Use the name parameter instead.",
                FutureWarning,
                stacklevel=find_stack_level(),
            )

        name = self._validate_names(name=name, names=names, deep=deep)[0]
        if deep:
            new_data = self._data.copy()
            new_index = type(self)._simple_new(new_data, name=name)
        else:
            new_index = self._rename(name=name)

        if dtype:
            warnings.warn(
                "parameter dtype is deprecated and will be removed in a future "
                "version. Use the astype method instead.",
                FutureWarning,
                stacklevel=find_stack_level(),
            )
            new_index = new_index.astype(dtype)
        return new_index

    @final
    def __copy__(self: _IndexT, **kwargs) -> _IndexT:
        return self.copy(**kwargs)

    @final
    def __deepcopy__(self: _IndexT, memo=None) -> _IndexT:
        """
        Parameters
        ----------
        memo, default None
            Standard signature. Unused
        """
        return self.copy(deep=True)

    # --------------------------------------------------------------------
    # Rendering Methods

    @final
    def __repr__(self) -> str_t:
        """
        Return a string representation for this object.
        """
        klass_name = type(self).__name__
        data = self._format_data()
        attrs = self._format_attrs()
        space = self._format_space()
        attrs_str = [f"{k}={v}" for k, v in attrs]
        prepr = f",{space}".join(attrs_str)

        # no data provided, just attributes
        if data is None:
            data = ""

        return f"{klass_name}({data}{prepr})"

    def _format_space(self) -> str_t:

        # using space here controls if the attributes
        # are line separated or not (the default)

        # max_seq_items = get_option('display.max_seq_items')
        # if len(self) > max_seq_items:
        #    space = "\n%s" % (' ' * (len(klass) + 1))
        return " "

    @property
    def _formatter_func(self):
        """
        Return the formatter function.
        """
        return default_pprint

    def _format_data(self, name=None) -> str_t:
        """
        Return the formatted data as a unicode string.
        """
        # do we want to justify (only do so for non-objects)
        is_justify = True

        if self.inferred_type == "string":
            is_justify = False
        elif self.inferred_type == "categorical":
            self = cast("CategoricalIndex", self)
            if is_object_dtype(self.categories):
                is_justify = False

        return format_object_summary(
            self,
            self._formatter_func,
            is_justify=is_justify,
            name=name,
            line_break_each_value=self._is_multi,
        )

    def _format_attrs(self) -> list[tuple[str_t, str_t | int | bool | None]]:
        """
        Return a list of tuples of the (attr,formatted_value).
        """
        attrs: list[tuple[str_t, str_t | int | bool | None]] = []

        if not self._is_multi:
            attrs.append(("dtype", f"'{self.dtype}'"))

        if self.name is not None:
            attrs.append(("name", default_pprint(self.name)))
        elif self._is_multi and any(x is not None for x in self.names):
            attrs.append(("names", default_pprint(self.names)))

        max_seq_items = get_option("display.max_seq_items") or len(self)
        if len(self) > max_seq_items:
            attrs.append(("length", len(self)))
        return attrs

    @final
    def _mpl_repr(self) -> np.ndarray:
        # how to represent ourselves to matplotlib
        if isinstance(self.dtype, np.dtype) and self.dtype.kind != "M":
            return cast(np.ndarray, self.values)
        return self.astype(object, copy=False)._values

    def format(
        self,
        name: bool = False,
        formatter: Callable | None = None,
        na_rep: str_t = "NaN",
    ) -> list[str_t]:
        """
        Render a string representation of the Index.
        """
        header = []
        if name:
            header.append(
                pprint_thing(self.name, escape_chars=("\t", "\r", "\n"))
                if self.name is not None
                else ""
            )

        if formatter is not None:
            return header + list(self.map(formatter))

        return self._format_with_header(header, na_rep=na_rep)

    def _format_with_header(self, header: list[str_t], na_rep: str_t) -> list[str_t]:
        from pandas.io.formats.format import format_array

        values = self._values

        if is_object_dtype(values.dtype):
            values = cast(np.ndarray, values)
            values = lib.maybe_convert_objects(values, safe=True)

            result = [pprint_thing(x, escape_chars=("\t", "\r", "\n")) for x in values]

            # could have nans
            mask = isna(values)
            if mask.any():
                result_arr = np.array(result)
                result_arr[mask] = na_rep
                result = result_arr.tolist()
        else:
            result = trim_front(format_array(values, None, justify="left"))
        return header + result

    @final
    def to_native_types(self, slicer=None, **kwargs) -> np.ndarray:
        """
        Format specified values of `self` and return them.

        .. deprecated:: 1.2.0

        Parameters
        ----------
        slicer : int, array-like
            An indexer into `self` that specifies which values
            are used in the formatting process.
        kwargs : dict
            Options for specifying how the values should be formatted.
            These options include the following:

            1) na_rep : str
                The value that serves as a placeholder for NULL values
            2) quoting : bool or None
                Whether or not there are quoted values in `self`
            3) date_format : str
                The format used to represent date-like values.

        Returns
        -------
        numpy.ndarray
            Formatted values.
        """
        warnings.warn(
            "The 'to_native_types' method is deprecated and will be removed in "
            "a future version. Use 'astype(str)' instead.",
            FutureWarning,
            stacklevel=find_stack_level(),
        )
        values = self
        if slicer is not None:
            values = values[slicer]
        return values._format_native_types(**kwargs)

    def _format_native_types(self, *, na_rep="", quoting=None, **kwargs):
        """
        Actually format specific types of the index.
        """
        mask = isna(self)
        if not self.is_object() and not quoting:
            values = np.asarray(self).astype(str)
        else:
            values = np.array(self, dtype=object, copy=True)

        values[mask] = na_rep
        return values

    def _summary(self, name=None) -> str_t:
        """
        Return a summarized representation.

        Parameters
        ----------
        name : str
            name to use in the summary representation

        Returns
        -------
        String with a summarized representation of the index
        """
        if len(self) > 0:
            head = self[0]
            if hasattr(head, "format") and not isinstance(head, str):
                head = head.format()
            elif needs_i8_conversion(self.dtype):
                # e.g. Timedelta, display as values, not quoted
                head = self._formatter_func(head).replace("'", "")
            tail = self[-1]
            if hasattr(tail, "format") and not isinstance(tail, str):
                tail = tail.format()
            elif needs_i8_conversion(self.dtype):
                # e.g. Timedelta, display as values, not quoted
                tail = self._formatter_func(tail).replace("'", "")

            index_summary = f", {head} to {tail}"
        else:
            index_summary = ""

        if name is None:
            name = type(self).__name__
        return f"{name}: {len(self)} entries{index_summary}"

    # --------------------------------------------------------------------
    # Conversion Methods

    def to_flat_index(self):
        """
        Identity method.

        This is implemented for compatibility with subclass implementations
        when chaining.

        Returns
        -------
        pd.Index
            Caller.

        See Also
        --------
        MultiIndex.to_flat_index : Subclass implementation.
        """
        return self

    def to_series(self, index=None, name: Hashable = None) -> Series:
        """
        Create a Series with both index and values equal to the index keys.

        Useful with map for returning an indexer based on an index.

        Parameters
        ----------
        index : Index, optional
            Index of resulting Series. If None, defaults to original index.
        name : str, optional
            Name of resulting Series. If None, defaults to name of original
            index.

        Returns
        -------
        Series
            The dtype will be based on the type of the Index values.

        See Also
        --------
        Index.to_frame : Convert an Index to a DataFrame.
        Series.to_frame : Convert Series to DataFrame.

        Examples
        --------
        >>> idx = pd.Index(['Ant', 'Bear', 'Cow'], name='animal')

        By default, the original Index and original name is reused.

        >>> idx.to_series()
        animal
        Ant      Ant
        Bear    Bear
        Cow      Cow
        Name: animal, dtype: object

        To enforce a new Index, specify new labels to ``index``:

        >>> idx.to_series(index=[0, 1, 2])
        0     Ant
        1    Bear
        2     Cow
        Name: animal, dtype: object

        To override the name of the resulting column, specify `name`:

        >>> idx.to_series(name='zoo')
        animal
        Ant      Ant
        Bear    Bear
        Cow      Cow
        Name: zoo, dtype: object
        """
        from pandas import Series

        if index is None:
            index = self._view()
        if name is None:
            name = self.name

        return Series(self._values.copy(), index=index, name=name)

    def to_frame(
        self, index: bool = True, name: Hashable = lib.no_default
    ) -> DataFrame:
        """
        Create a DataFrame with a column containing the Index.

        Parameters
        ----------
        index : bool, default True
            Set the index of the returned DataFrame as the original Index.

        name : object, default None
            The passed name should substitute for the index name (if it has
            one).

        Returns
        -------
        DataFrame
            DataFrame containing the original Index data.

        See Also
        --------
        Index.to_series : Convert an Index to a Series.
        Series.to_frame : Convert Series to DataFrame.

        Examples
        --------
        >>> idx = pd.Index(['Ant', 'Bear', 'Cow'], name='animal')
        >>> idx.to_frame()
               animal
        animal
        Ant       Ant
        Bear     Bear
        Cow       Cow

        By default, the original Index is reused. To enforce a new Index:

        >>> idx.to_frame(index=False)
            animal
        0   Ant
        1  Bear
        2   Cow

        To override the name of the resulting column, specify `name`:

        >>> idx.to_frame(index=False, name='zoo')
            zoo
        0   Ant
        1  Bear
        2   Cow
        """
        from pandas import DataFrame

        if name is lib.no_default:
            name = self.name or 0
        result = DataFrame({name: self._values.copy()})

        if index:
            result.index = self
        return result

    # --------------------------------------------------------------------
    # Name-Centric Methods

    @property
    def name(self):
        """
        Return Index or MultiIndex name.
        """
        return self._name

    @name.setter
    def name(self, value: Hashable):
        if self._no_setting_name:
            # Used in MultiIndex.levels to avoid silently ignoring name updates.
            raise RuntimeError(
                "Cannot set name on a level of a MultiIndex. Use "
                "'MultiIndex.set_names' instead."
            )
        maybe_extract_name(value, None, type(self))
        self._name = value

    @final
    def _validate_names(
        self, name=None, names=None, deep: bool = False
    ) -> list[Hashable]:
        """
        Handles the quirks of having a singular 'name' parameter for general
        Index and plural 'names' parameter for MultiIndex.
        """
        from copy import deepcopy

        if names is not None and name is not None:
            raise TypeError("Can only provide one of `names` and `name`")
        elif names is None and name is None:
            new_names = deepcopy(self.names) if deep else self.names
        elif names is not None:
            if not is_list_like(names):
                raise TypeError("Must pass list-like as `names`.")
            new_names = names
        elif not is_list_like(name):
            new_names = [name]
        else:
            new_names = name

        if len(new_names) != len(self.names):
            raise ValueError(
                f"Length of new names must be {len(self.names)}, got {len(new_names)}"
            )

        # All items in 'new_names' need to be hashable
        validate_all_hashable(*new_names, error_name=f"{type(self).__name__}.name")

        return new_names

    def _get_names(self) -> FrozenList:
        return FrozenList((self.name,))

    def _set_names(self, values, *, level=None) -> None:
        """
        Set new names on index. Each name has to be a hashable type.

        Parameters
        ----------
        values : str or sequence
            name(s) to set
        level : int, level name, or sequence of int/level names (default None)
            If the index is a MultiIndex (hierarchical), level(s) to set (None
            for all levels).  Otherwise level must be None

        Raises
        ------
        TypeError if each name is not hashable.
        """
        if not is_list_like(values):
            raise ValueError("Names must be a list-like")
        if len(values) != 1:
            raise ValueError(f"Length of new names must be 1, got {len(values)}")

        # GH 20527
        # All items in 'name' need to be hashable:
        validate_all_hashable(*values, error_name=f"{type(self).__name__}.name")

        self._name = values[0]

    names = property(fset=_set_names, fget=_get_names)

    @deprecate_nonkeyword_arguments(version=None, allowed_args=["self", "names"])
    def set_names(self, names, level=None, inplace: bool = False):
        """
        Set Index or MultiIndex name.

        Able to set new names partially and by level.

        Parameters
        ----------

        names : label or list of label or dict-like for MultiIndex
            Name(s) to set.

            .. versionchanged:: 1.3.0

        level : int, label or list of int or label, optional
            If the index is a MultiIndex and names is not dict-like, level(s) to set
            (None for all levels). Otherwise level must be None.

            .. versionchanged:: 1.3.0

        inplace : bool, default False
            Modifies the object directly, instead of creating a new Index or
            MultiIndex.

        Returns
        -------
        Index or None
            The same type as the caller or None if ``inplace=True``.

        See Also
        --------
        Index.rename : Able to set new names without level.

        Examples
        --------
        >>> idx = pd.Index([1, 2, 3, 4])
        >>> idx
        Int64Index([1, 2, 3, 4], dtype='int64')
        >>> idx.set_names('quarter')
        Int64Index([1, 2, 3, 4], dtype='int64', name='quarter')

        >>> idx = pd.MultiIndex.from_product([['python', 'cobra'],
        ...                                   [2018, 2019]])
        >>> idx
        MultiIndex([('python', 2018),
                    ('python', 2019),
                    ( 'cobra', 2018),
                    ( 'cobra', 2019)],
                   )
        >>> idx.set_names(['kind', 'year'], inplace=True)
        >>> idx
        MultiIndex([('python', 2018),
                    ('python', 2019),
                    ( 'cobra', 2018),
                    ( 'cobra', 2019)],
                   names=['kind', 'year'])
        >>> idx.set_names('species', level=0)
        MultiIndex([('python', 2018),
                    ('python', 2019),
                    ( 'cobra', 2018),
                    ( 'cobra', 2019)],
                   names=['species', 'year'])

        When renaming levels with a dict, levels can not be passed.

        >>> idx.set_names({'kind': 'snake'})
        MultiIndex([('python', 2018),
                    ('python', 2019),
                    ( 'cobra', 2018),
                    ( 'cobra', 2019)],
                   names=['snake', 'year'])
        """
        if level is not None and not isinstance(self, ABCMultiIndex):
            raise ValueError("Level must be None for non-MultiIndex")

        elif level is not None and not is_list_like(level) and is_list_like(names):
            raise TypeError("Names must be a string when a single level is provided.")

        elif not is_list_like(names) and level is None and self.nlevels > 1:
            raise TypeError("Must pass list-like as `names`.")

        elif is_dict_like(names) and not isinstance(self, ABCMultiIndex):
            raise TypeError("Can only pass dict-like as `names` for MultiIndex.")

        elif is_dict_like(names) and level is not None:
            raise TypeError("Can not pass level for dictlike `names`.")

        if isinstance(self, ABCMultiIndex) and is_dict_like(names) and level is None:
            # Transform dict to list of new names and corresponding levels
            level, names_adjusted = [], []
            for i, name in enumerate(self.names):
                if name in names.keys():
                    level.append(i)
                    names_adjusted.append(names[name])
            names = names_adjusted

        if not is_list_like(names):
            names = [names]
        if level is not None and not is_list_like(level):
            level = [level]

        if inplace:
            idx = self
        else:
            idx = self._view()

        idx._set_names(names, level=level)
        if not inplace:
            return idx

    def rename(self, name, inplace=False):
        """
        Alter Index or MultiIndex name.

        Able to set new names without level. Defaults to returning new index.
        Length of names must match number of levels in MultiIndex.

        Parameters
        ----------
        name : label or list of labels
            Name(s) to set.
        inplace : bool, default False
            Modifies the object directly, instead of creating a new Index or
            MultiIndex.

        Returns
        -------
        Index or None
            The same type as the caller or None if ``inplace=True``.

        See Also
        --------
        Index.set_names : Able to set new names partially and by level.

        Examples
        --------
        >>> idx = pd.Index(['A', 'C', 'A', 'B'], name='score')
        >>> idx.rename('grade')
        Index(['A', 'C', 'A', 'B'], dtype='object', name='grade')

        >>> idx = pd.MultiIndex.from_product([['python', 'cobra'],
        ...                                   [2018, 2019]],
        ...                                   names=['kind', 'year'])
        >>> idx
        MultiIndex([('python', 2018),
                    ('python', 2019),
                    ( 'cobra', 2018),
                    ( 'cobra', 2019)],
                   names=['kind', 'year'])
        >>> idx.rename(['species', 'year'])
        MultiIndex([('python', 2018),
                    ('python', 2019),
                    ( 'cobra', 2018),
                    ( 'cobra', 2019)],
                   names=['species', 'year'])
        >>> idx.rename('species')
        Traceback (most recent call last):
        TypeError: Must pass list-like as `names`.
        """
        return self.set_names([name], inplace=inplace)

    # --------------------------------------------------------------------
    # Level-Centric Methods

    @property
    def nlevels(self) -> int:
        """
        Number of levels.
        """
        return 1

    def _sort_levels_monotonic(self: _IndexT) -> _IndexT:
        """
        Compat with MultiIndex.
        """
        return self

    @final
    def _validate_index_level(self, level) -> None:
        """
        Validate index level.

        For single-level Index getting level number is a no-op, but some
        verification must be done like in MultiIndex.

        """
        if isinstance(level, int):
            if level < 0 and level != -1:
                raise IndexError(
                    "Too many levels: Index has only 1 level, "
                    f"{level} is not a valid level number"
                )
            elif level > 0:
                raise IndexError(
                    f"Too many levels: Index has only 1 level, not {level + 1}"
                )
        elif level != self.name:
            raise KeyError(
                f"Requested level ({level}) does not match index name ({self.name})"
            )

    def _get_level_number(self, level) -> int:
        self._validate_index_level(level)
        return 0

    def sortlevel(self, level=None, ascending=True, sort_remaining=None):
        """
        For internal compatibility with the Index API.

        Sort the Index. This is for compat with MultiIndex

        Parameters
        ----------
        ascending : bool, default True
            False to sort in descending order

        level, sort_remaining are compat parameters

        Returns
        -------
        Index
        """
        if not isinstance(ascending, (list, bool)):
            raise TypeError(
                "ascending must be a single bool value or"
                "a list of bool values of length 1"
            )

        if isinstance(ascending, list):
            if len(ascending) != 1:
                raise TypeError("ascending must be a list of bool values of length 1")
            ascending = ascending[0]

        if not isinstance(ascending, bool):
            raise TypeError("ascending must be a bool value")

        return self.sort_values(return_indexer=True, ascending=ascending)

    def _get_level_values(self, level) -> Index:
        """
        Return an Index of values for requested level.

        This is primarily useful to get an individual level of values from a
        MultiIndex, but is provided on Index as well for compatibility.

        Parameters
        ----------
        level : int or str
            It is either the integer position or the name of the level.

        Returns
        -------
        Index
            Calling object, as there is only one level in the Index.

        See Also
        --------
        MultiIndex.get_level_values : Get values for a level of a MultiIndex.

        Notes
        -----
        For Index, level should be 0, since there are no multiple levels.

        Examples
        --------
        >>> idx = pd.Index(list('abc'))
        >>> idx
        Index(['a', 'b', 'c'], dtype='object')

        Get level values by supplying `level` as integer:

        >>> idx.get_level_values(0)
        Index(['a', 'b', 'c'], dtype='object')
        """
        self._validate_index_level(level)
        return self

    get_level_values = _get_level_values

    @final
    def droplevel(self, level=0):
        """
        Return index with requested level(s) removed.

        If resulting index has only 1 level left, the result will be
        of Index type, not MultiIndex.

        Parameters
        ----------
        level : int, str, or list-like, default 0
            If a string is given, must be the name of a level
            If list-like, elements must be names or indexes of levels.

        Returns
        -------
        Index or MultiIndex

        Examples
        --------
        >>> mi = pd.MultiIndex.from_arrays(
        ... [[1, 2], [3, 4], [5, 6]], names=['x', 'y', 'z'])
        >>> mi
        MultiIndex([(1, 3, 5),
                    (2, 4, 6)],
                   names=['x', 'y', 'z'])

        >>> mi.droplevel()
        MultiIndex([(3, 5),
                    (4, 6)],
                   names=['y', 'z'])

        >>> mi.droplevel(2)
        MultiIndex([(1, 3),
                    (2, 4)],
                   names=['x', 'y'])

        >>> mi.droplevel('z')
        MultiIndex([(1, 3),
                    (2, 4)],
                   names=['x', 'y'])

        >>> mi.droplevel(['x', 'y'])
        Int64Index([5, 6], dtype='int64', name='z')
        """
        if not isinstance(level, (tuple, list)):
            level = [level]

        levnums = sorted(self._get_level_number(lev) for lev in level)[::-1]

        return self._drop_level_numbers(levnums)

    @final
    def _drop_level_numbers(self, levnums: list[int]):
        """
        Drop MultiIndex levels by level _number_, not name.
        """

        if not levnums and not isinstance(self, ABCMultiIndex):
            return self
        if len(levnums) >= self.nlevels:
            raise ValueError(
                f"Cannot remove {len(levnums)} levels from an index with "
                f"{self.nlevels} levels: at least one level must be left."
            )
        # The two checks above guarantee that here self is a MultiIndex
        self = cast("MultiIndex", self)

        new_levels = list(self.levels)
        new_codes = list(self.codes)
        new_names = list(self.names)

        for i in levnums:
            new_levels.pop(i)
            new_codes.pop(i)
            new_names.pop(i)

        if len(new_levels) == 1:
            lev = new_levels[0]

            if len(lev) == 0:
                # If lev is empty, lev.take will fail GH#42055
                res_values = algos.take(lev._values, new_codes[0], allow_fill=True)
                result = type(lev)._simple_new(res_values, name=new_names[0])
            else:
                # set nan if needed
                mask = new_codes[0] == -1
                result = new_levels[0].take(new_codes[0])
                if mask.any():
                    result = result.putmask(mask, np.nan)

                result._name = new_names[0]

            return result
        else:
            from pandas.core.indexes.multi import MultiIndex

            return MultiIndex(
                levels=new_levels,
                codes=new_codes,
                names=new_names,
                verify_integrity=False,
            )

    def _get_grouper_for_level(self, mapper, *, level=None):
        """
        Get index grouper corresponding to an index level

        Parameters
        ----------
        mapper: Group mapping function or None
            Function mapping index values to groups
        level : int or None
            Index level, positional

        Returns
        -------
        grouper : Index
            Index of values to group on.
        labels : ndarray of int or None
            Array of locations in level_index.
        uniques : Index or None
            Index of unique values for level.
        """
        assert level is None or level == 0
        if mapper is None:
            grouper = self
        else:
            grouper = self.map(mapper)

        return grouper, None, None

    # --------------------------------------------------------------------
    # Introspection Methods

    @final
    @property
    def is_monotonic(self) -> bool:
        """
        Alias for is_monotonic_increasing.
        """
        return self.is_monotonic_increasing

    @property
    def is_monotonic_increasing(self) -> bool:
        """
        Return if the index is monotonic increasing (only equal or
        increasing) values.

        Examples
        --------
        >>> Index([1, 2, 3]).is_monotonic_increasing
        True
        >>> Index([1, 2, 2]).is_monotonic_increasing
        True
        >>> Index([1, 3, 2]).is_monotonic_increasing
        False
        """
        return self._engine.is_monotonic_increasing

    @property
    def is_monotonic_decreasing(self) -> bool:
        """
        Return if the index is monotonic decreasing (only equal or
        decreasing) values.

        Examples
        --------
        >>> Index([3, 2, 1]).is_monotonic_decreasing
        True
        >>> Index([3, 2, 2]).is_monotonic_decreasing
        True
        >>> Index([3, 1, 2]).is_monotonic_decreasing
        False
        """
        return self._engine.is_monotonic_decreasing

    @final
    @property
    def _is_strictly_monotonic_increasing(self) -> bool:
        """
        Return if the index is strictly monotonic increasing
        (only increasing) values.

        Examples
        --------
        >>> Index([1, 2, 3])._is_strictly_monotonic_increasing
        True
        >>> Index([1, 2, 2])._is_strictly_monotonic_increasing
        False
        >>> Index([1, 3, 2])._is_strictly_monotonic_increasing
        False
        """
        return self.is_unique and self.is_monotonic_increasing

    @final
    @property
    def _is_strictly_monotonic_decreasing(self) -> bool:
        """
        Return if the index is strictly monotonic decreasing
        (only decreasing) values.

        Examples
        --------
        >>> Index([3, 2, 1])._is_strictly_monotonic_decreasing
        True
        >>> Index([3, 2, 2])._is_strictly_monotonic_decreasing
        False
        >>> Index([3, 1, 2])._is_strictly_monotonic_decreasing
        False
        """
        return self.is_unique and self.is_monotonic_decreasing

    @cache_readonly
    def is_unique(self) -> bool:
        """
        Return if the index has unique values.
        """
        return self._engine.is_unique

    @final
    @property
    def has_duplicates(self) -> bool:
        """
        Check if the Index has duplicate values.

        Returns
        -------
        bool
            Whether or not the Index has duplicate values.

        Examples
        --------
        >>> idx = pd.Index([1, 5, 7, 7])
        >>> idx.has_duplicates
        True

        >>> idx = pd.Index([1, 5, 7])
        >>> idx.has_duplicates
        False

        >>> idx = pd.Index(["Watermelon", "Orange", "Apple",
        ...                 "Watermelon"]).astype("category")
        >>> idx.has_duplicates
        True

        >>> idx = pd.Index(["Orange", "Apple",
        ...                 "Watermelon"]).astype("category")
        >>> idx.has_duplicates
        False
        """
        return not self.is_unique

    @final
    def is_boolean(self) -> bool:
        """
        Check if the Index only consists of booleans.

        Returns
        -------
        bool
            Whether or not the Index only consists of booleans.

        See Also
        --------
        is_integer : Check if the Index only consists of integers.
        is_floating : Check if the Index is a floating type.
        is_numeric : Check if the Index only consists of numeric data.
        is_object : Check if the Index is of the object dtype.
        is_categorical : Check if the Index holds categorical data.
        is_interval : Check if the Index holds Interval objects.
        is_mixed : Check if the Index holds data with mixed data types.

        Examples
        --------
        >>> idx = pd.Index([True, False, True])
        >>> idx.is_boolean()
        True

        >>> idx = pd.Index(["True", "False", "True"])
        >>> idx.is_boolean()
        False

        >>> idx = pd.Index([True, False, "True"])
        >>> idx.is_boolean()
        False
        """
        return self.inferred_type in ["boolean"]

    @final
    def is_integer(self) -> bool:
        """
        Check if the Index only consists of integers.

        Returns
        -------
        bool
            Whether or not the Index only consists of integers.

        See Also
        --------
        is_boolean : Check if the Index only consists of booleans.
        is_floating : Check if the Index is a floating type.
        is_numeric : Check if the Index only consists of numeric data.
        is_object : Check if the Index is of the object dtype.
        is_categorical : Check if the Index holds categorical data.
        is_interval : Check if the Index holds Interval objects.
        is_mixed : Check if the Index holds data with mixed data types.

        Examples
        --------
        >>> idx = pd.Index([1, 2, 3, 4])
        >>> idx.is_integer()
        True

        >>> idx = pd.Index([1.0, 2.0, 3.0, 4.0])
        >>> idx.is_integer()
        False

        >>> idx = pd.Index(["Apple", "Mango", "Watermelon"])
        >>> idx.is_integer()
        False
        """
        return self.inferred_type in ["integer"]

    @final
    def is_floating(self) -> bool:
        """
        Check if the Index is a floating type.

        The Index may consist of only floats, NaNs, or a mix of floats,
        integers, or NaNs.

        Returns
        -------
        bool
            Whether or not the Index only consists of only consists of floats, NaNs, or
            a mix of floats, integers, or NaNs.

        See Also
        --------
        is_boolean : Check if the Index only consists of booleans.
        is_integer : Check if the Index only consists of integers.
        is_numeric : Check if the Index only consists of numeric data.
        is_object : Check if the Index is of the object dtype.
        is_categorical : Check if the Index holds categorical data.
        is_interval : Check if the Index holds Interval objects.
        is_mixed : Check if the Index holds data with mixed data types.

        Examples
        --------
        >>> idx = pd.Index([1.0, 2.0, 3.0, 4.0])
        >>> idx.is_floating()
        True

        >>> idx = pd.Index([1.0, 2.0, np.nan, 4.0])
        >>> idx.is_floating()
        True

        >>> idx = pd.Index([1, 2, 3, 4, np.nan])
        >>> idx.is_floating()
        True

        >>> idx = pd.Index([1, 2, 3, 4])
        >>> idx.is_floating()
        False
        """
        return self.inferred_type in ["floating", "mixed-integer-float", "integer-na"]

    @final
    def is_numeric(self) -> bool:
        """
        Check if the Index only consists of numeric data.

        Returns
        -------
        bool
            Whether or not the Index only consists of numeric data.

        See Also
        --------
        is_boolean : Check if the Index only consists of booleans.
        is_integer : Check if the Index only consists of integers.
        is_floating : Check if the Index is a floating type.
        is_object : Check if the Index is of the object dtype.
        is_categorical : Check if the Index holds categorical data.
        is_interval : Check if the Index holds Interval objects.
        is_mixed : Check if the Index holds data with mixed data types.

        Examples
        --------
        >>> idx = pd.Index([1.0, 2.0, 3.0, 4.0])
        >>> idx.is_numeric()
        True

        >>> idx = pd.Index([1, 2, 3, 4.0])
        >>> idx.is_numeric()
        True

        >>> idx = pd.Index([1, 2, 3, 4])
        >>> idx.is_numeric()
        True

        >>> idx = pd.Index([1, 2, 3, 4.0, np.nan])
        >>> idx.is_numeric()
        True

        >>> idx = pd.Index([1, 2, 3, 4.0, np.nan, "Apple"])
        >>> idx.is_numeric()
        False
        """
        return self.inferred_type in ["integer", "floating"]

    @final
    def is_object(self) -> bool:
        """
        Check if the Index is of the object dtype.

        Returns
        -------
        bool
            Whether or not the Index is of the object dtype.

        See Also
        --------
        is_boolean : Check if the Index only consists of booleans.
        is_integer : Check if the Index only consists of integers.
        is_floating : Check if the Index is a floating type.
        is_numeric : Check if the Index only consists of numeric data.
        is_categorical : Check if the Index holds categorical data.
        is_interval : Check if the Index holds Interval objects.
        is_mixed : Check if the Index holds data with mixed data types.

        Examples
        --------
        >>> idx = pd.Index(["Apple", "Mango", "Watermelon"])
        >>> idx.is_object()
        True

        >>> idx = pd.Index(["Apple", "Mango", 2.0])
        >>> idx.is_object()
        True

        >>> idx = pd.Index(["Watermelon", "Orange", "Apple",
        ...                 "Watermelon"]).astype("category")
        >>> idx.is_object()
        False

        >>> idx = pd.Index([1.0, 2.0, 3.0, 4.0])
        >>> idx.is_object()
        False
        """
        return is_object_dtype(self.dtype)

    @final
    def is_categorical(self) -> bool:
        """
        Check if the Index holds categorical data.

        Returns
        -------
        bool
            True if the Index is categorical.

        See Also
        --------
        CategoricalIndex : Index for categorical data.
        is_boolean : Check if the Index only consists of booleans.
        is_integer : Check if the Index only consists of integers.
        is_floating : Check if the Index is a floating type.
        is_numeric : Check if the Index only consists of numeric data.
        is_object : Check if the Index is of the object dtype.
        is_interval : Check if the Index holds Interval objects.
        is_mixed : Check if the Index holds data with mixed data types.

        Examples
        --------
        >>> idx = pd.Index(["Watermelon", "Orange", "Apple",
        ...                 "Watermelon"]).astype("category")
        >>> idx.is_categorical()
        True

        >>> idx = pd.Index([1, 3, 5, 7])
        >>> idx.is_categorical()
        False

        >>> s = pd.Series(["Peter", "Victor", "Elisabeth", "Mar"])
        >>> s
        0        Peter
        1       Victor
        2    Elisabeth
        3          Mar
        dtype: object
        >>> s.index.is_categorical()
        False
        """
        return self.inferred_type in ["categorical"]

    @final
    def is_interval(self) -> bool:
        """
        Check if the Index holds Interval objects.

        Returns
        -------
        bool
            Whether or not the Index holds Interval objects.

        See Also
        --------
        IntervalIndex : Index for Interval objects.
        is_boolean : Check if the Index only consists of booleans.
        is_integer : Check if the Index only consists of integers.
        is_floating : Check if the Index is a floating type.
        is_numeric : Check if the Index only consists of numeric data.
        is_object : Check if the Index is of the object dtype.
        is_categorical : Check if the Index holds categorical data.
        is_mixed : Check if the Index holds data with mixed data types.

        Examples
        --------
        >>> idx = pd.Index([pd.Interval(left=0, right=5),
        ...                 pd.Interval(left=5, right=10)])
        >>> idx.is_interval()
        True

        >>> idx = pd.Index([1, 3, 5, 7])
        >>> idx.is_interval()
        False
        """
        return self.inferred_type in ["interval"]

    @final
    def is_mixed(self) -> bool:
        """
        Check if the Index holds data with mixed data types.

        Returns
        -------
        bool
            Whether or not the Index holds data with mixed data types.

        See Also
        --------
        is_boolean : Check if the Index only consists of booleans.
        is_integer : Check if the Index only consists of integers.
        is_floating : Check if the Index is a floating type.
        is_numeric : Check if the Index only consists of numeric data.
        is_object : Check if the Index is of the object dtype.
        is_categorical : Check if the Index holds categorical data.
        is_interval : Check if the Index holds Interval objects.

        Examples
        --------
        >>> idx = pd.Index(['a', np.nan, 'b'])
        >>> idx.is_mixed()
        True

        >>> idx = pd.Index([1.0, 2.0, 3.0, 5.0])
        >>> idx.is_mixed()
        False
        """
        warnings.warn(
            "Index.is_mixed is deprecated and will be removed in a future version. "
            "Check index.inferred_type directly instead.",
            FutureWarning,
            stacklevel=find_stack_level(),
        )
        return self.inferred_type in ["mixed"]

    @final
    def holds_integer(self) -> bool:
        """
        Whether the type is an integer type.
        """
        return self.inferred_type in ["integer", "mixed-integer"]

    @cache_readonly
    def inferred_type(self) -> str_t:
        """
        Return a string of the type inferred from the values.
        """
        return lib.infer_dtype(self._values, skipna=False)

    @cache_readonly
    def _is_all_dates(self) -> bool:
        """
        Whether or not the index values only consist of dates.
        """
        return is_datetime_array(ensure_object(self._values))

    @cache_readonly
    @final
    def is_all_dates(self) -> bool:
        """
        Whether or not the index values only consist of dates.
        """
        warnings.warn(
            "Index.is_all_dates is deprecated, will be removed in a future version. "
            "check index.inferred_type instead.",
            FutureWarning,
            stacklevel=find_stack_level(),
        )
        return self._is_all_dates

    @final
    @cache_readonly
    def _is_multi(self) -> bool:
        """
        Cached check equivalent to isinstance(self, MultiIndex)
        """
        return isinstance(self, ABCMultiIndex)

    # --------------------------------------------------------------------
    # Pickle Methods

    def __reduce__(self):
        d = {"data": self._data, "name": self.name}
        return _new_Index, (type(self), d), None

    # --------------------------------------------------------------------
    # Null Handling Methods

    @cache_readonly
    def _na_value(self):
        """The expected NA value to use with this index."""
        dtype = self.dtype
        if isinstance(dtype, np.dtype):
            if dtype.kind in ["m", "M"]:
                return NaT
            return np.nan
        return dtype.na_value

    @cache_readonly
    def _isnan(self) -> npt.NDArray[np.bool_]:
        """
        Return if each value is NaN.
        """
        if self._can_hold_na:
            return isna(self)
        else:
            # shouldn't reach to this condition by checking hasnans beforehand
            values = np.empty(len(self), dtype=np.bool_)
            values.fill(False)
            return values

    @cache_readonly
    def hasnans(self) -> bool:
        """
        Return True if there are any NaNs.

        Enables various performance speedups.
        """
        if self._can_hold_na:
            return bool(self._isnan.any())
        else:
            return False

    @final
    def isna(self) -> npt.NDArray[np.bool_]:
        """
        Detect missing values.

        Return a boolean same-sized object indicating if the values are NA.
        NA values, such as ``None``, :attr:`numpy.NaN` or :attr:`pd.NaT`, get
        mapped to ``True`` values.
        Everything else get mapped to ``False`` values. Characters such as
        empty strings `''` or :attr:`numpy.inf` are not considered NA values
        (unless you set ``pandas.options.mode.use_inf_as_na = True``).

        Returns
        -------
        numpy.ndarray[bool]
            A boolean array of whether my values are NA.

        See Also
        --------
        Index.notna : Boolean inverse of isna.
        Index.dropna : Omit entries with missing values.
        isna : Top-level isna.
        Series.isna : Detect missing values in Series object.

        Examples
        --------
        Show which entries in a pandas.Index are NA. The result is an
        array.

        >>> idx = pd.Index([5.2, 6.0, np.NaN])
        >>> idx
        Float64Index([5.2, 6.0, nan], dtype='float64')
        >>> idx.isna()
        array([False, False,  True])

        Empty strings are not considered NA values. None is considered an NA
        value.

        >>> idx = pd.Index(['black', '', 'red', None])
        >>> idx
        Index(['black', '', 'red', None], dtype='object')
        >>> idx.isna()
        array([False, False, False,  True])

        For datetimes, `NaT` (Not a Time) is considered as an NA value.

        >>> idx = pd.DatetimeIndex([pd.Timestamp('1940-04-25'),
        ...                         pd.Timestamp(''), None, pd.NaT])
        >>> idx
        DatetimeIndex(['1940-04-25', 'NaT', 'NaT', 'NaT'],
                      dtype='datetime64[ns]', freq=None)
        >>> idx.isna()
        array([False,  True,  True,  True])
        """
        return self._isnan

    isnull = isna

    @final
    def notna(self) -> npt.NDArray[np.bool_]:
        """
        Detect existing (non-missing) values.

        Return a boolean same-sized object indicating if the values are not NA.
        Non-missing values get mapped to ``True``. Characters such as empty
        strings ``''`` or :attr:`numpy.inf` are not considered NA values
        (unless you set ``pandas.options.mode.use_inf_as_na = True``).
        NA values, such as None or :attr:`numpy.NaN`, get mapped to ``False``
        values.

        Returns
        -------
        numpy.ndarray[bool]
            Boolean array to indicate which entries are not NA.

        See Also
        --------
        Index.notnull : Alias of notna.
        Index.isna: Inverse of notna.
        notna : Top-level notna.

        Examples
        --------
        Show which entries in an Index are not NA. The result is an
        array.

        >>> idx = pd.Index([5.2, 6.0, np.NaN])
        >>> idx
        Float64Index([5.2, 6.0, nan], dtype='float64')
        >>> idx.notna()
        array([ True,  True, False])

        Empty strings are not considered NA values. None is considered a NA
        value.

        >>> idx = pd.Index(['black', '', 'red', None])
        >>> idx
        Index(['black', '', 'red', None], dtype='object')
        >>> idx.notna()
        array([ True,  True,  True, False])
        """
        return ~self.isna()

    notnull = notna

    def fillna(self, value=None, downcast=None):
        """
        Fill NA/NaN values with the specified value.

        Parameters
        ----------
        value : scalar
            Scalar value to use to fill holes (e.g. 0).
            This value cannot be a list-likes.
        downcast : dict, default is None
            A dict of item->dtype of what to downcast if possible,
            or the string 'infer' which will try to downcast to an appropriate
            equal type (e.g. float64 to int64 if possible).

        Returns
        -------
        Index

        See Also
        --------
        DataFrame.fillna : Fill NaN values of a DataFrame.
        Series.fillna : Fill NaN Values of a Series.
        """

        value = self._require_scalar(value)
        if self.hasnans:
            result = self.putmask(self._isnan, value)
            if downcast is None:
                # no need to care metadata other than name
                # because it can't have freq if it has NaTs
                return Index._with_infer(result, name=self.name)
            raise NotImplementedError(
                f"{type(self).__name__}.fillna does not support 'downcast' "
                "argument values other than 'None'."
            )
        return self._view()

    def dropna(self: _IndexT, how: str_t = "any") -> _IndexT:
        """
        Return Index without NA/NaN values.

        Parameters
        ----------
        how : {'any', 'all'}, default 'any'
            If the Index is a MultiIndex, drop the value when any or all levels
            are NaN.

        Returns
        -------
        Index
        """
        if how not in ("any", "all"):
            raise ValueError(f"invalid how option: {how}")

        if self.hasnans:
            res_values = self._values[~self._isnan]
            return type(self)._simple_new(res_values, name=self.name)
        return self._view()

    # --------------------------------------------------------------------
    # Uniqueness Methods

    def unique(self: _IndexT, level: Hashable | None = None) -> _IndexT:
        """
        Return unique values in the index.

        Unique values are returned in order of appearance, this does NOT sort.

        Parameters
        ----------
        level : int or hashable, optional
            Only return values from specified level (for MultiIndex).
            If int, gets the level by integer position, else by level name.

        Returns
        -------
        Index

        See Also
        --------
        unique : Numpy array of unique values in that column.
        Series.unique : Return unique values of Series object.
        """
        if level is not None:
            self._validate_index_level(level)

        if self.is_unique:
            return self._view()

        result = super().unique()
        return self._shallow_copy(result)

    @deprecate_nonkeyword_arguments(version=None, allowed_args=["self"])
    def drop_duplicates(self: _IndexT, keep: str_t | bool = "first") -> _IndexT:
        """
        Return Index with duplicate values removed.

        Parameters
        ----------
        keep : {'first', 'last', ``False``}, default 'first'
            - 'first' : Drop duplicates except for the first occurrence.
            - 'last' : Drop duplicates except for the last occurrence.
            - ``False`` : Drop all duplicates.

        Returns
        -------
        deduplicated : Index

        See Also
        --------
        Series.drop_duplicates : Equivalent method on Series.
        DataFrame.drop_duplicates : Equivalent method on DataFrame.
        Index.duplicated : Related method on Index, indicating duplicate
            Index values.

        Examples
        --------
        Generate an pandas.Index with duplicate values.

        >>> idx = pd.Index(['lama', 'cow', 'lama', 'beetle', 'lama', 'hippo'])

        The `keep` parameter controls  which duplicate values are removed.
        The value 'first' keeps the first occurrence for each
        set of duplicated entries. The default value of keep is 'first'.

        >>> idx.drop_duplicates(keep='first')
        Index(['lama', 'cow', 'beetle', 'hippo'], dtype='object')

        The value 'last' keeps the last occurrence for each set of duplicated
        entries.

        >>> idx.drop_duplicates(keep='last')
        Index(['cow', 'beetle', 'lama', 'hippo'], dtype='object')

        The value ``False`` discards all sets of duplicated entries.

        >>> idx.drop_duplicates(keep=False)
        Index(['cow', 'beetle', 'hippo'], dtype='object')
        """
        if self.is_unique:
            return self._view()

        return super().drop_duplicates(keep=keep)

    def duplicated(
        self, keep: Literal["first", "last", False] = "first"
    ) -> npt.NDArray[np.bool_]:
        """
        Indicate duplicate index values.

        Duplicated values are indicated as ``True`` values in the resulting
        array. Either all duplicates, all except the first, or all except the
        last occurrence of duplicates can be indicated.

        Parameters
        ----------
        keep : {'first', 'last', False}, default 'first'
            The value or values in a set of duplicates to mark as missing.

            - 'first' : Mark duplicates as ``True`` except for the first
              occurrence.
            - 'last' : Mark duplicates as ``True`` except for the last
              occurrence.
            - ``False`` : Mark all duplicates as ``True``.

        Returns
        -------
        np.ndarray[bool]

        See Also
        --------
        Series.duplicated : Equivalent method on pandas.Series.
        DataFrame.duplicated : Equivalent method on pandas.DataFrame.
        Index.drop_duplicates : Remove duplicate values from Index.

        Examples
        --------
        By default, for each set of duplicated values, the first occurrence is
        set to False and all others to True:

        >>> idx = pd.Index(['lama', 'cow', 'lama', 'beetle', 'lama'])
        >>> idx.duplicated()
        array([False, False,  True, False,  True])

        which is equivalent to

        >>> idx.duplicated(keep='first')
        array([False, False,  True, False,  True])

        By using 'last', the last occurrence of each set of duplicated values
        is set on False and all others on True:

        >>> idx.duplicated(keep='last')
        array([ True, False,  True, False, False])

        By setting keep on ``False``, all duplicates are True:

        >>> idx.duplicated(keep=False)
        array([ True, False,  True, False,  True])
        """
        if self.is_unique:
            # fastpath available bc we are immutable
            return np.zeros(len(self), dtype=bool)
        return self._duplicated(keep=keep)

    # --------------------------------------------------------------------
    # Arithmetic & Logical Methods

    def __iadd__(self, other):
        # alias for __add__
        return self + other

    @final
    def __and__(self, other):
        warnings.warn(
            "Index.__and__ operating as a set operation is deprecated, "
            "in the future this will be a logical operation matching "
            "Series.__and__.  Use index.intersection(other) instead.",
            FutureWarning,
            stacklevel=find_stack_level(),
        )
        return self.intersection(other)

    @final
    def __or__(self, other):
        warnings.warn(
            "Index.__or__ operating as a set operation is deprecated, "
            "in the future this will be a logical operation matching "
            "Series.__or__.  Use index.union(other) instead.",
            FutureWarning,
            stacklevel=find_stack_level(),
        )
        return self.union(other)

    @final
    def __xor__(self, other):
        warnings.warn(
            "Index.__xor__ operating as a set operation is deprecated, "
            "in the future this will be a logical operation matching "
            "Series.__xor__.  Use index.symmetric_difference(other) instead.",
            FutureWarning,
            stacklevel=find_stack_level(),
        )
        return self.symmetric_difference(other)

    @final
    def __nonzero__(self):
        raise ValueError(
            f"The truth value of a {type(self).__name__} is ambiguous. "
            "Use a.empty, a.bool(), a.item(), a.any() or a.all()."
        )

    __bool__ = __nonzero__

    # --------------------------------------------------------------------
    # Set Operation Methods

    def _get_reconciled_name_object(self, other):
        """
        If the result of a set operation will be self,
        return self, unless the name changes, in which
        case make a shallow copy of self.
        """
        name = get_op_result_name(self, other)
        if self.name is not name:
            return self.rename(name)
        return self

    @final
    def _validate_sort_keyword(self, sort):
        if sort not in [None, False]:
            raise ValueError(
                "The 'sort' keyword only takes the values of "
                f"None or False; {sort} was passed."
            )

    @final
    def union(self, other, sort=None):
        """
        Form the union of two Index objects.

        If the Index objects are incompatible, both Index objects will be
        cast to dtype('object') first.

            .. versionchanged:: 0.25.0

        Parameters
        ----------
        other : Index or array-like
        sort : bool or None, default None
            Whether to sort the resulting Index.

            * None : Sort the result, except when

              1. `self` and `other` are equal.
              2. `self` or `other` has length 0.
              3. Some values in `self` or `other` cannot be compared.
                 A RuntimeWarning is issued in this case.

            * False : do not sort the result.

        Returns
        -------
        union : Index

        Examples
        --------
        Union matching dtypes

        >>> idx1 = pd.Index([1, 2, 3, 4])
        >>> idx2 = pd.Index([3, 4, 5, 6])
        >>> idx1.union(idx2)
        Int64Index([1, 2, 3, 4, 5, 6], dtype='int64')

        Union mismatched dtypes

        >>> idx1 = pd.Index(['a', 'b', 'c', 'd'])
        >>> idx2 = pd.Index([1, 2, 3, 4])
        >>> idx1.union(idx2)
        Index(['a', 'b', 'c', 'd', 1, 2, 3, 4], dtype='object')

        MultiIndex case

        >>> idx1 = pd.MultiIndex.from_arrays(
        ...     [[1, 1, 2, 2], ["Red", "Blue", "Red", "Blue"]]
        ... )
        >>> idx1
        MultiIndex([(1,  'Red'),
            (1, 'Blue'),
            (2,  'Red'),
            (2, 'Blue')],
           )
        >>> idx2 = pd.MultiIndex.from_arrays(
        ...     [[3, 3, 2, 2], ["Red", "Green", "Red", "Green"]]
        ... )
        >>> idx2
        MultiIndex([(3,   'Red'),
            (3, 'Green'),
            (2,   'Red'),
            (2, 'Green')],
           )
        >>> idx1.union(idx2)
        MultiIndex([(1,  'Blue'),
            (1,   'Red'),
            (2,  'Blue'),
            (2, 'Green'),
            (2,   'Red'),
            (3, 'Green'),
            (3,   'Red')],
           )
        >>> idx1.union(idx2, sort=False)
        MultiIndex([(1,   'Red'),
            (1,  'Blue'),
            (2,   'Red'),
            (2,  'Blue'),
            (3,   'Red'),
            (3, 'Green'),
            (2, 'Green')],
           )
        """
        self._validate_sort_keyword(sort)
        self._assert_can_do_setop(other)
        other, result_name = self._convert_can_do_setop(other)

        if not is_dtype_equal(self.dtype, other.dtype):
            if (
                isinstance(self, ABCMultiIndex)
                and not is_object_dtype(unpack_nested_dtype(other))
                and len(other) > 0
            ):
                raise NotImplementedError(
                    "Can only union MultiIndex with MultiIndex or Index of tuples, "
                    "try mi.to_flat_index().union(other) instead."
                )
            if (
                isinstance(self, ABCDatetimeIndex)
                and isinstance(other, ABCDatetimeIndex)
                and self.tz is not None
                and other.tz is not None
            ):
                # GH#39328
                warnings.warn(
                    "In a future version, the union of DatetimeIndex objects "
                    "with mismatched timezones will cast both to UTC instead of "
                    "object dtype. To retain the old behavior, "
                    "use `index.astype(object).union(other)`",
                    FutureWarning,
                    stacklevel=find_stack_level(),
                )

            dtype = self._find_common_type_compat(other)
            left = self.astype(dtype, copy=False)
            right = other.astype(dtype, copy=False)
            return left.union(right, sort=sort)

        elif not len(other) or self.equals(other):
            # NB: whether this (and the `if not len(self)` check below) come before
            #  or after the is_dtype_equal check above affects the returned dtype
            return self._get_reconciled_name_object(other)

        elif not len(self):
            return other._get_reconciled_name_object(self)

        result = self._union(other, sort=sort)

        return self._wrap_setop_result(other, result)

    def _union(self, other: Index, sort):
        """
        Specific union logic should go here. In subclasses, union behavior
        should be overwritten here rather than in `self.union`.

        Parameters
        ----------
        other : Index or array-like
        sort : False or None, default False
            Whether to sort the resulting index.

            * False : do not sort the result.
            * None : sort the result, except when `self` and `other` are equal
              or when the values cannot be compared.

        Returns
        -------
        Index
        """
        lvals = self._values
        rvals = other._values

        if (
            sort is None
            and self.is_monotonic
            and other.is_monotonic
            and not (self.has_duplicates and other.has_duplicates)
            and self._can_use_libjoin
        ):
            # Both are monotonic and at least one is unique, so can use outer join
            #  (actually don't need either unique, but without this restriction
            #  test_union_same_value_duplicated_in_both fails)
            try:
                return self._outer_indexer(other)[0]
            except (TypeError, IncompatibleFrequency):
                # incomparable objects; should only be for object dtype
                value_list = list(lvals)

                # worth making this faster? a very unusual case
                value_set = set(lvals)
                value_list.extend([x for x in rvals if x not in value_set])
                # If objects are unorderable, we must have object dtype.
                return np.array(value_list, dtype=object)

        elif not other.is_unique:
            # other has duplicates
            result = algos.union_with_duplicates(lvals, rvals)
            return _maybe_try_sort(result, sort)

        # Self may have duplicates; other already checked as unique
        # find indexes of things in "other" that are not in "self"
        if self._index_as_unique:
            indexer = self.get_indexer(other)
            missing = (indexer == -1).nonzero()[0]
        else:
            missing = algos.unique1d(self.get_indexer_non_unique(other)[1])

        if len(missing) > 0:
            other_diff = rvals.take(missing)
            result = concat_compat((lvals, other_diff))
        else:
            result = lvals

        if not self.is_monotonic or not other.is_monotonic:
            # if both are monotonic then result should already be sorted
            result = _maybe_try_sort(result, sort)

        return result

    @final
    def _wrap_setop_result(self, other: Index, result) -> Index:
        name = get_op_result_name(self, other)
        if isinstance(result, Index):
            if result.name != name:
                result = result.rename(name)
        else:
            result = self._shallow_copy(result, name=name)

        if type(self) is Index and self.dtype != _dtype_obj:
            # i.e. ExtensionArray-backed
            # TODO(ExtensionIndex): revert this astype; it is a kludge to make
            #  it possible to split ExtensionEngine from ExtensionIndex PR.
            return result.astype(self.dtype, copy=False)
        return result

    @final
    def intersection(self, other, sort=False):
        """
        Form the intersection of two Index objects.

        This returns a new Index with elements common to the index and `other`.

        Parameters
        ----------
        other : Index or array-like
        sort : False or None, default False
            Whether to sort the resulting index.

            * False : do not sort the result.
            * None : sort the result, except when `self` and `other` are equal
              or when the values cannot be compared.

        Returns
        -------
        intersection : Index

        Examples
        --------
        >>> idx1 = pd.Index([1, 2, 3, 4])
        >>> idx2 = pd.Index([3, 4, 5, 6])
        >>> idx1.intersection(idx2)
        Int64Index([3, 4], dtype='int64')
        """
        self._validate_sort_keyword(sort)
        self._assert_can_do_setop(other)
        other, result_name = self._convert_can_do_setop(other)

        if self.equals(other):
            if self.has_duplicates:
                return self.unique()._get_reconciled_name_object(other)
            return self._get_reconciled_name_object(other)

        if len(self) == 0 or len(other) == 0:
            # fastpath; we need to be careful about having commutativity

            if self._is_multi or other._is_multi:
                # _convert_can_do_setop ensures that we have both or neither
                # We retain self.levels
                return self[:0].rename(result_name)

            dtype = self._find_common_type_compat(other)
            if is_dtype_equal(self.dtype, dtype):
                # Slicing allows us to retain DTI/TDI.freq, RangeIndex

                # Note: self[:0] vs other[:0] affects
                #  1) which index's `freq` we get in DTI/TDI cases
                #     This may be a historical artifact, i.e. no documented
                #     reason for this choice.
                #  2) The `step` we get in RangeIndex cases
                if len(self) == 0:
                    return self[:0].rename(result_name)
                else:
                    return other[:0].rename(result_name)

            return Index([], dtype=dtype, name=result_name)

        elif not self._should_compare(other):
            # We can infer that the intersection is empty.
            if isinstance(self, ABCMultiIndex):
                return self[:0].rename(result_name)
            return Index([], name=result_name)

        elif not is_dtype_equal(self.dtype, other.dtype):
            dtype = self._find_common_type_compat(other)
            this = self.astype(dtype, copy=False)
            other = other.astype(dtype, copy=False)
            return this.intersection(other, sort=sort)

        result = self._intersection(other, sort=sort)
        return self._wrap_intersection_result(other, result)

    def _intersection(self, other: Index, sort=False):
        """
        intersection specialized to the case with matching dtypes.
        """
        if self.is_monotonic and other.is_monotonic and self._can_use_libjoin:
            try:
                result = self._inner_indexer(other)[0]
            except TypeError:
                # non-comparable; should only be for object dtype
                pass
            else:
                # TODO: algos.unique1d should preserve DTA/TDA
                res = algos.unique1d(result)
                return ensure_wrapped_if_datetimelike(res)

        res_values = self._intersection_via_get_indexer(other, sort=sort)
        res_values = _maybe_try_sort(res_values, sort)
        return res_values

    def _wrap_intersection_result(self, other, result):
        # We will override for MultiIndex to handle empty results
        return self._wrap_setop_result(other, result)

    @final
    def _intersection_via_get_indexer(self, other: Index, sort) -> ArrayLike:
        """
        Find the intersection of two Indexes using get_indexer.

        Returns
        -------
        np.ndarray or ExtensionArray
            The returned array will be unique.
        """
        left_unique = self.unique()
        right_unique = other.unique()

        # even though we are unique, we need get_indexer_for for IntervalIndex
        indexer = left_unique.get_indexer_for(right_unique)

        mask = indexer != -1

        taker = indexer.take(mask.nonzero()[0])
        if sort is False:
            # sort bc we want the elements in the same order they are in self
            # unnecessary in the case with sort=None bc we will sort later
            taker = np.sort(taker)

        result = left_unique.take(taker)._values
        return result

    @final
    def difference(self, other, sort=None):
        """
        Return a new Index with elements of index not in `other`.

        This is the set difference of two Index objects.

        Parameters
        ----------
        other : Index or array-like
        sort : False or None, default None
            Whether to sort the resulting index. By default, the
            values are attempted to be sorted, but any TypeError from
            incomparable elements is caught by pandas.

            * None : Attempt to sort the result, but catch any TypeErrors
              from comparing incomparable elements.
            * False : Do not sort the result.

        Returns
        -------
        difference : Index

        Examples
        --------
        >>> idx1 = pd.Index([2, 1, 3, 4])
        >>> idx2 = pd.Index([3, 4, 5, 6])
        >>> idx1.difference(idx2)
        Int64Index([1, 2], dtype='int64')
        >>> idx1.difference(idx2, sort=False)
        Int64Index([2, 1], dtype='int64')
        """
        self._validate_sort_keyword(sort)
        self._assert_can_do_setop(other)
        other, result_name = self._convert_can_do_setop(other)

        if self.equals(other):
            # Note: we do not (yet) sort even if sort=None GH#24959
            return self[:0].rename(result_name)

        if len(other) == 0:
            # Note: we do not (yet) sort even if sort=None GH#24959
            return self.rename(result_name)

        if not self._should_compare(other):
            # Nothing matches -> difference is everything
            return self.rename(result_name)

        result = self._difference(other, sort=sort)
        return self._wrap_difference_result(other, result)

    def _difference(self, other, sort):
        # overridden by RangeIndex

        this = self.unique()

        indexer = this.get_indexer_for(other)
        indexer = indexer.take((indexer != -1).nonzero()[0])

        label_diff = np.setdiff1d(np.arange(this.size), indexer, assume_unique=True)
        the_diff = this._values.take(label_diff)
        the_diff = _maybe_try_sort(the_diff, sort)

        return the_diff

    def _wrap_difference_result(self, other, result):
        # We will override for MultiIndex to handle empty results
        return self._wrap_setop_result(other, result)

    def symmetric_difference(self, other, result_name=None, sort=None):
        """
        Compute the symmetric difference of two Index objects.

        Parameters
        ----------
        other : Index or array-like
        result_name : str
        sort : False or None, default None
            Whether to sort the resulting index. By default, the
            values are attempted to be sorted, but any TypeError from
            incomparable elements is caught by pandas.

            * None : Attempt to sort the result, but catch any TypeErrors
              from comparing incomparable elements.
            * False : Do not sort the result.

        Returns
        -------
        symmetric_difference : Index

        Notes
        -----
        ``symmetric_difference`` contains elements that appear in either
        ``idx1`` or ``idx2`` but not both. Equivalent to the Index created by
        ``idx1.difference(idx2) | idx2.difference(idx1)`` with duplicates
        dropped.

        Examples
        --------
        >>> idx1 = pd.Index([1, 2, 3, 4])
        >>> idx2 = pd.Index([2, 3, 4, 5])
        >>> idx1.symmetric_difference(idx2)
        Int64Index([1, 5], dtype='int64')
        """
        self._validate_sort_keyword(sort)
        self._assert_can_do_setop(other)
        other, result_name_update = self._convert_can_do_setop(other)
        if result_name is None:
            result_name = result_name_update

        if not self._should_compare(other):
            return self.union(other, sort=sort).rename(result_name)

        elif not is_dtype_equal(self.dtype, other.dtype):
            dtype = self._find_common_type_compat(other)
            this = self.astype(dtype, copy=False)
            that = other.astype(dtype, copy=False)
            return this.symmetric_difference(that, sort=sort).rename(result_name)

        this = self.unique()
        other = other.unique()
        indexer = this.get_indexer_for(other)

        # {this} minus {other}
        common_indexer = indexer.take((indexer != -1).nonzero()[0])
        left_indexer = np.setdiff1d(
            np.arange(this.size), common_indexer, assume_unique=True
        )
        left_diff = this._values.take(left_indexer)

        # {other} minus {this}
        right_indexer = (indexer == -1).nonzero()[0]
        right_diff = other._values.take(right_indexer)

        res_values = concat_compat([left_diff, right_diff])
        res_values = _maybe_try_sort(res_values, sort)

        # pass dtype so we retain object dtype
        result = Index(res_values, name=result_name, dtype=res_values.dtype)

        if self._is_multi:
            self = cast("MultiIndex", self)
            if len(result) == 0:
                # On equal symmetric_difference MultiIndexes the difference is empty.
                # Therefore, an empty MultiIndex is returned GH#13490
                return type(self)(
                    levels=[[] for _ in range(self.nlevels)],
                    codes=[[] for _ in range(self.nlevels)],
                    names=result.name,
                )
            return type(self).from_tuples(result, names=result.name)

        return result

    @final
    def _assert_can_do_setop(self, other) -> bool:
        if not is_list_like(other):
            raise TypeError("Input must be Index or array-like")
        return True

    def _convert_can_do_setop(self, other) -> tuple[Index, Hashable]:
        if not isinstance(other, Index):
            # TODO(2.0): no need to special-case here once _with_infer
            #  deprecation is enforced
            if hasattr(other, "dtype"):
                other = Index(other, name=self.name, dtype=other.dtype)
            else:
                # e.g. list
                other = Index(other, name=self.name)
            result_name = self.name
        else:
            result_name = get_op_result_name(self, other)
        return other, result_name

    # --------------------------------------------------------------------
    # Indexing Methods

    def get_loc(self, key, method=None, tolerance=None):
        """
        Get integer location, slice or boolean mask for requested label.

        Parameters
        ----------
        key : label
        method : {None, 'pad'/'ffill', 'backfill'/'bfill', 'nearest'}, optional
            * default: exact matches only.
            * pad / ffill: find the PREVIOUS index value if no exact match.
            * backfill / bfill: use NEXT index value if no exact match
            * nearest: use the NEAREST index value if no exact match. Tied
              distances are broken by preferring the larger index value.
        tolerance : int or float, optional
            Maximum distance from index value for inexact matches. The value of
            the index at the matching location must satisfy the equation
            ``abs(index[loc] - key) <= tolerance``.

        Returns
        -------
        loc : int if unique index, slice if monotonic index, else mask

        Examples
        --------
        >>> unique_index = pd.Index(list('abc'))
        >>> unique_index.get_loc('b')
        1

        >>> monotonic_index = pd.Index(list('abbc'))
        >>> monotonic_index.get_loc('b')
        slice(1, 3, None)

        >>> non_monotonic_index = pd.Index(list('abcb'))
        >>> non_monotonic_index.get_loc('b')
        array([False,  True, False,  True])
        """
        if method is None:
            if tolerance is not None:
                raise ValueError(
                    "tolerance argument only valid if using pad, "
                    "backfill or nearest lookups"
                )
            casted_key = self._maybe_cast_indexer(key)
            try:
                return self._engine.get_loc(casted_key)
            except KeyError as err:
                raise KeyError(key) from err
            except TypeError:
                # If we have a listlike key, _check_indexing_error will raise
                #  InvalidIndexError. Otherwise we fall through and re-raise
                #  the TypeError.
                self._check_indexing_error(key)
                raise

        # GH#42269
        warnings.warn(
            f"Passing method to {type(self).__name__}.get_loc is deprecated "
            "and will raise in a future version. Use "
            "index.get_indexer([item], method=...) instead.",
            FutureWarning,
            stacklevel=find_stack_level(),
        )

        if is_scalar(key) and isna(key) and not self.hasnans:
            raise KeyError(key)

        if tolerance is not None:
            tolerance = self._convert_tolerance(tolerance, np.asarray(key))

        indexer = self.get_indexer([key], method=method, tolerance=tolerance)
        if indexer.ndim > 1 or indexer.size > 1:
            raise TypeError("get_loc requires scalar valued input")
        loc = indexer.item()
        if loc == -1:
            raise KeyError(key)
        return loc

    _index_shared_docs[
        "get_indexer"
    ] = """
        Compute indexer and mask for new index given the current index. The
        indexer should be then used as an input to ndarray.take to align the
        current data to the new index.

        Parameters
        ----------
        target : %(target_klass)s
        method : {None, 'pad'/'ffill', 'backfill'/'bfill', 'nearest'}, optional
            * default: exact matches only.
            * pad / ffill: find the PREVIOUS index value if no exact match.
            * backfill / bfill: use NEXT index value if no exact match
            * nearest: use the NEAREST index value if no exact match. Tied
              distances are broken by preferring the larger index value.
        limit : int, optional
            Maximum number of consecutive labels in ``target`` to match for
            inexact matches.
        tolerance : optional
            Maximum distance between original and new labels for inexact
            matches. The values of the index at the matching locations must
            satisfy the equation ``abs(index[indexer] - target) <= tolerance``.

            Tolerance may be a scalar value, which applies the same tolerance
            to all values, or list-like, which applies variable tolerance per
            element. List-like includes list, tuple, array, Series, and must be
            the same size as the index and its dtype must exactly match the
            index's type.

        Returns
        -------
        indexer : np.ndarray[np.intp]
            Integers from 0 to n - 1 indicating that the index at these
            positions matches the corresponding target values. Missing values
            in the target are marked by -1.
        %(raises_section)s
        Notes
        -----
        Returns -1 for unmatched values, for further explanation see the
        example below.

        Examples
        --------
        >>> index = pd.Index(['c', 'a', 'b'])
        >>> index.get_indexer(['a', 'b', 'x'])
        array([ 1,  2, -1])

        Notice that the return value is an array of locations in ``index``
        and ``x`` is marked by -1, as it is not in ``index``.
        """

    @Appender(_index_shared_docs["get_indexer"] % _index_doc_kwargs)
    @final
    def get_indexer(
        self,
        target,
        method: str_t | None = None,
        limit: int | None = None,
        tolerance=None,
    ) -> npt.NDArray[np.intp]:
        method = missing.clean_reindex_fill_method(method)
        target = self._maybe_cast_listlike_indexer(target)

        self._check_indexing_method(method, limit, tolerance)

        if not self._index_as_unique:
            raise InvalidIndexError(self._requires_unique_msg)

        if len(target) == 0:
            return np.array([], dtype=np.intp)

        if not self._should_compare(target) and not self._should_partial_index(target):
            # IntervalIndex get special treatment bc numeric scalars can be
            #  matched to Interval scalars
            return self._get_indexer_non_comparable(target, method=method, unique=True)

        if is_categorical_dtype(self.dtype):
            # _maybe_cast_listlike_indexer ensures target has our dtype
            #  (could improve perf by doing _should_compare check earlier?)
            assert is_dtype_equal(self.dtype, target.dtype)

            indexer = self._engine.get_indexer(target.codes)
            if self.hasnans and target.hasnans:
                loc = self.get_loc(np.nan)
                mask = target.isna()
                indexer[mask] = loc
            return indexer

        if is_categorical_dtype(target.dtype):
            # potential fastpath
            # get an indexer for unique categories then propagate to codes via take_nd
            # get_indexer instead of _get_indexer needed for MultiIndex cases
            #  e.g. test_append_different_columns_types
            categories_indexer = self.get_indexer(target.categories)

            indexer = algos.take_nd(categories_indexer, target.codes, fill_value=-1)

            if (not self._is_multi and self.hasnans) and target.hasnans:
                # Exclude MultiIndex because hasnans raises NotImplementedError
                # we should only get here if we are unique, so loc is an integer
                # GH#41934
                loc = self.get_loc(np.nan)
                mask = target.isna()
                indexer[mask] = loc

            return ensure_platform_int(indexer)

        pself, ptarget = self._maybe_promote(target)
        if pself is not self or ptarget is not target:
            return pself.get_indexer(
                ptarget, method=method, limit=limit, tolerance=tolerance
            )

        if is_dtype_equal(self.dtype, target.dtype) and self.equals(target):
            # Only call equals if we have same dtype to avoid inference/casting
            return np.arange(len(target), dtype=np.intp)

        if not is_dtype_equal(self.dtype, target.dtype) and not is_interval_dtype(
            self.dtype
        ):
            # IntervalIndex gets special treatment for partial-indexing
            dtype = self._find_common_type_compat(target)

            this = self.astype(dtype, copy=False)
            target = target.astype(dtype, copy=False)
            return this._get_indexer(
                target, method=method, limit=limit, tolerance=tolerance
            )

        return self._get_indexer(target, method, limit, tolerance)

    def _get_indexer(
        self,
        target: Index,
        method: str_t | None = None,
        limit: int | None = None,
        tolerance=None,
    ) -> npt.NDArray[np.intp]:
        if tolerance is not None:
            tolerance = self._convert_tolerance(tolerance, target)

        if method in ["pad", "backfill"]:
            indexer = self._get_fill_indexer(target, method, limit, tolerance)
        elif method == "nearest":
            indexer = self._get_nearest_indexer(target, limit, tolerance)
        else:
            tgt_values = target._get_engine_target()
            if target._is_multi and self._is_multi:
                engine = self._engine
                # error: "IndexEngine" has no attribute "_extract_level_codes"
                tgt_values = engine._extract_level_codes(  # type: ignore[attr-defined]
                    target
                )

            indexer = self._engine.get_indexer(tgt_values)

        return ensure_platform_int(indexer)

    @final
    def _should_partial_index(self, target: Index) -> bool:
        """
        Should we attempt partial-matching indexing?
        """
        if is_interval_dtype(self.dtype):
            # "Index" has no attribute "left"
            return self.left._should_compare(target)  # type: ignore[attr-defined]
        return False

    @final
    def _check_indexing_method(
        self,
        method: str_t | None,
        limit: int | None = None,
        tolerance=None,
    ) -> None:
        """
        Raise if we have a get_indexer `method` that is not supported or valid.
        """
        if method not in [None, "bfill", "backfill", "pad", "ffill", "nearest"]:
            # in practice the clean_reindex_fill_method call would raise
            #  before we get here
            raise ValueError("Invalid fill method")  # pragma: no cover

        if self._is_multi:
            if method == "nearest":
                raise NotImplementedError(
                    "method='nearest' not implemented yet "
                    "for MultiIndex; see GitHub issue 9365"
                )
            elif method == "pad" or method == "backfill":
                if tolerance is not None:
                    raise NotImplementedError(
                        "tolerance not implemented yet for MultiIndex"
                    )

        if is_interval_dtype(self.dtype) or is_categorical_dtype(self.dtype):
            # GH#37871 for now this is only for IntervalIndex and CategoricalIndex
            if method is not None:
                raise NotImplementedError(
                    f"method {method} not yet implemented for {type(self).__name__}"
                )

        if method is None:
            if tolerance is not None:
                raise ValueError(
                    "tolerance argument only valid if doing pad, "
                    "backfill or nearest reindexing"
                )
            if limit is not None:
                raise ValueError(
                    "limit argument only valid if doing pad, "
                    "backfill or nearest reindexing"
                )

    def _convert_tolerance(self, tolerance, target: np.ndarray | Index) -> np.ndarray:
        # override this method on subclasses
        tolerance = np.asarray(tolerance)
        if target.size != tolerance.size and tolerance.size > 1:
            raise ValueError("list-like tolerance size must match target index size")
        return tolerance

    @final
    def _get_fill_indexer(
        self, target: Index, method: str_t, limit: int | None = None, tolerance=None
    ) -> npt.NDArray[np.intp]:

        if self._is_multi:
            # TODO: get_indexer_with_fill docstring says values must be _sorted_
            #  but that doesn't appear to be enforced
            # error: "IndexEngine" has no attribute "get_indexer_with_fill"
            return self._engine.get_indexer_with_fill(  # type: ignore[attr-defined]
                target=target._values, values=self._values, method=method, limit=limit
            )

        if self.is_monotonic_increasing and target.is_monotonic_increasing:
            target_values = target._get_engine_target()
            own_values = self._get_engine_target()

            if method == "pad":
                indexer = libalgos.pad(own_values, target_values, limit=limit)
            else:
                # i.e. "backfill"
                indexer = libalgos.backfill(own_values, target_values, limit=limit)
        else:
            indexer = self._get_fill_indexer_searchsorted(target, method, limit)
        if tolerance is not None and len(self):
            indexer = self._filter_indexer_tolerance(target, indexer, tolerance)
        return indexer

    @final
    def _get_fill_indexer_searchsorted(
        self, target: Index, method: str_t, limit: int | None = None
    ) -> npt.NDArray[np.intp]:
        """
        Fallback pad/backfill get_indexer that works for monotonic decreasing
        indexes and non-monotonic targets.
        """
        if limit is not None:
            raise ValueError(
                f"limit argument for {repr(method)} method only well-defined "
                "if index and target are monotonic"
            )

        side: Literal["left", "right"] = "left" if method == "pad" else "right"

        # find exact matches first (this simplifies the algorithm)
        indexer = self.get_indexer(target)
        nonexact = indexer == -1
        indexer[nonexact] = self._searchsorted_monotonic(target[nonexact], side)
        if side == "left":
            # searchsorted returns "indices into a sorted array such that,
            # if the corresponding elements in v were inserted before the
            # indices, the order of a would be preserved".
            # Thus, we need to subtract 1 to find values to the left.
            indexer[nonexact] -= 1
            # This also mapped not found values (values of 0 from
            # np.searchsorted) to -1, which conveniently is also our
            # sentinel for missing values
        else:
            # Mark indices to the right of the largest value as not found
            indexer[indexer == len(self)] = -1
        return indexer

    @final
    def _get_nearest_indexer(
        self, target: Index, limit: int | None, tolerance
    ) -> npt.NDArray[np.intp]:
        """
        Get the indexer for the nearest index labels; requires an index with
        values that can be subtracted from each other (e.g., not strings or
        tuples).
        """
        if not len(self):
            return self._get_fill_indexer(target, "pad")

        left_indexer = self.get_indexer(target, "pad", limit=limit)
        right_indexer = self.get_indexer(target, "backfill", limit=limit)

        left_distances = self._difference_compat(target, left_indexer)
        right_distances = self._difference_compat(target, right_indexer)

        op = operator.lt if self.is_monotonic_increasing else operator.le
        indexer = np.where(
            op(left_distances, right_distances) | (right_indexer == -1),
            left_indexer,
            right_indexer,
        )
        if tolerance is not None:
            indexer = self._filter_indexer_tolerance(target, indexer, tolerance)
        return indexer

    @final
    def _filter_indexer_tolerance(
        self,
        target: Index,
        indexer: npt.NDArray[np.intp],
        tolerance,
    ) -> npt.NDArray[np.intp]:

        distance = self._difference_compat(target, indexer)

        return np.where(distance <= tolerance, indexer, -1)

    @final
    def _difference_compat(
        self, target: Index, indexer: npt.NDArray[np.intp]
    ) -> ArrayLike:
        # Compatibility for PeriodArray, for which __sub__ returns an ndarray[object]
        #  of DateOffset objects, which do not support __abs__ (and would be slow
        #  if they did)

        if isinstance(self.dtype, PeriodDtype):
            # Note: we only get here with matching dtypes
            own_values = cast("PeriodArray", self._data)._ndarray
            target_values = cast("PeriodArray", target._data)._ndarray
            diff = own_values[indexer] - target_values
        else:
            # error: Unsupported left operand type for - ("ExtensionArray")
            diff = self._values[indexer] - target._values  # type: ignore[operator]
        return abs(diff)

    # --------------------------------------------------------------------
    # Indexer Conversion Methods

    @final
    def _validate_positional_slice(self, key: slice) -> None:
        """
        For positional indexing, a slice must have either int or None
        for each of start, stop, and step.
        """
        self._validate_indexer("positional", key.start, "iloc")
        self._validate_indexer("positional", key.stop, "iloc")
        self._validate_indexer("positional", key.step, "iloc")

    def _convert_slice_indexer(self, key: slice, kind: str_t):
        """
        Convert a slice indexer.

        By definition, these are labels unless 'iloc' is passed in.
        Floats are not allowed as the start, step, or stop of the slice.

        Parameters
        ----------
        key : label of the slice bound
        kind : {'loc', 'getitem'}
        """
        assert kind in ["loc", "getitem"], kind

        # potentially cast the bounds to integers
        start, stop, step = key.start, key.stop, key.step

        # figure out if this is a positional indexer
        def is_int(v):
            return v is None or is_integer(v)

        is_index_slice = is_int(start) and is_int(stop) and is_int(step)
        is_positional = is_index_slice and not (
            self.is_integer() or self.is_categorical()
        )

        if kind == "getitem":
            """
            called from the getitem slicers, validate that we are in fact
            integers
            """
            if self.is_integer() or is_index_slice:
                self._validate_indexer("slice", key.start, "getitem")
                self._validate_indexer("slice", key.stop, "getitem")
                self._validate_indexer("slice", key.step, "getitem")
                return key

        # convert the slice to an indexer here

        # if we are mixed and have integers
        if is_positional:
            try:
                # Validate start & stop
                if start is not None:
                    self.get_loc(start)
                if stop is not None:
                    self.get_loc(stop)
                is_positional = False
            except KeyError:
                pass

        if com.is_null_slice(key):
            # It doesn't matter if we are positional or label based
            indexer = key
        elif is_positional:
            if kind == "loc":
                # GH#16121, GH#24612, GH#31810
                warnings.warn(
                    "Slicing a positional slice with .loc is not supported, "
                    "and will raise TypeError in a future version.  "
                    "Use .loc with labels or .iloc with positions instead.",
                    FutureWarning,
                    stacklevel=find_stack_level(),
                )
            indexer = key
        else:
            indexer = self.slice_indexer(start, stop, step)

        return indexer

    @final
    def _invalid_indexer(self, form: str_t, key) -> TypeError:
        """
        Consistent invalid indexer message.
        """
        return TypeError(
            f"cannot do {form} indexing on {type(self).__name__} with these "
            f"indexers [{key}] of type {type(key).__name__}"
        )

    # --------------------------------------------------------------------
    # Reindex Methods

    @final
    def _validate_can_reindex(self, indexer: np.ndarray) -> None:
        """
        Check if we are allowing reindexing with this particular indexer.

        Parameters
        ----------
        indexer : an integer ndarray

        Raises
        ------
        ValueError if its a duplicate axis
        """
        # trying to reindex on an axis with duplicates
        if not self._index_as_unique and len(indexer):
            raise ValueError("cannot reindex on an axis with duplicate labels")

    def reindex(
        self, target, method=None, level=None, limit=None, tolerance=None
    ) -> tuple[Index, npt.NDArray[np.intp] | None]:
        """
        Create index with target's values.

        Parameters
        ----------
        target : an iterable
        method : {None, 'pad'/'ffill', 'backfill'/'bfill', 'nearest'}, optional
            * default: exact matches only.
            * pad / ffill: find the PREVIOUS index value if no exact match.
            * backfill / bfill: use NEXT index value if no exact match
            * nearest: use the NEAREST index value if no exact match. Tied
              distances are broken by preferring the larger index value.
        level : int, optional
            Level of multiindex.
        limit : int, optional
            Maximum number of consecutive labels in ``target`` to match for
            inexact matches.
        tolerance : int or float, optional
            Maximum distance between original and new labels for inexact
            matches. The values of the index at the matching locations must
            satisfy the equation ``abs(index[indexer] - target) <= tolerance``.

            Tolerance may be a scalar value, which applies the same tolerance
            to all values, or list-like, which applies variable tolerance per
            element. List-like includes list, tuple, array, Series, and must be
            the same size as the index and its dtype must exactly match the
            index's type.

        Returns
        -------
        new_index : pd.Index
            Resulting index.
        indexer : np.ndarray[np.intp] or None
            Indices of output values in original index.

        Raises
        ------
        TypeError
            If ``method`` passed along with ``level``.
        ValueError
            If non-unique multi-index
        ValueError
            If non-unique index and ``method`` or ``limit`` passed.

        See Also
        --------
        Series.reindex
        DataFrame.reindex

        Examples
        --------
        >>> idx = pd.Index(['car', 'bike', 'train', 'tractor'])
        >>> idx
        Index(['car', 'bike', 'train', 'tractor'], dtype='object')
        >>> idx.reindex(['car', 'bike'])
        (Index(['car', 'bike'], dtype='object'), array([0, 1]))
        """
        # GH6552: preserve names when reindexing to non-named target
        # (i.e. neither Index nor Series).
        preserve_names = not hasattr(target, "name")

        # GH7774: preserve dtype/tz if target is empty and not an Index.
        target = ensure_has_len(target)  # target may be an iterator

        if not isinstance(target, Index) and len(target) == 0:
            if level is not None and self._is_multi:
                # "Index" has no attribute "levels"; maybe "nlevels"?
                idx = self.levels[level]  # type: ignore[attr-defined]
            else:
                idx = self
            target = idx[:0]
        else:
            target = ensure_index(target)

        if level is not None:
            if method is not None:
                raise TypeError("Fill method not supported if level passed")

            # TODO: tests where passing `keep_order=not self._is_multi`
            #  makes a difference for non-MultiIndex case
            target, indexer, _ = self._join_level(
                target, level, how="right", keep_order=not self._is_multi
            )

        else:
            if self.equals(target):
                indexer = None
            else:
                if self._index_as_unique:
                    indexer = self.get_indexer(
                        target, method=method, limit=limit, tolerance=tolerance
                    )
                elif self._is_multi:
                    raise ValueError("cannot handle a non-unique multi-index!")
                else:
                    if method is not None or limit is not None:
                        raise ValueError(
                            "cannot reindex a non-unique index "
                            "with a method or limit"
                        )
                    indexer, _ = self.get_indexer_non_unique(target)

                if not self.is_unique:
                    # GH#42568
                    warnings.warn(
                        "reindexing with a non-unique Index is deprecated and "
                        "will raise in a future version.",
                        FutureWarning,
                        stacklevel=find_stack_level(),
                    )

        target = self._wrap_reindex_result(target, indexer, preserve_names)
        return target, indexer

    def _wrap_reindex_result(self, target, indexer, preserve_names: bool):
        target = self._maybe_preserve_names(target, preserve_names)
        return target

    def _maybe_preserve_names(self, target: Index, preserve_names: bool):
        if preserve_names and target.nlevels == 1 and target.name != self.name:
            target = target.copy(deep=False)
            target.name = self.name
        return target

    @final
    def _reindex_non_unique(
        self, target: Index
    ) -> tuple[Index, npt.NDArray[np.intp], npt.NDArray[np.intp] | None]:
        """
        Create a new index with target's values (move/add/delete values as
        necessary) use with non-unique Index and a possibly non-unique target.

        Parameters
        ----------
        target : an iterable

        Returns
        -------
        new_index : pd.Index
            Resulting index.
        indexer : np.ndarray[np.intp]
            Indices of output values in original index.
        new_indexer : np.ndarray[np.intp] or None

        """
        target = ensure_index(target)
        if len(target) == 0:
            # GH#13691
            return self[:0], np.array([], dtype=np.intp), None

        indexer, missing = self.get_indexer_non_unique(target)
        check = indexer != -1
        new_labels = self.take(indexer[check])
        new_indexer = None

        if len(missing):
            length = np.arange(len(indexer), dtype=np.intp)

            missing = ensure_platform_int(missing)
            missing_labels = target.take(missing)
            missing_indexer = length[~check]
            cur_labels = self.take(indexer[check]).values
            cur_indexer = length[check]

            # Index constructor below will do inference
            new_labels = np.empty((len(indexer),), dtype=object)
            new_labels[cur_indexer] = cur_labels
            new_labels[missing_indexer] = missing_labels

            # GH#38906
            if not len(self):

                new_indexer = np.arange(0, dtype=np.intp)

            # a unique indexer
            elif target.is_unique:

                # see GH5553, make sure we use the right indexer
                new_indexer = np.arange(len(indexer), dtype=np.intp)
                new_indexer[cur_indexer] = np.arange(len(cur_labels))
                new_indexer[missing_indexer] = -1

            # we have a non_unique selector, need to use the original
            # indexer here
            else:

                # need to retake to have the same size as the indexer
                indexer[~check] = -1

                # reset the new indexer to account for the new size
                new_indexer = np.arange(len(self.take(indexer)), dtype=np.intp)
                new_indexer[~check] = -1

        if isinstance(self, ABCMultiIndex):
            new_index = type(self).from_tuples(new_labels, names=self.names)
        else:
            new_index = Index._with_infer(new_labels, name=self.name)
        return new_index, indexer, new_indexer

    # --------------------------------------------------------------------
    # Join Methods

    @final
    @_maybe_return_indexers
    def join(
        self,
        other,
        how: str_t = "left",
        level=None,
        return_indexers: bool = False,
        sort: bool = False,
    ):
        """
        Compute join_index and indexers to conform data
        structures to the new index.

        Parameters
        ----------
        other : Index
        how : {'left', 'right', 'inner', 'outer'}
        level : int or level name, default None
        return_indexers : bool, default False
        sort : bool, default False
            Sort the join keys lexicographically in the result Index. If False,
            the order of the join keys depends on the join type (how keyword).

        Returns
        -------
        join_index, (left_indexer, right_indexer)
        """
        other = ensure_index(other)

        if isinstance(self, ABCDatetimeIndex) and isinstance(other, ABCDatetimeIndex):
            if (self.tz is None) ^ (other.tz is None):
                # Raise instead of casting to object below.
                raise TypeError("Cannot join tz-naive with tz-aware DatetimeIndex")

        if not self._is_multi and not other._is_multi:
            # We have specific handling for MultiIndex below
            pself, pother = self._maybe_promote(other)
            if pself is not self or pother is not other:
                return pself.join(
                    pother, how=how, level=level, return_indexers=True, sort=sort
                )

        lindexer: np.ndarray | None
        rindexer: np.ndarray | None

        # try to figure out the join level
        # GH3662
        if level is None and (self._is_multi or other._is_multi):

            # have the same levels/names so a simple join
            if self.names == other.names:
                pass
            else:
                return self._join_multi(other, how=how)

        # join on the level
        if level is not None and (self._is_multi or other._is_multi):
            return self._join_level(other, level, how=how)

        if len(other) == 0 and how in ("left", "outer"):
            join_index = self._view()
            rindexer = np.repeat(np.intp(-1), len(join_index))
            return join_index, None, rindexer

        if len(self) == 0 and how in ("right", "outer"):
            join_index = other._view()
            lindexer = np.repeat(np.intp(-1), len(join_index))
            return join_index, lindexer, None

        if self._join_precedence < other._join_precedence:
            how = {"right": "left", "left": "right"}.get(how, how)
            join_index, lidx, ridx = other.join(
                self, how=how, level=level, return_indexers=True
            )
            lidx, ridx = ridx, lidx
            return join_index, lidx, ridx

        if not is_dtype_equal(self.dtype, other.dtype):
            dtype = self._find_common_type_compat(other)
            this = self.astype(dtype, copy=False)
            other = other.astype(dtype, copy=False)
            return this.join(other, how=how, return_indexers=True)

        _validate_join_method(how)

        if not self.is_unique and not other.is_unique:
            return self._join_non_unique(other, how=how)
        elif not self.is_unique or not other.is_unique:
            if self.is_monotonic and other.is_monotonic:
                if self._can_use_libjoin:
                    # otherwise we will fall through to _join_via_get_indexer
                    return self._join_monotonic(other, how=how)
            else:
                return self._join_non_unique(other, how=how)
        elif (
            self.is_monotonic
            and other.is_monotonic
            and self._can_use_libjoin
            and (
                not isinstance(self, ABCMultiIndex)
                or not any(is_categorical_dtype(dtype) for dtype in self.dtypes)
            )
        ):
            # Categorical is monotonic if data are ordered as categories, but join can
            #  not handle this in case of not lexicographically monotonic GH#38502
            try:
                return self._join_monotonic(other, how=how)
            except TypeError:
                # object dtype; non-comparable objects
                pass

        return self._join_via_get_indexer(other, how, sort)

    @final
    def _join_via_get_indexer(
        self, other: Index, how: str_t, sort: bool
    ) -> tuple[Index, npt.NDArray[np.intp] | None, npt.NDArray[np.intp] | None]:
        # Fallback if we do not have any fastpaths available based on
        #  uniqueness/monotonicity

        # Note: at this point we have checked matching dtypes

        if how == "left":
            join_index = self
        elif how == "right":
            join_index = other
        elif how == "inner":
            # TODO: sort=False here for backwards compat. It may
            # be better to use the sort parameter passed into join
            join_index = self.intersection(other, sort=False)
        elif how == "outer":
            # TODO: sort=True here for backwards compat. It may
            # be better to use the sort parameter passed into join
            join_index = self.union(other)

        if sort:
            join_index = join_index.sort_values()

        if join_index is self:
            lindexer = None
        else:
            lindexer = self.get_indexer(join_index)
        if join_index is other:
            rindexer = None
        else:
            rindexer = other.get_indexer(join_index)
        return join_index, lindexer, rindexer

    @final
    def _join_multi(self, other: Index, how: str_t):
        from pandas.core.indexes.multi import MultiIndex
        from pandas.core.reshape.merge import restore_dropped_levels_multijoin

        # figure out join names
        self_names_list = list(com.not_none(*self.names))
        other_names_list = list(com.not_none(*other.names))
        self_names_order = self_names_list.index
        other_names_order = other_names_list.index
        self_names = set(self_names_list)
        other_names = set(other_names_list)
        overlap = self_names & other_names

        # need at least 1 in common
        if not overlap:
            raise ValueError("cannot join with no overlapping index names")

        if isinstance(self, MultiIndex) and isinstance(other, MultiIndex):

            # Drop the non-matching levels from left and right respectively
            ldrop_names = sorted(self_names - overlap, key=self_names_order)
            rdrop_names = sorted(other_names - overlap, key=other_names_order)

            # if only the order differs
            if not len(ldrop_names + rdrop_names):
                self_jnlevels = self
                other_jnlevels = other.reorder_levels(self.names)
            else:
                self_jnlevels = self.droplevel(ldrop_names)
                other_jnlevels = other.droplevel(rdrop_names)

            # Join left and right
            # Join on same leveled multi-index frames is supported
            join_idx, lidx, ridx = self_jnlevels.join(
                other_jnlevels, how, return_indexers=True
            )

            # Restore the dropped levels
            # Returned index level order is
            # common levels, ldrop_names, rdrop_names
            dropped_names = ldrop_names + rdrop_names

            levels, codes, names = restore_dropped_levels_multijoin(
                self, other, dropped_names, join_idx, lidx, ridx
            )

            # Re-create the multi-index
            multi_join_idx = MultiIndex(
                levels=levels, codes=codes, names=names, verify_integrity=False
            )

            multi_join_idx = multi_join_idx.remove_unused_levels()

            return multi_join_idx, lidx, ridx

        jl = list(overlap)[0]

        # Case where only one index is multi
        # make the indices into mi's that match
        flip_order = False
        if isinstance(self, MultiIndex):
            self, other = other, self
            flip_order = True
            # flip if join method is right or left
            how = {"right": "left", "left": "right"}.get(how, how)

        level = other.names.index(jl)
        result = self._join_level(other, level, how=how)

        if flip_order:
            return result[0], result[2], result[1]
        return result

    @final
    def _join_non_unique(
        self, other: Index, how: str_t = "left"
    ) -> tuple[Index, npt.NDArray[np.intp], npt.NDArray[np.intp]]:
        from pandas.core.reshape.merge import get_join_indexers

        # We only get here if dtypes match
        assert self.dtype == other.dtype

        left_idx, right_idx = get_join_indexers(
            [self._values], [other._values], how=how, sort=True
        )
        mask = left_idx == -1

        join_array = self._values.take(left_idx)
        right = other._values.take(right_idx)

        if isinstance(join_array, np.ndarray):
            # Argument 3 to "putmask" has incompatible type "Union[ExtensionArray,
            # ndarray[Any, Any]]"; expected "Union[_SupportsArray[dtype[Any]],
            # _NestedSequence[_SupportsArray[dtype[Any]]], bool, int, f
            # loat, complex, str, bytes, _NestedSequence[Union[bool, int, float,
            # complex, str, bytes]]]"  [arg-type]
            np.putmask(join_array, mask, right)  # type: ignore[arg-type]
        else:
            join_array._putmask(mask, right)

        join_index = self._wrap_joined_index(join_array, other)

        return join_index, left_idx, right_idx

    @final
    def _join_level(
        self, other: Index, level, how: str_t = "left", keep_order: bool = True
    ) -> tuple[MultiIndex, npt.NDArray[np.intp] | None, npt.NDArray[np.intp] | None]:
        """
        The join method *only* affects the level of the resulting
        MultiIndex. Otherwise it just exactly aligns the Index data to the
        labels of the level in the MultiIndex.

        If ```keep_order == True```, the order of the data indexed by the
        MultiIndex will not be changed; otherwise, it will tie out
        with `other`.
        """
        from pandas.core.indexes.multi import MultiIndex

        def _get_leaf_sorter(labels: list[np.ndarray]) -> npt.NDArray[np.intp]:
            """
            Returns sorter for the inner most level while preserving the
            order of higher levels.

            Parameters
            ----------
            labels : list[np.ndarray]
                Each ndarray has signed integer dtype, not necessarily identical.

            Returns
            -------
            np.ndarray[np.intp]
            """
            if labels[0].size == 0:
                return np.empty(0, dtype=np.intp)

            if len(labels) == 1:
                return get_group_index_sorter(ensure_platform_int(labels[0]))

            # find indexers of beginning of each set of
            # same-key labels w.r.t all but last level
            tic = labels[0][:-1] != labels[0][1:]
            for lab in labels[1:-1]:
                tic |= lab[:-1] != lab[1:]

            starts = np.hstack(([True], tic, [True])).nonzero()[0]
            lab = ensure_int64(labels[-1])
            return lib.get_level_sorter(lab, ensure_platform_int(starts))

        if isinstance(self, MultiIndex) and isinstance(other, MultiIndex):
            raise TypeError("Join on level between two MultiIndex objects is ambiguous")

        left, right = self, other

        flip_order = not isinstance(self, MultiIndex)
        if flip_order:
            left, right = right, left
            how = {"right": "left", "left": "right"}.get(how, how)

        assert isinstance(left, MultiIndex)

        level = left._get_level_number(level)
        old_level = left.levels[level]

        if not right.is_unique:
            raise NotImplementedError(
                "Index._join_level on non-unique index is not implemented"
            )

        new_level, left_lev_indexer, right_lev_indexer = old_level.join(
            right, how=how, return_indexers=True
        )

        if left_lev_indexer is None:
            if keep_order or len(left) == 0:
                left_indexer = None
                join_index = left
            else:  # sort the leaves
                left_indexer = _get_leaf_sorter(left.codes[: level + 1])
                join_index = left[left_indexer]

        else:
            left_lev_indexer = ensure_platform_int(left_lev_indexer)
            rev_indexer = lib.get_reverse_indexer(left_lev_indexer, len(old_level))
            old_codes = left.codes[level]

            taker = old_codes[old_codes != -1]
            new_lev_codes = rev_indexer.take(taker)

            new_codes = list(left.codes)
            new_codes[level] = new_lev_codes

            new_levels = list(left.levels)
            new_levels[level] = new_level

            if keep_order:  # just drop missing values. o.w. keep order
                left_indexer = np.arange(len(left), dtype=np.intp)
                left_indexer = cast(np.ndarray, left_indexer)
                mask = new_lev_codes != -1
                if not mask.all():
                    new_codes = [lab[mask] for lab in new_codes]
                    left_indexer = left_indexer[mask]

            else:  # tie out the order with other
                if level == 0:  # outer most level, take the fast route
                    max_new_lev = 0 if len(new_lev_codes) == 0 else new_lev_codes.max()
                    ngroups = 1 + max_new_lev
                    left_indexer, counts = libalgos.groupsort_indexer(
                        new_lev_codes, ngroups
                    )

                    # missing values are placed first; drop them!
                    left_indexer = left_indexer[counts[0] :]
                    new_codes = [lab[left_indexer] for lab in new_codes]

                else:  # sort the leaves
                    mask = new_lev_codes != -1
                    mask_all = mask.all()
                    if not mask_all:
                        new_codes = [lab[mask] for lab in new_codes]

                    left_indexer = _get_leaf_sorter(new_codes[: level + 1])
                    new_codes = [lab[left_indexer] for lab in new_codes]

                    # left_indexers are w.r.t masked frame.
                    # reverse to original frame!
                    if not mask_all:
                        left_indexer = mask.nonzero()[0][left_indexer]

            join_index = MultiIndex(
                levels=new_levels,
                codes=new_codes,
                names=left.names,
                verify_integrity=False,
            )

        if right_lev_indexer is not None:
            right_indexer = right_lev_indexer.take(join_index.codes[level])
        else:
            right_indexer = join_index.codes[level]

        if flip_order:
            left_indexer, right_indexer = right_indexer, left_indexer

        left_indexer = (
            None if left_indexer is None else ensure_platform_int(left_indexer)
        )
        right_indexer = (
            None if right_indexer is None else ensure_platform_int(right_indexer)
        )
        return join_index, left_indexer, right_indexer

    @final
    def _join_monotonic(
        self, other: Index, how: str_t = "left"
    ) -> tuple[Index, npt.NDArray[np.intp] | None, npt.NDArray[np.intp] | None]:
        # We only get here with matching dtypes and both monotonic increasing
        assert other.dtype == self.dtype

        if self.equals(other):
            ret_index = other if how == "right" else self
            return ret_index, None, None

        ridx: np.ndarray | None
        lidx: np.ndarray | None

        if self.is_unique and other.is_unique:
            # We can perform much better than the general case
            if how == "left":
                join_index = self
                lidx = None
                ridx = self._left_indexer_unique(other)
            elif how == "right":
                join_index = other
                lidx = other._left_indexer_unique(self)
                ridx = None
            elif how == "inner":
                join_array, lidx, ridx = self._inner_indexer(other)
                join_index = self._wrap_joined_index(join_array, other)
            elif how == "outer":
                join_array, lidx, ridx = self._outer_indexer(other)
                join_index = self._wrap_joined_index(join_array, other)
        else:
            if how == "left":
                join_array, lidx, ridx = self._left_indexer(other)
            elif how == "right":
                join_array, ridx, lidx = other._left_indexer(self)
            elif how == "inner":
                join_array, lidx, ridx = self._inner_indexer(other)
            elif how == "outer":
                join_array, lidx, ridx = self._outer_indexer(other)

            join_index = self._wrap_joined_index(join_array, other)

        lidx = None if lidx is None else ensure_platform_int(lidx)
        ridx = None if ridx is None else ensure_platform_int(ridx)
        return join_index, lidx, ridx

    def _wrap_joined_index(self: _IndexT, joined: ArrayLike, other: _IndexT) -> _IndexT:
        assert other.dtype == self.dtype

        if isinstance(self, ABCMultiIndex):
            name = self.names if self.names == other.names else None
            # error: Incompatible return value type (got "MultiIndex",
            # expected "_IndexT")
            return self._constructor(joined, name=name)  # type: ignore[return-value]
        else:
            name = get_op_result_name(self, other)
            return self._constructor._with_infer(joined, name=name)

    @cache_readonly
    def _can_use_libjoin(self) -> bool:
        """
        Whether we can use the fastpaths implement in _libs.join
        """
        # Note: this will need to be updated when e.g. Nullable dtypes
        #  are supported in Indexes.
        return not is_interval_dtype(self.dtype)

    # --------------------------------------------------------------------
    # Uncategorized Methods

    @property
    def values(self) -> ArrayLike:
        """
        Return an array representing the data in the Index.

        .. warning::

           We recommend using :attr:`Index.array` or
           :meth:`Index.to_numpy`, depending on whether you need
           a reference to the underlying data or a NumPy array.

        Returns
        -------
        array: numpy.ndarray or ExtensionArray

        See Also
        --------
        Index.array : Reference to the underlying data.
        Index.to_numpy : A NumPy array representing the underlying data.
        """
        return self._data

    # error: Decorated property not supported
    # https://github.com/python/mypy/issues/1362
    @cache_readonly  # type: ignore[misc]
    @doc(IndexOpsMixin.array)
    def array(self) -> ExtensionArray:
        array = self._data
        if isinstance(array, np.ndarray):
            from pandas.core.arrays.numpy_ import PandasArray

            array = PandasArray(array)
        return array

    @property
    def _values(self) -> ExtensionArray | np.ndarray:
        """
        The best array representation.

        This is an ndarray or ExtensionArray.

        ``_values`` are consistent between ``Series`` and ``Index``.

        It may differ from the public '.values' method.

        index             | values          | _values       |
        ----------------- | --------------- | ------------- |
        Index             | ndarray         | ndarray       |
        CategoricalIndex  | Categorical     | Categorical   |
        DatetimeIndex     | ndarray[M8ns]   | DatetimeArray |
        DatetimeIndex[tz] | ndarray[M8ns]   | DatetimeArray |
        PeriodIndex       | ndarray[object] | PeriodArray   |
        IntervalIndex     | IntervalArray   | IntervalArray |

        See Also
        --------
        values : Values
        """
        return self._data

    def _get_engine_target(self) -> np.ndarray:
        """
        Get the ndarray that we can pass to the IndexEngine constructor.
        """
        # error: Incompatible return value type (got "Union[ExtensionArray,
        # ndarray]", expected "ndarray")
        if type(self) is Index and isinstance(self._values, ExtensionArray):
            # TODO(ExtensionIndex): remove special-case, just use self._values
            return self._values.astype(object)
        return self._values  # type: ignore[return-value]

    def _from_join_target(self, result: np.ndarray) -> ArrayLike:
        """
        Cast the ndarray returned from one of the libjoin.foo_indexer functions
        back to type(self)._data.
        """
        return result

    @doc(IndexOpsMixin._memory_usage)
    def memory_usage(self, deep: bool = False) -> int:
        result = self._memory_usage(deep=deep)

        # include our engine hashtable
        result += self._engine.sizeof(deep=deep)
        return result

    @final
    def where(self, cond, other=None) -> Index:
        """
        Replace values where the condition is False.

        The replacement is taken from other.

        Parameters
        ----------
        cond : bool array-like with the same length as self
            Condition to select the values on.
        other : scalar, or array-like, default None
            Replacement if the condition is False.

        Returns
        -------
        pandas.Index
            A copy of self with values replaced from other
            where the condition is False.

        See Also
        --------
        Series.where : Same method for Series.
        DataFrame.where : Same method for DataFrame.

        Examples
        --------
        >>> idx = pd.Index(['car', 'bike', 'train', 'tractor'])
        >>> idx
        Index(['car', 'bike', 'train', 'tractor'], dtype='object')
        >>> idx.where(idx.isin(['car', 'train']), 'other')
        Index(['car', 'other', 'train', 'other'], dtype='object')
        """
        if isinstance(self, ABCMultiIndex):
            raise NotImplementedError(
                ".where is not supported for MultiIndex operations"
            )
        cond = np.asarray(cond, dtype=bool)
        return self.putmask(~cond, other)

    # construction helpers
    @final
    @classmethod
    def _scalar_data_error(cls, data):
        # We return the TypeError so that we can raise it from the constructor
        #  in order to keep mypy happy
        return TypeError(
            f"{cls.__name__}(...) must be called with a collection of some "
            f"kind, {repr(data)} was passed"
        )

    @final
    @classmethod
    def _string_data_error(cls, data):
        raise TypeError(
            "String dtype not supported, you may need "
            "to explicitly cast to a numeric type"
        )

    def _validate_fill_value(self, value):
        """
        Check if the value can be inserted into our array without casting,
        and convert it to an appropriate native type if necessary.

        Raises
        ------
        TypeError
            If the value cannot be inserted into an array of this dtype.
        """
        dtype = self.dtype
        if isinstance(dtype, np.dtype) and dtype.kind not in ["m", "M"]:
            try:
                return np_can_hold_element(dtype, value)
            except ValueError as err:
                # re-raise as TypeError for consistency
                raise TypeError from err
        if not can_hold_element(self._values, value):
            raise TypeError
        return value

    @final
    def _require_scalar(self, value):
        """
        Check that this is a scalar value that we can use for setitem-like
        operations without changing dtype.
        """
        if not is_scalar(value):
            raise TypeError(f"'value' must be a scalar, passed: {type(value).__name__}")
        return value

    def _is_memory_usage_qualified(self) -> bool:
        """
        Return a boolean if we need a qualified .info display.
        """
        return self.is_object()

    def is_type_compatible(self, kind: str_t) -> bool:
        """
        Whether the index type is compatible with the provided type.
        """
        warnings.warn(
            "Index.is_type_compatible is deprecated and will be removed in a "
            "future version.",
            FutureWarning,
            stacklevel=find_stack_level(),
        )
        return kind == self.inferred_type

    def __contains__(self, key: Any) -> bool:
        """
        Return a boolean indicating whether the provided key is in the index.

        Parameters
        ----------
        key : label
            The key to check if it is present in the index.

        Returns
        -------
        bool
            Whether the key search is in the index.

        Raises
        ------
        TypeError
            If the key is not hashable.

        See Also
        --------
        Index.isin : Returns an ndarray of boolean dtype indicating whether the
            list-like key is in the index.

        Examples
        --------
        >>> idx = pd.Index([1, 2, 3, 4])
        >>> idx
        Int64Index([1, 2, 3, 4], dtype='int64')

        >>> 2 in idx
        True
        >>> 6 in idx
        False
        """
        hash(key)
        try:
            return key in self._engine
        except (OverflowError, TypeError, ValueError):
            return False

    # https://github.com/python/typeshed/issues/2148#issuecomment-520783318
    # Incompatible types in assignment (expression has type "None", base class
    # "object" defined the type as "Callable[[object], int]")
    __hash__: None  # type: ignore[assignment]

    @final
    def __setitem__(self, key, value):
        raise TypeError("Index does not support mutable operations")

    def __getitem__(self, key):
        """
        Override numpy.ndarray's __getitem__ method to work as desired.

        This function adds lists and Series as valid boolean indexers
        (ndarrays only supports ndarray with dtype=bool).

        If resulting ndim != 1, plain ndarray is returned instead of
        corresponding `Index` subclass.

        """
        getitem = self._data.__getitem__

        if is_integer(key) or is_float(key):
            # GH#44051 exclude bool, which would return a 2d ndarray
            key = com.cast_scalar_indexer(key, warn_float=True)
            return getitem(key)

        if isinstance(key, slice):
            # This case is separated from the conditional above to avoid
            # pessimization com.is_bool_indexer and ndim checks.
            result = getitem(key)
            # Going through simple_new for performance.
            return type(self)._simple_new(result, name=self._name)

        if com.is_bool_indexer(key):
            # if we have list[bools, length=1e5] then doing this check+convert
            #  takes 166 µs + 2.1 ms and cuts the ndarray.__getitem__
            #  time below from 3.8 ms to 496 µs
            # if we already have ndarray[bool], the overhead is 1.4 µs or .25%
            key = np.asarray(key, dtype=bool)

        result = getitem(key)
        # Because we ruled out integer above, we always get an arraylike here
        if result.ndim > 1:
            deprecate_ndim_indexing(result)
            if hasattr(result, "_ndarray"):
                # error: Item "ndarray[Any, Any]" of "Union[ExtensionArray,
                # ndarray[Any, Any]]" has no attribute "_ndarray"  [union-attr]
                # i.e. NDArrayBackedExtensionArray
                # Unpack to ndarray for MPL compat
                return result._ndarray  # type: ignore[union-attr]
            return result

        # NB: Using _constructor._simple_new would break if MultiIndex
        #  didn't override __getitem__
        return self._constructor._simple_new(result, name=self._name)

    def _getitem_slice(self: _IndexT, slobj: slice) -> _IndexT:
        """
        Fastpath for __getitem__ when we know we have a slice.
        """
        res = self._data[slobj]
        return type(self)._simple_new(res, name=self._name)

    @final
    def _can_hold_identifiers_and_holds_name(self, name) -> bool:
        """
        Faster check for ``name in self`` when we know `name` is a Python
        identifier (e.g. in NDFrame.__getattr__, which hits this to support
        . key lookup). For indexes that can't hold identifiers (everything
        but object & categorical) we just return False.

        https://github.com/pandas-dev/pandas/issues/19764
        """
        if self.is_object() or self.is_categorical():
            return name in self
        return False

    def append(self, other: Index | Sequence[Index]) -> Index:
        """
        Append a collection of Index options together.

        Parameters
        ----------
        other : Index or list/tuple of indices

        Returns
        -------
        Index
        """
        to_concat = [self]

        if isinstance(other, (list, tuple)):
            to_concat += list(other)
        else:
            # error: Argument 1 to "append" of "list" has incompatible type
            # "Union[Index, Sequence[Index]]"; expected "Index"
            to_concat.append(other)  # type: ignore[arg-type]

        for obj in to_concat:
            if not isinstance(obj, Index):
                raise TypeError("all inputs must be Index")

        names = {obj.name for obj in to_concat}
        name = None if len(names) > 1 else self.name

        return self._concat(to_concat, name)

    def _concat(self, to_concat: list[Index], name: Hashable) -> Index:
        """
        Concatenate multiple Index objects.
        """
        to_concat_vals = [x._values for x in to_concat]

        result = concat_compat(to_concat_vals)

        is_numeric = result.dtype.kind in ["i", "u", "f"]
        if self._is_backward_compat_public_numeric_index and is_numeric:
            return type(self)._simple_new(result, name=name)

        return Index._with_infer(result, name=name)

    @final
    def putmask(self, mask, value) -> Index:
        """
        Return a new Index of the values set with the mask.

        Returns
        -------
        Index

        See Also
        --------
        numpy.ndarray.putmask : Changes elements of an array
            based on conditional and input values.
        """
        mask, noop = validate_putmask(self._values, mask)
        if noop:
            return self.copy()

        if value is None and (self._is_numeric_dtype or self.dtype == object):
            value = self._na_value
        try:
            converted = self._validate_fill_value(value)
        except (ValueError, TypeError) as err:
            if is_object_dtype(self):  # pragma: no cover
                raise err

            dtype = self._find_common_type_compat(value)
            return self.astype(dtype).putmask(mask, value)

        values = self._values.copy()

        if isinstance(values, np.ndarray):
            converted = setitem_datetimelike_compat(values, mask.sum(), converted)
            np.putmask(values, mask, converted)

        else:
            # Note: we use the original value here, not converted, as
            #  _validate_fill_value is not idempotent
            values._putmask(mask, value)

        return self._shallow_copy(values)

    def equals(self, other: Any) -> bool:
        """
        Determine if two Index object are equal.

        The things that are being compared are:

        * The elements inside the Index object.
        * The order of the elements inside the Index object.

        Parameters
        ----------
        other : Any
            The other object to compare against.

        Returns
        -------
        bool
            True if "other" is an Index and it has the same elements and order
            as the calling index; False otherwise.

        Examples
        --------
        >>> idx1 = pd.Index([1, 2, 3])
        >>> idx1
        Int64Index([1, 2, 3], dtype='int64')
        >>> idx1.equals(pd.Index([1, 2, 3]))
        True

        The elements inside are compared

        >>> idx2 = pd.Index(["1", "2", "3"])
        >>> idx2
        Index(['1', '2', '3'], dtype='object')

        >>> idx1.equals(idx2)
        False

        The order is compared

        >>> ascending_idx = pd.Index([1, 2, 3])
        >>> ascending_idx
        Int64Index([1, 2, 3], dtype='int64')
        >>> descending_idx = pd.Index([3, 2, 1])
        >>> descending_idx
        Int64Index([3, 2, 1], dtype='int64')
        >>> ascending_idx.equals(descending_idx)
        False

        The dtype is *not* compared

        >>> int64_idx = pd.Int64Index([1, 2, 3])
        >>> int64_idx
        Int64Index([1, 2, 3], dtype='int64')
        >>> uint64_idx = pd.UInt64Index([1, 2, 3])
        >>> uint64_idx
        UInt64Index([1, 2, 3], dtype='uint64')
        >>> int64_idx.equals(uint64_idx)
        True
        """
        if self.is_(other):
            return True

        if not isinstance(other, Index):
            return False

        if is_object_dtype(self.dtype) and not is_object_dtype(other.dtype):
            # if other is not object, use other's logic for coercion
            return other.equals(self)

        if isinstance(other, ABCMultiIndex):
            # d-level MultiIndex can equal d-tuple Index
            return other.equals(self)

        if isinstance(self._values, ExtensionArray):
            # Dispatch to the ExtensionArray's .equals method.
            if not isinstance(other, type(self)):
                return False

            earr = cast(ExtensionArray, self._data)
            return earr.equals(other._data)

        if is_extension_array_dtype(other.dtype):
            # All EA-backed Index subclasses override equals
            return other.equals(self)

        return array_equivalent(self._values, other._values)

    @final
    def identical(self, other) -> bool:
        """
        Similar to equals, but checks that object attributes and types are also equal.

        Returns
        -------
        bool
            If two Index objects have equal elements and same type True,
            otherwise False.
        """
        return (
            self.equals(other)
            and all(
                getattr(self, c, None) == getattr(other, c, None)
                for c in self._comparables
            )
            and type(self) == type(other)
        )

    @final
    def asof(self, label):
        """
        Return the label from the index, or, if not present, the previous one.

        Assuming that the index is sorted, return the passed index label if it
        is in the index, or return the previous index label if the passed one
        is not in the index.

        Parameters
        ----------
        label : object
            The label up to which the method returns the latest index label.

        Returns
        -------
        object
            The passed label if it is in the index. The previous label if the
            passed label is not in the sorted index or `NaN` if there is no
            such label.

        See Also
        --------
        Series.asof : Return the latest value in a Series up to the
            passed index.
        merge_asof : Perform an asof merge (similar to left join but it
            matches on nearest key rather than equal key).
        Index.get_loc : An `asof` is a thin wrapper around `get_loc`
            with method='pad'.

        Examples
        --------
        `Index.asof` returns the latest index label up to the passed label.

        >>> idx = pd.Index(['2013-12-31', '2014-01-02', '2014-01-03'])
        >>> idx.asof('2014-01-01')
        '2013-12-31'

        If the label is in the index, the method returns the passed label.

        >>> idx.asof('2014-01-02')
        '2014-01-02'

        If all of the labels in the index are later than the passed label,
        NaN is returned.

        >>> idx.asof('1999-01-02')
        nan

        If the index is not sorted, an error is raised.

        >>> idx_not_sorted = pd.Index(['2013-12-31', '2015-01-02',
        ...                            '2014-01-03'])
        >>> idx_not_sorted.asof('2013-12-31')
        Traceback (most recent call last):
        ValueError: index must be monotonic increasing or decreasing
        """
        self._searchsorted_monotonic(label)  # validate sortedness
        try:
            loc = self.get_loc(label)
        except (KeyError, TypeError):
            # KeyError -> No exact match, try for padded
            # TypeError -> passed e.g. non-hashable, fall through to get
            #  the tested exception message
            indexer = self.get_indexer([label], method="pad")
            if indexer.ndim > 1 or indexer.size > 1:
                raise TypeError("asof requires scalar valued input")
            loc = indexer.item()
            if loc == -1:
                return self._na_value
        else:
            if isinstance(loc, slice):
                loc = loc.indices(len(self))[-1]

        return self[loc]

    def asof_locs(self, where: Index, mask: np.ndarray) -> npt.NDArray[np.intp]:
        """
        Return the locations (indices) of labels in the index.

        As in the `asof` function, if the label (a particular entry in
        `where`) is not in the index, the latest index label up to the
        passed label is chosen and its index returned.

        If all of the labels in the index are later than a label in `where`,
        -1 is returned.

        `mask` is used to ignore NA values in the index during calculation.

        Parameters
        ----------
        where : Index
            An Index consisting of an array of timestamps.
        mask : np.ndarray[bool]
            Array of booleans denoting where values in the original
            data are not NA.

        Returns
        -------
        np.ndarray[np.intp]
            An array of locations (indices) of the labels from the Index
            which correspond to the return values of the `asof` function
            for every element in `where`.
        """
        # error: No overload variant of "searchsorted" of "ndarray" matches argument
        # types "Union[ExtensionArray, ndarray[Any, Any]]", "str"
        # TODO: will be fixed when ExtensionArray.searchsorted() is fixed
        locs = self._values[mask].searchsorted(
            where._values, side="right"  # type: ignore[call-overload]
        )
        locs = np.where(locs > 0, locs - 1, 0)

        result = np.arange(len(self), dtype=np.intp)[mask].take(locs)

        first_value = self._values[mask.argmax()]
        result[(locs == 0) & (where._values < first_value)] = -1

        return result

    def sort_values(
        self,
        return_indexer: bool = False,
        ascending: bool = True,
        na_position: str_t = "last",
        key: Callable | None = None,
    ):
        """
        Return a sorted copy of the index.

        Return a sorted copy of the index, and optionally return the indices
        that sorted the index itself.

        Parameters
        ----------
        return_indexer : bool, default False
            Should the indices that would sort the index be returned.
        ascending : bool, default True
            Should the index values be sorted in an ascending order.
        na_position : {'first' or 'last'}, default 'last'
            Argument 'first' puts NaNs at the beginning, 'last' puts NaNs at
            the end.

            .. versionadded:: 1.2.0

        key : callable, optional
            If not None, apply the key function to the index values
            before sorting. This is similar to the `key` argument in the
            builtin :meth:`sorted` function, with the notable difference that
            this `key` function should be *vectorized*. It should expect an
            ``Index`` and return an ``Index`` of the same shape.

            .. versionadded:: 1.1.0

        Returns
        -------
        sorted_index : pandas.Index
            Sorted copy of the index.
        indexer : numpy.ndarray, optional
            The indices that the index itself was sorted by.

        See Also
        --------
        Series.sort_values : Sort values of a Series.
        DataFrame.sort_values : Sort values in a DataFrame.

        Examples
        --------
        >>> idx = pd.Index([10, 100, 1, 1000])
        >>> idx
        Int64Index([10, 100, 1, 1000], dtype='int64')

        Sort values in ascending order (default behavior).

        >>> idx.sort_values()
        Int64Index([1, 10, 100, 1000], dtype='int64')

        Sort values in descending order, and also get the indices `idx` was
        sorted by.

        >>> idx.sort_values(ascending=False, return_indexer=True)
        (Int64Index([1000, 100, 10, 1], dtype='int64'), array([3, 1, 0, 2]))
        """
        idx = ensure_key_mapped(self, key)

        # GH 35584. Sort missing values according to na_position kwarg
        # ignore na_position for MultiIndex
        if not isinstance(self, ABCMultiIndex):
            _as = nargsort(
                items=idx, ascending=ascending, na_position=na_position, key=key
            )
        else:
            _as = idx.argsort()
            if not ascending:
                _as = _as[::-1]

        sorted_index = self.take(_as)

        if return_indexer:
            return sorted_index, _as
        else:
            return sorted_index

    @final
    def sort(self, *args, **kwargs):
        """
        Use sort_values instead.
        """
        raise TypeError("cannot sort an Index object in-place, use sort_values instead")

    def shift(self, periods=1, freq=None):
        """
        Shift index by desired number of time frequency increments.

        This method is for shifting the values of datetime-like indexes
        by a specified time increment a given number of times.

        Parameters
        ----------
        periods : int, default 1
            Number of periods (or increments) to shift by,
            can be positive or negative.
        freq : pandas.DateOffset, pandas.Timedelta or str, optional
            Frequency increment to shift by.
            If None, the index is shifted by its own `freq` attribute.
            Offset aliases are valid strings, e.g., 'D', 'W', 'M' etc.

        Returns
        -------
        pandas.Index
            Shifted index.

        See Also
        --------
        Series.shift : Shift values of Series.

        Notes
        -----
        This method is only implemented for datetime-like index classes,
        i.e., DatetimeIndex, PeriodIndex and TimedeltaIndex.

        Examples
        --------
        Put the first 5 month starts of 2011 into an index.

        >>> month_starts = pd.date_range('1/1/2011', periods=5, freq='MS')
        >>> month_starts
        DatetimeIndex(['2011-01-01', '2011-02-01', '2011-03-01', '2011-04-01',
                       '2011-05-01'],
                      dtype='datetime64[ns]', freq='MS')

        Shift the index by 10 days.

        >>> month_starts.shift(10, freq='D')
        DatetimeIndex(['2011-01-11', '2011-02-11', '2011-03-11', '2011-04-11',
                       '2011-05-11'],
                      dtype='datetime64[ns]', freq=None)

        The default value of `freq` is the `freq` attribute of the index,
        which is 'MS' (month start) in this example.

        >>> month_starts.shift(10)
        DatetimeIndex(['2011-11-01', '2011-12-01', '2012-01-01', '2012-02-01',
                       '2012-03-01'],
                      dtype='datetime64[ns]', freq='MS')
        """
        raise NotImplementedError(
            f"This method is only implemented for DatetimeIndex, PeriodIndex and "
            f"TimedeltaIndex; Got type {type(self).__name__}"
        )

    def argsort(self, *args, **kwargs) -> npt.NDArray[np.intp]:
        """
        Return the integer indices that would sort the index.

        Parameters
        ----------
        *args
            Passed to `numpy.ndarray.argsort`.
        **kwargs
            Passed to `numpy.ndarray.argsort`.

        Returns
        -------
        np.ndarray[np.intp]
            Integer indices that would sort the index if used as
            an indexer.

        See Also
        --------
        numpy.argsort : Similar method for NumPy arrays.
        Index.sort_values : Return sorted copy of Index.

        Examples
        --------
        >>> idx = pd.Index(['b', 'a', 'd', 'c'])
        >>> idx
        Index(['b', 'a', 'd', 'c'], dtype='object')

        >>> order = idx.argsort()
        >>> order
        array([1, 0, 3, 2])

        >>> idx[order]
        Index(['a', 'b', 'c', 'd'], dtype='object')
        """
        # This works for either ndarray or EA, is overridden
        #  by RangeIndex, MultIIndex
        return self._data.argsort(*args, **kwargs)

    @final
    def get_value(self, series: Series, key):
        """
        Fast lookup of value from 1-dimensional ndarray.

        Only use this if you know what you're doing.

        Returns
        -------
        scalar or Series
        """
        warnings.warn(
            "get_value is deprecated and will be removed in a future version. "
            "Use Series[key] instead.",
            FutureWarning,
            stacklevel=find_stack_level(),
        )

        self._check_indexing_error(key)

        try:
            # GH 20882, 21257
            # First try to convert the key to a location
            # If that fails, raise a KeyError if an integer
            # index, otherwise, see if key is an integer, and
            # try that
            loc = self.get_loc(key)
        except KeyError:
            if not self._should_fallback_to_positional:
                raise
            elif is_integer(key):
                # If the Index cannot hold integer, then this is unambiguously
                #  a locational lookup.
                loc = key
            else:
                raise

        return self._get_values_for_loc(series, loc, key)

    def _check_indexing_error(self, key):
        if not is_scalar(key):
            # if key is not a scalar, directly raise an error (the code below
            # would convert to numpy arrays and raise later any way) - GH29926
            raise InvalidIndexError(key)

    @cache_readonly
    def _should_fallback_to_positional(self) -> bool:
        """
        Should an integer key be treated as positional?
        """
        return not self.holds_integer() and not self.is_boolean()

    def _get_values_for_loc(self, series: Series, loc, key):
        """
        Do a positional lookup on the given Series, returning either a scalar
        or a Series.

        Assumes that `series.index is self`

        key is included for MultiIndex compat.
        """
        if is_integer(loc):
            return series._values[loc]

        return series.iloc[loc]

    @final
    def set_value(self, arr, key, value):
        """
        Fast lookup of value from 1-dimensional ndarray.

        .. deprecated:: 1.0

        Notes
        -----
        Only use this if you know what you're doing.
        """
        warnings.warn(
            (
                "The 'set_value' method is deprecated, and "
                "will be removed in a future version."
            ),
            FutureWarning,
            stacklevel=find_stack_level(),
        )
        loc = self._engine.get_loc(key)
        if not can_hold_element(arr, value):
            raise ValueError
        arr[loc] = value

    _index_shared_docs[
        "get_indexer_non_unique"
    ] = """
        Compute indexer and mask for new index given the current index. The
        indexer should be then used as an input to ndarray.take to align the
        current data to the new index.

        Parameters
        ----------
        target : %(target_klass)s

        Returns
        -------
        indexer : np.ndarray[np.intp]
            Integers from 0 to n - 1 indicating that the index at these
            positions matches the corresponding target values. Missing values
            in the target are marked by -1.
        missing : np.ndarray[np.intp]
            An indexer into the target of the values not found.
            These correspond to the -1 in the indexer array.
        """

    @Appender(_index_shared_docs["get_indexer_non_unique"] % _index_doc_kwargs)
    def get_indexer_non_unique(
        self, target
    ) -> tuple[npt.NDArray[np.intp], npt.NDArray[np.intp]]:
        target = ensure_index(target)
        target = self._maybe_cast_listlike_indexer(target)

        if not self._should_compare(target) and not is_interval_dtype(self.dtype):
            # IntervalIndex get special treatment bc numeric scalars can be
            #  matched to Interval scalars
            return self._get_indexer_non_comparable(target, method=None, unique=False)

        pself, ptarget = self._maybe_promote(target)
        if pself is not self or ptarget is not target:
            return pself.get_indexer_non_unique(ptarget)

        if not is_dtype_equal(self.dtype, target.dtype):
            # TODO: if object, could use infer_dtype to preempt costly
            #  conversion if still non-comparable?
            dtype = self._find_common_type_compat(target)

            this = self.astype(dtype, copy=False)
            that = target.astype(dtype, copy=False)
            return this.get_indexer_non_unique(that)

        # Note: _maybe_promote ensures we never get here with MultiIndex
        #  self and non-Multi target
        tgt_values = target._get_engine_target()
        if self._is_multi and target._is_multi:
            engine = self._engine
            # error: "IndexEngine" has no attribute "_extract_level_codes"
            tgt_values = engine._extract_level_codes(  # type: ignore[attr-defined]
                target
            )

        indexer, missing = self._engine.get_indexer_non_unique(tgt_values)
        return ensure_platform_int(indexer), ensure_platform_int(missing)

    @final
    def get_indexer_for(self, target) -> npt.NDArray[np.intp]:
        """
        Guaranteed return of an indexer even when non-unique.

        This dispatches to get_indexer or get_indexer_non_unique
        as appropriate.

        Returns
        -------
        np.ndarray[np.intp]
            List of indices.

        Examples
        --------
        >>> idx = pd.Index([np.nan, 'var1', np.nan])
        >>> idx.get_indexer_for([np.nan])
        array([0, 2])
        """
        if self._index_as_unique:
            return self.get_indexer(target)
        indexer, _ = self.get_indexer_non_unique(target)
        return indexer

    def _get_indexer_strict(self, key, axis_name: str_t) -> tuple[Index, np.ndarray]:
        """
        Analogue to get_indexer that raises if any elements are missing.
        """
        keyarr = key
        if not isinstance(keyarr, Index):
            keyarr = com.asarray_tuplesafe(keyarr)

        if self._index_as_unique:
            indexer = self.get_indexer_for(keyarr)
            keyarr = self.reindex(keyarr)[0]
        else:
            keyarr, indexer, new_indexer = self._reindex_non_unique(keyarr)

        self._raise_if_missing(keyarr, indexer, axis_name)

        keyarr = self.take(indexer)
        if isinstance(key, Index):
            # GH 42790 - Preserve name from an Index
            keyarr.name = key.name
        if keyarr.dtype.kind in ["m", "M"]:
            # DTI/TDI.take can infer a freq in some cases when we dont want one
            if isinstance(key, list) or (
                isinstance(key, type(self))
                # "Index" has no attribute "freq"
                and key.freq is None  # type: ignore[attr-defined]
            ):
                keyarr = keyarr._with_freq(None)

        return keyarr, indexer

    def _raise_if_missing(self, key, indexer, axis_name: str_t) -> None:
        """
        Check that indexer can be used to return a result.

        e.g. at least one element was found,
        unless the list of keys was actually empty.

        Parameters
        ----------
        key : list-like
            Targeted labels (only used to show correct error message).
        indexer: array-like of booleans
            Indices corresponding to the key,
            (with -1 indicating not found).
        axis_name : str

        Raises
        ------
        KeyError
            If at least one key was requested but none was found.
        """
        if len(key) == 0:
            return

        # Count missing values
        missing_mask = indexer < 0
        nmissing = missing_mask.sum()

        if nmissing:

            # TODO: remove special-case; this is just to keep exception
            #  message tests from raising while debugging
            use_interval_msg = is_interval_dtype(self.dtype) or (
                is_categorical_dtype(self.dtype)
                # "Index" has no attribute "categories"  [attr-defined]
                and is_interval_dtype(
                    self.categories.dtype  # type: ignore[attr-defined]
                )
            )

            if nmissing == len(indexer):
                if use_interval_msg:
                    key = list(key)
                raise KeyError(f"None of [{key}] are in the [{axis_name}]")

            not_found = list(ensure_index(key)[missing_mask.nonzero()[0]].unique())
            raise KeyError(f"{not_found} not in index")

    @overload
    def _get_indexer_non_comparable(
        self, target: Index, method, unique: Literal[True] = ...
    ) -> npt.NDArray[np.intp]:
        ...

    @overload
    def _get_indexer_non_comparable(
        self, target: Index, method, unique: Literal[False]
    ) -> tuple[npt.NDArray[np.intp], npt.NDArray[np.intp]]:
        ...

    @overload
    def _get_indexer_non_comparable(
        self, target: Index, method, unique: bool = True
    ) -> npt.NDArray[np.intp] | tuple[npt.NDArray[np.intp], npt.NDArray[np.intp]]:
        ...

    @final
    def _get_indexer_non_comparable(
        self, target: Index, method, unique: bool = True
    ) -> npt.NDArray[np.intp] | tuple[npt.NDArray[np.intp], npt.NDArray[np.intp]]:
        """
        Called from get_indexer or get_indexer_non_unique when the target
        is of a non-comparable dtype.

        For get_indexer lookups with method=None, get_indexer is an _equality_
        check, so non-comparable dtypes mean we will always have no matches.

        For get_indexer lookups with a method, get_indexer is an _inequality_
        check, so non-comparable dtypes mean we will always raise TypeError.

        Parameters
        ----------
        target : Index
        method : str or None
        unique : bool, default True
            * True if called from get_indexer.
            * False if called from get_indexer_non_unique.

        Raises
        ------
        TypeError
            If doing an inequality check, i.e. method is not None.
        """
        if method is not None:
            other = unpack_nested_dtype(target)
            raise TypeError(f"Cannot compare dtypes {self.dtype} and {other.dtype}")

        no_matches = -1 * np.ones(target.shape, dtype=np.intp)
        if unique:
            # This is for get_indexer
            return no_matches
        else:
            # This is for get_indexer_non_unique
            missing = np.arange(len(target), dtype=np.intp)
            return no_matches, missing

    @property
    def _index_as_unique(self) -> bool:
        """
        Whether we should treat this as unique for the sake of
        get_indexer vs get_indexer_non_unique.

        For IntervalIndex compat.
        """
        return self.is_unique

    _requires_unique_msg = "Reindexing only valid with uniquely valued Index objects"

    @final
    def _maybe_promote(self, other: Index) -> tuple[Index, Index]:
        """
        When dealing with an object-dtype Index and a non-object Index, see
        if we can upcast the object-dtype one to improve performance.
        """

        if isinstance(self, ABCDatetimeIndex) and isinstance(other, ABCDatetimeIndex):
            if (
                self.tz is not None
                and other.tz is not None
                and not tz_compare(self.tz, other.tz)
            ):
                # standardize on UTC
                return self.tz_convert("UTC"), other.tz_convert("UTC")

        elif self.inferred_type == "date" and isinstance(other, ABCDatetimeIndex):
            try:
                return type(other)(self), other
            except OutOfBoundsDatetime:
                return self, other
        elif self.inferred_type == "timedelta" and isinstance(other, ABCTimedeltaIndex):
            # TODO: we dont have tests that get here
            return type(other)(self), other

        elif self.dtype.kind == "u" and other.dtype.kind == "i":
            # GH#41873
            if other.min() >= 0:
                # lookup min as it may be cached
                # TODO: may need itemsize check if we have non-64-bit Indexes
                return self, other.astype(self.dtype)

        elif self._is_multi and not other._is_multi:
            try:
                # "Type[Index]" has no attribute "from_tuples"
                other = type(self).from_tuples(other)  # type: ignore[attr-defined]
            except (TypeError, ValueError):
                # let's instead try with a straight Index
                self = Index(self._values)

        if not is_object_dtype(self.dtype) and is_object_dtype(other.dtype):
            # Reverse op so we dont need to re-implement on the subclasses
            other, self = other._maybe_promote(self)

        return self, other

    @final
    def _find_common_type_compat(self, target) -> DtypeObj:
        """
        Implementation of find_common_type that adjusts for Index-specific
        special cases.
        """
        if is_interval_dtype(self.dtype) and is_valid_na_for_dtype(target, self.dtype):
            # e.g. setting NA value into IntervalArray[int64]
            self = cast("IntervalIndex", self)
            return IntervalDtype(np.float64, closed=self.closed)

        target_dtype, _ = infer_dtype_from(target, pandas_dtype=True)

        # special case: if one dtype is uint64 and the other a signed int, return object
        # See https://github.com/pandas-dev/pandas/issues/26778 for discussion
        # Now it's:
        # * float | [u]int -> float
        # * uint64 | signed int  -> object
        # We may change union(float | [u]int) to go to object.
        if self.dtype == "uint64" or target_dtype == "uint64":
            if is_signed_integer_dtype(self.dtype) or is_signed_integer_dtype(
                target_dtype
            ):
                return _dtype_obj

        dtype = find_common_type([self.dtype, target_dtype])

        if dtype.kind in ["i", "u"]:
            # TODO: what about reversed with self being categorical?
            if (
                isinstance(target, Index)
                and is_categorical_dtype(target.dtype)
                and target.hasnans
            ):
                # FIXME: find_common_type incorrect with Categorical GH#38240
                # FIXME: some cases where float64 cast can be lossy?
                dtype = np.dtype(np.float64)
        if dtype.kind == "c":
            dtype = _dtype_obj
        return dtype

    @final
    def _should_compare(self, other: Index) -> bool:
        """
        Check if `self == other` can ever have non-False entries.
        """

        if (other.is_boolean() and self.is_numeric()) or (
            self.is_boolean() and other.is_numeric()
        ):
            # GH#16877 Treat boolean labels passed to a numeric index as not
            #  found. Without this fix False and True would be treated as 0 and 1
            #  respectively.
            return False

        other = unpack_nested_dtype(other)
        dtype = other.dtype
        return self._is_comparable_dtype(dtype) or is_object_dtype(dtype)

    def _is_comparable_dtype(self, dtype: DtypeObj) -> bool:
        """
        Can we compare values of the given dtype to our own?
        """
        return True

    @final
    def groupby(self, values) -> PrettyDict[Hashable, np.ndarray]:
        """
        Group the index labels by a given array of values.

        Parameters
        ----------
        values : array
            Values used to determine the groups.

        Returns
        -------
        dict
            {group name -> group labels}
        """
        # TODO: if we are a MultiIndex, we can do better
        # that converting to tuples
        if isinstance(values, ABCMultiIndex):
            values = values._values
        values = Categorical(values)
        result = values._reverse_indexer()

        # map to the label
        result = {k: self.take(v) for k, v in result.items()}

        return PrettyDict(result)

    def map(self, mapper, na_action=None):
        """
        Map values using an input mapping or function.

        Parameters
        ----------
        mapper : function, dict, or Series
            Mapping correspondence.
        na_action : {None, 'ignore'}
            If 'ignore', propagate NA values, without passing them to the
            mapping correspondence.

        Returns
        -------
        applied : Union[Index, MultiIndex], inferred
            The output of the mapping function applied to the index.
            If the function returns a tuple with more than one element
            a MultiIndex will be returned.
        """
        from pandas.core.indexes.multi import MultiIndex

        new_values = self._map_values(mapper, na_action=na_action)

        # we can return a MultiIndex
        if new_values.size and isinstance(new_values[0], tuple):
            if isinstance(self, MultiIndex):
                names = self.names
            elif self.name:
                names = [self.name] * len(new_values[0])
            else:
                names = None
            return MultiIndex.from_tuples(new_values, names=names)

        dtype = None
        if not new_values.size:
            # empty
            dtype = self.dtype

        # e.g. if we are floating and new_values is all ints, then we
        #  don't want to cast back to floating.  But if we are UInt64
        #  and new_values is all ints, we want to try.
        same_dtype = lib.infer_dtype(new_values, skipna=False) == self.inferred_type
        if same_dtype:
            new_values = maybe_cast_pointwise_result(
                new_values, self.dtype, same_dtype=same_dtype
            )

        if self._is_backward_compat_public_numeric_index and is_numeric_dtype(
            new_values.dtype
        ):
            return self._constructor(
                new_values, dtype=dtype, copy=False, name=self.name
            )

        return Index._with_infer(new_values, dtype=dtype, copy=False, name=self.name)

    # TODO: De-duplicate with map, xref GH#32349
    @final
    def _transform_index(self, func, *, level=None) -> Index:
        """
        Apply function to all values found in index.

        This includes transforming multiindex entries separately.
        Only apply function to one level of the MultiIndex if level is specified.
        """
        if isinstance(self, ABCMultiIndex):
            if level is not None:
                # Caller is responsible for ensuring level is positional.
                items = [
                    tuple(func(y) if i == level else y for i, y in enumerate(x))
                    for x in self
                ]
            else:
                items = [tuple(func(y) for y in x) for x in self]
            return type(self).from_tuples(items, names=self.names)
        else:
            items = [func(x) for x in self]
            return Index(items, name=self.name, tupleize_cols=False)

    def isin(self, values, level=None) -> np.ndarray:
        """
        Return a boolean array where the index values are in `values`.

        Compute boolean array of whether each index value is found in the
        passed set of values. The length of the returned boolean array matches
        the length of the index.

        Parameters
        ----------
        values : set or list-like
            Sought values.
        level : str or int, optional
            Name or position of the index level to use (if the index is a
            `MultiIndex`).

        Returns
        -------
        np.ndarray[bool]
            NumPy array of boolean values.

        See Also
        --------
        Series.isin : Same for Series.
        DataFrame.isin : Same method for DataFrames.

        Notes
        -----
        In the case of `MultiIndex` you must either specify `values` as a
        list-like object containing tuples that are the same length as the
        number of levels, or specify `level`. Otherwise it will raise a
        ``ValueError``.

        If `level` is specified:

        - if it is the name of one *and only one* index level, use that level;
        - otherwise it should be a number indicating level position.

        Examples
        --------
        >>> idx = pd.Index([1,2,3])
        >>> idx
        Int64Index([1, 2, 3], dtype='int64')

        Check whether each index value in a list of values.

        >>> idx.isin([1, 4])
        array([ True, False, False])

        >>> midx = pd.MultiIndex.from_arrays([[1,2,3],
        ...                                  ['red', 'blue', 'green']],
        ...                                  names=('number', 'color'))
        >>> midx
        MultiIndex([(1,   'red'),
                    (2,  'blue'),
                    (3, 'green')],
                   names=['number', 'color'])

        Check whether the strings in the 'color' level of the MultiIndex
        are in a list of colors.

        >>> midx.isin(['red', 'orange', 'yellow'], level='color')
        array([ True, False, False])

        To check across the levels of a MultiIndex, pass a list of tuples:

        >>> midx.isin([(1, 'red'), (3, 'red')])
        array([ True, False, False])

        For a DatetimeIndex, string values in `values` are converted to
        Timestamps.

        >>> dates = ['2000-03-11', '2000-03-12', '2000-03-13']
        >>> dti = pd.to_datetime(dates)
        >>> dti
        DatetimeIndex(['2000-03-11', '2000-03-12', '2000-03-13'],
        dtype='datetime64[ns]', freq=None)

        >>> dti.isin(['2000-03-11'])
        array([ True, False, False])
        """
        if level is not None:
            self._validate_index_level(level)
        return algos.isin(self._values, values)

    def _get_string_slice(self, key: str_t):
        # this is for partial string indexing,
        # overridden in DatetimeIndex, TimedeltaIndex and PeriodIndex
        raise NotImplementedError

    def slice_indexer(
        self,
        start: Hashable | None = None,
        end: Hashable | None = None,
        step: int | None = None,
        kind=no_default,
    ) -> slice:
        """
        Compute the slice indexer for input labels and step.

        Index needs to be ordered and unique.

        Parameters
        ----------
        start : label, default None
            If None, defaults to the beginning.
        end : label, default None
            If None, defaults to the end.
        step : int, default None
        kind : str, default None

            .. deprecated:: 1.4.0

        Returns
        -------
        indexer : slice

        Raises
        ------
        KeyError : If key does not exist, or key is not unique and index is
            not ordered.

        Notes
        -----
        This function assumes that the data is sorted, so use at your own peril

        Examples
        --------
        This is a method on all index types. For example you can do:

        >>> idx = pd.Index(list('abcd'))
        >>> idx.slice_indexer(start='b', end='c')
        slice(1, 3, None)

        >>> idx = pd.MultiIndex.from_arrays([list('abcd'), list('efgh')])
        >>> idx.slice_indexer(start='b', end=('c', 'g'))
        slice(1, 3, None)
        """
        self._deprecated_arg(kind, "kind", "slice_indexer")

        start_slice, end_slice = self.slice_locs(start, end, step=step)

        # return a slice
        if not is_scalar(start_slice):
            raise AssertionError("Start slice bound is non-scalar")
        if not is_scalar(end_slice):
            raise AssertionError("End slice bound is non-scalar")

        return slice(start_slice, end_slice, step)

    def _maybe_cast_indexer(self, key):
        """
        If we have a float key and are not a floating index, then try to cast
        to an int if equivalent.
        """
        if not self.is_floating():
            return com.cast_scalar_indexer(key)
        return key

    def _maybe_cast_listlike_indexer(self, target) -> Index:
        """
        Analogue to maybe_cast_indexer for get_indexer instead of get_loc.
        """
        return ensure_index(target)

    @final
    def _validate_indexer(self, form: str_t, key, kind: str_t):
        """
        If we are positional indexer, validate that we have appropriate
        typed bounds must be an integer.
        """
        assert kind in ["getitem", "iloc"]

        if key is not None and not is_integer(key):
            raise self._invalid_indexer(form, key)

    def _maybe_cast_slice_bound(self, label, side: str_t, kind=no_default):
        """
        This function should be overloaded in subclasses that allow non-trivial
        casting on label-slice bounds, e.g. datetime-like indices allowing
        strings containing formatted datetimes.

        Parameters
        ----------
        label : object
        side : {'left', 'right'}
        kind : {'loc', 'getitem'} or None

            .. deprecated:: 1.3.0

        Returns
        -------
        label : object

        Notes
        -----
        Value of `side` parameter should be validated in caller.
        """
        assert kind in ["loc", "getitem", None, no_default]
        self._deprecated_arg(kind, "kind", "_maybe_cast_slice_bound")

        # We are a plain index here (sub-class override this method if they
        # wish to have special treatment for floats/ints, e.g. Float64Index and
        # datetimelike Indexes
        # reject them, if index does not contain label
        if (is_float(label) or is_integer(label)) and label not in self:
            raise self._invalid_indexer("slice", label)

        return label

    def _searchsorted_monotonic(self, label, side: Literal["left", "right"] = "left"):
        if self.is_monotonic_increasing:
            return self.searchsorted(label, side=side)
        elif self.is_monotonic_decreasing:
            # np.searchsorted expects ascending sort order, have to reverse
            # everything for it to work (element ordering, search side and
            # resulting value).
            pos = self[::-1].searchsorted(
                label, side="right" if side == "left" else "left"
            )
            return len(self) - pos

        raise ValueError("index must be monotonic increasing or decreasing")

    def get_slice_bound(
        self, label, side: Literal["left", "right"], kind=no_default
    ) -> int:
        """
        Calculate slice bound that corresponds to given label.

        Returns leftmost (one-past-the-rightmost if ``side=='right'``) position
        of given label.

        Parameters
        ----------
        label : object
        side : {'left', 'right'}
        kind : {'loc', 'getitem'} or None

            .. deprecated:: 1.4.0

        Returns
        -------
        int
            Index of label.
        """
        assert kind in ["loc", "getitem", None, no_default]
        self._deprecated_arg(kind, "kind", "get_slice_bound")

        if side not in ("left", "right"):
            raise ValueError(
                "Invalid value for side kwarg, must be either "
                f"'left' or 'right': {side}"
            )

        original_label = label

        # For datetime indices label may be a string that has to be converted
        # to datetime boundary according to its resolution.
        label = self._maybe_cast_slice_bound(label, side)

        # we need to look up the label
        try:
            slc = self.get_loc(label)
        except KeyError as err:
            try:
                return self._searchsorted_monotonic(label, side)
            except ValueError:
                # raise the original KeyError
                raise err

        if isinstance(slc, np.ndarray):
            # get_loc may return a boolean array, which
            # is OK as long as they are representable by a slice.
            assert is_bool_dtype(slc.dtype)
            slc = lib.maybe_booleans_to_slice(slc.view("u1"))
            if isinstance(slc, np.ndarray):
                raise KeyError(
                    f"Cannot get {side} slice bound for non-unique "
                    f"label: {repr(original_label)}"
                )

        if isinstance(slc, slice):
            if side == "left":
                return slc.start
            else:
                return slc.stop
        else:
            if side == "right":
                return slc + 1
            else:
                return slc

    def slice_locs(
        self, start=None, end=None, step=None, kind=no_default
    ) -> tuple[int, int]:
        """
        Compute slice locations for input labels.

        Parameters
        ----------
        start : label, default None
            If None, defaults to the beginning.
        end : label, default None
            If None, defaults to the end.
        step : int, defaults None
            If None, defaults to 1.
        kind : {'loc', 'getitem'} or None

            .. deprecated:: 1.4.0

        Returns
        -------
        start, end : int

        See Also
        --------
        Index.get_loc : Get location for a single label.

        Notes
        -----
        This method only works if the index is monotonic or unique.

        Examples
        --------
        >>> idx = pd.Index(list('abcd'))
        >>> idx.slice_locs(start='b', end='c')
        (1, 3)
        """
        self._deprecated_arg(kind, "kind", "slice_locs")
        inc = step is None or step >= 0

        if not inc:
            # If it's a reverse slice, temporarily swap bounds.
            start, end = end, start

        # GH 16785: If start and end happen to be date strings with UTC offsets
        # attempt to parse and check that the offsets are the same
        if isinstance(start, (str, datetime)) and isinstance(end, (str, datetime)):
            try:
                ts_start = Timestamp(start)
                ts_end = Timestamp(end)
            except (ValueError, TypeError):
                pass
            else:
                if not tz_compare(ts_start.tzinfo, ts_end.tzinfo):
                    raise ValueError("Both dates must have the same UTC offset")

        start_slice = None
        if start is not None:
            start_slice = self.get_slice_bound(start, "left")
        if start_slice is None:
            start_slice = 0

        end_slice = None
        if end is not None:
            end_slice = self.get_slice_bound(end, "right")
        if end_slice is None:
            end_slice = len(self)

        if not inc:
            # Bounds at this moment are swapped, swap them back and shift by 1.
            #
            # slice_locs('B', 'A', step=-1): s='B', e='A'
            #
            #              s='A'                 e='B'
            # AFTER SWAP:    |                     |
            #                v ------------------> V
            #           -----------------------------------
            #           | | |A|A|A|A| | | | | |B|B| | | | |
            #           -----------------------------------
            #              ^ <------------------ ^
            # SHOULD BE:   |                     |
            #           end=s-1              start=e-1
            #
            end_slice, start_slice = start_slice - 1, end_slice - 1

            # i == -1 triggers ``len(self) + i`` selection that points to the
            # last element, not before-the-first one, subtracting len(self)
            # compensates that.
            if end_slice == -1:
                end_slice -= len(self)
            if start_slice == -1:
                start_slice -= len(self)

        return start_slice, end_slice

    def delete(self: _IndexT, loc) -> _IndexT:
        """
        Make new Index with passed location(-s) deleted.

        Parameters
        ----------
        loc : int or list of int
            Location of item(-s) which will be deleted.
            Use a list of locations to delete more than one value at the same time.

        Returns
        -------
        Index
            Will be same type as self, except for RangeIndex.

        See Also
        --------
        numpy.delete : Delete any rows and column from NumPy array (ndarray).

        Examples
        --------
        >>> idx = pd.Index(['a', 'b', 'c'])
        >>> idx.delete(1)
        Index(['a', 'c'], dtype='object')

        >>> idx = pd.Index(['a', 'b', 'c'])
        >>> idx.delete([0, 2])
        Index(['b'], dtype='object')
        """
        values = self._values
        res_values: ArrayLike
        if isinstance(values, np.ndarray):
            # TODO(__array_function__): special casing will be unnecessary
            res_values = np.delete(values, loc)
        else:
            res_values = values.delete(loc)

        # _constructor so RangeIndex->Int64Index
        return self._constructor._simple_new(res_values, name=self.name)

    def insert(self, loc: int, item) -> Index:
        """
        Make new Index inserting new item at location.

        Follows Python numpy.insert semantics for negative values.

        Parameters
        ----------
        loc : int
        item : object

        Returns
        -------
        new_index : Index
        """
        item = lib.item_from_zerodim(item)
        if is_valid_na_for_dtype(item, self.dtype) and self.dtype != object:
            item = self._na_value

        arr = self._values

        try:
            if isinstance(arr, ExtensionArray):
                res_values = arr.insert(loc, item)
                return type(self)._simple_new(res_values, name=self.name)
            else:
                item = self._validate_fill_value(item)
        except (TypeError, ValueError):
            # e.g. trying to insert an integer into a DatetimeIndex
            #  We cannot keep the same dtype, so cast to the (often object)
            #  minimal shared dtype before doing the insert.
            dtype = self._find_common_type_compat(item)
            return self.astype(dtype).insert(loc, item)

        if arr.dtype != object or not isinstance(
            item, (tuple, np.datetime64, np.timedelta64)
        ):
            # with object-dtype we need to worry about numpy incorrectly casting
            # dt64/td64 to integer, also about treating tuples as sequences
            # special-casing dt64/td64 https://github.com/numpy/numpy/issues/12550
            casted = arr.dtype.type(item)
            new_values = np.insert(arr, loc, casted)

        else:
            # No overload variant of "insert" matches argument types
            # "ndarray[Any, Any]", "int", "None"  [call-overload]
            new_values = np.insert(arr, loc, None)  # type: ignore[call-overload]
            loc = loc if loc >= 0 else loc - 1
            new_values[loc] = item

        # Use self._constructor instead of Index to retain NumericIndex GH#43921
        # TODO(2.0) can use Index instead of self._constructor
        return self._constructor._with_infer(new_values, name=self.name)

    def drop(self, labels, errors: str_t = "raise") -> Index:
        """
        Make new Index with passed list of labels deleted.

        Parameters
        ----------
        labels : array-like or scalar
        errors : {'ignore', 'raise'}, default 'raise'
            If 'ignore', suppress error and existing labels are dropped.

        Returns
        -------
        dropped : Index
            Will be same type as self, except for RangeIndex.

        Raises
        ------
        KeyError
            If not all of the labels are found in the selected axis
        """
        if not isinstance(labels, Index):
            # avoid materializing e.g. RangeIndex
            arr_dtype = "object" if self.dtype == "object" else None
            labels = com.index_labels_to_array(labels, dtype=arr_dtype)

        indexer = self.get_indexer_for(labels)
        mask = indexer == -1
        if mask.any():
            if errors != "ignore":
                raise KeyError(f"{list(labels[mask])} not found in axis")
            indexer = indexer[~mask]
        return self.delete(indexer)

    # --------------------------------------------------------------------
    # Generated Arithmetic, Comparison, and Unary Methods

    def _cmp_method(self, other, op):
        """
        Wrapper used to dispatch comparison operations.
        """
        if self.is_(other):
            # fastpath
            if op in {operator.eq, operator.le, operator.ge}:
                arr = np.ones(len(self), dtype=bool)
                if self._can_hold_na and not isinstance(self, ABCMultiIndex):
                    # TODO: should set MultiIndex._can_hold_na = False?
                    arr[self.isna()] = False
                return arr
            elif op in {operator.ne, operator.lt, operator.gt}:
                arr = np.zeros(len(self), dtype=bool)
                if self._can_hold_na and not isinstance(self, ABCMultiIndex):
                    arr[self.isna()] = True
                return arr

        if isinstance(other, (np.ndarray, Index, ABCSeries, ExtensionArray)) and len(
            self
        ) != len(other):
            raise ValueError("Lengths must match to compare")

        if not isinstance(other, ABCMultiIndex):
            other = extract_array(other, extract_numpy=True)
        else:
            other = np.asarray(other)

        if is_object_dtype(self.dtype) and isinstance(other, ExtensionArray):
            # e.g. PeriodArray, Categorical
            with np.errstate(all="ignore"):
                result = op(self._values, other)

        elif isinstance(self._values, ExtensionArray):
            result = op(self._values, other)

        elif is_object_dtype(self.dtype) and not isinstance(self, ABCMultiIndex):
            # don't pass MultiIndex
            with np.errstate(all="ignore"):
                result = ops.comp_method_OBJECT_ARRAY(op, self._values, other)

        else:
            with np.errstate(all="ignore"):
                result = ops.comparison_op(self._values, other, op)

        return result

    def _construct_result(self, result, name):
        if isinstance(result, tuple):
            return (
                Index._with_infer(result[0], name=name),
                Index._with_infer(result[1], name=name),
            )
        return Index._with_infer(result, name=name)

    def _arith_method(self, other, op):
        if (
            isinstance(other, Index)
            and is_object_dtype(other.dtype)
            and type(other) is not Index
        ):
            # We return NotImplemented for object-dtype index *subclasses* so they have
            # a chance to implement ops before we unwrap them.
            # See https://github.com/pandas-dev/pandas/issues/31109
            return NotImplemented

        return super()._arith_method(other, op)

    @final
    def _unary_method(self, op):
        result = op(self._values)
        return Index(result, name=self.name)

    def __abs__(self):
        return self._unary_method(operator.abs)

    def __neg__(self):
        return self._unary_method(operator.neg)

    def __pos__(self):
        return self._unary_method(operator.pos)

    def __invert__(self):
        # GH#8875
        return self._unary_method(operator.inv)

    # --------------------------------------------------------------------
    # Reductions

    def any(self, *args, **kwargs):
        """
        Return whether any element is Truthy.

        Parameters
        ----------
        *args
            Required for compatibility with numpy.
        **kwargs
            Required for compatibility with numpy.

        Returns
        -------
        any : bool or array-like (if axis is specified)
            A single element array-like may be converted to bool.

        See Also
        --------
        Index.all : Return whether all elements are True.
        Series.all : Return whether all elements are True.

        Notes
        -----
        Not a Number (NaN), positive infinity and negative infinity
        evaluate to True because these are not equal to zero.

        Examples
        --------
        >>> index = pd.Index([0, 1, 2])
        >>> index.any()
        True

        >>> index = pd.Index([0, 0, 0])
        >>> index.any()
        False
        """
        nv.validate_any(args, kwargs)
        self._maybe_disable_logical_methods("any")
        # error: Argument 1 to "any" has incompatible type "ArrayLike"; expected
        # "Union[Union[int, float, complex, str, bytes, generic], Sequence[Union[int,
        # float, complex, str, bytes, generic]], Sequence[Sequence[Any]],
        # _SupportsArray]"
        return np.any(self.values)  # type: ignore[arg-type]

    def all(self, *args, **kwargs):
        """
        Return whether all elements are Truthy.

        Parameters
        ----------
        *args
            Required for compatibility with numpy.
        **kwargs
            Required for compatibility with numpy.

        Returns
        -------
        all : bool or array-like (if axis is specified)
            A single element array-like may be converted to bool.

        See Also
        --------
        Index.any : Return whether any element in an Index is True.
        Series.any : Return whether any element in a Series is True.
        Series.all : Return whether all elements in a Series are True.

        Notes
        -----
        Not a Number (NaN), positive infinity and negative infinity
        evaluate to True because these are not equal to zero.

        Examples
        --------
        True, because nonzero integers are considered True.

        >>> pd.Index([1, 2, 3]).all()
        True

        False, because ``0`` is considered False.

        >>> pd.Index([0, 1, 2]).all()
        False
        """
        nv.validate_all(args, kwargs)
        self._maybe_disable_logical_methods("all")
        # error: Argument 1 to "all" has incompatible type "ArrayLike"; expected
        # "Union[Union[int, float, complex, str, bytes, generic], Sequence[Union[int,
        # float, complex, str, bytes, generic]], Sequence[Sequence[Any]],
        # _SupportsArray]"
        return np.all(self.values)  # type: ignore[arg-type]

    @final
    def _maybe_disable_logical_methods(self, opname: str_t) -> None:
        """
        raise if this Index subclass does not support any or all.
        """
        if (
            isinstance(self, ABCMultiIndex)
            or needs_i8_conversion(self.dtype)
            or is_interval_dtype(self.dtype)
            or is_categorical_dtype(self.dtype)
            or is_float_dtype(self.dtype)
        ):
            # This call will raise
            make_invalid_op(opname)(self)

    @Appender(IndexOpsMixin.argmin.__doc__)
    def argmin(self, axis=None, skipna=True, *args, **kwargs):
        nv.validate_argmin(args, kwargs)
        nv.validate_minmax_axis(axis)

        if not self._is_multi and self.hasnans:
            # Take advantage of cache
            mask = self._isnan
            if not skipna or mask.all():
                return -1
        return super().argmin(skipna=skipna)

    @Appender(IndexOpsMixin.argmax.__doc__)
    def argmax(self, axis=None, skipna=True, *args, **kwargs):
        nv.validate_argmax(args, kwargs)
        nv.validate_minmax_axis(axis)

        if not self._is_multi and self.hasnans:
            # Take advantage of cache
            mask = self._isnan
            if not skipna or mask.all():
                return -1
        return super().argmax(skipna=skipna)

    @doc(IndexOpsMixin.min)
    def min(self, axis=None, skipna=True, *args, **kwargs):
        nv.validate_min(args, kwargs)
        nv.validate_minmax_axis(axis)

        if not len(self):
            return self._na_value

        if len(self) and self.is_monotonic_increasing:
            # quick check
            first = self[0]
            if not isna(first):
                return first

        if not self._is_multi and self.hasnans:
            # Take advantage of cache
            mask = self._isnan
            if not skipna or mask.all():
                return self._na_value

        if not self._is_multi and not isinstance(self._values, np.ndarray):
            # "ExtensionArray" has no attribute "min"
            return self._values.min(skipna=skipna)  # type: ignore[attr-defined]

        return super().min(skipna=skipna)

    @doc(IndexOpsMixin.max)
    def max(self, axis=None, skipna=True, *args, **kwargs):
        nv.validate_max(args, kwargs)
        nv.validate_minmax_axis(axis)

        if not len(self):
            return self._na_value

        if len(self) and self.is_monotonic_increasing:
            # quick check
            last = self[-1]
            if not isna(last):
                return last

        if not self._is_multi and self.hasnans:
            # Take advantage of cache
            mask = self._isnan
            if not skipna or mask.all():
                return self._na_value

        if not self._is_multi and not isinstance(self._values, np.ndarray):
            # "ExtensionArray" has no attribute "max"
            return self._values.max(skipna=skipna)  # type: ignore[attr-defined]

        return super().max(skipna=skipna)

    # --------------------------------------------------------------------

    @final
    @property
    def shape(self) -> Shape:
        """
        Return a tuple of the shape of the underlying data.
        """
        # See GH#27775, GH#27384 for history/reasoning in how this is defined.
        return (len(self),)

    @final
    def _deprecated_arg(self, value, name: str_t, methodname: str_t) -> None:
        """
        Issue a FutureWarning if the arg/kwarg is not no_default.
        """
        if value is not no_default:
            warnings.warn(
                f"'{name}' argument in {methodname} is deprecated "
                "and will be removed in a future version.  Do not pass it.",
                FutureWarning,
                stacklevel=find_stack_level(),
            )


def ensure_index_from_sequences(sequences, names=None) -> Index:
    """
    Construct an index from sequences of data.

    A single sequence returns an Index. Many sequences returns a
    MultiIndex.

    Parameters
    ----------
    sequences : sequence of sequences
    names : sequence of str

    Returns
    -------
    index : Index or MultiIndex

    Examples
    --------
    >>> ensure_index_from_sequences([[1, 2, 3]], names=["name"])
    Int64Index([1, 2, 3], dtype='int64', name='name')

    >>> ensure_index_from_sequences([["a", "a"], ["a", "b"]], names=["L1", "L2"])
    MultiIndex([('a', 'a'),
                ('a', 'b')],
               names=['L1', 'L2'])

    See Also
    --------
    ensure_index
    """
    from pandas.core.indexes.multi import MultiIndex

    if len(sequences) == 1:
        if names is not None:
            names = names[0]
        return Index(sequences[0], name=names)
    else:
        return MultiIndex.from_arrays(sequences, names=names)


def ensure_index(index_like: AnyArrayLike | Sequence, copy: bool = False) -> Index:
    """
    Ensure that we have an index from some index-like object.

    Parameters
    ----------
    index_like : sequence
        An Index or other sequence
    copy : bool, default False

    Returns
    -------
    index : Index or MultiIndex

    See Also
    --------
    ensure_index_from_sequences

    Examples
    --------
    >>> ensure_index(['a', 'b'])
    Index(['a', 'b'], dtype='object')

    >>> ensure_index([('a', 'a'),  ('b', 'c')])
    Index([('a', 'a'), ('b', 'c')], dtype='object')

    >>> ensure_index([['a', 'a'], ['b', 'c']])
    MultiIndex([('a', 'b'),
            ('a', 'c')],
           )
    """
    if isinstance(index_like, Index):
        if copy:
            index_like = index_like.copy()
        return index_like

    if isinstance(index_like, ABCSeries):
        name = index_like.name
        return Index._with_infer(index_like, name=name, copy=copy)

    if is_iterator(index_like):
        index_like = list(index_like)

    if isinstance(index_like, list):
        if type(index_like) is not list:
            # must check for exactly list here because of strict type
            # check in clean_index_list
            index_like = list(index_like)

        if len(index_like) and lib.is_all_arraylike(index_like):
            from pandas.core.indexes.multi import MultiIndex

            return MultiIndex.from_arrays(index_like)
        else:
            return Index._with_infer(index_like, copy=copy, tupleize_cols=False)
    else:
        return Index._with_infer(index_like, copy=copy)


def ensure_has_len(seq):
    """
    If seq is an iterator, put its values into a list.
    """
    try:
        len(seq)
    except TypeError:
        return list(seq)
    else:
        return seq


def trim_front(strings: list[str]) -> list[str]:
    """
    Trims zeros and decimal points.

    Examples
    --------
    >>> trim_front([" a", " b"])
    ['a', 'b']

    >>> trim_front([" a", " "])
    ['a', '']
    """
    if not strings:
        return strings
    while all(strings) and all(x[0] == " " for x in strings):
        strings = [x[1:] for x in strings]
    return strings


def _validate_join_method(method: str) -> None:
    if method not in ["left", "right", "inner", "outer"]:
        raise ValueError(f"do not recognize join method {method}")


def maybe_extract_name(name, obj, cls) -> Hashable:
    """
    If no name is passed, then extract it from data, validating hashability.
    """
    if name is None and isinstance(obj, (Index, ABCSeries)):
        # Note we don't just check for "name" attribute since that would
        #  pick up e.g. dtype.name
        name = obj.name

    # GH#29069
    if not is_hashable(name):
        raise TypeError(f"{cls.__name__}.name must be a hashable type")

    return name


_cast_depr_msg = (
    "In a future version, passing an object-dtype arraylike to pd.Index will "
    "not infer numeric values to numeric dtype (matching the Series behavior). "
    "To retain the old behavior, explicitly pass the desired dtype or use the "
    "desired Index subclass"
)


def _maybe_cast_data_without_dtype(
    subarr: np.ndarray, cast_numeric_deprecated: bool = True
) -> ArrayLike:
    """
    If we have an arraylike input but no passed dtype, try to infer
    a supported dtype.

    Parameters
    ----------
    subarr : np.ndarray[object]
    cast_numeric_deprecated : bool, default True
        Whether to issue a FutureWarning when inferring numeric dtypes.

    Returns
    -------
    np.ndarray or ExtensionArray
    """

    result = lib.maybe_convert_objects(
        subarr,
        convert_datetime=True,
        convert_timedelta=True,
        convert_period=True,
        convert_interval=True,
        dtype_if_all_nat=np.dtype("datetime64[ns]"),
    )
    if result.dtype.kind in ["i", "u", "f"]:
        if not cast_numeric_deprecated:
            # i.e. we started with a list, not an ndarray[object]
            return result

        warnings.warn(
            "In a future version, the Index constructor will not infer numeric "
            "dtypes when passed object-dtype sequences (matching Series behavior)",
            FutureWarning,
            stacklevel=3,
        )
    if result.dtype.kind in ["b", "c"]:
        return subarr
    result = ensure_wrapped_if_datetimelike(result)
    return result


def get_unanimous_names(*indexes: Index) -> tuple[Hashable, ...]:
    """
    Return common name if all indices agree, otherwise None (level-by-level).

    Parameters
    ----------
    indexes : list of Index objects

    Returns
    -------
    list
        A list representing the unanimous 'names' found.
    """
    name_tups = [tuple(i.names) for i in indexes]
    name_sets = [{*ns} for ns in zip_longest(*name_tups)]
    names = tuple(ns.pop() if len(ns) == 1 else None for ns in name_sets)
    return names


def unpack_nested_dtype(other: _IndexT) -> _IndexT:
    """
    When checking if our dtype is comparable with another, we need
    to unpack CategoricalDtype to look at its categories.dtype.

    Parameters
    ----------
    other : Index

    Returns
    -------
    Index
    """
    dtype = other.dtype
    if is_categorical_dtype(dtype):
        # If there is ever a SparseIndex, this could get dispatched
        #  here too.
        # error: Item  "dtype[Any]"/"ExtensionDtype" of "Union[dtype[Any],
        # ExtensionDtype]" has no attribute "categories"
        return dtype.categories  # type: ignore[union-attr]
    return other


def _maybe_try_sort(result, sort):
    if sort is None:
        try:
            result = algos.safe_sort(result)
        except TypeError as err:
            warnings.warn(
                f"{err}, sort order is undefined for incomparable objects.",
                RuntimeWarning,
                stacklevel=find_stack_level(),
            )
    return result<|MERGE_RESOLUTION|>--- conflicted
+++ resolved
@@ -610,11 +610,7 @@
 
             return Int64Index
 
-<<<<<<< HEAD
-        elif dtype == object:
-=======
         elif dtype == _dtype_obj:
->>>>>>> 2cb60c7f
             # NB: assuming away MultiIndex
             return Index
 
