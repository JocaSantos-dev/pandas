from datetime import datetime, timedelta
import warnings
import operator
from textwrap import dedent

import numpy as np
from pandas._libs import (lib, index as libindex, tslibs,
                          algos as libalgos, join as libjoin,
                          Timedelta)
from pandas._libs.lib import is_datetime_array

from pandas.compat import range, u, set_function_name
from pandas.compat.numpy import function as nv
from pandas import compat

from pandas.core.accessor import CachedAccessor
from pandas.core.arrays import ExtensionArray
from pandas.core.dtypes.generic import (
    ABCSeries, ABCDataFrame,
    ABCMultiIndex,
    ABCPeriodIndex, ABCTimedeltaIndex, ABCDatetimeIndex,
    ABCDateOffset)
from pandas.core.dtypes.missing import isna, array_equivalent
from pandas.core.dtypes.cast import maybe_cast_to_integer_array
from pandas.core.dtypes.common import (
    ensure_int64,
    ensure_object,
    ensure_categorical,
    ensure_platform_int,
    is_integer,
    is_float,
    is_dtype_equal,
    is_dtype_union_equal,
    is_object_dtype,
    is_categorical,
    is_categorical_dtype,
    is_interval_dtype,
    is_period_dtype,
    is_bool,
    is_bool_dtype,
    is_signed_integer_dtype,
    is_unsigned_integer_dtype,
    is_integer_dtype, is_float_dtype,
    is_datetime64_any_dtype,
    is_datetime64tz_dtype,
    is_timedelta64_dtype,
    is_extension_array_dtype,
    is_hashable,
    is_iterator, is_list_like,
    is_scalar)

from pandas.core.base import PandasObject, IndexOpsMixin
import pandas.core.common as com
from pandas.core import ops
from pandas.util._decorators import (
    Appender, Substitution, cache_readonly)
from pandas.core.indexes.frozen import FrozenList
import pandas.core.dtypes.concat as _concat
import pandas.core.missing as missing
import pandas.core.algorithms as algos
import pandas.core.sorting as sorting
from pandas.io.formats.printing import (
    pprint_thing, default_pprint, format_object_summary, format_object_attrs)
from pandas.core.ops import make_invalid_op
from pandas.core.strings import StringMethods

__all__ = ['Index']

_unsortable_types = frozenset(('mixed', 'mixed-integer'))

_index_doc_kwargs = dict(klass='Index', inplace='',
                         target_klass='Index',
                         unique='Index', duplicated='np.ndarray')
_index_shared_docs = dict()


def _try_get_item(x):
    try:
        return x.item()
    except AttributeError:
        return x


def _make_comparison_op(op, cls):
    def cmp_method(self, other):
        if isinstance(other, (np.ndarray, Index, ABCSeries)):
            if other.ndim > 0 and len(self) != len(other):
                raise ValueError('Lengths must match to compare')

        from .multi import MultiIndex
        if is_object_dtype(self) and not isinstance(self, MultiIndex):
            # don't pass MultiIndex
            with np.errstate(all='ignore'):
                result = ops._comp_method_OBJECT_ARRAY(op, self.values, other)

        else:

            # numpy will show a DeprecationWarning on invalid elementwise
            # comparisons, this will raise in the future
            with warnings.catch_warnings(record=True):
                warnings.filterwarnings("ignore", "elementwise", FutureWarning)
                with np.errstate(all='ignore'):
                    result = op(self.values, np.asarray(other))

        # technically we could support bool dtyped Index
        # for now just return the indexing array directly
        if is_bool_dtype(result):
            return result
        try:
            return Index(result)
        except TypeError:
            return result

    name = '__{name}__'.format(name=op.__name__)
    # TODO: docstring?
    return set_function_name(cmp_method, name, cls)


def _make_arithmetic_op(op, cls):
    def index_arithmetic_method(self, other):
        if isinstance(other, (ABCSeries, ABCDataFrame)):
            return NotImplemented
        elif isinstance(other, ABCTimedeltaIndex):
            # Defer to subclass implementation
            return NotImplemented
        elif isinstance(other, np.ndarray) and is_timedelta64_dtype(other):
            # GH#22390; wrap in Series for op, this will in turn wrap in
            # TimedeltaIndex, but will correctly raise TypeError instead of
            # NullFrequencyError for add/sub ops
            from pandas import Series
            other = Series(other)
            out = op(self, other)
            return Index(out, name=self.name)

        other = self._validate_for_numeric_binop(other, op)

        # handle time-based others
        if isinstance(other, (ABCDateOffset, np.timedelta64, timedelta)):
            return self._evaluate_with_timedelta_like(other, op)
        elif isinstance(other, (datetime, np.datetime64)):
            return self._evaluate_with_datetime_like(other, op)

        values = self.values
        with np.errstate(all='ignore'):
            result = op(values, other)

        result = missing.dispatch_missing(op, values, other, result)

        attrs = self._get_attributes_dict()
        attrs = self._maybe_update_attributes(attrs)
        if op is divmod:
            result = (Index(result[0], **attrs), Index(result[1], **attrs))
        else:
            result = Index(result, **attrs)
        return result

    name = '__{name}__'.format(name=op.__name__)
    # TODO: docstring?
    return set_function_name(index_arithmetic_method, name, cls)


class InvalidIndexError(Exception):
    pass


_o_dtype = np.dtype(object)
_Identity = object


def _new_Index(cls, d):
    """ This is called upon unpickling, rather than the default which doesn't
    have arguments and breaks __new__
    """
    # required for backward compat, because PI can't be instantiated with
    # ordinals through __new__ GH #13277
    if issubclass(cls, ABCPeriodIndex):
        from pandas.core.indexes.period import _new_PeriodIndex
        return _new_PeriodIndex(cls, **d)
    return cls.__new__(cls, **d)


class Index(IndexOpsMixin, PandasObject):
    """
    Immutable ndarray implementing an ordered, sliceable set. The basic object
    storing axis labels for all pandas objects

    Parameters
    ----------
    data : array-like (1-dimensional)
    dtype : NumPy dtype (default: object)
        If dtype is None, we find the dtype that best fits the data.
        If an actual dtype is provided, we coerce to that dtype if it's safe.
        Otherwise, an error will be raised.
    copy : bool
        Make a copy of input ndarray
    name : object
        Name to be stored in the index
    tupleize_cols : bool (default: True)
        When True, attempt to create a MultiIndex if possible

    Notes
    -----
    An Index instance can **only** contain hashable objects

    Examples
    --------
    >>> pd.Index([1, 2, 3])
    Int64Index([1, 2, 3], dtype='int64')

    >>> pd.Index(list('abc'))
    Index(['a', 'b', 'c'], dtype='object')

    See Also
    ---------
    RangeIndex : Index implementing a monotonic integer range
    CategoricalIndex : Index of :class:`Categorical` s.
    MultiIndex : A multi-level, or hierarchical, Index
    IntervalIndex : an Index of :class:`Interval` s.
    DatetimeIndex, TimedeltaIndex, PeriodIndex
    Int64Index, UInt64Index,  Float64Index
    """
    # To hand over control to subclasses
    _join_precedence = 1

    # Cython methods; see github.com/cython/cython/issues/2647
    #  for why we need to wrap these instead of making them class attributes
    # Moreover, cython will choose the appropriate-dtyped sub-function
    #  given the dtypes of the passed arguments
    def _left_indexer_unique(self, left, right):
        return libjoin.left_join_indexer_unique(left, right)

    def _left_indexer(self, left, right):
        return libjoin.left_join_indexer(left, right)

    def _inner_indexer(self, left, right):
        return libjoin.inner_join_indexer(left, right)

    def _outer_indexer(self, left, right):
        return libjoin.outer_join_indexer(left, right)

    _typ = 'index'
    _data = None
    _id = None
    name = None
    asi8 = None
    _comparables = ['name']
    _attributes = ['name']
    _is_numeric_dtype = False
    _can_hold_na = True

    # would we like our indexing holder to defer to us
    _defer_to_indexing = False

    # prioritize current class for _shallow_copy_with_infer,
    # used to infer integers as datetime-likes
    _infer_as_myclass = False

    _engine_type = libindex.ObjectEngine

    _accessors = {'str'}

    str = CachedAccessor("str", StringMethods)

    def __new__(cls, data=None, dtype=None, copy=False, name=None,
                fastpath=None, tupleize_cols=True, **kwargs):

        if name is None and hasattr(data, 'name'):
            name = data.name

        if fastpath is not None:
            warnings.warn("The 'fastpath' keyword is deprecated, and will be "
                          "removed in a future version.",
                          FutureWarning, stacklevel=2)
            if fastpath:
                return cls._simple_new(data, name)

        from .range import RangeIndex

        # range
        if isinstance(data, RangeIndex):
            return RangeIndex(start=data, copy=copy, dtype=dtype, name=name)
        elif isinstance(data, range):
            return RangeIndex.from_range(data, copy=copy, dtype=dtype,
                                         name=name)

        # categorical
        elif is_categorical_dtype(data) or is_categorical_dtype(dtype):
            from .category import CategoricalIndex
            return CategoricalIndex(data, dtype=dtype, copy=copy, name=name,
                                    **kwargs)

        # interval
        elif ((is_interval_dtype(data) or is_interval_dtype(dtype)) and
              not is_object_dtype(dtype)):
            from .interval import IntervalIndex
            closed = kwargs.get('closed', None)
            return IntervalIndex(data, dtype=dtype, name=name, copy=copy,
                                 closed=closed)

        elif (is_datetime64_any_dtype(data) or
              (dtype is not None and is_datetime64_any_dtype(dtype)) or
                'tz' in kwargs):
            from pandas import DatetimeIndex
            result = DatetimeIndex(data, copy=copy, name=name,
                                   dtype=dtype, **kwargs)
            if dtype is not None and is_dtype_equal(_o_dtype, dtype):
                return Index(result.to_pydatetime(), dtype=_o_dtype)
            else:
                return result

        elif (is_timedelta64_dtype(data) or
              (dtype is not None and is_timedelta64_dtype(dtype))):
            from pandas import TimedeltaIndex
            result = TimedeltaIndex(data, copy=copy, name=name, **kwargs)
            if dtype is not None and _o_dtype == dtype:
                return Index(result.to_pytimedelta(), dtype=_o_dtype)
            else:
                return result

        elif is_period_dtype(data) and not is_object_dtype(dtype):
            from pandas import PeriodIndex
            result = PeriodIndex(data, copy=copy, name=name, **kwargs)
            return result

        # extension dtype
        elif is_extension_array_dtype(data) or is_extension_array_dtype(dtype):
            data = np.asarray(data)
            if not (dtype is None or is_object_dtype(dtype)):

                # coerce to the provided dtype
                data = dtype.construct_array_type()._from_sequence(
                    data, dtype=dtype, copy=False)

            # coerce to the object dtype
            data = data.astype(object)
            return Index(data, dtype=object, copy=copy, name=name,
                         **kwargs)

        # index-like
        elif isinstance(data, (np.ndarray, Index, ABCSeries)):
            if dtype is not None:
                try:

                    # we need to avoid having numpy coerce
                    # things that look like ints/floats to ints unless
                    # they are actually ints, e.g. '0' and 0.0
                    # should not be coerced
                    # GH 11836
                    if is_integer_dtype(dtype):
                        inferred = lib.infer_dtype(data)
                        if inferred == 'integer':
                            data = maybe_cast_to_integer_array(data, dtype,
                                                               copy=copy)
                        elif inferred in ['floating', 'mixed-integer-float']:
                            if isna(data).any():
                                raise ValueError('cannot convert float '
                                                 'NaN to integer')

                            if inferred == "mixed-integer-float":
                                data = maybe_cast_to_integer_array(data, dtype)

                            # If we are actually all equal to integers,
                            # then coerce to integer.
                            try:
                                return cls._try_convert_to_int_index(
                                    data, copy, name, dtype)
                            except ValueError:
                                pass

                            # Return an actual float index.
                            from .numeric import Float64Index
                            return Float64Index(data, copy=copy, dtype=dtype,
                                                name=name)

                        elif inferred == 'string':
                            pass
                        else:
                            data = data.astype(dtype)
                    elif is_float_dtype(dtype):
                        inferred = lib.infer_dtype(data)
                        if inferred == 'string':
                            pass
                        else:
                            data = data.astype(dtype)
                    else:
                        data = np.array(data, dtype=dtype, copy=copy)

                except (TypeError, ValueError) as e:
                    msg = str(e)
                    if ("cannot convert float" in msg or
                            "Trying to coerce float values to integer" in msg):
                        raise

            # maybe coerce to a sub-class
            from pandas.core.indexes.period import (
                PeriodIndex, IncompatibleFrequency)

            if is_signed_integer_dtype(data.dtype):
                from .numeric import Int64Index
                return Int64Index(data, copy=copy, dtype=dtype, name=name)
            elif is_unsigned_integer_dtype(data.dtype):
                from .numeric import UInt64Index
                return UInt64Index(data, copy=copy, dtype=dtype, name=name)
            elif is_float_dtype(data.dtype):
                from .numeric import Float64Index
                return Float64Index(data, copy=copy, dtype=dtype, name=name)
            elif issubclass(data.dtype.type, np.bool) or is_bool_dtype(data):
                subarr = data.astype('object')
            else:
                subarr = com.asarray_tuplesafe(data, dtype=object)

            # asarray_tuplesafe does not always copy underlying data,
            # so need to make sure that this happens
            if copy:
                subarr = subarr.copy()

            if dtype is None:
                inferred = lib.infer_dtype(subarr)
                if inferred == 'integer':
                    try:
                        return cls._try_convert_to_int_index(
                            subarr, copy, name, dtype)
                    except ValueError:
                        pass

                    return Index(subarr, copy=copy,
                                 dtype=object, name=name)
                elif inferred in ['floating', 'mixed-integer-float']:
                    from .numeric import Float64Index
                    return Float64Index(subarr, copy=copy, name=name)
                elif inferred == 'interval':
                    from .interval import IntervalIndex
                    return IntervalIndex(subarr, name=name, copy=copy)
                elif inferred == 'boolean':
                    # don't support boolean explicitly ATM
                    pass
                elif inferred != 'string':
                    if inferred.startswith('datetime'):
                        if (lib.is_datetime_with_singletz_array(subarr) or
                                'tz' in kwargs):
                            # only when subarr has the same tz
                            from pandas import DatetimeIndex
                            try:
                                return DatetimeIndex(subarr, copy=copy,
                                                     name=name, **kwargs)
                            except tslibs.OutOfBoundsDatetime:
                                pass

                    elif inferred.startswith('timedelta'):
                        from pandas import TimedeltaIndex
                        return TimedeltaIndex(subarr, copy=copy, name=name,
                                              **kwargs)
                    elif inferred == 'period':
                        try:
                            return PeriodIndex(subarr, name=name, **kwargs)
                        except IncompatibleFrequency:
                            pass
            return cls._simple_new(subarr, name)

        elif hasattr(data, '__array__'):
            return Index(np.asarray(data), dtype=dtype, copy=copy, name=name,
                         **kwargs)
        elif data is None or is_scalar(data):
            cls._scalar_data_error(data)
        else:
            if tupleize_cols and is_list_like(data):
                # GH21470: convert iterable to list before determining if empty
                if is_iterator(data):
                    data = list(data)

                if data and all(isinstance(e, tuple) for e in data):
                    # we must be all tuples, otherwise don't construct
                    # 10697
                    from .multi import MultiIndex
                    return MultiIndex.from_tuples(
                        data, names=name or kwargs.get('names'))
            # other iterable of some kind
            subarr = com.asarray_tuplesafe(data, dtype=object)
            return Index(subarr, dtype=dtype, copy=copy, name=name, **kwargs)

    """
    NOTE for new Index creation:

    - _simple_new: It returns new Index with the same type as the caller.
      All metadata (such as name) must be provided by caller's responsibility.
      Using _shallow_copy is recommended because it fills these metadata
      otherwise specified.

    - _shallow_copy: It returns new Index with the same type (using
      _simple_new), but fills caller's metadata otherwise specified. Passed
      kwargs will overwrite corresponding metadata.

    - _shallow_copy_with_infer: It returns new Index inferring its type
      from passed values. It fills caller's metadata otherwise specified as the
      same as _shallow_copy.

    See each method's docstring.
    """

    @classmethod
    def _simple_new(cls, values, name=None, dtype=None, **kwargs):
        """
        we require the we have a dtype compat for the values
        if we are passed a non-dtype compat, then coerce using the constructor

        Must be careful not to recurse.
        """
        if not hasattr(values, 'dtype'):
            if (values is None or not len(values)) and dtype is not None:
                values = np.empty(0, dtype=dtype)
            else:
                values = np.array(values, copy=False)
                if is_object_dtype(values):
                    values = cls(values, name=name, dtype=dtype,
                                 **kwargs)._ndarray_values

        result = object.__new__(cls)
        result._data = values
        result.name = name
        for k, v in compat.iteritems(kwargs):
            setattr(result, k, v)
        return result._reset_identity()

    _index_shared_docs['_shallow_copy'] = """
        create a new Index with the same class as the caller, don't copy the
        data, use the same object attributes with passed in attributes taking
        precedence

        *this is an internal non-public method*

        Parameters
        ----------
        values : the values to create the new Index, optional
        kwargs : updates the default attributes for this Index
        """

    @Appender(_index_shared_docs['_shallow_copy'])
    def _shallow_copy(self, values=None, **kwargs):
        if values is None:
            values = self.values
        attributes = self._get_attributes_dict()
        attributes.update(kwargs)
        if not len(values) and 'dtype' not in kwargs:
            attributes['dtype'] = self.dtype

        # _simple_new expects an ndarray
        values = getattr(values, 'values', values)
        if isinstance(values, ABCDatetimeIndex):
            # `self.values` returns `self` for tz-aware, so we need to unwrap
            #  more specifically
            values = values.asi8

        return self._simple_new(values, **attributes)

    def _shallow_copy_with_infer(self, values, **kwargs):
        """
        create a new Index inferring the class with passed value, don't copy
        the data, use the same object attributes with passed in attributes
        taking precedence

        *this is an internal non-public method*

        Parameters
        ----------
        values : the values to create the new Index, optional
        kwargs : updates the default attributes for this Index
        """
        attributes = self._get_attributes_dict()
        attributes.update(kwargs)
        attributes['copy'] = False
        if not len(values) and 'dtype' not in kwargs:
            attributes['dtype'] = self.dtype
        if self._infer_as_myclass:
            try:
                return self._constructor(values, **attributes)
            except (TypeError, ValueError):
                pass
        return Index(values, **attributes)

    def _deepcopy_if_needed(self, orig, copy=False):
        """
        .. versionadded:: 0.19.0

        Make a copy of self if data coincides (in memory) with orig.
        Subclasses should override this if self._base is not an ndarray.

        Parameters
        ----------
        orig : ndarray
            other ndarray to compare self._data against
        copy : boolean, default False
            when False, do not run any check, just return self

        Returns
        -------
        A copy of self if needed, otherwise self : Index
        """
        if copy:
            # Retrieve the "base objects", i.e. the original memory allocations
            if not isinstance(orig, np.ndarray):
                # orig is a DatetimeIndex
                orig = orig.values
            orig = orig if orig.base is None else orig.base
            new = self._data if self._data.base is None else self._data.base
            if orig is new:
                return self.copy(deep=True)

        return self

    def _update_inplace(self, result, **kwargs):
        # guard when called from IndexOpsMixin
        raise TypeError("Index can't be updated inplace")

    def _sort_levels_monotonic(self):
        """ compat with MultiIndex """
        return self

    _index_shared_docs['_get_grouper_for_level'] = """
        Get index grouper corresponding to an index level

        Parameters
        ----------
        mapper: Group mapping function or None
            Function mapping index values to groups
        level : int or None
            Index level

        Returns
        -------
        grouper : Index
            Index of values to group on
        labels : ndarray of int or None
            Array of locations in level_index
        uniques : Index or None
            Index of unique values for level
        """

    @Appender(_index_shared_docs['_get_grouper_for_level'])
    def _get_grouper_for_level(self, mapper, level=None):
        assert level is None or level == 0
        if mapper is None:
            grouper = self
        else:
            grouper = self.map(mapper)

        return grouper, None, None

    def is_(self, other):
        """
        More flexible, faster check like ``is`` but that works through views

        Note: this is *not* the same as ``Index.identical()``, which checks
        that metadata is also the same.

        Parameters
        ----------
        other : object
            other object to compare against.

        Returns
        -------
        True if both have same underlying data, False otherwise : bool
        """
        # use something other than None to be clearer
        return self._id is getattr(
            other, '_id', Ellipsis) and self._id is not None

    def _reset_identity(self):
        """Initializes or resets ``_id`` attribute with new object"""
        self._id = _Identity()
        return self

    # ndarray compat
    def __len__(self):
        """
        return the length of the Index
        """
        return len(self._data)

    def __array__(self, dtype=None):
        """ the array interface, return my values """
        return self._data.view(np.ndarray)

    def __array_wrap__(self, result, context=None):
        """
        Gets called after a ufunc
        """
        if is_bool_dtype(result):
            return result

        attrs = self._get_attributes_dict()
        attrs = self._maybe_update_attributes(attrs)
        return Index(result, **attrs)

    @cache_readonly
    def dtype(self):
        """ return the dtype object of the underlying data """
        return self._data.dtype

    @cache_readonly
    def dtype_str(self):
        """ return the dtype str of the underlying data """
        return str(self.dtype)

    @property
    def values(self):
        """ return the underlying data as an ndarray """
        return self._data.view(np.ndarray)

    @property
    def _values(self):
        # type: () -> Union[ExtensionArray, Index]
        # TODO(EA): remove index types as they become extension arrays
        """The best array representation.

        This is an ndarray, ExtensionArray, or Index subclass. This differs
        from ``_ndarray_values``, which always returns an ndarray.

        Both ``_values`` and ``_ndarray_values`` are consistent between
        ``Series`` and ``Index``.

        It may differ from the public '.values' method.

        index             | values          | _values     | _ndarray_values |
        ----------------- | -------------- -| ----------- | --------------- |
        CategoricalIndex  | Categorical     | Categorical | codes           |
        DatetimeIndex[tz] | ndarray[M8ns]   | DTI[tz]     | ndarray[M8ns]   |

        For the following, the ``._values`` is currently ``ndarray[object]``,
        but will soon be an ``ExtensionArray``

        index             | values          | _values      | _ndarray_values |
        ----------------- | --------------- | ------------ | --------------- |
        PeriodIndex       | ndarray[object] | ndarray[obj] | ndarray[int]    |
        IntervalIndex     | ndarray[object] | ndarray[obj] | ndarray[object] |

        See Also
        --------
        values
        _ndarray_values
        """
        return self.values

    def get_values(self):
        """
        Return `Index` data as an `numpy.ndarray`.

        Returns
        -------
        numpy.ndarray
            A one-dimensional numpy array of the `Index` values.

        See Also
        --------
        Index.values : The attribute that get_values wraps.

        Examples
        --------
        Getting the `Index` values of a `DataFrame`:

        >>> df = pd.DataFrame([[1, 2, 3], [4, 5, 6], [7, 8, 9]],
        ...                    index=['a', 'b', 'c'], columns=['A', 'B', 'C'])
        >>> df
           A  B  C
        a  1  2  3
        b  4  5  6
        c  7  8  9
        >>> df.index.get_values()
        array(['a', 'b', 'c'], dtype=object)

        Standalone `Index` values:

        >>> idx = pd.Index(['1', '2', '3'])
        >>> idx.get_values()
        array(['1', '2', '3'], dtype=object)

        `MultiIndex` arrays also have only one dimension:

        >>> midx = pd.MultiIndex.from_arrays([[1, 2, 3], ['a', 'b', 'c']],
        ...                                  names=('number', 'letter'))
        >>> midx.get_values()
        array([(1, 'a'), (2, 'b'), (3, 'c')], dtype=object)
        >>> midx.get_values().ndim
        1
        """
        return self.values

    @Appender(IndexOpsMixin.memory_usage.__doc__)
    def memory_usage(self, deep=False):
        result = super(Index, self).memory_usage(deep=deep)

        # include our engine hashtable
        result += self._engine.sizeof(deep=deep)
        return result

    # ops compat
    def repeat(self, repeats, *args, **kwargs):
        """
        Repeat elements of an Index.

        Returns a new index where each element of the current index
        is repeated consecutively a given number of times.

        Parameters
        ----------
        repeats : int
            The number of repetitions for each element.
        **kwargs
            Additional keywords have no effect but might be accepted for
            compatibility with numpy.

        Returns
        -------
        pandas.Index
            Newly created Index with repeated elements.

        See Also
        --------
        Series.repeat : Equivalent function for Series
        numpy.repeat : Underlying implementation

        Examples
        --------
        >>> idx = pd.Index([1, 2, 3])
        >>> idx
        Int64Index([1, 2, 3], dtype='int64')
        >>> idx.repeat(2)
        Int64Index([1, 1, 2, 2, 3, 3], dtype='int64')
        >>> idx.repeat(3)
        Int64Index([1, 1, 1, 2, 2, 2, 3, 3, 3], dtype='int64')
        """
        nv.validate_repeat(args, kwargs)
        return self._shallow_copy(self._values.repeat(repeats))

    _index_shared_docs['where'] = """
        .. versionadded:: 0.19.0

        Return an Index of same shape as self and whose corresponding
        entries are from self where cond is True and otherwise are from
        other.

        Parameters
        ----------
        cond : boolean array-like with the same length as self
        other : scalar, or array-like
        """

    @Appender(_index_shared_docs['where'])
    def where(self, cond, other=None):
        if other is None:
            other = self._na_value

        dtype = self.dtype
        values = self.values

        if is_bool(other) or is_bool_dtype(other):

            # bools force casting
            values = values.astype(object)
            dtype = None

        values = np.where(cond, values, other)

        if self._is_numeric_dtype and np.any(isna(values)):
            # We can't coerce to the numeric dtype of "self" (unless
            # it's float) if there are NaN values in our output.
            dtype = None

        return self._shallow_copy_with_infer(values, dtype=dtype)

    def ravel(self, order='C'):
        """
        return an ndarray of the flattened values of the underlying data

        See also
        --------
        numpy.ndarray.ravel
        """
        return self._ndarray_values.ravel(order=order)

    # construction helpers
    @classmethod
    def _try_convert_to_int_index(cls, data, copy, name, dtype):
        """
        Attempt to convert an array of data into an integer index.

        Parameters
        ----------
        data : The data to convert.
        copy : Whether to copy the data or not.
        name : The name of the index returned.

        Returns
        -------
        int_index : data converted to either an Int64Index or a
                    UInt64Index

        Raises
        ------
        ValueError if the conversion was not successful.
        """

        from .numeric import Int64Index, UInt64Index
        if not is_unsigned_integer_dtype(dtype):
            # skip int64 conversion attempt if uint-like dtype is passed, as
            # this could return Int64Index when UInt64Index is what's desrired
            try:
                res = data.astype('i8', copy=False)
                if (res == data).all():
                    return Int64Index(res, copy=copy, name=name)
            except (OverflowError, TypeError, ValueError):
                pass

        # Conversion to int64 failed (possibly due to overflow) or was skipped,
        # so let's try now with uint64.
        try:
            res = data.astype('u8', copy=False)
            if (res == data).all():
                return UInt64Index(res, copy=copy, name=name)
        except (OverflowError, TypeError, ValueError):
            pass

        raise ValueError

    @classmethod
    def _scalar_data_error(cls, data):
        raise TypeError('{0}(...) must be called with a collection of some '
                        'kind, {1} was passed'.format(cls.__name__,
                                                      repr(data)))

    @classmethod
    def _string_data_error(cls, data):
        raise TypeError('String dtype not supported, you may need '
                        'to explicitly cast to a numeric type')

    @classmethod
    def _coerce_to_ndarray(cls, data):
        """coerces data to ndarray, raises on scalar data. Converts other
        iterables to list first and then to array. Does not touch ndarrays.
        """

        if not isinstance(data, (np.ndarray, Index)):
            if data is None or is_scalar(data):
                cls._scalar_data_error(data)

            # other iterable of some kind
            if not isinstance(data, (ABCSeries, list, tuple)):
                data = list(data)
            data = np.asarray(data)
        return data

    def _get_attributes_dict(self):
        """ return an attributes dict for my class """
        return {k: getattr(self, k, None) for k in self._attributes}

    def view(self, cls=None):

        # we need to see if we are subclassing an
        # index type here
        if cls is not None and not hasattr(cls, '_typ'):
            result = self._data.view(cls)
        else:
            result = self._shallow_copy()
        if isinstance(result, Index):
            result._id = self._id
        return result

    def _coerce_scalar_to_index(self, item):
        """
        we need to coerce a scalar to a compat for our index type

        Parameters
        ----------
        item : scalar item to coerce
        """
        dtype = self.dtype

        if self._is_numeric_dtype and isna(item):
            # We can't coerce to the numeric dtype of "self" (unless
            # it's float) if there are NaN values in our output.
            dtype = None

        return Index([item], dtype=dtype, **self._get_attributes_dict())

    _index_shared_docs['copy'] = """
        Make a copy of this object.  Name and dtype sets those attributes on
        the new object.

        Parameters
        ----------
        name : string, optional
        deep : boolean, default False
        dtype : numpy dtype or pandas type

        Returns
        -------
        copy : Index

        Notes
        -----
        In most cases, there should be no functional difference from using
        ``deep``, but if ``deep`` is passed it will attempt to deepcopy.
        """

    @Appender(_index_shared_docs['copy'])
    def copy(self, name=None, deep=False, dtype=None, **kwargs):
        if deep:
            new_index = self._shallow_copy(self._data.copy())
        else:
            new_index = self._shallow_copy()

        names = kwargs.get('names')
        names = self._validate_names(name=name, names=names, deep=deep)
        new_index = new_index.set_names(names)

        if dtype:
            new_index = new_index.astype(dtype)
        return new_index

    def __copy__(self, **kwargs):
        return self.copy(**kwargs)

    def __deepcopy__(self, memo=None):
        """
        Parameters
        ----------
        memo, default None
            Standard signature. Unused
        """
        if memo is None:
            memo = {}
        return self.copy(deep=True)

    def _validate_names(self, name=None, names=None, deep=False):
        """
        Handles the quirks of having a singular 'name' parameter for general
        Index and plural 'names' parameter for MultiIndex.
        """
        from copy import deepcopy
        if names is not None and name is not None:
            raise TypeError("Can only provide one of `names` and `name`")
        elif names is None and name is None:
            return deepcopy(self.names) if deep else self.names
        elif names is not None:
            if not is_list_like(names):
                raise TypeError("Must pass list-like as `names`.")
            return names
        else:
            if not is_list_like(name):
                return [name]
            return name

    def __unicode__(self):
        """
        Return a string representation for this object.

        Invoked by unicode(df) in py2 only. Yields a Unicode String in both
        py2/py3.
        """
        klass = self.__class__.__name__
        data = self._format_data()
        attrs = self._format_attrs()
        space = self._format_space()

        prepr = (u(",%s") %
                 space).join(u("%s=%s") % (k, v) for k, v in attrs)

        # no data provided, just attributes
        if data is None:
            data = ''

        res = u("%s(%s%s)") % (klass, data, prepr)

        return res

    def _format_space(self):

        # using space here controls if the attributes
        # are line separated or not (the default)

        # max_seq_items = get_option('display.max_seq_items')
        # if len(self) > max_seq_items:
        #    space = "\n%s" % (' ' * (len(klass) + 1))
        return " "

    @property
    def _formatter_func(self):
        """
        Return the formatter function
        """
        return default_pprint

    def _format_data(self, name=None):
        """
        Return the formatted data as a unicode string
        """

        # do we want to justify (only do so for non-objects)
        is_justify = not (self.inferred_type in ('string', 'unicode') or
                          (self.inferred_type == 'categorical' and
                           is_object_dtype(self.categories)))

        return format_object_summary(self, self._formatter_func,
                                     is_justify=is_justify, name=name)

    def _format_attrs(self):
        """
        Return a list of tuples of the (attr,formatted_value)
        """
        return format_object_attrs(self)

    def to_series(self, index=None, name=None):
        """
        Create a Series with both index and values equal to the index keys
        useful with map for returning an indexer based on an index

        Parameters
        ----------
        index : Index, optional
            index of resulting Series. If None, defaults to original index
        name : string, optional
            name of resulting Series. If None, defaults to name of original
            index

        Returns
        -------
        Series : dtype will be based on the type of the Index values.
        """

        from pandas import Series

        if index is None:
            index = self._shallow_copy()
        if name is None:
            name = self.name

        return Series(self.values.copy(), index=index, name=name)

    def to_frame(self, index=True, name=None):
        """
        Create a DataFrame with a column containing the Index.

        .. versionadded:: 0.24.0

        Parameters
        ----------
        index : boolean, default True
            Set the index of the returned DataFrame as the original Index.

        name : object, default None
            The passed name should substitute for the index name (if it has
            one).

        Returns
        -------
        DataFrame
            DataFrame containing the original Index data.

        See Also
        --------
        Index.to_series : Convert an Index to a Series.
        Series.to_frame : Convert Series to DataFrame.

        Examples
        --------
        >>> idx = pd.Index(['Ant', 'Bear', 'Cow'], name='animal')
        >>> idx.to_frame()
               animal
        animal
        Ant       Ant
        Bear     Bear
        Cow       Cow

        By default, the original Index is reused. To enforce a new Index:

        >>> idx.to_frame(index=False)
            animal
        0   Ant
        1  Bear
        2   Cow

        To override the name of the resulting column, specify `name`:

        >>> idx.to_frame(index=False, name='zoo')
            zoo
        0   Ant
        1  Bear
        2   Cow
        """

        from pandas import DataFrame
        if name is None:
            name = self.name or 0
        result = DataFrame({name: self.values.copy()})

        if index:
            result.index = self
        return result

    _index_shared_docs['astype'] = """
        Create an Index with values cast to dtypes. The class of a new Index
        is determined by dtype. When conversion is impossible, a ValueError
        exception is raised.

        Parameters
        ----------
        dtype : numpy dtype or pandas type
        copy : bool, default True
            By default, astype always returns a newly allocated object.
            If copy is set to False and internal requirements on dtype are
            satisfied, the original data is used to create a new Index
            or the original Index is returned.

            .. versionadded:: 0.19.0

        """

    @Appender(_index_shared_docs['astype'])
    def astype(self, dtype, copy=True):
        if is_dtype_equal(self.dtype, dtype):
            return self.copy() if copy else self

        elif is_categorical_dtype(dtype):
            from .category import CategoricalIndex
            return CategoricalIndex(self.values, name=self.name, dtype=dtype,
                                    copy=copy)

        elif is_extension_array_dtype(dtype):
            return Index(np.asarray(self), dtype=dtype, copy=copy)

        try:
            if is_datetime64tz_dtype(dtype):
                from pandas import DatetimeIndex
                return DatetimeIndex(self.values, name=self.name, dtype=dtype,
                                     copy=copy)
            return Index(self.values.astype(dtype, copy=copy), name=self.name,
                         dtype=dtype)
        except (TypeError, ValueError):
            msg = 'Cannot cast {name} to dtype {dtype}'
            raise TypeError(msg.format(name=type(self).__name__, dtype=dtype))

    def _to_safe_for_reshape(self):
        """ convert to object if we are a categorical """
        return self

    def _assert_can_do_setop(self, other):
        if not is_list_like(other):
            raise TypeError('Input must be Index or array-like')
        return True

    def _convert_can_do_setop(self, other):
        if not isinstance(other, Index):
            other = Index(other, name=self.name)
            result_name = self.name
        else:
            result_name = self.name if self.name == other.name else None
        return other, result_name

    def _convert_for_op(self, value):
        """ Convert value to be insertable to ndarray """
        return value

    def _assert_can_do_op(self, value):
        """ Check value is valid for scalar op """
        if not is_scalar(value):
            msg = "'value' must be a scalar, passed: {0}"
            raise TypeError(msg.format(type(value).__name__))

    @property
    def nlevels(self):
        return 1

    def _get_names(self):
        return FrozenList((self.name, ))

    def _set_names(self, values, level=None):
        """
        Set new names on index. Each name has to be a hashable type.

        Parameters
        ----------
        values : str or sequence
            name(s) to set
        level : int, level name, or sequence of int/level names (default None)
            If the index is a MultiIndex (hierarchical), level(s) to set (None
            for all levels).  Otherwise level must be None

        Raises
        ------
        TypeError if each name is not hashable.
        """
        if not is_list_like(values):
            raise ValueError('Names must be a list-like')
        if len(values) != 1:
            raise ValueError('Length of new names must be 1, got %d' %
                             len(values))

        # GH 20527
        # All items in 'name' need to be hashable:
        for name in values:
            if not is_hashable(name):
                raise TypeError('{}.name must be a hashable type'
                                .format(self.__class__.__name__))
        self.name = values[0]

    names = property(fset=_set_names, fget=_get_names)

    def set_names(self, names, level=None, inplace=False):
        """
        Set Index or MultiIndex name.

        Able to set new names partially and by level.

        Parameters
        ----------
        names : label or list of label
            Name(s) to set.
        level : int, label or list of int or label, optional
            If the index is a MultiIndex, level(s) to set (None for all
            levels). Otherwise level must be None.
        inplace : bool, default False
            Modifies the object directly, instead of creating a new Index or
            MultiIndex.

        Returns
        -------
        Index
            The same type as the caller or None if inplace is True.

        See Also
        --------
        Index.rename : Able to set new names without level.

        Examples
        --------
        >>> idx = pd.Index([1, 2, 3, 4])
        >>> idx
        Int64Index([1, 2, 3, 4], dtype='int64')
        >>> idx.set_names('quarter')
        Int64Index([1, 2, 3, 4], dtype='int64', name='quarter')

        >>> idx = pd.MultiIndex.from_product([['python', 'cobra'],
        ...                                   [2018, 2019]])
        >>> idx
        MultiIndex(levels=[['cobra', 'python'], [2018, 2019]],
                   labels=[[1, 1, 0, 0], [0, 1, 0, 1]])
        >>> idx.set_names(['kind', 'year'], inplace=True)
        >>> idx
        MultiIndex(levels=[['cobra', 'python'], [2018, 2019]],
                   labels=[[1, 1, 0, 0], [0, 1, 0, 1]],
                   names=['kind', 'year'])
        >>> idx.set_names('species', level=0)
        MultiIndex(levels=[['cobra', 'python'], [2018, 2019]],
                   labels=[[1, 1, 0, 0], [0, 1, 0, 1]],
                   names=['species', 'year'])
        """

        from .multi import MultiIndex
        if level is not None and not isinstance(self, MultiIndex):
            raise ValueError('Level must be None for non-MultiIndex')

        if level is not None and not is_list_like(level) and is_list_like(
                names):
            msg = "Names must be a string when a single level is provided."
            raise TypeError(msg)

        if not is_list_like(names) and level is None and self.nlevels > 1:
            raise TypeError("Must pass list-like as `names`.")

        if not is_list_like(names):
            names = [names]
        if level is not None and not is_list_like(level):
            level = [level]

        if inplace:
            idx = self
        else:
            idx = self._shallow_copy()
        idx._set_names(names, level=level)
        if not inplace:
            return idx

    def rename(self, name, inplace=False):
        """
        Alter Index or MultiIndex name.

        Able to set new names without level. Defaults to returning new index.
        Length of names must match number of levels in MultiIndex.

        Parameters
        ----------
        name : label or list of labels
            Name(s) to set.
        inplace : boolean, default False
            Modifies the object directly, instead of creating a new Index or
            MultiIndex.

        Returns
        -------
        Index
            The same type as the caller or None if inplace is True.

        See Also
        --------
        Index.set_names : Able to set new names partially and by level.

        Examples
        --------
        >>> idx = pd.Index(['A', 'C', 'A', 'B'], name='score')
        >>> idx.rename('grade')
        Index(['A', 'C', 'A', 'B'], dtype='object', name='grade')

        >>> idx = pd.MultiIndex.from_product([['python', 'cobra'],
        ...                                   [2018, 2019]],
        ...                                   names=['kind', 'year'])
        >>> idx
        MultiIndex(levels=[['cobra', 'python'], [2018, 2019]],
                   labels=[[1, 1, 0, 0], [0, 1, 0, 1]],
                   names=['kind', 'year'])
        >>> idx.rename(['species', 'year'])
        MultiIndex(levels=[['cobra', 'python'], [2018, 2019]],
                   labels=[[1, 1, 0, 0], [0, 1, 0, 1]],
                   names=['species', 'year'])
        >>> idx.rename('species')
        Traceback (most recent call last):
        TypeError: Must pass list-like as `names`.
        """
        return self.set_names([name], inplace=inplace)

    @property
    def _has_complex_internals(self):
        # to disable groupby tricks in MultiIndex
        return False

    def _summary(self, name=None):
        """
        Return a summarized representation

        Parameters
        ----------
        name : str
            name to use in the summary representation

        Returns
        -------
        String with a summarized representation of the index
        """
        if len(self) > 0:
            head = self[0]
            if (hasattr(head, 'format') and
                    not isinstance(head, compat.string_types)):
                head = head.format()
            tail = self[-1]
            if (hasattr(tail, 'format') and
                    not isinstance(tail, compat.string_types)):
                tail = tail.format()
            index_summary = ', %s to %s' % (pprint_thing(head),
                                            pprint_thing(tail))
        else:
            index_summary = ''

        if name is None:
            name = type(self).__name__
        return '%s: %s entries%s' % (name, len(self), index_summary)

    def summary(self, name=None):
        """
        Return a summarized representation
        .. deprecated:: 0.23.0
        """
        warnings.warn("'summary' is deprecated and will be removed in a "
                      "future version.", FutureWarning, stacklevel=2)
        return self._summary(name)

    def _mpl_repr(self):
        # how to represent ourselves to matplotlib
        return self.values

    _na_value = np.nan
    """The expected NA value to use with this index."""

    # introspection
    @property
    def is_monotonic(self):
        """ alias for is_monotonic_increasing (deprecated) """
        return self.is_monotonic_increasing

    @property
    def is_monotonic_increasing(self):
        """
        return if the index is monotonic increasing (only equal or
        increasing) values.

        Examples
        --------
        >>> Index([1, 2, 3]).is_monotonic_increasing
        True
        >>> Index([1, 2, 2]).is_monotonic_increasing
        True
        >>> Index([1, 3, 2]).is_monotonic_increasing
        False
        """
        return self._engine.is_monotonic_increasing

    @property
    def is_monotonic_decreasing(self):
        """
        return if the index is monotonic decreasing (only equal or
        decreasing) values.

        Examples
        --------
        >>> Index([3, 2, 1]).is_monotonic_decreasing
        True
        >>> Index([3, 2, 2]).is_monotonic_decreasing
        True
        >>> Index([3, 1, 2]).is_monotonic_decreasing
        False
        """
        return self._engine.is_monotonic_decreasing

    @property
    def _is_strictly_monotonic_increasing(self):
        """return if the index is strictly monotonic increasing
        (only increasing) values

        Examples
        --------
        >>> Index([1, 2, 3])._is_strictly_monotonic_increasing
        True
        >>> Index([1, 2, 2])._is_strictly_monotonic_increasing
        False
        >>> Index([1, 3, 2])._is_strictly_monotonic_increasing
        False
        """
        return self.is_unique and self.is_monotonic_increasing

    @property
    def _is_strictly_monotonic_decreasing(self):
        """return if the index is strictly monotonic decreasing
        (only decreasing) values

        Examples
        --------
        >>> Index([3, 2, 1])._is_strictly_monotonic_decreasing
        True
        >>> Index([3, 2, 2])._is_strictly_monotonic_decreasing
        False
        >>> Index([3, 1, 2])._is_strictly_monotonic_decreasing
        False
        """
        return self.is_unique and self.is_monotonic_decreasing

    def is_lexsorted_for_tuple(self, tup):
        return True

    @cache_readonly
    def is_unique(self):
        """ return if the index has unique values """
        return self._engine.is_unique

    @property
    def has_duplicates(self):
        return not self.is_unique

    def is_boolean(self):
        return self.inferred_type in ['boolean']

    def is_integer(self):
        return self.inferred_type in ['integer']

    def is_floating(self):
        return self.inferred_type in ['floating', 'mixed-integer-float']

    def is_numeric(self):
        return self.inferred_type in ['integer', 'floating']

    def is_object(self):
        return is_object_dtype(self.dtype)

    def is_categorical(self):
        """
        Check if the Index holds categorical data.

        Returns
        -------
        boolean
            True if the Index is categorical.

        See Also
        --------
        CategoricalIndex : Index for categorical data.

        Examples
        --------
        >>> idx = pd.Index(["Watermelon", "Orange", "Apple",
        ...                 "Watermelon"]).astype("category")
        >>> idx.is_categorical()
        True

        >>> idx = pd.Index([1, 3, 5, 7])
        >>> idx.is_categorical()
        False

        >>> s = pd.Series(["Peter", "Victor", "Elisabeth", "Mar"])
        >>> s
        0        Peter
        1       Victor
        2    Elisabeth
        3          Mar
        dtype: object
        >>> s.index.is_categorical()
        False
        """
        return self.inferred_type in ['categorical']

    def is_interval(self):
        return self.inferred_type in ['interval']

    def is_mixed(self):
        return self.inferred_type in ['mixed']

    def holds_integer(self):
        return self.inferred_type in ['integer', 'mixed-integer']

    _index_shared_docs['_convert_scalar_indexer'] = """
        Convert a scalar indexer.

        Parameters
        ----------
        key : label of the slice bound
        kind : {'ix', 'loc', 'getitem', 'iloc'} or None
    """

    @Appender(_index_shared_docs['_convert_scalar_indexer'])
    def _convert_scalar_indexer(self, key, kind=None):
        assert kind in ['ix', 'loc', 'getitem', 'iloc', None]

        if kind == 'iloc':
            return self._validate_indexer('positional', key, kind)

        if len(self) and not isinstance(self, ABCMultiIndex,):

            # we can raise here if we are definitive that this
            # is positional indexing (eg. .ix on with a float)
            # or label indexing if we are using a type able
            # to be represented in the index

            if kind in ['getitem', 'ix'] and is_float(key):
                if not self.is_floating():
                    return self._invalid_indexer('label', key)

            elif kind in ['loc'] and is_float(key):

                # we want to raise KeyError on string/mixed here
                # technically we *could* raise a TypeError
                # on anything but mixed though
                if self.inferred_type not in ['floating',
                                              'mixed-integer-float',
                                              'string',
                                              'unicode',
                                              'mixed']:
                    return self._invalid_indexer('label', key)

            elif kind in ['loc'] and is_integer(key):
                if not self.holds_integer():
                    return self._invalid_indexer('label', key)

        return key

    _index_shared_docs['_convert_slice_indexer'] = """
        Convert a slice indexer.

        By definition, these are labels unless 'iloc' is passed in.
        Floats are not allowed as the start, step, or stop of the slice.

        Parameters
        ----------
        key : label of the slice bound
        kind : {'ix', 'loc', 'getitem', 'iloc'} or None
    """

    @Appender(_index_shared_docs['_convert_slice_indexer'])
    def _convert_slice_indexer(self, key, kind=None):
        assert kind in ['ix', 'loc', 'getitem', 'iloc', None]

        # if we are not a slice, then we are done
        if not isinstance(key, slice):
            return key

        # validate iloc
        if kind == 'iloc':
            return slice(self._validate_indexer('slice', key.start, kind),
                         self._validate_indexer('slice', key.stop, kind),
                         self._validate_indexer('slice', key.step, kind))

        # potentially cast the bounds to integers
        start, stop, step = key.start, key.stop, key.step

        # figure out if this is a positional indexer
        def is_int(v):
            return v is None or is_integer(v)

        is_null_slicer = start is None and stop is None
        is_index_slice = is_int(start) and is_int(stop)
        is_positional = is_index_slice and not self.is_integer()

        if kind == 'getitem':
            """
            called from the getitem slicers, validate that we are in fact
            integers
            """
            if self.is_integer() or is_index_slice:
                return slice(self._validate_indexer('slice', key.start, kind),
                             self._validate_indexer('slice', key.stop, kind),
                             self._validate_indexer('slice', key.step, kind))

        # convert the slice to an indexer here

        # if we are mixed and have integers
        try:
            if is_positional and self.is_mixed():
                # Validate start & stop
                if start is not None:
                    self.get_loc(start)
                if stop is not None:
                    self.get_loc(stop)
                is_positional = False
        except KeyError:
            if self.inferred_type == 'mixed-integer-float':
                raise

        if is_null_slicer:
            indexer = key
        elif is_positional:
            indexer = key
        else:
            try:
                indexer = self.slice_indexer(start, stop, step, kind=kind)
            except Exception:
                if is_index_slice:
                    if self.is_integer():
                        raise
                    else:
                        indexer = key
                else:
                    raise

        return indexer

    def _convert_listlike_indexer(self, keyarr, kind=None):
        """
        Parameters
        ----------
        keyarr : list-like
            Indexer to convert.

        Returns
        -------
        tuple (indexer, keyarr)
            indexer is an ndarray or None if cannot convert
            keyarr are tuple-safe keys
        """
        if isinstance(keyarr, Index):
            keyarr = self._convert_index_indexer(keyarr)
        else:
            keyarr = self._convert_arr_indexer(keyarr)

        indexer = self._convert_list_indexer(keyarr, kind=kind)
        return indexer, keyarr

    _index_shared_docs['_convert_arr_indexer'] = """
        Convert an array-like indexer to the appropriate dtype.

        Parameters
        ----------
        keyarr : array-like
            Indexer to convert.

        Returns
        -------
        converted_keyarr : array-like
    """

    @Appender(_index_shared_docs['_convert_arr_indexer'])
    def _convert_arr_indexer(self, keyarr):
        keyarr = com.asarray_tuplesafe(keyarr)
        return keyarr

    _index_shared_docs['_convert_index_indexer'] = """
        Convert an Index indexer to the appropriate dtype.

        Parameters
        ----------
        keyarr : Index (or sub-class)
            Indexer to convert.

        Returns
        -------
        converted_keyarr : Index (or sub-class)
    """

    @Appender(_index_shared_docs['_convert_index_indexer'])
    def _convert_index_indexer(self, keyarr):
        return keyarr

    _index_shared_docs['_convert_list_indexer'] = """
        Convert a list-like indexer to the appropriate dtype.

        Parameters
        ----------
        keyarr : Index (or sub-class)
            Indexer to convert.
        kind : iloc, ix, loc, optional

        Returns
        -------
        positional indexer or None
    """

    @Appender(_index_shared_docs['_convert_list_indexer'])
    def _convert_list_indexer(self, keyarr, kind=None):
        if (kind in [None, 'iloc', 'ix'] and
                is_integer_dtype(keyarr) and not self.is_floating() and
                not isinstance(keyarr, ABCPeriodIndex)):

            if self.inferred_type == 'mixed-integer':
                indexer = self.get_indexer(keyarr)
                if (indexer >= 0).all():
                    return indexer
                # missing values are flagged as -1 by get_indexer and negative
                # indices are already converted to positive indices in the
                # above if-statement, so the negative flags are changed to
                # values outside the range of indices so as to trigger an
                # IndexError in maybe_convert_indices
                indexer[indexer < 0] = len(self)
                from pandas.core.indexing import maybe_convert_indices
                return maybe_convert_indices(indexer, len(self))

            elif not self.inferred_type == 'integer':
                keyarr = np.where(keyarr < 0, len(self) + keyarr, keyarr)
                return keyarr

        return None

    def _invalid_indexer(self, form, key):
        """ consistent invalid indexer message """
        raise TypeError("cannot do {form} indexing on {klass} with these "
                        "indexers [{key}] of {kind}".format(
                            form=form, klass=type(self), key=key,
                            kind=type(key)))

    def get_duplicates(self):
        """
        Extract duplicated index elements.

        Returns a sorted list of index elements which appear more than once in
        the index.

        .. deprecated:: 0.23.0
            Use idx[idx.duplicated()].unique() instead

        Returns
        -------
        array-like
            List of duplicated indexes.

        See Also
        --------
        Index.duplicated : Return boolean array denoting duplicates.
        Index.drop_duplicates : Return Index with duplicates removed.

        Examples
        --------

        Works on different Index of types.

        >>> pd.Index([1, 2, 2, 3, 3, 3, 4]).get_duplicates()
        [2, 3]
        >>> pd.Index([1., 2., 2., 3., 3., 3., 4.]).get_duplicates()
        [2.0, 3.0]
        >>> pd.Index(['a', 'b', 'b', 'c', 'c', 'c', 'd']).get_duplicates()
        ['b', 'c']

        Note that for a DatetimeIndex, it does not return a list but a new
        DatetimeIndex:

        >>> dates = pd.to_datetime(['2018-01-01', '2018-01-02', '2018-01-03',
        ...                         '2018-01-03', '2018-01-04', '2018-01-04'],
        ...                        format='%Y-%m-%d')
        >>> pd.Index(dates).get_duplicates()
        DatetimeIndex(['2018-01-03', '2018-01-04'],
                      dtype='datetime64[ns]', freq=None)

        Sorts duplicated elements even when indexes are unordered.

        >>> pd.Index([1, 2, 3, 2, 3, 4, 3]).get_duplicates()
        [2, 3]

        Return empty array-like structure when all elements are unique.

        >>> pd.Index([1, 2, 3, 4]).get_duplicates()
        []
        >>> dates = pd.to_datetime(['2018-01-01', '2018-01-02', '2018-01-03'],
        ...                        format='%Y-%m-%d')
        >>> pd.Index(dates).get_duplicates()
        DatetimeIndex([], dtype='datetime64[ns]', freq=None)
        """
        warnings.warn("'get_duplicates' is deprecated and will be removed in "
                      "a future release. You can use "
                      "idx[idx.duplicated()].unique() instead",
                      FutureWarning, stacklevel=2)

        return self[self.duplicated()].unique()

    def _cleanup(self):
        self._engine.clear_mapping()

    @cache_readonly
    def _constructor(self):
        return type(self)

    @cache_readonly
    def _engine(self):
        # property, for now, slow to look up
        return self._engine_type(lambda: self._ndarray_values, len(self))

    def _validate_index_level(self, level):
        """
        Validate index level.

        For single-level Index getting level number is a no-op, but some
        verification must be done like in MultiIndex.

        """
        if isinstance(level, int):
            if level < 0 and level != -1:
                raise IndexError("Too many levels: Index has only 1 level,"
                                 " %d is not a valid level number" % (level, ))
            elif level > 0:
                raise IndexError("Too many levels:"
                                 " Index has only 1 level, not %d" %
                                 (level + 1))
        elif level != self.name:
            raise KeyError('Level %s must be same as name (%s)' %
                           (level, self.name))

    def _get_level_number(self, level):
        self._validate_index_level(level)
        return 0

    @cache_readonly
    def inferred_type(self):
        """ return a string of the type inferred from the values """
        return lib.infer_dtype(self)

    def _is_memory_usage_qualified(self):
        """ return a boolean if we need a qualified .info display """
        return self.is_object()

    def is_type_compatible(self, kind):
        return kind == self.inferred_type

    @cache_readonly
    def is_all_dates(self):
        if self._data is None:
            return False
        return is_datetime_array(ensure_object(self.values))

    def __reduce__(self):
        d = dict(data=self._data)
        d.update(self._get_attributes_dict())
        return _new_Index, (self.__class__, d), None

    def __setstate__(self, state):
        """Necessary for making this object picklable"""

        if isinstance(state, dict):
            self._data = state.pop('data')
            for k, v in compat.iteritems(state):
                setattr(self, k, v)

        elif isinstance(state, tuple):

            if len(state) == 2:
                nd_state, own_state = state
                data = np.empty(nd_state[1], dtype=nd_state[2])
                np.ndarray.__setstate__(data, nd_state)
                self.name = own_state[0]

            else:  # pragma: no cover
                data = np.empty(state)
                np.ndarray.__setstate__(data, state)

            self._data = data
            self._reset_identity()
        else:
            raise Exception("invalid pickle state")

    _unpickle_compat = __setstate__

    def __nonzero__(self):
        raise ValueError("The truth value of a {0} is ambiguous. "
                         "Use a.empty, a.bool(), a.item(), a.any() or a.all()."
                         .format(self.__class__.__name__))

    __bool__ = __nonzero__

    _index_shared_docs['__contains__'] = """
        return a boolean if this key is IN the index

        Parameters
        ----------
        key : object

        Returns
        -------
        boolean
        """

    @Appender(_index_shared_docs['__contains__'] % _index_doc_kwargs)
    def __contains__(self, key):
        hash(key)
        try:
            return key in self._engine
        except (OverflowError, TypeError, ValueError):
            return False

    _index_shared_docs['contains'] = """
        return a boolean if this key is IN the index

        Parameters
        ----------
        key : object

        Returns
        -------
        boolean
        """

    @Appender(_index_shared_docs['contains'] % _index_doc_kwargs)
    def contains(self, key):
        hash(key)
        try:
            return key in self._engine
        except (TypeError, ValueError):
            return False

    def __hash__(self):
        raise TypeError("unhashable type: %r" % type(self).__name__)

    def __setitem__(self, key, value):
        raise TypeError("Index does not support mutable operations")

    def __getitem__(self, key):
        """
        Override numpy.ndarray's __getitem__ method to work as desired.

        This function adds lists and Series as valid boolean indexers
        (ndarrays only supports ndarray with dtype=bool).

        If resulting ndim != 1, plain ndarray is returned instead of
        corresponding `Index` subclass.

        """
        # There's no custom logic to be implemented in __getslice__, so it's
        # not overloaded intentionally.
        getitem = self._data.__getitem__
        promote = self._shallow_copy

        if is_scalar(key):
            key = com.cast_scalar_indexer(key)
            return getitem(key)

        if isinstance(key, slice):
            # This case is separated from the conditional above to avoid
            # pessimization of basic indexing.
            return promote(getitem(key))

        if com.is_bool_indexer(key):
            key = np.asarray(key)

        key = com.values_from_object(key)
        result = getitem(key)
        if not is_scalar(result):
            return promote(result)
        else:
            return result

    def _can_hold_identifiers_and_holds_name(self, name):
        """
        Faster check for ``name in self`` when we know `name` is a Python
        identifier (e.g. in NDFrame.__getattr__, which hits this to support
        . key lookup). For indexes that can't hold identifiers (everything
        but object & categorical) we just return False.

        https://github.com/pandas-dev/pandas/issues/19764
        """
        if self.is_object() or self.is_categorical():
            return name in self
        return False

    def append(self, other):
        """
        Append a collection of Index options together

        Parameters
        ----------
        other : Index or list/tuple of indices

        Returns
        -------
        appended : Index
        """

        to_concat = [self]

        if isinstance(other, (list, tuple)):
            to_concat = to_concat + list(other)
        else:
            to_concat.append(other)

        for obj in to_concat:
            if not isinstance(obj, Index):
                raise TypeError('all inputs must be Index')

        names = {obj.name for obj in to_concat}
        name = None if len(names) > 1 else self.name

        return self._concat(to_concat, name)

    def _concat(self, to_concat, name):

        typs = _concat.get_dtype_kinds(to_concat)

        if len(typs) == 1:
            return self._concat_same_dtype(to_concat, name=name)
        return _concat._concat_index_asobject(to_concat, name=name)

    def _concat_same_dtype(self, to_concat, name):
        """
        Concatenate to_concat which has the same class
        """
        # must be overridden in specific classes
        return _concat._concat_index_asobject(to_concat, name)

    _index_shared_docs['take'] = """
        return a new %(klass)s of the values selected by the indices

        For internal compatibility with numpy arrays.

        Parameters
        ----------
        indices : list
            Indices to be taken
        axis : int, optional
            The axis over which to select values, always 0.
        allow_fill : bool, default True
        fill_value : bool, default None
            If allow_fill=True and fill_value is not None, indices specified by
            -1 is regarded as NA. If Index doesn't hold NA, raise ValueError

        See also
        --------
        numpy.ndarray.take
        """

    @Appender(_index_shared_docs['take'] % _index_doc_kwargs)
    def take(self, indices, axis=0, allow_fill=True,
             fill_value=None, **kwargs):
        if kwargs:
            nv.validate_take(tuple(), kwargs)
        indices = ensure_platform_int(indices)
        if self._can_hold_na:
            taken = self._assert_take_fillable(self.values, indices,
                                               allow_fill=allow_fill,
                                               fill_value=fill_value,
                                               na_value=self._na_value)
        else:
            if allow_fill and fill_value is not None:
                msg = 'Unable to fill values because {0} cannot contain NA'
                raise ValueError(msg.format(self.__class__.__name__))
            taken = self.values.take(indices)
        return self._shallow_copy(taken)

    def _assert_take_fillable(self, values, indices, allow_fill=True,
                              fill_value=None, na_value=np.nan):
        """ Internal method to handle NA filling of take """
        indices = ensure_platform_int(indices)

        # only fill if we are passing a non-None fill_value
        if allow_fill and fill_value is not None:
            if (indices < -1).any():
                msg = ('When allow_fill=True and fill_value is not None, '
                       'all indices must be >= -1')
                raise ValueError(msg)
            taken = algos.take(values,
                               indices,
                               allow_fill=allow_fill,
                               fill_value=na_value)
        else:
            taken = values.take(indices)
        return taken

    @cache_readonly
    def _isnan(self):
        """ return if each value is nan"""
        if self._can_hold_na:
            return isna(self)
        else:
            # shouldn't reach to this condition by checking hasnans beforehand
            values = np.empty(len(self), dtype=np.bool_)
            values.fill(False)
            return values

    @cache_readonly
    def _nan_idxs(self):
        if self._can_hold_na:
            w, = self._isnan.nonzero()
            return w
        else:
            return np.array([], dtype=np.int64)

    @cache_readonly
    def hasnans(self):
        """ return if I have any nans; enables various perf speedups """
        if self._can_hold_na:
            return bool(self._isnan.any())
        else:
            return False

    def isna(self):
        """
        Detect missing values.

        Return a boolean same-sized object indicating if the values are NA.
        NA values, such as ``None``, :attr:`numpy.NaN` or :attr:`pd.NaT`, get
        mapped to ``True`` values.
        Everything else get mapped to ``False`` values. Characters such as
        empty strings `''` or :attr:`numpy.inf` are not considered NA values
        (unless you set ``pandas.options.mode.use_inf_as_na = True``).

        .. versionadded:: 0.20.0

        Returns
        -------
        numpy.ndarray
            A boolean array of whether my values are NA

        See Also
        --------
        pandas.Index.notna : boolean inverse of isna.
        pandas.Index.dropna : omit entries with missing values.
        pandas.isna : top-level isna.
        Series.isna : detect missing values in Series object.

        Examples
        --------
        Show which entries in a pandas.Index are NA. The result is an
        array.

        >>> idx = pd.Index([5.2, 6.0, np.NaN])
        >>> idx
        Float64Index([5.2, 6.0, nan], dtype='float64')
        >>> idx.isna()
        array([False, False,  True], dtype=bool)

        Empty strings are not considered NA values. None is considered an NA
        value.

        >>> idx = pd.Index(['black', '', 'red', None])
        >>> idx
        Index(['black', '', 'red', None], dtype='object')
        >>> idx.isna()
        array([False, False, False,  True], dtype=bool)

        For datetimes, `NaT` (Not a Time) is considered as an NA value.

        >>> idx = pd.DatetimeIndex([pd.Timestamp('1940-04-25'),
        ...                         pd.Timestamp(''), None, pd.NaT])
        >>> idx
        DatetimeIndex(['1940-04-25', 'NaT', 'NaT', 'NaT'],
                      dtype='datetime64[ns]', freq=None)
        >>> idx.isna()
        array([False,  True,  True,  True], dtype=bool)
        """
        return self._isnan
    isnull = isna

    def notna(self):
        """
        Detect existing (non-missing) values.

        Return a boolean same-sized object indicating if the values are not NA.
        Non-missing values get mapped to ``True``. Characters such as empty
        strings ``''`` or :attr:`numpy.inf` are not considered NA values
        (unless you set ``pandas.options.mode.use_inf_as_na = True``).
        NA values, such as None or :attr:`numpy.NaN`, get mapped to ``False``
        values.

        .. versionadded:: 0.20.0

        Returns
        -------
        numpy.ndarray
            Boolean array to indicate which entries are not NA.

        See also
        --------
        Index.notnull : alias of notna
        Index.isna: inverse of notna
        pandas.notna : top-level notna

        Examples
        --------
        Show which entries in an Index are not NA. The result is an
        array.

        >>> idx = pd.Index([5.2, 6.0, np.NaN])
        >>> idx
        Float64Index([5.2, 6.0, nan], dtype='float64')
        >>> idx.notna()
        array([ True,  True, False])

        Empty strings are not considered NA values. None is considered a NA
        value.

        >>> idx = pd.Index(['black', '', 'red', None])
        >>> idx
        Index(['black', '', 'red', None], dtype='object')
        >>> idx.notna()
        array([ True,  True,  True, False])
        """
        return ~self.isna()
    notnull = notna

    def putmask(self, mask, value):
        """
        return a new Index of the values set with the mask

        See also
        --------
        numpy.ndarray.putmask
        """
        values = self.values.copy()
        try:
            np.putmask(values, mask, self._convert_for_op(value))
            return self._shallow_copy(values)
        except (ValueError, TypeError) as err:
            if is_object_dtype(self):
                raise err

            # coerces to object
            return self.astype(object).putmask(mask, value)

    def format(self, name=False, formatter=None, **kwargs):
        """
        Render a string representation of the Index
        """
        header = []
        if name:
            header.append(pprint_thing(self.name,
                                       escape_chars=('\t', '\r', '\n')) if
                          self.name is not None else '')

        if formatter is not None:
            return header + list(self.map(formatter))

        return self._format_with_header(header, **kwargs)

    def _format_with_header(self, header, na_rep='NaN', **kwargs):
        values = self.values

        from pandas.io.formats.format import format_array

        if is_categorical_dtype(values.dtype):
            values = np.array(values)

        elif is_object_dtype(values.dtype):
            values = lib.maybe_convert_objects(values, safe=1)

        if is_object_dtype(values.dtype):
            result = [pprint_thing(x, escape_chars=('\t', '\r', '\n'))
                      for x in values]

            # could have nans
            mask = isna(values)
            if mask.any():
                result = np.array(result)
                result[mask] = na_rep
                result = result.tolist()

        else:
            result = _trim_front(format_array(values, None, justify='left'))
        return header + result

    def to_native_types(self, slicer=None, **kwargs):
        """
        Format specified values of `self` and return them.

        Parameters
        ----------
        slicer : int, array-like
            An indexer into `self` that specifies which values
            are used in the formatting process.
        kwargs : dict
            Options for specifying how the values should be formatted.
            These options include the following:

            1) na_rep : str
                The value that serves as a placeholder for NULL values
            2) quoting : bool or None
                Whether or not there are quoted values in `self`
            3) date_format : str
                The format used to represent date-like values
        """

        values = self
        if slicer is not None:
            values = values[slicer]
        return values._format_native_types(**kwargs)

    def _format_native_types(self, na_rep='', quoting=None, **kwargs):
        """ actually format my specific types """
        mask = isna(self)
        if not self.is_object() and not quoting:
            values = np.asarray(self).astype(str)
        else:
            values = np.array(self, dtype=object, copy=True)

        values[mask] = na_rep
        return values

    def equals(self, other):
        """
        Determines if two Index objects contain the same elements.
        """
        if self.is_(other):
            return True

        if not isinstance(other, Index):
            return False

        if is_object_dtype(self) and not is_object_dtype(other):
            # if other is not object, use other's logic for coercion
            return other.equals(self)

        try:
            return array_equivalent(com.values_from_object(self),
                                    com.values_from_object(other))
        except Exception:
            return False

    def identical(self, other):
        """Similar to equals, but check that other comparable attributes are
        also equal
        """
        return (self.equals(other) and
                all((getattr(self, c, None) == getattr(other, c, None)
                     for c in self._comparables)) and
                type(self) == type(other))

    def asof(self, label):
        """
        Return the label from the index, or, if not present, the previous one.

        Assuming that the index is sorted, return the passed index label if it
        is in the index, or return the previous index label if the passed one
        is not in the index.

        Parameters
        ----------
        label : object
            The label up to which the method returns the latest index label.

        Returns
        -------
        object
            The passed label if it is in the index. The previous label if the
            passed label is not in the sorted index or `NaN` if there is no
            such label.

        See Also
        --------
        Series.asof : Return the latest value in a Series up to the
            passed index.
        merge_asof : Perform an asof merge (similar to left join but it
            matches on nearest key rather than equal key).
        Index.get_loc : `asof` is a thin wrapper around `get_loc`
            with method='pad'.

        Examples
        --------
        `Index.asof` returns the latest index label up to the passed label.

        >>> idx = pd.Index(['2013-12-31', '2014-01-02', '2014-01-03'])
        >>> idx.asof('2014-01-01')
        '2013-12-31'

        If the label is in the index, the method returns the passed label.

        >>> idx.asof('2014-01-02')
        '2014-01-02'

        If all of the labels in the index are later than the passed label,
        NaN is returned.

        >>> idx.asof('1999-01-02')
        nan

        If the index is not sorted, an error is raised.

        >>> idx_not_sorted = pd.Index(['2013-12-31', '2015-01-02',
        ...                            '2014-01-03'])
        >>> idx_not_sorted.asof('2013-12-31')
        Traceback (most recent call last):
        ValueError: index must be monotonic increasing or decreasing
        """
        try:
            loc = self.get_loc(label, method='pad')
        except KeyError:
            return self._na_value
        else:
            if isinstance(loc, slice):
                loc = loc.indices(len(self))[-1]
            return self[loc]

    def asof_locs(self, where, mask):
        """
        where : array of timestamps
        mask : array of booleans where data is not NA

        """
        locs = self.values[mask].searchsorted(where.values, side='right')

        locs = np.where(locs > 0, locs - 1, 0)
        result = np.arange(len(self))[mask].take(locs)

        first = mask.argmax()
        result[(locs == 0) & (where.values < self.values[first])] = -1

        return result

    def sort_values(self, return_indexer=False, ascending=True):
        """
        Return a sorted copy of the index.

        Return a sorted copy of the index, and optionally return the indices
        that sorted the index itself.

        Parameters
        ----------
        return_indexer : bool, default False
            Should the indices that would sort the index be returned.
        ascending : bool, default True
            Should the index values be sorted in an ascending order.

        Returns
        -------
        sorted_index : pandas.Index
            Sorted copy of the index.
        indexer : numpy.ndarray, optional
            The indices that the index itself was sorted by.

        See Also
        --------
        pandas.Series.sort_values : Sort values of a Series.
        pandas.DataFrame.sort_values : Sort values in a DataFrame.

        Examples
        --------
        >>> idx = pd.Index([10, 100, 1, 1000])
        >>> idx
        Int64Index([10, 100, 1, 1000], dtype='int64')

        Sort values in ascending order (default behavior).

        >>> idx.sort_values()
        Int64Index([1, 10, 100, 1000], dtype='int64')

        Sort values in descending order, and also get the indices `idx` was
        sorted by.

        >>> idx.sort_values(ascending=False, return_indexer=True)
        (Int64Index([1000, 100, 10, 1], dtype='int64'), array([3, 1, 0, 2]))
        """
        _as = self.argsort()
        if not ascending:
            _as = _as[::-1]

        sorted_index = self.take(_as)

        if return_indexer:
            return sorted_index, _as
        else:
            return sorted_index

    def sort(self, *args, **kwargs):
        raise TypeError("cannot sort an Index object in-place, use "
                        "sort_values instead")

    def sortlevel(self, level=None, ascending=True, sort_remaining=None):
        """

        For internal compatibility with with the Index API

        Sort the Index. This is for compat with MultiIndex

        Parameters
        ----------
        ascending : boolean, default True
            False to sort in descending order

        level, sort_remaining are compat parameters

        Returns
        -------
        sorted_index : Index
        """
        return self.sort_values(return_indexer=True, ascending=ascending)

    def shift(self, periods=1, freq=None):
        """
        Shift index by desired number of time frequency increments.

        This method is for shifting the values of datetime-like indexes
        by a specified time increment a given number of times.

        Parameters
        ----------
        periods : int, default 1
            Number of periods (or increments) to shift by,
            can be positive or negative.
        freq : pandas.DateOffset, pandas.Timedelta or string, optional
            Frequency increment to shift by.
            If None, the index is shifted by its own `freq` attribute.
            Offset aliases are valid strings, e.g., 'D', 'W', 'M' etc.

        Returns
        -------
        pandas.Index
            shifted index

        See Also
        --------
        Series.shift : Shift values of Series.

        Examples
        --------
        Put the first 5 month starts of 2011 into an index.

        >>> month_starts = pd.date_range('1/1/2011', periods=5, freq='MS')
        >>> month_starts
        DatetimeIndex(['2011-01-01', '2011-02-01', '2011-03-01', '2011-04-01',
                       '2011-05-01'],
                      dtype='datetime64[ns]', freq='MS')

        Shift the index by 10 days.

        >>> month_starts.shift(10, freq='D')
        DatetimeIndex(['2011-01-11', '2011-02-11', '2011-03-11', '2011-04-11',
                       '2011-05-11'],
                      dtype='datetime64[ns]', freq=None)

        The default value of `freq` is the `freq` attribute of the index,
        which is 'MS' (month start) in this example.

        >>> month_starts.shift(10)
        DatetimeIndex(['2011-11-01', '2011-12-01', '2012-01-01', '2012-02-01',
                       '2012-03-01'],
                      dtype='datetime64[ns]', freq='MS')

        Notes
        -----
        This method is only implemented for datetime-like index classes,
        i.e., DatetimeIndex, PeriodIndex and TimedeltaIndex.
        """
        raise NotImplementedError("Not supported for type %s" %
                                  type(self).__name__)

    def argsort(self, *args, **kwargs):
        """
        Return the integer indices that would sort the index.

        Parameters
        ----------
        *args
            Passed to `numpy.ndarray.argsort`.
        **kwargs
            Passed to `numpy.ndarray.argsort`.

        Returns
        -------
        numpy.ndarray
            Integer indices that would sort the index if used as
            an indexer.

        See also
        --------
        numpy.argsort : Similar method for NumPy arrays.
        Index.sort_values : Return sorted copy of Index.

        Examples
        --------
        >>> idx = pd.Index(['b', 'a', 'd', 'c'])
        >>> idx
        Index(['b', 'a', 'd', 'c'], dtype='object')

        >>> order = idx.argsort()
        >>> order
        array([1, 0, 3, 2])

        >>> idx[order]
        Index(['a', 'b', 'c', 'd'], dtype='object')
        """
        result = self.asi8
        if result is None:
            result = np.array(self)
        return result.argsort(*args, **kwargs)

    def __add__(self, other):
        if isinstance(other, (ABCSeries, ABCDataFrame)):
            return NotImplemented
        return Index(np.array(self) + other)

    def __radd__(self, other):
        return Index(other + np.array(self))

    def __iadd__(self, other):
        # alias for __add__
        return self + other

    def __sub__(self, other):
        return Index(np.array(self) - other)

    def __rsub__(self, other):
        return Index(other - np.array(self))

    def __and__(self, other):
        return self.intersection(other)

    def __or__(self, other):
        return self.union(other)

    def __xor__(self, other):
        return self.symmetric_difference(other)

    def _get_consensus_name(self, other):
        """
        Given 2 indexes, give a consensus name meaning
        we take the not None one, or None if the names differ.
        Return a new object if we are resetting the name
        """
        if self.name != other.name:
            if self.name is None or other.name is None:
                name = self.name or other.name
            else:
                name = None
            if self.name != name:
                return self._shallow_copy(name=name)
        return self

    def union(self, other):
        """
        Form the union of two Index objects and sorts if possible.

        Parameters
        ----------
        other : Index or array-like

        Returns
        -------
        union : Index

        Examples
        --------

        >>> idx1 = pd.Index([1, 2, 3, 4])
        >>> idx2 = pd.Index([3, 4, 5, 6])
        >>> idx1.union(idx2)
        Int64Index([1, 2, 3, 4, 5, 6], dtype='int64')

        """
        self._assert_can_do_setop(other)
        other = ensure_index(other)

        if len(other) == 0 or self.equals(other):
            return self._get_consensus_name(other)

        if len(self) == 0:
            return other._get_consensus_name(self)

        # TODO: is_dtype_union_equal is a hack around
        # 1. buggy set ops with duplicates (GH #13432)
        # 2. CategoricalIndex lacking setops (GH #10186)
        # Once those are fixed, this workaround can be removed
        if not is_dtype_union_equal(self.dtype, other.dtype):
            this = self.astype('O')
            other = other.astype('O')
            return this.union(other)

        # TODO(EA): setops-refactor, clean all this up
        if is_period_dtype(self) or is_datetime64tz_dtype(self):
            lvals = self._ndarray_values
        else:
            lvals = self._values
        if is_period_dtype(other) or is_datetime64tz_dtype(other):
            rvals = other._ndarray_values
        else:
            rvals = other._values

        if self.is_monotonic and other.is_monotonic:
            try:
                result = self._outer_indexer(lvals, rvals)[0]
            except TypeError:
                # incomparable objects
                result = list(lvals)

                # worth making this faster? a very unusual case
                value_set = set(lvals)
                result.extend([x for x in rvals if x not in value_set])
        else:
            indexer = self.get_indexer(other)
            indexer, = (indexer == -1).nonzero()

            if len(indexer) > 0:
                other_diff = algos.take_nd(rvals, indexer,
                                           allow_fill=False)
                result = _concat._concat_compat((lvals, other_diff))

                try:
                    lvals[0] < other_diff[0]
                except TypeError as e:
                    warnings.warn("%s, sort order is undefined for "
                                  "incomparable objects" % e, RuntimeWarning,
                                  stacklevel=3)
                else:
                    types = frozenset((self.inferred_type,
                                       other.inferred_type))
                    if not types & _unsortable_types:
                        result.sort()

            else:
                result = lvals

                try:
                    result = np.sort(result)
                except TypeError as e:
                    warnings.warn("%s, sort order is undefined for "
                                  "incomparable objects" % e, RuntimeWarning,
                                  stacklevel=3)

        # for subclasses
        return self._wrap_union_result(other, result)

    def _wrap_union_result(self, other, result):
        name = self.name if self.name == other.name else None
        return self.__class__(result, name=name)

    def intersection(self, other):
        """
        Form the intersection of two Index objects.

        This returns a new Index with elements common to the index and `other`,
        preserving the order of the calling index.

        Parameters
        ----------
        other : Index or array-like

        Returns
        -------
        intersection : Index

        Examples
        --------

        >>> idx1 = pd.Index([1, 2, 3, 4])
        >>> idx2 = pd.Index([3, 4, 5, 6])
        >>> idx1.intersection(idx2)
        Int64Index([3, 4], dtype='int64')

        """
        self._assert_can_do_setop(other)
        other = ensure_index(other)

        if self.equals(other):
            return self._get_consensus_name(other)

        if not is_dtype_equal(self.dtype, other.dtype):
            this = self.astype('O')
            other = other.astype('O')
            return this.intersection(other)

        # TODO(EA): setops-refactor, clean all this up
        if is_period_dtype(self):
            lvals = self._ndarray_values
        else:
            lvals = self._values
        if is_period_dtype(other):
            rvals = other._ndarray_values
        else:
            rvals = other._values

        if self.is_monotonic and other.is_monotonic:
            try:
                result = self._inner_indexer(lvals, rvals)[0]
                return self._wrap_union_result(other, result)
            except TypeError:
                pass

        try:
            indexer = Index(rvals).get_indexer(lvals)
            indexer = indexer.take((indexer != -1).nonzero()[0])
        except Exception:
            # duplicates
            indexer = algos.unique1d(
                Index(rvals).get_indexer_non_unique(lvals)[0])
            indexer = indexer[indexer != -1]

        taken = other.take(indexer)
        if self.name != other.name:
            taken.name = None
        return taken

    def difference(self, other):
        """
        Return a new Index with elements from the index that are not in
        `other`.

        This is the set difference of two Index objects.
        It's sorted if sorting is possible.

        Parameters
        ----------
        other : Index or array-like

        Returns
        -------
        difference : Index

        Examples
        --------

        >>> idx1 = pd.Index([1, 2, 3, 4])
        >>> idx2 = pd.Index([3, 4, 5, 6])
        >>> idx1.difference(idx2)
        Int64Index([1, 2], dtype='int64')

        """
        self._assert_can_do_setop(other)

        if self.equals(other):
            # pass an empty np.ndarray with the appropriate dtype
            return self._shallow_copy(self._data[:0])

        other, result_name = self._convert_can_do_setop(other)

        this = self._get_unique_index()

        indexer = this.get_indexer(other)
        indexer = indexer.take((indexer != -1).nonzero()[0])

        label_diff = np.setdiff1d(np.arange(this.size), indexer,
                                  assume_unique=True)
        the_diff = this.values.take(label_diff)
        try:
            the_diff = sorting.safe_sort(the_diff)
        except TypeError:
            pass

        return this._shallow_copy(the_diff, name=result_name, freq=None)

    def symmetric_difference(self, other, result_name=None):
        """
        Compute the symmetric difference of two Index objects.
        It's sorted if sorting is possible.

        Parameters
        ----------
        other : Index or array-like
        result_name : str

        Returns
        -------
        symmetric_difference : Index

        Notes
        -----
        ``symmetric_difference`` contains elements that appear in either
        ``idx1`` or ``idx2`` but not both. Equivalent to the Index created by
        ``idx1.difference(idx2) | idx2.difference(idx1)`` with duplicates
        dropped.

        Examples
        --------
        >>> idx1 = pd.Index([1, 2, 3, 4])
        >>> idx2 = pd.Index([2, 3, 4, 5])
        >>> idx1.symmetric_difference(idx2)
        Int64Index([1, 5], dtype='int64')

        You can also use the ``^`` operator:

        >>> idx1 ^ idx2
        Int64Index([1, 5], dtype='int64')
        """
        self._assert_can_do_setop(other)
        other, result_name_update = self._convert_can_do_setop(other)
        if result_name is None:
            result_name = result_name_update

        this = self._get_unique_index()
        other = other._get_unique_index()
        indexer = this.get_indexer(other)

        # {this} minus {other}
        common_indexer = indexer.take((indexer != -1).nonzero()[0])
        left_indexer = np.setdiff1d(np.arange(this.size), common_indexer,
                                    assume_unique=True)
        left_diff = this.values.take(left_indexer)

        # {other} minus {this}
        right_indexer = (indexer == -1).nonzero()[0]
        right_diff = other.values.take(right_indexer)

        the_diff = _concat._concat_compat([left_diff, right_diff])
        try:
            the_diff = sorting.safe_sort(the_diff)
        except TypeError:
            pass

        attribs = self._get_attributes_dict()
        attribs['name'] = result_name
        if 'freq' in attribs:
            attribs['freq'] = None
        return self._shallow_copy_with_infer(the_diff, **attribs)

    def _get_unique_index(self, dropna=False):
        """
        Returns an index containing unique values.

        Parameters
        ----------
        dropna : bool
            If True, NaN values are dropped.

        Returns
        -------
        uniques : index
        """
        if self.is_unique and not dropna:
            return self

        values = self.values

        if not self.is_unique:
            values = self.unique()

        if dropna:
            try:
                if self.hasnans:
                    values = values[~isna(values)]
            except NotImplementedError:
                pass

        return self._shallow_copy(values)

    _index_shared_docs['get_loc'] = """
        Get integer location, slice or boolean mask for requested label.

        Parameters
        ----------
        key : label
        method : {None, 'pad'/'ffill', 'backfill'/'bfill', 'nearest'}, optional
            * default: exact matches only.
            * pad / ffill: find the PREVIOUS index value if no exact match.
            * backfill / bfill: use NEXT index value if no exact match
            * nearest: use the NEAREST index value if no exact match. Tied
              distances are broken by preferring the larger index value.
        tolerance : optional
            Maximum distance from index value for inexact matches. The value of
            the index at the matching location most satisfy the equation
            ``abs(index[loc] - key) <= tolerance``.

            Tolerance may be a scalar
            value, which applies the same tolerance to all values, or
            list-like, which applies variable tolerance per element. List-like
            includes list, tuple, array, Series, and must be the same size as
            the index and its dtype must exactly match the index's type.

            .. versionadded:: 0.21.0 (list-like tolerance)

        Returns
        -------
        loc : int if unique index, slice if monotonic index, else mask

        Examples
        ---------
        >>> unique_index = pd.Index(list('abc'))
        >>> unique_index.get_loc('b')
        1

        >>> monotonic_index = pd.Index(list('abbc'))
        >>> monotonic_index.get_loc('b')
        slice(1, 3, None)

        >>> non_monotonic_index = pd.Index(list('abcb'))
        >>> non_monotonic_index.get_loc('b')
        array([False,  True, False,  True], dtype=bool)
        """

    @Appender(_index_shared_docs['get_loc'])
    def get_loc(self, key, method=None, tolerance=None):
        if method is None:
            if tolerance is not None:
                raise ValueError('tolerance argument only valid if using pad, '
                                 'backfill or nearest lookups')
            try:
                return self._engine.get_loc(key)
            except KeyError:
                return self._engine.get_loc(self._maybe_cast_indexer(key))
        indexer = self.get_indexer([key], method=method, tolerance=tolerance)
        if indexer.ndim > 1 or indexer.size > 1:
            raise TypeError('get_loc requires scalar valued input')
        loc = indexer.item()
        if loc == -1:
            raise KeyError(key)
        return loc

    def get_value(self, series, key):
        """
        Fast lookup of value from 1-dimensional ndarray. Only use this if you
        know what you're doing
        """

        # if we have something that is Index-like, then
        # use this, e.g. DatetimeIndex
        s = getattr(series, '_values', None)
        if isinstance(s, (ExtensionArray, Index)) and is_scalar(key):
            # GH 20882, 21257
            # Unify Index and ExtensionArray treatment
            # First try to convert the key to a location
            # If that fails, raise a KeyError if an integer
            # index, otherwise, see if key is an integer, and
            # try that
            try:
                iloc = self.get_loc(key)
                return s[iloc]
            except KeyError:
                if (len(self) > 0
                        and (self.holds_integer() or self.is_boolean())):
                    raise
                elif is_integer(key):
                    return s[key]

        s = com.values_from_object(series)
        k = com.values_from_object(key)

        k = self._convert_scalar_indexer(k, kind='getitem')
        try:
            return self._engine.get_value(s, k,
                                          tz=getattr(series.dtype, 'tz', None))
        except KeyError as e1:
            if len(self) > 0 and (self.holds_integer() or self.is_boolean()):
                raise

            try:
                return libindex.get_value_box(s, key)
            except IndexError:
                raise
            except TypeError:
                # generator/iterator-like
                if is_iterator(key):
                    raise InvalidIndexError(key)
                else:
                    raise e1
            except Exception:  # pragma: no cover
                raise e1
        except TypeError:
            # python 3
            if is_scalar(key):  # pragma: no cover
                raise IndexError(key)
            raise InvalidIndexError(key)

    def set_value(self, arr, key, value):
        """
        Fast lookup of value from 1-dimensional ndarray. Only use this if you
        know what you're doing
        """
        self._engine.set_value(com.values_from_object(arr),
                               com.values_from_object(key), value)

    def _get_level_values(self, level):
        """
        Return an Index of values for requested level.

        This is primarily useful to get an individual level of values from a
        MultiIndex, but is provided on Index as well for compatability.

        Parameters
        ----------
        level : int or str
            It is either the integer position or the name of the level.

        Returns
        -------
        values : Index
            Calling object, as there is only one level in the Index.

        See also
        --------
        MultiIndex.get_level_values : get values for a level of a MultiIndex

        Notes
        -----
        For Index, level should be 0, since there are no multiple levels.

        Examples
        --------

        >>> idx = pd.Index(list('abc'))
        >>> idx
        Index(['a', 'b', 'c'], dtype='object')

        Get level values by supplying `level` as integer:

        >>> idx.get_level_values(0)
        Index(['a', 'b', 'c'], dtype='object')
        """
        self._validate_index_level(level)
        return self

    get_level_values = _get_level_values

    def droplevel(self, level=0):
        """
        Return index with requested level(s) removed. If resulting index has
        only 1 level left, the result will be of Index type, not MultiIndex.

        .. versionadded:: 0.23.1 (support for non-MultiIndex)

        Parameters
        ----------
        level : int, str, or list-like, default 0
            If a string is given, must be the name of a level
            If list-like, elements must be names or indexes of levels.

        Returns
        -------
        index : Index or MultiIndex
        """
        if not isinstance(level, (tuple, list)):
            level = [level]

        levnums = sorted(self._get_level_number(lev) for lev in level)[::-1]

        if len(level) == 0:
            return self
        if len(level) >= self.nlevels:
            raise ValueError("Cannot remove {} levels from an index with {} "
                             "levels: at least one level must be "
                             "left.".format(len(level), self.nlevels))
        # The two checks above guarantee that here self is a MultiIndex

        new_levels = list(self.levels)
        new_labels = list(self.labels)
        new_names = list(self.names)

        for i in levnums:
            new_levels.pop(i)
            new_labels.pop(i)
            new_names.pop(i)

        if len(new_levels) == 1:

            # set nan if needed
            mask = new_labels[0] == -1
            result = new_levels[0].take(new_labels[0])
            if mask.any():
                result = result.putmask(mask, np.nan)

            result.name = new_names[0]
            return result
        else:
            from .multi import MultiIndex
            return MultiIndex(levels=new_levels, labels=new_labels,
                              names=new_names, verify_integrity=False)

    _index_shared_docs['get_indexer'] = """
        Compute indexer and mask for new index given the current index. The
        indexer should be then used as an input to ndarray.take to align the
        current data to the new index.

        Parameters
        ----------
        target : %(target_klass)s
        method : {None, 'pad'/'ffill', 'backfill'/'bfill', 'nearest'}, optional
            * default: exact matches only.
            * pad / ffill: find the PREVIOUS index value if no exact match.
            * backfill / bfill: use NEXT index value if no exact match
            * nearest: use the NEAREST index value if no exact match. Tied
              distances are broken by preferring the larger index value.
        limit : int, optional
            Maximum number of consecutive labels in ``target`` to match for
            inexact matches.
        tolerance : optional
            Maximum distance between original and new labels for inexact
            matches. The values of the index at the matching locations most
            satisfy the equation ``abs(index[indexer] - target) <= tolerance``.

            Tolerance may be a scalar value, which applies the same tolerance
            to all values, or list-like, which applies variable tolerance per
            element. List-like includes list, tuple, array, Series, and must be
            the same size as the index and its dtype must exactly match the
            index's type.

            .. versionadded:: 0.21.0 (list-like tolerance)

        Returns
        -------
        indexer : ndarray of int
            Integers from 0 to n - 1 indicating that the index at these
            positions matches the corresponding target values. Missing values
            in the target are marked by -1.

        Examples
        --------
        >>> index = pd.Index(['c', 'a', 'b'])
        >>> index.get_indexer(['a', 'b', 'x'])
        array([ 1,  2, -1])

        Notice that the return value is an array of locations in ``index``
        and ``x`` is marked by -1, as it is not in ``index``.

        """

    @Appender(_index_shared_docs['get_indexer'] % _index_doc_kwargs)
    def get_indexer(self, target, method=None, limit=None, tolerance=None):
        method = missing.clean_reindex_fill_method(method)
        target = ensure_index(target)
        if tolerance is not None:
            tolerance = self._convert_tolerance(tolerance, target)

        # Treat boolean labels passed to a numeric index as not found. Without
        # this fix False and True would be treated as 0 and 1 respectively.
        # (GH #16877)
        if target.is_boolean() and self.is_numeric():
            return ensure_platform_int(np.repeat(-1, target.size))

        pself, ptarget = self._maybe_promote(target)
        if pself is not self or ptarget is not target:
            return pself.get_indexer(ptarget, method=method, limit=limit,
                                     tolerance=tolerance)

        if not is_dtype_equal(self.dtype, target.dtype):
            this = self.astype(object)
            target = target.astype(object)
            return this.get_indexer(target, method=method, limit=limit,
                                    tolerance=tolerance)

        if not self.is_unique:
            raise InvalidIndexError('Reindexing only valid with uniquely'
                                    ' valued Index objects')

        if method == 'pad' or method == 'backfill':
            indexer = self._get_fill_indexer(target, method, limit, tolerance)
        elif method == 'nearest':
            indexer = self._get_nearest_indexer(target, limit, tolerance)
        else:
            if tolerance is not None:
                raise ValueError('tolerance argument only valid if doing pad, '
                                 'backfill or nearest reindexing')
            if limit is not None:
                raise ValueError('limit argument only valid if doing pad, '
                                 'backfill or nearest reindexing')

            indexer = self._engine.get_indexer(target._ndarray_values)

        return ensure_platform_int(indexer)

    def _convert_tolerance(self, tolerance, target):
        # override this method on subclasses
        tolerance = np.asarray(tolerance)
        if target.size != tolerance.size and tolerance.size > 1:
            raise ValueError('list-like tolerance size must match '
                             'target index size')
        return tolerance

    def _get_fill_indexer(self, target, method, limit=None, tolerance=None):
        if self.is_monotonic_increasing and target.is_monotonic_increasing:
            method = (self._engine.get_pad_indexer if method == 'pad' else
                      self._engine.get_backfill_indexer)
            indexer = method(target._ndarray_values, limit)
        else:
            indexer = self._get_fill_indexer_searchsorted(target, method,
                                                          limit)
        if tolerance is not None:
            indexer = self._filter_indexer_tolerance(target._ndarray_values,
                                                     indexer,
                                                     tolerance)
        return indexer

    def _get_fill_indexer_searchsorted(self, target, method, limit=None):
        """
        Fallback pad/backfill get_indexer that works for monotonic decreasing
        indexes and non-monotonic targets
        """
        if limit is not None:
            raise ValueError('limit argument for %r method only well-defined '
                             'if index and target are monotonic' % method)

        side = 'left' if method == 'pad' else 'right'

        # find exact matches first (this simplifies the algorithm)
        indexer = self.get_indexer(target)
        nonexact = (indexer == -1)
        indexer[nonexact] = self._searchsorted_monotonic(target[nonexact],
                                                         side)
        if side == 'left':
            # searchsorted returns "indices into a sorted array such that,
            # if the corresponding elements in v were inserted before the
            # indices, the order of a would be preserved".
            # Thus, we need to subtract 1 to find values to the left.
            indexer[nonexact] -= 1
            # This also mapped not found values (values of 0 from
            # np.searchsorted) to -1, which conveniently is also our
            # sentinel for missing values
        else:
            # Mark indices to the right of the largest value as not found
            indexer[indexer == len(self)] = -1
        return indexer

    def _get_nearest_indexer(self, target, limit, tolerance):
        """
        Get the indexer for the nearest index labels; requires an index with
        values that can be subtracted from each other (e.g., not strings or
        tuples).
        """
        left_indexer = self.get_indexer(target, 'pad', limit=limit)
        right_indexer = self.get_indexer(target, 'backfill', limit=limit)

        target = np.asarray(target)
        left_distances = abs(self.values[left_indexer] - target)
        right_distances = abs(self.values[right_indexer] - target)

        op = operator.lt if self.is_monotonic_increasing else operator.le
        indexer = np.where(op(left_distances, right_distances) |
                           (right_indexer == -1), left_indexer, right_indexer)
        if tolerance is not None:
            indexer = self._filter_indexer_tolerance(target, indexer,
                                                     tolerance)
        return indexer

    def _filter_indexer_tolerance(self, target, indexer, tolerance):
        distance = abs(self.values[indexer] - target)
        indexer = np.where(distance <= tolerance, indexer, -1)
        return indexer

    _index_shared_docs['get_indexer_non_unique'] = """
        Compute indexer and mask for new index given the current index. The
        indexer should be then used as an input to ndarray.take to align the
        current data to the new index.

        Parameters
        ----------
        target : %(target_klass)s

        Returns
        -------
        indexer : ndarray of int
            Integers from 0 to n - 1 indicating that the index at these
            positions matches the corresponding target values. Missing values
            in the target are marked by -1.
        missing : ndarray of int
            An indexer into the target of the values not found.
            These correspond to the -1 in the indexer array
        """

    @Appender(_index_shared_docs['get_indexer_non_unique'] % _index_doc_kwargs)
    def get_indexer_non_unique(self, target):
        target = ensure_index(target)
        if is_categorical(target):
            target = target.astype(target.dtype.categories.dtype)
        pself, ptarget = self._maybe_promote(target)
        if pself is not self or ptarget is not target:
            return pself.get_indexer_non_unique(ptarget)

        if self.is_all_dates:
            self = Index(self.asi8)
            tgt_values = target.asi8
        else:
            tgt_values = target._ndarray_values

        indexer, missing = self._engine.get_indexer_non_unique(tgt_values)
        return ensure_platform_int(indexer), missing

    def get_indexer_for(self, target, **kwargs):
        """
        guaranteed return of an indexer even when non-unique
        This dispatches to get_indexer or get_indexer_nonunique as appropriate
        """
        if self.is_unique:
            return self.get_indexer(target, **kwargs)
        indexer, _ = self.get_indexer_non_unique(target, **kwargs)
        return indexer

    def _maybe_promote(self, other):
        # A hack, but it works
        from pandas import DatetimeIndex
        if self.inferred_type == 'date' and isinstance(other, DatetimeIndex):
            return DatetimeIndex(self), other
        elif self.inferred_type == 'boolean':
            if not is_object_dtype(self.dtype):
                return self.astype('object'), other.astype('object')
        return self, other

    def groupby(self, values):
        """
        Group the index labels by a given array of values.

        Parameters
        ----------
        values : array
            Values used to determine the groups.

        Returns
        -------
        groups : dict
            {group name -> group labels}
        """

        # TODO: if we are a MultiIndex, we can do better
        # that converting to tuples
        from .multi import MultiIndex
        if isinstance(values, MultiIndex):
            values = values.values
        values = ensure_categorical(values)
        result = values._reverse_indexer()

        # map to the label
        result = {k: self.take(v) for k, v in compat.iteritems(result)}

        return result

    def map(self, mapper, na_action=None):
        """
        Map values using input correspondence (a dict, Series, or function).

        Parameters
        ----------
        mapper : function, dict, or Series
            Mapping correspondence.
        na_action : {None, 'ignore'}
            If 'ignore', propagate NA values, without passing them to the
            mapping correspondence.

        Returns
        -------
        applied : Union[Index, MultiIndex], inferred
            The output of the mapping function applied to the index.
            If the function returns a tuple with more than one element
            a MultiIndex will be returned.
        """

        from .multi import MultiIndex
        new_values = super(Index, self)._map_values(
            mapper, na_action=na_action)

        attributes = self._get_attributes_dict()

        # we can return a MultiIndex
        if new_values.size and isinstance(new_values[0], tuple):
            if isinstance(self, MultiIndex):
                names = self.names
            elif attributes.get('name'):
                names = [attributes.get('name')] * len(new_values[0])
            else:
                names = None
            return MultiIndex.from_tuples(new_values,
                                          names=names)

        attributes['copy'] = False
        if not new_values.size:
            # empty
            attributes['dtype'] = self.dtype

        return Index(new_values, **attributes)

    def isin(self, values, level=None):
        """
        Return a boolean array where the index values are in `values`.

        Compute boolean array of whether each index value is found in the
        passed set of values. The length of the returned boolean array matches
        the length of the index.

        Parameters
        ----------
        values : set or list-like
            Sought values.

            .. versionadded:: 0.18.1

               Support for values as a set.

        level : str or int, optional
            Name or position of the index level to use (if the index is a
            `MultiIndex`).

        Returns
        -------
        is_contained : ndarray
            NumPy array of boolean values.

        See also
        --------
        Series.isin : Same for Series.
        DataFrame.isin : Same method for DataFrames.

        Notes
        -----
        In the case of `MultiIndex` you must either specify `values` as a
        list-like object containing tuples that are the same length as the
        number of levels, or specify `level`. Otherwise it will raise a
        ``ValueError``.

        If `level` is specified:

        - if it is the name of one *and only one* index level, use that level;
        - otherwise it should be a number indicating level position.

        Examples
        --------
        >>> idx = pd.Index([1,2,3])
        >>> idx
        Int64Index([1, 2, 3], dtype='int64')

        Check whether each index value in a list of values.
        >>> idx.isin([1, 4])
        array([ True, False, False])

        >>> midx = pd.MultiIndex.from_arrays([[1,2,3],
        ...                                  ['red', 'blue', 'green']],
        ...                                  names=('number', 'color'))
        >>> midx
        MultiIndex(levels=[[1, 2, 3], ['blue', 'green', 'red']],
                   labels=[[0, 1, 2], [2, 0, 1]],
                   names=['number', 'color'])

        Check whether the strings in the 'color' level of the MultiIndex
        are in a list of colors.

        >>> midx.isin(['red', 'orange', 'yellow'], level='color')
        array([ True, False, False])

        To check across the levels of a MultiIndex, pass a list of tuples:

        >>> midx.isin([(1, 'red'), (3, 'red')])
        array([ True, False, False])

        For a DatetimeIndex, string values in `values` are converted to
        Timestamps.

        >>> dates = ['2000-03-11', '2000-03-12', '2000-03-13']
        >>> dti = pd.to_datetime(dates)
        >>> dti
        DatetimeIndex(['2000-03-11', '2000-03-12', '2000-03-13'],
        dtype='datetime64[ns]', freq=None)

        >>> dti.isin(['2000-03-11'])
        array([ True, False, False])
        """
        if level is not None:
            self._validate_index_level(level)
        return algos.isin(self, values)

    def _can_reindex(self, indexer):
        """
        *this is an internal non-public method*

        Check if we are allowing reindexing with this particular indexer

        Parameters
        ----------
        indexer : an integer indexer

        Raises
        ------
        ValueError if its a duplicate axis
        """

        # trying to reindex on an axis with duplicates
        if not self.is_unique and len(indexer):
            raise ValueError("cannot reindex from a duplicate axis")

    def reindex(self, target, method=None, level=None, limit=None,
                tolerance=None):
        """
        Create index with target's values (move/add/delete values as necessary)

        Parameters
        ----------
        target : an iterable

        Returns
        -------
        new_index : pd.Index
            Resulting index
        indexer : np.ndarray or None
            Indices of output values in original index

        """
        # GH6552: preserve names when reindexing to non-named target
        # (i.e. neither Index nor Series).
        preserve_names = not hasattr(target, 'name')

        # GH7774: preserve dtype/tz if target is empty and not an Index.
        target = _ensure_has_len(target)  # target may be an iterator

        if not isinstance(target, Index) and len(target) == 0:
            attrs = self._get_attributes_dict()
            attrs.pop('freq', None)  # don't preserve freq
<<<<<<< HEAD
            values = self._data[:0]  # empty array with appropriate dtype
=======
            values = self._data[:0]  # appropriately-dtyped empty array
>>>>>>> 4f717551
            target = self._simple_new(values, dtype=self.dtype, **attrs)
        else:
            target = ensure_index(target)

        if level is not None:
            if method is not None:
                raise TypeError('Fill method not supported if level passed')
            _, indexer, _ = self._join_level(target, level, how='right',
                                             return_indexers=True)
        else:
            if self.equals(target):
                indexer = None
            else:

                if self.is_unique:
                    indexer = self.get_indexer(target, method=method,
                                               limit=limit,
                                               tolerance=tolerance)
                else:
                    if method is not None or limit is not None:
                        raise ValueError("cannot reindex a non-unique index "
                                         "with a method or limit")
                    indexer, missing = self.get_indexer_non_unique(target)

        if preserve_names and target.nlevels == 1 and target.name != self.name:
            target = target.copy()
            target.name = self.name

        return target, indexer

    def _reindex_non_unique(self, target):
        """
        *this is an internal non-public method*

        Create a new index with target's values (move/add/delete values as
        necessary) use with non-unique Index and a possibly non-unique target

        Parameters
        ----------
        target : an iterable

        Returns
        -------
        new_index : pd.Index
            Resulting index
        indexer : np.ndarray or None
            Indices of output values in original index

        """

        target = ensure_index(target)
        indexer, missing = self.get_indexer_non_unique(target)
        check = indexer != -1
        new_labels = self.take(indexer[check])
        new_indexer = None

        if len(missing):
            length = np.arange(len(indexer))

            missing = ensure_platform_int(missing)
            missing_labels = target.take(missing)
            missing_indexer = ensure_int64(length[~check])
            cur_labels = self.take(indexer[check]).values
            cur_indexer = ensure_int64(length[check])

            new_labels = np.empty(tuple([len(indexer)]), dtype=object)
            new_labels[cur_indexer] = cur_labels
            new_labels[missing_indexer] = missing_labels

            # a unique indexer
            if target.is_unique:

                # see GH5553, make sure we use the right indexer
                new_indexer = np.arange(len(indexer))
                new_indexer[cur_indexer] = np.arange(len(cur_labels))
                new_indexer[missing_indexer] = -1

            # we have a non_unique selector, need to use the original
            # indexer here
            else:

                # need to retake to have the same size as the indexer
                indexer[~check] = -1

                # reset the new indexer to account for the new size
                new_indexer = np.arange(len(self.take(indexer)))
                new_indexer[~check] = -1

        new_index = self._shallow_copy_with_infer(new_labels, freq=None)
        return new_index, indexer, new_indexer

    _index_shared_docs['join'] = """
        *this is an internal non-public method*

        Compute join_index and indexers to conform data
        structures to the new index.

        Parameters
        ----------
        other : Index
        how : {'left', 'right', 'inner', 'outer'}
        level : int or level name, default None
        return_indexers : boolean, default False
        sort : boolean, default False
            Sort the join keys lexicographically in the result Index. If False,
            the order of the join keys depends on the join type (how keyword)

            .. versionadded:: 0.20.0

        Returns
        -------
        join_index, (left_indexer, right_indexer)
        """

    @Appender(_index_shared_docs['join'])
    def join(self, other, how='left', level=None, return_indexers=False,
             sort=False):
        from .multi import MultiIndex
        self_is_mi = isinstance(self, MultiIndex)
        other_is_mi = isinstance(other, MultiIndex)

        # try to figure out the join level
        # GH3662
        if level is None and (self_is_mi or other_is_mi):

            # have the same levels/names so a simple join
            if self.names == other.names:
                pass
            else:
                return self._join_multi(other, how=how,
                                        return_indexers=return_indexers)

        # join on the level
        if level is not None and (self_is_mi or other_is_mi):
            return self._join_level(other, level, how=how,
                                    return_indexers=return_indexers)

        other = ensure_index(other)

        if len(other) == 0 and how in ('left', 'outer'):
            join_index = self._shallow_copy()
            if return_indexers:
                rindexer = np.repeat(-1, len(join_index))
                return join_index, None, rindexer
            else:
                return join_index

        if len(self) == 0 and how in ('right', 'outer'):
            join_index = other._shallow_copy()
            if return_indexers:
                lindexer = np.repeat(-1, len(join_index))
                return join_index, lindexer, None
            else:
                return join_index

        if self._join_precedence < other._join_precedence:
            how = {'right': 'left', 'left': 'right'}.get(how, how)
            result = other.join(self, how=how, level=level,
                                return_indexers=return_indexers)
            if return_indexers:
                x, y, z = result
                result = x, z, y
            return result

        if not is_dtype_equal(self.dtype, other.dtype):
            this = self.astype('O')
            other = other.astype('O')
            return this.join(other, how=how, return_indexers=return_indexers)

        _validate_join_method(how)

        if not self.is_unique and not other.is_unique:
            return self._join_non_unique(other, how=how,
                                         return_indexers=return_indexers)
        elif not self.is_unique or not other.is_unique:
            if self.is_monotonic and other.is_monotonic:
                return self._join_monotonic(other, how=how,
                                            return_indexers=return_indexers)
            else:
                return self._join_non_unique(other, how=how,
                                             return_indexers=return_indexers)
        elif self.is_monotonic and other.is_monotonic:
            try:
                return self._join_monotonic(other, how=how,
                                            return_indexers=return_indexers)
            except TypeError:
                pass

        if how == 'left':
            join_index = self
        elif how == 'right':
            join_index = other
        elif how == 'inner':
            join_index = self.intersection(other)
        elif how == 'outer':
            join_index = self.union(other)

        if sort:
            join_index = join_index.sort_values()

        if return_indexers:
            if join_index is self:
                lindexer = None
            else:
                lindexer = self.get_indexer(join_index)
            if join_index is other:
                rindexer = None
            else:
                rindexer = other.get_indexer(join_index)
            return join_index, lindexer, rindexer
        else:
            return join_index

    def _join_multi(self, other, how, return_indexers=True):
        from .multi import MultiIndex
        self_is_mi = isinstance(self, MultiIndex)
        other_is_mi = isinstance(other, MultiIndex)

        # figure out join names
        self_names = com._not_none(*self.names)
        other_names = com._not_none(*other.names)
        overlap = list(set(self_names) & set(other_names))

        # need at least 1 in common, but not more than 1
        if not len(overlap):
            raise ValueError("cannot join with no level specified and no "
                             "overlapping names")
        if len(overlap) > 1:
            raise NotImplementedError("merging with more than one level "
                                      "overlap on a multi-index is not "
                                      "implemented")
        jl = overlap[0]

        # make the indices into mi's that match
        if not (self_is_mi and other_is_mi):

            flip_order = False
            if self_is_mi:
                self, other = other, self
                flip_order = True
                # flip if join method is right or left
                how = {'right': 'left', 'left': 'right'}.get(how, how)

            level = other.names.index(jl)
            result = self._join_level(other, level, how=how,
                                      return_indexers=return_indexers)

            if flip_order:
                if isinstance(result, tuple):
                    return result[0], result[2], result[1]
            return result

        # 2 multi-indexes
        raise NotImplementedError("merging with both multi-indexes is not "
                                  "implemented")

    def _join_non_unique(self, other, how='left', return_indexers=False):
        from pandas.core.reshape.merge import _get_join_indexers

        left_idx, right_idx = _get_join_indexers([self._ndarray_values],
                                                 [other._ndarray_values],
                                                 how=how,
                                                 sort=True)

        left_idx = ensure_platform_int(left_idx)
        right_idx = ensure_platform_int(right_idx)

        join_index = np.asarray(self._ndarray_values.take(left_idx))
        mask = left_idx == -1
        np.putmask(join_index, mask, other._ndarray_values.take(right_idx))

        join_index = self._wrap_joined_index(join_index, other)

        if return_indexers:
            return join_index, left_idx, right_idx
        else:
            return join_index

    def _join_level(self, other, level, how='left', return_indexers=False,
                    keep_order=True):
        """
        The join method *only* affects the level of the resulting
        MultiIndex. Otherwise it just exactly aligns the Index data to the
        labels of the level in the MultiIndex. If `keep_order` == True, the
        order of the data indexed by the MultiIndex will not be changed;
        otherwise, it will tie out with `other`.
        """
        from .multi import MultiIndex

        def _get_leaf_sorter(labels):
            """
            returns sorter for the inner most level while preserving the
            order of higher levels
            """
            if labels[0].size == 0:
                return np.empty(0, dtype='int64')

            if len(labels) == 1:
                lab = ensure_int64(labels[0])
                sorter, _ = libalgos.groupsort_indexer(lab, 1 + lab.max())
                return sorter

            # find indexers of beginning of each set of
            # same-key labels w.r.t all but last level
            tic = labels[0][:-1] != labels[0][1:]
            for lab in labels[1:-1]:
                tic |= lab[:-1] != lab[1:]

            starts = np.hstack(([True], tic, [True])).nonzero()[0]
            lab = ensure_int64(labels[-1])
            return lib.get_level_sorter(lab, ensure_int64(starts))

        if isinstance(self, MultiIndex) and isinstance(other, MultiIndex):
            raise TypeError('Join on level between two MultiIndex objects '
                            'is ambiguous')

        left, right = self, other

        flip_order = not isinstance(self, MultiIndex)
        if flip_order:
            left, right = right, left
            how = {'right': 'left', 'left': 'right'}.get(how, how)

        level = left._get_level_number(level)
        old_level = left.levels[level]

        if not right.is_unique:
            raise NotImplementedError('Index._join_level on non-unique index '
                                      'is not implemented')

        new_level, left_lev_indexer, right_lev_indexer = \
            old_level.join(right, how=how, return_indexers=True)

        if left_lev_indexer is None:
            if keep_order or len(left) == 0:
                left_indexer = None
                join_index = left
            else:  # sort the leaves
                left_indexer = _get_leaf_sorter(left.labels[:level + 1])
                join_index = left[left_indexer]

        else:
            left_lev_indexer = ensure_int64(left_lev_indexer)
            rev_indexer = lib.get_reverse_indexer(left_lev_indexer,
                                                  len(old_level))

            new_lev_labels = algos.take_nd(rev_indexer, left.labels[level],
                                           allow_fill=False)

            new_labels = list(left.labels)
            new_labels[level] = new_lev_labels

            new_levels = list(left.levels)
            new_levels[level] = new_level

            if keep_order:  # just drop missing values. o.w. keep order
                left_indexer = np.arange(len(left), dtype=np.intp)
                mask = new_lev_labels != -1
                if not mask.all():
                    new_labels = [lab[mask] for lab in new_labels]
                    left_indexer = left_indexer[mask]

            else:  # tie out the order with other
                if level == 0:  # outer most level, take the fast route
                    ngroups = 1 + new_lev_labels.max()
                    left_indexer, counts = libalgos.groupsort_indexer(
                        new_lev_labels, ngroups)

                    # missing values are placed first; drop them!
                    left_indexer = left_indexer[counts[0]:]
                    new_labels = [lab[left_indexer] for lab in new_labels]

                else:  # sort the leaves
                    mask = new_lev_labels != -1
                    mask_all = mask.all()
                    if not mask_all:
                        new_labels = [lab[mask] for lab in new_labels]

                    left_indexer = _get_leaf_sorter(new_labels[:level + 1])
                    new_labels = [lab[left_indexer] for lab in new_labels]

                    # left_indexers are w.r.t masked frame.
                    # reverse to original frame!
                    if not mask_all:
                        left_indexer = mask.nonzero()[0][left_indexer]

            join_index = MultiIndex(levels=new_levels, labels=new_labels,
                                    names=left.names, verify_integrity=False)

        if right_lev_indexer is not None:
            right_indexer = algos.take_nd(right_lev_indexer,
                                          join_index.labels[level],
                                          allow_fill=False)
        else:
            right_indexer = join_index.labels[level]

        if flip_order:
            left_indexer, right_indexer = right_indexer, left_indexer

        if return_indexers:
            left_indexer = (None if left_indexer is None
                            else ensure_platform_int(left_indexer))
            right_indexer = (None if right_indexer is None
                             else ensure_platform_int(right_indexer))
            return join_index, left_indexer, right_indexer
        else:
            return join_index

    def _join_monotonic(self, other, how='left', return_indexers=False):
        if self.equals(other):
            ret_index = other if how == 'right' else self
            if return_indexers:
                return ret_index, None, None
            else:
                return ret_index

        sv = self._ndarray_values
        ov = other._ndarray_values

        if self.is_unique and other.is_unique:
            # We can perform much better than the general case
            if how == 'left':
                join_index = self
                lidx = None
                ridx = self._left_indexer_unique(sv, ov)
            elif how == 'right':
                join_index = other
                lidx = self._left_indexer_unique(ov, sv)
                ridx = None
            elif how == 'inner':
                join_index, lidx, ridx = self._inner_indexer(sv, ov)
                join_index = self._wrap_joined_index(join_index, other)
            elif how == 'outer':
                join_index, lidx, ridx = self._outer_indexer(sv, ov)
                join_index = self._wrap_joined_index(join_index, other)
        else:
            if how == 'left':
                join_index, lidx, ridx = self._left_indexer(sv, ov)
            elif how == 'right':
                join_index, ridx, lidx = self._left_indexer(ov, sv)
            elif how == 'inner':
                join_index, lidx, ridx = self._inner_indexer(sv, ov)
            elif how == 'outer':
                join_index, lidx, ridx = self._outer_indexer(sv, ov)
            join_index = self._wrap_joined_index(join_index, other)

        if return_indexers:
            lidx = None if lidx is None else ensure_platform_int(lidx)
            ridx = None if ridx is None else ensure_platform_int(ridx)
            return join_index, lidx, ridx
        else:
            return join_index

    def _wrap_joined_index(self, joined, other):
        name = self.name if self.name == other.name else None
        return Index(joined, name=name)

    def _get_string_slice(self, key, use_lhs=True, use_rhs=True):
        # this is for partial string indexing,
        # overridden in DatetimeIndex, TimedeltaIndex and PeriodIndex
        raise NotImplementedError

    def slice_indexer(self, start=None, end=None, step=None, kind=None):
        """
        For an ordered or unique index, compute the slice indexer for input
        labels and step.

        Parameters
        ----------
        start : label, default None
            If None, defaults to the beginning
        end : label, default None
            If None, defaults to the end
        step : int, default None
        kind : string, default None

        Returns
        -------
        indexer : slice

        Raises
        ------
        KeyError : If key does not exist, or key is not unique and index is
            not ordered.

        Notes
        -----
        This function assumes that the data is sorted, so use at your own peril

        Examples
        ---------
        This is a method on all index types. For example you can do:

        >>> idx = pd.Index(list('abcd'))
        >>> idx.slice_indexer(start='b', end='c')
        slice(1, 3)

        >>> idx = pd.MultiIndex.from_arrays([list('abcd'), list('efgh')])
        >>> idx.slice_indexer(start='b', end=('c', 'g'))
        slice(1, 3)
        """
        start_slice, end_slice = self.slice_locs(start, end, step=step,
                                                 kind=kind)

        # return a slice
        if not is_scalar(start_slice):
            raise AssertionError("Start slice bound is non-scalar")
        if not is_scalar(end_slice):
            raise AssertionError("End slice bound is non-scalar")

        return slice(start_slice, end_slice, step)

    def _maybe_cast_indexer(self, key):
        """
        If we have a float key and are not a floating index
        then try to cast to an int if equivalent
        """

        if is_float(key) and not self.is_floating():
            try:
                ckey = int(key)
                if ckey == key:
                    key = ckey
            except (OverflowError, ValueError, TypeError):
                pass
        return key

    def _validate_indexer(self, form, key, kind):
        """
        if we are positional indexer
        validate that we have appropriate typed bounds
        must be an integer
        """
        assert kind in ['ix', 'loc', 'getitem', 'iloc']

        if key is None:
            pass
        elif is_integer(key):
            pass
        elif kind in ['iloc', 'getitem']:
            self._invalid_indexer(form, key)
        return key

    _index_shared_docs['_maybe_cast_slice_bound'] = """
        This function should be overloaded in subclasses that allow non-trivial
        casting on label-slice bounds, e.g. datetime-like indices allowing
        strings containing formatted datetimes.

        Parameters
        ----------
        label : object
        side : {'left', 'right'}
        kind : {'ix', 'loc', 'getitem'}

        Returns
        -------
        label :  object

        Notes
        -----
        Value of `side` parameter should be validated in caller.

        """

    @Appender(_index_shared_docs['_maybe_cast_slice_bound'])
    def _maybe_cast_slice_bound(self, label, side, kind):
        assert kind in ['ix', 'loc', 'getitem', None]

        # We are a plain index here (sub-class override this method if they
        # wish to have special treatment for floats/ints, e.g. Float64Index and
        # datetimelike Indexes
        # reject them
        if is_float(label):
            if not (kind in ['ix'] and (self.holds_integer() or
                                        self.is_floating())):
                self._invalid_indexer('slice', label)

        # we are trying to find integer bounds on a non-integer based index
        # this is rejected (generally .loc gets you here)
        elif is_integer(label):
            self._invalid_indexer('slice', label)

        return label

    def _searchsorted_monotonic(self, label, side='left'):
        if self.is_monotonic_increasing:
            return self.searchsorted(label, side=side)
        elif self.is_monotonic_decreasing:
            # np.searchsorted expects ascending sort order, have to reverse
            # everything for it to work (element ordering, search side and
            # resulting value).
            pos = self[::-1].searchsorted(label, side='right' if side == 'left'
                                          else 'left')
            return len(self) - pos

        raise ValueError('index must be monotonic increasing or decreasing')

    def _get_loc_only_exact_matches(self, key):
        """
        This is overridden on subclasses (namely, IntervalIndex) to control
        get_slice_bound.
        """
        return self.get_loc(key)

    def get_slice_bound(self, label, side, kind):
        """
        Calculate slice bound that corresponds to given label.

        Returns leftmost (one-past-the-rightmost if ``side=='right'``) position
        of given label.

        Parameters
        ----------
        label : object
        side : {'left', 'right'}
        kind : {'ix', 'loc', 'getitem'}

        """
        assert kind in ['ix', 'loc', 'getitem', None]

        if side not in ('left', 'right'):
            raise ValueError("Invalid value for side kwarg,"
                             " must be either 'left' or 'right': %s" %
                             (side, ))

        original_label = label

        # For datetime indices label may be a string that has to be converted
        # to datetime boundary according to its resolution.
        label = self._maybe_cast_slice_bound(label, side, kind)

        # we need to look up the label
        try:
            slc = self._get_loc_only_exact_matches(label)
        except KeyError as err:
            try:
                return self._searchsorted_monotonic(label, side)
            except ValueError:
                # raise the original KeyError
                raise err

        if isinstance(slc, np.ndarray):
            # get_loc may return a boolean array or an array of indices, which
            # is OK as long as they are representable by a slice.
            if is_bool_dtype(slc):
                slc = lib.maybe_booleans_to_slice(slc.view('u1'))
            else:
                slc = lib.maybe_indices_to_slice(slc.astype('i8'), len(self))
            if isinstance(slc, np.ndarray):
                raise KeyError("Cannot get %s slice bound for non-unique "
                               "label: %r" % (side, original_label))

        if isinstance(slc, slice):
            if side == 'left':
                return slc.start
            else:
                return slc.stop
        else:
            if side == 'right':
                return slc + 1
            else:
                return slc

    def slice_locs(self, start=None, end=None, step=None, kind=None):
        """
        Compute slice locations for input labels.

        Parameters
        ----------
        start : label, default None
            If None, defaults to the beginning
        end : label, default None
            If None, defaults to the end
        step : int, defaults None
            If None, defaults to 1
        kind : {'ix', 'loc', 'getitem'} or None

        Returns
        -------
        start, end : int

        Notes
        -----
        This method only works if the index is monotonic or unique.

        Examples
        ---------
        >>> idx = pd.Index(list('abcd'))
        >>> idx.slice_locs(start='b', end='c')
        (1, 3)

        See Also
        --------
        Index.get_loc : Get location for a single label
        """
        inc = (step is None or step >= 0)

        if not inc:
            # If it's a reverse slice, temporarily swap bounds.
            start, end = end, start

        start_slice = None
        if start is not None:
            start_slice = self.get_slice_bound(start, 'left', kind)
        if start_slice is None:
            start_slice = 0

        end_slice = None
        if end is not None:
            end_slice = self.get_slice_bound(end, 'right', kind)
        if end_slice is None:
            end_slice = len(self)

        if not inc:
            # Bounds at this moment are swapped, swap them back and shift by 1.
            #
            # slice_locs('B', 'A', step=-1): s='B', e='A'
            #
            #              s='A'                 e='B'
            # AFTER SWAP:    |                     |
            #                v ------------------> V
            #           -----------------------------------
            #           | | |A|A|A|A| | | | | |B|B| | | | |
            #           -----------------------------------
            #              ^ <------------------ ^
            # SHOULD BE:   |                     |
            #           end=s-1              start=e-1
            #
            end_slice, start_slice = start_slice - 1, end_slice - 1

            # i == -1 triggers ``len(self) + i`` selection that points to the
            # last element, not before-the-first one, subtracting len(self)
            # compensates that.
            if end_slice == -1:
                end_slice -= len(self)
            if start_slice == -1:
                start_slice -= len(self)

        return start_slice, end_slice

    def delete(self, loc):
        """
        Make new Index with passed location(-s) deleted

        Returns
        -------
        new_index : Index
        """
        return self._shallow_copy(np.delete(self._data, loc))

    def insert(self, loc, item):
        """
        Make new Index inserting new item at location. Follows
        Python list.append semantics for negative values

        Parameters
        ----------
        loc : int
        item : object

        Returns
        -------
        new_index : Index
        """
        _self = np.asarray(self)
        item = self._coerce_scalar_to_index(item)._ndarray_values
        idx = np.concatenate((_self[:loc], item, _self[loc:]))
        return self._shallow_copy_with_infer(idx)

    def drop(self, labels, errors='raise'):
        """
        Make new Index with passed list of labels deleted

        Parameters
        ----------
        labels : array-like
        errors : {'ignore', 'raise'}, default 'raise'
            If 'ignore', suppress error and existing labels are dropped.

        Returns
        -------
        dropped : Index

        Raises
        ------
        KeyError
            If not all of the labels are found in the selected axis
        """
        arr_dtype = 'object' if self.dtype == 'object' else None
        labels = com.index_labels_to_array(labels, dtype=arr_dtype)
        indexer = self.get_indexer(labels)
        mask = indexer == -1
        if mask.any():
            if errors != 'ignore':
                raise KeyError(
                    '{} not found in axis'.format(labels[mask]))
            indexer = indexer[~mask]
        return self.delete(indexer)

    _index_shared_docs['index_unique'] = (
        """
        Return unique values in the index. Uniques are returned in order
        of appearance, this does NOT sort.

        Parameters
        ----------
        level : int or str, optional, default None
            Only return values from specified level (for MultiIndex)

            .. versionadded:: 0.23.0

        Returns
        -------
        Index without duplicates

        See Also
        --------
        unique
        Series.unique
        """)

    @Appender(_index_shared_docs['index_unique'] % _index_doc_kwargs)
    def unique(self, level=None):
        if level is not None:
            self._validate_index_level(level)
        result = super(Index, self).unique()
        return self._shallow_copy(result)

    def drop_duplicates(self, keep='first'):
        """
        Return Index with duplicate values removed.

        Parameters
        ----------
        keep : {'first', 'last', ``False``}, default 'first'
            - 'first' : Drop duplicates except for the first occurrence.
            - 'last' : Drop duplicates except for the last occurrence.
            - ``False`` : Drop all duplicates.

        Returns
        -------
        deduplicated : Index

        See Also
        --------
        Series.drop_duplicates : equivalent method on Series
        DataFrame.drop_duplicates : equivalent method on DataFrame
        Index.duplicated : related method on Index, indicating duplicate
            Index values.

        Examples
        --------
        Generate an pandas.Index with duplicate values.

        >>> idx = pd.Index(['lama', 'cow', 'lama', 'beetle', 'lama', 'hippo'])

        The `keep` parameter controls  which duplicate values are removed.
        The value 'first' keeps the first occurrence for each
        set of duplicated entries. The default value of keep is 'first'.

        >>> idx.drop_duplicates(keep='first')
        Index(['lama', 'cow', 'beetle', 'hippo'], dtype='object')

        The value 'last' keeps the last occurrence for each set of duplicated
        entries.

        >>> idx.drop_duplicates(keep='last')
        Index(['cow', 'beetle', 'lama', 'hippo'], dtype='object')

        The value ``False`` discards all sets of duplicated entries.

        >>> idx.drop_duplicates(keep=False)
        Index(['cow', 'beetle', 'hippo'], dtype='object')
        """
        return super(Index, self).drop_duplicates(keep=keep)

    def duplicated(self, keep='first'):
        """
        Indicate duplicate index values.

        Duplicated values are indicated as ``True`` values in the resulting
        array. Either all duplicates, all except the first, or all except the
        last occurrence of duplicates can be indicated.

        Parameters
        ----------
        keep : {'first', 'last', False}, default 'first'
            The value or values in a set of duplicates to mark as missing.

            - 'first' : Mark duplicates as ``True`` except for the first
              occurrence.
            - 'last' : Mark duplicates as ``True`` except for the last
              occurrence.
            - ``False`` : Mark all duplicates as ``True``.

        Examples
        --------
        By default, for each set of duplicated values, the first occurrence is
        set to False and all others to True:

        >>> idx = pd.Index(['lama', 'cow', 'lama', 'beetle', 'lama'])
        >>> idx.duplicated()
        array([False, False,  True, False,  True])

        which is equivalent to

        >>> idx.duplicated(keep='first')
        array([False, False,  True, False,  True])

        By using 'last', the last occurrence of each set of duplicated values
        is set on False and all others on True:

        >>> idx.duplicated(keep='last')
        array([ True, False,  True, False, False])

        By setting keep on ``False``, all duplicates are True:

        >>> idx.duplicated(keep=False)
        array([ True, False,  True, False,  True])

        Returns
        -------
        numpy.ndarray

        See Also
        --------
        pandas.Series.duplicated : Equivalent method on pandas.Series
        pandas.DataFrame.duplicated : Equivalent method on pandas.DataFrame
        pandas.Index.drop_duplicates : Remove duplicate values from Index
        """
        return super(Index, self).duplicated(keep=keep)

    _index_shared_docs['fillna'] = """
        Fill NA/NaN values with the specified value

        Parameters
        ----------
        value : scalar
            Scalar value to use to fill holes (e.g. 0).
            This value cannot be a list-likes.
        downcast : dict, default is None
            a dict of item->dtype of what to downcast if possible,
            or the string 'infer' which will try to downcast to an appropriate
            equal type (e.g. float64 to int64 if possible)

        Returns
        -------
        filled : %(klass)s
        """

    @Appender(_index_shared_docs['fillna'])
    def fillna(self, value=None, downcast=None):
        self._assert_can_do_op(value)
        if self.hasnans:
            result = self.putmask(self._isnan, value)
            if downcast is None:
                # no need to care metadata other than name
                # because it can't have freq if
                return Index(result, name=self.name)
        return self._shallow_copy()

    _index_shared_docs['dropna'] = """
        Return Index without NA/NaN values

        Parameters
        ----------
        how :  {'any', 'all'}, default 'any'
            If the Index is a MultiIndex, drop the value when any or all levels
            are NaN.

        Returns
        -------
        valid : Index
        """

    @Appender(_index_shared_docs['dropna'])
    def dropna(self, how='any'):
        if how not in ('any', 'all'):
            raise ValueError("invalid how option: {0}".format(how))

        if self.hasnans:
            return self._shallow_copy(self.values[~self._isnan])
        return self._shallow_copy()

    def _evaluate_with_timedelta_like(self, other, op):
        # Timedelta knows how to operate with np.array, so dispatch to that
        # operation and then wrap the results
        if self._is_numeric_dtype and op.__name__ in ['add', 'sub',
                                                      'radd', 'rsub']:
            raise TypeError("Operation {opname} between {cls} and {other} "
                            "is invalid".format(opname=op.__name__,
                                                cls=type(self).__name__,
                                                other=type(other).__name__))

        other = Timedelta(other)
        values = self.values

        with np.errstate(all='ignore'):
            result = op(values, other)

        attrs = self._get_attributes_dict()
        attrs = self._maybe_update_attributes(attrs)
        if op == divmod:
            return Index(result[0], **attrs), Index(result[1], **attrs)
        return Index(result, **attrs)

    def _evaluate_with_datetime_like(self, other, op):
        raise TypeError("can only perform ops with datetime like values")

    @classmethod
    def _add_comparison_methods(cls):
        """ add in comparison methods """
        cls.__eq__ = _make_comparison_op(operator.eq, cls)
        cls.__ne__ = _make_comparison_op(operator.ne, cls)
        cls.__lt__ = _make_comparison_op(operator.lt, cls)
        cls.__gt__ = _make_comparison_op(operator.gt, cls)
        cls.__le__ = _make_comparison_op(operator.le, cls)
        cls.__ge__ = _make_comparison_op(operator.ge, cls)

    @classmethod
    def _add_numeric_methods_add_sub_disabled(cls):
        """ add in the numeric add/sub methods to disable """
        cls.__add__ = make_invalid_op('__add__')
        cls.__radd__ = make_invalid_op('__radd__')
        cls.__iadd__ = make_invalid_op('__iadd__')
        cls.__sub__ = make_invalid_op('__sub__')
        cls.__rsub__ = make_invalid_op('__rsub__')
        cls.__isub__ = make_invalid_op('__isub__')

    @classmethod
    def _add_numeric_methods_disabled(cls):
        """ add in numeric methods to disable other than add/sub """
        cls.__pow__ = make_invalid_op('__pow__')
        cls.__rpow__ = make_invalid_op('__rpow__')
        cls.__mul__ = make_invalid_op('__mul__')
        cls.__rmul__ = make_invalid_op('__rmul__')
        cls.__floordiv__ = make_invalid_op('__floordiv__')
        cls.__rfloordiv__ = make_invalid_op('__rfloordiv__')
        cls.__truediv__ = make_invalid_op('__truediv__')
        cls.__rtruediv__ = make_invalid_op('__rtruediv__')
        if not compat.PY3:
            cls.__div__ = make_invalid_op('__div__')
            cls.__rdiv__ = make_invalid_op('__rdiv__')
        cls.__mod__ = make_invalid_op('__mod__')
        cls.__divmod__ = make_invalid_op('__divmod__')
        cls.__neg__ = make_invalid_op('__neg__')
        cls.__pos__ = make_invalid_op('__pos__')
        cls.__abs__ = make_invalid_op('__abs__')
        cls.__inv__ = make_invalid_op('__inv__')

    def _maybe_update_attributes(self, attrs):
        """ Update Index attributes (e.g. freq) depending on op """
        return attrs

    def _validate_for_numeric_unaryop(self, op, opstr):
        """ validate if we can perform a numeric unary operation """

        if not self._is_numeric_dtype:
            raise TypeError("cannot evaluate a numeric op "
                            "{opstr} for type: {typ}"
                            .format(opstr=opstr, typ=type(self).__name__))

    def _validate_for_numeric_binop(self, other, op):
        """
        return valid other, evaluate or raise TypeError
        if we are not of the appropriate type

        internal method called by ops
        """
        opstr = '__{opname}__'.format(opname=op.__name__)
        # if we are an inheritor of numeric,
        # but not actually numeric (e.g. DatetimeIndex/PeriodIndex)
        if not self._is_numeric_dtype:
            raise TypeError("cannot evaluate a numeric op {opstr} "
                            "for type: {typ}"
                            .format(opstr=opstr, typ=type(self).__name__))

        if isinstance(other, Index):
            if not other._is_numeric_dtype:
                raise TypeError("cannot evaluate a numeric op "
                                "{opstr} with type: {typ}"
                                .format(opstr=opstr, typ=type(other)))
        elif isinstance(other, np.ndarray) and not other.ndim:
            other = other.item()

        if isinstance(other, (Index, ABCSeries, np.ndarray)):
            if len(self) != len(other):
                raise ValueError("cannot evaluate a numeric op with "
                                 "unequal lengths")
            other = com.values_from_object(other)
            if other.dtype.kind not in ['f', 'i', 'u']:
                raise TypeError("cannot evaluate a numeric op "
                                "with a non-numeric dtype")
        elif isinstance(other, (ABCDateOffset, np.timedelta64, timedelta)):
            # higher up to handle
            pass
        elif isinstance(other, (datetime, np.datetime64)):
            # higher up to handle
            pass
        else:
            if not (is_float(other) or is_integer(other)):
                raise TypeError("can only perform ops with scalar values")

        return other

    @classmethod
    def _add_numeric_methods_binary(cls):
        """ add in numeric methods """
        cls.__add__ = _make_arithmetic_op(operator.add, cls)
        cls.__radd__ = _make_arithmetic_op(ops.radd, cls)
        cls.__sub__ = _make_arithmetic_op(operator.sub, cls)
        cls.__rsub__ = _make_arithmetic_op(ops.rsub, cls)
        cls.__mul__ = _make_arithmetic_op(operator.mul, cls)
        cls.__rmul__ = _make_arithmetic_op(ops.rmul, cls)
        cls.__rpow__ = _make_arithmetic_op(ops.rpow, cls)
        cls.__pow__ = _make_arithmetic_op(operator.pow, cls)
        cls.__mod__ = _make_arithmetic_op(operator.mod, cls)
        cls.__floordiv__ = _make_arithmetic_op(operator.floordiv, cls)
        cls.__rfloordiv__ = _make_arithmetic_op(ops.rfloordiv, cls)
        cls.__truediv__ = _make_arithmetic_op(operator.truediv, cls)
        cls.__rtruediv__ = _make_arithmetic_op(ops.rtruediv, cls)
        if not compat.PY3:
            cls.__div__ = _make_arithmetic_op(operator.div, cls)
            cls.__rdiv__ = _make_arithmetic_op(ops.rdiv, cls)

        cls.__divmod__ = _make_arithmetic_op(divmod, cls)

    @classmethod
    def _add_numeric_methods_unary(cls):
        """ add in numeric unary methods """

        def _make_evaluate_unary(op, opstr):

            def _evaluate_numeric_unary(self):

                self._validate_for_numeric_unaryop(op, opstr)
                attrs = self._get_attributes_dict()
                attrs = self._maybe_update_attributes(attrs)
                return Index(op(self.values), **attrs)

            return _evaluate_numeric_unary

        cls.__neg__ = _make_evaluate_unary(operator.neg, '__neg__')
        cls.__pos__ = _make_evaluate_unary(operator.pos, '__pos__')
        cls.__abs__ = _make_evaluate_unary(np.abs, '__abs__')
        cls.__inv__ = _make_evaluate_unary(lambda x: -x, '__inv__')

    @classmethod
    def _add_numeric_methods(cls):
        cls._add_numeric_methods_unary()
        cls._add_numeric_methods_binary()

    @classmethod
    def _add_logical_methods(cls):
        """ add in logical methods """

        _doc = """
        %(desc)s

        Parameters
        ----------
        *args
            These parameters will be passed to numpy.%(outname)s.
        **kwargs
            These parameters will be passed to numpy.%(outname)s.

        Returns
        -------
        %(outname)s : bool or array_like (if axis is specified)
            A single element array_like may be converted to bool."""

        _index_shared_docs['index_all'] = dedent("""

        See Also
        --------
        pandas.Index.any : Return whether any element in an Index is True.
        pandas.Series.any : Return whether any element in a Series is True.
        pandas.Series.all : Return whether all elements in a Series are True.

        Notes
        -----
        Not a Number (NaN), positive infinity and negative infinity
        evaluate to True because these are not equal to zero.

        Examples
        --------
        **all**

        True, because nonzero integers are considered True.

        >>> pd.Index([1, 2, 3]).all()
        True

        False, because ``0`` is considered False.

        >>> pd.Index([0, 1, 2]).all()
        False

        **any**

        True, because ``1`` is considered True.

        >>> pd.Index([0, 0, 1]).any()
        True

        False, because ``0`` is considered False.

        >>> pd.Index([0, 0, 0]).any()
        False
        """)

        _index_shared_docs['index_any'] = dedent("""

        See Also
        --------
        pandas.Index.all : Return whether all elements are True.
        pandas.Series.all : Return whether all elements are True.

        Notes
        -----
        Not a Number (NaN), positive infinity and negative infinity
        evaluate to True because these are not equal to zero.

        Examples
        --------
        >>> index = pd.Index([0, 1, 2])
        >>> index.any()
        True

        >>> index = pd.Index([0, 0, 0])
        >>> index.any()
        False
        """)

        def _make_logical_function(name, desc, f):
            @Substitution(outname=name, desc=desc)
            @Appender(_index_shared_docs['index_' + name])
            @Appender(_doc)
            def logical_func(self, *args, **kwargs):
                result = f(self.values)
                if (isinstance(result, (np.ndarray, ABCSeries, Index)) and
                        result.ndim == 0):
                    # return NumPy type
                    return result.dtype.type(result.item())
                else:  # pragma: no cover
                    return result

            logical_func.__name__ = name
            return logical_func

        cls.all = _make_logical_function('all', 'Return whether all elements '
                                                'are True.',
                                         np.all)
        cls.any = _make_logical_function('any',
                                         'Return whether any element is True.',
                                         np.any)

    @classmethod
    def _add_logical_methods_disabled(cls):
        """ add in logical methods to disable """
        cls.all = make_invalid_op('all')
        cls.any = make_invalid_op('any')


Index._add_numeric_methods_disabled()
Index._add_logical_methods()
Index._add_comparison_methods()


def ensure_index_from_sequences(sequences, names=None):
    """Construct an index from sequences of data.

    A single sequence returns an Index. Many sequences returns a
    MultiIndex.

    Parameters
    ----------
    sequences : sequence of sequences
    names : sequence of str

    Returns
    -------
    index : Index or MultiIndex

    Examples
    --------
    >>> ensure_index_from_sequences([[1, 2, 3]], names=['name'])
    Int64Index([1, 2, 3], dtype='int64', name='name')

    >>> ensure_index_from_sequences([['a', 'a'], ['a', 'b']],
                                    names=['L1', 'L2'])
    MultiIndex(levels=[['a'], ['a', 'b']],
               labels=[[0, 0], [0, 1]],
               names=['L1', 'L2'])

    See Also
    --------
    ensure_index
    """
    from .multi import MultiIndex

    if len(sequences) == 1:
        if names is not None:
            names = names[0]
        return Index(sequences[0], name=names)
    else:
        return MultiIndex.from_arrays(sequences, names=names)


def ensure_index(index_like, copy=False):
    """
    Ensure that we have an index from some index-like object

    Parameters
    ----------
    index : sequence
        An Index or other sequence
    copy : bool

    Returns
    -------
    index : Index or MultiIndex

    Examples
    --------
    >>> ensure_index(['a', 'b'])
    Index(['a', 'b'], dtype='object')

    >>> ensure_index([('a', 'a'),  ('b', 'c')])
    Index([('a', 'a'), ('b', 'c')], dtype='object')

    >>> ensure_index([['a', 'a'], ['b', 'c']])
    MultiIndex(levels=[['a'], ['b', 'c']],
               labels=[[0, 0], [0, 1]])

    See Also
    --------
    ensure_index_from_sequences
    """
    if isinstance(index_like, Index):
        if copy:
            index_like = index_like.copy()
        return index_like
    if hasattr(index_like, 'name'):
        return Index(index_like, name=index_like.name, copy=copy)

    if is_iterator(index_like):
        index_like = list(index_like)

    # must check for exactly list here because of strict type
    # check in clean_index_list
    if isinstance(index_like, list):
        if type(index_like) != list:
            index_like = list(index_like)

        converted, all_arrays = lib.clean_index_list(index_like)

        if len(converted) > 0 and all_arrays:
            from .multi import MultiIndex
            return MultiIndex.from_arrays(converted)
        else:
            index_like = converted
    else:
        # clean_index_list does the equivalent of copying
        # so only need to do this if not list instance
        if copy:
            from copy import copy
            index_like = copy(index_like)

    return Index(index_like)


def _ensure_has_len(seq):
    """If seq is an iterator, put its values into a list."""
    try:
        len(seq)
    except TypeError:
        return list(seq)
    else:
        return seq


def _trim_front(strings):
    """
    Trims zeros and decimal points
    """
    trimmed = strings
    while len(strings) > 0 and all(x[0] == ' ' for x in trimmed):
        trimmed = [x[1:] for x in trimmed]
    return trimmed


def _validate_join_method(method):
    if method not in ['left', 'right', 'inner', 'outer']:
        raise ValueError('do not recognize join method %s' % method)


def default_index(n):
    from pandas.core.index import RangeIndex
    return RangeIndex(0, n, name=None)<|MERGE_RESOLUTION|>--- conflicted
+++ resolved
@@ -3720,11 +3720,7 @@
         if not isinstance(target, Index) and len(target) == 0:
             attrs = self._get_attributes_dict()
             attrs.pop('freq', None)  # don't preserve freq
-<<<<<<< HEAD
-            values = self._data[:0]  # empty array with appropriate dtype
-=======
             values = self._data[:0]  # appropriately-dtyped empty array
->>>>>>> 4f717551
             target = self._simple_new(values, dtype=self.dtype, **attrs)
         else:
             target = ensure_index(target)
