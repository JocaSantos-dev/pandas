--- conflicted
+++ resolved
@@ -6933,8 +6933,13 @@
             loc = loc if loc >= 0 else loc - 1
             new_values[loc] = item
 
-<<<<<<< HEAD
         out = Index._with_infer(new_values, name=self.name)
+        if (
+            using_pyarrow_string_dtype()
+            and is_string_dtype(out.dtype)
+            and new_values.dtype == object
+        ):
+            out = out.astype(new_values.dtype)
         if self.dtype == object and out.dtype != object:
             # GH#51363
             warnings.warn(
@@ -6946,16 +6951,6 @@
                 stacklevel=find_stack_level(),
             )
         return out
-=======
-        idx = Index._with_infer(new_values, name=self.name)
-        if (
-            using_pyarrow_string_dtype()
-            and is_string_dtype(idx.dtype)
-            and new_values.dtype == object
-        ):
-            idx = idx.astype(new_values.dtype)
-        return idx
->>>>>>> f7c73a5f
 
     def drop(
         self,
