--- conflicted
+++ resolved
@@ -5341,64 +5341,6 @@
         """
         return attrs
 
-<<<<<<< HEAD
-    def _validate_for_numeric_binop(self, other, op):
-        """
-        Return valid other; evaluate or raise TypeError if we are not of
-        the appropriate type.
-
-        Notes
-        -----
-        This is an internal method called by ops.
-        """
-        opstr = "__{opname}__".format(opname=op.__name__)
-        # if we are an inheritor of numeric,
-        # but not actually numeric (e.g. DatetimeIndex/PeriodIndex)
-        if not self._is_numeric_dtype:
-            raise TypeError(
-                "cannot evaluate a numeric op {opstr} "
-                "for type: {typ}".format(opstr=opstr, typ=type(self).__name__)
-            )
-
-        if isinstance(other, Index):
-            if not other._is_numeric_dtype:
-                raise TypeError(
-                    "cannot evaluate a numeric op "
-                    "{opstr} with type: {typ}".format(opstr=opstr, typ=type(other))
-                )
-        elif isinstance(other, np.ndarray) and not other.ndim:
-            other = other.item()
-
-        if isinstance(other, (Index, ABCSeries, np.ndarray)):
-            if len(self) != len(other):
-                raise ValueError("cannot evaluate a numeric op with unequal lengths")
-            other = com.values_from_object(other)
-            if other.dtype.kind not in ["f", "i", "u"]:
-                raise TypeError("cannot evaluate a numeric op with a non-numeric dtype")
-        elif isinstance(other, (ABCDateOffset, np.timedelta64, timedelta)):
-            # higher up to handle
-            pass
-        elif isinstance(other, (datetime, np.datetime64)):
-            # higher up to handle
-            pass
-        else:
-            if not (is_float(other) or is_integer(other)):
-                raise TypeError("can only perform ops with scalar values")
-
-        return other
-
-=======
-    def _validate_for_numeric_unaryop(self, op, opstr):
-        """
-        Validate if we can perform a numeric unary operation.
-        """
-        if not self._is_numeric_dtype:
-            raise TypeError(
-                "cannot evaluate a numeric op "
-                "{opstr} for type: {typ}".format(opstr=opstr, typ=type(self).__name__)
-            )
-
->>>>>>> b623a9df
     @classmethod
     def _add_numeric_methods_binary(cls):
         """
