from __future__ import annotations

from collections import abc
from datetime import datetime
import functools
from itertools import zip_longest
import operator
from typing import (
    TYPE_CHECKING,
    Any,
    Callable,
    ClassVar,
    Literal,
    NoReturn,
    cast,
    final,
    overload,
)
import warnings

import numpy as np

from pandas._config import (
    get_option,
    using_copy_on_write,
    using_pyarrow_string_dtype,
)

from pandas._libs import (
    NaT,
    algos as libalgos,
    index as libindex,
    lib,
    writers,
)
from pandas._libs.internals import BlockValuesRefs
import pandas._libs.join as libjoin
from pandas._libs.lib import (
    is_datetime_array,
    no_default,
)
from pandas._libs.tslibs import (
    IncompatibleFrequency,
    OutOfBoundsDatetime,
    Timestamp,
    tz_compare,
)
from pandas._typing import (
    AnyAll,
    ArrayLike,
    Axes,
    Axis,
    DropKeep,
    DtypeObj,
    F,
    IgnoreRaise,
    IndexLabel,
    IndexT,
    JoinHow,
    Level,
    NaPosition,
    ReindexMethod,
    Self,
    Shape,
    npt,
)
from pandas.compat.numpy import function as nv
from pandas.errors import (
    DuplicateLabelError,
    InvalidIndexError,
)
from pandas.util._decorators import (
    Appender,
    cache_readonly,
    deprecate_nonkeyword_arguments,
    doc,
)
from pandas.util._exceptions import (
    find_stack_level,
    rewrite_exception,
)

from pandas.core.dtypes.astype import (
    astype_array,
    astype_is_view,
)
from pandas.core.dtypes.cast import (
    LossySetitemError,
    can_hold_element,
    common_dtype_categorical_compat,
    find_result_type,
    infer_dtype_from,
    maybe_cast_pointwise_result,
    np_can_hold_element,
)
from pandas.core.dtypes.common import (
    ensure_int64,
    ensure_object,
    ensure_platform_int,
    is_any_real_numeric_dtype,
    is_bool_dtype,
    is_ea_or_datetimelike_dtype,
    is_float,
    is_hashable,
    is_integer,
    is_iterator,
    is_list_like,
    is_numeric_dtype,
    is_object_dtype,
    is_scalar,
    is_signed_integer_dtype,
    is_string_dtype,
    needs_i8_conversion,
    pandas_dtype,
    validate_all_hashable,
)
from pandas.core.dtypes.concat import concat_compat
from pandas.core.dtypes.dtypes import (
    ArrowDtype,
    CategoricalDtype,
    DatetimeTZDtype,
    ExtensionDtype,
    IntervalDtype,
    PeriodDtype,
    SparseDtype,
)
from pandas.core.dtypes.generic import (
    ABCCategoricalIndex,
    ABCDataFrame,
    ABCDatetimeIndex,
    ABCIntervalIndex,
    ABCMultiIndex,
    ABCPeriodIndex,
    ABCRangeIndex,
    ABCSeries,
    ABCTimedeltaIndex,
)
from pandas.core.dtypes.inference import is_dict_like
from pandas.core.dtypes.missing import (
    array_equivalent,
    is_valid_na_for_dtype,
    isna,
)

from pandas.core import (
    arraylike,
    nanops,
    ops,
)
from pandas.core.accessor import CachedAccessor
import pandas.core.algorithms as algos
from pandas.core.array_algos.putmask import (
    setitem_datetimelike_compat,
    validate_putmask,
)
from pandas.core.arrays import (
    ArrowExtensionArray,
    BaseMaskedArray,
    Categorical,
    DatetimeArray,
    ExtensionArray,
    TimedeltaArray,
)
from pandas.core.arrays.string_ import (
    StringArray,
    StringDtype,
)
from pandas.core.base import (
    IndexOpsMixin,
    PandasObject,
)
import pandas.core.common as com
from pandas.core.construction import (
    ensure_wrapped_if_datetimelike,
    extract_array,
    sanitize_array,
)
from pandas.core.indexers import (
    disallow_ndim_indexing,
    is_valid_positional_slice,
)
from pandas.core.missing import clean_reindex_fill_method
from pandas.core.ops import get_op_result_name
from pandas.core.ops.invalid import make_invalid_op
from pandas.core.sorting import (
    ensure_key_mapped,
    get_group_index_sorter,
    nargsort,
)
from pandas.core.strings.accessor import StringMethods

from pandas.io.formats.printing import (
    PrettyDict,
    default_pprint,
    format_object_summary,
    pprint_thing,
)

if TYPE_CHECKING:
    from collections.abc import (
        Hashable,
        Iterable,
        Sequence,
    )

    from pandas import (
        CategoricalIndex,
        DataFrame,
        MultiIndex,
        Series,
    )
    from pandas.core.arrays import (
        IntervalArray,
        PeriodArray,
    )

__all__ = ["Index"]

_unsortable_types = frozenset(("mixed", "mixed-integer"))

_index_doc_kwargs: dict[str, str] = {
    "klass": "Index",
    "inplace": "",
    "target_klass": "Index",
    "raises_section": "",
    "unique": "Index",
    "duplicated": "np.ndarray",
}
_index_shared_docs: dict[str, str] = {}
str_t = str

_dtype_obj = np.dtype("object")

_masked_engines = {
    "Complex128": libindex.MaskedComplex128Engine,
    "Complex64": libindex.MaskedComplex64Engine,
    "Float64": libindex.MaskedFloat64Engine,
    "Float32": libindex.MaskedFloat32Engine,
    "UInt64": libindex.MaskedUInt64Engine,
    "UInt32": libindex.MaskedUInt32Engine,
    "UInt16": libindex.MaskedUInt16Engine,
    "UInt8": libindex.MaskedUInt8Engine,
    "Int64": libindex.MaskedInt64Engine,
    "Int32": libindex.MaskedInt32Engine,
    "Int16": libindex.MaskedInt16Engine,
    "Int8": libindex.MaskedInt8Engine,
    "boolean": libindex.MaskedBoolEngine,
    "double[pyarrow]": libindex.MaskedFloat64Engine,
    "float64[pyarrow]": libindex.MaskedFloat64Engine,
    "float32[pyarrow]": libindex.MaskedFloat32Engine,
    "float[pyarrow]": libindex.MaskedFloat32Engine,
    "uint64[pyarrow]": libindex.MaskedUInt64Engine,
    "uint32[pyarrow]": libindex.MaskedUInt32Engine,
    "uint16[pyarrow]": libindex.MaskedUInt16Engine,
    "uint8[pyarrow]": libindex.MaskedUInt8Engine,
    "int64[pyarrow]": libindex.MaskedInt64Engine,
    "int32[pyarrow]": libindex.MaskedInt32Engine,
    "int16[pyarrow]": libindex.MaskedInt16Engine,
    "int8[pyarrow]": libindex.MaskedInt8Engine,
    "bool[pyarrow]": libindex.MaskedBoolEngine,
}


def _maybe_return_indexers(meth: F) -> F:
    """
    Decorator to simplify 'return_indexers' checks in Index.join.
    """

    @functools.wraps(meth)
    def join(
        self,
        other: Index,
        *,
        how: JoinHow = "left",
        level=None,
        return_indexers: bool = False,
        sort: bool = False,
    ):
        join_index, lidx, ridx = meth(self, other, how=how, level=level, sort=sort)
        if not return_indexers:
            return join_index

        if lidx is not None:
            lidx = ensure_platform_int(lidx)
        if ridx is not None:
            ridx = ensure_platform_int(ridx)
        return join_index, lidx, ridx

    return cast(F, join)


def _new_Index(cls, d):
    """
    This is called upon unpickling, rather than the default which doesn't
    have arguments and breaks __new__.
    """
    # required for backward compat, because PI can't be instantiated with
    # ordinals through __new__ GH #13277
    if issubclass(cls, ABCPeriodIndex):
        from pandas.core.indexes.period import _new_PeriodIndex

        return _new_PeriodIndex(cls, **d)

    if issubclass(cls, ABCMultiIndex):
        if "labels" in d and "codes" not in d:
            # GH#23752 "labels" kwarg has been replaced with "codes"
            d["codes"] = d.pop("labels")

        # Since this was a valid MultiIndex at pickle-time, we don't need to
        #  check validty at un-pickle time.
        d["verify_integrity"] = False

    elif "dtype" not in d and "data" in d:
        # Prevent Index.__new__ from conducting inference;
        #  "data" key not in RangeIndex
        d["dtype"] = d["data"].dtype
    return cls.__new__(cls, **d)


class Index(IndexOpsMixin, PandasObject):
    """
    Immutable sequence used for indexing and alignment.

    The basic object storing axis labels for all pandas objects.

    .. versionchanged:: 2.0.0

       Index can hold all numpy numeric dtypes (except float16). Previously only
       int64/uint64/float64 dtypes were accepted.

    Parameters
    ----------
    data : array-like (1-dimensional)
    dtype : str, numpy.dtype, or ExtensionDtype, optional
        Data type for the output Index. If not specified, this will be
        inferred from `data`.
        See the :ref:`user guide <basics.dtypes>` for more usages.
    copy : bool, default False
        Copy input data.
    name : object
        Name to be stored in the index.
    tupleize_cols : bool (default: True)
        When True, attempt to create a MultiIndex if possible.

    See Also
    --------
    RangeIndex : Index implementing a monotonic integer range.
    CategoricalIndex : Index of :class:`Categorical` s.
    MultiIndex : A multi-level, or hierarchical Index.
    IntervalIndex : An Index of :class:`Interval` s.
    DatetimeIndex : Index of datetime64 data.
    TimedeltaIndex : Index of timedelta64 data.
    PeriodIndex : Index of Period data.

    Notes
    -----
    An Index instance can **only** contain hashable objects.
    An Index instance *can not* hold numpy float16 dtype.

    Examples
    --------
    >>> pd.Index([1, 2, 3])
    Index([1, 2, 3], dtype='int64')

    >>> pd.Index(list("abc"))
    Index(['a', 'b', 'c'], dtype='object')

    >>> pd.Index([1, 2, 3], dtype="uint8")
    Index([1, 2, 3], dtype='uint8')
    """

    # similar to __array_priority__, positions Index after Series and DataFrame
    #  but before ExtensionArray.  Should NOT be overridden by subclasses.
    __pandas_priority__ = 2000

    # Cython methods; see github.com/cython/cython/issues/2647
    #  for why we need to wrap these instead of making them class attributes
    # Moreover, cython will choose the appropriate-dtyped sub-function
    #  given the dtypes of the passed arguments

    @final
    def _left_indexer_unique(self, other: Self) -> npt.NDArray[np.intp]:
        # Caller is responsible for ensuring other.dtype == self.dtype
        sv = self._get_join_target()
        ov = other._get_join_target()
        # similar but not identical to ov.searchsorted(sv)
        return libjoin.left_join_indexer_unique(sv, ov)

    @final
    def _left_indexer(
        self, other: Self
    ) -> tuple[ArrayLike, npt.NDArray[np.intp], npt.NDArray[np.intp]]:
        # Caller is responsible for ensuring other.dtype == self.dtype
        sv = self._get_join_target()
        ov = other._get_join_target()
        joined_ndarray, lidx, ridx = libjoin.left_join_indexer(sv, ov)
        joined = self._from_join_target(joined_ndarray)
        return joined, lidx, ridx

    @final
    def _inner_indexer(
        self, other: Self
    ) -> tuple[ArrayLike, npt.NDArray[np.intp], npt.NDArray[np.intp]]:
        # Caller is responsible for ensuring other.dtype == self.dtype
        sv = self._get_join_target()
        ov = other._get_join_target()
        joined_ndarray, lidx, ridx = libjoin.inner_join_indexer(sv, ov)
        joined = self._from_join_target(joined_ndarray)
        return joined, lidx, ridx

    @final
    def _outer_indexer(
        self, other: Self
    ) -> tuple[ArrayLike, npt.NDArray[np.intp], npt.NDArray[np.intp]]:
        # Caller is responsible for ensuring other.dtype == self.dtype
        sv = self._get_join_target()
        ov = other._get_join_target()
        joined_ndarray, lidx, ridx = libjoin.outer_join_indexer(sv, ov)
        joined = self._from_join_target(joined_ndarray)
        return joined, lidx, ridx

    _typ: str = "index"
    _data: ExtensionArray | np.ndarray
    _data_cls: type[ExtensionArray] | tuple[type[np.ndarray], type[ExtensionArray]] = (
        np.ndarray,
        ExtensionArray,
    )
    _id: object | None = None
    _name: Hashable = None
    # MultiIndex.levels previously allowed setting the index name. We
    # don't allow this anymore, and raise if it happens rather than
    # failing silently.
    _no_setting_name: bool = False
    _comparables: list[str] = ["name"]
    _attributes: list[str] = ["name"]

    @cache_readonly
    def _can_hold_strings(self) -> bool:
        return not is_numeric_dtype(self.dtype)

    _engine_types: dict[np.dtype | ExtensionDtype, type[libindex.IndexEngine]] = {
        np.dtype(np.int8): libindex.Int8Engine,
        np.dtype(np.int16): libindex.Int16Engine,
        np.dtype(np.int32): libindex.Int32Engine,
        np.dtype(np.int64): libindex.Int64Engine,
        np.dtype(np.uint8): libindex.UInt8Engine,
        np.dtype(np.uint16): libindex.UInt16Engine,
        np.dtype(np.uint32): libindex.UInt32Engine,
        np.dtype(np.uint64): libindex.UInt64Engine,
        np.dtype(np.float32): libindex.Float32Engine,
        np.dtype(np.float64): libindex.Float64Engine,
        np.dtype(np.complex64): libindex.Complex64Engine,
        np.dtype(np.complex128): libindex.Complex128Engine,
    }

    @property
    def _engine_type(
        self,
    ) -> type[libindex.IndexEngine | libindex.ExtensionEngine]:
        return self._engine_types.get(self.dtype, libindex.ObjectEngine)

    # whether we support partial string indexing. Overridden
    # in DatetimeIndex and PeriodIndex
    _supports_partial_string_indexing = False

    _accessors = {"str"}

    str = CachedAccessor("str", StringMethods)

    _references = None

    # --------------------------------------------------------------------
    # Constructors

    def __new__(
        cls,
        data=None,
        dtype=None,
        copy: bool = False,
        name=None,
        tupleize_cols: bool = True,
    ) -> Self:
        from pandas.core.indexes.range import RangeIndex

        name = maybe_extract_name(name, data, cls)

        if dtype is not None:
            dtype = pandas_dtype(dtype)

        data_dtype = getattr(data, "dtype", None)

        refs = None
        if not copy and isinstance(data, (ABCSeries, Index)):
            refs = data._references

        is_pandas_object = isinstance(data, (ABCSeries, Index, ExtensionArray))

        # range
        if isinstance(data, (range, RangeIndex)):
            result = RangeIndex(start=data, copy=copy, name=name)
            if dtype is not None:
                return result.astype(dtype, copy=False)
            # error: Incompatible return value type (got "MultiIndex",
            # expected "Self")
            return result  # type: ignore[return-value]

        elif is_ea_or_datetimelike_dtype(dtype):
            # non-EA dtype indexes have special casting logic, so we punt here
            pass

        elif is_ea_or_datetimelike_dtype(data_dtype):
            pass

        elif isinstance(data, (np.ndarray, Index, ABCSeries)):
            if isinstance(data, ABCMultiIndex):
                data = data._values

            if data.dtype.kind not in "iufcbmM":
                # GH#11836 we need to avoid having numpy coerce
                # things that look like ints/floats to ints unless
                # they are actually ints, e.g. '0' and 0.0
                # should not be coerced
                data = com.asarray_tuplesafe(data, dtype=_dtype_obj)

        elif is_scalar(data):
            raise cls._raise_scalar_data_error(data)
        elif hasattr(data, "__array__"):
            return cls(np.asarray(data), dtype=dtype, copy=copy, name=name)
        elif not is_list_like(data) and not isinstance(data, memoryview):
            # 2022-11-16 the memoryview check is only necessary on some CI
            #  builds, not clear why
            raise cls._raise_scalar_data_error(data)

        else:
            if tupleize_cols:
                # GH21470: convert iterable to list before determining if empty
                if is_iterator(data):
                    data = list(data)

                if data and all(isinstance(e, tuple) for e in data):
                    # we must be all tuples, otherwise don't construct
                    # 10697
                    from pandas.core.indexes.multi import MultiIndex

                    # error: Incompatible return value type (got "MultiIndex",
                    # expected "Self")
                    return MultiIndex.from_tuples(  # type: ignore[return-value]
                        data, names=name
                    )
            # other iterable of some kind

            if not isinstance(data, (list, tuple)):
                # we allow set/frozenset, which Series/sanitize_array does not, so
                #  cast to list here
                data = list(data)
            if len(data) == 0:
                # unlike Series, we default to object dtype:
                data = np.array(data, dtype=object)

            if len(data) and isinstance(data[0], tuple):
                # Ensure we get 1-D array of tuples instead of 2D array.
                data = com.asarray_tuplesafe(data, dtype=_dtype_obj)

        try:
            arr = sanitize_array(data, None, dtype=dtype, copy=copy)
        except ValueError as err:
            if "index must be specified when data is not list-like" in str(err):
                raise cls._raise_scalar_data_error(data) from err
            if "Data must be 1-dimensional" in str(err):
                raise ValueError("Index data must be 1-dimensional") from err
            raise
        arr = ensure_wrapped_if_datetimelike(arr)

        klass = cls._dtype_to_subclass(arr.dtype)

        arr = klass._ensure_array(arr, arr.dtype, copy=False)
        result = klass._simple_new(arr, name, refs=refs)
        if dtype is None and is_pandas_object and data_dtype == np.object_:
            if result.dtype != data_dtype:
                warnings.warn(
                    "Dtype inference on a pandas object "
                    "(Series, Index, ExtensionArray) is deprecated. The Index "
                    "constructor will keep the original dtype in the future. "
                    "Call `infer_objects` on the result to get the old "
                    "behavior.",
                    FutureWarning,
                    stacklevel=2,
                )
        return result  # type: ignore[return-value]

    @classmethod
    def _ensure_array(cls, data, dtype, copy: bool):
        """
        Ensure we have a valid array to pass to _simple_new.
        """
        if data.ndim > 1:
            # GH#13601, GH#20285, GH#27125
            raise ValueError("Index data must be 1-dimensional")
        elif dtype == np.float16:
            # float16 not supported (no indexing engine)
            raise NotImplementedError("float16 indexes are not supported")

        if copy:
            # asarray_tuplesafe does not always copy underlying data,
            #  so need to make sure that this happens
            data = data.copy()
        return data

    @final
    @classmethod
    def _dtype_to_subclass(cls, dtype: DtypeObj):
        # Delay import for perf. https://github.com/pandas-dev/pandas/pull/31423

        if isinstance(dtype, ExtensionDtype):
            return dtype.index_class

        if dtype.kind == "M":
            from pandas import DatetimeIndex

            return DatetimeIndex

        elif dtype.kind == "m":
            from pandas import TimedeltaIndex

            return TimedeltaIndex

        elif dtype.kind == "O":
            # NB: assuming away MultiIndex
            return Index

        elif issubclass(dtype.type, str) or is_numeric_dtype(dtype):
            return Index

        raise NotImplementedError(dtype)

    # NOTE for new Index creation:

    # - _simple_new: It returns new Index with the same type as the caller.
    #   All metadata (such as name) must be provided by caller's responsibility.
    #   Using _shallow_copy is recommended because it fills these metadata
    #   otherwise specified.

    # - _shallow_copy: It returns new Index with the same type (using
    #   _simple_new), but fills caller's metadata otherwise specified. Passed
    #   kwargs will overwrite corresponding metadata.

    # See each method's docstring.

    @classmethod
    def _simple_new(
        cls, values: ArrayLike, name: Hashable | None = None, refs=None
    ) -> Self:
        """
        We require that we have a dtype compat for the values. If we are passed
        a non-dtype compat, then coerce using the constructor.

        Must be careful not to recurse.
        """
        assert isinstance(values, cls._data_cls), type(values)

        result = object.__new__(cls)
        result._data = values
        result._name = name
        result._cache = {}
        result._reset_identity()
        if refs is not None:
            result._references = refs
        else:
            result._references = BlockValuesRefs()
        result._references.add_index_reference(result)

        return result

    @classmethod
    def _with_infer(cls, *args, **kwargs):
        """
        Constructor that uses the 1.0.x behavior inferring numeric dtypes
        for ndarray[object] inputs.
        """
        result = cls(*args, **kwargs)

        if result.dtype == _dtype_obj and not result._is_multi:
            # error: Argument 1 to "maybe_convert_objects" has incompatible type
            # "Union[ExtensionArray, ndarray[Any, Any]]"; expected
            # "ndarray[Any, Any]"
            values = lib.maybe_convert_objects(result._values)  # type: ignore[arg-type]
            if values.dtype.kind in "iufb":
                return Index(values, name=result.name)

        return result

    @cache_readonly
    def _constructor(self) -> type[Self]:
        return type(self)

    @final
    def _maybe_check_unique(self) -> None:
        """
        Check that an Index has no duplicates.

        This is typically only called via
        `NDFrame.flags.allows_duplicate_labels.setter` when it's set to
        True (duplicates aren't allowed).

        Raises
        ------
        DuplicateLabelError
            When the index is not unique.
        """
        if not self.is_unique:
            msg = """Index has duplicates."""
            duplicates = self._format_duplicate_message()
            msg += f"\n{duplicates}"

            raise DuplicateLabelError(msg)

    @final
    def _format_duplicate_message(self) -> DataFrame:
        """
        Construct the DataFrame for a DuplicateLabelError.

        This returns a DataFrame indicating the labels and positions
        of duplicates in an index. This should only be called when it's
        already known that duplicates are present.

        Examples
        --------
        >>> idx = pd.Index(["a", "b", "a"])
        >>> idx._format_duplicate_message()
            positions
        label
        a        [0, 2]
        """
        from pandas import Series

        duplicates = self[self.duplicated(keep="first")].unique()
        assert len(duplicates)

        out = (
            Series(np.arange(len(self)), copy=False)
            .groupby(self, observed=False)
            .agg(list)[duplicates]
        )
        if self._is_multi:
            # test_format_duplicate_labels_message_multi
            # error: "Type[Index]" has no attribute "from_tuples"  [attr-defined]
            out.index = type(self).from_tuples(out.index)  # type: ignore[attr-defined]

        if self.nlevels == 1:
            out = out.rename_axis("label")
        return out.to_frame(name="positions")

    # --------------------------------------------------------------------
    # Index Internals Methods

    def _shallow_copy(self, values, name: Hashable = no_default) -> Self:
        """
        Create a new Index with the same class as the caller, don't copy the
        data, use the same object attributes with passed in attributes taking
        precedence.

        *this is an internal non-public method*

        Parameters
        ----------
        values : the values to create the new Index, optional
        name : Label, defaults to self.name
        """
        name = self._name if name is no_default else name

        return self._simple_new(values, name=name, refs=self._references)

    def _view(self) -> Self:
        """
        fastpath to make a shallow copy, i.e. new object with same data.
        """
        result = self._simple_new(self._values, name=self._name, refs=self._references)

        result._cache = self._cache
        return result

    @final
    def _rename(self, name: Hashable) -> Self:
        """
        fastpath for rename if new name is already validated.
        """
        result = self._view()
        result._name = name
        return result

    @final
    def is_(self, other) -> bool:
        """
        More flexible, faster check like ``is`` but that works through views.

        Note: this is *not* the same as ``Index.identical()``, which checks
        that metadata is also the same.

        Parameters
        ----------
        other : object
            Other object to compare against.

        Returns
        -------
        bool
            True if both have same underlying data, False otherwise.

        See Also
        --------
        Index.identical : Works like ``Index.is_`` but also checks metadata.

        Examples
        --------
        >>> idx1 = pd.Index(["1", "2", "3"])
        >>> idx1.is_(idx1.view())
        True

        >>> idx1.is_(idx1.copy())
        False
        """
        if self is other:
            return True
        elif not hasattr(other, "_id"):
            return False
        elif self._id is None or other._id is None:
            return False
        else:
            return self._id is other._id

    @final
    def _reset_identity(self) -> None:
        """
        Initializes or resets ``_id`` attribute with new object.
        """
        self._id = object()

    @final
    def _cleanup(self) -> None:
        self._engine.clear_mapping()

    @cache_readonly
    def _engine(
        self,
    ) -> libindex.IndexEngine | libindex.ExtensionEngine | libindex.MaskedIndexEngine:
        # For base class (object dtype) we get ObjectEngine
        target_values = self._get_engine_target()

        if isinstance(self._values, ArrowExtensionArray) and self.dtype.kind in "Mm":
            import pyarrow as pa

            pa_type = self._values._pa_array.type
            if pa.types.is_timestamp(pa_type):
                target_values = self._values._to_datetimearray()
                return libindex.DatetimeEngine(target_values._ndarray)
            elif pa.types.is_duration(pa_type):
                target_values = self._values._to_timedeltaarray()
                return libindex.TimedeltaEngine(target_values._ndarray)

        if isinstance(target_values, ExtensionArray):
            if isinstance(target_values, (BaseMaskedArray, ArrowExtensionArray)):
                try:
                    return _masked_engines[target_values.dtype.name](target_values)
                except KeyError:
                    # Not supported yet e.g. decimal
                    pass
            elif self._engine_type is libindex.ObjectEngine:
                return libindex.ExtensionEngine(target_values)

        target_values = cast(np.ndarray, target_values)
        # to avoid a reference cycle, bind `target_values` to a local variable, so
        # `self` is not passed into the lambda.
        if target_values.dtype == bool:
            return libindex.BoolEngine(target_values)
        elif target_values.dtype == np.complex64:
            return libindex.Complex64Engine(target_values)
        elif target_values.dtype == np.complex128:
            return libindex.Complex128Engine(target_values)
        elif needs_i8_conversion(self.dtype):
            # We need to keep M8/m8 dtype when initializing the Engine,
            #  but don't want to change _get_engine_target bc it is used
            #  elsewhere
            # error: Item "ExtensionArray" of "Union[ExtensionArray,
            # ndarray[Any, Any]]" has no attribute "_ndarray"  [union-attr]
            target_values = self._data._ndarray  # type: ignore[union-attr]
        elif is_string_dtype(self.dtype) and not is_object_dtype(self.dtype):
            return libindex.StringEngine(target_values)

        # error: Argument 1 to "ExtensionEngine" has incompatible type
        # "ndarray[Any, Any]"; expected "ExtensionArray"
        return self._engine_type(target_values)  # type: ignore[arg-type]

    @final
    @cache_readonly
    def _dir_additions_for_owner(self) -> set[str_t]:
        """
        Add the string-like labels to the owner dataframe/series dir output.

        If this is a MultiIndex, it's first level values are used.
        """
        return {
            c
            for c in self.unique(level=0)[: get_option("display.max_dir_items")]
            if isinstance(c, str) and c.isidentifier()
        }

    # --------------------------------------------------------------------
    # Array-Like Methods

    # ndarray compat
    def __len__(self) -> int:
        """
        Return the length of the Index.
        """
        return len(self._data)

    def __array__(self, dtype=None) -> np.ndarray:
        """
        The array interface, return my values.
        """
        return np.asarray(self._data, dtype=dtype)

    def __array_ufunc__(self, ufunc: np.ufunc, method: str_t, *inputs, **kwargs):
        if any(isinstance(other, (ABCSeries, ABCDataFrame)) for other in inputs):
            return NotImplemented

        result = arraylike.maybe_dispatch_ufunc_to_dunder_op(
            self, ufunc, method, *inputs, **kwargs
        )
        if result is not NotImplemented:
            return result

        if "out" in kwargs:
            # e.g. test_dti_isub_tdi
            return arraylike.dispatch_ufunc_with_out(
                self, ufunc, method, *inputs, **kwargs
            )

        if method == "reduce":
            result = arraylike.dispatch_reduction_ufunc(
                self, ufunc, method, *inputs, **kwargs
            )
            if result is not NotImplemented:
                return result

        new_inputs = [x if x is not self else x._values for x in inputs]
        result = getattr(ufunc, method)(*new_inputs, **kwargs)
        if ufunc.nout == 2:
            # i.e. np.divmod, np.modf, np.frexp
            return tuple(self.__array_wrap__(x) for x in result)
        elif method == "reduce":
            result = lib.item_from_zerodim(result)
            return result
        elif is_scalar(result):
            # e.g. matmul
            return result

        if result.dtype == np.float16:
            result = result.astype(np.float32)

        return self.__array_wrap__(result)

    @final
    def __array_wrap__(self, result, context=None, return_scalar=False):
        """
        Gets called after a ufunc and other functions e.g. np.split.
        """
        result = lib.item_from_zerodim(result)
        if (not isinstance(result, Index) and is_bool_dtype(result.dtype)) or np.ndim(
            result
        ) > 1:
            # exclude Index to avoid warning from is_bool_dtype deprecation;
            #  in the Index case it doesn't matter which path we go down.
            # reached in plotting tests with e.g. np.nonzero(index)
            return result

        return Index(result, name=self.name)

    @cache_readonly
    def dtype(self) -> DtypeObj:
        """
        Return the dtype object of the underlying data.

        Examples
        --------
        >>> idx = pd.Index([1, 2, 3])
        >>> idx
        Index([1, 2, 3], dtype='int64')
        >>> idx.dtype
        dtype('int64')
        """
        return self._data.dtype

    @final
    def ravel(self, order: str_t = "C") -> Self:
        """
        Return a view on self.

        Returns
        -------
        Index

        See Also
        --------
        numpy.ndarray.ravel : Return a flattened array.

        Examples
        --------
        >>> s = pd.Series([1, 2, 3], index=["a", "b", "c"])
        >>> s.index.ravel()
        Index(['a', 'b', 'c'], dtype='object')
        """
        return self[:]

    def view(self, cls=None):
        # we need to see if we are subclassing an
        # index type here
        if cls is not None and not hasattr(cls, "_typ"):
            dtype = cls
            if isinstance(cls, str):
                dtype = pandas_dtype(cls)

            if needs_i8_conversion(dtype):
                idx_cls = self._dtype_to_subclass(dtype)
                arr = self.array.view(dtype)
                if isinstance(arr, ExtensionArray):
                    # here we exclude non-supported dt64/td64 dtypes
                    return idx_cls._simple_new(
                        arr, name=self.name, refs=self._references
                    )
                return arr

            result = self._data.view(cls)
        else:
            if cls is not None:
                warnings.warn(
                    # GH#55709
                    f"Passing a type in {type(self).__name__}.view is deprecated "
                    "and will raise in a future version. "
                    "Call view without any argument to retain the old behavior.",
                    FutureWarning,
                    stacklevel=find_stack_level(),
                )

            result = self._view()
        if isinstance(result, Index):
            result._id = self._id
        return result

    def astype(self, dtype, copy: bool = True):
        """
        Create an Index with values cast to dtypes.

        The class of a new Index is determined by dtype. When conversion is
        impossible, a TypeError exception is raised.

        Parameters
        ----------
        dtype : numpy dtype or pandas type
            Note that any signed integer `dtype` is treated as ``'int64'``,
            and any unsigned integer `dtype` is treated as ``'uint64'``,
            regardless of the size.
        copy : bool, default True
            By default, astype always returns a newly allocated object.
            If copy is set to False and internal requirements on dtype are
            satisfied, the original data is used to create a new Index
            or the original Index is returned.

        Returns
        -------
        Index
            Index with values cast to specified dtype.

        Examples
        --------
        >>> idx = pd.Index([1, 2, 3])
        >>> idx
        Index([1, 2, 3], dtype='int64')
        >>> idx.astype("float")
        Index([1.0, 2.0, 3.0], dtype='float64')
        """
        if dtype is not None:
            dtype = pandas_dtype(dtype)

        if self.dtype == dtype:
            # Ensure that self.astype(self.dtype) is self
            return self.copy() if copy else self

        values = self._data
        if isinstance(values, ExtensionArray):
            with rewrite_exception(type(values).__name__, type(self).__name__):
                new_values = values.astype(dtype, copy=copy)

        elif isinstance(dtype, ExtensionDtype):
            cls = dtype.construct_array_type()
            # Note: for RangeIndex and CategoricalDtype self vs self._values
            #  behaves differently here.
            new_values = cls._from_sequence(self, dtype=dtype, copy=copy)

        else:
            # GH#13149 specifically use astype_array instead of astype
            new_values = astype_array(values, dtype=dtype, copy=copy)

        # pass copy=False because any copying will be done in the astype above
        result = Index(new_values, name=self.name, dtype=new_values.dtype, copy=False)
        if (
            not copy
            and self._references is not None
            and astype_is_view(self.dtype, dtype)
        ):
            result._references = self._references
            result._references.add_index_reference(result)
        return result

    _index_shared_docs["take"] = """
        Return a new %(klass)s of the values selected by the indices.

        For internal compatibility with numpy arrays.

        Parameters
        ----------
        indices : array-like
            Indices to be taken.
        axis : int, optional
            The axis over which to select values, always 0.
        allow_fill : bool, default True
        fill_value : scalar, default None
            If allow_fill=True and fill_value is not None, indices specified by
            -1 are regarded as NA. If Index doesn't hold NA, raise ValueError.

        Returns
        -------
        Index
            An index formed of elements at the given indices. Will be the same
            type as self, except for RangeIndex.

        See Also
        --------
        numpy.ndarray.take: Return an array formed from the
            elements of a at the given indices.

        Examples
        --------
        >>> idx = pd.Index(['a', 'b', 'c'])
        >>> idx.take([2, 2, 1, 2])
        Index(['c', 'c', 'b', 'c'], dtype='object')
        """

    @Appender(_index_shared_docs["take"] % _index_doc_kwargs)
    def take(
        self,
        indices,
        axis: Axis = 0,
        allow_fill: bool = True,
        fill_value=None,
        **kwargs,
    ) -> Self:
        if kwargs:
            nv.validate_take((), kwargs)
        if is_scalar(indices):
            raise TypeError("Expected indices to be array-like")
        indices = ensure_platform_int(indices)
        allow_fill = self._maybe_disallow_fill(allow_fill, fill_value, indices)

        if indices.ndim == 1 and lib.is_range_indexer(indices, len(self)):
            return self.copy()

        # Note: we discard fill_value and use self._na_value, only relevant
        #  in the case where allow_fill is True and fill_value is not None
        values = self._values
        if isinstance(values, np.ndarray):
            taken = algos.take(
                values, indices, allow_fill=allow_fill, fill_value=self._na_value
            )
        else:
            # algos.take passes 'axis' keyword which not all EAs accept
            taken = values.take(
                indices, allow_fill=allow_fill, fill_value=self._na_value
            )
        return self._constructor._simple_new(taken, name=self.name)

    @final
    def _maybe_disallow_fill(self, allow_fill: bool, fill_value, indices) -> bool:
        """
        We only use pandas-style take when allow_fill is True _and_
        fill_value is not None.
        """
        if allow_fill and fill_value is not None:
            # only fill if we are passing a non-None fill_value
            if self._can_hold_na:
                if (indices < -1).any():
                    raise ValueError(
                        "When allow_fill=True and fill_value is not None, "
                        "all indices must be >= -1"
                    )
            else:
                cls_name = type(self).__name__
                raise ValueError(
                    f"Unable to fill values because {cls_name} cannot contain NA"
                )
        else:
            allow_fill = False
        return allow_fill

    _index_shared_docs["repeat"] = """
        Repeat elements of a %(klass)s.

        Returns a new %(klass)s where each element of the current %(klass)s
        is repeated consecutively a given number of times.

        Parameters
        ----------
        repeats : int or array of ints
            The number of repetitions for each element. This should be a
            non-negative integer. Repeating 0 times will return an empty
            %(klass)s.
        axis : None
            Must be ``None``. Has no effect but is accepted for compatibility
            with numpy.

        Returns
        -------
        %(klass)s
            Newly created %(klass)s with repeated elements.

        See Also
        --------
        Series.repeat : Equivalent function for Series.
        numpy.repeat : Similar method for :class:`numpy.ndarray`.

        Examples
        --------
        >>> idx = pd.Index(['a', 'b', 'c'])
        >>> idx
        Index(['a', 'b', 'c'], dtype='object')
        >>> idx.repeat(2)
        Index(['a', 'a', 'b', 'b', 'c', 'c'], dtype='object')
        >>> idx.repeat([1, 2, 3])
        Index(['a', 'b', 'b', 'c', 'c', 'c'], dtype='object')
        """

    @Appender(_index_shared_docs["repeat"] % _index_doc_kwargs)
    def repeat(self, repeats, axis: None = None) -> Self:
        repeats = ensure_platform_int(repeats)
        nv.validate_repeat((), {"axis": axis})
        res_values = self._values.repeat(repeats)

        # _constructor so RangeIndex-> Index with an int64 dtype
        return self._constructor._simple_new(res_values, name=self.name)

    # --------------------------------------------------------------------
    # Copying Methods

    def copy(
        self,
        name: Hashable | None = None,
        deep: bool = False,
    ) -> Self:
        """
        Make a copy of this object.

        Name is set on the new object.

        Parameters
        ----------
        name : Label, optional
            Set name for new object.
        deep : bool, default False

        Returns
        -------
        Index
            Index refer to new object which is a copy of this object.

        Notes
        -----
        In most cases, there should be no functional difference from using
        ``deep``, but if ``deep`` is passed it will attempt to deepcopy.

        Examples
        --------
        >>> idx = pd.Index(["a", "b", "c"])
        >>> new_idx = idx.copy()
        >>> idx is new_idx
        False
        """

        name = self._validate_names(name=name, deep=deep)[0]
        if deep:
            new_data = self._data.copy()
            new_index = type(self)._simple_new(new_data, name=name)
        else:
            new_index = self._rename(name=name)
        return new_index

    @final
    def __copy__(self, **kwargs) -> Self:
        return self.copy(**kwargs)

    @final
    def __deepcopy__(self, memo=None) -> Self:
        """
        Parameters
        ----------
        memo, default None
            Standard signature. Unused
        """
        return self.copy(deep=True)

    # --------------------------------------------------------------------
    # Rendering Methods

    @final
    def __repr__(self) -> str_t:
        """
        Return a string representation for this object.
        """
        klass_name = type(self).__name__
        data = self._format_data()
        attrs = self._format_attrs()
        attrs_str = [f"{k}={v}" for k, v in attrs]
        prepr = ", ".join(attrs_str)

        return f"{klass_name}({data}{prepr})"

    @property
    def _formatter_func(self):
        """
        Return the formatter function.
        """
        return default_pprint

    @final
    def _format_data(self, name=None) -> str_t:
        """
        Return the formatted data as a unicode string.
        """
        # do we want to justify (only do so for non-objects)
        is_justify = True

        if self.inferred_type == "string":
            is_justify = False
        elif isinstance(self.dtype, CategoricalDtype):
            self = cast("CategoricalIndex", self)
            if is_object_dtype(self.categories.dtype):
                is_justify = False
        elif isinstance(self, ABCRangeIndex):
            # We will do the relevant formatting via attrs
            return ""

        return format_object_summary(
            self,
            self._formatter_func,
            is_justify=is_justify,
            name=name,
            line_break_each_value=self._is_multi,
        )

    def _format_attrs(self) -> list[tuple[str_t, str_t | int | bool | None]]:
        """
        Return a list of tuples of the (attr,formatted_value).
        """
        attrs: list[tuple[str_t, str_t | int | bool | None]] = []

        if not self._is_multi:
            attrs.append(("dtype", f"'{self.dtype}'"))

        if self.name is not None:
            attrs.append(("name", default_pprint(self.name)))
        elif self._is_multi and any(x is not None for x in self.names):
            attrs.append(("names", default_pprint(self.names)))

        max_seq_items = get_option("display.max_seq_items") or len(self)
        if len(self) > max_seq_items:
            attrs.append(("length", len(self)))
        return attrs

    @final
    def _get_level_names(self) -> Hashable | Sequence[Hashable]:
        """
        Return a name or list of names with None replaced by the level number.
        """
        if self._is_multi:
            return [
                level if name is None else name for level, name in enumerate(self.names)
            ]
        else:
            return 0 if self.name is None else self.name

    @final
    def _mpl_repr(self) -> np.ndarray:
        # how to represent ourselves to matplotlib
        if isinstance(self.dtype, np.dtype) and self.dtype.kind != "M":
            return cast(np.ndarray, self.values)
        return self.astype(object, copy=False)._values

    def format(
        self,
        name: bool = False,
        formatter: Callable | None = None,
        na_rep: str_t = "NaN",
    ) -> list[str_t]:
        """
        Render a string representation of the Index.
        """
        warnings.warn(
            # GH#55413
            f"{type(self).__name__}.format is deprecated and will be removed "
            "in a future version. Convert using index.astype(str) or "
            "index.map(formatter) instead.",
            FutureWarning,
            stacklevel=find_stack_level(),
        )
        header = []
        if name:
            header.append(
                pprint_thing(self.name, escape_chars=("\t", "\r", "\n"))
                if self.name is not None
                else ""
            )

        if formatter is not None:
            return header + list(self.map(formatter))

        return self._format_with_header(header=header, na_rep=na_rep)

    _default_na_rep = "NaN"

    @final
    def _format_flat(
        self,
        *,
        include_name: bool,
        formatter: Callable | None = None,
    ) -> list[str_t]:
        """
        Render a string representation of the Index.
        """
        header = []
        if include_name:
            header.append(
                pprint_thing(self.name, escape_chars=("\t", "\r", "\n"))
                if self.name is not None
                else ""
            )

        if formatter is not None:
            return header + list(self.map(formatter))

        return self._format_with_header(header=header, na_rep=self._default_na_rep)

    def _format_with_header(self, *, header: list[str_t], na_rep: str_t) -> list[str_t]:
        from pandas.io.formats.format import format_array

        values = self._values

        if (
            is_object_dtype(values.dtype)
            or is_string_dtype(values.dtype)
            or isinstance(self.dtype, (IntervalDtype, CategoricalDtype))
        ):
            # TODO: why do we need different justify for these cases?
            justify = "all"
        else:
            justify = "left"
        # passing leading_space=False breaks test_format_missing,
        #  test_index_repr_in_frame_with_nan, but would otherwise make
        #  trim_front unnecessary
        formatted = format_array(values, None, justify=justify)
        result = trim_front(formatted)
        return header + result

    def _get_values_for_csv(
        self,
        *,
        na_rep: str_t = "",
        decimal: str_t = ".",
        float_format=None,
        date_format=None,
        quoting=None,
    ) -> npt.NDArray[np.object_]:
        return get_values_for_csv(
            self._values,
            na_rep=na_rep,
            decimal=decimal,
            float_format=float_format,
            date_format=date_format,
            quoting=quoting,
        )

    def _summary(self, name=None) -> str_t:
        """
        Return a summarized representation.

        Parameters
        ----------
        name : str
            name to use in the summary representation

        Returns
        -------
        String with a summarized representation of the index
        """
        if len(self) > 0:
            head = self[0]
            if hasattr(head, "format") and not isinstance(head, str):
                head = head.format()
            elif needs_i8_conversion(self.dtype):
                # e.g. Timedelta, display as values, not quoted
                head = self._formatter_func(head).replace("'", "")
            tail = self[-1]
            if hasattr(tail, "format") and not isinstance(tail, str):
                tail = tail.format()
            elif needs_i8_conversion(self.dtype):
                # e.g. Timedelta, display as values, not quoted
                tail = self._formatter_func(tail).replace("'", "")

            index_summary = f", {head} to {tail}"
        else:
            index_summary = ""

        if name is None:
            name = type(self).__name__
        return f"{name}: {len(self)} entries{index_summary}"

    # --------------------------------------------------------------------
    # Conversion Methods

    def to_flat_index(self) -> Self:
        """
        Identity method.

        This is implemented for compatibility with subclass implementations
        when chaining.

        Returns
        -------
        pd.Index
            Caller.

        See Also
        --------
        MultiIndex.to_flat_index : Subclass implementation.
        """
        return self

    @final
    def to_series(self, index=None, name: Hashable | None = None) -> Series:
        """
        Create a Series with both index and values equal to the index keys.

        Useful with map for returning an indexer based on an index.

        Parameters
        ----------
        index : Index, optional
            Index of resulting Series. If None, defaults to original index.
        name : str, optional
            Name of resulting Series. If None, defaults to name of original
            index.

        Returns
        -------
        Series
            The dtype will be based on the type of the Index values.

        See Also
        --------
        Index.to_frame : Convert an Index to a DataFrame.
        Series.to_frame : Convert Series to DataFrame.

        Examples
        --------
        >>> idx = pd.Index(["Ant", "Bear", "Cow"], name="animal")

        By default, the original index and original name is reused.

        >>> idx.to_series()
        animal
        Ant      Ant
        Bear    Bear
        Cow      Cow
        Name: animal, dtype: object

        To enforce a new index, specify new labels to ``index``:

        >>> idx.to_series(index=[0, 1, 2])
        0     Ant
        1    Bear
        2     Cow
        Name: animal, dtype: object

        To override the name of the resulting column, specify ``name``:

        >>> idx.to_series(name="zoo")
        animal
        Ant      Ant
        Bear    Bear
        Cow      Cow
        Name: zoo, dtype: object
        """
        from pandas import Series

        if index is None:
            index = self._view()
        if name is None:
            name = self.name

        return Series(self._values.copy(), index=index, name=name)

    def to_frame(
        self, index: bool = True, name: Hashable = lib.no_default
    ) -> DataFrame:
        """
        Create a DataFrame with a column containing the Index.

        Parameters
        ----------
        index : bool, default True
            Set the index of the returned DataFrame as the original Index.

        name : object, defaults to index.name
            The passed name should substitute for the index name (if it has
            one).

        Returns
        -------
        DataFrame
            DataFrame containing the original Index data.

        See Also
        --------
        Index.to_series : Convert an Index to a Series.
        Series.to_frame : Convert Series to DataFrame.

        Examples
        --------
        >>> idx = pd.Index(["Ant", "Bear", "Cow"], name="animal")
        >>> idx.to_frame()
               animal
        animal
        Ant       Ant
        Bear     Bear
        Cow       Cow

        By default, the original Index is reused. To enforce a new Index:

        >>> idx.to_frame(index=False)
            animal
        0   Ant
        1  Bear
        2   Cow

        To override the name of the resulting column, specify `name`:

        >>> idx.to_frame(index=False, name="zoo")
            zoo
        0   Ant
        1  Bear
        2   Cow
        """
        from pandas import DataFrame

        if name is lib.no_default:
            name = self._get_level_names()
        result = DataFrame({name: self}, copy=not using_copy_on_write())

        if index:
            result.index = self
        return result

    # --------------------------------------------------------------------
    # Name-Centric Methods

    @property
    def name(self) -> Hashable:
        """
        Return Index or MultiIndex name.

        Examples
        --------
        >>> idx = pd.Index([1, 2, 3], name="x")
        >>> idx
        Index([1, 2, 3], dtype='int64',  name='x')
        >>> idx.name
        'x'
        """
        return self._name

    @name.setter
    def name(self, value: Hashable) -> None:
        if self._no_setting_name:
            # Used in MultiIndex.levels to avoid silently ignoring name updates.
            raise RuntimeError(
                "Cannot set name on a level of a MultiIndex. Use "
                "'MultiIndex.set_names' instead."
            )
        maybe_extract_name(value, None, type(self))
        self._name = value

    @final
    def _validate_names(
        self, name=None, names=None, deep: bool = False
    ) -> list[Hashable]:
        """
        Handles the quirks of having a singular 'name' parameter for general
        Index and plural 'names' parameter for MultiIndex.
        """
        from copy import deepcopy

        if names is not None and name is not None:
            raise TypeError("Can only provide one of `names` and `name`")
        if names is None and name is None:
            new_names = deepcopy(self.names) if deep else self.names
        elif names is not None:
            if not is_list_like(names):
                raise TypeError("Must pass list-like as `names`.")
            new_names = names
        elif not is_list_like(name):
            new_names = [name]
        else:
            new_names = name

        if len(new_names) != len(self.names):
            raise ValueError(
                f"Length of new names must be {len(self.names)}, got {len(new_names)}"
            )

        # All items in 'new_names' need to be hashable
        validate_all_hashable(*new_names, error_name=f"{type(self).__name__}.name")

        return new_names

    def _get_default_index_names(
        self, names: Hashable | Sequence[Hashable] | None = None, default=None
    ) -> list[Hashable]:
        """
        Get names of index.

        Parameters
        ----------
        names : int, str or 1-dimensional list, default None
            Index names to set.
        default : str
            Default name of index.

        Raises
        ------
        TypeError
            if names not str or list-like
        """
        from pandas.core.indexes.multi import MultiIndex

        if names is not None:
            if isinstance(names, (int, str)):
                names = [names]

        if not isinstance(names, list) and names is not None:
            raise ValueError("Index names must be str or 1-dimensional list")

        if not names:
            if isinstance(self, MultiIndex):
                names = com.fill_missing_names(self.names)
            else:
                names = [default] if self.name is None else [self.name]

        return names

    def _get_names(self) -> tuple[Hashable | None, ...]:
        return (self.name,)

    def _set_names(self, values, *, level=None) -> None:
        """
        Set new names on index. Each name has to be a hashable type.

        Parameters
        ----------
        values : str or sequence
            name(s) to set
        level : int, level name, or sequence of int/level names (default None)
            If the index is a MultiIndex (hierarchical), level(s) to set (None
            for all levels).  Otherwise level must be None

        Raises
        ------
        TypeError if each name is not hashable.
        """
        if not is_list_like(values):
            raise ValueError("Names must be a list-like")
        if len(values) != 1:
            raise ValueError(f"Length of new names must be 1, got {len(values)}")

        # GH 20527
        # All items in 'name' need to be hashable:
        validate_all_hashable(*values, error_name=f"{type(self).__name__}.name")

        self._name = values[0]

    names = property(fset=_set_names, fget=_get_names)

    @overload
    def set_names(self, names, *, level=..., inplace: Literal[False] = ...) -> Self:
        ...

    @overload
    def set_names(self, names, *, level=..., inplace: Literal[True]) -> None:
        ...

    @overload
    def set_names(self, names, *, level=..., inplace: bool = ...) -> Self | None:
        ...

    def set_names(self, names, *, level=None, inplace: bool = False) -> Self | None:
        """
        Set Index or MultiIndex name.

        Able to set new names partially and by level.

        Parameters
        ----------

        names : label or list of label or dict-like for MultiIndex
            Name(s) to set.

            .. versionchanged:: 1.3.0

        level : int, label or list of int or label, optional
            If the index is a MultiIndex and names is not dict-like, level(s) to set
            (None for all levels). Otherwise level must be None.

            .. versionchanged:: 1.3.0

        inplace : bool, default False
            Modifies the object directly, instead of creating a new Index or
            MultiIndex.

        Returns
        -------
        Index or None
            The same type as the caller or None if ``inplace=True``.

        See Also
        --------
        Index.rename : Able to set new names without level.

        Examples
        --------
        >>> idx = pd.Index([1, 2, 3, 4])
        >>> idx
        Index([1, 2, 3, 4], dtype='int64')
        >>> idx.set_names("quarter")
        Index([1, 2, 3, 4], dtype='int64', name='quarter')

        >>> idx = pd.MultiIndex.from_product([["python", "cobra"], [2018, 2019]])
        >>> idx
        MultiIndex([('python', 2018),
                    ('python', 2019),
                    ( 'cobra', 2018),
                    ( 'cobra', 2019)],
                   )
        >>> idx = idx.set_names(["kind", "year"])
        >>> idx.set_names("species", level=0)
        MultiIndex([('python', 2018),
                    ('python', 2019),
                    ( 'cobra', 2018),
                    ( 'cobra', 2019)],
                   names=('species', 'year'))

        When renaming levels with a dict, levels can not be passed.

        >>> idx.set_names({"kind": "snake"})
        MultiIndex([('python', 2018),
                    ('python', 2019),
                    ( 'cobra', 2018),
                    ( 'cobra', 2019)],
                   names=('snake', 'year'))
        """
        if level is not None and not isinstance(self, ABCMultiIndex):
            raise ValueError("Level must be None for non-MultiIndex")

        if level is not None and not is_list_like(level) and is_list_like(names):
            raise TypeError("Names must be a string when a single level is provided.")

        if not is_list_like(names) and level is None and self.nlevels > 1:
            raise TypeError("Must pass list-like as `names`.")

        if is_dict_like(names) and not isinstance(self, ABCMultiIndex):
            raise TypeError("Can only pass dict-like as `names` for MultiIndex.")

        if is_dict_like(names) and level is not None:
            raise TypeError("Can not pass level for dictlike `names`.")

        if isinstance(self, ABCMultiIndex) and is_dict_like(names) and level is None:
            # Transform dict to list of new names and corresponding levels
            level, names_adjusted = [], []
            for i, name in enumerate(self.names):
                if name in names.keys():
                    level.append(i)
                    names_adjusted.append(names[name])
            names = names_adjusted

        if not is_list_like(names):
            names = [names]
        if level is not None and not is_list_like(level):
            level = [level]

        if inplace:
            idx = self
        else:
            idx = self._view()

        idx._set_names(names, level=level)
        if not inplace:
            return idx
        return None

    @overload
    def rename(self, name, *, inplace: Literal[False] = ...) -> Self:
        ...

    @overload
    def rename(self, name, *, inplace: Literal[True]) -> None:
        ...

    @deprecate_nonkeyword_arguments(
        version="3.0", allowed_args=["self", "name"], name="rename"
    )
    def rename(self, name, inplace: bool = False) -> Self | None:
        """
        Alter Index or MultiIndex name.

        Able to set new names without level. Defaults to returning new index.
        Length of names must match number of levels in MultiIndex.

        Parameters
        ----------
        name : label or list of labels
            Name(s) to set.
        inplace : bool, default False
            Modifies the object directly, instead of creating a new Index or
            MultiIndex.

        Returns
        -------
        Index or None
            The same type as the caller or None if ``inplace=True``.

        See Also
        --------
        Index.set_names : Able to set new names partially and by level.

        Examples
        --------
        >>> idx = pd.Index(["A", "C", "A", "B"], name="score")
        >>> idx.rename("grade")
        Index(['A', 'C', 'A', 'B'], dtype='object', name='grade')

        >>> idx = pd.MultiIndex.from_product(
        ...     [["python", "cobra"], [2018, 2019]], names=["kind", "year"]
        ... )
        >>> idx
        MultiIndex([('python', 2018),
                    ('python', 2019),
                    ( 'cobra', 2018),
                    ( 'cobra', 2019)],
                   names=('kind', 'year'))
        >>> idx.rename(["species", "year"])
        MultiIndex([('python', 2018),
                    ('python', 2019),
                    ( 'cobra', 2018),
                    ( 'cobra', 2019)],
                   names=('species', 'year'))
        >>> idx.rename("species")
        Traceback (most recent call last):
        TypeError: Must pass list-like as `names`.
        """
        return self.set_names([name], inplace=inplace)

    # --------------------------------------------------------------------
    # Level-Centric Methods

    @property
    def nlevels(self) -> int:
        """
        Number of levels.
        """
        return 1

    def _sort_levels_monotonic(self) -> Self:
        """
        Compat with MultiIndex.
        """
        return self

    @final
    def _validate_index_level(self, level) -> None:
        """
        Validate index level.

        For single-level Index getting level number is a no-op, but some
        verification must be done like in MultiIndex.

        """
        if isinstance(level, int):
            if level < 0 and level != -1:
                raise IndexError(
                    "Too many levels: Index has only 1 level, "
                    f"{level} is not a valid level number"
                )
            if level > 0:
                raise IndexError(
                    f"Too many levels: Index has only 1 level, not {level + 1}"
                )
        elif level != self.name:
            raise KeyError(
                f"Requested level ({level}) does not match index name ({self.name})"
            )

    def _get_level_number(self, level) -> int:
        self._validate_index_level(level)
        return 0

    def sortlevel(
        self,
        level=None,
        ascending: bool | list[bool] = True,
        sort_remaining=None,
        na_position: NaPosition = "first",
    ) -> tuple[Self, np.ndarray]:
        """
        For internal compatibility with the Index API.

        Sort the Index. This is for compat with MultiIndex

        Parameters
        ----------
        ascending : bool, default True
            False to sort in descending order
        na_position : {'first' or 'last'}, default 'first'
            Argument 'first' puts NaNs at the beginning, 'last' puts NaNs at
            the end.

            .. versionadded:: 2.1.0

        level, sort_remaining are compat parameters

        Returns
        -------
        Index
        """
        if not isinstance(ascending, (list, bool)):
            raise TypeError(
                "ascending must be a single bool value or"
                "a list of bool values of length 1"
            )

        if isinstance(ascending, list):
            if len(ascending) != 1:
                raise TypeError("ascending must be a list of bool values of length 1")
            ascending = ascending[0]

        if not isinstance(ascending, bool):
            raise TypeError("ascending must be a bool value")

        return self.sort_values(
            return_indexer=True, ascending=ascending, na_position=na_position
        )

    def _get_level_values(self, level) -> Index:
        """
        Return an Index of values for requested level.

        This is primarily useful to get an individual level of values from a
        MultiIndex, but is provided on Index as well for compatibility.

        Parameters
        ----------
        level : int or str
            It is either the integer position or the name of the level.

        Returns
        -------
        Index
            Calling object, as there is only one level in the Index.

        See Also
        --------
        MultiIndex.get_level_values : Get values for a level of a MultiIndex.

        Notes
        -----
        For Index, level should be 0, since there are no multiple levels.

        Examples
        --------
        >>> idx = pd.Index(list("abc"))
        >>> idx
        Index(['a', 'b', 'c'], dtype='object')

        Get level values by supplying `level` as integer:

        >>> idx.get_level_values(0)
        Index(['a', 'b', 'c'], dtype='object')
        """
        self._validate_index_level(level)
        return self

    get_level_values = _get_level_values

    @final
    def droplevel(self, level: IndexLabel = 0):
        """
        Return index with requested level(s) removed.

        If resulting index has only 1 level left, the result will be
        of Index type, not MultiIndex. The original index is not modified inplace.

        Parameters
        ----------
        level : int, str, or list-like, default 0
            If a string is given, must be the name of a level
            If list-like, elements must be names or indexes of levels.

        Returns
        -------
        Index or MultiIndex

        Examples
        --------
        >>> mi = pd.MultiIndex.from_arrays(
        ...     [[1, 2], [3, 4], [5, 6]], names=["x", "y", "z"]
        ... )
        >>> mi
        MultiIndex([(1, 3, 5),
                    (2, 4, 6)],
                   names=('x', 'y', 'z'))

        >>> mi.droplevel()
        MultiIndex([(3, 5),
                    (4, 6)],
                   names=('y', 'z'))

        >>> mi.droplevel(2)
        MultiIndex([(1, 3),
                    (2, 4)],
                   names=('x', 'y'))

        >>> mi.droplevel("z")
        MultiIndex([(1, 3),
                    (2, 4)],
                   names=('x', 'y'))

        >>> mi.droplevel(["x", "y"])
        Index([5, 6], dtype='int64', name='z')
        """
        if not isinstance(level, (tuple, list)):
            level = [level]

        levnums = sorted(self._get_level_number(lev) for lev in level)[::-1]

        return self._drop_level_numbers(levnums)

    @final
    def _drop_level_numbers(self, levnums: list[int]):
        """
        Drop MultiIndex levels by level _number_, not name.
        """

        if not levnums and not isinstance(self, ABCMultiIndex):
            return self
        if len(levnums) >= self.nlevels:
            raise ValueError(
                f"Cannot remove {len(levnums)} levels from an index with "
                f"{self.nlevels} levels: at least one level must be left."
            )
        # The two checks above guarantee that here self is a MultiIndex
        self = cast("MultiIndex", self)

        new_levels = list(self.levels)
        new_codes = list(self.codes)
        new_names = list(self.names)

        for i in levnums:
            new_levels.pop(i)
            new_codes.pop(i)
            new_names.pop(i)

        if len(new_levels) == 1:
            lev = new_levels[0]

            if len(lev) == 0:
                # If lev is empty, lev.take will fail GH#42055
                if len(new_codes[0]) == 0:
                    # GH#45230 preserve RangeIndex here
                    #  see test_reset_index_empty_rangeindex
                    result = lev[:0]
                else:
                    res_values = algos.take(lev._values, new_codes[0], allow_fill=True)
                    # _constructor instead of type(lev) for RangeIndex compat GH#35230
                    result = lev._constructor._simple_new(res_values, name=new_names[0])
            else:
                # set nan if needed
                mask = new_codes[0] == -1
                result = new_levels[0].take(new_codes[0])
                if mask.any():
                    result = result.putmask(mask, np.nan)

                result._name = new_names[0]

            return result
        else:
            from pandas.core.indexes.multi import MultiIndex

            return MultiIndex(
                levels=new_levels,
                codes=new_codes,
                names=new_names,
                verify_integrity=False,
            )

    # --------------------------------------------------------------------
    # Introspection Methods

    @cache_readonly
    @final
    def _can_hold_na(self) -> bool:
        if isinstance(self.dtype, ExtensionDtype):
            return self.dtype._can_hold_na
        if self.dtype.kind in "iub":
            return False
        return True

    @property
    def is_monotonic_increasing(self) -> bool:
        """
        Return a boolean if the values are equal or increasing.

        Returns
        -------
        bool

        See Also
        --------
        Index.is_monotonic_decreasing : Check if the values are equal or decreasing.

        Examples
        --------
        >>> pd.Index([1, 2, 3]).is_monotonic_increasing
        True
        >>> pd.Index([1, 2, 2]).is_monotonic_increasing
        True
        >>> pd.Index([1, 3, 2]).is_monotonic_increasing
        False
        """
        return self._engine.is_monotonic_increasing

    @property
    def is_monotonic_decreasing(self) -> bool:
        """
        Return a boolean if the values are equal or decreasing.

        Returns
        -------
        bool

        See Also
        --------
        Index.is_monotonic_increasing : Check if the values are equal or increasing.

        Examples
        --------
        >>> pd.Index([3, 2, 1]).is_monotonic_decreasing
        True
        >>> pd.Index([3, 2, 2]).is_monotonic_decreasing
        True
        >>> pd.Index([3, 1, 2]).is_monotonic_decreasing
        False
        """
        return self._engine.is_monotonic_decreasing

    @final
    @property
    def _is_strictly_monotonic_increasing(self) -> bool:
        """
        Return if the index is strictly monotonic increasing
        (only increasing) values.

        Examples
        --------
        >>> Index([1, 2, 3])._is_strictly_monotonic_increasing
        True
        >>> Index([1, 2, 2])._is_strictly_monotonic_increasing
        False
        >>> Index([1, 3, 2])._is_strictly_monotonic_increasing
        False
        """
        return self.is_unique and self.is_monotonic_increasing

    @final
    @property
    def _is_strictly_monotonic_decreasing(self) -> bool:
        """
        Return if the index is strictly monotonic decreasing
        (only decreasing) values.

        Examples
        --------
        >>> Index([3, 2, 1])._is_strictly_monotonic_decreasing
        True
        >>> Index([3, 2, 2])._is_strictly_monotonic_decreasing
        False
        >>> Index([3, 1, 2])._is_strictly_monotonic_decreasing
        False
        """
        return self.is_unique and self.is_monotonic_decreasing

    @cache_readonly
    def is_unique(self) -> bool:
        """
        Return if the index has unique values.

        Returns
        -------
        bool

        See Also
        --------
        Index.has_duplicates : Inverse method that checks if it has duplicate values.

        Examples
        --------
        >>> idx = pd.Index([1, 5, 7, 7])
        >>> idx.is_unique
        False

        >>> idx = pd.Index([1, 5, 7])
        >>> idx.is_unique
        True

        >>> idx = pd.Index(["Watermelon", "Orange", "Apple", "Watermelon"]).astype(
        ...     "category"
        ... )
        >>> idx.is_unique
        False

        >>> idx = pd.Index(["Orange", "Apple", "Watermelon"]).astype("category")
        >>> idx.is_unique
        True
        """
        return self._engine.is_unique

    @final
    @property
    def has_duplicates(self) -> bool:
        """
        Check if the Index has duplicate values.

        Returns
        -------
        bool
            Whether or not the Index has duplicate values.

        See Also
        --------
        Index.is_unique : Inverse method that checks if it has unique values.

        Examples
        --------
        >>> idx = pd.Index([1, 5, 7, 7])
        >>> idx.has_duplicates
        True

        >>> idx = pd.Index([1, 5, 7])
        >>> idx.has_duplicates
        False

        >>> idx = pd.Index(["Watermelon", "Orange", "Apple", "Watermelon"]).astype(
        ...     "category"
        ... )
        >>> idx.has_duplicates
        True

        >>> idx = pd.Index(["Orange", "Apple", "Watermelon"]).astype("category")
        >>> idx.has_duplicates
        False
        """
        return not self.is_unique

<<<<<<< HEAD
=======
    @final
    def is_boolean(self) -> bool:
        """
        Check if the Index only consists of booleans.

        .. deprecated:: 2.0.0
            Use `pandas.api.types.is_bool_dtype` instead.

        Returns
        -------
        bool
            Whether or not the Index only consists of booleans.

        See Also
        --------
        is_integer : Check if the Index only consists of integers (deprecated).
        is_floating : Check if the Index is a floating type (deprecated).
        is_numeric : Check if the Index only consists of numeric data (deprecated).
        is_object : Check if the Index is of the object dtype (deprecated).
        is_categorical : Check if the Index holds categorical data.
        is_interval : Check if the Index holds Interval objects (deprecated).

        Examples
        --------
        >>> idx = pd.Index([True, False, True])
        >>> idx.is_boolean()  # doctest: +SKIP
        True

        >>> idx = pd.Index(["True", "False", "True"])
        >>> idx.is_boolean()  # doctest: +SKIP
        False

        >>> idx = pd.Index([True, False, "True"])
        >>> idx.is_boolean()  # doctest: +SKIP
        False
        """
        warnings.warn(
            f"{type(self).__name__}.is_boolean is deprecated. "
            "Use pandas.api.types.is_bool_type instead.",
            FutureWarning,
            stacklevel=find_stack_level(),
        )
        return self.inferred_type in ["boolean"]

    @final
    def is_integer(self) -> bool:
        """
        Check if the Index only consists of integers.

        .. deprecated:: 2.0.0
            Use `pandas.api.types.is_integer_dtype` instead.

        Returns
        -------
        bool
            Whether or not the Index only consists of integers.

        See Also
        --------
        is_boolean : Check if the Index only consists of booleans (deprecated).
        is_floating : Check if the Index is a floating type (deprecated).
        is_numeric : Check if the Index only consists of numeric data (deprecated).
        is_object : Check if the Index is of the object dtype. (deprecated).
        is_categorical : Check if the Index holds categorical data (deprecated).
        is_interval : Check if the Index holds Interval objects (deprecated).

        Examples
        --------
        >>> idx = pd.Index([1, 2, 3, 4])
        >>> idx.is_integer()  # doctest: +SKIP
        True

        >>> idx = pd.Index([1.0, 2.0, 3.0, 4.0])
        >>> idx.is_integer()  # doctest: +SKIP
        False

        >>> idx = pd.Index(["Apple", "Mango", "Watermelon"])
        >>> idx.is_integer()  # doctest: +SKIP
        False
        """
        warnings.warn(
            f"{type(self).__name__}.is_integer is deprecated. "
            "Use pandas.api.types.is_integer_dtype instead.",
            FutureWarning,
            stacklevel=find_stack_level(),
        )
        return self.inferred_type in ["integer"]

    @final
    def is_floating(self) -> bool:
        """
        Check if the Index is a floating type.

        .. deprecated:: 2.0.0
            Use `pandas.api.types.is_float_dtype` instead

        The Index may consist of only floats, NaNs, or a mix of floats,
        integers, or NaNs.

        Returns
        -------
        bool
            Whether or not the Index only consists of only consists of floats, NaNs, or
            a mix of floats, integers, or NaNs.

        See Also
        --------
        is_boolean : Check if the Index only consists of booleans (deprecated).
        is_integer : Check if the Index only consists of integers (deprecated).
        is_numeric : Check if the Index only consists of numeric data (deprecated).
        is_object : Check if the Index is of the object dtype. (deprecated).
        is_categorical : Check if the Index holds categorical data (deprecated).
        is_interval : Check if the Index holds Interval objects (deprecated).

        Examples
        --------
        >>> idx = pd.Index([1.0, 2.0, 3.0, 4.0])
        >>> idx.is_floating()  # doctest: +SKIP
        True

        >>> idx = pd.Index([1.0, 2.0, np.nan, 4.0])
        >>> idx.is_floating()  # doctest: +SKIP
        True

        >>> idx = pd.Index([1, 2, 3, 4, np.nan])
        >>> idx.is_floating()  # doctest: +SKIP
        True

        >>> idx = pd.Index([1, 2, 3, 4])
        >>> idx.is_floating()  # doctest: +SKIP
        False
        """
        warnings.warn(
            f"{type(self).__name__}.is_floating is deprecated. "
            "Use pandas.api.types.is_float_dtype instead.",
            FutureWarning,
            stacklevel=find_stack_level(),
        )
        return self.inferred_type in ["floating", "mixed-integer-float", "integer-na"]

    @final
    def is_numeric(self) -> bool:
        """
        Check if the Index only consists of numeric data.

        .. deprecated:: 2.0.0
            Use `pandas.api.types.is_numeric_dtype` instead.

        Returns
        -------
        bool
            Whether or not the Index only consists of numeric data.

        See Also
        --------
        is_boolean : Check if the Index only consists of booleans (deprecated).
        is_integer : Check if the Index only consists of integers (deprecated).
        is_floating : Check if the Index is a floating type (deprecated).
        is_object : Check if the Index is of the object dtype. (deprecated).
        is_categorical : Check if the Index holds categorical data (deprecated).
        is_interval : Check if the Index holds Interval objects (deprecated).

        Examples
        --------
        >>> idx = pd.Index([1.0, 2.0, 3.0, 4.0])
        >>> idx.is_numeric()  # doctest: +SKIP
        True

        >>> idx = pd.Index([1, 2, 3, 4.0])
        >>> idx.is_numeric()  # doctest: +SKIP
        True

        >>> idx = pd.Index([1, 2, 3, 4])
        >>> idx.is_numeric()  # doctest: +SKIP
        True

        >>> idx = pd.Index([1, 2, 3, 4.0, np.nan])
        >>> idx.is_numeric()  # doctest: +SKIP
        True

        >>> idx = pd.Index([1, 2, 3, 4.0, np.nan, "Apple"])
        >>> idx.is_numeric()  # doctest: +SKIP
        False
        """
        warnings.warn(
            f"{type(self).__name__}.is_numeric is deprecated. "
            "Use pandas.api.types.is_any_real_numeric_dtype instead",
            FutureWarning,
            stacklevel=find_stack_level(),
        )
        return self.inferred_type in ["integer", "floating"]

    @final
    def is_object(self) -> bool:
        """
        Check if the Index is of the object dtype.

        .. deprecated:: 2.0.0
           Use `pandas.api.types.is_object_dtype` instead.

        Returns
        -------
        bool
            Whether or not the Index is of the object dtype.

        See Also
        --------
        is_boolean : Check if the Index only consists of booleans (deprecated).
        is_integer : Check if the Index only consists of integers (deprecated).
        is_floating : Check if the Index is a floating type (deprecated).
        is_numeric : Check if the Index only consists of numeric data (deprecated).
        is_categorical : Check if the Index holds categorical data (deprecated).
        is_interval : Check if the Index holds Interval objects (deprecated).

        Examples
        --------
        >>> idx = pd.Index(["Apple", "Mango", "Watermelon"])
        >>> idx.is_object()  # doctest: +SKIP
        True

        >>> idx = pd.Index(["Apple", "Mango", 2.0])
        >>> idx.is_object()  # doctest: +SKIP
        True

        >>> idx = pd.Index(["Watermelon", "Orange", "Apple", "Watermelon"]).astype(
        ...     "category"
        ... )
        >>> idx.is_object()  # doctest: +SKIP
        False

        >>> idx = pd.Index([1.0, 2.0, 3.0, 4.0])
        >>> idx.is_object()  # doctest: +SKIP
        False
        """
        warnings.warn(
            f"{type(self).__name__}.is_object is deprecated."
            "Use pandas.api.types.is_object_dtype instead",
            FutureWarning,
            stacklevel=find_stack_level(),
        )
        return is_object_dtype(self.dtype)

    @final
    def is_categorical(self) -> bool:
        """
        Check if the Index holds categorical data.

        .. deprecated:: 2.0.0
              Use `isinstance(index.dtype, pd.CategoricalDtype)` instead.

        Returns
        -------
        bool
            True if the Index is categorical.

        See Also
        --------
        CategoricalIndex : Index for categorical data.
        is_boolean : Check if the Index only consists of booleans (deprecated).
        is_integer : Check if the Index only consists of integers (deprecated).
        is_floating : Check if the Index is a floating type (deprecated).
        is_numeric : Check if the Index only consists of numeric data (deprecated).
        is_object : Check if the Index is of the object dtype. (deprecated).
        is_interval : Check if the Index holds Interval objects (deprecated).

        Examples
        --------
        >>> idx = pd.Index(["Watermelon", "Orange", "Apple", "Watermelon"]).astype(
        ...     "category"
        ... )
        >>> idx.is_categorical()  # doctest: +SKIP
        True

        >>> idx = pd.Index([1, 3, 5, 7])
        >>> idx.is_categorical()  # doctest: +SKIP
        False

        >>> s = pd.Series(["Peter", "Victor", "Elisabeth", "Mar"])
        >>> s
        0        Peter
        1       Victor
        2    Elisabeth
        3          Mar
        dtype: object
        >>> s.index.is_categorical()  # doctest: +SKIP
        False
        """
        warnings.warn(
            f"{type(self).__name__}.is_categorical is deprecated."
            "Use pandas.api.types.is_categorical_dtype instead",
            FutureWarning,
            stacklevel=find_stack_level(),
        )

        return self.inferred_type in ["categorical"]

    @final
    def is_interval(self) -> bool:
        """
        Check if the Index holds Interval objects.

        .. deprecated:: 2.0.0
            Use `isinstance(index.dtype, pd.IntervalDtype)` instead.

        Returns
        -------
        bool
            Whether or not the Index holds Interval objects.

        See Also
        --------
        IntervalIndex : Index for Interval objects.
        is_boolean : Check if the Index only consists of booleans (deprecated).
        is_integer : Check if the Index only consists of integers (deprecated).
        is_floating : Check if the Index is a floating type (deprecated).
        is_numeric : Check if the Index only consists of numeric data (deprecated).
        is_object : Check if the Index is of the object dtype. (deprecated).
        is_categorical : Check if the Index holds categorical data (deprecated).

        Examples
        --------
        >>> idx = pd.Index(
        ...     [pd.Interval(left=0, right=5), pd.Interval(left=5, right=10)]
        ... )
        >>> idx.is_interval()  # doctest: +SKIP
        True

        >>> idx = pd.Index([1, 3, 5, 7])
        >>> idx.is_interval()  # doctest: +SKIP
        False
        """
        warnings.warn(
            f"{type(self).__name__}.is_interval is deprecated."
            "Use pandas.api.types.is_interval_dtype instead",
            FutureWarning,
            stacklevel=find_stack_level(),
        )
        return self.inferred_type in ["interval"]

    @final
    def _holds_integer(self) -> bool:
        """
        Whether the type is an integer type.
        """
        return self.inferred_type in ["integer", "mixed-integer"]

    @final
    def holds_integer(self) -> bool:
        """
        Whether the type is an integer type.

        .. deprecated:: 2.0.0
            Use `pandas.api.types.infer_dtype` instead
        """
        warnings.warn(
            f"{type(self).__name__}.holds_integer is deprecated. "
            "Use pandas.api.types.infer_dtype instead.",
            FutureWarning,
            stacklevel=find_stack_level(),
        )
        return self._holds_integer()

>>>>>>> 2110b742
    @cache_readonly
    def inferred_type(self) -> str_t:
        """
        Return a string of the type inferred from the values.

        Examples
        --------
        >>> idx = pd.Index([1, 2, 3])
        >>> idx
        Index([1, 2, 3], dtype='int64')
        >>> idx.inferred_type
        'integer'
        """
        return lib.infer_dtype(self._values, skipna=False)

    @cache_readonly
    @final
    def _is_all_dates(self) -> bool:
        """
        Whether or not the index values only consist of dates.
        """
        if needs_i8_conversion(self.dtype):
            return True
        elif self.dtype != _dtype_obj:
            # TODO(ExtensionIndex): 3rd party EA might override?
            # Note: this includes IntervalIndex, even when the left/right
            #  contain datetime-like objects.
            return False
        elif self._is_multi:
            return False
        return is_datetime_array(ensure_object(self._values))

    @final
    @cache_readonly
    def _is_multi(self) -> bool:
        """
        Cached check equivalent to isinstance(self, MultiIndex)
        """
        return isinstance(self, ABCMultiIndex)

    # --------------------------------------------------------------------
    # Pickle Methods

    def __reduce__(self):
        d = {"data": self._data, "name": self.name}
        return _new_Index, (type(self), d), None

    # --------------------------------------------------------------------
    # Null Handling Methods

    @cache_readonly
    def _na_value(self):
        """The expected NA value to use with this index."""
        dtype = self.dtype
        if isinstance(dtype, np.dtype):
            if dtype.kind in "mM":
                return NaT
            return np.nan
        return dtype.na_value

    @cache_readonly
    def _isnan(self) -> npt.NDArray[np.bool_]:
        """
        Return if each value is NaN.
        """
        if self._can_hold_na:
            return isna(self)
        else:
            # shouldn't reach to this condition by checking hasnans beforehand
            values = np.empty(len(self), dtype=np.bool_)
            values.fill(False)
            return values

    @cache_readonly
    def hasnans(self) -> bool:
        """
        Return True if there are any NaNs.

        Enables various performance speedups.

        Returns
        -------
        bool

        Examples
        --------
        >>> s = pd.Series([1, 2, 3], index=["a", "b", None])
        >>> s
        a    1
        b    2
        None 3
        dtype: int64
        >>> s.index.hasnans
        True
        """
        if self._can_hold_na:
            return bool(self._isnan.any())
        else:
            return False

    @final
    def isna(self) -> npt.NDArray[np.bool_]:
        """
        Detect missing values.

        Return a boolean same-sized object indicating if the values are NA.
        NA values, such as ``None``, :attr:`numpy.NaN` or :attr:`pd.NaT`, get
        mapped to ``True`` values.
        Everything else get mapped to ``False`` values. Characters such as
        empty strings `''` or :attr:`numpy.inf` are not considered NA values.

        Returns
        -------
        numpy.ndarray[bool]
            A boolean array of whether my values are NA.

        See Also
        --------
        Index.notna : Boolean inverse of isna.
        Index.dropna : Omit entries with missing values.
        isna : Top-level isna.
        Series.isna : Detect missing values in Series object.

        Examples
        --------
        Show which entries in a pandas.Index are NA. The result is an
        array.

        >>> idx = pd.Index([5.2, 6.0, np.nan])
        >>> idx
        Index([5.2, 6.0, nan], dtype='float64')
        >>> idx.isna()
        array([False, False,  True])

        Empty strings are not considered NA values. None is considered an NA
        value.

        >>> idx = pd.Index(["black", "", "red", None])
        >>> idx
        Index(['black', '', 'red', None], dtype='object')
        >>> idx.isna()
        array([False, False, False,  True])

        For datetimes, `NaT` (Not a Time) is considered as an NA value.

        >>> idx = pd.DatetimeIndex(
        ...     [pd.Timestamp("1940-04-25"), pd.Timestamp(""), None, pd.NaT]
        ... )
        >>> idx
        DatetimeIndex(['1940-04-25', 'NaT', 'NaT', 'NaT'],
                      dtype='datetime64[ns]', freq=None)
        >>> idx.isna()
        array([False,  True,  True,  True])
        """
        return self._isnan

    isnull = isna

    @final
    def notna(self) -> npt.NDArray[np.bool_]:
        """
        Detect existing (non-missing) values.

        Return a boolean same-sized object indicating if the values are not NA.
        Non-missing values get mapped to ``True``. Characters such as empty
        strings ``''`` or :attr:`numpy.inf` are not considered NA values.
        NA values, such as None or :attr:`numpy.NaN`, get mapped to ``False``
        values.

        Returns
        -------
        numpy.ndarray[bool]
            Boolean array to indicate which entries are not NA.

        See Also
        --------
        Index.notnull : Alias of notna.
        Index.isna: Inverse of notna.
        notna : Top-level notna.

        Examples
        --------
        Show which entries in an Index are not NA. The result is an
        array.

        >>> idx = pd.Index([5.2, 6.0, np.nan])
        >>> idx
        Index([5.2, 6.0, nan], dtype='float64')
        >>> idx.notna()
        array([ True,  True, False])

        Empty strings are not considered NA values. None is considered a NA
        value.

        >>> idx = pd.Index(["black", "", "red", None])
        >>> idx
        Index(['black', '', 'red', None], dtype='object')
        >>> idx.notna()
        array([ True,  True,  True, False])
        """
        return ~self.isna()

    notnull = notna

    def fillna(self, value=None, downcast=lib.no_default):
        """
        Fill NA/NaN values with the specified value.

        Parameters
        ----------
        value : scalar
            Scalar value to use to fill holes (e.g. 0).
            This value cannot be a list-likes.
        downcast : dict, default is None
            A dict of item->dtype of what to downcast if possible,
            or the string 'infer' which will try to downcast to an appropriate
            equal type (e.g. float64 to int64 if possible).

            .. deprecated:: 2.1.0

        Returns
        -------
        Index

        See Also
        --------
        DataFrame.fillna : Fill NaN values of a DataFrame.
        Series.fillna : Fill NaN Values of a Series.

        Examples
        --------
        >>> idx = pd.Index([np.nan, np.nan, 3])
        >>> idx.fillna(0)
        Index([0.0, 0.0, 3.0], dtype='float64')
        """
        if not is_scalar(value):
            raise TypeError(f"'value' must be a scalar, passed: {type(value).__name__}")
        if downcast is not lib.no_default:
            warnings.warn(
                f"The 'downcast' keyword in {type(self).__name__}.fillna is "
                "deprecated and will be removed in a future version. "
                "It was previously silently ignored.",
                FutureWarning,
                stacklevel=find_stack_level(),
            )
        else:
            downcast = None

        if self.hasnans:
            result = self.putmask(self._isnan, value)
            if downcast is None:
                # no need to care metadata other than name
                # because it can't have freq if it has NaTs
                # _with_infer needed for test_fillna_categorical
                return Index._with_infer(result, name=self.name)
            raise NotImplementedError(
                f"{type(self).__name__}.fillna does not support 'downcast' "
                "argument values other than 'None'."
            )
        return self._view()

    def dropna(self, how: AnyAll = "any") -> Self:
        """
        Return Index without NA/NaN values.

        Parameters
        ----------
        how : {'any', 'all'}, default 'any'
            If the Index is a MultiIndex, drop the value when any or all levels
            are NaN.

        Returns
        -------
        Index

        Examples
        --------
        >>> idx = pd.Index([1, np.nan, 3])
        >>> idx.dropna()
        Index([1.0, 3.0], dtype='float64')
        """
        if how not in ("any", "all"):
            raise ValueError(f"invalid how option: {how}")

        if self.hasnans:
            res_values = self._values[~self._isnan]
            return type(self)._simple_new(res_values, name=self.name)
        return self._view()

    # --------------------------------------------------------------------
    # Uniqueness Methods

    def unique(self, level: Hashable | None = None) -> Self:
        """
        Return unique values in the index.

        Unique values are returned in order of appearance, this does NOT sort.

        Parameters
        ----------
        level : int or hashable, optional
            Only return values from specified level (for MultiIndex).
            If int, gets the level by integer position, else by level name.

        Returns
        -------
        Index

        See Also
        --------
        unique : Numpy array of unique values in that column.
        Series.unique : Return unique values of Series object.

        Examples
        --------
        >>> idx = pd.Index([1, 1, 2, 3, 3])
        >>> idx.unique()
        Index([1, 2, 3], dtype='int64')
        """
        if level is not None:
            self._validate_index_level(level)

        if self.is_unique:
            return self._view()

        result = super().unique()
        return self._shallow_copy(result)

    def drop_duplicates(self, *, keep: DropKeep = "first") -> Self:
        """
        Return Index with duplicate values removed.

        Parameters
        ----------
        keep : {'first', 'last', ``False``}, default 'first'
            - 'first' : Drop duplicates except for the first occurrence.
            - 'last' : Drop duplicates except for the last occurrence.
            - ``False`` : Drop all duplicates.

        Returns
        -------
        Index

        See Also
        --------
        Series.drop_duplicates : Equivalent method on Series.
        DataFrame.drop_duplicates : Equivalent method on DataFrame.
        Index.duplicated : Related method on Index, indicating duplicate
            Index values.

        Examples
        --------
        Generate an pandas.Index with duplicate values.

        >>> idx = pd.Index(["llama", "cow", "llama", "beetle", "llama", "hippo"])

        The `keep` parameter controls  which duplicate values are removed.
        The value 'first' keeps the first occurrence for each
        set of duplicated entries. The default value of keep is 'first'.

        >>> idx.drop_duplicates(keep="first")
        Index(['llama', 'cow', 'beetle', 'hippo'], dtype='object')

        The value 'last' keeps the last occurrence for each set of duplicated
        entries.

        >>> idx.drop_duplicates(keep="last")
        Index(['cow', 'beetle', 'llama', 'hippo'], dtype='object')

        The value ``False`` discards all sets of duplicated entries.

        >>> idx.drop_duplicates(keep=False)
        Index(['cow', 'beetle', 'hippo'], dtype='object')
        """
        if self.is_unique:
            return self._view()

        return super().drop_duplicates(keep=keep)

    def duplicated(self, keep: DropKeep = "first") -> npt.NDArray[np.bool_]:
        """
        Indicate duplicate index values.

        Duplicated values are indicated as ``True`` values in the resulting
        array. Either all duplicates, all except the first, or all except the
        last occurrence of duplicates can be indicated.

        Parameters
        ----------
        keep : {'first', 'last', False}, default 'first'
            The value or values in a set of duplicates to mark as missing.

            - 'first' : Mark duplicates as ``True`` except for the first
              occurrence.
            - 'last' : Mark duplicates as ``True`` except for the last
              occurrence.
            - ``False`` : Mark all duplicates as ``True``.

        Returns
        -------
        np.ndarray[bool]

        See Also
        --------
        Series.duplicated : Equivalent method on pandas.Series.
        DataFrame.duplicated : Equivalent method on pandas.DataFrame.
        Index.drop_duplicates : Remove duplicate values from Index.

        Examples
        --------
        By default, for each set of duplicated values, the first occurrence is
        set to False and all others to True:

        >>> idx = pd.Index(["llama", "cow", "llama", "beetle", "llama"])
        >>> idx.duplicated()
        array([False, False,  True, False,  True])

        which is equivalent to

        >>> idx.duplicated(keep="first")
        array([False, False,  True, False,  True])

        By using 'last', the last occurrence of each set of duplicated values
        is set on False and all others on True:

        >>> idx.duplicated(keep="last")
        array([ True, False,  True, False, False])

        By setting keep on ``False``, all duplicates are True:

        >>> idx.duplicated(keep=False)
        array([ True, False,  True, False,  True])
        """
        if self.is_unique:
            # fastpath available bc we are immutable
            return np.zeros(len(self), dtype=bool)
        return self._duplicated(keep=keep)

    # --------------------------------------------------------------------
    # Arithmetic & Logical Methods

    def __iadd__(self, other):
        # alias for __add__
        return self + other

    @final
    def __nonzero__(self) -> NoReturn:
        raise ValueError(
            f"The truth value of a {type(self).__name__} is ambiguous. "
            "Use a.empty, a.bool(), a.item(), a.any() or a.all()."
        )

    __bool__ = __nonzero__

    # --------------------------------------------------------------------
    # Set Operation Methods

    def _get_reconciled_name_object(self, other):
        """
        If the result of a set operation will be self,
        return self, unless the name changes, in which
        case make a shallow copy of self.
        """
        name = get_op_result_name(self, other)
        if self.name is not name:
            return self.rename(name)
        return self

    @final
    def _validate_sort_keyword(self, sort) -> None:
        if sort not in [None, False, True]:
            raise ValueError(
                "The 'sort' keyword only takes the values of "
                f"None, True, or False; {sort} was passed."
            )

    @final
    def _dti_setop_align_tzs(self, other: Index, setop: str_t) -> tuple[Index, Index]:
        """
        With mismatched timezones, cast both to UTC.
        """
        # Caller is responsibelf or checking
        #  `self.dtype != other.dtype`
        if (
            isinstance(self, ABCDatetimeIndex)
            and isinstance(other, ABCDatetimeIndex)
            and self.tz is not None
            and other.tz is not None
        ):
            # GH#39328, GH#45357
            left = self.tz_convert("UTC")
            right = other.tz_convert("UTC")
            return left, right
        return self, other

    @final
    def union(self, other, sort=None):
        """
        Form the union of two Index objects.

        If the Index objects are incompatible, both Index objects will be
        cast to dtype('object') first.

        Parameters
        ----------
        other : Index or array-like
        sort : bool or None, default None
            Whether to sort the resulting Index.

            * None : Sort the result, except when

              1. `self` and `other` are equal.
              2. `self` or `other` has length 0.
              3. Some values in `self` or `other` cannot be compared.
                 A RuntimeWarning is issued in this case.

            * False : do not sort the result.
            * True : Sort the result (which may raise TypeError).

        Returns
        -------
        Index

        Examples
        --------
        Union matching dtypes

        >>> idx1 = pd.Index([1, 2, 3, 4])
        >>> idx2 = pd.Index([3, 4, 5, 6])
        >>> idx1.union(idx2)
        Index([1, 2, 3, 4, 5, 6], dtype='int64')

        Union mismatched dtypes

        >>> idx1 = pd.Index(["a", "b", "c", "d"])
        >>> idx2 = pd.Index([1, 2, 3, 4])
        >>> idx1.union(idx2)
        Index(['a', 'b', 'c', 'd', 1, 2, 3, 4], dtype='object')

        MultiIndex case

        >>> idx1 = pd.MultiIndex.from_arrays(
        ...     [[1, 1, 2, 2], ["Red", "Blue", "Red", "Blue"]]
        ... )
        >>> idx1
        MultiIndex([(1,  'Red'),
            (1, 'Blue'),
            (2,  'Red'),
            (2, 'Blue')],
           )
        >>> idx2 = pd.MultiIndex.from_arrays(
        ...     [[3, 3, 2, 2], ["Red", "Green", "Red", "Green"]]
        ... )
        >>> idx2
        MultiIndex([(3,   'Red'),
            (3, 'Green'),
            (2,   'Red'),
            (2, 'Green')],
           )
        >>> idx1.union(idx2)
        MultiIndex([(1,  'Blue'),
            (1,   'Red'),
            (2,  'Blue'),
            (2, 'Green'),
            (2,   'Red'),
            (3, 'Green'),
            (3,   'Red')],
           )
        >>> idx1.union(idx2, sort=False)
        MultiIndex([(1,   'Red'),
            (1,  'Blue'),
            (2,   'Red'),
            (2,  'Blue'),
            (3,   'Red'),
            (3, 'Green'),
            (2, 'Green')],
           )
        """
        self._validate_sort_keyword(sort)
        self._assert_can_do_setop(other)
        other, result_name = self._convert_can_do_setop(other)

        if self.dtype != other.dtype:
            if (
                isinstance(self, ABCMultiIndex)
                and not is_object_dtype(_unpack_nested_dtype(other))
                and len(other) > 0
            ):
                raise NotImplementedError(
                    "Can only union MultiIndex with MultiIndex or Index of tuples, "
                    "try mi.to_flat_index().union(other) instead."
                )
            self, other = self._dti_setop_align_tzs(other, "union")

            dtype = self._find_common_type_compat(other)
            left = self.astype(dtype, copy=False)
            right = other.astype(dtype, copy=False)
            return left.union(right, sort=sort)

        elif not len(other) or self.equals(other):
            # NB: whether this (and the `if not len(self)` check below) come before
            #  or after the dtype equality check above affects the returned dtype
            result = self._get_reconciled_name_object(other)
            if sort is True:
                return result.sort_values()
            return result

        elif not len(self):
            result = other._get_reconciled_name_object(self)
            if sort is True:
                return result.sort_values()
            return result

        result = self._union(other, sort=sort)

        return self._wrap_setop_result(other, result)

    def _union(self, other: Index, sort: bool | None):
        """
        Specific union logic should go here. In subclasses, union behavior
        should be overwritten here rather than in `self.union`.

        Parameters
        ----------
        other : Index or array-like
        sort : False or None, default False
            Whether to sort the resulting index.

            * True : sort the result
            * False : do not sort the result.
            * None : sort the result, except when `self` and `other` are equal
              or when the values cannot be compared.

        Returns
        -------
        Index
        """
        lvals = self._values
        rvals = other._values

        if (
            sort in (None, True)
            and (self.is_unique or other.is_unique)
            and self._can_use_libjoin
            and other._can_use_libjoin
        ):
            # Both are monotonic and at least one is unique, so can use outer join
            #  (actually don't need either unique, but without this restriction
            #  test_union_same_value_duplicated_in_both fails)
            try:
                return self._outer_indexer(other)[0]
            except (TypeError, IncompatibleFrequency):
                # incomparable objects; should only be for object dtype
                value_list = list(lvals)

                # worth making this faster? a very unusual case
                value_set = set(lvals)
                value_list.extend([x for x in rvals if x not in value_set])
                # If objects are unorderable, we must have object dtype.
                return np.array(value_list, dtype=object)

        elif not other.is_unique:
            # other has duplicates
            result_dups = algos.union_with_duplicates(self, other)
            return _maybe_try_sort(result_dups, sort)

        # The rest of this method is analogous to Index._intersection_via_get_indexer

        # Self may have duplicates; other already checked as unique
        # find indexes of things in "other" that are not in "self"
        if self._index_as_unique:
            indexer = self.get_indexer(other)
            missing = (indexer == -1).nonzero()[0]
        else:
            missing = algos.unique1d(self.get_indexer_non_unique(other)[1])

        result: Index | MultiIndex | ArrayLike
        if self._is_multi:
            # Preserve MultiIndex to avoid losing dtypes
            result = self.append(other.take(missing))

        else:
            if len(missing) > 0:
                other_diff = rvals.take(missing)
                result = concat_compat((lvals, other_diff))
            else:
                result = lvals

        if not self.is_monotonic_increasing or not other.is_monotonic_increasing:
            # if both are monotonic then result should already be sorted
            result = _maybe_try_sort(result, sort)

        return result

    @final
    def _wrap_setop_result(self, other: Index, result) -> Index:
        name = get_op_result_name(self, other)
        if isinstance(result, Index):
            if result.name != name:
                result = result.rename(name)
        else:
            result = self._shallow_copy(result, name=name)
        return result

    @final
    def intersection(self, other, sort: bool = False):
        # default sort keyword is different here from other setops intentionally
        #  done in GH#25063
        """
        Form the intersection of two Index objects.

        This returns a new Index with elements common to the index and `other`.

        Parameters
        ----------
        other : Index or array-like
        sort : True, False or None, default False
            Whether to sort the resulting index.

            * None : sort the result, except when `self` and `other` are equal
              or when the values cannot be compared.
            * False : do not sort the result.
            * True : Sort the result (which may raise TypeError).

        Returns
        -------
        Index

        Examples
        --------
        >>> idx1 = pd.Index([1, 2, 3, 4])
        >>> idx2 = pd.Index([3, 4, 5, 6])
        >>> idx1.intersection(idx2)
        Index([3, 4], dtype='int64')
        """
        self._validate_sort_keyword(sort)
        self._assert_can_do_setop(other)
        other, result_name = self._convert_can_do_setop(other)

        if self.dtype != other.dtype:
            self, other = self._dti_setop_align_tzs(other, "intersection")

        if self.equals(other):
            if not self.is_unique:
                result = self.unique()._get_reconciled_name_object(other)
            else:
                result = self._get_reconciled_name_object(other)
            if sort is True:
                result = result.sort_values()
            return result

        if len(self) == 0 or len(other) == 0:
            # fastpath; we need to be careful about having commutativity

            if self._is_multi or other._is_multi:
                # _convert_can_do_setop ensures that we have both or neither
                # We retain self.levels
                return self[:0].rename(result_name)

            dtype = self._find_common_type_compat(other)
            if self.dtype == dtype:
                # Slicing allows us to retain DTI/TDI.freq, RangeIndex

                # Note: self[:0] vs other[:0] affects
                #  1) which index's `freq` we get in DTI/TDI cases
                #     This may be a historical artifact, i.e. no documented
                #     reason for this choice.
                #  2) The `step` we get in RangeIndex cases
                if len(self) == 0:
                    return self[:0].rename(result_name)
                else:
                    return other[:0].rename(result_name)

            return Index([], dtype=dtype, name=result_name)

        elif not self._should_compare(other):
            # We can infer that the intersection is empty.
            if isinstance(self, ABCMultiIndex):
                return self[:0].rename(result_name)
            return Index([], name=result_name)

        elif self.dtype != other.dtype:
            dtype = self._find_common_type_compat(other)
            this = self.astype(dtype, copy=False)
            other = other.astype(dtype, copy=False)
            return this.intersection(other, sort=sort)

        result = self._intersection(other, sort=sort)
        return self._wrap_intersection_result(other, result)

    def _intersection(self, other: Index, sort: bool = False):
        """
        intersection specialized to the case with matching dtypes.
        """
        if self._can_use_libjoin and other._can_use_libjoin:
            try:
                res_indexer, indexer, _ = self._inner_indexer(other)
            except TypeError:
                # non-comparable; should only be for object dtype
                pass
            else:
                # TODO: algos.unique1d should preserve DTA/TDA
                if is_numeric_dtype(self.dtype):
                    # This is faster, because Index.unique() checks for uniqueness
                    # before calculating the unique values.
                    res = algos.unique1d(res_indexer)
                else:
                    result = self.take(indexer)
                    res = result.drop_duplicates()
                return ensure_wrapped_if_datetimelike(res)

        res_values = self._intersection_via_get_indexer(other, sort=sort)
        res_values = _maybe_try_sort(res_values, sort)
        return res_values

    def _wrap_intersection_result(self, other, result):
        # We will override for MultiIndex to handle empty results
        return self._wrap_setop_result(other, result)

    @final
    def _intersection_via_get_indexer(
        self, other: Index | MultiIndex, sort
    ) -> ArrayLike | MultiIndex:
        """
        Find the intersection of two Indexes using get_indexer.

        Returns
        -------
        np.ndarray or ExtensionArray or MultiIndex
            The returned array will be unique.
        """
        left_unique = self.unique()
        right_unique = other.unique()

        # even though we are unique, we need get_indexer_for for IntervalIndex
        indexer = left_unique.get_indexer_for(right_unique)

        mask = indexer != -1

        taker = indexer.take(mask.nonzero()[0])
        if sort is False:
            # sort bc we want the elements in the same order they are in self
            # unnecessary in the case with sort=None bc we will sort later
            taker = np.sort(taker)

        result: MultiIndex | ExtensionArray | np.ndarray
        if isinstance(left_unique, ABCMultiIndex):
            result = left_unique.take(taker)
        else:
            result = left_unique.take(taker)._values
        return result

    @final
    def difference(self, other, sort=None):
        """
        Return a new Index with elements of index not in `other`.

        This is the set difference of two Index objects.

        Parameters
        ----------
        other : Index or array-like
        sort : bool or None, default None
            Whether to sort the resulting index. By default, the
            values are attempted to be sorted, but any TypeError from
            incomparable elements is caught by pandas.

            * None : Attempt to sort the result, but catch any TypeErrors
              from comparing incomparable elements.
            * False : Do not sort the result.
            * True : Sort the result (which may raise TypeError).

        Returns
        -------
        Index

        Examples
        --------
        >>> idx1 = pd.Index([2, 1, 3, 4])
        >>> idx2 = pd.Index([3, 4, 5, 6])
        >>> idx1.difference(idx2)
        Index([1, 2], dtype='int64')
        >>> idx1.difference(idx2, sort=False)
        Index([2, 1], dtype='int64')
        """
        self._validate_sort_keyword(sort)
        self._assert_can_do_setop(other)
        other, result_name = self._convert_can_do_setop(other)

        # Note: we do NOT call _dti_setop_align_tzs here, as there
        #  is no requirement that .difference be commutative, so it does
        #  not cast to object.

        if self.equals(other):
            # Note: we do not (yet) sort even if sort=None GH#24959
            return self[:0].rename(result_name)

        if len(other) == 0:
            # Note: we do not (yet) sort even if sort=None GH#24959
            result = self.unique().rename(result_name)
            if sort is True:
                return result.sort_values()
            return result

        if not self._should_compare(other):
            # Nothing matches -> difference is everything
            result = self.unique().rename(result_name)
            if sort is True:
                return result.sort_values()
            return result

        result = self._difference(other, sort=sort)
        return self._wrap_difference_result(other, result)

    def _difference(self, other, sort):
        # overridden by RangeIndex
        other = other.unique()
        the_diff = self[other.get_indexer_for(self) == -1]
        the_diff = the_diff if self.is_unique else the_diff.unique()
        the_diff = _maybe_try_sort(the_diff, sort)
        return the_diff

    def _wrap_difference_result(self, other, result):
        # We will override for MultiIndex to handle empty results
        return self._wrap_setop_result(other, result)

    def symmetric_difference(self, other, result_name=None, sort=None):
        """
        Compute the symmetric difference of two Index objects.

        Parameters
        ----------
        other : Index or array-like
        result_name : str
        sort : bool or None, default None
            Whether to sort the resulting index. By default, the
            values are attempted to be sorted, but any TypeError from
            incomparable elements is caught by pandas.

            * None : Attempt to sort the result, but catch any TypeErrors
              from comparing incomparable elements.
            * False : Do not sort the result.
            * True : Sort the result (which may raise TypeError).

        Returns
        -------
        Index

        Notes
        -----
        ``symmetric_difference`` contains elements that appear in either
        ``idx1`` or ``idx2`` but not both. Equivalent to the Index created by
        ``idx1.difference(idx2) | idx2.difference(idx1)`` with duplicates
        dropped.

        Examples
        --------
        >>> idx1 = pd.Index([1, 2, 3, 4])
        >>> idx2 = pd.Index([2, 3, 4, 5])
        >>> idx1.symmetric_difference(idx2)
        Index([1, 5], dtype='int64')
        """
        self._validate_sort_keyword(sort)
        self._assert_can_do_setop(other)
        other, result_name_update = self._convert_can_do_setop(other)
        if result_name is None:
            result_name = result_name_update

        if self.dtype != other.dtype:
            self, other = self._dti_setop_align_tzs(other, "symmetric_difference")

        if not self._should_compare(other):
            return self.union(other, sort=sort).rename(result_name)

        elif self.dtype != other.dtype:
            dtype = self._find_common_type_compat(other)
            this = self.astype(dtype, copy=False)
            that = other.astype(dtype, copy=False)
            return this.symmetric_difference(that, sort=sort).rename(result_name)

        this = self.unique()
        other = other.unique()
        indexer = this.get_indexer_for(other)

        # {this} minus {other}
        common_indexer = indexer.take((indexer != -1).nonzero()[0])
        left_indexer = np.setdiff1d(
            np.arange(this.size), common_indexer, assume_unique=True
        )
        left_diff = this.take(left_indexer)

        # {other} minus {this}
        right_indexer = (indexer == -1).nonzero()[0]
        right_diff = other.take(right_indexer)

        res_values = left_diff.append(right_diff)
        result = _maybe_try_sort(res_values, sort)

        if not self._is_multi:
            return Index(result, name=result_name, dtype=res_values.dtype)
        else:
            left_diff = cast("MultiIndex", left_diff)
            if len(result) == 0:
                # result might be an Index, if other was an Index
                return left_diff.remove_unused_levels().set_names(result_name)
            return result.set_names(result_name)

    @final
    def _assert_can_do_setop(self, other) -> bool:
        if not is_list_like(other):
            raise TypeError("Input must be Index or array-like")
        return True

    def _convert_can_do_setop(self, other) -> tuple[Index, Hashable]:
        if not isinstance(other, Index):
            other = Index(other, name=self.name)
            result_name = self.name
        else:
            result_name = get_op_result_name(self, other)
        return other, result_name

    # --------------------------------------------------------------------
    # Indexing Methods

    def get_loc(self, key):
        """
        Get integer location, slice or boolean mask for requested label.

        Parameters
        ----------
        key : label

        Returns
        -------
        int if unique index, slice if monotonic index, else mask

        Examples
        --------
        >>> unique_index = pd.Index(list("abc"))
        >>> unique_index.get_loc("b")
        1

        >>> monotonic_index = pd.Index(list("abbc"))
        >>> monotonic_index.get_loc("b")
        slice(1, 3, None)

        >>> non_monotonic_index = pd.Index(list("abcb"))
        >>> non_monotonic_index.get_loc("b")
        array([False,  True, False,  True])
        """
        casted_key = self._maybe_cast_indexer(key)
        try:
            return self._engine.get_loc(casted_key)
        except KeyError as err:
            if isinstance(casted_key, slice) or (
                isinstance(casted_key, abc.Iterable)
                and any(isinstance(x, slice) for x in casted_key)
            ):
                raise InvalidIndexError(key) from err
            raise KeyError(key) from err
        except TypeError:
            # If we have a listlike key, _check_indexing_error will raise
            #  InvalidIndexError. Otherwise we fall through and re-raise
            #  the TypeError.
            self._check_indexing_error(key)
            raise

    @final
    def get_indexer(
        self,
        target,
        method: ReindexMethod | None = None,
        limit: int | None = None,
        tolerance=None,
    ) -> npt.NDArray[np.intp]:
        """
        Compute indexer and mask for new index given the current index.

        The indexer should be then used as an input to ndarray.take to align the
        current data to the new index.

        Parameters
        ----------
        target : Index
        method : {None, 'pad'/'ffill', 'backfill'/'bfill', 'nearest'}, optional
            * default: exact matches only.
            * pad / ffill: find the PREVIOUS index value if no exact match.
            * backfill / bfill: use NEXT index value if no exact match
            * nearest: use the NEAREST index value if no exact match. Tied
              distances are broken by preferring the larger index value.
        limit : int, optional
            Maximum number of consecutive labels in ``target`` to match for
            inexact matches.
        tolerance : optional
            Maximum distance between original and new labels for inexact
            matches. The values of the index at the matching locations must
            satisfy the equation ``abs(index[indexer] - target) <= tolerance``.

            Tolerance may be a scalar value, which applies the same tolerance
            to all values, or list-like, which applies variable tolerance per
            element. List-like includes list, tuple, array, Series, and must be
            the same size as the index and its dtype must exactly match the
            index's type.

        Returns
        -------
        np.ndarray[np.intp]
            Integers from 0 to n - 1 indicating that the index at these
            positions matches the corresponding target values. Missing values
            in the target are marked by -1.

        Notes
        -----
        Returns -1 for unmatched values, for further explanation see the
        example below.

        Examples
        --------
        >>> index = pd.Index(["c", "a", "b"])
        >>> index.get_indexer(["a", "b", "x"])
        array([ 1,  2, -1])

        Notice that the return value is an array of locations in ``index``
        and ``x`` is marked by -1, as it is not in ``index``.
        """
        method = clean_reindex_fill_method(method)
        orig_target = target
        target = self._maybe_cast_listlike_indexer(target)

        self._check_indexing_method(method, limit, tolerance)

        if not self._index_as_unique:
            raise InvalidIndexError(self._requires_unique_msg)

        if len(target) == 0:
            return np.array([], dtype=np.intp)

        if not self._should_compare(target) and not self._should_partial_index(target):
            # IntervalIndex get special treatment bc numeric scalars can be
            #  matched to Interval scalars
            return self._get_indexer_non_comparable(target, method=method, unique=True)

        if isinstance(self.dtype, CategoricalDtype):
            # _maybe_cast_listlike_indexer ensures target has our dtype
            #  (could improve perf by doing _should_compare check earlier?)
            assert self.dtype == target.dtype

            indexer = self._engine.get_indexer(target.codes)
            if self.hasnans and target.hasnans:
                # After _maybe_cast_listlike_indexer, target elements which do not
                # belong to some category are changed to NaNs
                # Mask to track actual NaN values compared to inserted NaN values
                # GH#45361
                target_nans = isna(orig_target)
                loc = self.get_loc(np.nan)
                mask = target.isna()
                indexer[target_nans] = loc
                indexer[mask & ~target_nans] = -1
            return indexer

        if isinstance(target.dtype, CategoricalDtype):
            # potential fastpath
            # get an indexer for unique categories then propagate to codes via take_nd
            # get_indexer instead of _get_indexer needed for MultiIndex cases
            #  e.g. test_append_different_columns_types
            categories_indexer = self.get_indexer(target.categories)

            indexer = algos.take_nd(categories_indexer, target.codes, fill_value=-1)

            if (not self._is_multi and self.hasnans) and target.hasnans:
                # Exclude MultiIndex because hasnans raises NotImplementedError
                # we should only get here if we are unique, so loc is an integer
                # GH#41934
                loc = self.get_loc(np.nan)
                mask = target.isna()
                indexer[mask] = loc

            return ensure_platform_int(indexer)

        pself, ptarget = self._maybe_downcast_for_indexing(target)
        if pself is not self or ptarget is not target:
            return pself.get_indexer(
                ptarget, method=method, limit=limit, tolerance=tolerance
            )

        if self.dtype == target.dtype and self.equals(target):
            # Only call equals if we have same dtype to avoid inference/casting
            return np.arange(len(target), dtype=np.intp)

        if self.dtype != target.dtype and not self._should_partial_index(target):
            # _should_partial_index e.g. IntervalIndex with numeric scalars
            #  that can be matched to Interval scalars.
            dtype = self._find_common_type_compat(target)

            this = self.astype(dtype, copy=False)
            target = target.astype(dtype, copy=False)
            return this._get_indexer(
                target, method=method, limit=limit, tolerance=tolerance
            )

        return self._get_indexer(target, method, limit, tolerance)

    def _get_indexer(
        self,
        target: Index,
        method: str_t | None = None,
        limit: int | None = None,
        tolerance=None,
    ) -> npt.NDArray[np.intp]:
        if tolerance is not None:
            tolerance = self._convert_tolerance(tolerance, target)

        if method in ["pad", "backfill"]:
            indexer = self._get_fill_indexer(target, method, limit, tolerance)
        elif method == "nearest":
            indexer = self._get_nearest_indexer(target, limit, tolerance)
        else:
            if target._is_multi and self._is_multi:
                engine = self._engine
                # error: Item "IndexEngine" of "Union[IndexEngine, ExtensionEngine]"
                # has no attribute "_extract_level_codes"
                tgt_values = engine._extract_level_codes(  # type: ignore[union-attr]
                    target
                )
            else:
                tgt_values = target._get_engine_target()

            indexer = self._engine.get_indexer(tgt_values)

        return ensure_platform_int(indexer)

    @final
    def _should_partial_index(self, target: Index) -> bool:
        """
        Should we attempt partial-matching indexing?
        """
        if isinstance(self.dtype, IntervalDtype):
            if isinstance(target.dtype, IntervalDtype):
                return False
            # "Index" has no attribute "left"
            return self.left._should_compare(target)  # type: ignore[attr-defined]
        return False

    @final
    def _check_indexing_method(
        self,
        method: str_t | None,
        limit: int | None = None,
        tolerance=None,
    ) -> None:
        """
        Raise if we have a get_indexer `method` that is not supported or valid.
        """
        if method not in [None, "bfill", "backfill", "pad", "ffill", "nearest"]:
            # in practice the clean_reindex_fill_method call would raise
            #  before we get here
            raise ValueError("Invalid fill method")  # pragma: no cover

        if self._is_multi:
            if method == "nearest":
                raise NotImplementedError(
                    "method='nearest' not implemented yet "
                    "for MultiIndex; see GitHub issue 9365"
                )
            if method in ("pad", "backfill"):
                if tolerance is not None:
                    raise NotImplementedError(
                        "tolerance not implemented yet for MultiIndex"
                    )

        if isinstance(self.dtype, (IntervalDtype, CategoricalDtype)):
            # GH#37871 for now this is only for IntervalIndex and CategoricalIndex
            if method is not None:
                raise NotImplementedError(
                    f"method {method} not yet implemented for {type(self).__name__}"
                )

        if method is None:
            if tolerance is not None:
                raise ValueError(
                    "tolerance argument only valid if doing pad, "
                    "backfill or nearest reindexing"
                )
            if limit is not None:
                raise ValueError(
                    "limit argument only valid if doing pad, "
                    "backfill or nearest reindexing"
                )

    def _convert_tolerance(self, tolerance, target: np.ndarray | Index) -> np.ndarray:
        # override this method on subclasses
        tolerance = np.asarray(tolerance)
        if target.size != tolerance.size and tolerance.size > 1:
            raise ValueError("list-like tolerance size must match target index size")
        elif is_numeric_dtype(self) and not np.issubdtype(tolerance.dtype, np.number):
            if tolerance.ndim > 0:
                raise ValueError(
                    f"tolerance argument for {type(self).__name__} with dtype "
                    f"{self.dtype} must contain numeric elements if it is list type"
                )

            raise ValueError(
                f"tolerance argument for {type(self).__name__} with dtype {self.dtype} "
                f"must be numeric if it is a scalar: {tolerance!r}"
            )
        return tolerance

    @final
    def _get_fill_indexer(
        self, target: Index, method: str_t, limit: int | None = None, tolerance=None
    ) -> npt.NDArray[np.intp]:
        if self._is_multi:
            if not (self.is_monotonic_increasing or self.is_monotonic_decreasing):
                raise ValueError("index must be monotonic increasing or decreasing")
            encoded = self.append(target)._engine.values  # type: ignore[union-attr]
            self_encoded = Index(encoded[: len(self)])
            target_encoded = Index(encoded[len(self) :])
            return self_encoded._get_fill_indexer(
                target_encoded, method, limit, tolerance
            )

        if self.is_monotonic_increasing and target.is_monotonic_increasing:
            target_values = target._get_engine_target()
            own_values = self._get_engine_target()
            if not isinstance(target_values, np.ndarray) or not isinstance(
                own_values, np.ndarray
            ):
                raise NotImplementedError

            if method == "pad":
                indexer = libalgos.pad(own_values, target_values, limit=limit)
            else:
                # i.e. "backfill"
                indexer = libalgos.backfill(own_values, target_values, limit=limit)
        else:
            indexer = self._get_fill_indexer_searchsorted(target, method, limit)
        if tolerance is not None and len(self):
            indexer = self._filter_indexer_tolerance(target, indexer, tolerance)
        return indexer

    @final
    def _get_fill_indexer_searchsorted(
        self, target: Index, method: str_t, limit: int | None = None
    ) -> npt.NDArray[np.intp]:
        """
        Fallback pad/backfill get_indexer that works for monotonic decreasing
        indexes and non-monotonic targets.
        """
        if limit is not None:
            raise ValueError(
                f"limit argument for {method!r} method only well-defined "
                "if index and target are monotonic"
            )

        side: Literal["left", "right"] = "left" if method == "pad" else "right"

        # find exact matches first (this simplifies the algorithm)
        indexer = self.get_indexer(target)
        nonexact = indexer == -1
        indexer[nonexact] = self._searchsorted_monotonic(target[nonexact], side)
        if side == "left":
            # searchsorted returns "indices into a sorted array such that,
            # if the corresponding elements in v were inserted before the
            # indices, the order of a would be preserved".
            # Thus, we need to subtract 1 to find values to the left.
            indexer[nonexact] -= 1
            # This also mapped not found values (values of 0 from
            # np.searchsorted) to -1, which conveniently is also our
            # sentinel for missing values
        else:
            # Mark indices to the right of the largest value as not found
            indexer[indexer == len(self)] = -1
        return indexer

    @final
    def _get_nearest_indexer(
        self, target: Index, limit: int | None, tolerance
    ) -> npt.NDArray[np.intp]:
        """
        Get the indexer for the nearest index labels; requires an index with
        values that can be subtracted from each other (e.g., not strings or
        tuples).
        """
        if not len(self):
            return self._get_fill_indexer(target, "pad")

        left_indexer = self.get_indexer(target, "pad", limit=limit)
        right_indexer = self.get_indexer(target, "backfill", limit=limit)

        left_distances = self._difference_compat(target, left_indexer)
        right_distances = self._difference_compat(target, right_indexer)

        op = operator.lt if self.is_monotonic_increasing else operator.le
        indexer = np.where(
            # error: Argument 1&2 has incompatible type "Union[ExtensionArray,
            # ndarray[Any, Any]]"; expected "Union[SupportsDunderLE,
            # SupportsDunderGE, SupportsDunderGT, SupportsDunderLT]"
            op(left_distances, right_distances)  # type: ignore[arg-type]
            | (right_indexer == -1),
            left_indexer,
            right_indexer,
        )
        if tolerance is not None:
            indexer = self._filter_indexer_tolerance(target, indexer, tolerance)
        return indexer

    @final
    def _filter_indexer_tolerance(
        self,
        target: Index,
        indexer: npt.NDArray[np.intp],
        tolerance,
    ) -> npt.NDArray[np.intp]:
        distance = self._difference_compat(target, indexer)

        return np.where(distance <= tolerance, indexer, -1)

    @final
    def _difference_compat(
        self, target: Index, indexer: npt.NDArray[np.intp]
    ) -> ArrayLike:
        # Compatibility for PeriodArray, for which __sub__ returns an ndarray[object]
        #  of DateOffset objects, which do not support __abs__ (and would be slow
        #  if they did)

        if isinstance(self.dtype, PeriodDtype):
            # Note: we only get here with matching dtypes
            own_values = cast("PeriodArray", self._data)._ndarray
            target_values = cast("PeriodArray", target._data)._ndarray
            diff = own_values[indexer] - target_values
        else:
            # error: Unsupported left operand type for - ("ExtensionArray")
            diff = self._values[indexer] - target._values  # type: ignore[operator]
        return abs(diff)

    # --------------------------------------------------------------------
    # Indexer Conversion Methods

    @final
    def _validate_positional_slice(self, key: slice) -> None:
        """
        For positional indexing, a slice must have either int or None
        for each of start, stop, and step.
        """
        self._validate_indexer("positional", key.start, "iloc")
        self._validate_indexer("positional", key.stop, "iloc")
        self._validate_indexer("positional", key.step, "iloc")

    def _convert_slice_indexer(self, key: slice, kind: Literal["loc", "getitem"]):
        """
        Convert a slice indexer.

        By definition, these are labels unless 'iloc' is passed in.
        Floats are not allowed as the start, step, or stop of the slice.

        Parameters
        ----------
        key : label of the slice bound
        kind : {'loc', 'getitem'}
        """

        # potentially cast the bounds to integers
        start, stop, step = key.start, key.stop, key.step

        # figure out if this is a positional indexer
        is_index_slice = is_valid_positional_slice(key)

        # TODO(GH#50617): once Series.__[gs]etitem__ is removed we should be able
        #  to simplify this.
        if lib.is_np_dtype(self.dtype, "f"):
            # We always treat __getitem__ slicing as label-based
            # translate to locations
            if kind == "getitem" and is_index_slice and not start == stop and step != 0:
                # exclude step=0 from the warning because it will raise anyway
                # start/stop both None e.g. [:] or [::-1] won't change.
                # exclude start==stop since it will be empty either way, or
                # will be [:] or [::-1] which won't change
                warnings.warn(
                    # GH#49612
                    "The behavior of obj[i:j] with a float-dtype index is "
                    "deprecated. In a future version, this will be treated as "
                    "positional instead of label-based. For label-based slicing, "
                    "use obj.loc[i:j] instead",
                    FutureWarning,
                    stacklevel=find_stack_level(),
                )
            return self.slice_indexer(start, stop, step)

        if kind == "getitem":
            # called from the getitem slicers, validate that we are in fact integers
            if is_index_slice:
                # In this case the _validate_indexer checks below are redundant
                return key
            elif self.dtype.kind in "iu":
                # Note: these checks are redundant if we know is_index_slice
                self._validate_indexer("slice", key.start, "getitem")
                self._validate_indexer("slice", key.stop, "getitem")
                self._validate_indexer("slice", key.step, "getitem")
                return key

        # convert the slice to an indexer here; checking that the user didn't
        #  pass a positional slice to loc
        is_positional = is_index_slice and self._should_fallback_to_positional

        # if we are mixed and have integers
        if is_positional:
            try:
                # Validate start & stop
                if start is not None:
                    self.get_loc(start)
                if stop is not None:
                    self.get_loc(stop)
                is_positional = False
            except KeyError:
                pass

        if com.is_null_slice(key):
            # It doesn't matter if we are positional or label based
            indexer = key
        elif is_positional:
            if kind == "loc":
                # GH#16121, GH#24612, GH#31810
                raise TypeError(
                    "Slicing a positional slice with .loc is not allowed, "
                    "Use .loc with labels or .iloc with positions instead.",
                )
            indexer = key
        else:
            indexer = self.slice_indexer(start, stop, step)

        return indexer

    @final
    def _raise_invalid_indexer(
        self,
        form: Literal["slice", "positional"],
        key,
        reraise: lib.NoDefault | None | Exception = lib.no_default,
    ) -> None:
        """
        Raise consistent invalid indexer message.
        """
        msg = (
            f"cannot do {form} indexing on {type(self).__name__} with these "
            f"indexers [{key}] of type {type(key).__name__}"
        )
        if reraise is not lib.no_default:
            raise TypeError(msg) from reraise
        raise TypeError(msg)

    # --------------------------------------------------------------------
    # Reindex Methods

    @final
    def _validate_can_reindex(self, indexer: np.ndarray) -> None:
        """
        Check if we are allowing reindexing with this particular indexer.

        Parameters
        ----------
        indexer : an integer ndarray

        Raises
        ------
        ValueError if its a duplicate axis
        """
        # trying to reindex on an axis with duplicates
        if not self._index_as_unique and len(indexer):
            raise ValueError("cannot reindex on an axis with duplicate labels")

    def reindex(
        self,
        target,
        method: ReindexMethod | None = None,
        level=None,
        limit: int | None = None,
        tolerance: float | None = None,
    ) -> tuple[Index, npt.NDArray[np.intp] | None]:
        """
        Create index with target's values.

        Parameters
        ----------
        target : an iterable
        method : {None, 'pad'/'ffill', 'backfill'/'bfill', 'nearest'}, optional
            * default: exact matches only.
            * pad / ffill: find the PREVIOUS index value if no exact match.
            * backfill / bfill: use NEXT index value if no exact match
            * nearest: use the NEAREST index value if no exact match. Tied
              distances are broken by preferring the larger index value.
        level : int, optional
            Level of multiindex.
        limit : int, optional
            Maximum number of consecutive labels in ``target`` to match for
            inexact matches.
        tolerance : int or float, optional
            Maximum distance between original and new labels for inexact
            matches. The values of the index at the matching locations must
            satisfy the equation ``abs(index[indexer] - target) <= tolerance``.

            Tolerance may be a scalar value, which applies the same tolerance
            to all values, or list-like, which applies variable tolerance per
            element. List-like includes list, tuple, array, Series, and must be
            the same size as the index and its dtype must exactly match the
            index's type.

        Returns
        -------
        new_index : pd.Index
            Resulting index.
        indexer : np.ndarray[np.intp] or None
            Indices of output values in original index.

        Raises
        ------
        TypeError
            If ``method`` passed along with ``level``.
        ValueError
            If non-unique multi-index
        ValueError
            If non-unique index and ``method`` or ``limit`` passed.

        See Also
        --------
        Series.reindex : Conform Series to new index with optional filling logic.
        DataFrame.reindex : Conform DataFrame to new index with optional filling logic.

        Examples
        --------
        >>> idx = pd.Index(["car", "bike", "train", "tractor"])
        >>> idx
        Index(['car', 'bike', 'train', 'tractor'], dtype='object')
        >>> idx.reindex(["car", "bike"])
        (Index(['car', 'bike'], dtype='object'), array([0, 1]))
        """
        # GH6552: preserve names when reindexing to non-named target
        # (i.e. neither Index nor Series).
        preserve_names = not hasattr(target, "name")

        # GH7774: preserve dtype/tz if target is empty and not an Index.
        target = ensure_has_len(target)  # target may be an iterator

        if not isinstance(target, Index) and len(target) == 0:
            if level is not None and self._is_multi:
                # "Index" has no attribute "levels"; maybe "nlevels"?
                idx = self.levels[level]  # type: ignore[attr-defined]
            else:
                idx = self
            target = idx[:0]
        else:
            target = ensure_index(target)

        if level is not None and (
            isinstance(self, ABCMultiIndex) or isinstance(target, ABCMultiIndex)
        ):
            if method is not None:
                raise TypeError("Fill method not supported if level passed")

            # TODO: tests where passing `keep_order=not self._is_multi`
            #  makes a difference for non-MultiIndex case
            target, indexer, _ = self._join_level(
                target, level, how="right", keep_order=not self._is_multi
            )

        else:
            if self.equals(target):
                indexer = None
            else:
                if self._index_as_unique:
                    indexer = self.get_indexer(
                        target, method=method, limit=limit, tolerance=tolerance
                    )
                elif self._is_multi:
                    raise ValueError("cannot handle a non-unique multi-index!")
                elif not self.is_unique:
                    # GH#42568
                    raise ValueError("cannot reindex on an axis with duplicate labels")
                else:
                    indexer, _ = self.get_indexer_non_unique(target)

        target = self._wrap_reindex_result(target, indexer, preserve_names)
        return target, indexer

    def _wrap_reindex_result(self, target, indexer, preserve_names: bool):
        target = self._maybe_preserve_names(target, preserve_names)
        return target

    def _maybe_preserve_names(self, target: IndexT, preserve_names: bool) -> IndexT:
        if preserve_names and target.nlevels == 1 and target.name != self.name:
            target = target.copy(deep=False)
            target.name = self.name
        return target

    @final
    def _reindex_non_unique(
        self, target: Index
    ) -> tuple[Index, npt.NDArray[np.intp], npt.NDArray[np.intp] | None]:
        """
        Create a new index with target's values (move/add/delete values as
        necessary) use with non-unique Index and a possibly non-unique target.

        Parameters
        ----------
        target : an iterable

        Returns
        -------
        new_index : pd.Index
            Resulting index.
        indexer : np.ndarray[np.intp]
            Indices of output values in original index.
        new_indexer : np.ndarray[np.intp] or None

        """
        target = ensure_index(target)
        if len(target) == 0:
            # GH#13691
            return self[:0], np.array([], dtype=np.intp), None

        indexer, missing = self.get_indexer_non_unique(target)
        check = indexer != -1
        new_labels: Index | np.ndarray = self.take(indexer[check])
        new_indexer = None

        if len(missing):
            length = np.arange(len(indexer), dtype=np.intp)

            missing = ensure_platform_int(missing)
            missing_labels = target.take(missing)
            missing_indexer = length[~check]
            cur_labels = self.take(indexer[check]).values
            cur_indexer = length[check]

            # Index constructor below will do inference
            new_labels = np.empty((len(indexer),), dtype=object)
            new_labels[cur_indexer] = cur_labels
            new_labels[missing_indexer] = missing_labels

            # GH#38906
            if not len(self):
                new_indexer = np.arange(0, dtype=np.intp)

            # a unique indexer
            elif target.is_unique:
                # see GH5553, make sure we use the right indexer
                new_indexer = np.arange(len(indexer), dtype=np.intp)
                new_indexer[cur_indexer] = np.arange(len(cur_labels))
                new_indexer[missing_indexer] = -1

            # we have a non_unique selector, need to use the original
            # indexer here
            else:
                # need to retake to have the same size as the indexer
                indexer[~check] = -1

                # reset the new indexer to account for the new size
                new_indexer = np.arange(len(self.take(indexer)), dtype=np.intp)
                new_indexer[~check] = -1

        if not isinstance(self, ABCMultiIndex):
            new_index = Index(new_labels, name=self.name)
        else:
            new_index = type(self).from_tuples(new_labels, names=self.names)
        return new_index, indexer, new_indexer

    # --------------------------------------------------------------------
    # Join Methods

    @overload
    def join(
        self,
        other: Index,
        *,
        how: JoinHow = ...,
        level: Level = ...,
        return_indexers: Literal[True],
        sort: bool = ...,
    ) -> tuple[Index, npt.NDArray[np.intp] | None, npt.NDArray[np.intp] | None]:
        ...

    @overload
    def join(
        self,
        other: Index,
        *,
        how: JoinHow = ...,
        level: Level = ...,
        return_indexers: Literal[False] = ...,
        sort: bool = ...,
    ) -> Index:
        ...

    @overload
    def join(
        self,
        other: Index,
        *,
        how: JoinHow = ...,
        level: Level = ...,
        return_indexers: bool = ...,
        sort: bool = ...,
    ) -> Index | tuple[Index, npt.NDArray[np.intp] | None, npt.NDArray[np.intp] | None]:
        ...

    @final
    @_maybe_return_indexers
    def join(
        self,
        other: Index,
        *,
        how: JoinHow = "left",
        level: Level | None = None,
        return_indexers: bool = False,
        sort: bool = False,
    ) -> Index | tuple[Index, npt.NDArray[np.intp] | None, npt.NDArray[np.intp] | None]:
        """
        Compute join_index and indexers to conform data structures to the new index.

        Parameters
        ----------
        other : Index
        how : {'left', 'right', 'inner', 'outer'}
        level : int or level name, default None
        return_indexers : bool, default False
        sort : bool, default False
            Sort the join keys lexicographically in the result Index. If False,
            the order of the join keys depends on the join type (how keyword).

        Returns
        -------
        join_index, (left_indexer, right_indexer)

        Examples
        --------
        >>> idx1 = pd.Index([1, 2, 3])
        >>> idx2 = pd.Index([4, 5, 6])
        >>> idx1.join(idx2, how="outer")
        Index([1, 2, 3, 4, 5, 6], dtype='int64')
        """
        other = ensure_index(other)
        sort = sort or how == "outer"

        if isinstance(self, ABCDatetimeIndex) and isinstance(other, ABCDatetimeIndex):
            if (self.tz is None) ^ (other.tz is None):
                # Raise instead of casting to object below.
                raise TypeError("Cannot join tz-naive with tz-aware DatetimeIndex")

        if not self._is_multi and not other._is_multi:
            # We have specific handling for MultiIndex below
            pself, pother = self._maybe_downcast_for_indexing(other)
            if pself is not self or pother is not other:
                return pself.join(
                    pother, how=how, level=level, return_indexers=True, sort=sort
                )

        # try to figure out the join level
        # GH3662
        if level is None and (self._is_multi or other._is_multi):
            # have the same levels/names so a simple join
            if self.names == other.names:
                pass
            else:
                return self._join_multi(other, how=how)

        # join on the level
        if level is not None and (self._is_multi or other._is_multi):
            return self._join_level(other, level, how=how)

        if len(self) == 0 or len(other) == 0:
            try:
                return self._join_empty(other, how, sort)
            except TypeError:
                # object dtype; non-comparable objects
                pass

        if self.dtype != other.dtype:
            dtype = self._find_common_type_compat(other)
            this = self.astype(dtype, copy=False)
            other = other.astype(dtype, copy=False)
            return this.join(other, how=how, return_indexers=True)
        elif (
            isinstance(self, ABCCategoricalIndex)
            and isinstance(other, ABCCategoricalIndex)
            and not self.ordered
            and not self.categories.equals(other.categories)
        ):
            # dtypes are "equal" but categories are in different order
            other = Index(other._values.reorder_categories(self.categories))

        _validate_join_method(how)

        if (
            self.is_monotonic_increasing
            and other.is_monotonic_increasing
            and self._can_use_libjoin
            and other._can_use_libjoin
            and (self.is_unique or other.is_unique)
        ):
            try:
                return self._join_monotonic(other, how=how)
            except TypeError:
                # object dtype; non-comparable objects
                pass
        elif not self.is_unique or not other.is_unique:
            return self._join_non_unique(other, how=how, sort=sort)

        return self._join_via_get_indexer(other, how, sort)

    @final
    def _join_empty(
        self, other: Index, how: JoinHow, sort: bool
    ) -> tuple[Index, npt.NDArray[np.intp] | None, npt.NDArray[np.intp] | None]:
        assert len(self) == 0 or len(other) == 0
        _validate_join_method(how)

        lidx: np.ndarray | None
        ridx: np.ndarray | None

        if len(other):
            how = cast(JoinHow, {"left": "right", "right": "left"}.get(how, how))
            join_index, ridx, lidx = other._join_empty(self, how, sort)
        elif how in ["left", "outer"]:
            if sort and not self.is_monotonic_increasing:
                lidx = self.argsort()
                join_index = self.take(lidx)
            else:
                lidx = None
                join_index = self._view()
            ridx = np.broadcast_to(np.intp(-1), len(join_index))
        else:
            join_index = other._view()
            lidx = np.array([], dtype=np.intp)
            ridx = None
        return join_index, lidx, ridx

    @final
    def _join_via_get_indexer(
        self, other: Index, how: JoinHow, sort: bool
    ) -> tuple[Index, npt.NDArray[np.intp] | None, npt.NDArray[np.intp] | None]:
        # Fallback if we do not have any fastpaths available based on
        #  uniqueness/monotonicity

        # Note: at this point we have checked matching dtypes
        lindexer: npt.NDArray[np.intp] | None
        rindexer: npt.NDArray[np.intp] | None

        if how == "left":
            if sort:
                join_index, lindexer = self.sort_values(return_indexer=True)
                rindexer = other.get_indexer_for(join_index)
                return join_index, lindexer, rindexer
            else:
                join_index = self
        elif how == "right":
            if sort:
                join_index, rindexer = other.sort_values(return_indexer=True)
                lindexer = self.get_indexer_for(join_index)
                return join_index, lindexer, rindexer
            else:
                join_index = other
        elif how == "inner":
            join_index = self.intersection(other, sort=sort)
        elif how == "outer":
            try:
                join_index = self.union(other, sort=sort)
            except TypeError:
                join_index = self.union(other)
                try:
                    join_index = _maybe_try_sort(join_index, sort)
                except TypeError:
                    pass

        names = other.names if how == "right" else self.names
        if join_index.names != names:
            join_index = join_index.set_names(names)

        if join_index is self:
            lindexer = None
        else:
            lindexer = self.get_indexer_for(join_index)
        if join_index is other:
            rindexer = None
        else:
            rindexer = other.get_indexer_for(join_index)
        return join_index, lindexer, rindexer

    @final
    def _join_multi(self, other: Index, how: JoinHow):
        from pandas.core.indexes.multi import MultiIndex
        from pandas.core.reshape.merge import restore_dropped_levels_multijoin

        # figure out join names
        self_names_list = list(com.not_none(*self.names))
        other_names_list = list(com.not_none(*other.names))
        self_names_order = self_names_list.index
        other_names_order = other_names_list.index
        self_names = set(self_names_list)
        other_names = set(other_names_list)
        overlap = self_names & other_names

        # need at least 1 in common
        if not overlap:
            raise ValueError("cannot join with no overlapping index names")

        if isinstance(self, MultiIndex) and isinstance(other, MultiIndex):
            # Drop the non-matching levels from left and right respectively
            ldrop_names = sorted(self_names - overlap, key=self_names_order)
            rdrop_names = sorted(other_names - overlap, key=other_names_order)

            # if only the order differs
            if not len(ldrop_names + rdrop_names):
                self_jnlevels = self
                other_jnlevels = other.reorder_levels(self.names)
            else:
                self_jnlevels = self.droplevel(ldrop_names)
                other_jnlevels = other.droplevel(rdrop_names)

            # Join left and right
            # Join on same leveled multi-index frames is supported
            join_idx, lidx, ridx = self_jnlevels.join(
                other_jnlevels, how=how, return_indexers=True
            )

            # Restore the dropped levels
            # Returned index level order is
            # common levels, ldrop_names, rdrop_names
            dropped_names = ldrop_names + rdrop_names

            # error: Argument 5/6 to "restore_dropped_levels_multijoin" has
            # incompatible type "Optional[ndarray[Any, dtype[signedinteger[Any
            # ]]]]"; expected "ndarray[Any, dtype[signedinteger[Any]]]"
            levels, codes, names = restore_dropped_levels_multijoin(
                self,
                other,
                dropped_names,
                join_idx,
                lidx,  # type: ignore[arg-type]
                ridx,  # type: ignore[arg-type]
            )

            # Re-create the multi-index
            multi_join_idx = MultiIndex(
                levels=levels, codes=codes, names=names, verify_integrity=False
            )

            multi_join_idx = multi_join_idx.remove_unused_levels()

            # maintain the order of the index levels
            if how == "right":
                level_order = other_names_list + ldrop_names
            else:
                level_order = self_names_list + rdrop_names
            multi_join_idx = multi_join_idx.reorder_levels(level_order)

            return multi_join_idx, lidx, ridx

        jl = next(iter(overlap))

        # Case where only one index is multi
        # make the indices into mi's that match
        flip_order = False
        if isinstance(self, MultiIndex):
            self, other = other, self
            flip_order = True
            # flip if join method is right or left
            flip: dict[JoinHow, JoinHow] = {"right": "left", "left": "right"}
            how = flip.get(how, how)

        level = other.names.index(jl)
        result = self._join_level(other, level, how=how)

        if flip_order:
            return result[0], result[2], result[1]
        return result

    @final
    def _join_non_unique(
        self, other: Index, how: JoinHow = "left", sort: bool = False
    ) -> tuple[Index, npt.NDArray[np.intp], npt.NDArray[np.intp]]:
        from pandas.core.reshape.merge import get_join_indexers_non_unique

        # We only get here if dtypes match
        assert self.dtype == other.dtype

        left_idx, right_idx = get_join_indexers_non_unique(
            self._values, other._values, how=how, sort=sort
        )

        if how == "right":
            join_index = other.take(right_idx)
        else:
            join_index = self.take(left_idx)

        if how == "outer":
            mask = left_idx == -1
            if mask.any():
                right = other.take(right_idx)
                join_index = join_index.putmask(mask, right)

        if isinstance(join_index, ABCMultiIndex) and how == "outer":
            # test_join_index_levels
            join_index = join_index._sort_levels_monotonic()
        return join_index, left_idx, right_idx

    @final
    def _join_level(
        self, other: Index, level, how: JoinHow = "left", keep_order: bool = True
    ) -> tuple[MultiIndex, npt.NDArray[np.intp] | None, npt.NDArray[np.intp] | None]:
        """
        The join method *only* affects the level of the resulting
        MultiIndex. Otherwise it just exactly aligns the Index data to the
        labels of the level in the MultiIndex.

        If ```keep_order == True```, the order of the data indexed by the
        MultiIndex will not be changed; otherwise, it will tie out
        with `other`.
        """
        from pandas.core.indexes.multi import MultiIndex

        def _get_leaf_sorter(
            labels: tuple[np.ndarray, ...] | list[np.ndarray],
        ) -> npt.NDArray[np.intp]:
            """
            Returns sorter for the inner most level while preserving the
            order of higher levels.

            Parameters
            ----------
            labels : list[np.ndarray]
                Each ndarray has signed integer dtype, not necessarily identical.

            Returns
            -------
            np.ndarray[np.intp]
            """
            if labels[0].size == 0:
                return np.empty(0, dtype=np.intp)

            if len(labels) == 1:
                return get_group_index_sorter(ensure_platform_int(labels[0]))

            # find indexers of beginning of each set of
            # same-key labels w.r.t all but last level
            tic = labels[0][:-1] != labels[0][1:]
            for lab in labels[1:-1]:
                tic |= lab[:-1] != lab[1:]

            starts = np.hstack(([True], tic, [True])).nonzero()[0]
            lab = ensure_int64(labels[-1])
            return lib.get_level_sorter(lab, ensure_platform_int(starts))

        if isinstance(self, MultiIndex) and isinstance(other, MultiIndex):
            raise TypeError("Join on level between two MultiIndex objects is ambiguous")

        left, right = self, other

        flip_order = not isinstance(self, MultiIndex)
        if flip_order:
            left, right = right, left
            flip: dict[JoinHow, JoinHow] = {"right": "left", "left": "right"}
            how = flip.get(how, how)

        assert isinstance(left, MultiIndex)

        level = left._get_level_number(level)
        old_level = left.levels[level]

        if not right.is_unique:
            raise NotImplementedError(
                "Index._join_level on non-unique index is not implemented"
            )

        new_level, left_lev_indexer, right_lev_indexer = old_level.join(
            right, how=how, return_indexers=True
        )

        if left_lev_indexer is None:
            if keep_order or len(left) == 0:
                left_indexer = None
                join_index = left
            else:  # sort the leaves
                left_indexer = _get_leaf_sorter(left.codes[: level + 1])
                join_index = left[left_indexer]

        else:
            left_lev_indexer = ensure_platform_int(left_lev_indexer)
            rev_indexer = lib.get_reverse_indexer(left_lev_indexer, len(old_level))
            old_codes = left.codes[level]

            taker = old_codes[old_codes != -1]
            new_lev_codes = rev_indexer.take(taker)

            new_codes = list(left.codes)
            new_codes[level] = new_lev_codes

            new_levels = list(left.levels)
            new_levels[level] = new_level

            if keep_order:  # just drop missing values. o.w. keep order
                left_indexer = np.arange(len(left), dtype=np.intp)
                left_indexer = cast(np.ndarray, left_indexer)
                mask = new_lev_codes != -1
                if not mask.all():
                    new_codes = [lab[mask] for lab in new_codes]
                    left_indexer = left_indexer[mask]

            else:  # tie out the order with other
                if level == 0:  # outer most level, take the fast route
                    max_new_lev = 0 if len(new_lev_codes) == 0 else new_lev_codes.max()
                    ngroups = 1 + max_new_lev
                    left_indexer, counts = libalgos.groupsort_indexer(
                        new_lev_codes, ngroups
                    )

                    # missing values are placed first; drop them!
                    left_indexer = left_indexer[counts[0] :]
                    new_codes = [lab[left_indexer] for lab in new_codes]

                else:  # sort the leaves
                    mask = new_lev_codes != -1
                    mask_all = mask.all()
                    if not mask_all:
                        new_codes = [lab[mask] for lab in new_codes]

                    left_indexer = _get_leaf_sorter(new_codes[: level + 1])
                    new_codes = [lab[left_indexer] for lab in new_codes]

                    # left_indexers are w.r.t masked frame.
                    # reverse to original frame!
                    if not mask_all:
                        left_indexer = mask.nonzero()[0][left_indexer]

            join_index = MultiIndex(
                levels=new_levels,
                codes=new_codes,
                names=left.names,
                verify_integrity=False,
            )

        if right_lev_indexer is not None:
            right_indexer = right_lev_indexer.take(join_index.codes[level])
        else:
            right_indexer = join_index.codes[level]

        if flip_order:
            left_indexer, right_indexer = right_indexer, left_indexer

        left_indexer = (
            None if left_indexer is None else ensure_platform_int(left_indexer)
        )
        right_indexer = (
            None if right_indexer is None else ensure_platform_int(right_indexer)
        )
        return join_index, left_indexer, right_indexer

    @final
    def _join_monotonic(
        self, other: Index, how: JoinHow = "left"
    ) -> tuple[Index, npt.NDArray[np.intp] | None, npt.NDArray[np.intp] | None]:
        # We only get here with (caller is responsible for ensuring):
        #  1) matching dtypes
        #  2) both monotonic increasing
        #  3) other.is_unique or self.is_unique
        assert other.dtype == self.dtype
        assert self._can_use_libjoin and other._can_use_libjoin

        if self.equals(other):
            # This is a convenient place for this check, but its correctness
            #  does not depend on monotonicity, so it could go earlier
            #  in the calling method.
            ret_index = other if how == "right" else self
            return ret_index, None, None

        ridx: npt.NDArray[np.intp] | None
        lidx: npt.NDArray[np.intp] | None

        if how == "left":
            if other.is_unique:
                # We can perform much better than the general case
                join_index = self
                lidx = None
                ridx = self._left_indexer_unique(other)
            else:
                join_array, lidx, ridx = self._left_indexer(other)
                join_index, lidx, ridx = self._wrap_join_result(
                    join_array, other, lidx, ridx, how
                )
        elif how == "right":
            if self.is_unique:
                # We can perform much better than the general case
                join_index = other
                lidx = other._left_indexer_unique(self)
                ridx = None
            else:
                join_array, ridx, lidx = other._left_indexer(self)
                join_index, lidx, ridx = self._wrap_join_result(
                    join_array, other, lidx, ridx, how
                )
        elif how == "inner":
            join_array, lidx, ridx = self._inner_indexer(other)
            join_index, lidx, ridx = self._wrap_join_result(
                join_array, other, lidx, ridx, how
            )
        elif how == "outer":
            join_array, lidx, ridx = self._outer_indexer(other)
            join_index, lidx, ridx = self._wrap_join_result(
                join_array, other, lidx, ridx, how
            )

        lidx = None if lidx is None else ensure_platform_int(lidx)
        ridx = None if ridx is None else ensure_platform_int(ridx)
        return join_index, lidx, ridx

    def _wrap_join_result(
        self,
        joined: ArrayLike,
        other: Self,
        lidx: npt.NDArray[np.intp] | None,
        ridx: npt.NDArray[np.intp] | None,
        how: JoinHow,
    ) -> tuple[Self, npt.NDArray[np.intp] | None, npt.NDArray[np.intp] | None]:
        assert other.dtype == self.dtype

        if lidx is not None and lib.is_range_indexer(lidx, len(self)):
            lidx = None
        if ridx is not None and lib.is_range_indexer(ridx, len(other)):
            ridx = None

        # return self or other if possible to maintain cached attributes
        if lidx is None:
            join_index = self
        elif ridx is None:
            join_index = other
        else:
            join_index = self._constructor._with_infer(joined, dtype=self.dtype)

        names = other.names if how == "right" else self.names
        if join_index.names != names:
            join_index = join_index.set_names(names)

        return join_index, lidx, ridx

    @final
    @cache_readonly
    def _can_use_libjoin(self) -> bool:
        """
        Whether we can use the fastpaths implemented in _libs.join.

        This is driven by whether (in monotonic increasing cases that are
        guaranteed not to have NAs) we can convert to a np.ndarray without
        making a copy. If we cannot, this negates the performance benefit
        of using libjoin.
        """
        if not self.is_monotonic_increasing:
            # The libjoin functions all assume monotonicity.
            return False

        if type(self) is Index:
            # excludes EAs, but include masks, we get here with monotonic
            # values only, meaning no NA
            return (
                isinstance(self.dtype, np.dtype)
                or isinstance(self._values, (ArrowExtensionArray, BaseMaskedArray))
                or self.dtype == "string[python]"
            )
        # Exclude index types where the conversion to numpy converts to object dtype,
        #  which negates the performance benefit of libjoin
        # Subclasses should override to return False if _get_join_target is
        #  not zero-copy.
        # TODO: exclude RangeIndex (which allocates memory)?
        #  Doing so seems to break test_concat_datetime_timezone
        return not isinstance(self, (ABCIntervalIndex, ABCMultiIndex))

    # --------------------------------------------------------------------
    # Uncategorized Methods

    @property
    def values(self) -> ArrayLike:
        """
        Return an array representing the data in the Index.

        .. warning::

           We recommend using :attr:`Index.array` or
           :meth:`Index.to_numpy`, depending on whether you need
           a reference to the underlying data or a NumPy array.

        Returns
        -------
        array: numpy.ndarray or ExtensionArray

        See Also
        --------
        Index.array : Reference to the underlying data.
        Index.to_numpy : A NumPy array representing the underlying data.

        Examples
        --------
        For :class:`pandas.Index`:

        >>> idx = pd.Index([1, 2, 3])
        >>> idx
        Index([1, 2, 3], dtype='int64')
        >>> idx.values
        array([1, 2, 3])

        For :class:`pandas.IntervalIndex`:

        >>> idx = pd.interval_range(start=0, end=5)
        >>> idx.values
        <IntervalArray>
        [(0, 1], (1, 2], (2, 3], (3, 4], (4, 5]]
        Length: 5, dtype: interval[int64, right]
        """
        if using_copy_on_write():
            data = self._data
            if isinstance(data, np.ndarray):
                data = data.view()
                data.flags.writeable = False
            return data
        return self._data

    @cache_readonly
    @doc(IndexOpsMixin.array)
    def array(self) -> ExtensionArray:
        array = self._data
        if isinstance(array, np.ndarray):
            from pandas.core.arrays.numpy_ import NumpyExtensionArray

            array = NumpyExtensionArray(array)
        return array

    @property
    def _values(self) -> ExtensionArray | np.ndarray:
        """
        The best array representation.

        This is an ndarray or ExtensionArray.

        ``_values`` are consistent between ``Series`` and ``Index``.

        It may differ from the public '.values' method.

        index             | values          | _values       |
        ----------------- | --------------- | ------------- |
        Index             | ndarray         | ndarray       |
        CategoricalIndex  | Categorical     | Categorical   |
        DatetimeIndex     | ndarray[M8ns]   | DatetimeArray |
        DatetimeIndex[tz] | ndarray[M8ns]   | DatetimeArray |
        PeriodIndex       | ndarray[object] | PeriodArray   |
        IntervalIndex     | IntervalArray   | IntervalArray |

        See Also
        --------
        values : Values
        """
        return self._data

    def _get_engine_target(self) -> ArrayLike:
        """
        Get the ndarray or ExtensionArray that we can pass to the IndexEngine
        constructor.
        """
        vals = self._values
        if isinstance(vals, StringArray):
            # GH#45652 much more performant than ExtensionEngine
            return vals._ndarray
        if isinstance(vals, ArrowExtensionArray) and self.dtype.kind in "Mm":
            import pyarrow as pa

            pa_type = vals._pa_array.type
            if pa.types.is_timestamp(pa_type):
                vals = vals._to_datetimearray()
                return vals._ndarray.view("i8")
            elif pa.types.is_duration(pa_type):
                vals = vals._to_timedeltaarray()
                return vals._ndarray.view("i8")
        if (
            type(self) is Index
            and isinstance(self._values, ExtensionArray)
            and not isinstance(self._values, BaseMaskedArray)
            and not (
                isinstance(self._values, ArrowExtensionArray)
                and is_numeric_dtype(self.dtype)
                # Exclude decimal
                and self.dtype.kind != "O"
            )
        ):
            # TODO(ExtensionIndex): remove special-case, just use self._values
            return self._values.astype(object)
        return vals

    @final
    def _get_join_target(self) -> np.ndarray:
        """
        Get the ndarray or ExtensionArray that we can pass to the join
        functions.
        """
        if isinstance(self._values, BaseMaskedArray):
            # This is only used if our array is monotonic, so no NAs present
            return self._values._data
        elif isinstance(self._values, ArrowExtensionArray):
            # This is only used if our array is monotonic, so no missing values
            # present
            return self._values.to_numpy()

        # TODO: exclude ABCRangeIndex case here as it copies
        target = self._get_engine_target()
        if not isinstance(target, np.ndarray):
            raise ValueError("_can_use_libjoin should return False.")
        return target

    def _from_join_target(self, result: np.ndarray) -> ArrayLike:
        """
        Cast the ndarray returned from one of the libjoin.foo_indexer functions
        back to type(self._data).
        """
        if isinstance(self.values, BaseMaskedArray):
            return type(self.values)(result, np.zeros(result.shape, dtype=np.bool_))
        elif isinstance(self.values, (ArrowExtensionArray, StringArray)):
            return type(self.values)._from_sequence(result, dtype=self.dtype)
        return result

    @doc(IndexOpsMixin._memory_usage)
    def memory_usage(self, deep: bool = False) -> int:
        result = self._memory_usage(deep=deep)

        # include our engine hashtable
        result += self._engine.sizeof(deep=deep)
        return result

    @final
    def where(self, cond, other=None) -> Index:
        """
        Replace values where the condition is False.

        The replacement is taken from other.

        Parameters
        ----------
        cond : bool array-like with the same length as self
            Condition to select the values on.
        other : scalar, or array-like, default None
            Replacement if the condition is False.

        Returns
        -------
        pandas.Index
            A copy of self with values replaced from other
            where the condition is False.

        See Also
        --------
        Series.where : Same method for Series.
        DataFrame.where : Same method for DataFrame.

        Examples
        --------
        >>> idx = pd.Index(["car", "bike", "train", "tractor"])
        >>> idx
        Index(['car', 'bike', 'train', 'tractor'], dtype='object')
        >>> idx.where(idx.isin(["car", "train"]), "other")
        Index(['car', 'other', 'train', 'other'], dtype='object')
        """
        if isinstance(self, ABCMultiIndex):
            raise NotImplementedError(
                ".where is not supported for MultiIndex operations"
            )
        cond = np.asarray(cond, dtype=bool)
        return self.putmask(~cond, other)

    # construction helpers
    @final
    @classmethod
    def _raise_scalar_data_error(cls, data):
        # We return the TypeError so that we can raise it from the constructor
        #  in order to keep mypy happy
        raise TypeError(
            f"{cls.__name__}(...) must be called with a collection of some "
            f"kind, {repr(data) if not isinstance(data, np.generic) else str(data)} "
            "was passed"
        )

    def _validate_fill_value(self, value):
        """
        Check if the value can be inserted into our array without casting,
        and convert it to an appropriate native type if necessary.

        Raises
        ------
        TypeError
            If the value cannot be inserted into an array of this dtype.
        """
        dtype = self.dtype
        if isinstance(dtype, np.dtype) and dtype.kind not in "mM":
            # return np_can_hold_element(dtype, value)
            try:
                return np_can_hold_element(dtype, value)
            except LossySetitemError as err:
                # re-raise as TypeError for consistency
                raise TypeError from err
        elif not can_hold_element(self._values, value):
            raise TypeError
        return value

    def _is_memory_usage_qualified(self) -> bool:
        """
        Return a boolean if we need a qualified .info display.
        """
        return is_object_dtype(self.dtype)

    def __contains__(self, key: Any) -> bool:
        """
        Return a boolean indicating whether the provided key is in the index.

        Parameters
        ----------
        key : label
            The key to check if it is present in the index.

        Returns
        -------
        bool
            Whether the key search is in the index.

        Raises
        ------
        TypeError
            If the key is not hashable.

        See Also
        --------
        Index.isin : Returns an ndarray of boolean dtype indicating whether the
            list-like key is in the index.

        Examples
        --------
        >>> idx = pd.Index([1, 2, 3, 4])
        >>> idx
        Index([1, 2, 3, 4], dtype='int64')

        >>> 2 in idx
        True
        >>> 6 in idx
        False
        """
        hash(key)
        try:
            return key in self._engine
        except (OverflowError, TypeError, ValueError):
            return False

    # https://github.com/python/typeshed/issues/2148#issuecomment-520783318
    # Incompatible types in assignment (expression has type "None", base class
    # "object" defined the type as "Callable[[object], int]")
    __hash__: ClassVar[None]  # type: ignore[assignment]

    @final
    def __setitem__(self, key, value) -> None:
        raise TypeError("Index does not support mutable operations")

    def __getitem__(self, key):
        """
        Override numpy.ndarray's __getitem__ method to work as desired.

        This function adds lists and Series as valid boolean indexers
        (ndarrays only supports ndarray with dtype=bool).

        If resulting ndim != 1, plain ndarray is returned instead of
        corresponding `Index` subclass.

        """
        getitem = self._data.__getitem__

        if is_integer(key) or is_float(key):
            # GH#44051 exclude bool, which would return a 2d ndarray
            key = com.cast_scalar_indexer(key)
            return getitem(key)

        if isinstance(key, slice):
            # This case is separated from the conditional above to avoid
            # pessimization com.is_bool_indexer and ndim checks.
            return self._getitem_slice(key)

        if com.is_bool_indexer(key):
            # if we have list[bools, length=1e5] then doing this check+convert
            #  takes 166 µs + 2.1 ms and cuts the ndarray.__getitem__
            #  time below from 3.8 ms to 496 µs
            # if we already have ndarray[bool], the overhead is 1.4 µs or .25%
            if isinstance(getattr(key, "dtype", None), ExtensionDtype):
                key = key.to_numpy(dtype=bool, na_value=False)
            else:
                key = np.asarray(key, dtype=bool)

            if not isinstance(self.dtype, ExtensionDtype):
                if len(key) == 0 and len(key) != len(self):
                    warnings.warn(
                        "Using a boolean indexer with length 0 on an Index with "
                        "length greater than 0 is deprecated and will raise in a "
                        "future version.",
                        FutureWarning,
                        stacklevel=find_stack_level(),
                    )

        result = getitem(key)
        # Because we ruled out integer above, we always get an arraylike here
        if result.ndim > 1:
            disallow_ndim_indexing(result)

        # NB: Using _constructor._simple_new would break if MultiIndex
        #  didn't override __getitem__
        return self._constructor._simple_new(result, name=self._name)

    def _getitem_slice(self, slobj: slice) -> Self:
        """
        Fastpath for __getitem__ when we know we have a slice.
        """
        res = self._data[slobj]
        result = type(self)._simple_new(res, name=self._name, refs=self._references)
        if "_engine" in self._cache:
            reverse = slobj.step is not None and slobj.step < 0
            result._engine._update_from_sliced(self._engine, reverse=reverse)  # type: ignore[union-attr]

        return result

    @final
    def _can_hold_identifiers_and_holds_name(self, name) -> bool:
        """
        Faster check for ``name in self`` when we know `name` is a Python
        identifier (e.g. in NDFrame.__getattr__, which hits this to support
        . key lookup). For indexes that can't hold identifiers (everything
        but object & categorical) we just return False.

        https://github.com/pandas-dev/pandas/issues/19764
        """
        if (
            is_object_dtype(self.dtype)
            or is_string_dtype(self.dtype)
            or isinstance(self.dtype, CategoricalDtype)
        ):
            return name in self
        return False

    def append(self, other: Index | Sequence[Index]) -> Index:
        """
        Append a collection of Index options together.

        Parameters
        ----------
        other : Index or list/tuple of indices

        Returns
        -------
        Index

        Examples
        --------
        >>> idx = pd.Index([1, 2, 3])
        >>> idx.append(pd.Index([4]))
        Index([1, 2, 3, 4], dtype='int64')
        """
        to_concat = [self]

        if isinstance(other, (list, tuple)):
            to_concat += list(other)
        else:
            # error: Argument 1 to "append" of "list" has incompatible type
            # "Union[Index, Sequence[Index]]"; expected "Index"
            to_concat.append(other)  # type: ignore[arg-type]

        for obj in to_concat:
            if not isinstance(obj, Index):
                raise TypeError("all inputs must be Index")

        names = {obj.name for obj in to_concat}
        name = None if len(names) > 1 else self.name

        return self._concat(to_concat, name)

    def _concat(self, to_concat: list[Index], name: Hashable) -> Index:
        """
        Concatenate multiple Index objects.
        """
        to_concat_vals = [x._values for x in to_concat]

        result = concat_compat(to_concat_vals)

        return Index._with_infer(result, name=name)

    def putmask(self, mask, value) -> Index:
        """
        Return a new Index of the values set with the mask.

        Returns
        -------
        Index

        See Also
        --------
        numpy.ndarray.putmask : Changes elements of an array
            based on conditional and input values.

        Examples
        --------
        >>> idx1 = pd.Index([1, 2, 3])
        >>> idx2 = pd.Index([5, 6, 7])
        >>> idx1.putmask([True, False, False], idx2)
        Index([5, 2, 3], dtype='int64')
        """
        mask, noop = validate_putmask(self._values, mask)
        if noop:
            return self.copy()

        if self.dtype != object and is_valid_na_for_dtype(value, self.dtype):
            # e.g. None -> np.nan, see also Block._standardize_fill_value
            value = self._na_value

        try:
            converted = self._validate_fill_value(value)
        except (LossySetitemError, ValueError, TypeError) as err:
            if is_object_dtype(self.dtype):  # pragma: no cover
                raise err

            # See also: Block.coerce_to_target_dtype
            dtype = self._find_common_type_compat(value)
            return self.astype(dtype).putmask(mask, value)

        values = self._values.copy()

        if isinstance(values, np.ndarray):
            converted = setitem_datetimelike_compat(values, mask.sum(), converted)
            np.putmask(values, mask, converted)

        else:
            # Note: we use the original value here, not converted, as
            #  _validate_fill_value is not idempotent
            values._putmask(mask, value)

        return self._shallow_copy(values)

    def equals(self, other: Any) -> bool:
        """
        Determine if two Index object are equal.

        The things that are being compared are:

        * The elements inside the Index object.
        * The order of the elements inside the Index object.

        Parameters
        ----------
        other : Any
            The other object to compare against.

        Returns
        -------
        bool
            True if "other" is an Index and it has the same elements and order
            as the calling index; False otherwise.

        Examples
        --------
        >>> idx1 = pd.Index([1, 2, 3])
        >>> idx1
        Index([1, 2, 3], dtype='int64')
        >>> idx1.equals(pd.Index([1, 2, 3]))
        True

        The elements inside are compared

        >>> idx2 = pd.Index(["1", "2", "3"])
        >>> idx2
        Index(['1', '2', '3'], dtype='object')

        >>> idx1.equals(idx2)
        False

        The order is compared

        >>> ascending_idx = pd.Index([1, 2, 3])
        >>> ascending_idx
        Index([1, 2, 3], dtype='int64')
        >>> descending_idx = pd.Index([3, 2, 1])
        >>> descending_idx
        Index([3, 2, 1], dtype='int64')
        >>> ascending_idx.equals(descending_idx)
        False

        The dtype is *not* compared

        >>> int64_idx = pd.Index([1, 2, 3], dtype="int64")
        >>> int64_idx
        Index([1, 2, 3], dtype='int64')
        >>> uint64_idx = pd.Index([1, 2, 3], dtype="uint64")
        >>> uint64_idx
        Index([1, 2, 3], dtype='uint64')
        >>> int64_idx.equals(uint64_idx)
        True
        """
        if self.is_(other):
            return True

        if not isinstance(other, Index):
            return False

        if len(self) != len(other):
            # quickly return if the lengths are different
            return False

        if (
            isinstance(self.dtype, StringDtype)
            and self.dtype.storage == "pyarrow_numpy"
            and other.dtype != self.dtype
        ):
            # special case for object behavior
            return other.equals(self.astype(object))

        if is_object_dtype(self.dtype) and not is_object_dtype(other.dtype):
            # if other is not object, use other's logic for coercion
            return other.equals(self)

        if isinstance(other, ABCMultiIndex):
            # d-level MultiIndex can equal d-tuple Index
            return other.equals(self)

        if isinstance(self._values, ExtensionArray):
            # Dispatch to the ExtensionArray's .equals method.
            if not isinstance(other, type(self)):
                return False

            earr = cast(ExtensionArray, self._data)
            return earr.equals(other._data)

        if isinstance(other.dtype, ExtensionDtype):
            # All EA-backed Index subclasses override equals
            return other.equals(self)

        return array_equivalent(self._values, other._values)

    @final
    def identical(self, other) -> bool:
        """
        Similar to equals, but checks that object attributes and types are also equal.

        Returns
        -------
        bool
            If two Index objects have equal elements and same type True,
            otherwise False.

        Examples
        --------
        >>> idx1 = pd.Index(["1", "2", "3"])
        >>> idx2 = pd.Index(["1", "2", "3"])
        >>> idx2.identical(idx1)
        True

        >>> idx1 = pd.Index(["1", "2", "3"], name="A")
        >>> idx2 = pd.Index(["1", "2", "3"], name="B")
        >>> idx2.identical(idx1)
        False
        """
        return (
            self.equals(other)
            and all(
                getattr(self, c, None) == getattr(other, c, None)
                for c in self._comparables
            )
            and type(self) == type(other)
            and self.dtype == other.dtype
        )

    @final
    def asof(self, label):
        """
        Return the label from the index, or, if not present, the previous one.

        Assuming that the index is sorted, return the passed index label if it
        is in the index, or return the previous index label if the passed one
        is not in the index.

        Parameters
        ----------
        label : object
            The label up to which the method returns the latest index label.

        Returns
        -------
        object
            The passed label if it is in the index. The previous label if the
            passed label is not in the sorted index or `NaN` if there is no
            such label.

        See Also
        --------
        Series.asof : Return the latest value in a Series up to the
            passed index.
        merge_asof : Perform an asof merge (similar to left join but it
            matches on nearest key rather than equal key).
        Index.get_loc : An `asof` is a thin wrapper around `get_loc`
            with method='pad'.

        Examples
        --------
        `Index.asof` returns the latest index label up to the passed label.

        >>> idx = pd.Index(["2013-12-31", "2014-01-02", "2014-01-03"])
        >>> idx.asof("2014-01-01")
        '2013-12-31'

        If the label is in the index, the method returns the passed label.

        >>> idx.asof("2014-01-02")
        '2014-01-02'

        If all of the labels in the index are later than the passed label,
        NaN is returned.

        >>> idx.asof("1999-01-02")
        nan

        If the index is not sorted, an error is raised.

        >>> idx_not_sorted = pd.Index(["2013-12-31", "2015-01-02", "2014-01-03"])
        >>> idx_not_sorted.asof("2013-12-31")
        Traceback (most recent call last):
        ValueError: index must be monotonic increasing or decreasing
        """
        self._searchsorted_monotonic(label)  # validate sortedness
        try:
            loc = self.get_loc(label)
        except (KeyError, TypeError) as err:
            # KeyError -> No exact match, try for padded
            # TypeError -> passed e.g. non-hashable, fall through to get
            #  the tested exception message
            indexer = self.get_indexer([label], method="pad")
            if indexer.ndim > 1 or indexer.size > 1:
                raise TypeError("asof requires scalar valued input") from err
            loc = indexer.item()
            if loc == -1:
                return self._na_value
        else:
            if isinstance(loc, slice):
                loc = loc.indices(len(self))[-1]

        return self[loc]

    def asof_locs(
        self, where: Index, mask: npt.NDArray[np.bool_]
    ) -> npt.NDArray[np.intp]:
        """
        Return the locations (indices) of labels in the index.

        As in the :meth:`pandas.Index.asof`, if the label (a particular entry in
        ``where``) is not in the index, the latest index label up to the
        passed label is chosen and its index returned.

        If all of the labels in the index are later than a label in ``where``,
        -1 is returned.

        ``mask`` is used to ignore ``NA`` values in the index during calculation.

        Parameters
        ----------
        where : Index
            An Index consisting of an array of timestamps.
        mask : np.ndarray[bool]
            Array of booleans denoting where values in the original
            data are not ``NA``.

        Returns
        -------
        np.ndarray[np.intp]
            An array of locations (indices) of the labels from the index
            which correspond to the return values of :meth:`pandas.Index.asof`
            for every element in ``where``.

        See Also
        --------
        Index.asof : Return the label from the index, or, if not present, the
            previous one.

        Examples
        --------
        >>> idx = pd.date_range("2023-06-01", periods=3, freq="D")
        >>> where = pd.DatetimeIndex(
        ...     ["2023-05-30 00:12:00", "2023-06-01 00:00:00", "2023-06-02 23:59:59"]
        ... )
        >>> mask = np.ones(3, dtype=bool)
        >>> idx.asof_locs(where, mask)
        array([-1,  0,  1])

        We can use ``mask`` to ignore certain values in the index during calculation.

        >>> mask[1] = False
        >>> idx.asof_locs(where, mask)
        array([-1,  0,  0])
        """
        # error: No overload variant of "searchsorted" of "ndarray" matches argument
        # types "Union[ExtensionArray, ndarray[Any, Any]]", "str"
        # TODO: will be fixed when ExtensionArray.searchsorted() is fixed
        locs = self._values[mask].searchsorted(
            where._values,
            side="right",  # type: ignore[call-overload]
        )
        locs = np.where(locs > 0, locs - 1, 0)

        result = np.arange(len(self), dtype=np.intp)[mask].take(locs)

        first_value = self._values[mask.argmax()]
        result[(locs == 0) & (where._values < first_value)] = -1

        return result

    @overload
    def sort_values(
        self,
        *,
        return_indexer: Literal[False] = ...,
        ascending: bool = ...,
        na_position: NaPosition = ...,
        key: Callable | None = ...,
    ) -> Self:
        ...

    @overload
    def sort_values(
        self,
        *,
        return_indexer: Literal[True],
        ascending: bool = ...,
        na_position: NaPosition = ...,
        key: Callable | None = ...,
    ) -> tuple[Self, np.ndarray]:
        ...

    @overload
    def sort_values(
        self,
        *,
        return_indexer: bool = ...,
        ascending: bool = ...,
        na_position: NaPosition = ...,
        key: Callable | None = ...,
    ) -> Self | tuple[Self, np.ndarray]:
        ...

    @deprecate_nonkeyword_arguments(
        version="3.0", allowed_args=["self"], name="sort_values"
    )
    def sort_values(
        self,
        return_indexer: bool = False,
        ascending: bool = True,
        na_position: NaPosition = "last",
        key: Callable | None = None,
    ) -> Self | tuple[Self, np.ndarray]:
        """
        Return a sorted copy of the index.

        Return a sorted copy of the index, and optionally return the indices
        that sorted the index itself.

        Parameters
        ----------
        return_indexer : bool, default False
            Should the indices that would sort the index be returned.
        ascending : bool, default True
            Should the index values be sorted in an ascending order.
        na_position : {'first' or 'last'}, default 'last'
            Argument 'first' puts NaNs at the beginning, 'last' puts NaNs at
            the end.
        key : callable, optional
            If not None, apply the key function to the index values
            before sorting. This is similar to the `key` argument in the
            builtin :meth:`sorted` function, with the notable difference that
            this `key` function should be *vectorized*. It should expect an
            ``Index`` and return an ``Index`` of the same shape.

        Returns
        -------
        sorted_index : pandas.Index
            Sorted copy of the index.
        indexer : numpy.ndarray, optional
            The indices that the index itself was sorted by.

        See Also
        --------
        Series.sort_values : Sort values of a Series.
        DataFrame.sort_values : Sort values in a DataFrame.

        Examples
        --------
        >>> idx = pd.Index([10, 100, 1, 1000])
        >>> idx
        Index([10, 100, 1, 1000], dtype='int64')

        Sort values in ascending order (default behavior).

        >>> idx.sort_values()
        Index([1, 10, 100, 1000], dtype='int64')

        Sort values in descending order, and also get the indices `idx` was
        sorted by.

        >>> idx.sort_values(ascending=False, return_indexer=True)
        (Index([1000, 100, 10, 1], dtype='int64'), array([3, 1, 0, 2]))
        """
        if key is None and (
            (ascending and self.is_monotonic_increasing)
            or (not ascending and self.is_monotonic_decreasing)
        ):
            if return_indexer:
                indexer = np.arange(len(self), dtype=np.intp)
                return self.copy(), indexer
            else:
                return self.copy()

        # GH 35584. Sort missing values according to na_position kwarg
        # ignore na_position for MultiIndex
        if not isinstance(self, ABCMultiIndex):
            _as = nargsort(
                items=self, ascending=ascending, na_position=na_position, key=key
            )
        else:
            idx = cast(Index, ensure_key_mapped(self, key))
            _as = idx.argsort(na_position=na_position)
            if not ascending:
                _as = _as[::-1]

        sorted_index = self.take(_as)

        if return_indexer:
            return sorted_index, _as
        else:
            return sorted_index

    @final
    def sort(self, *args, **kwargs):
        """
        Use sort_values instead.
        """
        raise TypeError("cannot sort an Index object in-place, use sort_values instead")

    def shift(self, periods: int = 1, freq=None) -> Self:
        """
        Shift index by desired number of time frequency increments.

        This method is for shifting the values of datetime-like indexes
        by a specified time increment a given number of times.

        Parameters
        ----------
        periods : int, default 1
            Number of periods (or increments) to shift by,
            can be positive or negative.
        freq : pandas.DateOffset, pandas.Timedelta or str, optional
            Frequency increment to shift by.
            If None, the index is shifted by its own `freq` attribute.
            Offset aliases are valid strings, e.g., 'D', 'W', 'M' etc.

        Returns
        -------
        pandas.Index
            Shifted index.

        See Also
        --------
        Series.shift : Shift values of Series.

        Notes
        -----
        This method is only implemented for datetime-like index classes,
        i.e., DatetimeIndex, PeriodIndex and TimedeltaIndex.

        Examples
        --------
        Put the first 5 month starts of 2011 into an index.

        >>> month_starts = pd.date_range("1/1/2011", periods=5, freq="MS")
        >>> month_starts
        DatetimeIndex(['2011-01-01', '2011-02-01', '2011-03-01', '2011-04-01',
                       '2011-05-01'],
                      dtype='datetime64[ns]', freq='MS')

        Shift the index by 10 days.

        >>> month_starts.shift(10, freq="D")
        DatetimeIndex(['2011-01-11', '2011-02-11', '2011-03-11', '2011-04-11',
                       '2011-05-11'],
                      dtype='datetime64[ns]', freq=None)

        The default value of `freq` is the `freq` attribute of the index,
        which is 'MS' (month start) in this example.

        >>> month_starts.shift(10)
        DatetimeIndex(['2011-11-01', '2011-12-01', '2012-01-01', '2012-02-01',
                       '2012-03-01'],
                      dtype='datetime64[ns]', freq='MS')
        """
        raise NotImplementedError(
            f"This method is only implemented for DatetimeIndex, PeriodIndex and "
            f"TimedeltaIndex; Got type {type(self).__name__}"
        )

    def argsort(self, *args, **kwargs) -> npt.NDArray[np.intp]:
        """
        Return the integer indices that would sort the index.

        Parameters
        ----------
        *args
            Passed to `numpy.ndarray.argsort`.
        **kwargs
            Passed to `numpy.ndarray.argsort`.

        Returns
        -------
        np.ndarray[np.intp]
            Integer indices that would sort the index if used as
            an indexer.

        See Also
        --------
        numpy.argsort : Similar method for NumPy arrays.
        Index.sort_values : Return sorted copy of Index.

        Examples
        --------
        >>> idx = pd.Index(["b", "a", "d", "c"])
        >>> idx
        Index(['b', 'a', 'd', 'c'], dtype='object')

        >>> order = idx.argsort()
        >>> order
        array([1, 0, 3, 2])

        >>> idx[order]
        Index(['a', 'b', 'c', 'd'], dtype='object')
        """
        # This works for either ndarray or EA, is overridden
        #  by RangeIndex, MultIIndex
        return self._data.argsort(*args, **kwargs)

    def _check_indexing_error(self, key) -> None:
        if not is_scalar(key):
            # if key is not a scalar, directly raise an error (the code below
            # would convert to numpy arrays and raise later any way) - GH29926
            raise InvalidIndexError(key)

    @cache_readonly
    def _should_fallback_to_positional(self) -> bool:
        """
        Should an integer key be treated as positional?
        """
        return self.inferred_type not in {
            "integer",
            "mixed-integer",
            "floating",
            "complex",
        }

    _index_shared_docs["get_indexer_non_unique"] = """
        Compute indexer and mask for new index given the current index.

        The indexer should be then used as an input to ndarray.take to align the
        current data to the new index.

        Parameters
        ----------
        target : %(target_klass)s

        Returns
        -------
        indexer : np.ndarray[np.intp]
            Integers from 0 to n - 1 indicating that the index at these
            positions matches the corresponding target values. Missing values
            in the target are marked by -1.
        missing : np.ndarray[np.intp]
            An indexer into the target of the values not found.
            These correspond to the -1 in the indexer array.

        Examples
        --------
        >>> index = pd.Index(['c', 'b', 'a', 'b', 'b'])
        >>> index.get_indexer_non_unique(['b', 'b'])
        (array([1, 3, 4, 1, 3, 4]), array([], dtype=int64))

        In the example below there are no matched values.

        >>> index = pd.Index(['c', 'b', 'a', 'b', 'b'])
        >>> index.get_indexer_non_unique(['q', 'r', 't'])
        (array([-1, -1, -1]), array([0, 1, 2]))

        For this reason, the returned ``indexer`` contains only integers equal to -1.
        It demonstrates that there's no match between the index and the ``target``
        values at these positions. The mask [0, 1, 2] in the return value shows that
        the first, second, and third elements are missing.

        Notice that the return value is a tuple contains two items. In the example
        below the first item is an array of locations in ``index``. The second
        item is a mask shows that the first and third elements are missing.

        >>> index = pd.Index(['c', 'b', 'a', 'b', 'b'])
        >>> index.get_indexer_non_unique(['f', 'b', 's'])
        (array([-1,  1,  3,  4, -1]), array([0, 2]))
        """

    @Appender(_index_shared_docs["get_indexer_non_unique"] % _index_doc_kwargs)
    def get_indexer_non_unique(
        self, target
    ) -> tuple[npt.NDArray[np.intp], npt.NDArray[np.intp]]:
        target = ensure_index(target)
        target = self._maybe_cast_listlike_indexer(target)

        if not self._should_compare(target) and not self._should_partial_index(target):
            # _should_partial_index e.g. IntervalIndex with numeric scalars
            #  that can be matched to Interval scalars.
            return self._get_indexer_non_comparable(target, method=None, unique=False)

        pself, ptarget = self._maybe_downcast_for_indexing(target)
        if pself is not self or ptarget is not target:
            return pself.get_indexer_non_unique(ptarget)

        if self.dtype != target.dtype:
            # TODO: if object, could use infer_dtype to preempt costly
            #  conversion if still non-comparable?
            dtype = self._find_common_type_compat(target)

            this = self.astype(dtype, copy=False)
            that = target.astype(dtype, copy=False)
            return this.get_indexer_non_unique(that)

        # TODO: get_indexer has fastpaths for both Categorical-self and
        #  Categorical-target. Can we do something similar here?

        # Note: _maybe_downcast_for_indexing ensures we never get here
        #  with MultiIndex self and non-Multi target
        if self._is_multi and target._is_multi:
            engine = self._engine
            # Item "IndexEngine" of "Union[IndexEngine, ExtensionEngine]" has
            # no attribute "_extract_level_codes"
            tgt_values = engine._extract_level_codes(target)  # type: ignore[union-attr]
        else:
            tgt_values = target._get_engine_target()

        indexer, missing = self._engine.get_indexer_non_unique(tgt_values)
        return ensure_platform_int(indexer), ensure_platform_int(missing)

    @final
    def get_indexer_for(self, target) -> npt.NDArray[np.intp]:
        """
        Guaranteed return of an indexer even when non-unique.

        This dispatches to get_indexer or get_indexer_non_unique
        as appropriate.

        Returns
        -------
        np.ndarray[np.intp]
            List of indices.

        Examples
        --------
        >>> idx = pd.Index([np.nan, "var1", np.nan])
        >>> idx.get_indexer_for([np.nan])
        array([0, 2])
        """
        if self._index_as_unique:
            return self.get_indexer(target)
        indexer, _ = self.get_indexer_non_unique(target)
        return indexer

    def _get_indexer_strict(self, key, axis_name: str_t) -> tuple[Index, np.ndarray]:
        """
        Analogue to get_indexer that raises if any elements are missing.
        """
        keyarr = key
        if not isinstance(keyarr, Index):
            keyarr = com.asarray_tuplesafe(keyarr)

        if self._index_as_unique:
            indexer = self.get_indexer_for(keyarr)
            keyarr = self.reindex(keyarr)[0]
        else:
            keyarr, indexer, new_indexer = self._reindex_non_unique(keyarr)

        self._raise_if_missing(keyarr, indexer, axis_name)

        keyarr = self.take(indexer)
        if isinstance(key, Index):
            # GH 42790 - Preserve name from an Index
            keyarr.name = key.name
        if lib.is_np_dtype(keyarr.dtype, "mM") or isinstance(
            keyarr.dtype, DatetimeTZDtype
        ):
            # DTI/TDI.take can infer a freq in some cases when we dont want one
            if isinstance(key, list) or (
                isinstance(key, type(self))
                # "Index" has no attribute "freq"
                and key.freq is None  # type: ignore[attr-defined]
            ):
                keyarr = keyarr._with_freq(None)

        return keyarr, indexer

    def _raise_if_missing(self, key, indexer, axis_name: str_t) -> None:
        """
        Check that indexer can be used to return a result.

        e.g. at least one element was found,
        unless the list of keys was actually empty.

        Parameters
        ----------
        key : list-like
            Targeted labels (only used to show correct error message).
        indexer: array-like of booleans
            Indices corresponding to the key,
            (with -1 indicating not found).
        axis_name : str

        Raises
        ------
        KeyError
            If at least one key was requested but none was found.
        """
        if len(key) == 0:
            return

        # Count missing values
        missing_mask = indexer < 0
        nmissing = missing_mask.sum()

        if nmissing:
            if nmissing == len(indexer):
                raise KeyError(f"None of [{key}] are in the [{axis_name}]")

            not_found = list(ensure_index(key)[missing_mask.nonzero()[0]].unique())
            raise KeyError(f"{not_found} not in index")

    @overload
    def _get_indexer_non_comparable(
        self, target: Index, method, unique: Literal[True] = ...
    ) -> npt.NDArray[np.intp]:
        ...

    @overload
    def _get_indexer_non_comparable(
        self, target: Index, method, unique: Literal[False]
    ) -> tuple[npt.NDArray[np.intp], npt.NDArray[np.intp]]:
        ...

    @overload
    def _get_indexer_non_comparable(
        self, target: Index, method, unique: bool = True
    ) -> npt.NDArray[np.intp] | tuple[npt.NDArray[np.intp], npt.NDArray[np.intp]]:
        ...

    @final
    def _get_indexer_non_comparable(
        self, target: Index, method, unique: bool = True
    ) -> npt.NDArray[np.intp] | tuple[npt.NDArray[np.intp], npt.NDArray[np.intp]]:
        """
        Called from get_indexer or get_indexer_non_unique when the target
        is of a non-comparable dtype.

        For get_indexer lookups with method=None, get_indexer is an _equality_
        check, so non-comparable dtypes mean we will always have no matches.

        For get_indexer lookups with a method, get_indexer is an _inequality_
        check, so non-comparable dtypes mean we will always raise TypeError.

        Parameters
        ----------
        target : Index
        method : str or None
        unique : bool, default True
            * True if called from get_indexer.
            * False if called from get_indexer_non_unique.

        Raises
        ------
        TypeError
            If doing an inequality check, i.e. method is not None.
        """
        if method is not None:
            other_dtype = _unpack_nested_dtype(target)
            raise TypeError(f"Cannot compare dtypes {self.dtype} and {other_dtype}")

        no_matches = -1 * np.ones(target.shape, dtype=np.intp)
        if unique:
            # This is for get_indexer
            return no_matches
        else:
            # This is for get_indexer_non_unique
            missing = np.arange(len(target), dtype=np.intp)
            return no_matches, missing

    @property
    def _index_as_unique(self) -> bool:
        """
        Whether we should treat this as unique for the sake of
        get_indexer vs get_indexer_non_unique.

        For IntervalIndex compat.
        """
        return self.is_unique

    _requires_unique_msg = "Reindexing only valid with uniquely valued Index objects"

    @final
    def _maybe_downcast_for_indexing(self, other: Index) -> tuple[Index, Index]:
        """
        When dealing with an object-dtype Index and a non-object Index, see
        if we can upcast the object-dtype one to improve performance.
        """

        if isinstance(self, ABCDatetimeIndex) and isinstance(other, ABCDatetimeIndex):
            if (
                self.tz is not None
                and other.tz is not None
                and not tz_compare(self.tz, other.tz)
            ):
                # standardize on UTC
                return self.tz_convert("UTC"), other.tz_convert("UTC")

        elif self.inferred_type == "date" and isinstance(other, ABCDatetimeIndex):
            try:
                return type(other)(self), other
            except OutOfBoundsDatetime:
                return self, other
        elif self.inferred_type == "timedelta" and isinstance(other, ABCTimedeltaIndex):
            # TODO: we dont have tests that get here
            return type(other)(self), other

        elif self.dtype.kind == "u" and other.dtype.kind == "i":
            # GH#41873
            if other.min() >= 0:
                # lookup min as it may be cached
                # TODO: may need itemsize check if we have non-64-bit Indexes
                return self, other.astype(self.dtype)

        elif self._is_multi and not other._is_multi:
            try:
                # "Type[Index]" has no attribute "from_tuples"
                other = type(self).from_tuples(other)  # type: ignore[attr-defined]
            except (TypeError, ValueError):
                # let's instead try with a straight Index
                self = Index(self._values)

        if not is_object_dtype(self.dtype) and is_object_dtype(other.dtype):
            # Reverse op so we dont need to re-implement on the subclasses
            other, self = other._maybe_downcast_for_indexing(self)

        return self, other

    @final
    def _find_common_type_compat(self, target) -> DtypeObj:
        """
        Implementation of find_common_type that adjusts for Index-specific
        special cases.
        """
        target_dtype, _ = infer_dtype_from(target)

        # special case: if one dtype is uint64 and the other a signed int, return object
        # See https://github.com/pandas-dev/pandas/issues/26778 for discussion
        # Now it's:
        # * float | [u]int -> float
        # * uint64 | signed int  -> object
        # We may change union(float | [u]int) to go to object.
        if self.dtype == "uint64" or target_dtype == "uint64":
            if is_signed_integer_dtype(self.dtype) or is_signed_integer_dtype(
                target_dtype
            ):
                return _dtype_obj

        dtype = find_result_type(self.dtype, target)
        dtype = common_dtype_categorical_compat([self, target], dtype)
        return dtype

    @final
    def _should_compare(self, other: Index) -> bool:
        """
        Check if `self == other` can ever have non-False entries.
        """

        # NB: we use inferred_type rather than is_bool_dtype to catch
        #  object_dtype_of_bool and categorical[object_dtype_of_bool] cases
        if (
            other.inferred_type == "boolean" and is_any_real_numeric_dtype(self.dtype)
        ) or (
            self.inferred_type == "boolean" and is_any_real_numeric_dtype(other.dtype)
        ):
            # GH#16877 Treat boolean labels passed to a numeric index as not
            #  found. Without this fix False and True would be treated as 0 and 1
            #  respectively.
            return False

        dtype = _unpack_nested_dtype(other)
        return self._is_comparable_dtype(dtype) or is_object_dtype(dtype)

    def _is_comparable_dtype(self, dtype: DtypeObj) -> bool:
        """
        Can we compare values of the given dtype to our own?
        """
        if self.dtype.kind == "b":
            return dtype.kind == "b"
        elif is_numeric_dtype(self.dtype):
            return is_numeric_dtype(dtype)
        # TODO: this was written assuming we only get here with object-dtype,
        #  which is no longer correct. Can we specialize for EA?
        return True

    @final
    def groupby(self, values) -> PrettyDict[Hashable, Index]:
        """
        Group the index labels by a given array of values.

        Parameters
        ----------
        values : array
            Values used to determine the groups.

        Returns
        -------
        dict
            {group name -> group labels}
        """
        # TODO: if we are a MultiIndex, we can do better
        # that converting to tuples
        if isinstance(values, ABCMultiIndex):
            values = values._values
        values = Categorical(values)
        result = values._reverse_indexer()

        # map to the label
        result = {k: self.take(v) for k, v in result.items()}

        return PrettyDict(result)

    def map(self, mapper, na_action: Literal["ignore"] | None = None):
        """
        Map values using an input mapping or function.

        Parameters
        ----------
        mapper : function, dict, or Series
            Mapping correspondence.
        na_action : {None, 'ignore'}
            If 'ignore', propagate NA values, without passing them to the
            mapping correspondence.

        Returns
        -------
        Union[Index, MultiIndex]
            The output of the mapping function applied to the index.
            If the function returns a tuple with more than one element
            a MultiIndex will be returned.

        Examples
        --------
        >>> idx = pd.Index([1, 2, 3])
        >>> idx.map({1: "a", 2: "b", 3: "c"})
        Index(['a', 'b', 'c'], dtype='object')

        Using `map` with a function:

        >>> idx = pd.Index([1, 2, 3])
        >>> idx.map("I am a {}".format)
        Index(['I am a 1', 'I am a 2', 'I am a 3'], dtype='object')

        >>> idx = pd.Index(["a", "b", "c"])
        >>> idx.map(lambda x: x.upper())
        Index(['A', 'B', 'C'], dtype='object')
        """
        from pandas.core.indexes.multi import MultiIndex

        new_values = self._map_values(mapper, na_action=na_action)

        # we can return a MultiIndex
        if new_values.size and isinstance(new_values[0], tuple):
            if isinstance(self, MultiIndex):
                names = self.names
            elif self.name:
                names = [self.name] * len(new_values[0])
            else:
                names = None
            return MultiIndex.from_tuples(new_values, names=names)

        dtype = None
        if not new_values.size:
            # empty
            dtype = self.dtype

        # e.g. if we are floating and new_values is all ints, then we
        #  don't want to cast back to floating.  But if we are UInt64
        #  and new_values is all ints, we want to try.
        same_dtype = lib.infer_dtype(new_values, skipna=False) == self.inferred_type
        if same_dtype:
            new_values = maybe_cast_pointwise_result(
                new_values, self.dtype, same_dtype=same_dtype
            )

        return Index._with_infer(new_values, dtype=dtype, copy=False, name=self.name)

    # TODO: De-duplicate with map, xref GH#32349
    @final
    def _transform_index(self, func, *, level=None) -> Index:
        """
        Apply function to all values found in index.

        This includes transforming multiindex entries separately.
        Only apply function to one level of the MultiIndex if level is specified.
        """
        if isinstance(self, ABCMultiIndex):
            values = [
                self.get_level_values(i).map(func)
                if i == level or level is None
                else self.get_level_values(i)
                for i in range(self.nlevels)
            ]
            return type(self).from_arrays(values)
        else:
            items = [func(x) for x in self]
            return Index(items, name=self.name, tupleize_cols=False)

    def isin(self, values, level=None) -> npt.NDArray[np.bool_]:
        """
        Return a boolean array where the index values are in `values`.

        Compute boolean array of whether each index value is found in the
        passed set of values. The length of the returned boolean array matches
        the length of the index.

        Parameters
        ----------
        values : set or list-like
            Sought values.
        level : str or int, optional
            Name or position of the index level to use (if the index is a
            `MultiIndex`).

        Returns
        -------
        np.ndarray[bool]
            NumPy array of boolean values.

        See Also
        --------
        Series.isin : Same for Series.
        DataFrame.isin : Same method for DataFrames.

        Notes
        -----
        In the case of `MultiIndex` you must either specify `values` as a
        list-like object containing tuples that are the same length as the
        number of levels, or specify `level`. Otherwise it will raise a
        ``ValueError``.

        If `level` is specified:

        - if it is the name of one *and only one* index level, use that level;
        - otherwise it should be a number indicating level position.

        Examples
        --------
        >>> idx = pd.Index([1, 2, 3])
        >>> idx
        Index([1, 2, 3], dtype='int64')

        Check whether each index value in a list of values.

        >>> idx.isin([1, 4])
        array([ True, False, False])

        >>> midx = pd.MultiIndex.from_arrays(
        ...     [[1, 2, 3], ["red", "blue", "green"]], names=("number", "color")
        ... )
        >>> midx
        MultiIndex([(1,   'red'),
                    (2,  'blue'),
                    (3, 'green')],
                   names=('number', 'color'))

        Check whether the strings in the 'color' level of the MultiIndex
        are in a list of colors.

        >>> midx.isin(["red", "orange", "yellow"], level="color")
        array([ True, False, False])

        To check across the levels of a MultiIndex, pass a list of tuples:

        >>> midx.isin([(1, "red"), (3, "red")])
        array([ True, False, False])
        """
        if level is not None:
            self._validate_index_level(level)
        return algos.isin(self._values, values)

    def _get_string_slice(self, key: str_t):
        # this is for partial string indexing,
        # overridden in DatetimeIndex, TimedeltaIndex and PeriodIndex
        raise NotImplementedError

    def slice_indexer(
        self,
        start: Hashable | None = None,
        end: Hashable | None = None,
        step: int | None = None,
    ) -> slice:
        """
        Compute the slice indexer for input labels and step.

        Index needs to be ordered and unique.

        Parameters
        ----------
        start : label, default None
            If None, defaults to the beginning.
        end : label, default None
            If None, defaults to the end.
        step : int, default None

        Returns
        -------
        slice

        Raises
        ------
        KeyError : If key does not exist, or key is not unique and index is
            not ordered.

        Notes
        -----
        This function assumes that the data is sorted, so use at your own peril

        Examples
        --------
        This is a method on all index types. For example you can do:

        >>> idx = pd.Index(list("abcd"))
        >>> idx.slice_indexer(start="b", end="c")
        slice(1, 3, None)

        >>> idx = pd.MultiIndex.from_arrays([list("abcd"), list("efgh")])
        >>> idx.slice_indexer(start="b", end=("c", "g"))
        slice(1, 3, None)
        """
        start_slice, end_slice = self.slice_locs(start, end, step=step)

        # return a slice
        if not is_scalar(start_slice):
            raise AssertionError("Start slice bound is non-scalar")
        if not is_scalar(end_slice):
            raise AssertionError("End slice bound is non-scalar")

        return slice(start_slice, end_slice, step)

    def _maybe_cast_indexer(self, key):
        """
        If we have a float key and are not a floating index, then try to cast
        to an int if equivalent.
        """
        return key

    def _maybe_cast_listlike_indexer(self, target) -> Index:
        """
        Analogue to maybe_cast_indexer for get_indexer instead of get_loc.
        """
        return ensure_index(target)

    @final
    def _validate_indexer(
        self,
        form: Literal["positional", "slice"],
        key,
        kind: Literal["getitem", "iloc"],
    ) -> None:
        """
        If we are positional indexer, validate that we have appropriate
        typed bounds must be an integer.
        """
        if not lib.is_int_or_none(key):
            self._raise_invalid_indexer(form, key)

    def _maybe_cast_slice_bound(self, label, side: str_t):
        """
        This function should be overloaded in subclasses that allow non-trivial
        casting on label-slice bounds, e.g. datetime-like indices allowing
        strings containing formatted datetimes.

        Parameters
        ----------
        label : object
        side : {'left', 'right'}

        Returns
        -------
        label : object

        Notes
        -----
        Value of `side` parameter should be validated in caller.
        """

        # We are a plain index here (sub-class override this method if they
        # wish to have special treatment for floats/ints, e.g. datetimelike Indexes

        if is_numeric_dtype(self.dtype):
            return self._maybe_cast_indexer(label)

        # reject them, if index does not contain label
        if (is_float(label) or is_integer(label)) and label not in self:
            self._raise_invalid_indexer("slice", label)

        return label

    def _searchsorted_monotonic(self, label, side: Literal["left", "right"] = "left"):
        if self.is_monotonic_increasing:
            return self.searchsorted(label, side=side)
        elif self.is_monotonic_decreasing:
            # np.searchsorted expects ascending sort order, have to reverse
            # everything for it to work (element ordering, search side and
            # resulting value).
            pos = self[::-1].searchsorted(
                label, side="right" if side == "left" else "left"
            )
            return len(self) - pos

        raise ValueError("index must be monotonic increasing or decreasing")

    def get_slice_bound(self, label, side: Literal["left", "right"]) -> int:
        """
        Calculate slice bound that corresponds to given label.

        Returns leftmost (one-past-the-rightmost if ``side=='right'``) position
        of given label.

        Parameters
        ----------
        label : object
        side : {'left', 'right'}

        Returns
        -------
        int
            Index of label.

        See Also
        --------
        Index.get_loc : Get integer location, slice or boolean mask for requested
            label.

        Examples
        --------
        >>> idx = pd.RangeIndex(5)
        >>> idx.get_slice_bound(3, "left")
        3

        >>> idx.get_slice_bound(3, "right")
        4

        If ``label`` is non-unique in the index, an error will be raised.

        >>> idx_duplicate = pd.Index(["a", "b", "a", "c", "d"])
        >>> idx_duplicate.get_slice_bound("a", "left")
        Traceback (most recent call last):
        KeyError: Cannot get left slice bound for non-unique label: 'a'
        """

        if side not in ("left", "right"):
            raise ValueError(
                "Invalid value for side kwarg, must be either "
                f"'left' or 'right': {side}"
            )

        original_label = label

        # For datetime indices label may be a string that has to be converted
        # to datetime boundary according to its resolution.
        label = self._maybe_cast_slice_bound(label, side)

        # we need to look up the label
        try:
            slc = self.get_loc(label)
        except KeyError as err:
            try:
                return self._searchsorted_monotonic(label, side)
            except ValueError:
                # raise the original KeyError
                raise err from None

        if isinstance(slc, np.ndarray):
            # get_loc may return a boolean array, which
            # is OK as long as they are representable by a slice.
            assert is_bool_dtype(slc.dtype)
            slc = lib.maybe_booleans_to_slice(slc.view("u1"))
            if isinstance(slc, np.ndarray):
                raise KeyError(
                    f"Cannot get {side} slice bound for non-unique "
                    f"label: {original_label!r}"
                )

        if isinstance(slc, slice):
            if side == "left":
                return slc.start
            else:
                return slc.stop
        else:
            if side == "right":
                return slc + 1
            else:
                return slc

    def slice_locs(self, start=None, end=None, step=None) -> tuple[int, int]:
        """
        Compute slice locations for input labels.

        Parameters
        ----------
        start : label, default None
            If None, defaults to the beginning.
        end : label, default None
            If None, defaults to the end.
        step : int, defaults None
            If None, defaults to 1.

        Returns
        -------
        tuple[int, int]

        See Also
        --------
        Index.get_loc : Get location for a single label.

        Notes
        -----
        This method only works if the index is monotonic or unique.

        Examples
        --------
        >>> idx = pd.Index(list("abcd"))
        >>> idx.slice_locs(start="b", end="c")
        (1, 3)
        """
        inc = step is None or step >= 0

        if not inc:
            # If it's a reverse slice, temporarily swap bounds.
            start, end = end, start

        # GH 16785: If start and end happen to be date strings with UTC offsets
        # attempt to parse and check that the offsets are the same
        if isinstance(start, (str, datetime)) and isinstance(end, (str, datetime)):
            try:
                ts_start = Timestamp(start)
                ts_end = Timestamp(end)
            except (ValueError, TypeError):
                pass
            else:
                if not tz_compare(ts_start.tzinfo, ts_end.tzinfo):
                    raise ValueError("Both dates must have the same UTC offset")

        start_slice = None
        if start is not None:
            start_slice = self.get_slice_bound(start, "left")
        if start_slice is None:
            start_slice = 0

        end_slice = None
        if end is not None:
            end_slice = self.get_slice_bound(end, "right")
        if end_slice is None:
            end_slice = len(self)

        if not inc:
            # Bounds at this moment are swapped, swap them back and shift by 1.
            #
            # slice_locs('B', 'A', step=-1): s='B', e='A'
            #
            #              s='A'                 e='B'
            # AFTER SWAP:    |                     |
            #                v ------------------> V
            #           -----------------------------------
            #           | | |A|A|A|A| | | | | |B|B| | | | |
            #           -----------------------------------
            #              ^ <------------------ ^
            # SHOULD BE:   |                     |
            #           end=s-1              start=e-1
            #
            end_slice, start_slice = start_slice - 1, end_slice - 1

            # i == -1 triggers ``len(self) + i`` selection that points to the
            # last element, not before-the-first one, subtracting len(self)
            # compensates that.
            if end_slice == -1:
                end_slice -= len(self)
            if start_slice == -1:
                start_slice -= len(self)

        return start_slice, end_slice

    def delete(self, loc) -> Self:
        """
        Make new Index with passed location(-s) deleted.

        Parameters
        ----------
        loc : int or list of int
            Location of item(-s) which will be deleted.
            Use a list of locations to delete more than one value at the same time.

        Returns
        -------
        Index
            Will be same type as self, except for RangeIndex.

        See Also
        --------
        numpy.delete : Delete any rows and column from NumPy array (ndarray).

        Examples
        --------
        >>> idx = pd.Index(["a", "b", "c"])
        >>> idx.delete(1)
        Index(['a', 'c'], dtype='object')

        >>> idx = pd.Index(["a", "b", "c"])
        >>> idx.delete([0, 2])
        Index(['b'], dtype='object')
        """
        values = self._values
        res_values: ArrayLike
        if isinstance(values, np.ndarray):
            # TODO(__array_function__): special casing will be unnecessary
            res_values = np.delete(values, loc)
        else:
            res_values = values.delete(loc)

        # _constructor so RangeIndex-> Index with an int64 dtype
        return self._constructor._simple_new(res_values, name=self.name)

    def insert(self, loc: int, item) -> Index:
        """
        Make new Index inserting new item at location.

        Follows Python numpy.insert semantics for negative values.

        Parameters
        ----------
        loc : int
        item : object

        Returns
        -------
        Index

        Examples
        --------
        >>> idx = pd.Index(["a", "b", "c"])
        >>> idx.insert(1, "x")
        Index(['a', 'x', 'b', 'c'], dtype='object')
        """
        item = lib.item_from_zerodim(item)
        if is_valid_na_for_dtype(item, self.dtype) and self.dtype != object:
            item = self._na_value

        arr = self._values

        try:
            if isinstance(arr, ExtensionArray):
                res_values = arr.insert(loc, item)
                return type(self)._simple_new(res_values, name=self.name)
            else:
                item = self._validate_fill_value(item)
        except (TypeError, ValueError, LossySetitemError):
            # e.g. trying to insert an integer into a DatetimeIndex
            #  We cannot keep the same dtype, so cast to the (often object)
            #  minimal shared dtype before doing the insert.
            dtype = self._find_common_type_compat(item)
            return self.astype(dtype).insert(loc, item)

        if arr.dtype != object or not isinstance(
            item, (tuple, np.datetime64, np.timedelta64)
        ):
            # with object-dtype we need to worry about numpy incorrectly casting
            # dt64/td64 to integer, also about treating tuples as sequences
            # special-casing dt64/td64 https://github.com/numpy/numpy/issues/12550
            casted = arr.dtype.type(item)
            new_values = np.insert(arr, loc, casted)

        else:
            # error: No overload variant of "insert" matches argument types
            # "ndarray[Any, Any]", "int", "None"
            new_values = np.insert(arr, loc, None)  # type: ignore[call-overload]
            loc = loc if loc >= 0 else loc - 1
            new_values[loc] = item

        out = Index._with_infer(new_values, name=self.name)
        if (
            using_pyarrow_string_dtype()
            and is_string_dtype(out.dtype)
            and new_values.dtype == object
        ):
            out = out.astype(new_values.dtype)
        if self.dtype == object and out.dtype != object:
            # GH#51363
            warnings.warn(
                "The behavior of Index.insert with object-dtype is deprecated, "
                "in a future version this will return an object-dtype Index "
                "instead of inferring a non-object dtype. To retain the old "
                "behavior, do `idx.insert(loc, item).infer_objects(copy=False)`",
                FutureWarning,
                stacklevel=find_stack_level(),
            )
        return out

    def drop(
        self,
        labels: Index | np.ndarray | Iterable[Hashable],
        errors: IgnoreRaise = "raise",
    ) -> Index:
        """
        Make new Index with passed list of labels deleted.

        Parameters
        ----------
        labels : array-like or scalar
        errors : {'ignore', 'raise'}, default 'raise'
            If 'ignore', suppress error and existing labels are dropped.

        Returns
        -------
        Index
            Will be same type as self, except for RangeIndex.

        Raises
        ------
        KeyError
            If not all of the labels are found in the selected axis

        Examples
        --------
        >>> idx = pd.Index(["a", "b", "c"])
        >>> idx.drop(["a"])
        Index(['b', 'c'], dtype='object')
        """
        if not isinstance(labels, Index):
            # avoid materializing e.g. RangeIndex
            arr_dtype = "object" if self.dtype == "object" else None
            labels = com.index_labels_to_array(labels, dtype=arr_dtype)

        indexer = self.get_indexer_for(labels)
        mask = indexer == -1
        if mask.any():
            if errors != "ignore":
                raise KeyError(f"{labels[mask].tolist()} not found in axis")
            indexer = indexer[~mask]
        return self.delete(indexer)

    @final
    def infer_objects(self, copy: bool = True) -> Index:
        """
        If we have an object dtype, try to infer a non-object dtype.

        Parameters
        ----------
        copy : bool, default True
            Whether to make a copy in cases where no inference occurs.
        """
        if self._is_multi:
            raise NotImplementedError(
                "infer_objects is not implemented for MultiIndex. "
                "Use index.to_frame().infer_objects() instead."
            )
        if self.dtype != object:
            return self.copy() if copy else self

        values = self._values
        values = cast("npt.NDArray[np.object_]", values)
        res_values = lib.maybe_convert_objects(
            values,
            convert_non_numeric=True,
        )
        if copy and res_values is values:
            return self.copy()
        result = Index(res_values, name=self.name)
        if not copy and res_values is values and self._references is not None:
            result._references = self._references
            result._references.add_index_reference(result)
        return result

    @final
    def diff(self, periods: int = 1) -> Index:
        """
        Computes the difference between consecutive values in the Index object.

        If periods is greater than 1, computes the difference between values that
        are `periods` number of positions apart.

        Parameters
        ----------
        periods : int, optional
            The number of positions between the current and previous
            value to compute the difference with. Default is 1.

        Returns
        -------
        Index
            A new Index object with the computed differences.

        Examples
        --------
        >>> import pandas as pd
        >>> idx = pd.Index([10, 20, 30, 40, 50])
        >>> idx.diff()
        Index([nan, 10.0, 10.0, 10.0, 10.0], dtype='float64')

        """
        return Index(self.to_series().diff(periods))

    @final
    def round(self, decimals: int = 0) -> Self:
        """
        Round each value in the Index to the given number of decimals.

        Parameters
        ----------
        decimals : int, optional
            Number of decimal places to round to. If decimals is negative,
            it specifies the number of positions to the left of the decimal point.

        Returns
        -------
        Index
            A new Index with the rounded values.

        Examples
        --------
        >>> import pandas as pd
        >>> idx = pd.Index([10.1234, 20.5678, 30.9123, 40.4567, 50.7890])
        >>> idx.round(decimals=2)
        Index([10.12, 20.57, 30.91, 40.46, 50.79], dtype='float64')

        """
        return self._constructor(self.to_series().round(decimals))

    # --------------------------------------------------------------------
    # Generated Arithmetic, Comparison, and Unary Methods

    def _cmp_method(self, other, op):
        """
        Wrapper used to dispatch comparison operations.
        """
        if self.is_(other):
            # fastpath
            if op in {operator.eq, operator.le, operator.ge}:
                arr = np.ones(len(self), dtype=bool)
                if self._can_hold_na and not isinstance(self, ABCMultiIndex):
                    # TODO: should set MultiIndex._can_hold_na = False?
                    arr[self.isna()] = False
                return arr
            elif op is operator.ne:
                arr = np.zeros(len(self), dtype=bool)
                if self._can_hold_na and not isinstance(self, ABCMultiIndex):
                    arr[self.isna()] = True
                return arr

        if isinstance(other, (np.ndarray, Index, ABCSeries, ExtensionArray)) and len(
            self
        ) != len(other):
            raise ValueError("Lengths must match to compare")

        if not isinstance(other, ABCMultiIndex):
            other = extract_array(other, extract_numpy=True)
        else:
            other = np.asarray(other)

        if is_object_dtype(self.dtype) and isinstance(other, ExtensionArray):
            # e.g. PeriodArray, Categorical
            result = op(self._values, other)

        elif isinstance(self._values, ExtensionArray):
            result = op(self._values, other)

        elif is_object_dtype(self.dtype) and not isinstance(self, ABCMultiIndex):
            # don't pass MultiIndex
            result = ops.comp_method_OBJECT_ARRAY(op, self._values, other)

        else:
            result = ops.comparison_op(self._values, other, op)

        return result

    @final
    def _logical_method(self, other, op):
        res_name = ops.get_op_result_name(self, other)

        lvalues = self._values
        rvalues = extract_array(other, extract_numpy=True, extract_range=True)

        res_values = ops.logical_op(lvalues, rvalues, op)
        return self._construct_result(res_values, name=res_name)

    @final
    def _construct_result(self, result, name):
        if isinstance(result, tuple):
            return (
                Index(result[0], name=name, dtype=result[0].dtype),
                Index(result[1], name=name, dtype=result[1].dtype),
            )
        return Index(result, name=name, dtype=result.dtype)

    def _arith_method(self, other, op):
        if (
            isinstance(other, Index)
            and is_object_dtype(other.dtype)
            and type(other) is not Index
        ):
            # We return NotImplemented for object-dtype index *subclasses* so they have
            # a chance to implement ops before we unwrap them.
            # See https://github.com/pandas-dev/pandas/issues/31109
            return NotImplemented

        return super()._arith_method(other, op)

    @final
    def _unary_method(self, op):
        result = op(self._values)
        return Index(result, name=self.name)

    def __abs__(self) -> Index:
        return self._unary_method(operator.abs)

    def __neg__(self) -> Index:
        return self._unary_method(operator.neg)

    def __pos__(self) -> Index:
        return self._unary_method(operator.pos)

    def __invert__(self) -> Index:
        # GH#8875
        return self._unary_method(operator.inv)

    # --------------------------------------------------------------------
    # Reductions

    def any(self, *args, **kwargs):
        """
        Return whether any element is Truthy.

        Parameters
        ----------
        *args
            Required for compatibility with numpy.
        **kwargs
            Required for compatibility with numpy.

        Returns
        -------
        bool or array-like (if axis is specified)
            A single element array-like may be converted to bool.

        See Also
        --------
        Index.all : Return whether all elements are True.
        Series.all : Return whether all elements are True.

        Notes
        -----
        Not a Number (NaN), positive infinity and negative infinity
        evaluate to True because these are not equal to zero.

        Examples
        --------
        >>> index = pd.Index([0, 1, 2])
        >>> index.any()
        True

        >>> index = pd.Index([0, 0, 0])
        >>> index.any()
        False
        """
        nv.validate_any(args, kwargs)
        self._maybe_disable_logical_methods("any")
        vals = self._values
        if not isinstance(vals, np.ndarray):
            # i.e. EA, call _reduce instead of "any" to get TypeError instead
            #  of AttributeError
            return vals._reduce("any")
        return np.any(vals)

    def all(self, *args, **kwargs):
        """
        Return whether all elements are Truthy.

        Parameters
        ----------
        *args
            Required for compatibility with numpy.
        **kwargs
            Required for compatibility with numpy.

        Returns
        -------
        bool or array-like (if axis is specified)
            A single element array-like may be converted to bool.

        See Also
        --------
        Index.any : Return whether any element in an Index is True.
        Series.any : Return whether any element in a Series is True.
        Series.all : Return whether all elements in a Series are True.

        Notes
        -----
        Not a Number (NaN), positive infinity and negative infinity
        evaluate to True because these are not equal to zero.

        Examples
        --------
        True, because nonzero integers are considered True.

        >>> pd.Index([1, 2, 3]).all()
        True

        False, because ``0`` is considered False.

        >>> pd.Index([0, 1, 2]).all()
        False
        """
        nv.validate_all(args, kwargs)
        self._maybe_disable_logical_methods("all")
        vals = self._values
        if not isinstance(vals, np.ndarray):
            # i.e. EA, call _reduce instead of "all" to get TypeError instead
            #  of AttributeError
            return vals._reduce("all")
        return np.all(vals)

    @final
    def _maybe_disable_logical_methods(self, opname: str_t) -> None:
        """
        raise if this Index subclass does not support any or all.
        """
        if (
            isinstance(self, ABCMultiIndex)
            # TODO(3.0): PeriodArray and DatetimeArray any/all will raise,
            #  so checking needs_i8_conversion will be unnecessary
            or (needs_i8_conversion(self.dtype) and self.dtype.kind != "m")
        ):
            # This call will raise
            make_invalid_op(opname)(self)

    @Appender(IndexOpsMixin.argmin.__doc__)
    def argmin(self, axis=None, skipna: bool = True, *args, **kwargs) -> int:
        nv.validate_argmin(args, kwargs)
        nv.validate_minmax_axis(axis)

        if not self._is_multi and self.hasnans:
            # Take advantage of cache
            mask = self._isnan
            if not skipna or mask.all():
                warnings.warn(
                    f"The behavior of {type(self).__name__}.argmax/argmin "
                    "with skipna=False and NAs, or with all-NAs is deprecated. "
                    "In a future version this will raise ValueError.",
                    FutureWarning,
                    stacklevel=find_stack_level(),
                )
                return -1
        return super().argmin(skipna=skipna)

    @Appender(IndexOpsMixin.argmax.__doc__)
    def argmax(self, axis=None, skipna: bool = True, *args, **kwargs) -> int:
        nv.validate_argmax(args, kwargs)
        nv.validate_minmax_axis(axis)

        if not self._is_multi and self.hasnans:
            # Take advantage of cache
            mask = self._isnan
            if not skipna or mask.all():
                warnings.warn(
                    f"The behavior of {type(self).__name__}.argmax/argmin "
                    "with skipna=False and NAs, or with all-NAs is deprecated. "
                    "In a future version this will raise ValueError.",
                    FutureWarning,
                    stacklevel=find_stack_level(),
                )
                return -1
        return super().argmax(skipna=skipna)

    def min(self, axis=None, skipna: bool = True, *args, **kwargs):
        """
        Return the minimum value of the Index.

        Parameters
        ----------
        axis : {None}
            Dummy argument for consistency with Series.
        skipna : bool, default True
            Exclude NA/null values when showing the result.
        *args, **kwargs
            Additional arguments and keywords for compatibility with NumPy.

        Returns
        -------
        scalar
            Minimum value.

        See Also
        --------
        Index.max : Return the maximum value of the object.
        Series.min : Return the minimum value in a Series.
        DataFrame.min : Return the minimum values in a DataFrame.

        Examples
        --------
        >>> idx = pd.Index([3, 2, 1])
        >>> idx.min()
        1

        >>> idx = pd.Index(["c", "b", "a"])
        >>> idx.min()
        'a'

        For a MultiIndex, the minimum is determined lexicographically.

        >>> idx = pd.MultiIndex.from_product([("a", "b"), (2, 1)])
        >>> idx.min()
        ('a', 1)
        """
        nv.validate_min(args, kwargs)
        nv.validate_minmax_axis(axis)

        if not len(self):
            return self._na_value

        if len(self) and self.is_monotonic_increasing:
            # quick check
            first = self[0]
            if not isna(first):
                return first

        if not self._is_multi and self.hasnans:
            # Take advantage of cache
            mask = self._isnan
            if not skipna or mask.all():
                return self._na_value

        if not self._is_multi and not isinstance(self._values, np.ndarray):
            return self._values._reduce(name="min", skipna=skipna)

        return nanops.nanmin(self._values, skipna=skipna)

    def max(self, axis=None, skipna: bool = True, *args, **kwargs):
        """
        Return the maximum value of the Index.

        Parameters
        ----------
        axis : int, optional
            For compatibility with NumPy. Only 0 or None are allowed.
        skipna : bool, default True
            Exclude NA/null values when showing the result.
        *args, **kwargs
            Additional arguments and keywords for compatibility with NumPy.

        Returns
        -------
        scalar
            Maximum value.

        See Also
        --------
        Index.min : Return the minimum value in an Index.
        Series.max : Return the maximum value in a Series.
        DataFrame.max : Return the maximum values in a DataFrame.

        Examples
        --------
        >>> idx = pd.Index([3, 2, 1])
        >>> idx.max()
        3

        >>> idx = pd.Index(["c", "b", "a"])
        >>> idx.max()
        'c'

        For a MultiIndex, the maximum is determined lexicographically.

        >>> idx = pd.MultiIndex.from_product([("a", "b"), (2, 1)])
        >>> idx.max()
        ('b', 2)
        """

        nv.validate_max(args, kwargs)
        nv.validate_minmax_axis(axis)

        if not len(self):
            return self._na_value

        if len(self) and self.is_monotonic_increasing:
            # quick check
            last = self[-1]
            if not isna(last):
                return last

        if not self._is_multi and self.hasnans:
            # Take advantage of cache
            mask = self._isnan
            if not skipna or mask.all():
                return self._na_value

        if not self._is_multi and not isinstance(self._values, np.ndarray):
            return self._values._reduce(name="max", skipna=skipna)

        return nanops.nanmax(self._values, skipna=skipna)

    # --------------------------------------------------------------------

    @final
    @property
    def shape(self) -> Shape:
        """
        Return a tuple of the shape of the underlying data.

        Examples
        --------
        >>> idx = pd.Index([1, 2, 3])
        >>> idx
        Index([1, 2, 3], dtype='int64')
        >>> idx.shape
        (3,)
        """
        # See GH#27775, GH#27384 for history/reasoning in how this is defined.
        return (len(self),)


def ensure_index_from_sequences(sequences, names=None) -> Index:
    """
    Construct an index from sequences of data.

    A single sequence returns an Index. Many sequences returns a
    MultiIndex.

    Parameters
    ----------
    sequences : sequence of sequences
    names : sequence of str

    Returns
    -------
    index : Index or MultiIndex

    Examples
    --------
    >>> ensure_index_from_sequences([[1, 2, 3]], names=["name"])
    Index([1, 2, 3], dtype='int64', name='name')

    >>> ensure_index_from_sequences([["a", "a"], ["a", "b"]], names=["L1", "L2"])
    MultiIndex([('a', 'a'),
                ('a', 'b')],
               names=('L1', 'L2'))

    See Also
    --------
    ensure_index
    """
    from pandas.core.indexes.multi import MultiIndex

    if len(sequences) == 1:
        if names is not None:
            names = names[0]
        return Index(sequences[0], name=names)
    else:
        return MultiIndex.from_arrays(sequences, names=names)


def ensure_index(index_like: Axes, copy: bool = False) -> Index:
    """
    Ensure that we have an index from some index-like object.

    Parameters
    ----------
    index_like : sequence
        An Index or other sequence
    copy : bool, default False

    Returns
    -------
    index : Index or MultiIndex

    See Also
    --------
    ensure_index_from_sequences

    Examples
    --------
    >>> ensure_index(["a", "b"])
    Index(['a', 'b'], dtype='object')

    >>> ensure_index([("a", "a"), ("b", "c")])
    Index([('a', 'a'), ('b', 'c')], dtype='object')

    >>> ensure_index([["a", "a"], ["b", "c"]])
    MultiIndex([('a', 'b'),
            ('a', 'c')],
           )
    """
    if isinstance(index_like, Index):
        if copy:
            index_like = index_like.copy()
        return index_like

    if isinstance(index_like, ABCSeries):
        name = index_like.name
        return Index(index_like, name=name, copy=copy)

    if is_iterator(index_like):
        index_like = list(index_like)

    if isinstance(index_like, list):
        if type(index_like) is not list:  # noqa: E721
            # must check for exactly list here because of strict type
            # check in clean_index_list
            index_like = list(index_like)

        if len(index_like) and lib.is_all_arraylike(index_like):
            from pandas.core.indexes.multi import MultiIndex

            return MultiIndex.from_arrays(index_like)
        else:
            return Index(index_like, copy=copy, tupleize_cols=False)
    else:
        return Index(index_like, copy=copy)


def ensure_has_len(seq):
    """
    If seq is an iterator, put its values into a list.
    """
    try:
        len(seq)
    except TypeError:
        return list(seq)
    else:
        return seq


def trim_front(strings: list[str]) -> list[str]:
    """
    Trims zeros and decimal points.

    Examples
    --------
    >>> trim_front([" a", " b"])
    ['a', 'b']

    >>> trim_front([" a", " "])
    ['a', '']
    """
    if not strings:
        return strings
    while all(strings) and all(x[0] == " " for x in strings):
        strings = [x[1:] for x in strings]
    return strings


def _validate_join_method(method: str) -> None:
    if method not in ["left", "right", "inner", "outer"]:
        raise ValueError(f"do not recognize join method {method}")


def maybe_extract_name(name, obj, cls) -> Hashable:
    """
    If no name is passed, then extract it from data, validating hashability.
    """
    if name is None and isinstance(obj, (Index, ABCSeries)):
        # Note we don't just check for "name" attribute since that would
        #  pick up e.g. dtype.name
        name = obj.name

    # GH#29069
    if not is_hashable(name):
        raise TypeError(f"{cls.__name__}.name must be a hashable type")

    return name


def get_unanimous_names(*indexes: Index) -> tuple[Hashable, ...]:
    """
    Return common name if all indices agree, otherwise None (level-by-level).

    Parameters
    ----------
    indexes : list of Index objects

    Returns
    -------
    list
        A list representing the unanimous 'names' found.
    """
    name_tups = [tuple(i.names) for i in indexes]
    name_sets = [{*ns} for ns in zip_longest(*name_tups)]
    names = tuple(ns.pop() if len(ns) == 1 else None for ns in name_sets)
    return names


def _unpack_nested_dtype(other: Index) -> DtypeObj:
    """
    When checking if our dtype is comparable with another, we need
    to unpack CategoricalDtype to look at its categories.dtype.

    Parameters
    ----------
    other : Index

    Returns
    -------
    np.dtype or ExtensionDtype
    """
    dtype = other.dtype
    if isinstance(dtype, CategoricalDtype):
        # If there is ever a SparseIndex, this could get dispatched
        #  here too.
        return dtype.categories.dtype
    elif isinstance(dtype, ArrowDtype):
        # GH 53617
        import pyarrow as pa

        if pa.types.is_dictionary(dtype.pyarrow_dtype):
            other = other[:0].astype(ArrowDtype(dtype.pyarrow_dtype.value_type))
    return other.dtype


def _maybe_try_sort(result: Index | ArrayLike, sort: bool | None):
    if sort is not False:
        try:
            # error: Incompatible types in assignment (expression has type
            # "Union[ExtensionArray, ndarray[Any, Any], Index, Series,
            # Tuple[Union[Union[ExtensionArray, ndarray[Any, Any]], Index, Series],
            # ndarray[Any, Any]]]", variable has type "Union[Index,
            # Union[ExtensionArray, ndarray[Any, Any]]]")
            result = algos.safe_sort(result)  # type: ignore[assignment]
        except TypeError as err:
            if sort is True:
                raise
            warnings.warn(
                f"{err}, sort order is undefined for incomparable objects.",
                RuntimeWarning,
                stacklevel=find_stack_level(),
            )
    return result


def get_values_for_csv(
    values: ArrayLike,
    *,
    date_format,
    na_rep: str = "nan",
    quoting=None,
    float_format=None,
    decimal: str = ".",
) -> npt.NDArray[np.object_]:
    """
    Convert to types which can be consumed by the standard library's
    csv.writer.writerows.
    """
    if isinstance(values, Categorical) and values.categories.dtype.kind in "Mm":
        # GH#40754 Convert categorical datetimes to datetime array
        values = algos.take_nd(
            values.categories._values,
            ensure_platform_int(values._codes),
            fill_value=na_rep,
        )

    values = ensure_wrapped_if_datetimelike(values)

    if isinstance(values, (DatetimeArray, TimedeltaArray)):
        if values.ndim == 1:
            result = values._format_native_types(na_rep=na_rep, date_format=date_format)
            result = result.astype(object, copy=False)
            return result

        # GH#21734 Process every column separately, they might have different formats
        results_converted = []
        for i in range(len(values)):
            result = values[i, :]._format_native_types(
                na_rep=na_rep, date_format=date_format
            )
            results_converted.append(result.astype(object, copy=False))
        return np.vstack(results_converted)

    elif isinstance(values.dtype, PeriodDtype):
        # TODO: tests that get here in column path
        values = cast("PeriodArray", values)
        res = values._format_native_types(na_rep=na_rep, date_format=date_format)
        return res

    elif isinstance(values.dtype, IntervalDtype):
        # TODO: tests that get here in column path
        values = cast("IntervalArray", values)
        mask = values.isna()
        if not quoting:
            result = np.asarray(values).astype(str)
        else:
            result = np.array(values, dtype=object, copy=True)

        result[mask] = na_rep
        return result

    elif values.dtype.kind == "f" and not isinstance(values.dtype, SparseDtype):
        # see GH#13418: no special formatting is desired at the
        # output (important for appropriate 'quoting' behaviour),
        # so do not pass it through the FloatArrayFormatter
        if float_format is None and decimal == ".":
            mask = isna(values)

            if not quoting:
                values = values.astype(str)
            else:
                values = np.array(values, dtype="object")

            values[mask] = na_rep
            values = values.astype(object, copy=False)
            return values

        from pandas.io.formats.format import FloatArrayFormatter

        formatter = FloatArrayFormatter(
            values,
            na_rep=na_rep,
            float_format=float_format,
            decimal=decimal,
            quoting=quoting,
            fixed_width=False,
        )
        res = formatter.get_result_as_array()
        res = res.astype(object, copy=False)
        return res

    elif isinstance(values, ExtensionArray):
        mask = isna(values)

        new_values = np.asarray(values.astype(object))
        new_values[mask] = na_rep
        return new_values

    else:
        mask = isna(values)
        itemsize = writers.word_len(na_rep)

        if values.dtype != _dtype_obj and not quoting and itemsize:
            values = values.astype(str)
            if values.dtype.itemsize / np.dtype("U1").itemsize < itemsize:
                # enlarge for the na_rep
                values = values.astype(f"<U{itemsize}")
        else:
            values = np.array(values, dtype="object")

        values[mask] = na_rep
        values = values.astype(object, copy=False)
        return values<|MERGE_RESOLUTION|>--- conflicted
+++ resolved
@@ -2386,371 +2386,6 @@
         """
         return not self.is_unique
 
-<<<<<<< HEAD
-=======
-    @final
-    def is_boolean(self) -> bool:
-        """
-        Check if the Index only consists of booleans.
-
-        .. deprecated:: 2.0.0
-            Use `pandas.api.types.is_bool_dtype` instead.
-
-        Returns
-        -------
-        bool
-            Whether or not the Index only consists of booleans.
-
-        See Also
-        --------
-        is_integer : Check if the Index only consists of integers (deprecated).
-        is_floating : Check if the Index is a floating type (deprecated).
-        is_numeric : Check if the Index only consists of numeric data (deprecated).
-        is_object : Check if the Index is of the object dtype (deprecated).
-        is_categorical : Check if the Index holds categorical data.
-        is_interval : Check if the Index holds Interval objects (deprecated).
-
-        Examples
-        --------
-        >>> idx = pd.Index([True, False, True])
-        >>> idx.is_boolean()  # doctest: +SKIP
-        True
-
-        >>> idx = pd.Index(["True", "False", "True"])
-        >>> idx.is_boolean()  # doctest: +SKIP
-        False
-
-        >>> idx = pd.Index([True, False, "True"])
-        >>> idx.is_boolean()  # doctest: +SKIP
-        False
-        """
-        warnings.warn(
-            f"{type(self).__name__}.is_boolean is deprecated. "
-            "Use pandas.api.types.is_bool_type instead.",
-            FutureWarning,
-            stacklevel=find_stack_level(),
-        )
-        return self.inferred_type in ["boolean"]
-
-    @final
-    def is_integer(self) -> bool:
-        """
-        Check if the Index only consists of integers.
-
-        .. deprecated:: 2.0.0
-            Use `pandas.api.types.is_integer_dtype` instead.
-
-        Returns
-        -------
-        bool
-            Whether or not the Index only consists of integers.
-
-        See Also
-        --------
-        is_boolean : Check if the Index only consists of booleans (deprecated).
-        is_floating : Check if the Index is a floating type (deprecated).
-        is_numeric : Check if the Index only consists of numeric data (deprecated).
-        is_object : Check if the Index is of the object dtype. (deprecated).
-        is_categorical : Check if the Index holds categorical data (deprecated).
-        is_interval : Check if the Index holds Interval objects (deprecated).
-
-        Examples
-        --------
-        >>> idx = pd.Index([1, 2, 3, 4])
-        >>> idx.is_integer()  # doctest: +SKIP
-        True
-
-        >>> idx = pd.Index([1.0, 2.0, 3.0, 4.0])
-        >>> idx.is_integer()  # doctest: +SKIP
-        False
-
-        >>> idx = pd.Index(["Apple", "Mango", "Watermelon"])
-        >>> idx.is_integer()  # doctest: +SKIP
-        False
-        """
-        warnings.warn(
-            f"{type(self).__name__}.is_integer is deprecated. "
-            "Use pandas.api.types.is_integer_dtype instead.",
-            FutureWarning,
-            stacklevel=find_stack_level(),
-        )
-        return self.inferred_type in ["integer"]
-
-    @final
-    def is_floating(self) -> bool:
-        """
-        Check if the Index is a floating type.
-
-        .. deprecated:: 2.0.0
-            Use `pandas.api.types.is_float_dtype` instead
-
-        The Index may consist of only floats, NaNs, or a mix of floats,
-        integers, or NaNs.
-
-        Returns
-        -------
-        bool
-            Whether or not the Index only consists of only consists of floats, NaNs, or
-            a mix of floats, integers, or NaNs.
-
-        See Also
-        --------
-        is_boolean : Check if the Index only consists of booleans (deprecated).
-        is_integer : Check if the Index only consists of integers (deprecated).
-        is_numeric : Check if the Index only consists of numeric data (deprecated).
-        is_object : Check if the Index is of the object dtype. (deprecated).
-        is_categorical : Check if the Index holds categorical data (deprecated).
-        is_interval : Check if the Index holds Interval objects (deprecated).
-
-        Examples
-        --------
-        >>> idx = pd.Index([1.0, 2.0, 3.0, 4.0])
-        >>> idx.is_floating()  # doctest: +SKIP
-        True
-
-        >>> idx = pd.Index([1.0, 2.0, np.nan, 4.0])
-        >>> idx.is_floating()  # doctest: +SKIP
-        True
-
-        >>> idx = pd.Index([1, 2, 3, 4, np.nan])
-        >>> idx.is_floating()  # doctest: +SKIP
-        True
-
-        >>> idx = pd.Index([1, 2, 3, 4])
-        >>> idx.is_floating()  # doctest: +SKIP
-        False
-        """
-        warnings.warn(
-            f"{type(self).__name__}.is_floating is deprecated. "
-            "Use pandas.api.types.is_float_dtype instead.",
-            FutureWarning,
-            stacklevel=find_stack_level(),
-        )
-        return self.inferred_type in ["floating", "mixed-integer-float", "integer-na"]
-
-    @final
-    def is_numeric(self) -> bool:
-        """
-        Check if the Index only consists of numeric data.
-
-        .. deprecated:: 2.0.0
-            Use `pandas.api.types.is_numeric_dtype` instead.
-
-        Returns
-        -------
-        bool
-            Whether or not the Index only consists of numeric data.
-
-        See Also
-        --------
-        is_boolean : Check if the Index only consists of booleans (deprecated).
-        is_integer : Check if the Index only consists of integers (deprecated).
-        is_floating : Check if the Index is a floating type (deprecated).
-        is_object : Check if the Index is of the object dtype. (deprecated).
-        is_categorical : Check if the Index holds categorical data (deprecated).
-        is_interval : Check if the Index holds Interval objects (deprecated).
-
-        Examples
-        --------
-        >>> idx = pd.Index([1.0, 2.0, 3.0, 4.0])
-        >>> idx.is_numeric()  # doctest: +SKIP
-        True
-
-        >>> idx = pd.Index([1, 2, 3, 4.0])
-        >>> idx.is_numeric()  # doctest: +SKIP
-        True
-
-        >>> idx = pd.Index([1, 2, 3, 4])
-        >>> idx.is_numeric()  # doctest: +SKIP
-        True
-
-        >>> idx = pd.Index([1, 2, 3, 4.0, np.nan])
-        >>> idx.is_numeric()  # doctest: +SKIP
-        True
-
-        >>> idx = pd.Index([1, 2, 3, 4.0, np.nan, "Apple"])
-        >>> idx.is_numeric()  # doctest: +SKIP
-        False
-        """
-        warnings.warn(
-            f"{type(self).__name__}.is_numeric is deprecated. "
-            "Use pandas.api.types.is_any_real_numeric_dtype instead",
-            FutureWarning,
-            stacklevel=find_stack_level(),
-        )
-        return self.inferred_type in ["integer", "floating"]
-
-    @final
-    def is_object(self) -> bool:
-        """
-        Check if the Index is of the object dtype.
-
-        .. deprecated:: 2.0.0
-           Use `pandas.api.types.is_object_dtype` instead.
-
-        Returns
-        -------
-        bool
-            Whether or not the Index is of the object dtype.
-
-        See Also
-        --------
-        is_boolean : Check if the Index only consists of booleans (deprecated).
-        is_integer : Check if the Index only consists of integers (deprecated).
-        is_floating : Check if the Index is a floating type (deprecated).
-        is_numeric : Check if the Index only consists of numeric data (deprecated).
-        is_categorical : Check if the Index holds categorical data (deprecated).
-        is_interval : Check if the Index holds Interval objects (deprecated).
-
-        Examples
-        --------
-        >>> idx = pd.Index(["Apple", "Mango", "Watermelon"])
-        >>> idx.is_object()  # doctest: +SKIP
-        True
-
-        >>> idx = pd.Index(["Apple", "Mango", 2.0])
-        >>> idx.is_object()  # doctest: +SKIP
-        True
-
-        >>> idx = pd.Index(["Watermelon", "Orange", "Apple", "Watermelon"]).astype(
-        ...     "category"
-        ... )
-        >>> idx.is_object()  # doctest: +SKIP
-        False
-
-        >>> idx = pd.Index([1.0, 2.0, 3.0, 4.0])
-        >>> idx.is_object()  # doctest: +SKIP
-        False
-        """
-        warnings.warn(
-            f"{type(self).__name__}.is_object is deprecated."
-            "Use pandas.api.types.is_object_dtype instead",
-            FutureWarning,
-            stacklevel=find_stack_level(),
-        )
-        return is_object_dtype(self.dtype)
-
-    @final
-    def is_categorical(self) -> bool:
-        """
-        Check if the Index holds categorical data.
-
-        .. deprecated:: 2.0.0
-              Use `isinstance(index.dtype, pd.CategoricalDtype)` instead.
-
-        Returns
-        -------
-        bool
-            True if the Index is categorical.
-
-        See Also
-        --------
-        CategoricalIndex : Index for categorical data.
-        is_boolean : Check if the Index only consists of booleans (deprecated).
-        is_integer : Check if the Index only consists of integers (deprecated).
-        is_floating : Check if the Index is a floating type (deprecated).
-        is_numeric : Check if the Index only consists of numeric data (deprecated).
-        is_object : Check if the Index is of the object dtype. (deprecated).
-        is_interval : Check if the Index holds Interval objects (deprecated).
-
-        Examples
-        --------
-        >>> idx = pd.Index(["Watermelon", "Orange", "Apple", "Watermelon"]).astype(
-        ...     "category"
-        ... )
-        >>> idx.is_categorical()  # doctest: +SKIP
-        True
-
-        >>> idx = pd.Index([1, 3, 5, 7])
-        >>> idx.is_categorical()  # doctest: +SKIP
-        False
-
-        >>> s = pd.Series(["Peter", "Victor", "Elisabeth", "Mar"])
-        >>> s
-        0        Peter
-        1       Victor
-        2    Elisabeth
-        3          Mar
-        dtype: object
-        >>> s.index.is_categorical()  # doctest: +SKIP
-        False
-        """
-        warnings.warn(
-            f"{type(self).__name__}.is_categorical is deprecated."
-            "Use pandas.api.types.is_categorical_dtype instead",
-            FutureWarning,
-            stacklevel=find_stack_level(),
-        )
-
-        return self.inferred_type in ["categorical"]
-
-    @final
-    def is_interval(self) -> bool:
-        """
-        Check if the Index holds Interval objects.
-
-        .. deprecated:: 2.0.0
-            Use `isinstance(index.dtype, pd.IntervalDtype)` instead.
-
-        Returns
-        -------
-        bool
-            Whether or not the Index holds Interval objects.
-
-        See Also
-        --------
-        IntervalIndex : Index for Interval objects.
-        is_boolean : Check if the Index only consists of booleans (deprecated).
-        is_integer : Check if the Index only consists of integers (deprecated).
-        is_floating : Check if the Index is a floating type (deprecated).
-        is_numeric : Check if the Index only consists of numeric data (deprecated).
-        is_object : Check if the Index is of the object dtype. (deprecated).
-        is_categorical : Check if the Index holds categorical data (deprecated).
-
-        Examples
-        --------
-        >>> idx = pd.Index(
-        ...     [pd.Interval(left=0, right=5), pd.Interval(left=5, right=10)]
-        ... )
-        >>> idx.is_interval()  # doctest: +SKIP
-        True
-
-        >>> idx = pd.Index([1, 3, 5, 7])
-        >>> idx.is_interval()  # doctest: +SKIP
-        False
-        """
-        warnings.warn(
-            f"{type(self).__name__}.is_interval is deprecated."
-            "Use pandas.api.types.is_interval_dtype instead",
-            FutureWarning,
-            stacklevel=find_stack_level(),
-        )
-        return self.inferred_type in ["interval"]
-
-    @final
-    def _holds_integer(self) -> bool:
-        """
-        Whether the type is an integer type.
-        """
-        return self.inferred_type in ["integer", "mixed-integer"]
-
-    @final
-    def holds_integer(self) -> bool:
-        """
-        Whether the type is an integer type.
-
-        .. deprecated:: 2.0.0
-            Use `pandas.api.types.infer_dtype` instead
-        """
-        warnings.warn(
-            f"{type(self).__name__}.holds_integer is deprecated. "
-            "Use pandas.api.types.infer_dtype instead.",
-            FutureWarning,
-            stacklevel=find_stack_level(),
-        )
-        return self._holds_integer()
-
->>>>>>> 2110b742
     @cache_readonly
     def inferred_type(self) -> str_t:
         """
