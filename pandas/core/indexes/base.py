from __future__ import annotations

from datetime import datetime
import functools
from itertools import zip_longest
import operator
from typing import (
    TYPE_CHECKING,
    Any,
    Callable,
    Hashable,
    Literal,
    Sequence,
    TypeVar,
    cast,
    final,
    overload,
)
import warnings

import numpy as np

from pandas._config import get_option

from pandas._libs import (
    NaT,
    algos as libalgos,
    index as libindex,
    lib,
)
import pandas._libs.join as libjoin
from pandas._libs.lib import (
    is_datetime_array,
    no_default,
)
from pandas._libs.missing import is_float_nan
from pandas._libs.tslibs import (
    IncompatibleFrequency,
    OutOfBoundsDatetime,
    Timestamp,
    tz_compare,
)
from pandas._typing import (
    AnyArrayLike,
    ArrayLike,
    Dtype,
    DtypeObj,
    F,
    Shape,
    npt,
)
from pandas.compat.numpy import function as nv
from pandas.errors import (
    DuplicateLabelError,
    IntCastingNaNError,
    InvalidIndexError,
)
from pandas.util._decorators import (
    Appender,
    cache_readonly,
    deprecate_nonkeyword_arguments,
    doc,
)
from pandas.util._exceptions import (
    find_stack_level,
    rewrite_exception,
)

from pandas.core.dtypes.astype import astype_nansafe
from pandas.core.dtypes.cast import (
    LossySetitemError,
    can_hold_element,
    common_dtype_categorical_compat,
    ensure_dtype_can_hold_na,
    find_common_type,
    infer_dtype_from,
    maybe_cast_pointwise_result,
    np_can_hold_element,
)
from pandas.core.dtypes.common import (
    ensure_int64,
    ensure_object,
    ensure_platform_int,
    is_bool_dtype,
    is_categorical_dtype,
    is_dtype_equal,
    is_ea_or_datetimelike_dtype,
    is_extension_array_dtype,
    is_float,
    is_float_dtype,
    is_hashable,
    is_integer,
    is_interval_dtype,
    is_iterator,
    is_list_like,
    is_numeric_dtype,
    is_object_dtype,
    is_scalar,
    is_signed_integer_dtype,
    is_unsigned_integer_dtype,
    needs_i8_conversion,
    pandas_dtype,
    validate_all_hashable,
)
from pandas.core.dtypes.concat import concat_compat
from pandas.core.dtypes.dtypes import (
    CategoricalDtype,
    DatetimeTZDtype,
    ExtensionDtype,
    IntervalDtype,
    PandasDtype,
    PeriodDtype,
)
from pandas.core.dtypes.generic import (
    ABCDataFrame,
    ABCDatetimeIndex,
    ABCMultiIndex,
    ABCPeriodIndex,
    ABCRangeIndex,
    ABCSeries,
    ABCTimedeltaIndex,
)
from pandas.core.dtypes.inference import is_dict_like
from pandas.core.dtypes.missing import (
    array_equivalent,
    is_valid_na_for_dtype,
    isna,
)

from pandas.core import (
    arraylike,
    missing,
    ops,
)
from pandas.core.accessor import CachedAccessor
import pandas.core.algorithms as algos
from pandas.core.array_algos.putmask import (
    setitem_datetimelike_compat,
    validate_putmask,
)
from pandas.core.arrays import (
    Categorical,
    ExtensionArray,
)
from pandas.core.arrays.datetimes import (
    tz_to_dtype,
    validate_tz_from_dtype,
)
from pandas.core.arrays.sparse import SparseDtype
from pandas.core.base import (
    IndexOpsMixin,
    PandasObject,
)
import pandas.core.common as com
from pandas.core.construction import (
    ensure_wrapped_if_datetimelike,
    extract_array,
    sanitize_array,
)
from pandas.core.indexers import deprecate_ndim_indexing
from pandas.core.indexes.frozen import FrozenList
from pandas.core.ops import get_op_result_name
from pandas.core.ops.invalid import make_invalid_op
from pandas.core.sorting import (
    ensure_key_mapped,
    get_group_index_sorter,
    nargsort,
)
from pandas.core.strings import StringMethods

from pandas.io.formats.printing import (
    PrettyDict,
    default_pprint,
    format_object_summary,
    pprint_thing,
)

if TYPE_CHECKING:
    from pandas import (
        CategoricalIndex,
        DataFrame,
        MultiIndex,
        Series,
    )
    from pandas.core.arrays import PeriodArray


__all__ = ["Index"]

_unsortable_types = frozenset(("mixed", "mixed-integer"))

_index_doc_kwargs: dict[str, str] = {
    "klass": "Index",
    "inplace": "",
    "target_klass": "Index",
    "raises_section": "",
    "unique": "Index",
    "duplicated": "np.ndarray",
}
_index_shared_docs: dict[str, str] = {}
str_t = str


_dtype_obj = np.dtype("object")


def _maybe_return_indexers(meth: F) -> F:
    """
    Decorator to simplify 'return_indexers' checks in Index.join.
    """

    @functools.wraps(meth)
    def join(
        self,
        other,
        how: str_t = "left",
        level=None,
        return_indexers: bool = False,
        sort: bool = False,
    ):
        join_index, lidx, ridx = meth(self, other, how=how, level=level, sort=sort)
        if not return_indexers:
            return join_index

        if lidx is not None:
            lidx = ensure_platform_int(lidx)
        if ridx is not None:
            ridx = ensure_platform_int(ridx)
        return join_index, lidx, ridx

    return cast(F, join)


def disallow_kwargs(kwargs: dict[str, Any]) -> None:
    if kwargs:
        raise TypeError(f"Unexpected keyword arguments {repr(set(kwargs))}")


def _new_Index(cls, d):
    """
    This is called upon unpickling, rather than the default which doesn't
    have arguments and breaks __new__.
    """
    # required for backward compat, because PI can't be instantiated with
    # ordinals through __new__ GH #13277
    if issubclass(cls, ABCPeriodIndex):
        from pandas.core.indexes.period import _new_PeriodIndex

        return _new_PeriodIndex(cls, **d)

    if issubclass(cls, ABCMultiIndex):
        if "labels" in d and "codes" not in d:
            # GH#23752 "labels" kwarg has been replaced with "codes"
            d["codes"] = d.pop("labels")

    elif "dtype" not in d and "data" in d:
        # Prevent Index.__new__ from conducting inference;
        #  "data" key not in RangeIndex
        d["dtype"] = d["data"].dtype
    return cls.__new__(cls, **d)


_IndexT = TypeVar("_IndexT", bound="Index")


class Index(IndexOpsMixin, PandasObject):
    """
    Immutable sequence used for indexing and alignment. The basic object
    storing axis labels for all pandas objects.

    Parameters
    ----------
    data : array-like (1-dimensional)
    dtype : NumPy dtype (default: object)
        If dtype is None, we find the dtype that best fits the data.
        If an actual dtype is provided, we coerce to that dtype if it's safe.
        Otherwise, an error will be raised.
    copy : bool
        Make a copy of input ndarray.
    name : object
        Name to be stored in the index.
    tupleize_cols : bool (default: True)
        When True, attempt to create a MultiIndex if possible.

    See Also
    --------
    RangeIndex : Index implementing a monotonic integer range.
    CategoricalIndex : Index of :class:`Categorical` s.
    MultiIndex : A multi-level, or hierarchical Index.
    IntervalIndex : An Index of :class:`Interval` s.
    DatetimeIndex : Index of datetime64 data.
    TimedeltaIndex : Index of timedelta64 data.
    PeriodIndex : Index of Period data.
    NumericIndex : Index of numpy int/uint/float data.
    Int64Index : Index of purely int64 labels (deprecated).
    UInt64Index : Index of purely uint64 labels (deprecated).
    Float64Index : Index of  purely float64 labels (deprecated).

    Notes
    -----
    An Index instance can **only** contain hashable objects

    Examples
    --------
    >>> pd.Index([1, 2, 3])
    Int64Index([1, 2, 3], dtype='int64')

    >>> pd.Index(list('abc'))
    Index(['a', 'b', 'c'], dtype='object')
    """

    # tolist is not actually deprecated, just suppressed in the __dir__
    _hidden_attrs: frozenset[str] = (
        PandasObject._hidden_attrs
        | IndexOpsMixin._hidden_attrs
        | frozenset(["contains", "set_value"])
    )

    # To hand over control to subclasses
    _join_precedence = 1

    # Cython methods; see github.com/cython/cython/issues/2647
    #  for why we need to wrap these instead of making them class attributes
    # Moreover, cython will choose the appropriate-dtyped sub-function
    #  given the dtypes of the passed arguments

    @final
    def _left_indexer_unique(self: _IndexT, other: _IndexT) -> npt.NDArray[np.intp]:
        # Caller is responsible for ensuring other.dtype == self.dtype
        sv = self._get_engine_target()
        ov = other._get_engine_target()
        # can_use_libjoin assures sv and ov are ndarrays
        sv = cast(np.ndarray, sv)
        ov = cast(np.ndarray, ov)
        return libjoin.left_join_indexer_unique(sv, ov)

    @final
    def _left_indexer(
        self: _IndexT, other: _IndexT
    ) -> tuple[ArrayLike, npt.NDArray[np.intp], npt.NDArray[np.intp]]:
        # Caller is responsible for ensuring other.dtype == self.dtype
        sv = self._get_engine_target()
        ov = other._get_engine_target()
        # can_use_libjoin assures sv and ov are ndarrays
        sv = cast(np.ndarray, sv)
        ov = cast(np.ndarray, ov)
        joined_ndarray, lidx, ridx = libjoin.left_join_indexer(sv, ov)
        joined = self._from_join_target(joined_ndarray)
        return joined, lidx, ridx

    @final
    def _inner_indexer(
        self: _IndexT, other: _IndexT
    ) -> tuple[ArrayLike, npt.NDArray[np.intp], npt.NDArray[np.intp]]:
        # Caller is responsible for ensuring other.dtype == self.dtype
        sv = self._get_engine_target()
        ov = other._get_engine_target()
        # can_use_libjoin assures sv and ov are ndarrays
        sv = cast(np.ndarray, sv)
        ov = cast(np.ndarray, ov)
        joined_ndarray, lidx, ridx = libjoin.inner_join_indexer(sv, ov)
        joined = self._from_join_target(joined_ndarray)
        return joined, lidx, ridx

    @final
    def _outer_indexer(
        self: _IndexT, other: _IndexT
    ) -> tuple[ArrayLike, npt.NDArray[np.intp], npt.NDArray[np.intp]]:
        # Caller is responsible for ensuring other.dtype == self.dtype
        sv = self._get_engine_target()
        ov = other._get_engine_target()
        # can_use_libjoin assures sv and ov are ndarrays
        sv = cast(np.ndarray, sv)
        ov = cast(np.ndarray, ov)
        joined_ndarray, lidx, ridx = libjoin.outer_join_indexer(sv, ov)
        joined = self._from_join_target(joined_ndarray)
        return joined, lidx, ridx

    _typ: str = "index"
    _data: ExtensionArray | np.ndarray
    _data_cls: type[ExtensionArray] | tuple[type[np.ndarray], type[ExtensionArray]] = (
        np.ndarray,
        ExtensionArray,
    )
    _id: object | None = None
    _name: Hashable = None
    # MultiIndex.levels previously allowed setting the index name. We
    # don't allow this anymore, and raise if it happens rather than
    # failing silently.
    _no_setting_name: bool = False
    _comparables: list[str] = ["name"]
    _attributes: list[str] = ["name"]
    _is_numeric_dtype: bool = False
    _can_hold_strings: bool = True

    # Whether this index is a NumericIndex, but not a Int64Index, Float64Index,
    # UInt64Index or RangeIndex. Needed for backwards compat. Remove this attribute and
    # associated code in pandas 2.0.
    _is_backward_compat_public_numeric_index: bool = False

    _engine_type: type[libindex.IndexEngine] | type[
        libindex.ExtensionEngine
    ] = libindex.ObjectEngine
    # whether we support partial string indexing. Overridden
    # in DatetimeIndex and PeriodIndex
    _supports_partial_string_indexing = False

    _accessors = {"str"}

    str = CachedAccessor("str", StringMethods)

    # --------------------------------------------------------------------
    # Constructors

    def __new__(
        cls, data=None, dtype=None, copy=False, name=None, tupleize_cols=True, **kwargs
    ) -> Index:

        if kwargs:
            warnings.warn(
                "Passing keywords other than 'data', 'dtype', 'copy', 'name', "
                "'tupleize_cols' is deprecated and will raise TypeError in a "
                "future version.  Use the specific Index subclass directly instead.",
                FutureWarning,
                stacklevel=find_stack_level(),
            )

        from pandas.core.arrays import PandasArray
        from pandas.core.indexes.range import RangeIndex

        name = maybe_extract_name(name, data, cls)

        if dtype is not None:
            dtype = pandas_dtype(dtype)
        if "tz" in kwargs:
            tz = kwargs.pop("tz")
            validate_tz_from_dtype(dtype, tz)
            dtype = tz_to_dtype(tz)

        if type(data) is PandasArray:
            # ensure users don't accidentally put a PandasArray in an index,
            #  but don't unpack StringArray
            data = data.to_numpy()
        if isinstance(dtype, PandasDtype):
            dtype = dtype.numpy_dtype

        data_dtype = getattr(data, "dtype", None)

        # range
        if isinstance(data, (range, RangeIndex)):
            result = RangeIndex(start=data, copy=copy, name=name)
            if dtype is not None:
                return result.astype(dtype, copy=False)
            return result

        elif is_ea_or_datetimelike_dtype(dtype):
            # non-EA dtype indexes have special casting logic, so we punt here
            klass = cls._dtype_to_subclass(dtype)
            if klass is not Index:
                return klass(data, dtype=dtype, copy=copy, name=name, **kwargs)

            ea_cls = dtype.construct_array_type()
            data = ea_cls._from_sequence(data, dtype=dtype, copy=copy)
            disallow_kwargs(kwargs)
            return Index._simple_new(data, name=name)

        elif is_ea_or_datetimelike_dtype(data_dtype):
            data_dtype = cast(DtypeObj, data_dtype)
            klass = cls._dtype_to_subclass(data_dtype)
            if klass is not Index:
                result = klass(data, copy=copy, name=name, **kwargs)
                if dtype is not None:
                    return result.astype(dtype, copy=False)
                return result
            elif dtype is not None:
                # GH#45206
                data = data.astype(dtype, copy=False)

            disallow_kwargs(kwargs)
            data = extract_array(data, extract_numpy=True)
            return Index._simple_new(data, name=name)

        # index-like
        elif (
            isinstance(data, Index)
            and data._is_backward_compat_public_numeric_index
            and dtype is None
        ):
            return data._constructor(data, name=name, copy=copy)
        elif isinstance(data, (np.ndarray, Index, ABCSeries)):

            if isinstance(data, ABCMultiIndex):
                data = data._values

            if dtype is not None:
                # we need to avoid having numpy coerce
                # things that look like ints/floats to ints unless
                # they are actually ints, e.g. '0' and 0.0
                # should not be coerced
                # GH 11836
                data = sanitize_array(data, None, dtype=dtype, copy=copy)

                dtype = data.dtype

            if data.dtype.kind in ["i", "u", "f"]:
                # maybe coerce to a sub-class
                arr = data
<<<<<<< HEAD
            elif data.dtype.kind in ["c"]:
=======
            elif data.dtype.kind == "b":
                # No special subclass, and Index._ensure_array won't do this
                #  for us.
>>>>>>> c80b1451
                arr = np.asarray(data)
            else:
                arr = com.asarray_tuplesafe(data, dtype=_dtype_obj)

                if dtype is None:
                    arr = _maybe_cast_data_without_dtype(
                        arr, cast_numeric_deprecated=True
                    )
                    dtype = arr.dtype

                    if kwargs:
                        return cls(arr, dtype, copy=copy, name=name, **kwargs)

            klass = cls._dtype_to_subclass(arr.dtype)
            arr = klass._ensure_array(arr, dtype, copy)
            disallow_kwargs(kwargs)
            return klass._simple_new(arr, name)

        elif is_scalar(data):
            raise cls._scalar_data_error(data)
        elif hasattr(data, "__array__"):
            return Index(np.asarray(data), dtype=dtype, copy=copy, name=name, **kwargs)
        else:

            if tupleize_cols and is_list_like(data):
                # GH21470: convert iterable to list before determining if empty
                if is_iterator(data):
                    data = list(data)

                if data and all(isinstance(e, tuple) for e in data):
                    # we must be all tuples, otherwise don't construct
                    # 10697
                    from pandas.core.indexes.multi import MultiIndex

                    return MultiIndex.from_tuples(
                        data, names=name or kwargs.get("names")
                    )
            # other iterable of some kind

            subarr = com.asarray_tuplesafe(data, dtype=_dtype_obj)
            if dtype is None:
                # with e.g. a list [1, 2, 3] casting to numeric is _not_ deprecated
                # error: Incompatible types in assignment (expression has type
                # "Union[ExtensionArray, ndarray[Any, Any]]", variable has type
                # "ndarray[Any, Any]")
                subarr = _maybe_cast_data_without_dtype(  # type: ignore[assignment]
                    subarr, cast_numeric_deprecated=False
                )
                dtype = subarr.dtype
            return Index(subarr, dtype=dtype, copy=copy, name=name, **kwargs)

    @classmethod
    def _ensure_array(cls, data, dtype, copy: bool):
        """
        Ensure we have a valid array to pass to _simple_new.
        """
        if data.ndim > 1:
            # GH#13601, GH#20285, GH#27125
            raise ValueError("Index data must be 1-dimensional")
        if copy:
            # asarray_tuplesafe does not always copy underlying data,
            #  so need to make sure that this happens
            data = data.copy()
        return data

    @final
    @classmethod
    def _dtype_to_subclass(cls, dtype: DtypeObj):
        # Delay import for perf. https://github.com/pandas-dev/pandas/pull/31423

        if isinstance(dtype, ExtensionDtype):
            if isinstance(dtype, DatetimeTZDtype):
                from pandas import DatetimeIndex

                return DatetimeIndex
            elif isinstance(dtype, CategoricalDtype):
                from pandas import CategoricalIndex

                return CategoricalIndex
            elif isinstance(dtype, IntervalDtype):
                from pandas import IntervalIndex

                return IntervalIndex
            elif isinstance(dtype, PeriodDtype):
                from pandas import PeriodIndex

                return PeriodIndex

            elif isinstance(dtype, SparseDtype):
                warnings.warn(
                    "In a future version, passing a SparseArray to pd.Index "
                    "will store that array directly instead of converting to a "
                    "dense numpy ndarray. To retain the old behavior, use "
                    "pd.Index(arr.to_numpy()) instead",
                    FutureWarning,
                    stacklevel=find_stack_level(),
                )
                return cls._dtype_to_subclass(dtype.subtype)

            return Index

        if dtype.kind == "M":
            from pandas import DatetimeIndex

            return DatetimeIndex

        elif dtype.kind == "m":
            from pandas import TimedeltaIndex

            return TimedeltaIndex

        elif is_float_dtype(dtype):
            from pandas.core.api import Float64Index

            return Float64Index
        elif is_unsigned_integer_dtype(dtype):
            from pandas.core.api import UInt64Index

            return UInt64Index
        elif is_signed_integer_dtype(dtype):
            from pandas.core.api import Int64Index

            return Int64Index

        elif dtype == _dtype_obj:
            # NB: assuming away MultiIndex
            return Index

        elif issubclass(
            dtype.type, (str, bool, np.bool_, complex, np.complex64, np.complex128)
        ):
            return Index

        raise NotImplementedError(dtype)

    """
    NOTE for new Index creation:

    - _simple_new: It returns new Index with the same type as the caller.
      All metadata (such as name) must be provided by caller's responsibility.
      Using _shallow_copy is recommended because it fills these metadata
      otherwise specified.

    - _shallow_copy: It returns new Index with the same type (using
      _simple_new), but fills caller's metadata otherwise specified. Passed
      kwargs will overwrite corresponding metadata.

    See each method's docstring.
    """

    @property
    def asi8(self):
        """
        Integer representation of the values.

        Returns
        -------
        ndarray
            An ndarray with int64 dtype.
        """
        warnings.warn(
            "Index.asi8 is deprecated and will be removed in a future version.",
            FutureWarning,
            stacklevel=find_stack_level(),
        )
        return None

    @classmethod
    def _simple_new(cls: type[_IndexT], values, name: Hashable = None) -> _IndexT:
        """
        We require that we have a dtype compat for the values. If we are passed
        a non-dtype compat, then coerce using the constructor.

        Must be careful not to recurse.
        """
        assert isinstance(values, cls._data_cls), type(values)

        result = object.__new__(cls)
        result._data = values
        result._name = name
        result._cache = {}
        result._reset_identity()

        return result

    @classmethod
    def _with_infer(cls, *args, **kwargs):
        """
        Constructor that uses the 1.0.x behavior inferring numeric dtypes
        for ndarray[object] inputs.
        """
        with warnings.catch_warnings():
            warnings.filterwarnings("ignore", ".*the Index constructor", FutureWarning)
            result = cls(*args, **kwargs)

        if result.dtype == _dtype_obj and not result._is_multi:
            # error: Argument 1 to "maybe_convert_objects" has incompatible type
            # "Union[ExtensionArray, ndarray[Any, Any]]"; expected
            # "ndarray[Any, Any]"
            values = lib.maybe_convert_objects(result._values)  # type: ignore[arg-type]
            if values.dtype.kind in ["i", "u", "f", "b"]:
                return Index(values, name=result.name)

        return result

    @cache_readonly
    def _constructor(self: _IndexT) -> type[_IndexT]:
        return type(self)

    @final
    def _maybe_check_unique(self) -> None:
        """
        Check that an Index has no duplicates.

        This is typically only called via
        `NDFrame.flags.allows_duplicate_labels.setter` when it's set to
        True (duplicates aren't allowed).

        Raises
        ------
        DuplicateLabelError
            When the index is not unique.
        """
        if not self.is_unique:
            msg = """Index has duplicates."""
            duplicates = self._format_duplicate_message()
            msg += f"\n{duplicates}"

            raise DuplicateLabelError(msg)

    @final
    def _format_duplicate_message(self) -> DataFrame:
        """
        Construct the DataFrame for a DuplicateLabelError.

        This returns a DataFrame indicating the labels and positions
        of duplicates in an index. This should only be called when it's
        already known that duplicates are present.

        Examples
        --------
        >>> idx = pd.Index(['a', 'b', 'a'])
        >>> idx._format_duplicate_message()
            positions
        label
        a        [0, 2]
        """
        from pandas import Series

        duplicates = self[self.duplicated(keep="first")].unique()
        assert len(duplicates)

        out = Series(np.arange(len(self))).groupby(self).agg(list)[duplicates]
        if self._is_multi:
            # test_format_duplicate_labels_message_multi
            # error: "Type[Index]" has no attribute "from_tuples"  [attr-defined]
            out.index = type(self).from_tuples(out.index)  # type: ignore[attr-defined]

        if self.nlevels == 1:
            out = out.rename_axis("label")
        return out.to_frame(name="positions")

    # --------------------------------------------------------------------
    # Index Internals Methods

    @final
    def _get_attributes_dict(self) -> dict[str_t, Any]:
        """
        Return an attributes dict for my class.

        Temporarily added back for compatibility issue in dask, see
        https://github.com/pandas-dev/pandas/pull/43895
        """
        warnings.warn(
            "The Index._get_attributes_dict method is deprecated, and will be "
            "removed in a future version",
            DeprecationWarning,
            stacklevel=find_stack_level(),
        )
        return {k: getattr(self, k, None) for k in self._attributes}

    def _shallow_copy(self: _IndexT, values, name: Hashable = no_default) -> _IndexT:
        """
        Create a new Index with the same class as the caller, don't copy the
        data, use the same object attributes with passed in attributes taking
        precedence.

        *this is an internal non-public method*

        Parameters
        ----------
        values : the values to create the new Index, optional
        name : Label, defaults to self.name
        """
        name = self._name if name is no_default else name

        return self._simple_new(values, name=name)

    def _view(self: _IndexT) -> _IndexT:
        """
        fastpath to make a shallow copy, i.e. new object with same data.
        """
        result = self._simple_new(self._values, name=self._name)

        result._cache = self._cache
        return result

    @final
    def _rename(self: _IndexT, name: Hashable) -> _IndexT:
        """
        fastpath for rename if new name is already validated.
        """
        result = self._view()
        result._name = name
        return result

    @final
    def is_(self, other) -> bool:
        """
        More flexible, faster check like ``is`` but that works through views.

        Note: this is *not* the same as ``Index.identical()``, which checks
        that metadata is also the same.

        Parameters
        ----------
        other : object
            Other object to compare against.

        Returns
        -------
        bool
            True if both have same underlying data, False otherwise.

        See Also
        --------
        Index.identical : Works like ``Index.is_`` but also checks metadata.
        """
        if self is other:
            return True
        elif not hasattr(other, "_id"):
            return False
        elif self._id is None or other._id is None:
            return False
        else:
            return self._id is other._id

    @final
    def _reset_identity(self) -> None:
        """
        Initializes or resets ``_id`` attribute with new object.
        """
        self._id = object()

    @final
    def _cleanup(self) -> None:
        self._engine.clear_mapping()

    @cache_readonly
    def _engine(
        self,
    ) -> libindex.IndexEngine | libindex.ExtensionEngine:
        # For base class (object dtype) we get ObjectEngine
        target_values = self._get_engine_target()
        if (
            isinstance(target_values, ExtensionArray)
            and self._engine_type is libindex.ObjectEngine
        ):
            return libindex.ExtensionEngine(target_values)

<<<<<<< HEAD
        elif self.values.dtype == np.complex64:
            return libindex.Complex64Engine(self._get_engine_target())
        elif self.values.dtype == np.complex128:
            return libindex.Complex128Engine(self._get_engine_target())

=======
        target_values = cast(np.ndarray, target_values)
>>>>>>> c80b1451
        # to avoid a reference cycle, bind `target_values` to a local variable, so
        # `self` is not passed into the lambda.
        if target_values.dtype == bool:
            return libindex.BoolEngine(target_values)

        # error: Argument 1 to "ExtensionEngine" has incompatible type
        # "ndarray[Any, Any]"; expected "ExtensionArray"
        return self._engine_type(target_values)  # type:ignore[arg-type]

    @final
    @cache_readonly
    def _dir_additions_for_owner(self) -> set[str_t]:
        """
        Add the string-like labels to the owner dataframe/series dir output.

        If this is a MultiIndex, it's first level values are used.
        """
        return {
            c
            for c in self.unique(level=0)[: get_option("display.max_dir_items")]
            if isinstance(c, str) and c.isidentifier()
        }

    # --------------------------------------------------------------------
    # Array-Like Methods

    # ndarray compat
    def __len__(self) -> int:
        """
        Return the length of the Index.
        """
        return len(self._data)

    def __array__(self, dtype=None) -> np.ndarray:
        """
        The array interface, return my values.
        """
        return np.asarray(self._data, dtype=dtype)

    def __array_ufunc__(self, ufunc: np.ufunc, method: str_t, *inputs, **kwargs):
        if any(isinstance(other, (ABCSeries, ABCDataFrame)) for other in inputs):
            return NotImplemented

        result = arraylike.maybe_dispatch_ufunc_to_dunder_op(
            self, ufunc, method, *inputs, **kwargs
        )
        if result is not NotImplemented:
            return result

        if "out" in kwargs:
            # e.g. test_dti_isub_tdi
            return arraylike.dispatch_ufunc_with_out(
                self, ufunc, method, *inputs, **kwargs
            )

        if method == "reduce":
            result = arraylike.dispatch_reduction_ufunc(
                self, ufunc, method, *inputs, **kwargs
            )
            if result is not NotImplemented:
                return result

        new_inputs = [x if x is not self else x._values for x in inputs]
        result = getattr(ufunc, method)(*new_inputs, **kwargs)
        if ufunc.nout == 2:
            # i.e. np.divmod, np.modf, np.frexp
            return tuple(self.__array_wrap__(x) for x in result)

        return self.__array_wrap__(result)

    def __array_wrap__(self, result, context=None):
        """
        Gets called after a ufunc and other functions e.g. np.split.
        """
        result = lib.item_from_zerodim(result)
        if is_bool_dtype(result) or lib.is_scalar(result) or np.ndim(result) > 1:
            return result

        return Index(result, name=self.name)

    @cache_readonly
    def dtype(self) -> DtypeObj:
        """
        Return the dtype object of the underlying data.
        """
        return self._data.dtype

    @final
    def ravel(self, order="C"):
        """
        Return an ndarray of the flattened values of the underlying data.

        Returns
        -------
        numpy.ndarray
            Flattened array.

        See Also
        --------
        numpy.ndarray.ravel : Return a flattened array.
        """
        warnings.warn(
            "Index.ravel returning ndarray is deprecated; in a future version "
            "this will return a view on self.",
            FutureWarning,
            stacklevel=find_stack_level(),
        )
        if needs_i8_conversion(self.dtype):
            # Item "ndarray[Any, Any]" of "Union[ExtensionArray, ndarray[Any, Any]]"
            # has no attribute "_ndarray"
            values = self._data._ndarray  # type: ignore[union-attr]
        elif is_interval_dtype(self.dtype):
            values = np.asarray(self._data)
        else:
            values = self._get_engine_target()
        return values.ravel(order=order)

    def view(self, cls=None):

        # we need to see if we are subclassing an
        # index type here
        if cls is not None and not hasattr(cls, "_typ"):
            dtype = cls
            if isinstance(cls, str):
                dtype = pandas_dtype(cls)

            if isinstance(dtype, (np.dtype, ExtensionDtype)) and needs_i8_conversion(
                dtype
            ):
                if dtype.kind == "m" and dtype != "m8[ns]":
                    # e.g. m8[s]
                    return self._data.view(cls)

                idx_cls = self._dtype_to_subclass(dtype)
                # NB: we only get here for subclasses that override
                #  _data_cls such that it is a type and not a tuple
                #  of types.
                arr_cls = idx_cls._data_cls
                arr = arr_cls(self._data.view("i8"), dtype=dtype)
                return idx_cls._simple_new(arr, name=self.name)

            result = self._data.view(cls)
        else:
            result = self._view()
        if isinstance(result, Index):
            result._id = self._id
        return result

    def astype(self, dtype, copy: bool = True):
        """
        Create an Index with values cast to dtypes.

        The class of a new Index is determined by dtype. When conversion is
        impossible, a TypeError exception is raised.

        Parameters
        ----------
        dtype : numpy dtype or pandas type
            Note that any signed integer `dtype` is treated as ``'int64'``,
            and any unsigned integer `dtype` is treated as ``'uint64'``,
            regardless of the size.
        copy : bool, default True
            By default, astype always returns a newly allocated object.
            If copy is set to False and internal requirements on dtype are
            satisfied, the original data is used to create a new Index
            or the original Index is returned.

        Returns
        -------
        Index
            Index with values cast to specified dtype.
        """
        if dtype is not None:
            dtype = pandas_dtype(dtype)

        if is_dtype_equal(self.dtype, dtype):
            # Ensure that self.astype(self.dtype) is self
            return self.copy() if copy else self

        if (
            self.dtype == np.dtype("M8[ns]")
            and isinstance(dtype, np.dtype)
            and dtype.kind == "M"
            and dtype != np.dtype("M8[ns]")
        ):
            # For now DatetimeArray supports this by unwrapping ndarray,
            #  but DatetimeIndex doesn't
            raise TypeError(f"Cannot cast {type(self).__name__} to dtype")

        values = self._data
        if isinstance(values, ExtensionArray):
            with rewrite_exception(type(values).__name__, type(self).__name__):
                new_values = values.astype(dtype, copy=copy)

        elif is_float_dtype(self.dtype) and needs_i8_conversion(dtype):
            # NB: this must come before the ExtensionDtype check below
            # TODO: this differs from Series behavior; can/should we align them?
            raise TypeError(
                f"Cannot convert Float64Index to dtype {dtype}; integer "
                "values are required for conversion"
            )

        elif isinstance(dtype, ExtensionDtype):
            cls = dtype.construct_array_type()
            # Note: for RangeIndex and CategoricalDtype self vs self._values
            #  behaves differently here.
            new_values = cls._from_sequence(self, dtype=dtype, copy=copy)

        else:
            try:
                if dtype == str:
                    # GH#38607
                    new_values = values.astype(dtype, copy=copy)
                else:
                    # GH#13149 specifically use astype_nansafe instead of astype
                    new_values = astype_nansafe(values, dtype=dtype, copy=copy)
            except IntCastingNaNError:
                raise
            except (TypeError, ValueError) as err:
                if dtype.kind == "u" and "losslessly" in str(err):
                    # keep the message from _astype_float_to_int_nansafe
                    raise
                raise TypeError(
                    f"Cannot cast {type(self).__name__} to dtype {dtype}"
                ) from err

        # pass copy=False because any copying will be done in the astype above
        if self._is_backward_compat_public_numeric_index:
            # this block is needed so e.g. NumericIndex[int8].astype("int32") returns
            # NumericIndex[int32] and not Int64Index with dtype int64.
            # When Int64Index etc. are removed from the code base, removed this also.
            if isinstance(dtype, np.dtype) and is_numeric_dtype(dtype):
                return self._constructor(
                    new_values, name=self.name, dtype=dtype, copy=False
                )
        return Index(new_values, name=self.name, dtype=new_values.dtype, copy=False)

    _index_shared_docs[
        "take"
    ] = """
        Return a new %(klass)s of the values selected by the indices.

        For internal compatibility with numpy arrays.

        Parameters
        ----------
        indices : array-like
            Indices to be taken.
        axis : int, optional
            The axis over which to select values, always 0.
        allow_fill : bool, default True
        fill_value : scalar, default None
            If allow_fill=True and fill_value is not None, indices specified by
            -1 are regarded as NA. If Index doesn't hold NA, raise ValueError.

        Returns
        -------
        Index
            An index formed of elements at the given indices. Will be the same
            type as self, except for RangeIndex.

        See Also
        --------
        numpy.ndarray.take: Return an array formed from the
            elements of a at the given indices.
        """

    @Appender(_index_shared_docs["take"] % _index_doc_kwargs)
    def take(
        self, indices, axis: int = 0, allow_fill: bool = True, fill_value=None, **kwargs
    ):
        if kwargs:
            nv.validate_take((), kwargs)
        if is_scalar(indices):
            raise TypeError("Expected indices to be array-like")
        indices = ensure_platform_int(indices)
        allow_fill = self._maybe_disallow_fill(allow_fill, fill_value, indices)

        # Note: we discard fill_value and use self._na_value, only relevant
        #  in the case where allow_fill is True and fill_value is not None
        values = self._values
        if isinstance(values, np.ndarray):
            taken = algos.take(
                values, indices, allow_fill=allow_fill, fill_value=self._na_value
            )
        else:
            # algos.take passes 'axis' keyword which not all EAs accept
            taken = values.take(
                indices, allow_fill=allow_fill, fill_value=self._na_value
            )
        # _constructor so RangeIndex->Int64Index
        return self._constructor._simple_new(taken, name=self.name)

    @final
    def _maybe_disallow_fill(self, allow_fill: bool, fill_value, indices) -> bool:
        """
        We only use pandas-style take when allow_fill is True _and_
        fill_value is not None.
        """
        if allow_fill and fill_value is not None:
            # only fill if we are passing a non-None fill_value
            if self._can_hold_na:
                if (indices < -1).any():
                    raise ValueError(
                        "When allow_fill=True and fill_value is not None, "
                        "all indices must be >= -1"
                    )
            else:
                cls_name = type(self).__name__
                raise ValueError(
                    f"Unable to fill values because {cls_name} cannot contain NA"
                )
        else:
            allow_fill = False
        return allow_fill

    _index_shared_docs[
        "repeat"
    ] = """
        Repeat elements of a %(klass)s.

        Returns a new %(klass)s where each element of the current %(klass)s
        is repeated consecutively a given number of times.

        Parameters
        ----------
        repeats : int or array of ints
            The number of repetitions for each element. This should be a
            non-negative integer. Repeating 0 times will return an empty
            %(klass)s.
        axis : None
            Must be ``None``. Has no effect but is accepted for compatibility
            with numpy.

        Returns
        -------
        repeated_index : %(klass)s
            Newly created %(klass)s with repeated elements.

        See Also
        --------
        Series.repeat : Equivalent function for Series.
        numpy.repeat : Similar method for :class:`numpy.ndarray`.

        Examples
        --------
        >>> idx = pd.Index(['a', 'b', 'c'])
        >>> idx
        Index(['a', 'b', 'c'], dtype='object')
        >>> idx.repeat(2)
        Index(['a', 'a', 'b', 'b', 'c', 'c'], dtype='object')
        >>> idx.repeat([1, 2, 3])
        Index(['a', 'b', 'b', 'c', 'c', 'c'], dtype='object')
        """

    @Appender(_index_shared_docs["repeat"] % _index_doc_kwargs)
    def repeat(self, repeats, axis=None):
        repeats = ensure_platform_int(repeats)
        nv.validate_repeat((), {"axis": axis})
        res_values = self._values.repeat(repeats)

        # _constructor so RangeIndex->Int64Index
        return self._constructor._simple_new(res_values, name=self.name)

    # --------------------------------------------------------------------
    # Copying Methods

    def copy(
        self: _IndexT,
        name: Hashable | None = None,
        deep: bool = False,
        dtype: Dtype | None = None,
        names: Sequence[Hashable] | None = None,
    ) -> _IndexT:
        """
        Make a copy of this object.

        Name and dtype sets those attributes on the new object.

        Parameters
        ----------
        name : Label, optional
            Set name for new object.
        deep : bool, default False
        dtype : numpy dtype or pandas type, optional
            Set dtype for new object.

            .. deprecated:: 1.2.0
                use ``astype`` method instead.
        names : list-like, optional
            Kept for compatibility with MultiIndex. Should not be used.

            .. deprecated:: 1.4.0
                use ``name`` instead.

        Returns
        -------
        Index
            Index refer to new object which is a copy of this object.

        Notes
        -----
        In most cases, there should be no functional difference from using
        ``deep``, but if ``deep`` is passed it will attempt to deepcopy.
        """
        if names is not None:
            warnings.warn(
                "parameter names is deprecated and will be removed in a future "
                "version. Use the name parameter instead.",
                FutureWarning,
                stacklevel=find_stack_level(),
            )

        name = self._validate_names(name=name, names=names, deep=deep)[0]
        if deep:
            new_data = self._data.copy()
            new_index = type(self)._simple_new(new_data, name=name)
        else:
            new_index = self._rename(name=name)

        if dtype:
            warnings.warn(
                "parameter dtype is deprecated and will be removed in a future "
                "version. Use the astype method instead.",
                FutureWarning,
                stacklevel=find_stack_level(),
            )
            new_index = new_index.astype(dtype)
        return new_index

    @final
    def __copy__(self: _IndexT, **kwargs) -> _IndexT:
        return self.copy(**kwargs)

    @final
    def __deepcopy__(self: _IndexT, memo=None) -> _IndexT:
        """
        Parameters
        ----------
        memo, default None
            Standard signature. Unused
        """
        return self.copy(deep=True)

    # --------------------------------------------------------------------
    # Rendering Methods

    @final
    def __repr__(self) -> str_t:
        """
        Return a string representation for this object.
        """
        klass_name = type(self).__name__
        data = self._format_data()
        attrs = self._format_attrs()
        space = self._format_space()
        attrs_str = [f"{k}={v}" for k, v in attrs]
        prepr = f",{space}".join(attrs_str)

        # no data provided, just attributes
        if data is None:
            data = ""

        return f"{klass_name}({data}{prepr})"

    def _format_space(self) -> str_t:

        # using space here controls if the attributes
        # are line separated or not (the default)

        # max_seq_items = get_option('display.max_seq_items')
        # if len(self) > max_seq_items:
        #    space = "\n%s" % (' ' * (len(klass) + 1))
        return " "

    @property
    def _formatter_func(self):
        """
        Return the formatter function.
        """
        return default_pprint

    def _format_data(self, name=None) -> str_t:
        """
        Return the formatted data as a unicode string.
        """
        # do we want to justify (only do so for non-objects)
        is_justify = True

        if self.inferred_type == "string":
            is_justify = False
        elif self.inferred_type == "categorical":
            self = cast("CategoricalIndex", self)
            if is_object_dtype(self.categories):
                is_justify = False

        return format_object_summary(
            self,
            self._formatter_func,
            is_justify=is_justify,
            name=name,
            line_break_each_value=self._is_multi,
        )

    def _format_attrs(self) -> list[tuple[str_t, str_t | int | bool | None]]:
        """
        Return a list of tuples of the (attr,formatted_value).
        """
        attrs: list[tuple[str_t, str_t | int | bool | None]] = []

        if not self._is_multi:
            attrs.append(("dtype", f"'{self.dtype}'"))

        if self.name is not None:
            attrs.append(("name", default_pprint(self.name)))
        elif self._is_multi and any(x is not None for x in self.names):
            attrs.append(("names", default_pprint(self.names)))

        max_seq_items = get_option("display.max_seq_items") or len(self)
        if len(self) > max_seq_items:
            attrs.append(("length", len(self)))
        return attrs

    @final
    def _get_level_names(self) -> Hashable | Sequence[Hashable]:
        """
        Return a name or list of names with None replaced by the level number.
        """
        if self._is_multi:
            return [
                level if name is None else name for level, name in enumerate(self.names)
            ]
        else:
            return 0 if self.name is None else self.name

    @final
    def _mpl_repr(self) -> np.ndarray:
        # how to represent ourselves to matplotlib
        if isinstance(self.dtype, np.dtype) and self.dtype.kind != "M":
            return cast(np.ndarray, self.values)
        return self.astype(object, copy=False)._values

    def format(
        self,
        name: bool = False,
        formatter: Callable | None = None,
        na_rep: str_t = "NaN",
    ) -> list[str_t]:
        """
        Render a string representation of the Index.
        """
        header = []
        if name:
            header.append(
                pprint_thing(self.name, escape_chars=("\t", "\r", "\n"))
                if self.name is not None
                else ""
            )

        if formatter is not None:
            return header + list(self.map(formatter))

        return self._format_with_header(header, na_rep=na_rep)

    def _format_with_header(self, header: list[str_t], na_rep: str_t) -> list[str_t]:
        from pandas.io.formats.format import format_array

        values = self._values

        if is_object_dtype(values.dtype):
            values = cast(np.ndarray, values)
            values = lib.maybe_convert_objects(values, safe=True)

            result = [pprint_thing(x, escape_chars=("\t", "\r", "\n")) for x in values]

            # could have nans
            mask = is_float_nan(values)
            if mask.any():
                result_arr = np.array(result)
                result_arr[mask] = na_rep
                result = result_arr.tolist()
        else:
            result = trim_front(format_array(values, None, justify="left"))
        return header + result

    @final
    def to_native_types(self, slicer=None, **kwargs) -> np.ndarray:
        """
        Format specified values of `self` and return them.

        .. deprecated:: 1.2.0

        Parameters
        ----------
        slicer : int, array-like
            An indexer into `self` that specifies which values
            are used in the formatting process.
        kwargs : dict
            Options for specifying how the values should be formatted.
            These options include the following:

            1) na_rep : str
                The value that serves as a placeholder for NULL values
            2) quoting : bool or None
                Whether or not there are quoted values in `self`
            3) date_format : str
                The format used to represent date-like values.

        Returns
        -------
        numpy.ndarray
            Formatted values.
        """
        warnings.warn(
            "The 'to_native_types' method is deprecated and will be removed in "
            "a future version. Use 'astype(str)' instead.",
            FutureWarning,
            stacklevel=find_stack_level(),
        )
        values = self
        if slicer is not None:
            values = values[slicer]
        return values._format_native_types(**kwargs)

    def _format_native_types(self, *, na_rep="", quoting=None, **kwargs):
        """
        Actually format specific types of the index.
        """
        mask = isna(self)
        if not self.is_object() and not quoting:
            values = np.asarray(self).astype(str)
        else:
            values = np.array(self, dtype=object, copy=True)

        values[mask] = na_rep
        return values

    def _summary(self, name=None) -> str_t:
        """
        Return a summarized representation.

        Parameters
        ----------
        name : str
            name to use in the summary representation

        Returns
        -------
        String with a summarized representation of the index
        """
        if len(self) > 0:
            head = self[0]
            if hasattr(head, "format") and not isinstance(head, str):
                head = head.format()
            elif needs_i8_conversion(self.dtype):
                # e.g. Timedelta, display as values, not quoted
                head = self._formatter_func(head).replace("'", "")
            tail = self[-1]
            if hasattr(tail, "format") and not isinstance(tail, str):
                tail = tail.format()
            elif needs_i8_conversion(self.dtype):
                # e.g. Timedelta, display as values, not quoted
                tail = self._formatter_func(tail).replace("'", "")

            index_summary = f", {head} to {tail}"
        else:
            index_summary = ""

        if name is None:
            name = type(self).__name__
        return f"{name}: {len(self)} entries{index_summary}"

    # --------------------------------------------------------------------
    # Conversion Methods

    def to_flat_index(self):
        """
        Identity method.

        This is implemented for compatibility with subclass implementations
        when chaining.

        Returns
        -------
        pd.Index
            Caller.

        See Also
        --------
        MultiIndex.to_flat_index : Subclass implementation.
        """
        return self

    def to_series(self, index=None, name: Hashable = None) -> Series:
        """
        Create a Series with both index and values equal to the index keys.

        Useful with map for returning an indexer based on an index.

        Parameters
        ----------
        index : Index, optional
            Index of resulting Series. If None, defaults to original index.
        name : str, optional
            Name of resulting Series. If None, defaults to name of original
            index.

        Returns
        -------
        Series
            The dtype will be based on the type of the Index values.

        See Also
        --------
        Index.to_frame : Convert an Index to a DataFrame.
        Series.to_frame : Convert Series to DataFrame.

        Examples
        --------
        >>> idx = pd.Index(['Ant', 'Bear', 'Cow'], name='animal')

        By default, the original Index and original name is reused.

        >>> idx.to_series()
        animal
        Ant      Ant
        Bear    Bear
        Cow      Cow
        Name: animal, dtype: object

        To enforce a new Index, specify new labels to ``index``:

        >>> idx.to_series(index=[0, 1, 2])
        0     Ant
        1    Bear
        2     Cow
        Name: animal, dtype: object

        To override the name of the resulting column, specify `name`:

        >>> idx.to_series(name='zoo')
        animal
        Ant      Ant
        Bear    Bear
        Cow      Cow
        Name: zoo, dtype: object
        """
        from pandas import Series

        if index is None:
            index = self._view()
        if name is None:
            name = self.name

        return Series(self._values.copy(), index=index, name=name)

    def to_frame(
        self, index: bool = True, name: Hashable = lib.no_default
    ) -> DataFrame:
        """
        Create a DataFrame with a column containing the Index.

        Parameters
        ----------
        index : bool, default True
            Set the index of the returned DataFrame as the original Index.

        name : object, default None
            The passed name should substitute for the index name (if it has
            one).

        Returns
        -------
        DataFrame
            DataFrame containing the original Index data.

        See Also
        --------
        Index.to_series : Convert an Index to a Series.
        Series.to_frame : Convert Series to DataFrame.

        Examples
        --------
        >>> idx = pd.Index(['Ant', 'Bear', 'Cow'], name='animal')
        >>> idx.to_frame()
               animal
        animal
        Ant       Ant
        Bear     Bear
        Cow       Cow

        By default, the original Index is reused. To enforce a new Index:

        >>> idx.to_frame(index=False)
            animal
        0   Ant
        1  Bear
        2   Cow

        To override the name of the resulting column, specify `name`:

        >>> idx.to_frame(index=False, name='zoo')
            zoo
        0   Ant
        1  Bear
        2   Cow
        """
        from pandas import DataFrame

        if name is None:
            warnings.warn(
                "Explicitly passing `name=None` currently preserves the Index's name "
                "or uses a default name of 0. This behaviour is deprecated, and in "
                "the future `None` will be used as the name of the resulting "
                "DataFrame column.",
                FutureWarning,
                stacklevel=find_stack_level(),
            )
            name = lib.no_default

        if name is lib.no_default:
            name = self._get_level_names()
        result = DataFrame({name: self._values.copy()})

        if index:
            result.index = self
        return result

    # --------------------------------------------------------------------
    # Name-Centric Methods

    @property
    def name(self):
        """
        Return Index or MultiIndex name.
        """
        return self._name

    @name.setter
    def name(self, value: Hashable):
        if self._no_setting_name:
            # Used in MultiIndex.levels to avoid silently ignoring name updates.
            raise RuntimeError(
                "Cannot set name on a level of a MultiIndex. Use "
                "'MultiIndex.set_names' instead."
            )
        maybe_extract_name(value, None, type(self))
        self._name = value

    @final
    def _validate_names(
        self, name=None, names=None, deep: bool = False
    ) -> list[Hashable]:
        """
        Handles the quirks of having a singular 'name' parameter for general
        Index and plural 'names' parameter for MultiIndex.
        """
        from copy import deepcopy

        if names is not None and name is not None:
            raise TypeError("Can only provide one of `names` and `name`")
        elif names is None and name is None:
            new_names = deepcopy(self.names) if deep else self.names
        elif names is not None:
            if not is_list_like(names):
                raise TypeError("Must pass list-like as `names`.")
            new_names = names
        elif not is_list_like(name):
            new_names = [name]
        else:
            new_names = name

        if len(new_names) != len(self.names):
            raise ValueError(
                f"Length of new names must be {len(self.names)}, got {len(new_names)}"
            )

        # All items in 'new_names' need to be hashable
        validate_all_hashable(*new_names, error_name=f"{type(self).__name__}.name")

        return new_names

    def _get_names(self) -> FrozenList:
        return FrozenList((self.name,))

    def _set_names(self, values, *, level=None) -> None:
        """
        Set new names on index. Each name has to be a hashable type.

        Parameters
        ----------
        values : str or sequence
            name(s) to set
        level : int, level name, or sequence of int/level names (default None)
            If the index is a MultiIndex (hierarchical), level(s) to set (None
            for all levels).  Otherwise level must be None

        Raises
        ------
        TypeError if each name is not hashable.
        """
        if not is_list_like(values):
            raise ValueError("Names must be a list-like")
        if len(values) != 1:
            raise ValueError(f"Length of new names must be 1, got {len(values)}")

        # GH 20527
        # All items in 'name' need to be hashable:
        validate_all_hashable(*values, error_name=f"{type(self).__name__}.name")

        self._name = values[0]

    names = property(fset=_set_names, fget=_get_names)

    @deprecate_nonkeyword_arguments(version=None, allowed_args=["self", "names"])
    def set_names(self, names, level=None, inplace: bool = False):
        """
        Set Index or MultiIndex name.

        Able to set new names partially and by level.

        Parameters
        ----------

        names : label or list of label or dict-like for MultiIndex
            Name(s) to set.

            .. versionchanged:: 1.3.0

        level : int, label or list of int or label, optional
            If the index is a MultiIndex and names is not dict-like, level(s) to set
            (None for all levels). Otherwise level must be None.

            .. versionchanged:: 1.3.0

        inplace : bool, default False
            Modifies the object directly, instead of creating a new Index or
            MultiIndex.

        Returns
        -------
        Index or None
            The same type as the caller or None if ``inplace=True``.

        See Also
        --------
        Index.rename : Able to set new names without level.

        Examples
        --------
        >>> idx = pd.Index([1, 2, 3, 4])
        >>> idx
        Int64Index([1, 2, 3, 4], dtype='int64')
        >>> idx.set_names('quarter')
        Int64Index([1, 2, 3, 4], dtype='int64', name='quarter')

        >>> idx = pd.MultiIndex.from_product([['python', 'cobra'],
        ...                                   [2018, 2019]])
        >>> idx
        MultiIndex([('python', 2018),
                    ('python', 2019),
                    ( 'cobra', 2018),
                    ( 'cobra', 2019)],
                   )
        >>> idx.set_names(['kind', 'year'], inplace=True)
        >>> idx
        MultiIndex([('python', 2018),
                    ('python', 2019),
                    ( 'cobra', 2018),
                    ( 'cobra', 2019)],
                   names=['kind', 'year'])
        >>> idx.set_names('species', level=0)
        MultiIndex([('python', 2018),
                    ('python', 2019),
                    ( 'cobra', 2018),
                    ( 'cobra', 2019)],
                   names=['species', 'year'])

        When renaming levels with a dict, levels can not be passed.

        >>> idx.set_names({'kind': 'snake'})
        MultiIndex([('python', 2018),
                    ('python', 2019),
                    ( 'cobra', 2018),
                    ( 'cobra', 2019)],
                   names=['snake', 'year'])
        """
        if level is not None and not isinstance(self, ABCMultiIndex):
            raise ValueError("Level must be None for non-MultiIndex")

        elif level is not None and not is_list_like(level) and is_list_like(names):
            raise TypeError("Names must be a string when a single level is provided.")

        elif not is_list_like(names) and level is None and self.nlevels > 1:
            raise TypeError("Must pass list-like as `names`.")

        elif is_dict_like(names) and not isinstance(self, ABCMultiIndex):
            raise TypeError("Can only pass dict-like as `names` for MultiIndex.")

        elif is_dict_like(names) and level is not None:
            raise TypeError("Can not pass level for dictlike `names`.")

        if isinstance(self, ABCMultiIndex) and is_dict_like(names) and level is None:
            # Transform dict to list of new names and corresponding levels
            level, names_adjusted = [], []
            for i, name in enumerate(self.names):
                if name in names.keys():
                    level.append(i)
                    names_adjusted.append(names[name])
            names = names_adjusted

        if not is_list_like(names):
            names = [names]
        if level is not None and not is_list_like(level):
            level = [level]

        if inplace:
            idx = self
        else:
            idx = self._view()

        idx._set_names(names, level=level)
        if not inplace:
            return idx

    def rename(self, name, inplace=False):
        """
        Alter Index or MultiIndex name.

        Able to set new names without level. Defaults to returning new index.
        Length of names must match number of levels in MultiIndex.

        Parameters
        ----------
        name : label or list of labels
            Name(s) to set.
        inplace : bool, default False
            Modifies the object directly, instead of creating a new Index or
            MultiIndex.

        Returns
        -------
        Index or None
            The same type as the caller or None if ``inplace=True``.

        See Also
        --------
        Index.set_names : Able to set new names partially and by level.

        Examples
        --------
        >>> idx = pd.Index(['A', 'C', 'A', 'B'], name='score')
        >>> idx.rename('grade')
        Index(['A', 'C', 'A', 'B'], dtype='object', name='grade')

        >>> idx = pd.MultiIndex.from_product([['python', 'cobra'],
        ...                                   [2018, 2019]],
        ...                                   names=['kind', 'year'])
        >>> idx
        MultiIndex([('python', 2018),
                    ('python', 2019),
                    ( 'cobra', 2018),
                    ( 'cobra', 2019)],
                   names=['kind', 'year'])
        >>> idx.rename(['species', 'year'])
        MultiIndex([('python', 2018),
                    ('python', 2019),
                    ( 'cobra', 2018),
                    ( 'cobra', 2019)],
                   names=['species', 'year'])
        >>> idx.rename('species')
        Traceback (most recent call last):
        TypeError: Must pass list-like as `names`.
        """
        return self.set_names([name], inplace=inplace)

    # --------------------------------------------------------------------
    # Level-Centric Methods

    @property
    def nlevels(self) -> int:
        """
        Number of levels.
        """
        return 1

    def _sort_levels_monotonic(self: _IndexT) -> _IndexT:
        """
        Compat with MultiIndex.
        """
        return self

    @final
    def _validate_index_level(self, level) -> None:
        """
        Validate index level.

        For single-level Index getting level number is a no-op, but some
        verification must be done like in MultiIndex.

        """
        if isinstance(level, int):
            if level < 0 and level != -1:
                raise IndexError(
                    "Too many levels: Index has only 1 level, "
                    f"{level} is not a valid level number"
                )
            elif level > 0:
                raise IndexError(
                    f"Too many levels: Index has only 1 level, not {level + 1}"
                )
        elif level != self.name:
            raise KeyError(
                f"Requested level ({level}) does not match index name ({self.name})"
            )

    def _get_level_number(self, level) -> int:
        self._validate_index_level(level)
        return 0

    def sortlevel(self, level=None, ascending=True, sort_remaining=None):
        """
        For internal compatibility with the Index API.

        Sort the Index. This is for compat with MultiIndex

        Parameters
        ----------
        ascending : bool, default True
            False to sort in descending order

        level, sort_remaining are compat parameters

        Returns
        -------
        Index
        """
        if not isinstance(ascending, (list, bool)):
            raise TypeError(
                "ascending must be a single bool value or"
                "a list of bool values of length 1"
            )

        if isinstance(ascending, list):
            if len(ascending) != 1:
                raise TypeError("ascending must be a list of bool values of length 1")
            ascending = ascending[0]

        if not isinstance(ascending, bool):
            raise TypeError("ascending must be a bool value")

        return self.sort_values(return_indexer=True, ascending=ascending)

    def _get_level_values(self, level) -> Index:
        """
        Return an Index of values for requested level.

        This is primarily useful to get an individual level of values from a
        MultiIndex, but is provided on Index as well for compatibility.

        Parameters
        ----------
        level : int or str
            It is either the integer position or the name of the level.

        Returns
        -------
        Index
            Calling object, as there is only one level in the Index.

        See Also
        --------
        MultiIndex.get_level_values : Get values for a level of a MultiIndex.

        Notes
        -----
        For Index, level should be 0, since there are no multiple levels.

        Examples
        --------
        >>> idx = pd.Index(list('abc'))
        >>> idx
        Index(['a', 'b', 'c'], dtype='object')

        Get level values by supplying `level` as integer:

        >>> idx.get_level_values(0)
        Index(['a', 'b', 'c'], dtype='object')
        """
        self._validate_index_level(level)
        return self

    get_level_values = _get_level_values

    @final
    def droplevel(self, level=0):
        """
        Return index with requested level(s) removed.

        If resulting index has only 1 level left, the result will be
        of Index type, not MultiIndex.

        Parameters
        ----------
        level : int, str, or list-like, default 0
            If a string is given, must be the name of a level
            If list-like, elements must be names or indexes of levels.

        Returns
        -------
        Index or MultiIndex

        Examples
        --------
        >>> mi = pd.MultiIndex.from_arrays(
        ... [[1, 2], [3, 4], [5, 6]], names=['x', 'y', 'z'])
        >>> mi
        MultiIndex([(1, 3, 5),
                    (2, 4, 6)],
                   names=['x', 'y', 'z'])

        >>> mi.droplevel()
        MultiIndex([(3, 5),
                    (4, 6)],
                   names=['y', 'z'])

        >>> mi.droplevel(2)
        MultiIndex([(1, 3),
                    (2, 4)],
                   names=['x', 'y'])

        >>> mi.droplevel('z')
        MultiIndex([(1, 3),
                    (2, 4)],
                   names=['x', 'y'])

        >>> mi.droplevel(['x', 'y'])
        Int64Index([5, 6], dtype='int64', name='z')
        """
        if not isinstance(level, (tuple, list)):
            level = [level]

        levnums = sorted(self._get_level_number(lev) for lev in level)[::-1]

        return self._drop_level_numbers(levnums)

    @final
    def _drop_level_numbers(self, levnums: list[int]):
        """
        Drop MultiIndex levels by level _number_, not name.
        """

        if not levnums and not isinstance(self, ABCMultiIndex):
            return self
        if len(levnums) >= self.nlevels:
            raise ValueError(
                f"Cannot remove {len(levnums)} levels from an index with "
                f"{self.nlevels} levels: at least one level must be left."
            )
        # The two checks above guarantee that here self is a MultiIndex
        self = cast("MultiIndex", self)

        new_levels = list(self.levels)
        new_codes = list(self.codes)
        new_names = list(self.names)

        for i in levnums:
            new_levels.pop(i)
            new_codes.pop(i)
            new_names.pop(i)

        if len(new_levels) == 1:
            lev = new_levels[0]

            if len(lev) == 0:
                # If lev is empty, lev.take will fail GH#42055
                if len(new_codes[0]) == 0:
                    # GH#45230 preserve RangeIndex here
                    #  see test_reset_index_empty_rangeindex
                    result = lev[:0]
                else:
                    res_values = algos.take(lev._values, new_codes[0], allow_fill=True)
                    # _constructor instead of type(lev) for RangeIndex compat GH#35230
                    result = lev._constructor._simple_new(res_values, name=new_names[0])
            else:
                # set nan if needed
                mask = new_codes[0] == -1
                result = new_levels[0].take(new_codes[0])
                if mask.any():
                    result = result.putmask(mask, np.nan)

                result._name = new_names[0]

            return result
        else:
            from pandas.core.indexes.multi import MultiIndex

            return MultiIndex(
                levels=new_levels,
                codes=new_codes,
                names=new_names,
                verify_integrity=False,
            )

    def _get_grouper_for_level(self, mapper, *, level=None):
        """
        Get index grouper corresponding to an index level

        Parameters
        ----------
        mapper: Group mapping function or None
            Function mapping index values to groups
        level : int or None
            Index level, positional

        Returns
        -------
        grouper : Index
            Index of values to group on.
        labels : ndarray of int or None
            Array of locations in level_index.
        uniques : Index or None
            Index of unique values for level.
        """
        assert level is None or level == 0
        if mapper is None:
            grouper = self
        else:
            grouper = self.map(mapper)

        return grouper, None, None

    # --------------------------------------------------------------------
    # Introspection Methods

    @cache_readonly
    @final
    def _can_hold_na(self) -> bool:
        if isinstance(self.dtype, ExtensionDtype):
            if isinstance(self.dtype, IntervalDtype):
                # FIXME(GH#45720): this is inaccurate for integer-backed
                #  IntervalArray, but without it other.categories.take raises
                #  in IntervalArray._cmp_method
                return True
            return self.dtype._can_hold_na
        if self.dtype.kind in ["i", "u", "b"]:
            return False
        return True

    @final
    @property
    def is_monotonic(self) -> bool:
        """
        Alias for is_monotonic_increasing.
        """
        warnings.warn(
            "is_monotonic is deprecated and will be removed in a future version. "
            "Use is_monotonic_increasing instead.",
            FutureWarning,
            stacklevel=find_stack_level(),
        )
        return self.is_monotonic_increasing

    @property
    def is_monotonic_increasing(self) -> bool:
        """
        Return if the index is monotonic increasing (only equal or
        increasing) values.

        Examples
        --------
        >>> Index([1, 2, 3]).is_monotonic_increasing
        True
        >>> Index([1, 2, 2]).is_monotonic_increasing
        True
        >>> Index([1, 3, 2]).is_monotonic_increasing
        False
        """
        return self._engine.is_monotonic_increasing

    @property
    def is_monotonic_decreasing(self) -> bool:
        """
        Return if the index is monotonic decreasing (only equal or
        decreasing) values.

        Examples
        --------
        >>> Index([3, 2, 1]).is_monotonic_decreasing
        True
        >>> Index([3, 2, 2]).is_monotonic_decreasing
        True
        >>> Index([3, 1, 2]).is_monotonic_decreasing
        False
        """
        return self._engine.is_monotonic_decreasing

    @final
    @property
    def _is_strictly_monotonic_increasing(self) -> bool:
        """
        Return if the index is strictly monotonic increasing
        (only increasing) values.

        Examples
        --------
        >>> Index([1, 2, 3])._is_strictly_monotonic_increasing
        True
        >>> Index([1, 2, 2])._is_strictly_monotonic_increasing
        False
        >>> Index([1, 3, 2])._is_strictly_monotonic_increasing
        False
        """
        return self.is_unique and self.is_monotonic_increasing

    @final
    @property
    def _is_strictly_monotonic_decreasing(self) -> bool:
        """
        Return if the index is strictly monotonic decreasing
        (only decreasing) values.

        Examples
        --------
        >>> Index([3, 2, 1])._is_strictly_monotonic_decreasing
        True
        >>> Index([3, 2, 2])._is_strictly_monotonic_decreasing
        False
        >>> Index([3, 1, 2])._is_strictly_monotonic_decreasing
        False
        """
        return self.is_unique and self.is_monotonic_decreasing

    @cache_readonly
    def is_unique(self) -> bool:
        """
        Return if the index has unique values.
        """
        return self._engine.is_unique

    @final
    @property
    def has_duplicates(self) -> bool:
        """
        Check if the Index has duplicate values.

        Returns
        -------
        bool
            Whether or not the Index has duplicate values.

        Examples
        --------
        >>> idx = pd.Index([1, 5, 7, 7])
        >>> idx.has_duplicates
        True

        >>> idx = pd.Index([1, 5, 7])
        >>> idx.has_duplicates
        False

        >>> idx = pd.Index(["Watermelon", "Orange", "Apple",
        ...                 "Watermelon"]).astype("category")
        >>> idx.has_duplicates
        True

        >>> idx = pd.Index(["Orange", "Apple",
        ...                 "Watermelon"]).astype("category")
        >>> idx.has_duplicates
        False
        """
        return not self.is_unique

    @final
    def is_boolean(self) -> bool:
        """
        Check if the Index only consists of booleans.

        Returns
        -------
        bool
            Whether or not the Index only consists of booleans.

        See Also
        --------
        is_integer : Check if the Index only consists of integers.
        is_floating : Check if the Index is a floating type.
        is_numeric : Check if the Index only consists of numeric data.
        is_object : Check if the Index is of the object dtype.
        is_categorical : Check if the Index holds categorical data.
        is_interval : Check if the Index holds Interval objects.
        is_mixed : Check if the Index holds data with mixed data types.

        Examples
        --------
        >>> idx = pd.Index([True, False, True])
        >>> idx.is_boolean()
        True

        >>> idx = pd.Index(["True", "False", "True"])
        >>> idx.is_boolean()
        False

        >>> idx = pd.Index([True, False, "True"])
        >>> idx.is_boolean()
        False
        """
        return self.inferred_type in ["boolean"]

    @final
    def is_integer(self) -> bool:
        """
        Check if the Index only consists of integers.

        Returns
        -------
        bool
            Whether or not the Index only consists of integers.

        See Also
        --------
        is_boolean : Check if the Index only consists of booleans.
        is_floating : Check if the Index is a floating type.
        is_numeric : Check if the Index only consists of numeric data.
        is_object : Check if the Index is of the object dtype.
        is_categorical : Check if the Index holds categorical data.
        is_interval : Check if the Index holds Interval objects.
        is_mixed : Check if the Index holds data with mixed data types.

        Examples
        --------
        >>> idx = pd.Index([1, 2, 3, 4])
        >>> idx.is_integer()
        True

        >>> idx = pd.Index([1.0, 2.0, 3.0, 4.0])
        >>> idx.is_integer()
        False

        >>> idx = pd.Index(["Apple", "Mango", "Watermelon"])
        >>> idx.is_integer()
        False
        """
        return self.inferred_type in ["integer"]

    @final
    def is_floating(self) -> bool:
        """
        Check if the Index is a floating type.

        The Index may consist of only floats, NaNs, or a mix of floats,
        integers, or NaNs.

        Returns
        -------
        bool
            Whether or not the Index only consists of only consists of floats, NaNs, or
            a mix of floats, integers, or NaNs.

        See Also
        --------
        is_boolean : Check if the Index only consists of booleans.
        is_integer : Check if the Index only consists of integers.
        is_numeric : Check if the Index only consists of numeric data.
        is_object : Check if the Index is of the object dtype.
        is_categorical : Check if the Index holds categorical data.
        is_interval : Check if the Index holds Interval objects.
        is_mixed : Check if the Index holds data with mixed data types.

        Examples
        --------
        >>> idx = pd.Index([1.0, 2.0, 3.0, 4.0])
        >>> idx.is_floating()
        True

        >>> idx = pd.Index([1.0, 2.0, np.nan, 4.0])
        >>> idx.is_floating()
        True

        >>> idx = pd.Index([1, 2, 3, 4, np.nan])
        >>> idx.is_floating()
        True

        >>> idx = pd.Index([1, 2, 3, 4])
        >>> idx.is_floating()
        False
        """
        return self.inferred_type in ["floating", "mixed-integer-float", "integer-na"]

    @final
    def is_numeric(self) -> bool:
        """
        Check if the Index only consists of numeric data.

        Returns
        -------
        bool
            Whether or not the Index only consists of numeric data.

        See Also
        --------
        is_boolean : Check if the Index only consists of booleans.
        is_integer : Check if the Index only consists of integers.
        is_floating : Check if the Index is a floating type.
        is_object : Check if the Index is of the object dtype.
        is_categorical : Check if the Index holds categorical data.
        is_interval : Check if the Index holds Interval objects.
        is_mixed : Check if the Index holds data with mixed data types.

        Examples
        --------
        >>> idx = pd.Index([1.0, 2.0, 3.0, 4.0])
        >>> idx.is_numeric()
        True

        >>> idx = pd.Index([1, 2, 3, 4.0])
        >>> idx.is_numeric()
        True

        >>> idx = pd.Index([1, 2, 3, 4])
        >>> idx.is_numeric()
        True

        >>> idx = pd.Index([1, 2, 3, 4.0, np.nan])
        >>> idx.is_numeric()
        True

        >>> idx = pd.Index([1, 2, 3, 4.0, np.nan, "Apple"])
        >>> idx.is_numeric()
        False
        """
        return self.inferred_type in ["integer", "floating"]

    @final
    def is_object(self) -> bool:
        """
        Check if the Index is of the object dtype.

        Returns
        -------
        bool
            Whether or not the Index is of the object dtype.

        See Also
        --------
        is_boolean : Check if the Index only consists of booleans.
        is_integer : Check if the Index only consists of integers.
        is_floating : Check if the Index is a floating type.
        is_numeric : Check if the Index only consists of numeric data.
        is_categorical : Check if the Index holds categorical data.
        is_interval : Check if the Index holds Interval objects.
        is_mixed : Check if the Index holds data with mixed data types.

        Examples
        --------
        >>> idx = pd.Index(["Apple", "Mango", "Watermelon"])
        >>> idx.is_object()
        True

        >>> idx = pd.Index(["Apple", "Mango", 2.0])
        >>> idx.is_object()
        True

        >>> idx = pd.Index(["Watermelon", "Orange", "Apple",
        ...                 "Watermelon"]).astype("category")
        >>> idx.is_object()
        False

        >>> idx = pd.Index([1.0, 2.0, 3.0, 4.0])
        >>> idx.is_object()
        False
        """
        return is_object_dtype(self.dtype)

    @final
    def is_categorical(self) -> bool:
        """
        Check if the Index holds categorical data.

        Returns
        -------
        bool
            True if the Index is categorical.

        See Also
        --------
        CategoricalIndex : Index for categorical data.
        is_boolean : Check if the Index only consists of booleans.
        is_integer : Check if the Index only consists of integers.
        is_floating : Check if the Index is a floating type.
        is_numeric : Check if the Index only consists of numeric data.
        is_object : Check if the Index is of the object dtype.
        is_interval : Check if the Index holds Interval objects.
        is_mixed : Check if the Index holds data with mixed data types.

        Examples
        --------
        >>> idx = pd.Index(["Watermelon", "Orange", "Apple",
        ...                 "Watermelon"]).astype("category")
        >>> idx.is_categorical()
        True

        >>> idx = pd.Index([1, 3, 5, 7])
        >>> idx.is_categorical()
        False

        >>> s = pd.Series(["Peter", "Victor", "Elisabeth", "Mar"])
        >>> s
        0        Peter
        1       Victor
        2    Elisabeth
        3          Mar
        dtype: object
        >>> s.index.is_categorical()
        False
        """
        return self.inferred_type in ["categorical"]

    @final
    def is_interval(self) -> bool:
        """
        Check if the Index holds Interval objects.

        Returns
        -------
        bool
            Whether or not the Index holds Interval objects.

        See Also
        --------
        IntervalIndex : Index for Interval objects.
        is_boolean : Check if the Index only consists of booleans.
        is_integer : Check if the Index only consists of integers.
        is_floating : Check if the Index is a floating type.
        is_numeric : Check if the Index only consists of numeric data.
        is_object : Check if the Index is of the object dtype.
        is_categorical : Check if the Index holds categorical data.
        is_mixed : Check if the Index holds data with mixed data types.

        Examples
        --------
        >>> idx = pd.Index([pd.Interval(left=0, right=5),
        ...                 pd.Interval(left=5, right=10)])
        >>> idx.is_interval()
        True

        >>> idx = pd.Index([1, 3, 5, 7])
        >>> idx.is_interval()
        False
        """
        return self.inferred_type in ["interval"]

    @final
    def is_mixed(self) -> bool:
        """
        Check if the Index holds data with mixed data types.

        Returns
        -------
        bool
            Whether or not the Index holds data with mixed data types.

        See Also
        --------
        is_boolean : Check if the Index only consists of booleans.
        is_integer : Check if the Index only consists of integers.
        is_floating : Check if the Index is a floating type.
        is_numeric : Check if the Index only consists of numeric data.
        is_object : Check if the Index is of the object dtype.
        is_categorical : Check if the Index holds categorical data.
        is_interval : Check if the Index holds Interval objects.

        Examples
        --------
        >>> idx = pd.Index(['a', np.nan, 'b'])
        >>> idx.is_mixed()
        True

        >>> idx = pd.Index([1.0, 2.0, 3.0, 5.0])
        >>> idx.is_mixed()
        False
        """
        warnings.warn(
            "Index.is_mixed is deprecated and will be removed in a future version. "
            "Check index.inferred_type directly instead.",
            FutureWarning,
            stacklevel=find_stack_level(),
        )
        return self.inferred_type in ["mixed"]

    @final
    def holds_integer(self) -> bool:
        """
        Whether the type is an integer type.
        """
        return self.inferred_type in ["integer", "mixed-integer"]

    @cache_readonly
    def inferred_type(self) -> str_t:
        """
        Return a string of the type inferred from the values.
        """
        return lib.infer_dtype(self._values, skipna=False)

    @cache_readonly
    @final
    def _is_all_dates(self) -> bool:
        """
        Whether or not the index values only consist of dates.
        """
        if needs_i8_conversion(self.dtype):
            return True
        elif self.dtype != _dtype_obj:
            # TODO(ExtensionIndex): 3rd party EA might override?
            # Note: this includes IntervalIndex, even when the left/right
            #  contain datetime-like objects.
            return False
        elif self._is_multi:
            return False
        return is_datetime_array(ensure_object(self._values))

    @cache_readonly
    @final
    def is_all_dates(self) -> bool:
        """
        Whether or not the index values only consist of dates.
        """
        warnings.warn(
            "Index.is_all_dates is deprecated, will be removed in a future version. "
            "check index.inferred_type instead.",
            FutureWarning,
            stacklevel=find_stack_level(),
        )
        return self._is_all_dates

    @final
    @cache_readonly
    def _is_multi(self) -> bool:
        """
        Cached check equivalent to isinstance(self, MultiIndex)
        """
        return isinstance(self, ABCMultiIndex)

    # --------------------------------------------------------------------
    # Pickle Methods

    def __reduce__(self):
        d = {"data": self._data, "name": self.name}
        return _new_Index, (type(self), d), None

    # --------------------------------------------------------------------
    # Null Handling Methods

    @cache_readonly
    def _na_value(self):
        """The expected NA value to use with this index."""
        dtype = self.dtype
        if isinstance(dtype, np.dtype):
            if dtype.kind in ["m", "M"]:
                return NaT
            return np.nan
        return dtype.na_value

    @cache_readonly
    def _isnan(self) -> npt.NDArray[np.bool_]:
        """
        Return if each value is NaN.
        """
        if self._can_hold_na:
            return isna(self)
        else:
            # shouldn't reach to this condition by checking hasnans beforehand
            values = np.empty(len(self), dtype=np.bool_)
            values.fill(False)
            return values

    @cache_readonly
    def hasnans(self) -> bool:
        """
        Return True if there are any NaNs.

        Enables various performance speedups.
        """
        if self._can_hold_na:
            return bool(self._isnan.any())
        else:
            return False

    @final
    def isna(self) -> npt.NDArray[np.bool_]:
        """
        Detect missing values.

        Return a boolean same-sized object indicating if the values are NA.
        NA values, such as ``None``, :attr:`numpy.NaN` or :attr:`pd.NaT`, get
        mapped to ``True`` values.
        Everything else get mapped to ``False`` values. Characters such as
        empty strings `''` or :attr:`numpy.inf` are not considered NA values
        (unless you set ``pandas.options.mode.use_inf_as_na = True``).

        Returns
        -------
        numpy.ndarray[bool]
            A boolean array of whether my values are NA.

        See Also
        --------
        Index.notna : Boolean inverse of isna.
        Index.dropna : Omit entries with missing values.
        isna : Top-level isna.
        Series.isna : Detect missing values in Series object.

        Examples
        --------
        Show which entries in a pandas.Index are NA. The result is an
        array.

        >>> idx = pd.Index([5.2, 6.0, np.NaN])
        >>> idx
        Float64Index([5.2, 6.0, nan], dtype='float64')
        >>> idx.isna()
        array([False, False,  True])

        Empty strings are not considered NA values. None is considered an NA
        value.

        >>> idx = pd.Index(['black', '', 'red', None])
        >>> idx
        Index(['black', '', 'red', None], dtype='object')
        >>> idx.isna()
        array([False, False, False,  True])

        For datetimes, `NaT` (Not a Time) is considered as an NA value.

        >>> idx = pd.DatetimeIndex([pd.Timestamp('1940-04-25'),
        ...                         pd.Timestamp(''), None, pd.NaT])
        >>> idx
        DatetimeIndex(['1940-04-25', 'NaT', 'NaT', 'NaT'],
                      dtype='datetime64[ns]', freq=None)
        >>> idx.isna()
        array([False,  True,  True,  True])
        """
        return self._isnan

    isnull = isna

    @final
    def notna(self) -> npt.NDArray[np.bool_]:
        """
        Detect existing (non-missing) values.

        Return a boolean same-sized object indicating if the values are not NA.
        Non-missing values get mapped to ``True``. Characters such as empty
        strings ``''`` or :attr:`numpy.inf` are not considered NA values
        (unless you set ``pandas.options.mode.use_inf_as_na = True``).
        NA values, such as None or :attr:`numpy.NaN`, get mapped to ``False``
        values.

        Returns
        -------
        numpy.ndarray[bool]
            Boolean array to indicate which entries are not NA.

        See Also
        --------
        Index.notnull : Alias of notna.
        Index.isna: Inverse of notna.
        notna : Top-level notna.

        Examples
        --------
        Show which entries in an Index are not NA. The result is an
        array.

        >>> idx = pd.Index([5.2, 6.0, np.NaN])
        >>> idx
        Float64Index([5.2, 6.0, nan], dtype='float64')
        >>> idx.notna()
        array([ True,  True, False])

        Empty strings are not considered NA values. None is considered a NA
        value.

        >>> idx = pd.Index(['black', '', 'red', None])
        >>> idx
        Index(['black', '', 'red', None], dtype='object')
        >>> idx.notna()
        array([ True,  True,  True, False])
        """
        return ~self.isna()

    notnull = notna

    def fillna(self, value=None, downcast=None):
        """
        Fill NA/NaN values with the specified value.

        Parameters
        ----------
        value : scalar
            Scalar value to use to fill holes (e.g. 0).
            This value cannot be a list-likes.
        downcast : dict, default is None
            A dict of item->dtype of what to downcast if possible,
            or the string 'infer' which will try to downcast to an appropriate
            equal type (e.g. float64 to int64 if possible).

        Returns
        -------
        Index

        See Also
        --------
        DataFrame.fillna : Fill NaN values of a DataFrame.
        Series.fillna : Fill NaN Values of a Series.
        """

        value = self._require_scalar(value)
        if self.hasnans:
            result = self.putmask(self._isnan, value)
            if downcast is None:
                # no need to care metadata other than name
                # because it can't have freq if it has NaTs
                return Index._with_infer(result, name=self.name)
            raise NotImplementedError(
                f"{type(self).__name__}.fillna does not support 'downcast' "
                "argument values other than 'None'."
            )
        return self._view()

    def dropna(self: _IndexT, how: str_t = "any") -> _IndexT:
        """
        Return Index without NA/NaN values.

        Parameters
        ----------
        how : {'any', 'all'}, default 'any'
            If the Index is a MultiIndex, drop the value when any or all levels
            are NaN.

        Returns
        -------
        Index
        """
        if how not in ("any", "all"):
            raise ValueError(f"invalid how option: {how}")

        if self.hasnans:
            res_values = self._values[~self._isnan]
            return type(self)._simple_new(res_values, name=self.name)
        return self._view()

    # --------------------------------------------------------------------
    # Uniqueness Methods

    def unique(self: _IndexT, level: Hashable | None = None) -> _IndexT:
        """
        Return unique values in the index.

        Unique values are returned in order of appearance, this does NOT sort.

        Parameters
        ----------
        level : int or hashable, optional
            Only return values from specified level (for MultiIndex).
            If int, gets the level by integer position, else by level name.

        Returns
        -------
        Index

        See Also
        --------
        unique : Numpy array of unique values in that column.
        Series.unique : Return unique values of Series object.
        """
        if level is not None:
            self._validate_index_level(level)

        if self.is_unique:
            return self._view()

        result = super().unique()
        return self._shallow_copy(result)

    @deprecate_nonkeyword_arguments(version=None, allowed_args=["self"])
    def drop_duplicates(self: _IndexT, keep: str_t | bool = "first") -> _IndexT:
        """
        Return Index with duplicate values removed.

        Parameters
        ----------
        keep : {'first', 'last', ``False``}, default 'first'
            - 'first' : Drop duplicates except for the first occurrence.
            - 'last' : Drop duplicates except for the last occurrence.
            - ``False`` : Drop all duplicates.

        Returns
        -------
        deduplicated : Index

        See Also
        --------
        Series.drop_duplicates : Equivalent method on Series.
        DataFrame.drop_duplicates : Equivalent method on DataFrame.
        Index.duplicated : Related method on Index, indicating duplicate
            Index values.

        Examples
        --------
        Generate an pandas.Index with duplicate values.

        >>> idx = pd.Index(['lama', 'cow', 'lama', 'beetle', 'lama', 'hippo'])

        The `keep` parameter controls  which duplicate values are removed.
        The value 'first' keeps the first occurrence for each
        set of duplicated entries. The default value of keep is 'first'.

        >>> idx.drop_duplicates(keep='first')
        Index(['lama', 'cow', 'beetle', 'hippo'], dtype='object')

        The value 'last' keeps the last occurrence for each set of duplicated
        entries.

        >>> idx.drop_duplicates(keep='last')
        Index(['cow', 'beetle', 'lama', 'hippo'], dtype='object')

        The value ``False`` discards all sets of duplicated entries.

        >>> idx.drop_duplicates(keep=False)
        Index(['cow', 'beetle', 'hippo'], dtype='object')
        """
        if self.is_unique:
            return self._view()

        return super().drop_duplicates(keep=keep)

    def duplicated(
        self, keep: Literal["first", "last", False] = "first"
    ) -> npt.NDArray[np.bool_]:
        """
        Indicate duplicate index values.

        Duplicated values are indicated as ``True`` values in the resulting
        array. Either all duplicates, all except the first, or all except the
        last occurrence of duplicates can be indicated.

        Parameters
        ----------
        keep : {'first', 'last', False}, default 'first'
            The value or values in a set of duplicates to mark as missing.

            - 'first' : Mark duplicates as ``True`` except for the first
              occurrence.
            - 'last' : Mark duplicates as ``True`` except for the last
              occurrence.
            - ``False`` : Mark all duplicates as ``True``.

        Returns
        -------
        np.ndarray[bool]

        See Also
        --------
        Series.duplicated : Equivalent method on pandas.Series.
        DataFrame.duplicated : Equivalent method on pandas.DataFrame.
        Index.drop_duplicates : Remove duplicate values from Index.

        Examples
        --------
        By default, for each set of duplicated values, the first occurrence is
        set to False and all others to True:

        >>> idx = pd.Index(['lama', 'cow', 'lama', 'beetle', 'lama'])
        >>> idx.duplicated()
        array([False, False,  True, False,  True])

        which is equivalent to

        >>> idx.duplicated(keep='first')
        array([False, False,  True, False,  True])

        By using 'last', the last occurrence of each set of duplicated values
        is set on False and all others on True:

        >>> idx.duplicated(keep='last')
        array([ True, False,  True, False, False])

        By setting keep on ``False``, all duplicates are True:

        >>> idx.duplicated(keep=False)
        array([ True, False,  True, False,  True])
        """
        if self.is_unique:
            # fastpath available bc we are immutable
            return np.zeros(len(self), dtype=bool)
        return self._duplicated(keep=keep)

    # --------------------------------------------------------------------
    # Arithmetic & Logical Methods

    def __iadd__(self, other):
        # alias for __add__
        return self + other

    @final
    def __and__(self, other):
        warnings.warn(
            "Index.__and__ operating as a set operation is deprecated, "
            "in the future this will be a logical operation matching "
            "Series.__and__.  Use index.intersection(other) instead.",
            FutureWarning,
            stacklevel=find_stack_level(),
        )
        return self.intersection(other)

    @final
    def __or__(self, other):
        warnings.warn(
            "Index.__or__ operating as a set operation is deprecated, "
            "in the future this will be a logical operation matching "
            "Series.__or__.  Use index.union(other) instead.",
            FutureWarning,
            stacklevel=find_stack_level(),
        )
        return self.union(other)

    @final
    def __xor__(self, other):
        warnings.warn(
            "Index.__xor__ operating as a set operation is deprecated, "
            "in the future this will be a logical operation matching "
            "Series.__xor__.  Use index.symmetric_difference(other) instead.",
            FutureWarning,
            stacklevel=find_stack_level(),
        )
        return self.symmetric_difference(other)

    @final
    def __nonzero__(self):
        raise ValueError(
            f"The truth value of a {type(self).__name__} is ambiguous. "
            "Use a.empty, a.bool(), a.item(), a.any() or a.all()."
        )

    __bool__ = __nonzero__

    # --------------------------------------------------------------------
    # Set Operation Methods

    def _get_reconciled_name_object(self, other):
        """
        If the result of a set operation will be self,
        return self, unless the name changes, in which
        case make a shallow copy of self.
        """
        name = get_op_result_name(self, other)
        if self.name is not name:
            return self.rename(name)
        return self

    @final
    def _validate_sort_keyword(self, sort):
        if sort not in [None, False]:
            raise ValueError(
                "The 'sort' keyword only takes the values of "
                f"None or False; {sort} was passed."
            )

    @final
    def _deprecate_dti_setop(self, other: Index, setop: str_t):
        """
        Deprecate setop behavior between timezone-aware DatetimeIndexes with
        mismatched timezones.
        """
        # Caller is responsibelf or checking
        #  `not is_dtype_equal(self.dtype, other.dtype)`
        if (
            isinstance(self, ABCDatetimeIndex)
            and isinstance(other, ABCDatetimeIndex)
            and self.tz is not None
            and other.tz is not None
        ):
            # GH#39328, GH#45357
            warnings.warn(
                f"In a future version, the {setop} of DatetimeIndex objects "
                "with mismatched timezones will cast both to UTC instead of "
                "object dtype. To retain the old behavior, "
                f"use `index.astype(object).{setop}(other)`",
                FutureWarning,
                stacklevel=find_stack_level(),
            )

    @final
    def union(self, other, sort=None):
        """
        Form the union of two Index objects.

        If the Index objects are incompatible, both Index objects will be
        cast to dtype('object') first.

            .. versionchanged:: 0.25.0

        Parameters
        ----------
        other : Index or array-like
        sort : bool or None, default None
            Whether to sort the resulting Index.

            * None : Sort the result, except when

              1. `self` and `other` are equal.
              2. `self` or `other` has length 0.
              3. Some values in `self` or `other` cannot be compared.
                 A RuntimeWarning is issued in this case.

            * False : do not sort the result.

        Returns
        -------
        union : Index

        Examples
        --------
        Union matching dtypes

        >>> idx1 = pd.Index([1, 2, 3, 4])
        >>> idx2 = pd.Index([3, 4, 5, 6])
        >>> idx1.union(idx2)
        Int64Index([1, 2, 3, 4, 5, 6], dtype='int64')

        Union mismatched dtypes

        >>> idx1 = pd.Index(['a', 'b', 'c', 'd'])
        >>> idx2 = pd.Index([1, 2, 3, 4])
        >>> idx1.union(idx2)
        Index(['a', 'b', 'c', 'd', 1, 2, 3, 4], dtype='object')

        MultiIndex case

        >>> idx1 = pd.MultiIndex.from_arrays(
        ...     [[1, 1, 2, 2], ["Red", "Blue", "Red", "Blue"]]
        ... )
        >>> idx1
        MultiIndex([(1,  'Red'),
            (1, 'Blue'),
            (2,  'Red'),
            (2, 'Blue')],
           )
        >>> idx2 = pd.MultiIndex.from_arrays(
        ...     [[3, 3, 2, 2], ["Red", "Green", "Red", "Green"]]
        ... )
        >>> idx2
        MultiIndex([(3,   'Red'),
            (3, 'Green'),
            (2,   'Red'),
            (2, 'Green')],
           )
        >>> idx1.union(idx2)
        MultiIndex([(1,  'Blue'),
            (1,   'Red'),
            (2,  'Blue'),
            (2, 'Green'),
            (2,   'Red'),
            (3, 'Green'),
            (3,   'Red')],
           )
        >>> idx1.union(idx2, sort=False)
        MultiIndex([(1,   'Red'),
            (1,  'Blue'),
            (2,   'Red'),
            (2,  'Blue'),
            (3,   'Red'),
            (3, 'Green'),
            (2, 'Green')],
           )
        """
        self._validate_sort_keyword(sort)
        self._assert_can_do_setop(other)
        other, result_name = self._convert_can_do_setop(other)

        if not is_dtype_equal(self.dtype, other.dtype):
            if (
                isinstance(self, ABCMultiIndex)
                and not is_object_dtype(unpack_nested_dtype(other))
                and len(other) > 0
            ):
                raise NotImplementedError(
                    "Can only union MultiIndex with MultiIndex or Index of tuples, "
                    "try mi.to_flat_index().union(other) instead."
                )
            self._deprecate_dti_setop(other, "union")

            dtype = self._find_common_type_compat(other)
            left = self.astype(dtype, copy=False)
            right = other.astype(dtype, copy=False)
            return left.union(right, sort=sort)

        elif not len(other) or self.equals(other):
            # NB: whether this (and the `if not len(self)` check below) come before
            #  or after the is_dtype_equal check above affects the returned dtype
            return self._get_reconciled_name_object(other)

        elif not len(self):
            return other._get_reconciled_name_object(self)

        result = self._union(other, sort=sort)

        return self._wrap_setop_result(other, result)

    def _union(self, other: Index, sort):
        """
        Specific union logic should go here. In subclasses, union behavior
        should be overwritten here rather than in `self.union`.

        Parameters
        ----------
        other : Index or array-like
        sort : False or None, default False
            Whether to sort the resulting index.

            * False : do not sort the result.
            * None : sort the result, except when `self` and `other` are equal
              or when the values cannot be compared.

        Returns
        -------
        Index
        """
        lvals = self._values
        rvals = other._values

        if (
            sort is None
            and self.is_monotonic_increasing
            and other.is_monotonic_increasing
            and not (self.has_duplicates and other.has_duplicates)
            and self._can_use_libjoin
        ):
            # Both are monotonic and at least one is unique, so can use outer join
            #  (actually don't need either unique, but without this restriction
            #  test_union_same_value_duplicated_in_both fails)
            try:
                return self._outer_indexer(other)[0]
            except (TypeError, IncompatibleFrequency):
                # incomparable objects; should only be for object dtype
                value_list = list(lvals)

                # worth making this faster? a very unusual case
                value_set = set(lvals)
                value_list.extend([x for x in rvals if x not in value_set])
                # If objects are unorderable, we must have object dtype.
                return np.array(value_list, dtype=object)

        elif not other.is_unique:
            # other has duplicates
            result = algos.union_with_duplicates(lvals, rvals)
            return _maybe_try_sort(result, sort)

        # Self may have duplicates; other already checked as unique
        # find indexes of things in "other" that are not in "self"
        if self._index_as_unique:
            indexer = self.get_indexer(other)
            missing = (indexer == -1).nonzero()[0]
        else:
            missing = algos.unique1d(self.get_indexer_non_unique(other)[1])

        if len(missing) > 0:
            other_diff = rvals.take(missing)
            result = concat_compat((lvals, other_diff))
        else:
            result = lvals

        if not self.is_monotonic_increasing or not other.is_monotonic_increasing:
            # if both are monotonic then result should already be sorted
            result = _maybe_try_sort(result, sort)

        return result

    @final
    def _wrap_setop_result(self, other: Index, result) -> Index:
        name = get_op_result_name(self, other)
        if isinstance(result, Index):
            if result.name != name:
                result = result.rename(name)
        else:
            result = self._shallow_copy(result, name=name)
        return result

    @final
    def intersection(self, other, sort=False):
        """
        Form the intersection of two Index objects.

        This returns a new Index with elements common to the index and `other`.

        Parameters
        ----------
        other : Index or array-like
        sort : False or None, default False
            Whether to sort the resulting index.

            * False : do not sort the result.
            * None : sort the result, except when `self` and `other` are equal
              or when the values cannot be compared.

        Returns
        -------
        intersection : Index

        Examples
        --------
        >>> idx1 = pd.Index([1, 2, 3, 4])
        >>> idx2 = pd.Index([3, 4, 5, 6])
        >>> idx1.intersection(idx2)
        Int64Index([3, 4], dtype='int64')
        """
        self._validate_sort_keyword(sort)
        self._assert_can_do_setop(other)
        other, result_name = self._convert_can_do_setop(other)

        if not is_dtype_equal(self.dtype, other.dtype):
            self._deprecate_dti_setop(other, "intersection")

        if self.equals(other):
            if self.has_duplicates:
                return self.unique()._get_reconciled_name_object(other)
            return self._get_reconciled_name_object(other)

        if len(self) == 0 or len(other) == 0:
            # fastpath; we need to be careful about having commutativity

            if self._is_multi or other._is_multi:
                # _convert_can_do_setop ensures that we have both or neither
                # We retain self.levels
                return self[:0].rename(result_name)

            dtype = self._find_common_type_compat(other)
            if is_dtype_equal(self.dtype, dtype):
                # Slicing allows us to retain DTI/TDI.freq, RangeIndex

                # Note: self[:0] vs other[:0] affects
                #  1) which index's `freq` we get in DTI/TDI cases
                #     This may be a historical artifact, i.e. no documented
                #     reason for this choice.
                #  2) The `step` we get in RangeIndex cases
                if len(self) == 0:
                    return self[:0].rename(result_name)
                else:
                    return other[:0].rename(result_name)

            return Index([], dtype=dtype, name=result_name)

        elif not self._should_compare(other):
            # We can infer that the intersection is empty.
            if isinstance(self, ABCMultiIndex):
                return self[:0].rename(result_name)
            return Index([], name=result_name)

        elif not is_dtype_equal(self.dtype, other.dtype):
            dtype = self._find_common_type_compat(other)
            this = self.astype(dtype, copy=False)
            other = other.astype(dtype, copy=False)
            return this.intersection(other, sort=sort)

        result = self._intersection(other, sort=sort)
        return self._wrap_intersection_result(other, result)

    def _intersection(self, other: Index, sort=False):
        """
        intersection specialized to the case with matching dtypes.
        """
        if (
            self.is_monotonic_increasing
            and other.is_monotonic_increasing
            and self._can_use_libjoin
        ):
            try:
                result = self._inner_indexer(other)[0]
            except TypeError:
                # non-comparable; should only be for object dtype
                pass
            else:
                # TODO: algos.unique1d should preserve DTA/TDA
                res = algos.unique1d(result)
                return ensure_wrapped_if_datetimelike(res)

        res_values = self._intersection_via_get_indexer(other, sort=sort)
        res_values = _maybe_try_sort(res_values, sort)
        return res_values

    def _wrap_intersection_result(self, other, result):
        # We will override for MultiIndex to handle empty results
        return self._wrap_setop_result(other, result)

    @final
    def _intersection_via_get_indexer(self, other: Index, sort) -> ArrayLike:
        """
        Find the intersection of two Indexes using get_indexer.

        Returns
        -------
        np.ndarray or ExtensionArray
            The returned array will be unique.
        """
        left_unique = self.unique()
        right_unique = other.unique()

        # even though we are unique, we need get_indexer_for for IntervalIndex
        indexer = left_unique.get_indexer_for(right_unique)

        mask = indexer != -1

        taker = indexer.take(mask.nonzero()[0])
        if sort is False:
            # sort bc we want the elements in the same order they are in self
            # unnecessary in the case with sort=None bc we will sort later
            taker = np.sort(taker)

        result = left_unique.take(taker)._values
        return result

    @final
    def difference(self, other, sort=None):
        """
        Return a new Index with elements of index not in `other`.

        This is the set difference of two Index objects.

        Parameters
        ----------
        other : Index or array-like
        sort : False or None, default None
            Whether to sort the resulting index. By default, the
            values are attempted to be sorted, but any TypeError from
            incomparable elements is caught by pandas.

            * None : Attempt to sort the result, but catch any TypeErrors
              from comparing incomparable elements.
            * False : Do not sort the result.

        Returns
        -------
        difference : Index

        Examples
        --------
        >>> idx1 = pd.Index([2, 1, 3, 4])
        >>> idx2 = pd.Index([3, 4, 5, 6])
        >>> idx1.difference(idx2)
        Int64Index([1, 2], dtype='int64')
        >>> idx1.difference(idx2, sort=False)
        Int64Index([2, 1], dtype='int64')
        """
        self._validate_sort_keyword(sort)
        self._assert_can_do_setop(other)
        other, result_name = self._convert_can_do_setop(other)

        # Note: we do NOT call _deprecate_dti_setop here, as there
        #  is no requirement that .difference be commutative, so it does
        #  not cast to object.

        if self.equals(other):
            # Note: we do not (yet) sort even if sort=None GH#24959
            return self[:0].rename(result_name)

        if len(other) == 0:
            # Note: we do not (yet) sort even if sort=None GH#24959
            return self.rename(result_name)

        if not self._should_compare(other):
            # Nothing matches -> difference is everything
            return self.rename(result_name)

        result = self._difference(other, sort=sort)
        return self._wrap_difference_result(other, result)

    def _difference(self, other, sort):
        # overridden by RangeIndex

        this = self.unique()

        indexer = this.get_indexer_for(other)
        indexer = indexer.take((indexer != -1).nonzero()[0])

        label_diff = np.setdiff1d(np.arange(this.size), indexer, assume_unique=True)
        the_diff = this._values.take(label_diff)
        the_diff = _maybe_try_sort(the_diff, sort)

        return the_diff

    def _wrap_difference_result(self, other, result):
        # We will override for MultiIndex to handle empty results
        return self._wrap_setop_result(other, result)

    def symmetric_difference(self, other, result_name=None, sort=None):
        """
        Compute the symmetric difference of two Index objects.

        Parameters
        ----------
        other : Index or array-like
        result_name : str
        sort : False or None, default None
            Whether to sort the resulting index. By default, the
            values are attempted to be sorted, but any TypeError from
            incomparable elements is caught by pandas.

            * None : Attempt to sort the result, but catch any TypeErrors
              from comparing incomparable elements.
            * False : Do not sort the result.

        Returns
        -------
        symmetric_difference : Index

        Notes
        -----
        ``symmetric_difference`` contains elements that appear in either
        ``idx1`` or ``idx2`` but not both. Equivalent to the Index created by
        ``idx1.difference(idx2) | idx2.difference(idx1)`` with duplicates
        dropped.

        Examples
        --------
        >>> idx1 = pd.Index([1, 2, 3, 4])
        >>> idx2 = pd.Index([2, 3, 4, 5])
        >>> idx1.symmetric_difference(idx2)
        Int64Index([1, 5], dtype='int64')
        """
        self._validate_sort_keyword(sort)
        self._assert_can_do_setop(other)
        other, result_name_update = self._convert_can_do_setop(other)
        if result_name is None:
            result_name = result_name_update

        if not is_dtype_equal(self.dtype, other.dtype):
            self._deprecate_dti_setop(other, "symmetric_difference")

        if not self._should_compare(other):
            return self.union(other, sort=sort).rename(result_name)

        elif not is_dtype_equal(self.dtype, other.dtype):
            dtype = self._find_common_type_compat(other)
            this = self.astype(dtype, copy=False)
            that = other.astype(dtype, copy=False)
            return this.symmetric_difference(that, sort=sort).rename(result_name)

        this = self.unique()
        other = other.unique()
        indexer = this.get_indexer_for(other)

        # {this} minus {other}
        common_indexer = indexer.take((indexer != -1).nonzero()[0])
        left_indexer = np.setdiff1d(
            np.arange(this.size), common_indexer, assume_unique=True
        )
        left_diff = this._values.take(left_indexer)

        # {other} minus {this}
        right_indexer = (indexer == -1).nonzero()[0]
        right_diff = other._values.take(right_indexer)

        res_values = concat_compat([left_diff, right_diff])
        res_values = _maybe_try_sort(res_values, sort)

        # pass dtype so we retain object dtype
        result = Index(res_values, name=result_name, dtype=res_values.dtype)

        if self._is_multi:
            self = cast("MultiIndex", self)
            if len(result) == 0:
                # On equal symmetric_difference MultiIndexes the difference is empty.
                # Therefore, an empty MultiIndex is returned GH#13490
                return type(self)(
                    levels=[[] for _ in range(self.nlevels)],
                    codes=[[] for _ in range(self.nlevels)],
                    names=result.name,
                )
            return type(self).from_tuples(result, names=result.name)

        return result

    @final
    def _assert_can_do_setop(self, other) -> bool:
        if not is_list_like(other):
            raise TypeError("Input must be Index or array-like")
        return True

    def _convert_can_do_setop(self, other) -> tuple[Index, Hashable]:
        if not isinstance(other, Index):
            # TODO(2.0): no need to special-case here once _with_infer
            #  deprecation is enforced
            if hasattr(other, "dtype"):
                other = Index(other, name=self.name, dtype=other.dtype)
            else:
                # e.g. list
                other = Index(other, name=self.name)
            result_name = self.name
        else:
            result_name = get_op_result_name(self, other)
        return other, result_name

    # --------------------------------------------------------------------
    # Indexing Methods

    def get_loc(self, key, method=None, tolerance=None):
        """
        Get integer location, slice or boolean mask for requested label.

        Parameters
        ----------
        key : label
        method : {None, 'pad'/'ffill', 'backfill'/'bfill', 'nearest'}, optional
            * default: exact matches only.
            * pad / ffill: find the PREVIOUS index value if no exact match.
            * backfill / bfill: use NEXT index value if no exact match
            * nearest: use the NEAREST index value if no exact match. Tied
              distances are broken by preferring the larger index value.
        tolerance : int or float, optional
            Maximum distance from index value for inexact matches. The value of
            the index at the matching location must satisfy the equation
            ``abs(index[loc] - key) <= tolerance``.

        Returns
        -------
        loc : int if unique index, slice if monotonic index, else mask

        Examples
        --------
        >>> unique_index = pd.Index(list('abc'))
        >>> unique_index.get_loc('b')
        1

        >>> monotonic_index = pd.Index(list('abbc'))
        >>> monotonic_index.get_loc('b')
        slice(1, 3, None)

        >>> non_monotonic_index = pd.Index(list('abcb'))
        >>> non_monotonic_index.get_loc('b')
        array([False,  True, False,  True])
        """
        if method is None:
            if tolerance is not None:
                raise ValueError(
                    "tolerance argument only valid if using pad, "
                    "backfill or nearest lookups"
                )
            casted_key = self._maybe_cast_indexer(key)
            try:
                return self._engine.get_loc(casted_key)
            except KeyError as err:
                raise KeyError(key) from err
            except TypeError:
                # If we have a listlike key, _check_indexing_error will raise
                #  InvalidIndexError. Otherwise we fall through and re-raise
                #  the TypeError.
                self._check_indexing_error(key)
                raise

        # GH#42269
        warnings.warn(
            f"Passing method to {type(self).__name__}.get_loc is deprecated "
            "and will raise in a future version. Use "
            "index.get_indexer([item], method=...) instead.",
            FutureWarning,
            stacklevel=find_stack_level(),
        )

        if is_scalar(key) and isna(key) and not self.hasnans:
            raise KeyError(key)

        if tolerance is not None:
            tolerance = self._convert_tolerance(tolerance, np.asarray(key))

        indexer = self.get_indexer([key], method=method, tolerance=tolerance)
        if indexer.ndim > 1 or indexer.size > 1:
            raise TypeError("get_loc requires scalar valued input")
        loc = indexer.item()
        if loc == -1:
            raise KeyError(key)
        return loc

    _index_shared_docs[
        "get_indexer"
    ] = """
        Compute indexer and mask for new index given the current index. The
        indexer should be then used as an input to ndarray.take to align the
        current data to the new index.

        Parameters
        ----------
        target : %(target_klass)s
        method : {None, 'pad'/'ffill', 'backfill'/'bfill', 'nearest'}, optional
            * default: exact matches only.
            * pad / ffill: find the PREVIOUS index value if no exact match.
            * backfill / bfill: use NEXT index value if no exact match
            * nearest: use the NEAREST index value if no exact match. Tied
              distances are broken by preferring the larger index value.
        limit : int, optional
            Maximum number of consecutive labels in ``target`` to match for
            inexact matches.
        tolerance : optional
            Maximum distance between original and new labels for inexact
            matches. The values of the index at the matching locations must
            satisfy the equation ``abs(index[indexer] - target) <= tolerance``.

            Tolerance may be a scalar value, which applies the same tolerance
            to all values, or list-like, which applies variable tolerance per
            element. List-like includes list, tuple, array, Series, and must be
            the same size as the index and its dtype must exactly match the
            index's type.

        Returns
        -------
        indexer : np.ndarray[np.intp]
            Integers from 0 to n - 1 indicating that the index at these
            positions matches the corresponding target values. Missing values
            in the target are marked by -1.
        %(raises_section)s
        Notes
        -----
        Returns -1 for unmatched values, for further explanation see the
        example below.

        Examples
        --------
        >>> index = pd.Index(['c', 'a', 'b'])
        >>> index.get_indexer(['a', 'b', 'x'])
        array([ 1,  2, -1])

        Notice that the return value is an array of locations in ``index``
        and ``x`` is marked by -1, as it is not in ``index``.
        """

    @Appender(_index_shared_docs["get_indexer"] % _index_doc_kwargs)
    @final
    def get_indexer(
        self,
        target,
        method: str_t | None = None,
        limit: int | None = None,
        tolerance=None,
    ) -> npt.NDArray[np.intp]:
        method = missing.clean_reindex_fill_method(method)
        orig_target = target
        target = self._maybe_cast_listlike_indexer(target)

        self._check_indexing_method(method, limit, tolerance)

        if not self._index_as_unique:
            raise InvalidIndexError(self._requires_unique_msg)

        if len(target) == 0:
            return np.array([], dtype=np.intp)

        if not self._should_compare(target) and not self._should_partial_index(target):
            # IntervalIndex get special treatment bc numeric scalars can be
            #  matched to Interval scalars
            return self._get_indexer_non_comparable(target, method=method, unique=True)

        if is_categorical_dtype(self.dtype):
            # _maybe_cast_listlike_indexer ensures target has our dtype
            #  (could improve perf by doing _should_compare check earlier?)
            assert is_dtype_equal(self.dtype, target.dtype)

            indexer = self._engine.get_indexer(target.codes)
            if self.hasnans and target.hasnans:
                # After _maybe_cast_listlike_indexer, target elements which do not
                # belong to some category are changed to NaNs
                # Mask to track actual NaN values compared to inserted NaN values
                # GH#45361
                target_nans = isna(orig_target)
                loc = self.get_loc(np.nan)
                mask = target.isna()
                indexer[target_nans] = loc
                indexer[mask & ~target_nans] = -1
            return indexer

        if is_categorical_dtype(target.dtype):
            # potential fastpath
            # get an indexer for unique categories then propagate to codes via take_nd
            # get_indexer instead of _get_indexer needed for MultiIndex cases
            #  e.g. test_append_different_columns_types
            categories_indexer = self.get_indexer(target.categories)

            indexer = algos.take_nd(categories_indexer, target.codes, fill_value=-1)

            if (not self._is_multi and self.hasnans) and target.hasnans:
                # Exclude MultiIndex because hasnans raises NotImplementedError
                # we should only get here if we are unique, so loc is an integer
                # GH#41934
                loc = self.get_loc(np.nan)
                mask = target.isna()
                indexer[mask] = loc

            return ensure_platform_int(indexer)

        pself, ptarget = self._maybe_promote(target)
        if pself is not self or ptarget is not target:
            return pself.get_indexer(
                ptarget, method=method, limit=limit, tolerance=tolerance
            )

        if is_dtype_equal(self.dtype, target.dtype) and self.equals(target):
            # Only call equals if we have same dtype to avoid inference/casting
            return np.arange(len(target), dtype=np.intp)

        if not is_dtype_equal(self.dtype, target.dtype) and not is_interval_dtype(
            self.dtype
        ):
            # IntervalIndex gets special treatment for partial-indexing
            dtype = self._find_common_type_compat(target)

            this = self.astype(dtype, copy=False)
            target = target.astype(dtype, copy=False)
            return this._get_indexer(
                target, method=method, limit=limit, tolerance=tolerance
            )

        return self._get_indexer(target, method, limit, tolerance)

    def _get_indexer(
        self,
        target: Index,
        method: str_t | None = None,
        limit: int | None = None,
        tolerance=None,
    ) -> npt.NDArray[np.intp]:
        if tolerance is not None:
            tolerance = self._convert_tolerance(tolerance, target)

        if method in ["pad", "backfill"]:
            indexer = self._get_fill_indexer(target, method, limit, tolerance)
        elif method == "nearest":
            indexer = self._get_nearest_indexer(target, limit, tolerance)
        else:
            tgt_values = target._get_engine_target()
            if target._is_multi and self._is_multi:
                engine = self._engine
                # error: Item "IndexEngine" of "Union[IndexEngine, ExtensionEngine]"
                # has no attribute "_extract_level_codes"
                tgt_values = engine._extract_level_codes(  # type: ignore[union-attr]
                    target
                )

            # error: Argument 1 to "get_indexer" of "IndexEngine" has incompatible
            # type "Union[ExtensionArray, ndarray[Any, Any]]"; expected
            # "ndarray[Any, Any]"
            indexer = self._engine.get_indexer(tgt_values)  # type:ignore[arg-type]

        return ensure_platform_int(indexer)

    @final
    def _should_partial_index(self, target: Index) -> bool:
        """
        Should we attempt partial-matching indexing?
        """
        if is_interval_dtype(self.dtype):
            # "Index" has no attribute "left"
            return self.left._should_compare(target)  # type: ignore[attr-defined]
        return False

    @final
    def _check_indexing_method(
        self,
        method: str_t | None,
        limit: int | None = None,
        tolerance=None,
    ) -> None:
        """
        Raise if we have a get_indexer `method` that is not supported or valid.
        """
        if method not in [None, "bfill", "backfill", "pad", "ffill", "nearest"]:
            # in practice the clean_reindex_fill_method call would raise
            #  before we get here
            raise ValueError("Invalid fill method")  # pragma: no cover

        if self._is_multi:
            if method == "nearest":
                raise NotImplementedError(
                    "method='nearest' not implemented yet "
                    "for MultiIndex; see GitHub issue 9365"
                )
            elif method == "pad" or method == "backfill":
                if tolerance is not None:
                    raise NotImplementedError(
                        "tolerance not implemented yet for MultiIndex"
                    )

        if is_interval_dtype(self.dtype) or is_categorical_dtype(self.dtype):
            # GH#37871 for now this is only for IntervalIndex and CategoricalIndex
            if method is not None:
                raise NotImplementedError(
                    f"method {method} not yet implemented for {type(self).__name__}"
                )

        if method is None:
            if tolerance is not None:
                raise ValueError(
                    "tolerance argument only valid if doing pad, "
                    "backfill or nearest reindexing"
                )
            if limit is not None:
                raise ValueError(
                    "limit argument only valid if doing pad, "
                    "backfill or nearest reindexing"
                )

    def _convert_tolerance(self, tolerance, target: np.ndarray | Index) -> np.ndarray:
        # override this method on subclasses
        tolerance = np.asarray(tolerance)
        if target.size != tolerance.size and tolerance.size > 1:
            raise ValueError("list-like tolerance size must match target index size")
        return tolerance

    @final
    def _get_fill_indexer(
        self, target: Index, method: str_t, limit: int | None = None, tolerance=None
    ) -> npt.NDArray[np.intp]:

        if self._is_multi:
            # TODO: get_indexer_with_fill docstring says values must be _sorted_
            #  but that doesn't appear to be enforced
            # error: "IndexEngine" has no attribute "get_indexer_with_fill"
            engine = self._engine
            return engine.get_indexer_with_fill(  # type: ignore[union-attr]
                target=target._values, values=self._values, method=method, limit=limit
            )

        if self.is_monotonic_increasing and target.is_monotonic_increasing:
            target_values = target._get_engine_target()
            own_values = self._get_engine_target()
            if not isinstance(target_values, np.ndarray) or not isinstance(
                own_values, np.ndarray
            ):
                raise NotImplementedError

            if method == "pad":
                indexer = libalgos.pad(own_values, target_values, limit=limit)
            else:
                # i.e. "backfill"
                indexer = libalgos.backfill(own_values, target_values, limit=limit)
        else:
            indexer = self._get_fill_indexer_searchsorted(target, method, limit)
        if tolerance is not None and len(self):
            indexer = self._filter_indexer_tolerance(target, indexer, tolerance)
        return indexer

    @final
    def _get_fill_indexer_searchsorted(
        self, target: Index, method: str_t, limit: int | None = None
    ) -> npt.NDArray[np.intp]:
        """
        Fallback pad/backfill get_indexer that works for monotonic decreasing
        indexes and non-monotonic targets.
        """
        if limit is not None:
            raise ValueError(
                f"limit argument for {repr(method)} method only well-defined "
                "if index and target are monotonic"
            )

        side: Literal["left", "right"] = "left" if method == "pad" else "right"

        # find exact matches first (this simplifies the algorithm)
        indexer = self.get_indexer(target)
        nonexact = indexer == -1
        indexer[nonexact] = self._searchsorted_monotonic(target[nonexact], side)
        if side == "left":
            # searchsorted returns "indices into a sorted array such that,
            # if the corresponding elements in v were inserted before the
            # indices, the order of a would be preserved".
            # Thus, we need to subtract 1 to find values to the left.
            indexer[nonexact] -= 1
            # This also mapped not found values (values of 0 from
            # np.searchsorted) to -1, which conveniently is also our
            # sentinel for missing values
        else:
            # Mark indices to the right of the largest value as not found
            indexer[indexer == len(self)] = -1
        return indexer

    @final
    def _get_nearest_indexer(
        self, target: Index, limit: int | None, tolerance
    ) -> npt.NDArray[np.intp]:
        """
        Get the indexer for the nearest index labels; requires an index with
        values that can be subtracted from each other (e.g., not strings or
        tuples).
        """
        if not len(self):
            return self._get_fill_indexer(target, "pad")

        left_indexer = self.get_indexer(target, "pad", limit=limit)
        right_indexer = self.get_indexer(target, "backfill", limit=limit)

        left_distances = self._difference_compat(target, left_indexer)
        right_distances = self._difference_compat(target, right_indexer)

        op = operator.lt if self.is_monotonic_increasing else operator.le
        indexer = np.where(
            op(left_distances, right_distances) | (right_indexer == -1),
            left_indexer,
            right_indexer,
        )
        if tolerance is not None:
            indexer = self._filter_indexer_tolerance(target, indexer, tolerance)
        return indexer

    @final
    def _filter_indexer_tolerance(
        self,
        target: Index,
        indexer: npt.NDArray[np.intp],
        tolerance,
    ) -> npt.NDArray[np.intp]:

        distance = self._difference_compat(target, indexer)

        return np.where(distance <= tolerance, indexer, -1)

    @final
    def _difference_compat(
        self, target: Index, indexer: npt.NDArray[np.intp]
    ) -> ArrayLike:
        # Compatibility for PeriodArray, for which __sub__ returns an ndarray[object]
        #  of DateOffset objects, which do not support __abs__ (and would be slow
        #  if they did)

        if isinstance(self.dtype, PeriodDtype):
            # Note: we only get here with matching dtypes
            own_values = cast("PeriodArray", self._data)._ndarray
            target_values = cast("PeriodArray", target._data)._ndarray
            diff = own_values[indexer] - target_values
        else:
            # error: Unsupported left operand type for - ("ExtensionArray")
            diff = self._values[indexer] - target._values  # type: ignore[operator]
        return abs(diff)

    # --------------------------------------------------------------------
    # Indexer Conversion Methods

    @final
    def _validate_positional_slice(self, key: slice) -> None:
        """
        For positional indexing, a slice must have either int or None
        for each of start, stop, and step.
        """
        self._validate_indexer("positional", key.start, "iloc")
        self._validate_indexer("positional", key.stop, "iloc")
        self._validate_indexer("positional", key.step, "iloc")

    def _convert_slice_indexer(self, key: slice, kind: str_t, is_frame: bool = False):
        """
        Convert a slice indexer.

        By definition, these are labels unless 'iloc' is passed in.
        Floats are not allowed as the start, step, or stop of the slice.

        Parameters
        ----------
        key : label of the slice bound
        kind : {'loc', 'getitem'}
        is_frame : bool, default False
            Whether this is a slice called on DataFrame.__getitem__
            as opposed to Series.__getitem__
        """
        assert kind in ["loc", "getitem"], kind

        # potentially cast the bounds to integers
        start, stop, step = key.start, key.stop, key.step

        # figure out if this is a positional indexer
        def is_int(v):
            return v is None or is_integer(v)

        is_index_slice = is_int(start) and is_int(stop) and is_int(step)
        is_positional = is_index_slice and not (
            self.is_integer() or self.is_categorical()
        )

        if kind == "getitem":
            """
            called from the getitem slicers, validate that we are in fact
            integers
            """
            if self.is_integer():
                if is_frame:
                    # unambiguously positional, no deprecation
                    pass
                elif start is None and stop is None:
                    # label-based vs positional is irrelevant
                    pass
                elif isinstance(self, ABCRangeIndex) and self._range == range(
                    len(self)
                ):
                    # In this case there is no difference between label-based
                    #  and positional, so nothing will change.
                    pass
                elif (
                    self.dtype.kind in ["i", "u"]
                    and self._is_strictly_monotonic_increasing
                    and len(self) > 0
                    and self[0] == 0
                    and self[-1] == len(self) - 1
                ):
                    # We are range-like, e.g. created with Index(np.arange(N))
                    pass
                elif not is_index_slice:
                    # we're going to raise, so don't bother warning, e.g.
                    #  test_integer_positional_indexing
                    pass
                else:
                    warnings.warn(
                        "The behavior of `series[i:j]` with an integer-dtype index "
                        "is deprecated. In a future version, this will be treated "
                        "as *label-based* indexing, consistent with e.g. `series[i]` "
                        "lookups. To retain the old behavior, use `series.iloc[i:j]`. "
                        "To get the future behavior, use `series.loc[i:j]`.",
                        FutureWarning,
                        stacklevel=find_stack_level(),
                    )
            if self.is_integer() or is_index_slice:
                # Note: these checks are redundant if we know is_index_slice
                self._validate_indexer("slice", key.start, "getitem")
                self._validate_indexer("slice", key.stop, "getitem")
                self._validate_indexer("slice", key.step, "getitem")
                return key

        # convert the slice to an indexer here

        # if we are mixed and have integers
        if is_positional:
            try:
                # Validate start & stop
                if start is not None:
                    self.get_loc(start)
                if stop is not None:
                    self.get_loc(stop)
                is_positional = False
            except KeyError:
                pass

        if com.is_null_slice(key):
            # It doesn't matter if we are positional or label based
            indexer = key
        elif is_positional:
            if kind == "loc":
                # GH#16121, GH#24612, GH#31810
                warnings.warn(
                    "Slicing a positional slice with .loc is not supported, "
                    "and will raise TypeError in a future version.  "
                    "Use .loc with labels or .iloc with positions instead.",
                    FutureWarning,
                    stacklevel=find_stack_level(),
                )
            indexer = key
        else:
            indexer = self.slice_indexer(start, stop, step)

        return indexer

    @final
    def _invalid_indexer(self, form: str_t, key) -> TypeError:
        """
        Consistent invalid indexer message.
        """
        return TypeError(
            f"cannot do {form} indexing on {type(self).__name__} with these "
            f"indexers [{key}] of type {type(key).__name__}"
        )

    # --------------------------------------------------------------------
    # Reindex Methods

    @final
    def _validate_can_reindex(self, indexer: np.ndarray) -> None:
        """
        Check if we are allowing reindexing with this particular indexer.

        Parameters
        ----------
        indexer : an integer ndarray

        Raises
        ------
        ValueError if its a duplicate axis
        """
        # trying to reindex on an axis with duplicates
        if not self._index_as_unique and len(indexer):
            raise ValueError("cannot reindex on an axis with duplicate labels")

    def reindex(
        self, target, method=None, level=None, limit=None, tolerance=None
    ) -> tuple[Index, npt.NDArray[np.intp] | None]:
        """
        Create index with target's values.

        Parameters
        ----------
        target : an iterable
        method : {None, 'pad'/'ffill', 'backfill'/'bfill', 'nearest'}, optional
            * default: exact matches only.
            * pad / ffill: find the PREVIOUS index value if no exact match.
            * backfill / bfill: use NEXT index value if no exact match
            * nearest: use the NEAREST index value if no exact match. Tied
              distances are broken by preferring the larger index value.
        level : int, optional
            Level of multiindex.
        limit : int, optional
            Maximum number of consecutive labels in ``target`` to match for
            inexact matches.
        tolerance : int or float, optional
            Maximum distance between original and new labels for inexact
            matches. The values of the index at the matching locations must
            satisfy the equation ``abs(index[indexer] - target) <= tolerance``.

            Tolerance may be a scalar value, which applies the same tolerance
            to all values, or list-like, which applies variable tolerance per
            element. List-like includes list, tuple, array, Series, and must be
            the same size as the index and its dtype must exactly match the
            index's type.

        Returns
        -------
        new_index : pd.Index
            Resulting index.
        indexer : np.ndarray[np.intp] or None
            Indices of output values in original index.

        Raises
        ------
        TypeError
            If ``method`` passed along with ``level``.
        ValueError
            If non-unique multi-index
        ValueError
            If non-unique index and ``method`` or ``limit`` passed.

        See Also
        --------
        Series.reindex
        DataFrame.reindex

        Examples
        --------
        >>> idx = pd.Index(['car', 'bike', 'train', 'tractor'])
        >>> idx
        Index(['car', 'bike', 'train', 'tractor'], dtype='object')
        >>> idx.reindex(['car', 'bike'])
        (Index(['car', 'bike'], dtype='object'), array([0, 1]))
        """
        # GH6552: preserve names when reindexing to non-named target
        # (i.e. neither Index nor Series).
        preserve_names = not hasattr(target, "name")

        # GH7774: preserve dtype/tz if target is empty and not an Index.
        target = ensure_has_len(target)  # target may be an iterator

        if not isinstance(target, Index) and len(target) == 0:
            if level is not None and self._is_multi:
                # "Index" has no attribute "levels"; maybe "nlevels"?
                idx = self.levels[level]  # type: ignore[attr-defined]
            else:
                idx = self
            target = idx[:0]
        else:
            target = ensure_index(target)

        if level is not None:
            if method is not None:
                raise TypeError("Fill method not supported if level passed")

            # TODO: tests where passing `keep_order=not self._is_multi`
            #  makes a difference for non-MultiIndex case
            target, indexer, _ = self._join_level(
                target, level, how="right", keep_order=not self._is_multi
            )

        else:
            if self.equals(target):
                indexer = None
            else:
                if self._index_as_unique:
                    indexer = self.get_indexer(
                        target, method=method, limit=limit, tolerance=tolerance
                    )
                elif self._is_multi:
                    raise ValueError("cannot handle a non-unique multi-index!")
                else:
                    if method is not None or limit is not None:
                        raise ValueError(
                            "cannot reindex a non-unique index "
                            "with a method or limit"
                        )
                    indexer, _ = self.get_indexer_non_unique(target)

                if not self.is_unique:
                    # GH#42568
                    warnings.warn(
                        "reindexing with a non-unique Index is deprecated and "
                        "will raise in a future version.",
                        FutureWarning,
                        stacklevel=find_stack_level(),
                    )

        target = self._wrap_reindex_result(target, indexer, preserve_names)
        return target, indexer

    def _wrap_reindex_result(self, target, indexer, preserve_names: bool):
        target = self._maybe_preserve_names(target, preserve_names)
        return target

    def _maybe_preserve_names(self, target: Index, preserve_names: bool):
        if preserve_names and target.nlevels == 1 and target.name != self.name:
            target = target.copy(deep=False)
            target.name = self.name
        return target

    @final
    def _reindex_non_unique(
        self, target: Index
    ) -> tuple[Index, npt.NDArray[np.intp], npt.NDArray[np.intp] | None]:
        """
        Create a new index with target's values (move/add/delete values as
        necessary) use with non-unique Index and a possibly non-unique target.

        Parameters
        ----------
        target : an iterable

        Returns
        -------
        new_index : pd.Index
            Resulting index.
        indexer : np.ndarray[np.intp]
            Indices of output values in original index.
        new_indexer : np.ndarray[np.intp] or None

        """
        target = ensure_index(target)
        if len(target) == 0:
            # GH#13691
            return self[:0], np.array([], dtype=np.intp), None

        indexer, missing = self.get_indexer_non_unique(target)
        check = indexer != -1
        new_labels = self.take(indexer[check])
        new_indexer = None

        if len(missing):
            length = np.arange(len(indexer), dtype=np.intp)

            missing = ensure_platform_int(missing)
            missing_labels = target.take(missing)
            missing_indexer = length[~check]
            cur_labels = self.take(indexer[check]).values
            cur_indexer = length[check]

            # Index constructor below will do inference
            new_labels = np.empty((len(indexer),), dtype=object)
            new_labels[cur_indexer] = cur_labels
            new_labels[missing_indexer] = missing_labels

            # GH#38906
            if not len(self):

                new_indexer = np.arange(0, dtype=np.intp)

            # a unique indexer
            elif target.is_unique:

                # see GH5553, make sure we use the right indexer
                new_indexer = np.arange(len(indexer), dtype=np.intp)
                new_indexer[cur_indexer] = np.arange(len(cur_labels))
                new_indexer[missing_indexer] = -1

            # we have a non_unique selector, need to use the original
            # indexer here
            else:

                # need to retake to have the same size as the indexer
                indexer[~check] = -1

                # reset the new indexer to account for the new size
                new_indexer = np.arange(len(self.take(indexer)), dtype=np.intp)
                new_indexer[~check] = -1

        if isinstance(self, ABCMultiIndex):
            new_index = type(self).from_tuples(new_labels, names=self.names)
        else:
            new_index = Index._with_infer(new_labels, name=self.name)
        return new_index, indexer, new_indexer

    # --------------------------------------------------------------------
    # Join Methods

    @final
    @_maybe_return_indexers
    def join(
        self,
        other,
        how: str_t = "left",
        level=None,
        return_indexers: bool = False,
        sort: bool = False,
    ):
        """
        Compute join_index and indexers to conform data
        structures to the new index.

        Parameters
        ----------
        other : Index
        how : {'left', 'right', 'inner', 'outer'}
        level : int or level name, default None
        return_indexers : bool, default False
        sort : bool, default False
            Sort the join keys lexicographically in the result Index. If False,
            the order of the join keys depends on the join type (how keyword).

        Returns
        -------
        join_index, (left_indexer, right_indexer)
        """
        other = ensure_index(other)

        if isinstance(self, ABCDatetimeIndex) and isinstance(other, ABCDatetimeIndex):
            if (self.tz is None) ^ (other.tz is None):
                # Raise instead of casting to object below.
                raise TypeError("Cannot join tz-naive with tz-aware DatetimeIndex")

        if not self._is_multi and not other._is_multi:
            # We have specific handling for MultiIndex below
            pself, pother = self._maybe_promote(other)
            if pself is not self or pother is not other:
                return pself.join(
                    pother, how=how, level=level, return_indexers=True, sort=sort
                )

        lindexer: np.ndarray | None
        rindexer: np.ndarray | None

        # try to figure out the join level
        # GH3662
        if level is None and (self._is_multi or other._is_multi):

            # have the same levels/names so a simple join
            if self.names == other.names:
                pass
            else:
                return self._join_multi(other, how=how)

        # join on the level
        if level is not None and (self._is_multi or other._is_multi):
            return self._join_level(other, level, how=how)

        if len(other) == 0 and how in ("left", "outer"):
            join_index = self._view()
            rindexer = np.repeat(np.intp(-1), len(join_index))
            return join_index, None, rindexer

        if len(self) == 0 and how in ("right", "outer"):
            join_index = other._view()
            lindexer = np.repeat(np.intp(-1), len(join_index))
            return join_index, lindexer, None

        if self._join_precedence < other._join_precedence:
            how = {"right": "left", "left": "right"}.get(how, how)
            join_index, lidx, ridx = other.join(
                self, how=how, level=level, return_indexers=True
            )
            lidx, ridx = ridx, lidx
            return join_index, lidx, ridx

        if not is_dtype_equal(self.dtype, other.dtype):
            dtype = self._find_common_type_compat(other)
            this = self.astype(dtype, copy=False)
            other = other.astype(dtype, copy=False)
            return this.join(other, how=how, return_indexers=True)

        _validate_join_method(how)

        if not self.is_unique and not other.is_unique:
            return self._join_non_unique(other, how=how)
        elif not self.is_unique or not other.is_unique:
            if self.is_monotonic_increasing and other.is_monotonic_increasing:
                if self._can_use_libjoin:
                    # otherwise we will fall through to _join_via_get_indexer
                    return self._join_monotonic(other, how=how)
            else:
                return self._join_non_unique(other, how=how)
        elif (
            self.is_monotonic_increasing
            and other.is_monotonic_increasing
            and self._can_use_libjoin
            and (
                not isinstance(self, ABCMultiIndex)
                or not any(is_categorical_dtype(dtype) for dtype in self.dtypes)
            )
        ):
            # Categorical is monotonic if data are ordered as categories, but join can
            #  not handle this in case of not lexicographically monotonic GH#38502
            try:
                return self._join_monotonic(other, how=how)
            except TypeError:
                # object dtype; non-comparable objects
                pass

        return self._join_via_get_indexer(other, how, sort)

    @final
    def _join_via_get_indexer(
        self, other: Index, how: str_t, sort: bool
    ) -> tuple[Index, npt.NDArray[np.intp] | None, npt.NDArray[np.intp] | None]:
        # Fallback if we do not have any fastpaths available based on
        #  uniqueness/monotonicity

        # Note: at this point we have checked matching dtypes

        if how == "left":
            join_index = self
        elif how == "right":
            join_index = other
        elif how == "inner":
            # TODO: sort=False here for backwards compat. It may
            # be better to use the sort parameter passed into join
            join_index = self.intersection(other, sort=False)
        elif how == "outer":
            # TODO: sort=True here for backwards compat. It may
            # be better to use the sort parameter passed into join
            join_index = self.union(other)

        if sort:
            join_index = join_index.sort_values()

        if join_index is self:
            lindexer = None
        else:
            lindexer = self.get_indexer_for(join_index)
        if join_index is other:
            rindexer = None
        else:
            rindexer = other.get_indexer_for(join_index)
        return join_index, lindexer, rindexer

    @final
    def _join_multi(self, other: Index, how: str_t):
        from pandas.core.indexes.multi import MultiIndex
        from pandas.core.reshape.merge import restore_dropped_levels_multijoin

        # figure out join names
        self_names_list = list(com.not_none(*self.names))
        other_names_list = list(com.not_none(*other.names))
        self_names_order = self_names_list.index
        other_names_order = other_names_list.index
        self_names = set(self_names_list)
        other_names = set(other_names_list)
        overlap = self_names & other_names

        # need at least 1 in common
        if not overlap:
            raise ValueError("cannot join with no overlapping index names")

        if isinstance(self, MultiIndex) and isinstance(other, MultiIndex):

            # Drop the non-matching levels from left and right respectively
            ldrop_names = sorted(self_names - overlap, key=self_names_order)
            rdrop_names = sorted(other_names - overlap, key=other_names_order)

            # if only the order differs
            if not len(ldrop_names + rdrop_names):
                self_jnlevels = self
                other_jnlevels = other.reorder_levels(self.names)
            else:
                self_jnlevels = self.droplevel(ldrop_names)
                other_jnlevels = other.droplevel(rdrop_names)

            # Join left and right
            # Join on same leveled multi-index frames is supported
            join_idx, lidx, ridx = self_jnlevels.join(
                other_jnlevels, how, return_indexers=True
            )

            # Restore the dropped levels
            # Returned index level order is
            # common levels, ldrop_names, rdrop_names
            dropped_names = ldrop_names + rdrop_names

            levels, codes, names = restore_dropped_levels_multijoin(
                self, other, dropped_names, join_idx, lidx, ridx
            )

            # Re-create the multi-index
            multi_join_idx = MultiIndex(
                levels=levels, codes=codes, names=names, verify_integrity=False
            )

            multi_join_idx = multi_join_idx.remove_unused_levels()

            return multi_join_idx, lidx, ridx

        jl = list(overlap)[0]

        # Case where only one index is multi
        # make the indices into mi's that match
        flip_order = False
        if isinstance(self, MultiIndex):
            self, other = other, self
            flip_order = True
            # flip if join method is right or left
            how = {"right": "left", "left": "right"}.get(how, how)

        level = other.names.index(jl)
        result = self._join_level(other, level, how=how)

        if flip_order:
            return result[0], result[2], result[1]
        return result

    @final
    def _join_non_unique(
        self, other: Index, how: str_t = "left"
    ) -> tuple[Index, npt.NDArray[np.intp], npt.NDArray[np.intp]]:
        from pandas.core.reshape.merge import get_join_indexers

        # We only get here if dtypes match
        assert self.dtype == other.dtype

        left_idx, right_idx = get_join_indexers(
            [self._values], [other._values], how=how, sort=True
        )
        mask = left_idx == -1

        join_array = self._values.take(left_idx)
        right = other._values.take(right_idx)

        if isinstance(join_array, np.ndarray):
            np.putmask(join_array, mask, right)
        else:
            join_array._putmask(mask, right)

        join_index = self._wrap_joined_index(join_array, other)

        return join_index, left_idx, right_idx

    @final
    def _join_level(
        self, other: Index, level, how: str_t = "left", keep_order: bool = True
    ) -> tuple[MultiIndex, npt.NDArray[np.intp] | None, npt.NDArray[np.intp] | None]:
        """
        The join method *only* affects the level of the resulting
        MultiIndex. Otherwise it just exactly aligns the Index data to the
        labels of the level in the MultiIndex.

        If ```keep_order == True```, the order of the data indexed by the
        MultiIndex will not be changed; otherwise, it will tie out
        with `other`.
        """
        from pandas.core.indexes.multi import MultiIndex

        def _get_leaf_sorter(labels: list[np.ndarray]) -> npt.NDArray[np.intp]:
            """
            Returns sorter for the inner most level while preserving the
            order of higher levels.

            Parameters
            ----------
            labels : list[np.ndarray]
                Each ndarray has signed integer dtype, not necessarily identical.

            Returns
            -------
            np.ndarray[np.intp]
            """
            if labels[0].size == 0:
                return np.empty(0, dtype=np.intp)

            if len(labels) == 1:
                return get_group_index_sorter(ensure_platform_int(labels[0]))

            # find indexers of beginning of each set of
            # same-key labels w.r.t all but last level
            tic = labels[0][:-1] != labels[0][1:]
            for lab in labels[1:-1]:
                tic |= lab[:-1] != lab[1:]

            starts = np.hstack(([True], tic, [True])).nonzero()[0]
            lab = ensure_int64(labels[-1])
            return lib.get_level_sorter(lab, ensure_platform_int(starts))

        if isinstance(self, MultiIndex) and isinstance(other, MultiIndex):
            raise TypeError("Join on level between two MultiIndex objects is ambiguous")

        left, right = self, other

        flip_order = not isinstance(self, MultiIndex)
        if flip_order:
            left, right = right, left
            how = {"right": "left", "left": "right"}.get(how, how)

        assert isinstance(left, MultiIndex)

        level = left._get_level_number(level)
        old_level = left.levels[level]

        if not right.is_unique:
            raise NotImplementedError(
                "Index._join_level on non-unique index is not implemented"
            )

        new_level, left_lev_indexer, right_lev_indexer = old_level.join(
            right, how=how, return_indexers=True
        )

        if left_lev_indexer is None:
            if keep_order or len(left) == 0:
                left_indexer = None
                join_index = left
            else:  # sort the leaves
                left_indexer = _get_leaf_sorter(left.codes[: level + 1])
                join_index = left[left_indexer]

        else:
            left_lev_indexer = ensure_platform_int(left_lev_indexer)
            rev_indexer = lib.get_reverse_indexer(left_lev_indexer, len(old_level))
            old_codes = left.codes[level]

            taker = old_codes[old_codes != -1]
            new_lev_codes = rev_indexer.take(taker)

            new_codes = list(left.codes)
            new_codes[level] = new_lev_codes

            new_levels = list(left.levels)
            new_levels[level] = new_level

            if keep_order:  # just drop missing values. o.w. keep order
                left_indexer = np.arange(len(left), dtype=np.intp)
                left_indexer = cast(np.ndarray, left_indexer)
                mask = new_lev_codes != -1
                if not mask.all():
                    new_codes = [lab[mask] for lab in new_codes]
                    left_indexer = left_indexer[mask]

            else:  # tie out the order with other
                if level == 0:  # outer most level, take the fast route
                    max_new_lev = 0 if len(new_lev_codes) == 0 else new_lev_codes.max()
                    ngroups = 1 + max_new_lev
                    left_indexer, counts = libalgos.groupsort_indexer(
                        new_lev_codes, ngroups
                    )

                    # missing values are placed first; drop them!
                    left_indexer = left_indexer[counts[0] :]
                    new_codes = [lab[left_indexer] for lab in new_codes]

                else:  # sort the leaves
                    mask = new_lev_codes != -1
                    mask_all = mask.all()
                    if not mask_all:
                        new_codes = [lab[mask] for lab in new_codes]

                    left_indexer = _get_leaf_sorter(new_codes[: level + 1])
                    new_codes = [lab[left_indexer] for lab in new_codes]

                    # left_indexers are w.r.t masked frame.
                    # reverse to original frame!
                    if not mask_all:
                        left_indexer = mask.nonzero()[0][left_indexer]

            join_index = MultiIndex(
                levels=new_levels,
                codes=new_codes,
                names=left.names,
                verify_integrity=False,
            )

        if right_lev_indexer is not None:
            right_indexer = right_lev_indexer.take(join_index.codes[level])
        else:
            right_indexer = join_index.codes[level]

        if flip_order:
            left_indexer, right_indexer = right_indexer, left_indexer

        left_indexer = (
            None if left_indexer is None else ensure_platform_int(left_indexer)
        )
        right_indexer = (
            None if right_indexer is None else ensure_platform_int(right_indexer)
        )
        return join_index, left_indexer, right_indexer

    @final
    def _join_monotonic(
        self, other: Index, how: str_t = "left"
    ) -> tuple[Index, npt.NDArray[np.intp] | None, npt.NDArray[np.intp] | None]:
        # We only get here with matching dtypes and both monotonic increasing
        assert other.dtype == self.dtype

        if self.equals(other):
            ret_index = other if how == "right" else self
            return ret_index, None, None

        ridx: np.ndarray | None
        lidx: np.ndarray | None

        if self.is_unique and other.is_unique:
            # We can perform much better than the general case
            if how == "left":
                join_index = self
                lidx = None
                ridx = self._left_indexer_unique(other)
            elif how == "right":
                join_index = other
                lidx = other._left_indexer_unique(self)
                ridx = None
            elif how == "inner":
                join_array, lidx, ridx = self._inner_indexer(other)
                join_index = self._wrap_joined_index(join_array, other)
            elif how == "outer":
                join_array, lidx, ridx = self._outer_indexer(other)
                join_index = self._wrap_joined_index(join_array, other)
        else:
            if how == "left":
                join_array, lidx, ridx = self._left_indexer(other)
            elif how == "right":
                join_array, ridx, lidx = other._left_indexer(self)
            elif how == "inner":
                join_array, lidx, ridx = self._inner_indexer(other)
            elif how == "outer":
                join_array, lidx, ridx = self._outer_indexer(other)

            join_index = self._wrap_joined_index(join_array, other)

        lidx = None if lidx is None else ensure_platform_int(lidx)
        ridx = None if ridx is None else ensure_platform_int(ridx)
        return join_index, lidx, ridx

    def _wrap_joined_index(self: _IndexT, joined: ArrayLike, other: _IndexT) -> _IndexT:
        assert other.dtype == self.dtype

        if isinstance(self, ABCMultiIndex):
            name = self.names if self.names == other.names else None
            # error: Incompatible return value type (got "MultiIndex",
            # expected "_IndexT")
            return self._constructor(joined, name=name)  # type: ignore[return-value]
        else:
            name = get_op_result_name(self, other)
            return self._constructor._with_infer(joined, name=name)

    @cache_readonly
    def _can_use_libjoin(self) -> bool:
        """
        Whether we can use the fastpaths implement in _libs.join
        """
        if type(self) is Index:
            # excludes EAs
            return isinstance(self.dtype, np.dtype)
        return not is_interval_dtype(self.dtype)

    # --------------------------------------------------------------------
    # Uncategorized Methods

    @property
    def values(self) -> ArrayLike:
        """
        Return an array representing the data in the Index.

        .. warning::

           We recommend using :attr:`Index.array` or
           :meth:`Index.to_numpy`, depending on whether you need
           a reference to the underlying data or a NumPy array.

        Returns
        -------
        array: numpy.ndarray or ExtensionArray

        See Also
        --------
        Index.array : Reference to the underlying data.
        Index.to_numpy : A NumPy array representing the underlying data.
        """
        return self._data

    # error: Decorated property not supported
    # https://github.com/python/mypy/issues/1362
    @cache_readonly  # type: ignore[misc]
    @doc(IndexOpsMixin.array)
    def array(self) -> ExtensionArray:
        array = self._data
        if isinstance(array, np.ndarray):
            from pandas.core.arrays.numpy_ import PandasArray

            array = PandasArray(array)
        return array

    @property
    def _values(self) -> ExtensionArray | np.ndarray:
        """
        The best array representation.

        This is an ndarray or ExtensionArray.

        ``_values`` are consistent between ``Series`` and ``Index``.

        It may differ from the public '.values' method.

        index             | values          | _values       |
        ----------------- | --------------- | ------------- |
        Index             | ndarray         | ndarray       |
        CategoricalIndex  | Categorical     | Categorical   |
        DatetimeIndex     | ndarray[M8ns]   | DatetimeArray |
        DatetimeIndex[tz] | ndarray[M8ns]   | DatetimeArray |
        PeriodIndex       | ndarray[object] | PeriodArray   |
        IntervalIndex     | IntervalArray   | IntervalArray |

        See Also
        --------
        values : Values
        """
        return self._data

    def _get_engine_target(self) -> ArrayLike:
        """
        Get the ndarray or ExtensionArray that we can pass to the IndexEngine
        constructor.
        """
        return self._values

    def _from_join_target(self, result: np.ndarray) -> ArrayLike:
        """
        Cast the ndarray returned from one of the libjoin.foo_indexer functions
        back to type(self)._data.
        """
        return result

    @doc(IndexOpsMixin._memory_usage)
    def memory_usage(self, deep: bool = False) -> int:
        result = self._memory_usage(deep=deep)

        # include our engine hashtable
        result += self._engine.sizeof(deep=deep)
        return result

    @final
    def where(self, cond, other=None) -> Index:
        """
        Replace values where the condition is False.

        The replacement is taken from other.

        Parameters
        ----------
        cond : bool array-like with the same length as self
            Condition to select the values on.
        other : scalar, or array-like, default None
            Replacement if the condition is False.

        Returns
        -------
        pandas.Index
            A copy of self with values replaced from other
            where the condition is False.

        See Also
        --------
        Series.where : Same method for Series.
        DataFrame.where : Same method for DataFrame.

        Examples
        --------
        >>> idx = pd.Index(['car', 'bike', 'train', 'tractor'])
        >>> idx
        Index(['car', 'bike', 'train', 'tractor'], dtype='object')
        >>> idx.where(idx.isin(['car', 'train']), 'other')
        Index(['car', 'other', 'train', 'other'], dtype='object')
        """
        if isinstance(self, ABCMultiIndex):
            raise NotImplementedError(
                ".where is not supported for MultiIndex operations"
            )
        cond = np.asarray(cond, dtype=bool)
        return self.putmask(~cond, other)

    # construction helpers
    @final
    @classmethod
    def _scalar_data_error(cls, data):
        # We return the TypeError so that we can raise it from the constructor
        #  in order to keep mypy happy
        return TypeError(
            f"{cls.__name__}(...) must be called with a collection of some "
            f"kind, {repr(data)} was passed"
        )

    @final
    @classmethod
    def _string_data_error(cls, data):
        raise TypeError(
            "String dtype not supported, you may need "
            "to explicitly cast to a numeric type"
        )

    def _validate_fill_value(self, value):
        """
        Check if the value can be inserted into our array without casting,
        and convert it to an appropriate native type if necessary.

        Raises
        ------
        TypeError
            If the value cannot be inserted into an array of this dtype.
        """
        dtype = self.dtype
        if isinstance(dtype, np.dtype) and dtype.kind not in ["m", "M"]:
            # return np_can_hold_element(dtype, value)
            try:
                return np_can_hold_element(dtype, value)
            except LossySetitemError as err:
                # re-raise as TypeError for consistency
                raise TypeError from err
        elif not can_hold_element(self._values, value):
            raise TypeError
        return value

    @final
    def _require_scalar(self, value):
        """
        Check that this is a scalar value that we can use for setitem-like
        operations without changing dtype.
        """
        if not is_scalar(value):
            raise TypeError(f"'value' must be a scalar, passed: {type(value).__name__}")
        return value

    def _is_memory_usage_qualified(self) -> bool:
        """
        Return a boolean if we need a qualified .info display.
        """
        return self.is_object()

    def is_type_compatible(self, kind: str_t) -> bool:
        """
        Whether the index type is compatible with the provided type.
        """
        warnings.warn(
            "Index.is_type_compatible is deprecated and will be removed in a "
            "future version.",
            FutureWarning,
            stacklevel=find_stack_level(),
        )
        return kind == self.inferred_type

    def __contains__(self, key: Any) -> bool:
        """
        Return a boolean indicating whether the provided key is in the index.

        Parameters
        ----------
        key : label
            The key to check if it is present in the index.

        Returns
        -------
        bool
            Whether the key search is in the index.

        Raises
        ------
        TypeError
            If the key is not hashable.

        See Also
        --------
        Index.isin : Returns an ndarray of boolean dtype indicating whether the
            list-like key is in the index.

        Examples
        --------
        >>> idx = pd.Index([1, 2, 3, 4])
        >>> idx
        Int64Index([1, 2, 3, 4], dtype='int64')

        >>> 2 in idx
        True
        >>> 6 in idx
        False
        """
        hash(key)
        try:
            return key in self._engine
        except (OverflowError, TypeError, ValueError):
            return False

    # https://github.com/python/typeshed/issues/2148#issuecomment-520783318
    # Incompatible types in assignment (expression has type "None", base class
    # "object" defined the type as "Callable[[object], int]")
    __hash__: None  # type: ignore[assignment]

    @final
    def __setitem__(self, key, value):
        raise TypeError("Index does not support mutable operations")

    def __getitem__(self, key):
        """
        Override numpy.ndarray's __getitem__ method to work as desired.

        This function adds lists and Series as valid boolean indexers
        (ndarrays only supports ndarray with dtype=bool).

        If resulting ndim != 1, plain ndarray is returned instead of
        corresponding `Index` subclass.

        """
        getitem = self._data.__getitem__

        if is_integer(key) or is_float(key):
            # GH#44051 exclude bool, which would return a 2d ndarray
            key = com.cast_scalar_indexer(key, warn_float=True)
            return getitem(key)

        if isinstance(key, slice):
            # This case is separated from the conditional above to avoid
            # pessimization com.is_bool_indexer and ndim checks.
            result = getitem(key)
            # Going through simple_new for performance.
            return type(self)._simple_new(result, name=self._name)

        if com.is_bool_indexer(key):
            # if we have list[bools, length=1e5] then doing this check+convert
            #  takes 166 µs + 2.1 ms and cuts the ndarray.__getitem__
            #  time below from 3.8 ms to 496 µs
            # if we already have ndarray[bool], the overhead is 1.4 µs or .25%
            key = np.asarray(key, dtype=bool)

        result = getitem(key)
        # Because we ruled out integer above, we always get an arraylike here
        if result.ndim > 1:
            deprecate_ndim_indexing(result)
            if hasattr(result, "_ndarray"):
                # i.e. NDArrayBackedExtensionArray
                # Unpack to ndarray for MPL compat
                return result._ndarray
            return result

        # NB: Using _constructor._simple_new would break if MultiIndex
        #  didn't override __getitem__
        return self._constructor._simple_new(result, name=self._name)

    def _getitem_slice(self: _IndexT, slobj: slice) -> _IndexT:
        """
        Fastpath for __getitem__ when we know we have a slice.
        """
        res = self._data[slobj]
        return type(self)._simple_new(res, name=self._name)

    @final
    def _can_hold_identifiers_and_holds_name(self, name) -> bool:
        """
        Faster check for ``name in self`` when we know `name` is a Python
        identifier (e.g. in NDFrame.__getattr__, which hits this to support
        . key lookup). For indexes that can't hold identifiers (everything
        but object & categorical) we just return False.

        https://github.com/pandas-dev/pandas/issues/19764
        """
        if self.is_object() or self.is_categorical():
            return name in self
        return False

    def append(self, other: Index | Sequence[Index]) -> Index:
        """
        Append a collection of Index options together.

        Parameters
        ----------
        other : Index or list/tuple of indices

        Returns
        -------
        Index
        """
        to_concat = [self]

        if isinstance(other, (list, tuple)):
            to_concat += list(other)
        else:
            # error: Argument 1 to "append" of "list" has incompatible type
            # "Union[Index, Sequence[Index]]"; expected "Index"
            to_concat.append(other)  # type: ignore[arg-type]

        for obj in to_concat:
            if not isinstance(obj, Index):
                raise TypeError("all inputs must be Index")

        names = {obj.name for obj in to_concat}
        name = None if len(names) > 1 else self.name

        return self._concat(to_concat, name)

    def _concat(self, to_concat: list[Index], name: Hashable) -> Index:
        """
        Concatenate multiple Index objects.
        """
        to_concat_vals = [x._values for x in to_concat]

        result = concat_compat(to_concat_vals)

        is_numeric = result.dtype.kind in ["i", "u", "f"]
        if self._is_backward_compat_public_numeric_index and is_numeric:
            return type(self)._simple_new(result, name=name)

        return Index._with_infer(result, name=name)

    @final
    def putmask(self, mask, value) -> Index:
        """
        Return a new Index of the values set with the mask.

        Returns
        -------
        Index

        See Also
        --------
        numpy.ndarray.putmask : Changes elements of an array
            based on conditional and input values.
        """
        mask, noop = validate_putmask(self._values, mask)
        if noop:
            return self.copy()

        if self.dtype != object and is_valid_na_for_dtype(value, self.dtype):
            # e.g. None -> np.nan, see also Block._standardize_fill_value
            value = self._na_value
        try:
            converted = self._validate_fill_value(value)
        except (LossySetitemError, ValueError, TypeError) as err:
            if is_object_dtype(self):  # pragma: no cover
                raise err

            dtype = self._find_common_type_compat(value)
            return self.astype(dtype).putmask(mask, value)

        values = self._values.copy()

        if isinstance(values, np.ndarray):
            converted = setitem_datetimelike_compat(values, mask.sum(), converted)
            np.putmask(values, mask, converted)

        else:
            # Note: we use the original value here, not converted, as
            #  _validate_fill_value is not idempotent
            values._putmask(mask, value)

        return self._shallow_copy(values)

    def equals(self, other: Any) -> bool:
        """
        Determine if two Index object are equal.

        The things that are being compared are:

        * The elements inside the Index object.
        * The order of the elements inside the Index object.

        Parameters
        ----------
        other : Any
            The other object to compare against.

        Returns
        -------
        bool
            True if "other" is an Index and it has the same elements and order
            as the calling index; False otherwise.

        Examples
        --------
        >>> idx1 = pd.Index([1, 2, 3])
        >>> idx1
        Int64Index([1, 2, 3], dtype='int64')
        >>> idx1.equals(pd.Index([1, 2, 3]))
        True

        The elements inside are compared

        >>> idx2 = pd.Index(["1", "2", "3"])
        >>> idx2
        Index(['1', '2', '3'], dtype='object')

        >>> idx1.equals(idx2)
        False

        The order is compared

        >>> ascending_idx = pd.Index([1, 2, 3])
        >>> ascending_idx
        Int64Index([1, 2, 3], dtype='int64')
        >>> descending_idx = pd.Index([3, 2, 1])
        >>> descending_idx
        Int64Index([3, 2, 1], dtype='int64')
        >>> ascending_idx.equals(descending_idx)
        False

        The dtype is *not* compared

        >>> int64_idx = pd.Int64Index([1, 2, 3])
        >>> int64_idx
        Int64Index([1, 2, 3], dtype='int64')
        >>> uint64_idx = pd.UInt64Index([1, 2, 3])
        >>> uint64_idx
        UInt64Index([1, 2, 3], dtype='uint64')
        >>> int64_idx.equals(uint64_idx)
        True
        """
        if self.is_(other):
            return True

        if not isinstance(other, Index):
            return False

        if is_object_dtype(self.dtype) and not is_object_dtype(other.dtype):
            # if other is not object, use other's logic for coercion
            return other.equals(self)

        if isinstance(other, ABCMultiIndex):
            # d-level MultiIndex can equal d-tuple Index
            return other.equals(self)

        if isinstance(self._values, ExtensionArray):
            # Dispatch to the ExtensionArray's .equals method.
            if not isinstance(other, type(self)):
                return False

            earr = cast(ExtensionArray, self._data)
            return earr.equals(other._data)

        if is_extension_array_dtype(other.dtype):
            # All EA-backed Index subclasses override equals
            return other.equals(self)

        return array_equivalent(self._values, other._values)

    @final
    def identical(self, other) -> bool:
        """
        Similar to equals, but checks that object attributes and types are also equal.

        Returns
        -------
        bool
            If two Index objects have equal elements and same type True,
            otherwise False.
        """
        return (
            self.equals(other)
            and all(
                getattr(self, c, None) == getattr(other, c, None)
                for c in self._comparables
            )
            and type(self) == type(other)
        )

    @final
    def asof(self, label):
        """
        Return the label from the index, or, if not present, the previous one.

        Assuming that the index is sorted, return the passed index label if it
        is in the index, or return the previous index label if the passed one
        is not in the index.

        Parameters
        ----------
        label : object
            The label up to which the method returns the latest index label.

        Returns
        -------
        object
            The passed label if it is in the index. The previous label if the
            passed label is not in the sorted index or `NaN` if there is no
            such label.

        See Also
        --------
        Series.asof : Return the latest value in a Series up to the
            passed index.
        merge_asof : Perform an asof merge (similar to left join but it
            matches on nearest key rather than equal key).
        Index.get_loc : An `asof` is a thin wrapper around `get_loc`
            with method='pad'.

        Examples
        --------
        `Index.asof` returns the latest index label up to the passed label.

        >>> idx = pd.Index(['2013-12-31', '2014-01-02', '2014-01-03'])
        >>> idx.asof('2014-01-01')
        '2013-12-31'

        If the label is in the index, the method returns the passed label.

        >>> idx.asof('2014-01-02')
        '2014-01-02'

        If all of the labels in the index are later than the passed label,
        NaN is returned.

        >>> idx.asof('1999-01-02')
        nan

        If the index is not sorted, an error is raised.

        >>> idx_not_sorted = pd.Index(['2013-12-31', '2015-01-02',
        ...                            '2014-01-03'])
        >>> idx_not_sorted.asof('2013-12-31')
        Traceback (most recent call last):
        ValueError: index must be monotonic increasing or decreasing
        """
        self._searchsorted_monotonic(label)  # validate sortedness
        try:
            loc = self.get_loc(label)
        except (KeyError, TypeError):
            # KeyError -> No exact match, try for padded
            # TypeError -> passed e.g. non-hashable, fall through to get
            #  the tested exception message
            indexer = self.get_indexer([label], method="pad")
            if indexer.ndim > 1 or indexer.size > 1:
                raise TypeError("asof requires scalar valued input")
            loc = indexer.item()
            if loc == -1:
                return self._na_value
        else:
            if isinstance(loc, slice):
                loc = loc.indices(len(self))[-1]

        return self[loc]

    def asof_locs(self, where: Index, mask: np.ndarray) -> npt.NDArray[np.intp]:
        """
        Return the locations (indices) of labels in the index.

        As in the `asof` function, if the label (a particular entry in
        `where`) is not in the index, the latest index label up to the
        passed label is chosen and its index returned.

        If all of the labels in the index are later than a label in `where`,
        -1 is returned.

        `mask` is used to ignore NA values in the index during calculation.

        Parameters
        ----------
        where : Index
            An Index consisting of an array of timestamps.
        mask : np.ndarray[bool]
            Array of booleans denoting where values in the original
            data are not NA.

        Returns
        -------
        np.ndarray[np.intp]
            An array of locations (indices) of the labels from the Index
            which correspond to the return values of the `asof` function
            for every element in `where`.
        """
        # error: No overload variant of "searchsorted" of "ndarray" matches argument
        # types "Union[ExtensionArray, ndarray[Any, Any]]", "str"
        # TODO: will be fixed when ExtensionArray.searchsorted() is fixed
        locs = self._values[mask].searchsorted(
            where._values, side="right"  # type: ignore[call-overload]
        )
        locs = np.where(locs > 0, locs - 1, 0)

        result = np.arange(len(self), dtype=np.intp)[mask].take(locs)

        first_value = self._values[mask.argmax()]
        result[(locs == 0) & (where._values < first_value)] = -1

        return result

    def sort_values(
        self,
        return_indexer: bool = False,
        ascending: bool = True,
        na_position: str_t = "last",
        key: Callable | None = None,
    ):
        """
        Return a sorted copy of the index.

        Return a sorted copy of the index, and optionally return the indices
        that sorted the index itself.

        Parameters
        ----------
        return_indexer : bool, default False
            Should the indices that would sort the index be returned.
        ascending : bool, default True
            Should the index values be sorted in an ascending order.
        na_position : {'first' or 'last'}, default 'last'
            Argument 'first' puts NaNs at the beginning, 'last' puts NaNs at
            the end.

            .. versionadded:: 1.2.0

        key : callable, optional
            If not None, apply the key function to the index values
            before sorting. This is similar to the `key` argument in the
            builtin :meth:`sorted` function, with the notable difference that
            this `key` function should be *vectorized*. It should expect an
            ``Index`` and return an ``Index`` of the same shape.

            .. versionadded:: 1.1.0

        Returns
        -------
        sorted_index : pandas.Index
            Sorted copy of the index.
        indexer : numpy.ndarray, optional
            The indices that the index itself was sorted by.

        See Also
        --------
        Series.sort_values : Sort values of a Series.
        DataFrame.sort_values : Sort values in a DataFrame.

        Examples
        --------
        >>> idx = pd.Index([10, 100, 1, 1000])
        >>> idx
        Int64Index([10, 100, 1, 1000], dtype='int64')

        Sort values in ascending order (default behavior).

        >>> idx.sort_values()
        Int64Index([1, 10, 100, 1000], dtype='int64')

        Sort values in descending order, and also get the indices `idx` was
        sorted by.

        >>> idx.sort_values(ascending=False, return_indexer=True)
        (Int64Index([1000, 100, 10, 1], dtype='int64'), array([3, 1, 0, 2]))
        """
        idx = ensure_key_mapped(self, key)

        # GH 35584. Sort missing values according to na_position kwarg
        # ignore na_position for MultiIndex
        if not isinstance(self, ABCMultiIndex):
            _as = nargsort(
                items=idx, ascending=ascending, na_position=na_position, key=key
            )
        else:
            _as = idx.argsort()
            if not ascending:
                _as = _as[::-1]

        sorted_index = self.take(_as)

        if return_indexer:
            return sorted_index, _as
        else:
            return sorted_index

    @final
    def sort(self, *args, **kwargs):
        """
        Use sort_values instead.
        """
        raise TypeError("cannot sort an Index object in-place, use sort_values instead")

    def shift(self, periods=1, freq=None):
        """
        Shift index by desired number of time frequency increments.

        This method is for shifting the values of datetime-like indexes
        by a specified time increment a given number of times.

        Parameters
        ----------
        periods : int, default 1
            Number of periods (or increments) to shift by,
            can be positive or negative.
        freq : pandas.DateOffset, pandas.Timedelta or str, optional
            Frequency increment to shift by.
            If None, the index is shifted by its own `freq` attribute.
            Offset aliases are valid strings, e.g., 'D', 'W', 'M' etc.

        Returns
        -------
        pandas.Index
            Shifted index.

        See Also
        --------
        Series.shift : Shift values of Series.

        Notes
        -----
        This method is only implemented for datetime-like index classes,
        i.e., DatetimeIndex, PeriodIndex and TimedeltaIndex.

        Examples
        --------
        Put the first 5 month starts of 2011 into an index.

        >>> month_starts = pd.date_range('1/1/2011', periods=5, freq='MS')
        >>> month_starts
        DatetimeIndex(['2011-01-01', '2011-02-01', '2011-03-01', '2011-04-01',
                       '2011-05-01'],
                      dtype='datetime64[ns]', freq='MS')

        Shift the index by 10 days.

        >>> month_starts.shift(10, freq='D')
        DatetimeIndex(['2011-01-11', '2011-02-11', '2011-03-11', '2011-04-11',
                       '2011-05-11'],
                      dtype='datetime64[ns]', freq=None)

        The default value of `freq` is the `freq` attribute of the index,
        which is 'MS' (month start) in this example.

        >>> month_starts.shift(10)
        DatetimeIndex(['2011-11-01', '2011-12-01', '2012-01-01', '2012-02-01',
                       '2012-03-01'],
                      dtype='datetime64[ns]', freq='MS')
        """
        raise NotImplementedError(
            f"This method is only implemented for DatetimeIndex, PeriodIndex and "
            f"TimedeltaIndex; Got type {type(self).__name__}"
        )

    def argsort(self, *args, **kwargs) -> npt.NDArray[np.intp]:
        """
        Return the integer indices that would sort the index.

        Parameters
        ----------
        *args
            Passed to `numpy.ndarray.argsort`.
        **kwargs
            Passed to `numpy.ndarray.argsort`.

        Returns
        -------
        np.ndarray[np.intp]
            Integer indices that would sort the index if used as
            an indexer.

        See Also
        --------
        numpy.argsort : Similar method for NumPy arrays.
        Index.sort_values : Return sorted copy of Index.

        Examples
        --------
        >>> idx = pd.Index(['b', 'a', 'd', 'c'])
        >>> idx
        Index(['b', 'a', 'd', 'c'], dtype='object')

        >>> order = idx.argsort()
        >>> order
        array([1, 0, 3, 2])

        >>> idx[order]
        Index(['a', 'b', 'c', 'd'], dtype='object')
        """
        # This works for either ndarray or EA, is overridden
        #  by RangeIndex, MultIIndex
        return self._data.argsort(*args, **kwargs)

    @final
    def get_value(self, series: Series, key):
        """
        Fast lookup of value from 1-dimensional ndarray.

        Only use this if you know what you're doing.

        Returns
        -------
        scalar or Series
        """
        warnings.warn(
            "get_value is deprecated and will be removed in a future version. "
            "Use Series[key] instead.",
            FutureWarning,
            stacklevel=find_stack_level(),
        )

        self._check_indexing_error(key)

        try:
            # GH 20882, 21257
            # First try to convert the key to a location
            # If that fails, raise a KeyError if an integer
            # index, otherwise, see if key is an integer, and
            # try that
            loc = self.get_loc(key)
        except KeyError:
            if not self._should_fallback_to_positional:
                raise
            elif is_integer(key):
                # If the Index cannot hold integer, then this is unambiguously
                #  a locational lookup.
                loc = key
            else:
                raise

        return self._get_values_for_loc(series, loc, key)

    def _check_indexing_error(self, key):
        if not is_scalar(key):
            # if key is not a scalar, directly raise an error (the code below
            # would convert to numpy arrays and raise later any way) - GH29926
            raise InvalidIndexError(key)

    @cache_readonly
    def _should_fallback_to_positional(self) -> bool:
        """
        Should an integer key be treated as positional?
        """
        return not self.holds_integer() and not self.is_boolean()

    def _get_values_for_loc(self, series: Series, loc, key):
        """
        Do a positional lookup on the given Series, returning either a scalar
        or a Series.

        Assumes that `series.index is self`

        key is included for MultiIndex compat.
        """
        if is_integer(loc):
            return series._values[loc]

        return series.iloc[loc]

    @final
    def set_value(self, arr, key, value):
        """
        Fast lookup of value from 1-dimensional ndarray.

        .. deprecated:: 1.0

        Notes
        -----
        Only use this if you know what you're doing.
        """
        warnings.warn(
            (
                "The 'set_value' method is deprecated, and "
                "will be removed in a future version."
            ),
            FutureWarning,
            stacklevel=find_stack_level(),
        )
        loc = self._engine.get_loc(key)
        if not can_hold_element(arr, value):
            raise ValueError
        arr[loc] = value

    _index_shared_docs[
        "get_indexer_non_unique"
    ] = """
        Compute indexer and mask for new index given the current index. The
        indexer should be then used as an input to ndarray.take to align the
        current data to the new index.

        Parameters
        ----------
        target : %(target_klass)s

        Returns
        -------
        indexer : np.ndarray[np.intp]
            Integers from 0 to n - 1 indicating that the index at these
            positions matches the corresponding target values. Missing values
            in the target are marked by -1.
        missing : np.ndarray[np.intp]
            An indexer into the target of the values not found.
            These correspond to the -1 in the indexer array.
        """

    @Appender(_index_shared_docs["get_indexer_non_unique"] % _index_doc_kwargs)
    def get_indexer_non_unique(
        self, target
    ) -> tuple[npt.NDArray[np.intp], npt.NDArray[np.intp]]:
        target = ensure_index(target)
        target = self._maybe_cast_listlike_indexer(target)

        if not self._should_compare(target) and not is_interval_dtype(self.dtype):
            # IntervalIndex get special treatment bc numeric scalars can be
            #  matched to Interval scalars
            return self._get_indexer_non_comparable(target, method=None, unique=False)

        pself, ptarget = self._maybe_promote(target)
        if pself is not self or ptarget is not target:
            return pself.get_indexer_non_unique(ptarget)

        if not is_dtype_equal(self.dtype, target.dtype):
            # TODO: if object, could use infer_dtype to preempt costly
            #  conversion if still non-comparable?
            dtype = self._find_common_type_compat(target)

            this = self.astype(dtype, copy=False)
            that = target.astype(dtype, copy=False)
            return this.get_indexer_non_unique(that)

        # Note: _maybe_promote ensures we never get here with MultiIndex
        #  self and non-Multi target
        tgt_values = target._get_engine_target()
        if self._is_multi and target._is_multi:
            engine = self._engine
            # Item "IndexEngine" of "Union[IndexEngine, ExtensionEngine]" has
            # no attribute "_extract_level_codes"
            tgt_values = engine._extract_level_codes(target)  # type: ignore[union-attr]

        indexer, missing = self._engine.get_indexer_non_unique(tgt_values)
        return ensure_platform_int(indexer), ensure_platform_int(missing)

    @final
    def get_indexer_for(self, target) -> npt.NDArray[np.intp]:
        """
        Guaranteed return of an indexer even when non-unique.

        This dispatches to get_indexer or get_indexer_non_unique
        as appropriate.

        Returns
        -------
        np.ndarray[np.intp]
            List of indices.

        Examples
        --------
        >>> idx = pd.Index([np.nan, 'var1', np.nan])
        >>> idx.get_indexer_for([np.nan])
        array([0, 2])
        """
        if self._index_as_unique:
            return self.get_indexer(target)
        indexer, _ = self.get_indexer_non_unique(target)
        return indexer

    def _get_indexer_strict(self, key, axis_name: str_t) -> tuple[Index, np.ndarray]:
        """
        Analogue to get_indexer that raises if any elements are missing.
        """
        keyarr = key
        if not isinstance(keyarr, Index):
            keyarr = com.asarray_tuplesafe(keyarr)

        if self._index_as_unique:
            indexer = self.get_indexer_for(keyarr)
            keyarr = self.reindex(keyarr)[0]
        else:
            keyarr, indexer, new_indexer = self._reindex_non_unique(keyarr)

        self._raise_if_missing(keyarr, indexer, axis_name)

        keyarr = self.take(indexer)
        if isinstance(key, Index):
            # GH 42790 - Preserve name from an Index
            keyarr.name = key.name
        if keyarr.dtype.kind in ["m", "M"]:
            # DTI/TDI.take can infer a freq in some cases when we dont want one
            if isinstance(key, list) or (
                isinstance(key, type(self))
                # "Index" has no attribute "freq"
                and key.freq is None  # type: ignore[attr-defined]
            ):
                keyarr = keyarr._with_freq(None)

        return keyarr, indexer

    def _raise_if_missing(self, key, indexer, axis_name: str_t) -> None:
        """
        Check that indexer can be used to return a result.

        e.g. at least one element was found,
        unless the list of keys was actually empty.

        Parameters
        ----------
        key : list-like
            Targeted labels (only used to show correct error message).
        indexer: array-like of booleans
            Indices corresponding to the key,
            (with -1 indicating not found).
        axis_name : str

        Raises
        ------
        KeyError
            If at least one key was requested but none was found.
        """
        if len(key) == 0:
            return

        # Count missing values
        missing_mask = indexer < 0
        nmissing = missing_mask.sum()

        if nmissing:

            # TODO: remove special-case; this is just to keep exception
            #  message tests from raising while debugging
            use_interval_msg = is_interval_dtype(self.dtype) or (
                is_categorical_dtype(self.dtype)
                # "Index" has no attribute "categories"  [attr-defined]
                and is_interval_dtype(
                    self.categories.dtype  # type: ignore[attr-defined]
                )
            )

            if nmissing == len(indexer):
                if use_interval_msg:
                    key = list(key)
                raise KeyError(f"None of [{key}] are in the [{axis_name}]")

            not_found = list(ensure_index(key)[missing_mask.nonzero()[0]].unique())
            raise KeyError(f"{not_found} not in index")

    @overload
    def _get_indexer_non_comparable(
        self, target: Index, method, unique: Literal[True] = ...
    ) -> npt.NDArray[np.intp]:
        ...

    @overload
    def _get_indexer_non_comparable(
        self, target: Index, method, unique: Literal[False]
    ) -> tuple[npt.NDArray[np.intp], npt.NDArray[np.intp]]:
        ...

    @overload
    def _get_indexer_non_comparable(
        self, target: Index, method, unique: bool = True
    ) -> npt.NDArray[np.intp] | tuple[npt.NDArray[np.intp], npt.NDArray[np.intp]]:
        ...

    @final
    def _get_indexer_non_comparable(
        self, target: Index, method, unique: bool = True
    ) -> npt.NDArray[np.intp] | tuple[npt.NDArray[np.intp], npt.NDArray[np.intp]]:
        """
        Called from get_indexer or get_indexer_non_unique when the target
        is of a non-comparable dtype.

        For get_indexer lookups with method=None, get_indexer is an _equality_
        check, so non-comparable dtypes mean we will always have no matches.

        For get_indexer lookups with a method, get_indexer is an _inequality_
        check, so non-comparable dtypes mean we will always raise TypeError.

        Parameters
        ----------
        target : Index
        method : str or None
        unique : bool, default True
            * True if called from get_indexer.
            * False if called from get_indexer_non_unique.

        Raises
        ------
        TypeError
            If doing an inequality check, i.e. method is not None.
        """
        if method is not None:
            other = unpack_nested_dtype(target)
            raise TypeError(f"Cannot compare dtypes {self.dtype} and {other.dtype}")

        no_matches = -1 * np.ones(target.shape, dtype=np.intp)
        if unique:
            # This is for get_indexer
            return no_matches
        else:
            # This is for get_indexer_non_unique
            missing = np.arange(len(target), dtype=np.intp)
            return no_matches, missing

    @property
    def _index_as_unique(self) -> bool:
        """
        Whether we should treat this as unique for the sake of
        get_indexer vs get_indexer_non_unique.

        For IntervalIndex compat.
        """
        return self.is_unique

    _requires_unique_msg = "Reindexing only valid with uniquely valued Index objects"

    @final
    def _maybe_promote(self, other: Index) -> tuple[Index, Index]:
        """
        When dealing with an object-dtype Index and a non-object Index, see
        if we can upcast the object-dtype one to improve performance.
        """

        if isinstance(self, ABCDatetimeIndex) and isinstance(other, ABCDatetimeIndex):
            if (
                self.tz is not None
                and other.tz is not None
                and not tz_compare(self.tz, other.tz)
            ):
                # standardize on UTC
                return self.tz_convert("UTC"), other.tz_convert("UTC")

        elif self.inferred_type == "date" and isinstance(other, ABCDatetimeIndex):
            try:
                return type(other)(self), other
            except OutOfBoundsDatetime:
                return self, other
        elif self.inferred_type == "timedelta" and isinstance(other, ABCTimedeltaIndex):
            # TODO: we dont have tests that get here
            return type(other)(self), other

        elif self.dtype.kind == "u" and other.dtype.kind == "i":
            # GH#41873
            if other.min() >= 0:
                # lookup min as it may be cached
                # TODO: may need itemsize check if we have non-64-bit Indexes
                return self, other.astype(self.dtype)

        elif self._is_multi and not other._is_multi:
            try:
                # "Type[Index]" has no attribute "from_tuples"
                other = type(self).from_tuples(other)  # type: ignore[attr-defined]
            except (TypeError, ValueError):
                # let's instead try with a straight Index
                self = Index(self._values)

        if not is_object_dtype(self.dtype) and is_object_dtype(other.dtype):
            # Reverse op so we dont need to re-implement on the subclasses
            other, self = other._maybe_promote(self)

        return self, other

    @final
    def _find_common_type_compat(self, target) -> DtypeObj:
        """
        Implementation of find_common_type that adjusts for Index-specific
        special cases.
        """
        if is_valid_na_for_dtype(target, self.dtype):
            # e.g. setting NA value into IntervalArray[int64]
            dtype = ensure_dtype_can_hold_na(self.dtype)
            if is_dtype_equal(self.dtype, dtype):
                raise NotImplementedError(
                    "This should not be reached. Please report a bug at "
                    "github.com/pandas-dev/pandas"
                )
            return dtype

        target_dtype, _ = infer_dtype_from(target, pandas_dtype=True)

        # special case: if one dtype is uint64 and the other a signed int, return object
        # See https://github.com/pandas-dev/pandas/issues/26778 for discussion
        # Now it's:
        # * float | [u]int -> float
        # * uint64 | signed int  -> object
        # We may change union(float | [u]int) to go to object.
        if self.dtype == "uint64" or target_dtype == "uint64":
            if is_signed_integer_dtype(self.dtype) or is_signed_integer_dtype(
                target_dtype
            ):
                return _dtype_obj

        dtype = find_common_type([self.dtype, target_dtype])
        dtype = common_dtype_categorical_compat([self, target], dtype)
        return dtype

    @final
    def _should_compare(self, other: Index) -> bool:
        """
        Check if `self == other` can ever have non-False entries.
        """

        if (other.is_boolean() and self.is_numeric()) or (
            self.is_boolean() and other.is_numeric()
        ):
            # GH#16877 Treat boolean labels passed to a numeric index as not
            #  found. Without this fix False and True would be treated as 0 and 1
            #  respectively.
            return False

        other = unpack_nested_dtype(other)
        dtype = other.dtype
        return self._is_comparable_dtype(dtype) or is_object_dtype(dtype)

    def _is_comparable_dtype(self, dtype: DtypeObj) -> bool:
        """
        Can we compare values of the given dtype to our own?
        """
        if self.dtype.kind == "b":
            return dtype.kind == "b"
        elif is_numeric_dtype(self.dtype):
            return is_numeric_dtype(dtype)
        return True

    @final
    def groupby(self, values) -> PrettyDict[Hashable, np.ndarray]:
        """
        Group the index labels by a given array of values.

        Parameters
        ----------
        values : array
            Values used to determine the groups.

        Returns
        -------
        dict
            {group name -> group labels}
        """
        # TODO: if we are a MultiIndex, we can do better
        # that converting to tuples
        if isinstance(values, ABCMultiIndex):
            values = values._values
        values = Categorical(values)
        result = values._reverse_indexer()

        # map to the label
        result = {k: self.take(v) for k, v in result.items()}

        return PrettyDict(result)

    def map(self, mapper, na_action=None):
        """
        Map values using an input mapping or function.

        Parameters
        ----------
        mapper : function, dict, or Series
            Mapping correspondence.
        na_action : {None, 'ignore'}
            If 'ignore', propagate NA values, without passing them to the
            mapping correspondence.

        Returns
        -------
        applied : Union[Index, MultiIndex], inferred
            The output of the mapping function applied to the index.
            If the function returns a tuple with more than one element
            a MultiIndex will be returned.
        """
        from pandas.core.indexes.multi import MultiIndex

        new_values = self._map_values(mapper, na_action=na_action)

        # we can return a MultiIndex
        if new_values.size and isinstance(new_values[0], tuple):
            if isinstance(self, MultiIndex):
                names = self.names
            elif self.name:
                names = [self.name] * len(new_values[0])
            else:
                names = None
            return MultiIndex.from_tuples(new_values, names=names)

        dtype = None
        if not new_values.size:
            # empty
            dtype = self.dtype

        # e.g. if we are floating and new_values is all ints, then we
        #  don't want to cast back to floating.  But if we are UInt64
        #  and new_values is all ints, we want to try.
        same_dtype = lib.infer_dtype(new_values, skipna=False) == self.inferred_type
        if same_dtype:
            new_values = maybe_cast_pointwise_result(
                new_values, self.dtype, same_dtype=same_dtype
            )

        if self._is_backward_compat_public_numeric_index and is_numeric_dtype(
            new_values.dtype
        ):
            return self._constructor(
                new_values, dtype=dtype, copy=False, name=self.name
            )

        return Index._with_infer(new_values, dtype=dtype, copy=False, name=self.name)

    # TODO: De-duplicate with map, xref GH#32349
    @final
    def _transform_index(self, func, *, level=None) -> Index:
        """
        Apply function to all values found in index.

        This includes transforming multiindex entries separately.
        Only apply function to one level of the MultiIndex if level is specified.
        """
        if isinstance(self, ABCMultiIndex):
            if level is not None:
                # Caller is responsible for ensuring level is positional.
                items = [
                    tuple(func(y) if i == level else y for i, y in enumerate(x))
                    for x in self
                ]
            else:
                items = [tuple(func(y) for y in x) for x in self]
            return type(self).from_tuples(items, names=self.names)
        else:
            items = [func(x) for x in self]
            return Index(items, name=self.name, tupleize_cols=False)

    def isin(self, values, level=None) -> np.ndarray:
        """
        Return a boolean array where the index values are in `values`.

        Compute boolean array of whether each index value is found in the
        passed set of values. The length of the returned boolean array matches
        the length of the index.

        Parameters
        ----------
        values : set or list-like
            Sought values.
        level : str or int, optional
            Name or position of the index level to use (if the index is a
            `MultiIndex`).

        Returns
        -------
        np.ndarray[bool]
            NumPy array of boolean values.

        See Also
        --------
        Series.isin : Same for Series.
        DataFrame.isin : Same method for DataFrames.

        Notes
        -----
        In the case of `MultiIndex` you must either specify `values` as a
        list-like object containing tuples that are the same length as the
        number of levels, or specify `level`. Otherwise it will raise a
        ``ValueError``.

        If `level` is specified:

        - if it is the name of one *and only one* index level, use that level;
        - otherwise it should be a number indicating level position.

        Examples
        --------
        >>> idx = pd.Index([1,2,3])
        >>> idx
        Int64Index([1, 2, 3], dtype='int64')

        Check whether each index value in a list of values.

        >>> idx.isin([1, 4])
        array([ True, False, False])

        >>> midx = pd.MultiIndex.from_arrays([[1,2,3],
        ...                                  ['red', 'blue', 'green']],
        ...                                  names=('number', 'color'))
        >>> midx
        MultiIndex([(1,   'red'),
                    (2,  'blue'),
                    (3, 'green')],
                   names=['number', 'color'])

        Check whether the strings in the 'color' level of the MultiIndex
        are in a list of colors.

        >>> midx.isin(['red', 'orange', 'yellow'], level='color')
        array([ True, False, False])

        To check across the levels of a MultiIndex, pass a list of tuples:

        >>> midx.isin([(1, 'red'), (3, 'red')])
        array([ True, False, False])

        For a DatetimeIndex, string values in `values` are converted to
        Timestamps.

        >>> dates = ['2000-03-11', '2000-03-12', '2000-03-13']
        >>> dti = pd.to_datetime(dates)
        >>> dti
        DatetimeIndex(['2000-03-11', '2000-03-12', '2000-03-13'],
        dtype='datetime64[ns]', freq=None)

        >>> dti.isin(['2000-03-11'])
        array([ True, False, False])
        """
        if level is not None:
            self._validate_index_level(level)
        return algos.isin(self._values, values)

    def _get_string_slice(self, key: str_t):
        # this is for partial string indexing,
        # overridden in DatetimeIndex, TimedeltaIndex and PeriodIndex
        raise NotImplementedError

    def slice_indexer(
        self,
        start: Hashable | None = None,
        end: Hashable | None = None,
        step: int | None = None,
        kind=no_default,
    ) -> slice:
        """
        Compute the slice indexer for input labels and step.

        Index needs to be ordered and unique.

        Parameters
        ----------
        start : label, default None
            If None, defaults to the beginning.
        end : label, default None
            If None, defaults to the end.
        step : int, default None
        kind : str, default None

            .. deprecated:: 1.4.0

        Returns
        -------
        indexer : slice

        Raises
        ------
        KeyError : If key does not exist, or key is not unique and index is
            not ordered.

        Notes
        -----
        This function assumes that the data is sorted, so use at your own peril

        Examples
        --------
        This is a method on all index types. For example you can do:

        >>> idx = pd.Index(list('abcd'))
        >>> idx.slice_indexer(start='b', end='c')
        slice(1, 3, None)

        >>> idx = pd.MultiIndex.from_arrays([list('abcd'), list('efgh')])
        >>> idx.slice_indexer(start='b', end=('c', 'g'))
        slice(1, 3, None)
        """
        self._deprecated_arg(kind, "kind", "slice_indexer")

        start_slice, end_slice = self.slice_locs(start, end, step=step)

        # return a slice
        if not is_scalar(start_slice):
            raise AssertionError("Start slice bound is non-scalar")
        if not is_scalar(end_slice):
            raise AssertionError("End slice bound is non-scalar")

        return slice(start_slice, end_slice, step)

    def _maybe_cast_indexer(self, key):
        """
        If we have a float key and are not a floating index, then try to cast
        to an int if equivalent.
        """
        return key

    def _maybe_cast_listlike_indexer(self, target) -> Index:
        """
        Analogue to maybe_cast_indexer for get_indexer instead of get_loc.
        """
        return ensure_index(target)

    @final
    def _validate_indexer(self, form: str_t, key, kind: str_t):
        """
        If we are positional indexer, validate that we have appropriate
        typed bounds must be an integer.
        """
        assert kind in ["getitem", "iloc"]

        if key is not None and not is_integer(key):
            raise self._invalid_indexer(form, key)

    def _maybe_cast_slice_bound(self, label, side: str_t, kind=no_default):
        """
        This function should be overloaded in subclasses that allow non-trivial
        casting on label-slice bounds, e.g. datetime-like indices allowing
        strings containing formatted datetimes.

        Parameters
        ----------
        label : object
        side : {'left', 'right'}
        kind : {'loc', 'getitem'} or None

            .. deprecated:: 1.3.0

        Returns
        -------
        label : object

        Notes
        -----
        Value of `side` parameter should be validated in caller.
        """
        assert kind in ["loc", "getitem", None, no_default]
        self._deprecated_arg(kind, "kind", "_maybe_cast_slice_bound")

        # We are a plain index here (sub-class override this method if they
        # wish to have special treatment for floats/ints, e.g. Float64Index and
        # datetimelike Indexes
        # reject them, if index does not contain label
        if (is_float(label) or is_integer(label)) and label not in self:
            raise self._invalid_indexer("slice", label)

        return label

    def _searchsorted_monotonic(self, label, side: Literal["left", "right"] = "left"):
        if self.is_monotonic_increasing:
            return self.searchsorted(label, side=side)
        elif self.is_monotonic_decreasing:
            # np.searchsorted expects ascending sort order, have to reverse
            # everything for it to work (element ordering, search side and
            # resulting value).
            pos = self[::-1].searchsorted(
                label, side="right" if side == "left" else "left"
            )
            return len(self) - pos

        raise ValueError("index must be monotonic increasing or decreasing")

    def get_slice_bound(
        self, label, side: Literal["left", "right"], kind=no_default
    ) -> int:
        """
        Calculate slice bound that corresponds to given label.

        Returns leftmost (one-past-the-rightmost if ``side=='right'``) position
        of given label.

        Parameters
        ----------
        label : object
        side : {'left', 'right'}
        kind : {'loc', 'getitem'} or None

            .. deprecated:: 1.4.0

        Returns
        -------
        int
            Index of label.
        """
        assert kind in ["loc", "getitem", None, no_default]
        self._deprecated_arg(kind, "kind", "get_slice_bound")

        if side not in ("left", "right"):
            raise ValueError(
                "Invalid value for side kwarg, must be either "
                f"'left' or 'right': {side}"
            )

        original_label = label

        # For datetime indices label may be a string that has to be converted
        # to datetime boundary according to its resolution.
        label = self._maybe_cast_slice_bound(label, side)

        # we need to look up the label
        try:
            slc = self.get_loc(label)
        except KeyError as err:
            try:
                return self._searchsorted_monotonic(label, side)
            except ValueError:
                # raise the original KeyError
                raise err

        if isinstance(slc, np.ndarray):
            # get_loc may return a boolean array, which
            # is OK as long as they are representable by a slice.
            assert is_bool_dtype(slc.dtype)
            slc = lib.maybe_booleans_to_slice(slc.view("u1"))
            if isinstance(slc, np.ndarray):
                raise KeyError(
                    f"Cannot get {side} slice bound for non-unique "
                    f"label: {repr(original_label)}"
                )

        if isinstance(slc, slice):
            if side == "left":
                return slc.start
            else:
                return slc.stop
        else:
            if side == "right":
                return slc + 1
            else:
                return slc

    def slice_locs(
        self, start=None, end=None, step=None, kind=no_default
    ) -> tuple[int, int]:
        """
        Compute slice locations for input labels.

        Parameters
        ----------
        start : label, default None
            If None, defaults to the beginning.
        end : label, default None
            If None, defaults to the end.
        step : int, defaults None
            If None, defaults to 1.
        kind : {'loc', 'getitem'} or None

            .. deprecated:: 1.4.0

        Returns
        -------
        start, end : int

        See Also
        --------
        Index.get_loc : Get location for a single label.

        Notes
        -----
        This method only works if the index is monotonic or unique.

        Examples
        --------
        >>> idx = pd.Index(list('abcd'))
        >>> idx.slice_locs(start='b', end='c')
        (1, 3)
        """
        self._deprecated_arg(kind, "kind", "slice_locs")
        inc = step is None or step >= 0

        if not inc:
            # If it's a reverse slice, temporarily swap bounds.
            start, end = end, start

        # GH 16785: If start and end happen to be date strings with UTC offsets
        # attempt to parse and check that the offsets are the same
        if isinstance(start, (str, datetime)) and isinstance(end, (str, datetime)):
            try:
                ts_start = Timestamp(start)
                ts_end = Timestamp(end)
            except (ValueError, TypeError):
                pass
            else:
                if not tz_compare(ts_start.tzinfo, ts_end.tzinfo):
                    raise ValueError("Both dates must have the same UTC offset")

        start_slice = None
        if start is not None:
            start_slice = self.get_slice_bound(start, "left")
        if start_slice is None:
            start_slice = 0

        end_slice = None
        if end is not None:
            end_slice = self.get_slice_bound(end, "right")
        if end_slice is None:
            end_slice = len(self)

        if not inc:
            # Bounds at this moment are swapped, swap them back and shift by 1.
            #
            # slice_locs('B', 'A', step=-1): s='B', e='A'
            #
            #              s='A'                 e='B'
            # AFTER SWAP:    |                     |
            #                v ------------------> V
            #           -----------------------------------
            #           | | |A|A|A|A| | | | | |B|B| | | | |
            #           -----------------------------------
            #              ^ <------------------ ^
            # SHOULD BE:   |                     |
            #           end=s-1              start=e-1
            #
            end_slice, start_slice = start_slice - 1, end_slice - 1

            # i == -1 triggers ``len(self) + i`` selection that points to the
            # last element, not before-the-first one, subtracting len(self)
            # compensates that.
            if end_slice == -1:
                end_slice -= len(self)
            if start_slice == -1:
                start_slice -= len(self)

        return start_slice, end_slice

    def delete(self: _IndexT, loc) -> _IndexT:
        """
        Make new Index with passed location(-s) deleted.

        Parameters
        ----------
        loc : int or list of int
            Location of item(-s) which will be deleted.
            Use a list of locations to delete more than one value at the same time.

        Returns
        -------
        Index
            Will be same type as self, except for RangeIndex.

        See Also
        --------
        numpy.delete : Delete any rows and column from NumPy array (ndarray).

        Examples
        --------
        >>> idx = pd.Index(['a', 'b', 'c'])
        >>> idx.delete(1)
        Index(['a', 'c'], dtype='object')

        >>> idx = pd.Index(['a', 'b', 'c'])
        >>> idx.delete([0, 2])
        Index(['b'], dtype='object')
        """
        values = self._values
        if isinstance(values, np.ndarray):
            # TODO(__array_function__): special casing will be unnecessary
            res_values = np.delete(values, loc)
        else:
            res_values = values.delete(loc)

        # _constructor so RangeIndex->Int64Index
        return self._constructor._simple_new(res_values, name=self.name)

    def insert(self, loc: int, item) -> Index:
        """
        Make new Index inserting new item at location.

        Follows Python numpy.insert semantics for negative values.

        Parameters
        ----------
        loc : int
        item : object

        Returns
        -------
        new_index : Index
        """
        item = lib.item_from_zerodim(item)
        if is_valid_na_for_dtype(item, self.dtype) and self.dtype != object:
            item = self._na_value

        arr = self._values

        try:
            if isinstance(arr, ExtensionArray):
                res_values = arr.insert(loc, item)
                return type(self)._simple_new(res_values, name=self.name)
            else:
                item = self._validate_fill_value(item)
        except (TypeError, ValueError, LossySetitemError):
            # e.g. trying to insert an integer into a DatetimeIndex
            #  We cannot keep the same dtype, so cast to the (often object)
            #  minimal shared dtype before doing the insert.
            dtype = self._find_common_type_compat(item)
            return self.astype(dtype).insert(loc, item)

        if arr.dtype != object or not isinstance(
            item, (tuple, np.datetime64, np.timedelta64)
        ):
            # with object-dtype we need to worry about numpy incorrectly casting
            # dt64/td64 to integer, also about treating tuples as sequences
            # special-casing dt64/td64 https://github.com/numpy/numpy/issues/12550
            casted = arr.dtype.type(item)
            new_values = np.insert(arr, loc, casted)

        else:
            new_values = np.insert(arr, loc, None)
            loc = loc if loc >= 0 else loc - 1
            new_values[loc] = item

        # Use self._constructor instead of Index to retain NumericIndex GH#43921
        # TODO(2.0) can use Index instead of self._constructor
        return self._constructor._with_infer(new_values, name=self.name)

    def drop(self, labels, errors: str_t = "raise") -> Index:
        """
        Make new Index with passed list of labels deleted.

        Parameters
        ----------
        labels : array-like or scalar
        errors : {'ignore', 'raise'}, default 'raise'
            If 'ignore', suppress error and existing labels are dropped.

        Returns
        -------
        dropped : Index
            Will be same type as self, except for RangeIndex.

        Raises
        ------
        KeyError
            If not all of the labels are found in the selected axis
        """
        if not isinstance(labels, Index):
            # avoid materializing e.g. RangeIndex
            arr_dtype = "object" if self.dtype == "object" else None
            labels = com.index_labels_to_array(labels, dtype=arr_dtype)

        indexer = self.get_indexer_for(labels)
        mask = indexer == -1
        if mask.any():
            if errors != "ignore":
                raise KeyError(f"{list(labels[mask])} not found in axis")
            indexer = indexer[~mask]
        return self.delete(indexer)

    # --------------------------------------------------------------------
    # Generated Arithmetic, Comparison, and Unary Methods

    def _cmp_method(self, other, op):
        """
        Wrapper used to dispatch comparison operations.
        """
        if self.is_(other):
            # fastpath
            if op in {operator.eq, operator.le, operator.ge}:
                arr = np.ones(len(self), dtype=bool)
                if self._can_hold_na and not isinstance(self, ABCMultiIndex):
                    # TODO: should set MultiIndex._can_hold_na = False?
                    arr[self.isna()] = False
                return arr
            elif op in {operator.ne, operator.lt, operator.gt}:
                arr = np.zeros(len(self), dtype=bool)
                if self._can_hold_na and not isinstance(self, ABCMultiIndex):
                    arr[self.isna()] = True
                return arr

        if isinstance(other, (np.ndarray, Index, ABCSeries, ExtensionArray)) and len(
            self
        ) != len(other):
            raise ValueError("Lengths must match to compare")

        if not isinstance(other, ABCMultiIndex):
            other = extract_array(other, extract_numpy=True)
        else:
            other = np.asarray(other)

        if is_object_dtype(self.dtype) and isinstance(other, ExtensionArray):
            # e.g. PeriodArray, Categorical
            with np.errstate(all="ignore"):
                result = op(self._values, other)

        elif isinstance(self._values, ExtensionArray):
            result = op(self._values, other)

        elif is_object_dtype(self.dtype) and not isinstance(self, ABCMultiIndex):
            # don't pass MultiIndex
            with np.errstate(all="ignore"):
                result = ops.comp_method_OBJECT_ARRAY(op, self._values, other)

        else:
            with np.errstate(all="ignore"):
                result = ops.comparison_op(self._values, other, op)

        return result

    def _construct_result(self, result, name):
        if isinstance(result, tuple):
            return (
                Index._with_infer(result[0], name=name),
                Index._with_infer(result[1], name=name),
            )
        return Index._with_infer(result, name=name)

    def _arith_method(self, other, op):
        if (
            isinstance(other, Index)
            and is_object_dtype(other.dtype)
            and type(other) is not Index
        ):
            # We return NotImplemented for object-dtype index *subclasses* so they have
            # a chance to implement ops before we unwrap them.
            # See https://github.com/pandas-dev/pandas/issues/31109
            return NotImplemented

        return super()._arith_method(other, op)

    @final
    def _unary_method(self, op):
        result = op(self._values)
        return Index(result, name=self.name)

    def __abs__(self):
        return self._unary_method(operator.abs)

    def __neg__(self):
        return self._unary_method(operator.neg)

    def __pos__(self):
        return self._unary_method(operator.pos)

    def __invert__(self):
        # GH#8875
        return self._unary_method(operator.inv)

    # --------------------------------------------------------------------
    # Reductions

    def any(self, *args, **kwargs):
        """
        Return whether any element is Truthy.

        Parameters
        ----------
        *args
            Required for compatibility with numpy.
        **kwargs
            Required for compatibility with numpy.

        Returns
        -------
        any : bool or array-like (if axis is specified)
            A single element array-like may be converted to bool.

        See Also
        --------
        Index.all : Return whether all elements are True.
        Series.all : Return whether all elements are True.

        Notes
        -----
        Not a Number (NaN), positive infinity and negative infinity
        evaluate to True because these are not equal to zero.

        Examples
        --------
        >>> index = pd.Index([0, 1, 2])
        >>> index.any()
        True

        >>> index = pd.Index([0, 0, 0])
        >>> index.any()
        False
        """
        nv.validate_any(args, kwargs)
        self._maybe_disable_logical_methods("any")
        # error: Argument 1 to "any" has incompatible type "ArrayLike"; expected
        # "Union[Union[int, float, complex, str, bytes, generic], Sequence[Union[int,
        # float, complex, str, bytes, generic]], Sequence[Sequence[Any]],
        # _SupportsArray]"
        return np.any(self.values)  # type: ignore[arg-type]

    def all(self, *args, **kwargs):
        """
        Return whether all elements are Truthy.

        Parameters
        ----------
        *args
            Required for compatibility with numpy.
        **kwargs
            Required for compatibility with numpy.

        Returns
        -------
        all : bool or array-like (if axis is specified)
            A single element array-like may be converted to bool.

        See Also
        --------
        Index.any : Return whether any element in an Index is True.
        Series.any : Return whether any element in a Series is True.
        Series.all : Return whether all elements in a Series are True.

        Notes
        -----
        Not a Number (NaN), positive infinity and negative infinity
        evaluate to True because these are not equal to zero.

        Examples
        --------
        True, because nonzero integers are considered True.

        >>> pd.Index([1, 2, 3]).all()
        True

        False, because ``0`` is considered False.

        >>> pd.Index([0, 1, 2]).all()
        False
        """
        nv.validate_all(args, kwargs)
        self._maybe_disable_logical_methods("all")
        # error: Argument 1 to "all" has incompatible type "ArrayLike"; expected
        # "Union[Union[int, float, complex, str, bytes, generic], Sequence[Union[int,
        # float, complex, str, bytes, generic]], Sequence[Sequence[Any]],
        # _SupportsArray]"
        return np.all(self.values)  # type: ignore[arg-type]

    @final
    def _maybe_disable_logical_methods(self, opname: str_t) -> None:
        """
        raise if this Index subclass does not support any or all.
        """
        if (
            isinstance(self, ABCMultiIndex)
            or needs_i8_conversion(self.dtype)
            or is_interval_dtype(self.dtype)
            or is_categorical_dtype(self.dtype)
            or is_float_dtype(self.dtype)
        ):
            # This call will raise
            make_invalid_op(opname)(self)

    @Appender(IndexOpsMixin.argmin.__doc__)
    def argmin(self, axis=None, skipna=True, *args, **kwargs):
        nv.validate_argmin(args, kwargs)
        nv.validate_minmax_axis(axis)

        if not self._is_multi and self.hasnans:
            # Take advantage of cache
            mask = self._isnan
            if not skipna or mask.all():
                return -1
        return super().argmin(skipna=skipna)

    @Appender(IndexOpsMixin.argmax.__doc__)
    def argmax(self, axis=None, skipna=True, *args, **kwargs):
        nv.validate_argmax(args, kwargs)
        nv.validate_minmax_axis(axis)

        if not self._is_multi and self.hasnans:
            # Take advantage of cache
            mask = self._isnan
            if not skipna or mask.all():
                return -1
        return super().argmax(skipna=skipna)

    @doc(IndexOpsMixin.min)
    def min(self, axis=None, skipna=True, *args, **kwargs):
        nv.validate_min(args, kwargs)
        nv.validate_minmax_axis(axis)

        if not len(self):
            return self._na_value

        if len(self) and self.is_monotonic_increasing:
            # quick check
            first = self[0]
            if not isna(first):
                return first

        if not self._is_multi and self.hasnans:
            # Take advantage of cache
            mask = self._isnan
            if not skipna or mask.all():
                return self._na_value

        if not self._is_multi and not isinstance(self._values, np.ndarray):
            # "ExtensionArray" has no attribute "min"
            return self._values.min(skipna=skipna)  # type: ignore[attr-defined]

        return super().min(skipna=skipna)

    @doc(IndexOpsMixin.max)
    def max(self, axis=None, skipna=True, *args, **kwargs):
        nv.validate_max(args, kwargs)
        nv.validate_minmax_axis(axis)

        if not len(self):
            return self._na_value

        if len(self) and self.is_monotonic_increasing:
            # quick check
            last = self[-1]
            if not isna(last):
                return last

        if not self._is_multi and self.hasnans:
            # Take advantage of cache
            mask = self._isnan
            if not skipna or mask.all():
                return self._na_value

        if not self._is_multi and not isinstance(self._values, np.ndarray):
            # "ExtensionArray" has no attribute "max"
            return self._values.max(skipna=skipna)  # type: ignore[attr-defined]

        return super().max(skipna=skipna)

    # --------------------------------------------------------------------

    @final
    @property
    def shape(self) -> Shape:
        """
        Return a tuple of the shape of the underlying data.
        """
        # See GH#27775, GH#27384 for history/reasoning in how this is defined.
        return (len(self),)

    @final
    def _deprecated_arg(self, value, name: str_t, methodname: str_t) -> None:
        """
        Issue a FutureWarning if the arg/kwarg is not no_default.
        """
        if value is not no_default:
            warnings.warn(
                f"'{name}' argument in {methodname} is deprecated "
                "and will be removed in a future version.  Do not pass it.",
                FutureWarning,
                stacklevel=find_stack_level(),
            )


def ensure_index_from_sequences(sequences, names=None) -> Index:
    """
    Construct an index from sequences of data.

    A single sequence returns an Index. Many sequences returns a
    MultiIndex.

    Parameters
    ----------
    sequences : sequence of sequences
    names : sequence of str

    Returns
    -------
    index : Index or MultiIndex

    Examples
    --------
    >>> ensure_index_from_sequences([[1, 2, 3]], names=["name"])
    Int64Index([1, 2, 3], dtype='int64', name='name')

    >>> ensure_index_from_sequences([["a", "a"], ["a", "b"]], names=["L1", "L2"])
    MultiIndex([('a', 'a'),
                ('a', 'b')],
               names=['L1', 'L2'])

    See Also
    --------
    ensure_index
    """
    from pandas.core.indexes.multi import MultiIndex

    if len(sequences) == 1:
        if names is not None:
            names = names[0]
        return Index(sequences[0], name=names)
    else:
        return MultiIndex.from_arrays(sequences, names=names)


def ensure_index(index_like: AnyArrayLike | Sequence, copy: bool = False) -> Index:
    """
    Ensure that we have an index from some index-like object.

    Parameters
    ----------
    index_like : sequence
        An Index or other sequence
    copy : bool, default False

    Returns
    -------
    index : Index or MultiIndex

    See Also
    --------
    ensure_index_from_sequences

    Examples
    --------
    >>> ensure_index(['a', 'b'])
    Index(['a', 'b'], dtype='object')

    >>> ensure_index([('a', 'a'),  ('b', 'c')])
    Index([('a', 'a'), ('b', 'c')], dtype='object')

    >>> ensure_index([['a', 'a'], ['b', 'c']])
    MultiIndex([('a', 'b'),
            ('a', 'c')],
           )
    """
    if isinstance(index_like, Index):
        if copy:
            index_like = index_like.copy()
        return index_like

    if isinstance(index_like, ABCSeries):
        name = index_like.name
        return Index._with_infer(index_like, name=name, copy=copy)

    if is_iterator(index_like):
        index_like = list(index_like)

    if isinstance(index_like, list):
        if type(index_like) is not list:
            # must check for exactly list here because of strict type
            # check in clean_index_list
            index_like = list(index_like)

        if len(index_like) and lib.is_all_arraylike(index_like):
            from pandas.core.indexes.multi import MultiIndex

            return MultiIndex.from_arrays(index_like)
        else:
            return Index._with_infer(index_like, copy=copy, tupleize_cols=False)
    else:
        return Index._with_infer(index_like, copy=copy)


def ensure_has_len(seq):
    """
    If seq is an iterator, put its values into a list.
    """
    try:
        len(seq)
    except TypeError:
        return list(seq)
    else:
        return seq


def trim_front(strings: list[str]) -> list[str]:
    """
    Trims zeros and decimal points.

    Examples
    --------
    >>> trim_front([" a", " b"])
    ['a', 'b']

    >>> trim_front([" a", " "])
    ['a', '']
    """
    if not strings:
        return strings
    while all(strings) and all(x[0] == " " for x in strings):
        strings = [x[1:] for x in strings]
    return strings


def _validate_join_method(method: str) -> None:
    if method not in ["left", "right", "inner", "outer"]:
        raise ValueError(f"do not recognize join method {method}")


def maybe_extract_name(name, obj, cls) -> Hashable:
    """
    If no name is passed, then extract it from data, validating hashability.
    """
    if name is None and isinstance(obj, (Index, ABCSeries)):
        # Note we don't just check for "name" attribute since that would
        #  pick up e.g. dtype.name
        name = obj.name

    # GH#29069
    if not is_hashable(name):
        raise TypeError(f"{cls.__name__}.name must be a hashable type")

    return name


_cast_depr_msg = (
    "In a future version, passing an object-dtype arraylike to pd.Index will "
    "not infer numeric values to numeric dtype (matching the Series behavior). "
    "To retain the old behavior, explicitly pass the desired dtype or use the "
    "desired Index subclass"
)


def _maybe_cast_data_without_dtype(
    subarr: np.ndarray, cast_numeric_deprecated: bool = True
) -> ArrayLike:
    """
    If we have an arraylike input but no passed dtype, try to infer
    a supported dtype.

    Parameters
    ----------
    subarr : np.ndarray[object]
    cast_numeric_deprecated : bool, default True
        Whether to issue a FutureWarning when inferring numeric dtypes.

    Returns
    -------
    np.ndarray or ExtensionArray
    """

    result = lib.maybe_convert_objects(
        subarr,
        convert_datetime=True,
        convert_timedelta=True,
        convert_period=True,
        convert_interval=True,
        dtype_if_all_nat=np.dtype("datetime64[ns]"),
    )
    if result.dtype.kind in ["i", "u", "f"]:
        if not cast_numeric_deprecated:
            # i.e. we started with a list, not an ndarray[object]
            return result

        warnings.warn(
            "In a future version, the Index constructor will not infer numeric "
            "dtypes when passed object-dtype sequences (matching Series behavior)",
            FutureWarning,
            stacklevel=3,
        )
<<<<<<< HEAD
    if result.dtype.kind in ["b"]:
=======
    if result.dtype.kind in ["c"]:
>>>>>>> c80b1451
        return subarr
    result = ensure_wrapped_if_datetimelike(result)
    return result


def get_unanimous_names(*indexes: Index) -> tuple[Hashable, ...]:
    """
    Return common name if all indices agree, otherwise None (level-by-level).

    Parameters
    ----------
    indexes : list of Index objects

    Returns
    -------
    list
        A list representing the unanimous 'names' found.
    """
    name_tups = [tuple(i.names) for i in indexes]
    name_sets = [{*ns} for ns in zip_longest(*name_tups)]
    names = tuple(ns.pop() if len(ns) == 1 else None for ns in name_sets)
    return names


def unpack_nested_dtype(other: _IndexT) -> _IndexT:
    """
    When checking if our dtype is comparable with another, we need
    to unpack CategoricalDtype to look at its categories.dtype.

    Parameters
    ----------
    other : Index

    Returns
    -------
    Index
    """
    dtype = other.dtype
    if is_categorical_dtype(dtype):
        # If there is ever a SparseIndex, this could get dispatched
        #  here too.
        # error: Item  "dtype[Any]"/"ExtensionDtype" of "Union[dtype[Any],
        # ExtensionDtype]" has no attribute "categories"
        return dtype.categories  # type: ignore[union-attr]
    return other


def _maybe_try_sort(result, sort):
    if sort is None:
        try:
            result = algos.safe_sort(result)
        except TypeError as err:
            warnings.warn(
                f"{err}, sort order is undefined for incomparable objects.",
                RuntimeWarning,
                stacklevel=find_stack_level(),
            )
    return result<|MERGE_RESOLUTION|>--- conflicted
+++ resolved
@@ -505,13 +505,9 @@
             if data.dtype.kind in ["i", "u", "f"]:
                 # maybe coerce to a sub-class
                 arr = data
-<<<<<<< HEAD
-            elif data.dtype.kind in ["c"]:
-=======
-            elif data.dtype.kind == "b":
+            elif data.dtype.kind in ["b", "c"]:
                 # No special subclass, and Index._ensure_array won't do this
                 #  for us.
->>>>>>> c80b1451
                 arr = np.asarray(data)
             else:
                 arr = com.asarray_tuplesafe(data, dtype=_dtype_obj)
@@ -882,19 +878,15 @@
         ):
             return libindex.ExtensionEngine(target_values)
 
-<<<<<<< HEAD
-        elif self.values.dtype == np.complex64:
-            return libindex.Complex64Engine(self._get_engine_target())
-        elif self.values.dtype == np.complex128:
-            return libindex.Complex128Engine(self._get_engine_target())
-
-=======
         target_values = cast(np.ndarray, target_values)
->>>>>>> c80b1451
         # to avoid a reference cycle, bind `target_values` to a local variable, so
         # `self` is not passed into the lambda.
         if target_values.dtype == bool:
             return libindex.BoolEngine(target_values)
+        elif target_values.dtype == np.complex64:
+            return libindex.Complex64Engine(target_values)
+        elif target_values.dtype == np.complex128:
+            return libindex.Complex128Engine(target_values)
 
         # error: Argument 1 to "ExtensionEngine" has incompatible type
         # "ndarray[Any, Any]"; expected "ExtensionArray"
@@ -7309,12 +7301,6 @@
             FutureWarning,
             stacklevel=3,
         )
-<<<<<<< HEAD
-    if result.dtype.kind in ["b"]:
-=======
-    if result.dtype.kind in ["c"]:
->>>>>>> c80b1451
-        return subarr
     result = ensure_wrapped_if_datetimelike(result)
     return result
 
