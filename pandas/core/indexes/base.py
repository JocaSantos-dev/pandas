from datetime import datetime, timedelta
import operator
from textwrap import dedent
import warnings

import numpy as np

from pandas._libs import (
    Timedelta, algos as libalgos, index as libindex, join as libjoin, lib,
    tslibs)
from pandas._libs.lib import is_datetime_array
import pandas.compat as compat
from pandas.compat import range, set_function_name, u
from pandas.compat.numpy import function as nv
from pandas.util._decorators import Appender, Substitution, cache_readonly

from pandas.core.dtypes.cast import maybe_cast_to_integer_array
from pandas.core.dtypes.common import (
    ensure_categorical, ensure_int64, ensure_object, ensure_platform_int,
    is_bool, is_bool_dtype, is_categorical, is_categorical_dtype,
    is_datetime64_any_dtype, is_datetime64tz_dtype, is_dtype_equal,
    is_dtype_union_equal, is_extension_array_dtype, is_float, is_float_dtype,
    is_hashable, is_integer, is_integer_dtype, is_interval_dtype, is_iterator,
    is_list_like, is_object_dtype, is_period_dtype, is_scalar,
    is_signed_integer_dtype, is_timedelta64_dtype, is_unsigned_integer_dtype)
import pandas.core.dtypes.concat as _concat
from pandas.core.dtypes.generic import (
<<<<<<< HEAD
    ABCDataFrame, ABCDateOffset, ABCDatetimeArray, ABCIndexClass,
    ABCMultiIndex, ABCPeriodIndex, ABCSeries, ABCTimedeltaArray,
    ABCTimedeltaIndex)
=======
    ABCDataFrame, ABCDateOffset, ABCDatetimeIndex, ABCIndexClass,
    ABCMultiIndex, ABCPandasArray, ABCPeriodIndex, ABCSeries,
    ABCTimedeltaArray, ABCTimedeltaIndex)
>>>>>>> d1b2a52a
from pandas.core.dtypes.missing import array_equivalent, isna

from pandas.core import ops
from pandas.core.accessor import CachedAccessor, DirNamesMixin
import pandas.core.algorithms as algos
from pandas.core.arrays import ExtensionArray
from pandas.core.base import IndexOpsMixin, PandasObject
import pandas.core.common as com
from pandas.core.indexes.frozen import FrozenList
import pandas.core.missing as missing
from pandas.core.ops import get_op_result_name, make_invalid_op
import pandas.core.sorting as sorting
from pandas.core.strings import StringMethods

from pandas.io.formats.printing import (
    default_pprint, format_object_attrs, format_object_summary, pprint_thing)

__all__ = ['Index']

_unsortable_types = frozenset(('mixed', 'mixed-integer'))

_index_doc_kwargs = dict(klass='Index', inplace='',
                         target_klass='Index',
                         unique='Index', duplicated='np.ndarray')
_index_shared_docs = dict()


def _try_get_item(x):
    try:
        return x.item()
    except AttributeError:
        return x


def _make_comparison_op(op, cls):
    def cmp_method(self, other):
        if isinstance(other, (np.ndarray, Index, ABCSeries)):
            if other.ndim > 0 and len(self) != len(other):
                raise ValueError('Lengths must match to compare')

        from .multi import MultiIndex
        if is_object_dtype(self) and not isinstance(self, MultiIndex):
            # don't pass MultiIndex
            with np.errstate(all='ignore'):
                result = ops._comp_method_OBJECT_ARRAY(op, self.values, other)

        else:

            # numpy will show a DeprecationWarning on invalid elementwise
            # comparisons, this will raise in the future
            with warnings.catch_warnings(record=True):
                warnings.filterwarnings("ignore", "elementwise", FutureWarning)
                with np.errstate(all='ignore'):
                    result = op(self.values, np.asarray(other))

        # technically we could support bool dtyped Index
        # for now just return the indexing array directly
        if is_bool_dtype(result):
            return result
        try:
            return Index(result)
        except TypeError:
            return result

    name = '__{name}__'.format(name=op.__name__)
    # TODO: docstring?
    return set_function_name(cmp_method, name, cls)


def _make_arithmetic_op(op, cls):
    def index_arithmetic_method(self, other):
        if isinstance(other, (ABCSeries, ABCDataFrame)):
            return NotImplemented
        elif isinstance(other, ABCTimedeltaIndex):
            # Defer to subclass implementation
            return NotImplemented
        elif (isinstance(other, (np.ndarray, ABCTimedeltaArray)) and
              is_timedelta64_dtype(other)):
            # GH#22390; wrap in Series for op, this will in turn wrap in
            # TimedeltaIndex, but will correctly raise TypeError instead of
            # NullFrequencyError for add/sub ops
            from pandas import Series
            other = Series(other)
            out = op(self, other)
            return Index(out, name=self.name)

        other = self._validate_for_numeric_binop(other, op)

        # handle time-based others
        if isinstance(other, (ABCDateOffset, np.timedelta64, timedelta)):
            return self._evaluate_with_timedelta_like(other, op)
        elif isinstance(other, (datetime, np.datetime64)):
            return self._evaluate_with_datetime_like(other, op)

        values = self.values
        with np.errstate(all='ignore'):
            result = op(values, other)

        result = missing.dispatch_missing(op, values, other, result)

        attrs = self._get_attributes_dict()
        attrs = self._maybe_update_attributes(attrs)
        if op is divmod:
            result = (Index(result[0], **attrs), Index(result[1], **attrs))
        else:
            result = Index(result, **attrs)
        return result

    name = '__{name}__'.format(name=op.__name__)
    # TODO: docstring?
    return set_function_name(index_arithmetic_method, name, cls)


class InvalidIndexError(Exception):
    pass


_o_dtype = np.dtype(object)
_Identity = object


def _new_Index(cls, d):
    """
    This is called upon unpickling, rather than the default which doesn't
    have arguments and breaks __new__.
    """
    # required for backward compat, because PI can't be instantiated with
    # ordinals through __new__ GH #13277
    if issubclass(cls, ABCPeriodIndex):
        from pandas.core.indexes.period import _new_PeriodIndex
        return _new_PeriodIndex(cls, **d)
    return cls.__new__(cls, **d)


class Index(IndexOpsMixin, PandasObject):
    """
    Immutable ndarray implementing an ordered, sliceable set. The basic object
    storing axis labels for all pandas objects.

    Parameters
    ----------
    data : array-like (1-dimensional)
    dtype : NumPy dtype (default: object)
        If dtype is None, we find the dtype that best fits the data.
        If an actual dtype is provided, we coerce to that dtype if it's safe.
        Otherwise, an error will be raised.
    copy : bool
        Make a copy of input ndarray
    name : object
        Name to be stored in the index
    tupleize_cols : bool (default: True)
        When True, attempt to create a MultiIndex if possible

    See Also
    ---------
    RangeIndex : Index implementing a monotonic integer range.
    CategoricalIndex : Index of :class:`Categorical` s.
    MultiIndex : A multi-level, or hierarchical, Index.
    IntervalIndex : An Index of :class:`Interval` s.
    DatetimeIndex, TimedeltaIndex, PeriodIndex
    Int64Index, UInt64Index,  Float64Index

    Notes
    -----
    An Index instance can **only** contain hashable objects

    Examples
    --------
    >>> pd.Index([1, 2, 3])
    Int64Index([1, 2, 3], dtype='int64')

    >>> pd.Index(list('abc'))
    Index(['a', 'b', 'c'], dtype='object')
    """
    # tolist is not actually deprecated, just suppressed in the __dir__
    _deprecations = DirNamesMixin._deprecations | frozenset(['tolist'])

    # To hand over control to subclasses
    _join_precedence = 1

    # Cython methods; see github.com/cython/cython/issues/2647
    #  for why we need to wrap these instead of making them class attributes
    # Moreover, cython will choose the appropriate-dtyped sub-function
    #  given the dtypes of the passed arguments
    def _left_indexer_unique(self, left, right):
        return libjoin.left_join_indexer_unique(left, right)

    def _left_indexer(self, left, right):
        return libjoin.left_join_indexer(left, right)

    def _inner_indexer(self, left, right):
        return libjoin.inner_join_indexer(left, right)

    def _outer_indexer(self, left, right):
        return libjoin.outer_join_indexer(left, right)

    _typ = 'index'
    _data = None
    _id = None
    name = None
    asi8 = None
    _comparables = ['name']
    _attributes = ['name']
    _is_numeric_dtype = False
    _can_hold_na = True

    # would we like our indexing holder to defer to us
    _defer_to_indexing = False

    # prioritize current class for _shallow_copy_with_infer,
    # used to infer integers as datetime-likes
    _infer_as_myclass = False

    _engine_type = libindex.ObjectEngine

    _accessors = {'str'}

    str = CachedAccessor("str", StringMethods)

    # --------------------------------------------------------------------
    # Constructors

    def __new__(cls, data=None, dtype=None, copy=False, name=None,
                fastpath=None, tupleize_cols=True, **kwargs):

        if name is None and hasattr(data, 'name'):
            name = data.name

        if fastpath is not None:
            warnings.warn("The 'fastpath' keyword is deprecated, and will be "
                          "removed in a future version.",
                          FutureWarning, stacklevel=2)
            if fastpath:
                return cls._simple_new(data, name)

        from .range import RangeIndex
        if isinstance(data, ABCPandasArray):
            # ensure users don't accidentally put a PandasArray in an index.
            data = data.to_numpy()

        # range
        if isinstance(data, RangeIndex):
            return RangeIndex(start=data, copy=copy, dtype=dtype, name=name)
        elif isinstance(data, range):
            return RangeIndex.from_range(data, copy=copy, dtype=dtype,
                                         name=name)

        # categorical
        elif is_categorical_dtype(data) or is_categorical_dtype(dtype):
            from .category import CategoricalIndex
            return CategoricalIndex(data, dtype=dtype, copy=copy, name=name,
                                    **kwargs)

        # interval
        elif ((is_interval_dtype(data) or is_interval_dtype(dtype)) and
              not is_object_dtype(dtype)):
            from .interval import IntervalIndex
            closed = kwargs.get('closed', None)
            return IntervalIndex(data, dtype=dtype, name=name, copy=copy,
                                 closed=closed)

        elif (is_datetime64_any_dtype(data) or
              (dtype is not None and is_datetime64_any_dtype(dtype)) or
                'tz' in kwargs):
            from pandas import DatetimeIndex

            if dtype is not None and is_dtype_equal(_o_dtype, dtype):
                # GH#23524 passing `dtype=object` to DatetimeIndex is invalid,
                #  will raise in the where `data` is already tz-aware.  So
                #  we leave it out of this step and cast to object-dtype after
                #  the DatetimeIndex construction.
                # Note we can pass copy=False because the .astype below
                #  will always make a copy
                result = DatetimeIndex(data, copy=False, name=name, **kwargs)
                return result.astype(object)
            else:
                result = DatetimeIndex(data, copy=copy, name=name,
                                       dtype=dtype, **kwargs)
                return result

        elif (is_timedelta64_dtype(data) or
              (dtype is not None and is_timedelta64_dtype(dtype))):
            from pandas import TimedeltaIndex
            result = TimedeltaIndex(data, copy=copy, name=name, **kwargs)
            if dtype is not None and _o_dtype == dtype:
                return Index(result.to_pytimedelta(), dtype=_o_dtype)
            else:
                return result

        elif is_period_dtype(data) and not is_object_dtype(dtype):
            from pandas import PeriodIndex
            result = PeriodIndex(data, copy=copy, name=name, **kwargs)
            return result

        # extension dtype
        elif is_extension_array_dtype(data) or is_extension_array_dtype(dtype):
            data = np.asarray(data)
            if not (dtype is None or is_object_dtype(dtype)):

                # coerce to the provided dtype
                data = dtype.construct_array_type()._from_sequence(
                    data, dtype=dtype, copy=False)

            # coerce to the object dtype
            data = data.astype(object)
            return Index(data, dtype=object, copy=copy, name=name,
                         **kwargs)

        # index-like
        elif isinstance(data, (np.ndarray, Index, ABCSeries)):
            if dtype is not None:
                try:

                    # we need to avoid having numpy coerce
                    # things that look like ints/floats to ints unless
                    # they are actually ints, e.g. '0' and 0.0
                    # should not be coerced
                    # GH 11836
                    if is_integer_dtype(dtype):
                        inferred = lib.infer_dtype(data)
                        if inferred == 'integer':
                            data = maybe_cast_to_integer_array(data, dtype,
                                                               copy=copy)
                        elif inferred in ['floating', 'mixed-integer-float']:
                            if isna(data).any():
                                raise ValueError('cannot convert float '
                                                 'NaN to integer')

                            if inferred == "mixed-integer-float":
                                data = maybe_cast_to_integer_array(data, dtype)

                            # If we are actually all equal to integers,
                            # then coerce to integer.
                            try:
                                return cls._try_convert_to_int_index(
                                    data, copy, name, dtype)
                            except ValueError:
                                pass

                            # Return an actual float index.
                            from .numeric import Float64Index
                            return Float64Index(data, copy=copy, dtype=dtype,
                                                name=name)

                        elif inferred == 'string':
                            pass
                        else:
                            data = data.astype(dtype)
                    elif is_float_dtype(dtype):
                        inferred = lib.infer_dtype(data)
                        if inferred == 'string':
                            pass
                        else:
                            data = data.astype(dtype)
                    else:
                        data = np.array(data, dtype=dtype, copy=copy)

                except (TypeError, ValueError) as e:
                    msg = str(e)
                    if ("cannot convert float" in msg or
                            "Trying to coerce float values to integer" in msg):
                        raise

            # maybe coerce to a sub-class
            from pandas.core.indexes.period import (
                PeriodIndex, IncompatibleFrequency)

            if is_signed_integer_dtype(data.dtype):
                from .numeric import Int64Index
                return Int64Index(data, copy=copy, dtype=dtype, name=name)
            elif is_unsigned_integer_dtype(data.dtype):
                from .numeric import UInt64Index
                return UInt64Index(data, copy=copy, dtype=dtype, name=name)
            elif is_float_dtype(data.dtype):
                from .numeric import Float64Index
                return Float64Index(data, copy=copy, dtype=dtype, name=name)
            elif issubclass(data.dtype.type, np.bool) or is_bool_dtype(data):
                subarr = data.astype('object')
            else:
                subarr = com.asarray_tuplesafe(data, dtype=object)

            # asarray_tuplesafe does not always copy underlying data,
            # so need to make sure that this happens
            if copy:
                subarr = subarr.copy()

            if dtype is None:
                inferred = lib.infer_dtype(subarr)
                if inferred == 'integer':
                    try:
                        return cls._try_convert_to_int_index(
                            subarr, copy, name, dtype)
                    except ValueError:
                        pass

                    return Index(subarr, copy=copy,
                                 dtype=object, name=name)
                elif inferred in ['floating', 'mixed-integer-float']:
                    from .numeric import Float64Index
                    return Float64Index(subarr, copy=copy, name=name)
                elif inferred == 'interval':
                    from .interval import IntervalIndex
                    return IntervalIndex(subarr, name=name, copy=copy)
                elif inferred == 'boolean':
                    # don't support boolean explicitly ATM
                    pass
                elif inferred != 'string':
                    if inferred.startswith('datetime'):
                        if (lib.is_datetime_with_singletz_array(subarr) or
                                'tz' in kwargs):
                            # only when subarr has the same tz
                            from pandas import DatetimeIndex
                            try:
                                return DatetimeIndex(subarr, copy=copy,
                                                     name=name, **kwargs)
                            except tslibs.OutOfBoundsDatetime:
                                pass

                    elif inferred.startswith('timedelta'):
                        from pandas import TimedeltaIndex
                        return TimedeltaIndex(subarr, copy=copy, name=name,
                                              **kwargs)
                    elif inferred == 'period':
                        try:
                            return PeriodIndex(subarr, name=name, **kwargs)
                        except IncompatibleFrequency:
                            pass
            return cls._simple_new(subarr, name)

        elif hasattr(data, '__array__'):
            return Index(np.asarray(data), dtype=dtype, copy=copy, name=name,
                         **kwargs)
        elif data is None or is_scalar(data):
            cls._scalar_data_error(data)
        else:
            if tupleize_cols and is_list_like(data):
                # GH21470: convert iterable to list before determining if empty
                if is_iterator(data):
                    data = list(data)

                if data and all(isinstance(e, tuple) for e in data):
                    # we must be all tuples, otherwise don't construct
                    # 10697
                    from .multi import MultiIndex
                    return MultiIndex.from_tuples(
                        data, names=name or kwargs.get('names'))
            # other iterable of some kind
            subarr = com.asarray_tuplesafe(data, dtype=object)
            return Index(subarr, dtype=dtype, copy=copy, name=name, **kwargs)

    """
    NOTE for new Index creation:

    - _simple_new: It returns new Index with the same type as the caller.
      All metadata (such as name) must be provided by caller's responsibility.
      Using _shallow_copy is recommended because it fills these metadata
      otherwise specified.

    - _shallow_copy: It returns new Index with the same type (using
      _simple_new), but fills caller's metadata otherwise specified. Passed
      kwargs will overwrite corresponding metadata.

    - _shallow_copy_with_infer: It returns new Index inferring its type
      from passed values. It fills caller's metadata otherwise specified as the
      same as _shallow_copy.

    See each method's docstring.
    """

    @classmethod
    def _simple_new(cls, values, name=None, dtype=None, **kwargs):
        """
        We require that we have a dtype compat for the values. If we are passed
        a non-dtype compat, then coerce using the constructor.

        Must be careful not to recurse.
        """
        if not hasattr(values, 'dtype'):
            if (values is None or not len(values)) and dtype is not None:
                values = np.empty(0, dtype=dtype)
            else:
                values = np.array(values, copy=False)
                if is_object_dtype(values):
                    values = cls(values, name=name, dtype=dtype,
                                 **kwargs)._ndarray_values

        if isinstance(values, (ABCSeries, ABCIndexClass)):
            # Index._data must always be an ndarray.
            # This is no-copy for when _values is an ndarray,
            # which should be always at this point.
            values = np.asarray(values._values)

        result = object.__new__(cls)
        result._data = values
        # _index_data is a (temporary?) fix to ensure that the direct data
        # manipulation we do in `_libs/reduction.pyx` continues to work.
        # We need access to the actual ndarray, since we're messing with
        # data buffers and strides. We don't re-use `_ndarray_values`, since
        # we actually set this value too.
        result._index_data = values
        result.name = name
        for k, v in compat.iteritems(kwargs):
            setattr(result, k, v)
        return result._reset_identity()

    @cache_readonly
    def _constructor(self):
        return type(self)

    # --------------------------------------------------------------------
    # Index Internals Methods

    def _get_attributes_dict(self):
        """
        Return an attributes dict for my class.
        """
        return {k: getattr(self, k, None) for k in self._attributes}

    _index_shared_docs['_shallow_copy'] = """
        Create a new Index with the same class as the caller, don't copy the
        data, use the same object attributes with passed in attributes taking
        precedence.

        *this is an internal non-public method*

        Parameters
        ----------
        values : the values to create the new Index, optional
        kwargs : updates the default attributes for this Index
        """

    @Appender(_index_shared_docs['_shallow_copy'])
    def _shallow_copy(self, values=None, **kwargs):
        if values is None:
            values = self.values
        attributes = self._get_attributes_dict()
        attributes.update(kwargs)
        if not len(values) and 'dtype' not in kwargs:
            attributes['dtype'] = self.dtype

        # _simple_new expects an the type of self._data
        values = getattr(values, '_values', values)
        if isinstance(values, ABCDatetimeArray):
            # `self.values` returns `self` for tz-aware, so we need to unwrap
            #  more specifically
            values = values.asi8

        return self._simple_new(values, **attributes)

    def _shallow_copy_with_infer(self, values, **kwargs):
        """
        Create a new Index inferring the class with passed value, don't copy
        the data, use the same object attributes with passed in attributes
        taking precedence.

        *this is an internal non-public method*

        Parameters
        ----------
        values : the values to create the new Index, optional
        kwargs : updates the default attributes for this Index
        """
        attributes = self._get_attributes_dict()
        attributes.update(kwargs)
        attributes['copy'] = False
        if not len(values) and 'dtype' not in kwargs:
            attributes['dtype'] = self.dtype
        if self._infer_as_myclass:
            try:
                return self._constructor(values, **attributes)
            except (TypeError, ValueError):
                pass
        return Index(values, **attributes)

    def _update_inplace(self, result, **kwargs):
        # guard when called from IndexOpsMixin
        raise TypeError("Index can't be updated inplace")

    def is_(self, other):
        """
        More flexible, faster check like ``is`` but that works through views.

        Note: this is *not* the same as ``Index.identical()``, which checks
        that metadata is also the same.

        Parameters
        ----------
        other : object
            other object to compare against.

        Returns
        -------
        True if both have same underlying data, False otherwise : bool
        """
        # use something other than None to be clearer
        return self._id is getattr(
            other, '_id', Ellipsis) and self._id is not None

    def _reset_identity(self):
        """
        Initializes or resets ``_id`` attribute with new object.
        """
        self._id = _Identity()
        return self

    def _cleanup(self):
        self._engine.clear_mapping()

    @cache_readonly
    def _engine(self):
        # property, for now, slow to look up
        return self._engine_type(lambda: self._ndarray_values, len(self))

    # --------------------------------------------------------------------
    # Array-Like Methods

    # ndarray compat
    def __len__(self):
        """
        Return the length of the Index.
        """
        return len(self._data)

    def __array__(self, dtype=None):
        """
        The array interface, return my values.
        """
        return np.asarray(self._data, dtype=dtype)

    def __array_wrap__(self, result, context=None):
        """
        Gets called after a ufunc.
        """
        if is_bool_dtype(result):
            return result

        attrs = self._get_attributes_dict()
        attrs = self._maybe_update_attributes(attrs)
        return Index(result, **attrs)

    @cache_readonly
    def dtype(self):
        """
        Return the dtype object of the underlying data.
        """
        return self._data.dtype

    @cache_readonly
    def dtype_str(self):
        """
        Return the dtype str of the underlying data.
        """
        return str(self.dtype)

    def ravel(self, order='C'):
        """
        Return an ndarray of the flattened values of the underlying data.

        See Also
        --------
        numpy.ndarray.ravel
        """
        return self._ndarray_values.ravel(order=order)

    def view(self, cls=None):

        # we need to see if we are subclassing an
        # index type here
        if cls is not None and not hasattr(cls, '_typ'):
            result = self._data.view(cls)
        else:
            result = self._shallow_copy()
        if isinstance(result, Index):
            result._id = self._id
        return result

    _index_shared_docs['astype'] = """
        Create an Index with values cast to dtypes. The class of a new Index
        is determined by dtype. When conversion is impossible, a ValueError
        exception is raised.

        Parameters
        ----------
        dtype : numpy dtype or pandas type
            Note that any integer `dtype` is treated as ``'int64'``,
            regardless of the sign and size.
        copy : bool, default True
            By default, astype always returns a newly allocated object.
            If copy is set to False and internal requirements on dtype are
            satisfied, the original data is used to create a new Index
            or the original Index is returned.

            .. versionadded:: 0.19.0
        """

    @Appender(_index_shared_docs['astype'])
    def astype(self, dtype, copy=True):
        if is_dtype_equal(self.dtype, dtype):
            return self.copy() if copy else self

        elif is_categorical_dtype(dtype):
            from .category import CategoricalIndex
            return CategoricalIndex(self.values, name=self.name, dtype=dtype,
                                    copy=copy)

        elif is_extension_array_dtype(dtype):
            return Index(np.asarray(self), dtype=dtype, copy=copy)

        try:
            if is_datetime64tz_dtype(dtype):
                from pandas import DatetimeIndex
                return DatetimeIndex(self.values, name=self.name, dtype=dtype,
                                     copy=copy)
            return Index(self.values.astype(dtype, copy=copy), name=self.name,
                         dtype=dtype)
        except (TypeError, ValueError):
            msg = 'Cannot cast {name} to dtype {dtype}'
            raise TypeError(msg.format(name=type(self).__name__, dtype=dtype))

    _index_shared_docs['take'] = """
        Return a new %(klass)s of the values selected by the indices.

        For internal compatibility with numpy arrays.

        Parameters
        ----------
        indices : list
            Indices to be taken
        axis : int, optional
            The axis over which to select values, always 0.
        allow_fill : bool, default True
        fill_value : bool, default None
            If allow_fill=True and fill_value is not None, indices specified by
            -1 is regarded as NA. If Index doesn't hold NA, raise ValueError

        See Also
        --------
        numpy.ndarray.take
        """

    @Appender(_index_shared_docs['take'] % _index_doc_kwargs)
    def take(self, indices, axis=0, allow_fill=True,
             fill_value=None, **kwargs):
        if kwargs:
            nv.validate_take(tuple(), kwargs)
        indices = ensure_platform_int(indices)
        if self._can_hold_na:
            taken = self._assert_take_fillable(self.values, indices,
                                               allow_fill=allow_fill,
                                               fill_value=fill_value,
                                               na_value=self._na_value)
        else:
            if allow_fill and fill_value is not None:
                msg = 'Unable to fill values because {0} cannot contain NA'
                raise ValueError(msg.format(self.__class__.__name__))
            taken = self.values.take(indices)
        return self._shallow_copy(taken)

    def _assert_take_fillable(self, values, indices, allow_fill=True,
                              fill_value=None, na_value=np.nan):
        """
        Internal method to handle NA filling of take.
        """
        indices = ensure_platform_int(indices)

        # only fill if we are passing a non-None fill_value
        if allow_fill and fill_value is not None:
            if (indices < -1).any():
                msg = ('When allow_fill=True and fill_value is not None, '
                       'all indices must be >= -1')
                raise ValueError(msg)
            taken = algos.take(values,
                               indices,
                               allow_fill=allow_fill,
                               fill_value=na_value)
        else:
            taken = values.take(indices)
        return taken

    _index_shared_docs['repeat'] = """
        Repeat elements of a %(klass)s.

        Returns a new %(klass)s where each element of the current %(klass)s
        is repeated consecutively a given number of times.

        Parameters
        ----------
        repeats : int or array of ints
            The number of repetitions for each element. This should be a
            non-negative integer. Repeating 0 times will return an empty
            %(klass)s.
        axis : None
            Must be ``None``. Has no effect but is accepted for compatibility
            with numpy.

        Returns
        -------
        repeated_index : %(klass)s
            Newly created %(klass)s with repeated elements.

        See Also
        --------
        Series.repeat : Equivalent function for Series.
        numpy.repeat : Similar method for :class:`numpy.ndarray`.

        Examples
        --------
        >>> idx = pd.Index(['a', 'b', 'c'])
        >>> idx
        Index(['a', 'b', 'c'], dtype='object')
        >>> idx.repeat(2)
        Index(['a', 'a', 'b', 'b', 'c', 'c'], dtype='object')
        >>> idx.repeat([1, 2, 3])
        Index(['a', 'b', 'b', 'c', 'c', 'c'], dtype='object')
        """

    @Appender(_index_shared_docs['repeat'] % _index_doc_kwargs)
    def repeat(self, repeats, axis=None):
        nv.validate_repeat(tuple(), dict(axis=axis))
        return self._shallow_copy(self._values.repeat(repeats))

    # --------------------------------------------------------------------
    # Copying Methods

    _index_shared_docs['copy'] = """
        Make a copy of this object.  Name and dtype sets those attributes on
        the new object.

        Parameters
        ----------
        name : string, optional
        deep : boolean, default False
        dtype : numpy dtype or pandas type

        Returns
        -------
        copy : Index

        Notes
        -----
        In most cases, there should be no functional difference from using
        ``deep``, but if ``deep`` is passed it will attempt to deepcopy.
        """

    @Appender(_index_shared_docs['copy'])
    def copy(self, name=None, deep=False, dtype=None, **kwargs):
        if deep:
            new_index = self._shallow_copy(self._data.copy())
        else:
            new_index = self._shallow_copy()

        names = kwargs.get('names')
        names = self._validate_names(name=name, names=names, deep=deep)
        new_index = new_index.set_names(names)

        if dtype:
            new_index = new_index.astype(dtype)
        return new_index

    def __copy__(self, **kwargs):
        return self.copy(**kwargs)

    def __deepcopy__(self, memo=None):
        """
        Parameters
        ----------
        memo, default None
            Standard signature. Unused
        """
        if memo is None:
            memo = {}
        return self.copy(deep=True)

    # --------------------------------------------------------------------
    # Rendering Methods

    def __unicode__(self):
        """
        Return a string representation for this object.

        Invoked by unicode(df) in py2 only. Yields a Unicode String in both
        py2/py3.
        """
        klass = self.__class__.__name__
        data = self._format_data()
        attrs = self._format_attrs()
        space = self._format_space()

        prepr = (u(",%s") %
                 space).join(u("%s=%s") % (k, v) for k, v in attrs)

        # no data provided, just attributes
        if data is None:
            data = ''

        res = u("%s(%s%s)") % (klass, data, prepr)

        return res

    def _format_space(self):

        # using space here controls if the attributes
        # are line separated or not (the default)

        # max_seq_items = get_option('display.max_seq_items')
        # if len(self) > max_seq_items:
        #    space = "\n%s" % (' ' * (len(klass) + 1))
        return " "

    @property
    def _formatter_func(self):
        """
        Return the formatter function.
        """
        return default_pprint

    def _format_data(self, name=None):
        """
        Return the formatted data as a unicode string.
        """

        # do we want to justify (only do so for non-objects)
        is_justify = not (self.inferred_type in ('string', 'unicode') or
                          (self.inferred_type == 'categorical' and
                           is_object_dtype(self.categories)))

        return format_object_summary(self, self._formatter_func,
                                     is_justify=is_justify, name=name)

    def _format_attrs(self):
        """
        Return a list of tuples of the (attr,formatted_value).
        """
        return format_object_attrs(self)

    def _mpl_repr(self):
        # how to represent ourselves to matplotlib
        return self.values

    def format(self, name=False, formatter=None, **kwargs):
        """
        Render a string representation of the Index.
        """
        header = []
        if name:
            header.append(pprint_thing(self.name,
                                       escape_chars=('\t', '\r', '\n')) if
                          self.name is not None else '')

        if formatter is not None:
            return header + list(self.map(formatter))

        return self._format_with_header(header, **kwargs)

    def _format_with_header(self, header, na_rep='NaN', **kwargs):
        values = self.values

        from pandas.io.formats.format import format_array

        if is_categorical_dtype(values.dtype):
            values = np.array(values)

        elif is_object_dtype(values.dtype):
            values = lib.maybe_convert_objects(values, safe=1)

        if is_object_dtype(values.dtype):
            result = [pprint_thing(x, escape_chars=('\t', '\r', '\n'))
                      for x in values]

            # could have nans
            mask = isna(values)
            if mask.any():
                result = np.array(result)
                result[mask] = na_rep
                result = result.tolist()

        else:
            result = _trim_front(format_array(values, None, justify='left'))
        return header + result

    def to_native_types(self, slicer=None, **kwargs):
        """
        Format specified values of `self` and return them.

        Parameters
        ----------
        slicer : int, array-like
            An indexer into `self` that specifies which values
            are used in the formatting process.
        kwargs : dict
            Options for specifying how the values should be formatted.
            These options include the following:

            1) na_rep : str
                The value that serves as a placeholder for NULL values
            2) quoting : bool or None
                Whether or not there are quoted values in `self`
            3) date_format : str
                The format used to represent date-like values
        """

        values = self
        if slicer is not None:
            values = values[slicer]
        return values._format_native_types(**kwargs)

    def _format_native_types(self, na_rep='', quoting=None, **kwargs):
        """
        Actually format specific types of the index.
        """
        mask = isna(self)
        if not self.is_object() and not quoting:
            values = np.asarray(self).astype(str)
        else:
            values = np.array(self, dtype=object, copy=True)

        values[mask] = na_rep
        return values

    def _summary(self, name=None):
        """
        Return a summarized representation.

        Parameters
        ----------
        name : str
            name to use in the summary representation

        Returns
        -------
        String with a summarized representation of the index
        """
        if len(self) > 0:
            head = self[0]
            if (hasattr(head, 'format') and
                    not isinstance(head, compat.string_types)):
                head = head.format()
            tail = self[-1]
            if (hasattr(tail, 'format') and
                    not isinstance(tail, compat.string_types)):
                tail = tail.format()
            index_summary = ', %s to %s' % (pprint_thing(head),
                                            pprint_thing(tail))
        else:
            index_summary = ''

        if name is None:
            name = type(self).__name__
        return '%s: %s entries%s' % (name, len(self), index_summary)

    def summary(self, name=None):
        """
        Return a summarized representation.

        .. deprecated:: 0.23.0
        """
        warnings.warn("'summary' is deprecated and will be removed in a "
                      "future version.", FutureWarning, stacklevel=2)
        return self._summary(name)

    # --------------------------------------------------------------------
    # Conversion Methods

    def to_flat_index(self):
        """
        Identity method.

        .. versionadded:: 0.24.0

        This is implemented for compatability with subclass implementations
        when chaining.

        Returns
        -------
        pd.Index
            Caller.

        See Also
        --------
        MultiIndex.to_flat_index : Subclass implementation.
        """
        return self

    def to_series(self, index=None, name=None):
        """
        Create a Series with both index and values equal to the index keys
        useful with map for returning an indexer based on an index.

        Parameters
        ----------
        index : Index, optional
            index of resulting Series. If None, defaults to original index
        name : string, optional
            name of resulting Series. If None, defaults to name of original
            index

        Returns
        -------
        Series : dtype will be based on the type of the Index values.
        """

        from pandas import Series

        if index is None:
            index = self._shallow_copy()
        if name is None:
            name = self.name

        return Series(self.values.copy(), index=index, name=name)

    def to_frame(self, index=True, name=None):
        """
        Create a DataFrame with a column containing the Index.

        .. versionadded:: 0.24.0

        Parameters
        ----------
        index : boolean, default True
            Set the index of the returned DataFrame as the original Index.

        name : object, default None
            The passed name should substitute for the index name (if it has
            one).

        Returns
        -------
        DataFrame
            DataFrame containing the original Index data.

        See Also
        --------
        Index.to_series : Convert an Index to a Series.
        Series.to_frame : Convert Series to DataFrame.

        Examples
        --------
        >>> idx = pd.Index(['Ant', 'Bear', 'Cow'], name='animal')
        >>> idx.to_frame()
               animal
        animal
        Ant       Ant
        Bear     Bear
        Cow       Cow

        By default, the original Index is reused. To enforce a new Index:

        >>> idx.to_frame(index=False)
            animal
        0   Ant
        1  Bear
        2   Cow

        To override the name of the resulting column, specify `name`:

        >>> idx.to_frame(index=False, name='zoo')
            zoo
        0   Ant
        1  Bear
        2   Cow
        """

        from pandas import DataFrame
        if name is None:
            name = self.name or 0
        result = DataFrame({name: self.values.copy()})

        if index:
            result.index = self
        return result

    # --------------------------------------------------------------------
    # Name-Centric Methods

    def _validate_names(self, name=None, names=None, deep=False):
        """
        Handles the quirks of having a singular 'name' parameter for general
        Index and plural 'names' parameter for MultiIndex.
        """
        from copy import deepcopy
        if names is not None and name is not None:
            raise TypeError("Can only provide one of `names` and `name`")
        elif names is None and name is None:
            return deepcopy(self.names) if deep else self.names
        elif names is not None:
            if not is_list_like(names):
                raise TypeError("Must pass list-like as `names`.")
            return names
        else:
            if not is_list_like(name):
                return [name]
            return name

    def _get_names(self):
        return FrozenList((self.name, ))

    def _set_names(self, values, level=None):
        """
        Set new names on index. Each name has to be a hashable type.

        Parameters
        ----------
        values : str or sequence
            name(s) to set
        level : int, level name, or sequence of int/level names (default None)
            If the index is a MultiIndex (hierarchical), level(s) to set (None
            for all levels).  Otherwise level must be None

        Raises
        ------
        TypeError if each name is not hashable.
        """
        if not is_list_like(values):
            raise ValueError('Names must be a list-like')
        if len(values) != 1:
            raise ValueError('Length of new names must be 1, got %d' %
                             len(values))

        # GH 20527
        # All items in 'name' need to be hashable:
        for name in values:
            if not is_hashable(name):
                raise TypeError('{}.name must be a hashable type'
                                .format(self.__class__.__name__))
        self.name = values[0]

    names = property(fset=_set_names, fget=_get_names)

    def set_names(self, names, level=None, inplace=False):
        """
        Set Index or MultiIndex name.

        Able to set new names partially and by level.

        Parameters
        ----------
        names : label or list of label
            Name(s) to set.
        level : int, label or list of int or label, optional
            If the index is a MultiIndex, level(s) to set (None for all
            levels). Otherwise level must be None.
        inplace : bool, default False
            Modifies the object directly, instead of creating a new Index or
            MultiIndex.

        Returns
        -------
        Index
            The same type as the caller or None if inplace is True.

        See Also
        --------
        Index.rename : Able to set new names without level.

        Examples
        --------
        >>> idx = pd.Index([1, 2, 3, 4])
        >>> idx
        Int64Index([1, 2, 3, 4], dtype='int64')
        >>> idx.set_names('quarter')
        Int64Index([1, 2, 3, 4], dtype='int64', name='quarter')

        >>> idx = pd.MultiIndex.from_product([['python', 'cobra'],
        ...                                   [2018, 2019]])
        >>> idx
        MultiIndex(levels=[['cobra', 'python'], [2018, 2019]],
                   labels=[[1, 1, 0, 0], [0, 1, 0, 1]])
        >>> idx.set_names(['kind', 'year'], inplace=True)
        >>> idx
        MultiIndex(levels=[['cobra', 'python'], [2018, 2019]],
                   labels=[[1, 1, 0, 0], [0, 1, 0, 1]],
                   names=['kind', 'year'])
        >>> idx.set_names('species', level=0)
        MultiIndex(levels=[['cobra', 'python'], [2018, 2019]],
                   labels=[[1, 1, 0, 0], [0, 1, 0, 1]],
                   names=['species', 'year'])
        """

        from .multi import MultiIndex
        if level is not None and not isinstance(self, MultiIndex):
            raise ValueError('Level must be None for non-MultiIndex')

        if level is not None and not is_list_like(level) and is_list_like(
                names):
            msg = "Names must be a string when a single level is provided."
            raise TypeError(msg)

        if not is_list_like(names) and level is None and self.nlevels > 1:
            raise TypeError("Must pass list-like as `names`.")

        if not is_list_like(names):
            names = [names]
        if level is not None and not is_list_like(level):
            level = [level]

        if inplace:
            idx = self
        else:
            idx = self._shallow_copy()
        idx._set_names(names, level=level)
        if not inplace:
            return idx

    def rename(self, name, inplace=False):
        """
        Alter Index or MultiIndex name.

        Able to set new names without level. Defaults to returning new index.
        Length of names must match number of levels in MultiIndex.

        Parameters
        ----------
        name : label or list of labels
            Name(s) to set.
        inplace : boolean, default False
            Modifies the object directly, instead of creating a new Index or
            MultiIndex.

        Returns
        -------
        Index
            The same type as the caller or None if inplace is True.

        See Also
        --------
        Index.set_names : Able to set new names partially and by level.

        Examples
        --------
        >>> idx = pd.Index(['A', 'C', 'A', 'B'], name='score')
        >>> idx.rename('grade')
        Index(['A', 'C', 'A', 'B'], dtype='object', name='grade')

        >>> idx = pd.MultiIndex.from_product([['python', 'cobra'],
        ...                                   [2018, 2019]],
        ...                                   names=['kind', 'year'])
        >>> idx
        MultiIndex(levels=[['cobra', 'python'], [2018, 2019]],
                   labels=[[1, 1, 0, 0], [0, 1, 0, 1]],
                   names=['kind', 'year'])
        >>> idx.rename(['species', 'year'])
        MultiIndex(levels=[['cobra', 'python'], [2018, 2019]],
                   labels=[[1, 1, 0, 0], [0, 1, 0, 1]],
                   names=['species', 'year'])
        >>> idx.rename('species')
        Traceback (most recent call last):
        TypeError: Must pass list-like as `names`.
        """
        return self.set_names([name], inplace=inplace)

    # --------------------------------------------------------------------
    # Level-Centric Methods

    @property
    def nlevels(self):
        return 1

    def _sort_levels_monotonic(self):
        """
        Compat with MultiIndex.
        """
        return self

    def _validate_index_level(self, level):
        """
        Validate index level.

        For single-level Index getting level number is a no-op, but some
        verification must be done like in MultiIndex.

        """
        if isinstance(level, int):
            if level < 0 and level != -1:
                raise IndexError("Too many levels: Index has only 1 level,"
                                 " %d is not a valid level number" % (level, ))
            elif level > 0:
                raise IndexError("Too many levels:"
                                 " Index has only 1 level, not %d" %
                                 (level + 1))
        elif level != self.name:
            raise KeyError('Level %s must be same as name (%s)' %
                           (level, self.name))

    def _get_level_number(self, level):
        self._validate_index_level(level)
        return 0

    def sortlevel(self, level=None, ascending=True, sort_remaining=None):
        """
        For internal compatibility with with the Index API.

        Sort the Index. This is for compat with MultiIndex

        Parameters
        ----------
        ascending : boolean, default True
            False to sort in descending order

        level, sort_remaining are compat parameters

        Returns
        -------
        sorted_index : Index
        """
        return self.sort_values(return_indexer=True, ascending=ascending)

    def _get_level_values(self, level):
        """
        Return an Index of values for requested level.

        This is primarily useful to get an individual level of values from a
        MultiIndex, but is provided on Index as well for compatability.

        Parameters
        ----------
        level : int or str
            It is either the integer position or the name of the level.

        Returns
        -------
        values : Index
            Calling object, as there is only one level in the Index.

        See Also
        --------
        MultiIndex.get_level_values : Get values for a level of a MultiIndex.

        Notes
        -----
        For Index, level should be 0, since there are no multiple levels.

        Examples
        --------

        >>> idx = pd.Index(list('abc'))
        >>> idx
        Index(['a', 'b', 'c'], dtype='object')

        Get level values by supplying `level` as integer:

        >>> idx.get_level_values(0)
        Index(['a', 'b', 'c'], dtype='object')
        """
        self._validate_index_level(level)
        return self

    get_level_values = _get_level_values

    def droplevel(self, level=0):
        """
        Return index with requested level(s) removed.

        If resulting index has only 1 level left, the result will be
        of Index type, not MultiIndex.

        .. versionadded:: 0.23.1 (support for non-MultiIndex)

        Parameters
        ----------
        level : int, str, or list-like, default 0
            If a string is given, must be the name of a level
            If list-like, elements must be names or indexes of levels.

        Returns
        -------
        index : Index or MultiIndex
        """
        if not isinstance(level, (tuple, list)):
            level = [level]

        levnums = sorted(self._get_level_number(lev) for lev in level)[::-1]

        if len(level) == 0:
            return self
        if len(level) >= self.nlevels:
            raise ValueError("Cannot remove {} levels from an index with {} "
                             "levels: at least one level must be "
                             "left.".format(len(level), self.nlevels))
        # The two checks above guarantee that here self is a MultiIndex

        new_levels = list(self.levels)
        new_codes = list(self.codes)
        new_names = list(self.names)

        for i in levnums:
            new_levels.pop(i)
            new_codes.pop(i)
            new_names.pop(i)

        if len(new_levels) == 1:

            # set nan if needed
            mask = new_codes[0] == -1
            result = new_levels[0].take(new_codes[0])
            if mask.any():
                result = result.putmask(mask, np.nan)

            result.name = new_names[0]
            return result
        else:
            from .multi import MultiIndex
            return MultiIndex(levels=new_levels, codes=new_codes,
                              names=new_names, verify_integrity=False)

    _index_shared_docs['_get_grouper_for_level'] = """
        Get index grouper corresponding to an index level

        Parameters
        ----------
        mapper: Group mapping function or None
            Function mapping index values to groups
        level : int or None
            Index level

        Returns
        -------
        grouper : Index
            Index of values to group on
        labels : ndarray of int or None
            Array of locations in level_index
        uniques : Index or None
            Index of unique values for level
        """

    @Appender(_index_shared_docs['_get_grouper_for_level'])
    def _get_grouper_for_level(self, mapper, level=None):
        assert level is None or level == 0
        if mapper is None:
            grouper = self
        else:
            grouper = self.map(mapper)

        return grouper, None, None

    # --------------------------------------------------------------------
    # Introspection Methods

    @property
    def is_monotonic(self):
        """
        Alias for is_monotonic_increasing.
        """
        return self.is_monotonic_increasing

    @property
    def is_monotonic_increasing(self):
        """
        Return if the index is monotonic increasing (only equal or
        increasing) values.

        Examples
        --------
        >>> Index([1, 2, 3]).is_monotonic_increasing
        True
        >>> Index([1, 2, 2]).is_monotonic_increasing
        True
        >>> Index([1, 3, 2]).is_monotonic_increasing
        False
        """
        return self._engine.is_monotonic_increasing

    @property
    def is_monotonic_decreasing(self):
        """
        Return if the index is monotonic decreasing (only equal or
        decreasing) values.

        Examples
        --------
        >>> Index([3, 2, 1]).is_monotonic_decreasing
        True
        >>> Index([3, 2, 2]).is_monotonic_decreasing
        True
        >>> Index([3, 1, 2]).is_monotonic_decreasing
        False
        """
        return self._engine.is_monotonic_decreasing

    @property
    def _is_strictly_monotonic_increasing(self):
        """
        Return if the index is strictly monotonic increasing
        (only increasing) values.

        Examples
        --------
        >>> Index([1, 2, 3])._is_strictly_monotonic_increasing
        True
        >>> Index([1, 2, 2])._is_strictly_monotonic_increasing
        False
        >>> Index([1, 3, 2])._is_strictly_monotonic_increasing
        False
        """
        return self.is_unique and self.is_monotonic_increasing

    @property
    def _is_strictly_monotonic_decreasing(self):
        """
        Return if the index is strictly monotonic decreasing
        (only decreasing) values.

        Examples
        --------
        >>> Index([3, 2, 1])._is_strictly_monotonic_decreasing
        True
        >>> Index([3, 2, 2])._is_strictly_monotonic_decreasing
        False
        >>> Index([3, 1, 2])._is_strictly_monotonic_decreasing
        False
        """
        return self.is_unique and self.is_monotonic_decreasing

    def is_lexsorted_for_tuple(self, tup):
        return True

    @cache_readonly
    def is_unique(self):
        """
        Return if the index has unique values.
        """
        return self._engine.is_unique

    @property
    def has_duplicates(self):
        return not self.is_unique

    def is_boolean(self):
        return self.inferred_type in ['boolean']

    def is_integer(self):
        return self.inferred_type in ['integer']

    def is_floating(self):
        return self.inferred_type in ['floating', 'mixed-integer-float']

    def is_numeric(self):
        return self.inferred_type in ['integer', 'floating']

    def is_object(self):
        return is_object_dtype(self.dtype)

    def is_categorical(self):
        """
        Check if the Index holds categorical data.

        Returns
        -------
        boolean
            True if the Index is categorical.

        See Also
        --------
        CategoricalIndex : Index for categorical data.

        Examples
        --------
        >>> idx = pd.Index(["Watermelon", "Orange", "Apple",
        ...                 "Watermelon"]).astype("category")
        >>> idx.is_categorical()
        True

        >>> idx = pd.Index([1, 3, 5, 7])
        >>> idx.is_categorical()
        False

        >>> s = pd.Series(["Peter", "Victor", "Elisabeth", "Mar"])
        >>> s
        0        Peter
        1       Victor
        2    Elisabeth
        3          Mar
        dtype: object
        >>> s.index.is_categorical()
        False
        """
        return self.inferred_type in ['categorical']

    def is_interval(self):
        return self.inferred_type in ['interval']

    def is_mixed(self):
        return self.inferred_type in ['mixed']

    def holds_integer(self):
        return self.inferred_type in ['integer', 'mixed-integer']

    @cache_readonly
    def inferred_type(self):
        """
        Return a string of the type inferred from the values.
        """
        return lib.infer_dtype(self)

    @cache_readonly
    def is_all_dates(self):
        if self._data is None:
            return False
        return is_datetime_array(ensure_object(self.values))

    # --------------------------------------------------------------------
    # Pickle Methods

    def __reduce__(self):
        d = dict(data=self._data)
        d.update(self._get_attributes_dict())
        return _new_Index, (self.__class__, d), None

    def __setstate__(self, state):
        """
        Necessary for making this object picklable.
        """

        if isinstance(state, dict):
            self._data = state.pop('data')
            for k, v in compat.iteritems(state):
                setattr(self, k, v)

        elif isinstance(state, tuple):

            if len(state) == 2:
                nd_state, own_state = state
                data = np.empty(nd_state[1], dtype=nd_state[2])
                np.ndarray.__setstate__(data, nd_state)
                self.name = own_state[0]

            else:  # pragma: no cover
                data = np.empty(state)
                np.ndarray.__setstate__(data, state)

            self._data = data
            self._reset_identity()
        else:
            raise Exception("invalid pickle state")

    _unpickle_compat = __setstate__

    # --------------------------------------------------------------------
    # Null Handling Methods

    _na_value = np.nan
    """The expected NA value to use with this index."""

    @cache_readonly
    def _isnan(self):
        """
        Return if each value is NaN.
        """
        if self._can_hold_na:
            return isna(self)
        else:
            # shouldn't reach to this condition by checking hasnans beforehand
            values = np.empty(len(self), dtype=np.bool_)
            values.fill(False)
            return values

    @cache_readonly
    def _nan_idxs(self):
        if self._can_hold_na:
            w, = self._isnan.nonzero()
            return w
        else:
            return np.array([], dtype=np.int64)

    @cache_readonly
    def hasnans(self):
        """
        Return if I have any nans; enables various perf speedups.
        """
        if self._can_hold_na:
            return bool(self._isnan.any())
        else:
            return False

    def isna(self):
        """
        Detect missing values.

        Return a boolean same-sized object indicating if the values are NA.
        NA values, such as ``None``, :attr:`numpy.NaN` or :attr:`pd.NaT`, get
        mapped to ``True`` values.
        Everything else get mapped to ``False`` values. Characters such as
        empty strings `''` or :attr:`numpy.inf` are not considered NA values
        (unless you set ``pandas.options.mode.use_inf_as_na = True``).

        .. versionadded:: 0.20.0

        Returns
        -------
        numpy.ndarray
            A boolean array of whether my values are NA

        See Also
        --------
        pandas.Index.notna : Boolean inverse of isna.
        pandas.Index.dropna : Omit entries with missing values.
        pandas.isna : Top-level isna.
        Series.isna : Detect missing values in Series object.

        Examples
        --------
        Show which entries in a pandas.Index are NA. The result is an
        array.

        >>> idx = pd.Index([5.2, 6.0, np.NaN])
        >>> idx
        Float64Index([5.2, 6.0, nan], dtype='float64')
        >>> idx.isna()
        array([False, False,  True], dtype=bool)

        Empty strings are not considered NA values. None is considered an NA
        value.

        >>> idx = pd.Index(['black', '', 'red', None])
        >>> idx
        Index(['black', '', 'red', None], dtype='object')
        >>> idx.isna()
        array([False, False, False,  True], dtype=bool)

        For datetimes, `NaT` (Not a Time) is considered as an NA value.

        >>> idx = pd.DatetimeIndex([pd.Timestamp('1940-04-25'),
        ...                         pd.Timestamp(''), None, pd.NaT])
        >>> idx
        DatetimeIndex(['1940-04-25', 'NaT', 'NaT', 'NaT'],
                      dtype='datetime64[ns]', freq=None)
        >>> idx.isna()
        array([False,  True,  True,  True], dtype=bool)
        """
        return self._isnan
    isnull = isna

    def notna(self):
        """
        Detect existing (non-missing) values.

        Return a boolean same-sized object indicating if the values are not NA.
        Non-missing values get mapped to ``True``. Characters such as empty
        strings ``''`` or :attr:`numpy.inf` are not considered NA values
        (unless you set ``pandas.options.mode.use_inf_as_na = True``).
        NA values, such as None or :attr:`numpy.NaN`, get mapped to ``False``
        values.

        .. versionadded:: 0.20.0

        Returns
        -------
        numpy.ndarray
            Boolean array to indicate which entries are not NA.

        See Also
        --------
        Index.notnull : Alias of notna.
        Index.isna: Inverse of notna.
        pandas.notna : Top-level notna.

        Examples
        --------
        Show which entries in an Index are not NA. The result is an
        array.

        >>> idx = pd.Index([5.2, 6.0, np.NaN])
        >>> idx
        Float64Index([5.2, 6.0, nan], dtype='float64')
        >>> idx.notna()
        array([ True,  True, False])

        Empty strings are not considered NA values. None is considered a NA
        value.

        >>> idx = pd.Index(['black', '', 'red', None])
        >>> idx
        Index(['black', '', 'red', None], dtype='object')
        >>> idx.notna()
        array([ True,  True,  True, False])
        """
        return ~self.isna()
    notnull = notna

    _index_shared_docs['fillna'] = """
        Fill NA/NaN values with the specified value

        Parameters
        ----------
        value : scalar
            Scalar value to use to fill holes (e.g. 0).
            This value cannot be a list-likes.
        downcast : dict, default is None
            a dict of item->dtype of what to downcast if possible,
            or the string 'infer' which will try to downcast to an appropriate
            equal type (e.g. float64 to int64 if possible)

        Returns
        -------
        filled : %(klass)s
        """

    @Appender(_index_shared_docs['fillna'])
    def fillna(self, value=None, downcast=None):
        self._assert_can_do_op(value)
        if self.hasnans:
            result = self.putmask(self._isnan, value)
            if downcast is None:
                # no need to care metadata other than name
                # because it can't have freq if
                return Index(result, name=self.name)
        return self._shallow_copy()

    _index_shared_docs['dropna'] = """
        Return Index without NA/NaN values

        Parameters
        ----------
        how :  {'any', 'all'}, default 'any'
            If the Index is a MultiIndex, drop the value when any or all levels
            are NaN.

        Returns
        -------
        valid : Index
        """

    @Appender(_index_shared_docs['dropna'])
    def dropna(self, how='any'):
        if how not in ('any', 'all'):
            raise ValueError("invalid how option: {0}".format(how))

        if self.hasnans:
            return self._shallow_copy(self.values[~self._isnan])
        return self._shallow_copy()

    # --------------------------------------------------------------------
    # Uniqueness Methods

    _index_shared_docs['index_unique'] = (
        """
        Return unique values in the index. Uniques are returned in order
        of appearance, this does NOT sort.

        Parameters
        ----------
        level : int or str, optional, default None
            Only return values from specified level (for MultiIndex)

            .. versionadded:: 0.23.0

        Returns
        -------
        Index without duplicates

        See Also
        --------
        unique
        Series.unique
        """)

    @Appender(_index_shared_docs['index_unique'] % _index_doc_kwargs)
    def unique(self, level=None):
        if level is not None:
            self._validate_index_level(level)
        result = super(Index, self).unique()
        return self._shallow_copy(result)

    def drop_duplicates(self, keep='first'):
        """
        Return Index with duplicate values removed.

        Parameters
        ----------
        keep : {'first', 'last', ``False``}, default 'first'
            - 'first' : Drop duplicates except for the first occurrence.
            - 'last' : Drop duplicates except for the last occurrence.
            - ``False`` : Drop all duplicates.

        Returns
        -------
        deduplicated : Index

        See Also
        --------
        Series.drop_duplicates : Equivalent method on Series.
        DataFrame.drop_duplicates : Equivalent method on DataFrame.
        Index.duplicated : Related method on Index, indicating duplicate
            Index values.

        Examples
        --------
        Generate an pandas.Index with duplicate values.

        >>> idx = pd.Index(['lama', 'cow', 'lama', 'beetle', 'lama', 'hippo'])

        The `keep` parameter controls  which duplicate values are removed.
        The value 'first' keeps the first occurrence for each
        set of duplicated entries. The default value of keep is 'first'.

        >>> idx.drop_duplicates(keep='first')
        Index(['lama', 'cow', 'beetle', 'hippo'], dtype='object')

        The value 'last' keeps the last occurrence for each set of duplicated
        entries.

        >>> idx.drop_duplicates(keep='last')
        Index(['cow', 'beetle', 'lama', 'hippo'], dtype='object')

        The value ``False`` discards all sets of duplicated entries.

        >>> idx.drop_duplicates(keep=False)
        Index(['cow', 'beetle', 'hippo'], dtype='object')
        """
        return super(Index, self).drop_duplicates(keep=keep)

    def duplicated(self, keep='first'):
        """
        Indicate duplicate index values.

        Duplicated values are indicated as ``True`` values in the resulting
        array. Either all duplicates, all except the first, or all except the
        last occurrence of duplicates can be indicated.

        Parameters
        ----------
        keep : {'first', 'last', False}, default 'first'
            The value or values in a set of duplicates to mark as missing.

            - 'first' : Mark duplicates as ``True`` except for the first
              occurrence.
            - 'last' : Mark duplicates as ``True`` except for the last
              occurrence.
            - ``False`` : Mark all duplicates as ``True``.

        Returns
        -------
        numpy.ndarray

        See Also
        --------
        pandas.Series.duplicated : Equivalent method on pandas.Series.
        pandas.DataFrame.duplicated : Equivalent method on pandas.DataFrame.
        pandas.Index.drop_duplicates : Remove duplicate values from Index.

        Examples
        --------
        By default, for each set of duplicated values, the first occurrence is
        set to False and all others to True:

        >>> idx = pd.Index(['lama', 'cow', 'lama', 'beetle', 'lama'])
        >>> idx.duplicated()
        array([False, False,  True, False,  True])

        which is equivalent to

        >>> idx.duplicated(keep='first')
        array([False, False,  True, False,  True])

        By using 'last', the last occurrence of each set of duplicated values
        is set on False and all others on True:

        >>> idx.duplicated(keep='last')
        array([ True, False,  True, False, False])

        By setting keep on ``False``, all duplicates are True:

        >>> idx.duplicated(keep=False)
        array([ True, False,  True, False,  True])
        """
        return super(Index, self).duplicated(keep=keep)

    def get_duplicates(self):
        """
        Extract duplicated index elements.

        .. deprecated:: 0.23.0
            Use idx[idx.duplicated()].unique() instead

        Returns a sorted list of index elements which appear more than once in
        the index.

        Returns
        -------
        array-like
            List of duplicated indexes.

        See Also
        --------
        Index.duplicated : Return boolean array denoting duplicates.
        Index.drop_duplicates : Return Index with duplicates removed.

        Examples
        --------

        Works on different Index of types.

        >>> pd.Index([1, 2, 2, 3, 3, 3, 4]).get_duplicates()  # doctest: +SKIP
        [2, 3]

        Note that for a DatetimeIndex, it does not return a list but a new
        DatetimeIndex:

        >>> dates = pd.to_datetime(['2018-01-01', '2018-01-02', '2018-01-03',
        ...                         '2018-01-03', '2018-01-04', '2018-01-04'],
        ...                        format='%Y-%m-%d')
        >>> pd.Index(dates).get_duplicates()  # doctest: +SKIP
        DatetimeIndex(['2018-01-03', '2018-01-04'],
                      dtype='datetime64[ns]', freq=None)

        Sorts duplicated elements even when indexes are unordered.

        >>> pd.Index([1, 2, 3, 2, 3, 4, 3]).get_duplicates()  # doctest: +SKIP
        [2, 3]

        Return empty array-like structure when all elements are unique.

        >>> pd.Index([1, 2, 3, 4]).get_duplicates()  # doctest: +SKIP
        []
        >>> dates = pd.to_datetime(['2018-01-01', '2018-01-02', '2018-01-03'],
        ...                        format='%Y-%m-%d')
        >>> pd.Index(dates).get_duplicates()  # doctest: +SKIP
        DatetimeIndex([], dtype='datetime64[ns]', freq=None)
        """
        warnings.warn("'get_duplicates' is deprecated and will be removed in "
                      "a future release. You can use "
                      "idx[idx.duplicated()].unique() instead",
                      FutureWarning, stacklevel=2)

        return self[self.duplicated()].unique()

    def _get_unique_index(self, dropna=False):
        """
        Returns an index containing unique values.

        Parameters
        ----------
        dropna : bool
            If True, NaN values are dropped.

        Returns
        -------
        uniques : index
        """
        if self.is_unique and not dropna:
            return self

        values = self.values

        if not self.is_unique:
            values = self.unique()

        if dropna:
            try:
                if self.hasnans:
                    values = values[~isna(values)]
            except NotImplementedError:
                pass

        return self._shallow_copy(values)

    # --------------------------------------------------------------------
    # Arithmetic & Logical Methods

    def __add__(self, other):
        if isinstance(other, (ABCSeries, ABCDataFrame)):
            return NotImplemented
        return Index(np.array(self) + other)

    def __radd__(self, other):
        return Index(other + np.array(self))

    def __iadd__(self, other):
        # alias for __add__
        return self + other

    def __sub__(self, other):
        return Index(np.array(self) - other)

    def __rsub__(self, other):
        return Index(other - np.array(self))

    def __and__(self, other):
        return self.intersection(other)

    def __or__(self, other):
        return self.union(other)

    def __xor__(self, other):
        return self.symmetric_difference(other)

    def __nonzero__(self):
        raise ValueError("The truth value of a {0} is ambiguous. "
                         "Use a.empty, a.bool(), a.item(), a.any() or a.all()."
                         .format(self.__class__.__name__))

    __bool__ = __nonzero__

    # --------------------------------------------------------------------
    # Set Operation Methods

    def _get_reconciled_name_object(self, other):
        """
        If the result of a set operation will be self,
        return self, unless the name changes, in which
        case make a shallow copy of self.
        """
        name = get_op_result_name(self, other)
        if self.name != name:
            return self._shallow_copy(name=name)
        return self

    def union(self, other):
        """
        Form the union of two Index objects and sorts if possible.

        Parameters
        ----------
        other : Index or array-like

        Returns
        -------
        union : Index

        Examples
        --------

        >>> idx1 = pd.Index([1, 2, 3, 4])
        >>> idx2 = pd.Index([3, 4, 5, 6])
        >>> idx1.union(idx2)
        Int64Index([1, 2, 3, 4, 5, 6], dtype='int64')
        """
        self._assert_can_do_setop(other)
        other = ensure_index(other)

        if len(other) == 0 or self.equals(other):
            return self._get_reconciled_name_object(other)

        if len(self) == 0:
            return other._get_reconciled_name_object(self)

        # TODO: is_dtype_union_equal is a hack around
        # 1. buggy set ops with duplicates (GH #13432)
        # 2. CategoricalIndex lacking setops (GH #10186)
        # Once those are fixed, this workaround can be removed
        if not is_dtype_union_equal(self.dtype, other.dtype):
            this = self.astype('O')
            other = other.astype('O')
            return this.union(other)

        # TODO(EA): setops-refactor, clean all this up
        if is_period_dtype(self) or is_datetime64tz_dtype(self):
            lvals = self._ndarray_values
        else:
            lvals = self._values
        if is_period_dtype(other) or is_datetime64tz_dtype(other):
            rvals = other._ndarray_values
        else:
            rvals = other._values

        if self.is_monotonic and other.is_monotonic:
            try:
                result = self._outer_indexer(lvals, rvals)[0]
            except TypeError:
                # incomparable objects
                result = list(lvals)

                # worth making this faster? a very unusual case
                value_set = set(lvals)
                result.extend([x for x in rvals if x not in value_set])
        else:
            indexer = self.get_indexer(other)
            indexer, = (indexer == -1).nonzero()

            if len(indexer) > 0:
                other_diff = algos.take_nd(rvals, indexer,
                                           allow_fill=False)
                result = _concat._concat_compat((lvals, other_diff))

                try:
                    lvals[0] < other_diff[0]
                except TypeError as e:
                    warnings.warn("%s, sort order is undefined for "
                                  "incomparable objects" % e, RuntimeWarning,
                                  stacklevel=3)
                else:
                    types = frozenset((self.inferred_type,
                                       other.inferred_type))
                    if not types & _unsortable_types:
                        result.sort()

            else:
                result = lvals

                try:
                    result = np.sort(result)
                except TypeError as e:
                    warnings.warn("%s, sort order is undefined for "
                                  "incomparable objects" % e, RuntimeWarning,
                                  stacklevel=3)

        # for subclasses
        return self._wrap_setop_result(other, result)

    def _wrap_setop_result(self, other, result):
        return self._constructor(result, name=get_op_result_name(self, other))

    def intersection(self, other):
        """
        Form the intersection of two Index objects.

        This returns a new Index with elements common to the index and `other`,
        preserving the order of the calling index.

        Parameters
        ----------
        other : Index or array-like

        Returns
        -------
        intersection : Index

        Examples
        --------

        >>> idx1 = pd.Index([1, 2, 3, 4])
        >>> idx2 = pd.Index([3, 4, 5, 6])
        >>> idx1.intersection(idx2)
        Int64Index([3, 4], dtype='int64')
        """
        self._assert_can_do_setop(other)
        other = ensure_index(other)

        if self.equals(other):
            return self._get_reconciled_name_object(other)

        if not is_dtype_equal(self.dtype, other.dtype):
            this = self.astype('O')
            other = other.astype('O')
            return this.intersection(other)

        # TODO(EA): setops-refactor, clean all this up
        if is_period_dtype(self):
            lvals = self._ndarray_values
        else:
            lvals = self._values
        if is_period_dtype(other):
            rvals = other._ndarray_values
        else:
            rvals = other._values

        if self.is_monotonic and other.is_monotonic:
            try:
                result = self._inner_indexer(lvals, rvals)[0]
                return self._wrap_setop_result(other, result)
            except TypeError:
                pass

        try:
            indexer = Index(rvals).get_indexer(lvals)
            indexer = indexer.take((indexer != -1).nonzero()[0])
        except Exception:
            # duplicates
            indexer = algos.unique1d(
                Index(rvals).get_indexer_non_unique(lvals)[0])
            indexer = indexer[indexer != -1]

        taken = other.take(indexer)
        if self.name != other.name:
            taken.name = None
        return taken

    def difference(self, other, sort=True):
        """
        Return a new Index with elements from the index that are not in
        `other`.

        This is the set difference of two Index objects.

        Parameters
        ----------
        other : Index or array-like
        sort : bool, default True
            Sort the resulting index if possible

            .. versionadded:: 0.24.0

        Returns
        -------
        difference : Index

        Examples
        --------

        >>> idx1 = pd.Index([2, 1, 3, 4])
        >>> idx2 = pd.Index([3, 4, 5, 6])
        >>> idx1.difference(idx2)
        Int64Index([1, 2], dtype='int64')
        >>> idx1.difference(idx2, sort=False)
        Int64Index([2, 1], dtype='int64')
        """
        self._assert_can_do_setop(other)

        if self.equals(other):
            # pass an empty np.ndarray with the appropriate dtype
            return self._shallow_copy(self._data[:0])

        other, result_name = self._convert_can_do_setop(other)

        this = self._get_unique_index()

        indexer = this.get_indexer(other)
        indexer = indexer.take((indexer != -1).nonzero()[0])

        label_diff = np.setdiff1d(np.arange(this.size), indexer,
                                  assume_unique=True)
        the_diff = this.values.take(label_diff)
        if sort:
            try:
                the_diff = sorting.safe_sort(the_diff)
            except TypeError:
                pass

        return this._shallow_copy(the_diff, name=result_name, freq=None)

    def symmetric_difference(self, other, result_name=None):
        """
        Compute the symmetric difference of two Index objects.

        It's sorted if sorting is possible.

        Parameters
        ----------
        other : Index or array-like
        result_name : str

        Returns
        -------
        symmetric_difference : Index

        Notes
        -----
        ``symmetric_difference`` contains elements that appear in either
        ``idx1`` or ``idx2`` but not both. Equivalent to the Index created by
        ``idx1.difference(idx2) | idx2.difference(idx1)`` with duplicates
        dropped.

        Examples
        --------
        >>> idx1 = pd.Index([1, 2, 3, 4])
        >>> idx2 = pd.Index([2, 3, 4, 5])
        >>> idx1.symmetric_difference(idx2)
        Int64Index([1, 5], dtype='int64')

        You can also use the ``^`` operator:

        >>> idx1 ^ idx2
        Int64Index([1, 5], dtype='int64')
        """
        self._assert_can_do_setop(other)
        other, result_name_update = self._convert_can_do_setop(other)
        if result_name is None:
            result_name = result_name_update

        this = self._get_unique_index()
        other = other._get_unique_index()
        indexer = this.get_indexer(other)

        # {this} minus {other}
        common_indexer = indexer.take((indexer != -1).nonzero()[0])
        left_indexer = np.setdiff1d(np.arange(this.size), common_indexer,
                                    assume_unique=True)
        left_diff = this.values.take(left_indexer)

        # {other} minus {this}
        right_indexer = (indexer == -1).nonzero()[0]
        right_diff = other.values.take(right_indexer)

        the_diff = _concat._concat_compat([left_diff, right_diff])
        try:
            the_diff = sorting.safe_sort(the_diff)
        except TypeError:
            pass

        attribs = self._get_attributes_dict()
        attribs['name'] = result_name
        if 'freq' in attribs:
            attribs['freq'] = None
        return self._shallow_copy_with_infer(the_diff, **attribs)

    def _assert_can_do_setop(self, other):
        if not is_list_like(other):
            raise TypeError('Input must be Index or array-like')
        return True

    def _convert_can_do_setop(self, other):
        if not isinstance(other, Index):
            other = Index(other, name=self.name)
            result_name = self.name
        else:
            result_name = get_op_result_name(self, other)
        return other, result_name

    # --------------------------------------------------------------------
    # Indexing Methods

    _index_shared_docs['get_loc'] = """
        Get integer location, slice or boolean mask for requested label.

        Parameters
        ----------
        key : label
        method : {None, 'pad'/'ffill', 'backfill'/'bfill', 'nearest'}, optional
            * default: exact matches only.
            * pad / ffill: find the PREVIOUS index value if no exact match.
            * backfill / bfill: use NEXT index value if no exact match
            * nearest: use the NEAREST index value if no exact match. Tied
              distances are broken by preferring the larger index value.
        tolerance : optional
            Maximum distance from index value for inexact matches. The value of
            the index at the matching location most satisfy the equation
            ``abs(index[loc] - key) <= tolerance``.

            Tolerance may be a scalar
            value, which applies the same tolerance to all values, or
            list-like, which applies variable tolerance per element. List-like
            includes list, tuple, array, Series, and must be the same size as
            the index and its dtype must exactly match the index's type.

            .. versionadded:: 0.21.0 (list-like tolerance)

        Returns
        -------
        loc : int if unique index, slice if monotonic index, else mask

        Examples
        ---------
        >>> unique_index = pd.Index(list('abc'))
        >>> unique_index.get_loc('b')
        1

        >>> monotonic_index = pd.Index(list('abbc'))
        >>> monotonic_index.get_loc('b')
        slice(1, 3, None)

        >>> non_monotonic_index = pd.Index(list('abcb'))
        >>> non_monotonic_index.get_loc('b')
        array([False,  True, False,  True], dtype=bool)
        """

    @Appender(_index_shared_docs['get_loc'])
    def get_loc(self, key, method=None, tolerance=None):
        if method is None:
            if tolerance is not None:
                raise ValueError('tolerance argument only valid if using pad, '
                                 'backfill or nearest lookups')
            try:
                return self._engine.get_loc(key)
            except KeyError:
                return self._engine.get_loc(self._maybe_cast_indexer(key))
        indexer = self.get_indexer([key], method=method, tolerance=tolerance)
        if indexer.ndim > 1 or indexer.size > 1:
            raise TypeError('get_loc requires scalar valued input')
        loc = indexer.item()
        if loc == -1:
            raise KeyError(key)
        return loc

    _index_shared_docs['get_indexer'] = """
        Compute indexer and mask for new index given the current index. The
        indexer should be then used as an input to ndarray.take to align the
        current data to the new index.

        Parameters
        ----------
        target : %(target_klass)s
        method : {None, 'pad'/'ffill', 'backfill'/'bfill', 'nearest'}, optional
            * default: exact matches only.
            * pad / ffill: find the PREVIOUS index value if no exact match.
            * backfill / bfill: use NEXT index value if no exact match
            * nearest: use the NEAREST index value if no exact match. Tied
              distances are broken by preferring the larger index value.
        limit : int, optional
            Maximum number of consecutive labels in ``target`` to match for
            inexact matches.
        tolerance : optional
            Maximum distance between original and new labels for inexact
            matches. The values of the index at the matching locations most
            satisfy the equation ``abs(index[indexer] - target) <= tolerance``.

            Tolerance may be a scalar value, which applies the same tolerance
            to all values, or list-like, which applies variable tolerance per
            element. List-like includes list, tuple, array, Series, and must be
            the same size as the index and its dtype must exactly match the
            index's type.

            .. versionadded:: 0.21.0 (list-like tolerance)

        Returns
        -------
        indexer : ndarray of int
            Integers from 0 to n - 1 indicating that the index at these
            positions matches the corresponding target values. Missing values
            in the target are marked by -1.

        Examples
        --------
        >>> index = pd.Index(['c', 'a', 'b'])
        >>> index.get_indexer(['a', 'b', 'x'])
        array([ 1,  2, -1])

        Notice that the return value is an array of locations in ``index``
        and ``x`` is marked by -1, as it is not in ``index``.
        """

    @Appender(_index_shared_docs['get_indexer'] % _index_doc_kwargs)
    def get_indexer(self, target, method=None, limit=None, tolerance=None):
        method = missing.clean_reindex_fill_method(method)
        target = ensure_index(target)
        if tolerance is not None:
            tolerance = self._convert_tolerance(tolerance, target)

        # Treat boolean labels passed to a numeric index as not found. Without
        # this fix False and True would be treated as 0 and 1 respectively.
        # (GH #16877)
        if target.is_boolean() and self.is_numeric():
            return ensure_platform_int(np.repeat(-1, target.size))

        pself, ptarget = self._maybe_promote(target)
        if pself is not self or ptarget is not target:
            return pself.get_indexer(ptarget, method=method, limit=limit,
                                     tolerance=tolerance)

        if not is_dtype_equal(self.dtype, target.dtype):
            this = self.astype(object)
            target = target.astype(object)
            return this.get_indexer(target, method=method, limit=limit,
                                    tolerance=tolerance)

        if not self.is_unique:
            raise InvalidIndexError('Reindexing only valid with uniquely'
                                    ' valued Index objects')

        if method == 'pad' or method == 'backfill':
            indexer = self._get_fill_indexer(target, method, limit, tolerance)
        elif method == 'nearest':
            indexer = self._get_nearest_indexer(target, limit, tolerance)
        else:
            if tolerance is not None:
                raise ValueError('tolerance argument only valid if doing pad, '
                                 'backfill or nearest reindexing')
            if limit is not None:
                raise ValueError('limit argument only valid if doing pad, '
                                 'backfill or nearest reindexing')

            indexer = self._engine.get_indexer(target._ndarray_values)

        return ensure_platform_int(indexer)

    def _convert_tolerance(self, tolerance, target):
        # override this method on subclasses
        tolerance = np.asarray(tolerance)
        if target.size != tolerance.size and tolerance.size > 1:
            raise ValueError('list-like tolerance size must match '
                             'target index size')
        return tolerance

    def _get_fill_indexer(self, target, method, limit=None, tolerance=None):
        if self.is_monotonic_increasing and target.is_monotonic_increasing:
            method = (self._engine.get_pad_indexer if method == 'pad' else
                      self._engine.get_backfill_indexer)
            indexer = method(target._ndarray_values, limit)
        else:
            indexer = self._get_fill_indexer_searchsorted(target, method,
                                                          limit)
        if tolerance is not None:
            indexer = self._filter_indexer_tolerance(target._ndarray_values,
                                                     indexer,
                                                     tolerance)
        return indexer

    def _get_fill_indexer_searchsorted(self, target, method, limit=None):
        """
        Fallback pad/backfill get_indexer that works for monotonic decreasing
        indexes and non-monotonic targets.
        """
        if limit is not None:
            raise ValueError('limit argument for %r method only well-defined '
                             'if index and target are monotonic' % method)

        side = 'left' if method == 'pad' else 'right'

        # find exact matches first (this simplifies the algorithm)
        indexer = self.get_indexer(target)
        nonexact = (indexer == -1)
        indexer[nonexact] = self._searchsorted_monotonic(target[nonexact],
                                                         side)
        if side == 'left':
            # searchsorted returns "indices into a sorted array such that,
            # if the corresponding elements in v were inserted before the
            # indices, the order of a would be preserved".
            # Thus, we need to subtract 1 to find values to the left.
            indexer[nonexact] -= 1
            # This also mapped not found values (values of 0 from
            # np.searchsorted) to -1, which conveniently is also our
            # sentinel for missing values
        else:
            # Mark indices to the right of the largest value as not found
            indexer[indexer == len(self)] = -1
        return indexer

    def _get_nearest_indexer(self, target, limit, tolerance):
        """
        Get the indexer for the nearest index labels; requires an index with
        values that can be subtracted from each other (e.g., not strings or
        tuples).
        """
        left_indexer = self.get_indexer(target, 'pad', limit=limit)
        right_indexer = self.get_indexer(target, 'backfill', limit=limit)

        target = np.asarray(target)
        left_distances = abs(self.values[left_indexer] - target)
        right_distances = abs(self.values[right_indexer] - target)

        op = operator.lt if self.is_monotonic_increasing else operator.le
        indexer = np.where(op(left_distances, right_distances) |
                           (right_indexer == -1), left_indexer, right_indexer)
        if tolerance is not None:
            indexer = self._filter_indexer_tolerance(target, indexer,
                                                     tolerance)
        return indexer

    def _filter_indexer_tolerance(self, target, indexer, tolerance):
        distance = abs(self.values[indexer] - target)
        indexer = np.where(distance <= tolerance, indexer, -1)
        return indexer

    # --------------------------------------------------------------------
    # Indexer Conversion Methods

    _index_shared_docs['_convert_scalar_indexer'] = """
        Convert a scalar indexer.

        Parameters
        ----------
        key : label of the slice bound
        kind : {'ix', 'loc', 'getitem', 'iloc'} or None
    """

    @Appender(_index_shared_docs['_convert_scalar_indexer'])
    def _convert_scalar_indexer(self, key, kind=None):
        assert kind in ['ix', 'loc', 'getitem', 'iloc', None]

        if kind == 'iloc':
            return self._validate_indexer('positional', key, kind)

        if len(self) and not isinstance(self, ABCMultiIndex,):

            # we can raise here if we are definitive that this
            # is positional indexing (eg. .ix on with a float)
            # or label indexing if we are using a type able
            # to be represented in the index

            if kind in ['getitem', 'ix'] and is_float(key):
                if not self.is_floating():
                    return self._invalid_indexer('label', key)

            elif kind in ['loc'] and is_float(key):

                # we want to raise KeyError on string/mixed here
                # technically we *could* raise a TypeError
                # on anything but mixed though
                if self.inferred_type not in ['floating',
                                              'mixed-integer-float',
                                              'string',
                                              'unicode',
                                              'mixed']:
                    return self._invalid_indexer('label', key)

            elif kind in ['loc'] and is_integer(key):
                if not self.holds_integer():
                    return self._invalid_indexer('label', key)

        return key

    _index_shared_docs['_convert_slice_indexer'] = """
        Convert a slice indexer.

        By definition, these are labels unless 'iloc' is passed in.
        Floats are not allowed as the start, step, or stop of the slice.

        Parameters
        ----------
        key : label of the slice bound
        kind : {'ix', 'loc', 'getitem', 'iloc'} or None
    """

    @Appender(_index_shared_docs['_convert_slice_indexer'])
    def _convert_slice_indexer(self, key, kind=None):
        assert kind in ['ix', 'loc', 'getitem', 'iloc', None]

        # if we are not a slice, then we are done
        if not isinstance(key, slice):
            return key

        # validate iloc
        if kind == 'iloc':
            return slice(self._validate_indexer('slice', key.start, kind),
                         self._validate_indexer('slice', key.stop, kind),
                         self._validate_indexer('slice', key.step, kind))

        # potentially cast the bounds to integers
        start, stop, step = key.start, key.stop, key.step

        # figure out if this is a positional indexer
        def is_int(v):
            return v is None or is_integer(v)

        is_null_slicer = start is None and stop is None
        is_index_slice = is_int(start) and is_int(stop)
        is_positional = is_index_slice and not self.is_integer()

        if kind == 'getitem':
            """
            called from the getitem slicers, validate that we are in fact
            integers
            """
            if self.is_integer() or is_index_slice:
                return slice(self._validate_indexer('slice', key.start, kind),
                             self._validate_indexer('slice', key.stop, kind),
                             self._validate_indexer('slice', key.step, kind))

        # convert the slice to an indexer here

        # if we are mixed and have integers
        try:
            if is_positional and self.is_mixed():
                # Validate start & stop
                if start is not None:
                    self.get_loc(start)
                if stop is not None:
                    self.get_loc(stop)
                is_positional = False
        except KeyError:
            if self.inferred_type == 'mixed-integer-float':
                raise

        if is_null_slicer:
            indexer = key
        elif is_positional:
            indexer = key
        else:
            try:
                indexer = self.slice_indexer(start, stop, step, kind=kind)
            except Exception:
                if is_index_slice:
                    if self.is_integer():
                        raise
                    else:
                        indexer = key
                else:
                    raise

        return indexer

    def _convert_listlike_indexer(self, keyarr, kind=None):
        """
        Parameters
        ----------
        keyarr : list-like
            Indexer to convert.

        Returns
        -------
        tuple (indexer, keyarr)
            indexer is an ndarray or None if cannot convert
            keyarr are tuple-safe keys
        """
        if isinstance(keyarr, Index):
            keyarr = self._convert_index_indexer(keyarr)
        else:
            keyarr = self._convert_arr_indexer(keyarr)

        indexer = self._convert_list_indexer(keyarr, kind=kind)
        return indexer, keyarr

    _index_shared_docs['_convert_arr_indexer'] = """
        Convert an array-like indexer to the appropriate dtype.

        Parameters
        ----------
        keyarr : array-like
            Indexer to convert.

        Returns
        -------
        converted_keyarr : array-like
    """

    @Appender(_index_shared_docs['_convert_arr_indexer'])
    def _convert_arr_indexer(self, keyarr):
        keyarr = com.asarray_tuplesafe(keyarr)
        return keyarr

    _index_shared_docs['_convert_index_indexer'] = """
        Convert an Index indexer to the appropriate dtype.

        Parameters
        ----------
        keyarr : Index (or sub-class)
            Indexer to convert.

        Returns
        -------
        converted_keyarr : Index (or sub-class)
    """

    @Appender(_index_shared_docs['_convert_index_indexer'])
    def _convert_index_indexer(self, keyarr):
        return keyarr

    _index_shared_docs['_convert_list_indexer'] = """
        Convert a list-like indexer to the appropriate dtype.

        Parameters
        ----------
        keyarr : Index (or sub-class)
            Indexer to convert.
        kind : iloc, ix, loc, optional

        Returns
        -------
        positional indexer or None
    """

    @Appender(_index_shared_docs['_convert_list_indexer'])
    def _convert_list_indexer(self, keyarr, kind=None):
        if (kind in [None, 'iloc', 'ix'] and
                is_integer_dtype(keyarr) and not self.is_floating() and
                not isinstance(keyarr, ABCPeriodIndex)):

            if self.inferred_type == 'mixed-integer':
                indexer = self.get_indexer(keyarr)
                if (indexer >= 0).all():
                    return indexer
                # missing values are flagged as -1 by get_indexer and negative
                # indices are already converted to positive indices in the
                # above if-statement, so the negative flags are changed to
                # values outside the range of indices so as to trigger an
                # IndexError in maybe_convert_indices
                indexer[indexer < 0] = len(self)
                from pandas.core.indexing import maybe_convert_indices
                return maybe_convert_indices(indexer, len(self))

            elif not self.inferred_type == 'integer':
                keyarr = np.where(keyarr < 0, len(self) + keyarr, keyarr)
                return keyarr

        return None

    def _invalid_indexer(self, form, key):
        """
        Consistent invalid indexer message.
        """
        raise TypeError("cannot do {form} indexing on {klass} with these "
                        "indexers [{key}] of {kind}".format(
                            form=form, klass=type(self), key=key,
                            kind=type(key)))

    # --------------------------------------------------------------------
    # Reindex Methods

    def _can_reindex(self, indexer):
        """
        Check if we are allowing reindexing with this particular indexer.

        Parameters
        ----------
        indexer : an integer indexer

        Raises
        ------
        ValueError if its a duplicate axis
        """

        # trying to reindex on an axis with duplicates
        if not self.is_unique and len(indexer):
            raise ValueError("cannot reindex from a duplicate axis")

    def reindex(self, target, method=None, level=None, limit=None,
                tolerance=None):
        """
        Create index with target's values (move/add/delete values
        as necessary).

        Parameters
        ----------
        target : an iterable

        Returns
        -------
        new_index : pd.Index
            Resulting index
        indexer : np.ndarray or None
            Indices of output values in original index

        """
        # GH6552: preserve names when reindexing to non-named target
        # (i.e. neither Index nor Series).
        preserve_names = not hasattr(target, 'name')

        # GH7774: preserve dtype/tz if target is empty and not an Index.
        target = _ensure_has_len(target)  # target may be an iterator

        if not isinstance(target, Index) and len(target) == 0:
            attrs = self._get_attributes_dict()
            attrs.pop('freq', None)  # don't preserve freq
            values = self._data[:0]  # appropriately-dtyped empty array
            target = self._simple_new(values, dtype=self.dtype, **attrs)
        else:
            target = ensure_index(target)

        if level is not None:
            if method is not None:
                raise TypeError('Fill method not supported if level passed')
            _, indexer, _ = self._join_level(target, level, how='right',
                                             return_indexers=True)
        else:
            if self.equals(target):
                indexer = None
            else:

                if self.is_unique:
                    indexer = self.get_indexer(target, method=method,
                                               limit=limit,
                                               tolerance=tolerance)
                else:
                    if method is not None or limit is not None:
                        raise ValueError("cannot reindex a non-unique index "
                                         "with a method or limit")
                    indexer, missing = self.get_indexer_non_unique(target)

        if preserve_names and target.nlevels == 1 and target.name != self.name:
            target = target.copy()
            target.name = self.name

        return target, indexer

    def _reindex_non_unique(self, target):
        """
        Create a new index with target's values (move/add/delete values as
        necessary) use with non-unique Index and a possibly non-unique target.

        Parameters
        ----------
        target : an iterable

        Returns
        -------
        new_index : pd.Index
            Resulting index
        indexer : np.ndarray or None
            Indices of output values in original index

        """

        target = ensure_index(target)
        indexer, missing = self.get_indexer_non_unique(target)
        check = indexer != -1
        new_labels = self.take(indexer[check])
        new_indexer = None

        if len(missing):
            length = np.arange(len(indexer))

            missing = ensure_platform_int(missing)
            missing_labels = target.take(missing)
            missing_indexer = ensure_int64(length[~check])
            cur_labels = self.take(indexer[check]).values
            cur_indexer = ensure_int64(length[check])

            new_labels = np.empty(tuple([len(indexer)]), dtype=object)
            new_labels[cur_indexer] = cur_labels
            new_labels[missing_indexer] = missing_labels

            # a unique indexer
            if target.is_unique:

                # see GH5553, make sure we use the right indexer
                new_indexer = np.arange(len(indexer))
                new_indexer[cur_indexer] = np.arange(len(cur_labels))
                new_indexer[missing_indexer] = -1

            # we have a non_unique selector, need to use the original
            # indexer here
            else:

                # need to retake to have the same size as the indexer
                indexer[~check] = -1

                # reset the new indexer to account for the new size
                new_indexer = np.arange(len(self.take(indexer)))
                new_indexer[~check] = -1

        new_index = self._shallow_copy_with_infer(new_labels, freq=None)
        return new_index, indexer, new_indexer

    # --------------------------------------------------------------------
    # Join Methods

    _index_shared_docs['join'] = """
        Compute join_index and indexers to conform data
        structures to the new index.

        Parameters
        ----------
        other : Index
        how : {'left', 'right', 'inner', 'outer'}
        level : int or level name, default None
        return_indexers : boolean, default False
        sort : boolean, default False
            Sort the join keys lexicographically in the result Index. If False,
            the order of the join keys depends on the join type (how keyword)

            .. versionadded:: 0.20.0

        Returns
        -------
        join_index, (left_indexer, right_indexer)
        """

    @Appender(_index_shared_docs['join'])
    def join(self, other, how='left', level=None, return_indexers=False,
             sort=False):
        from .multi import MultiIndex
        self_is_mi = isinstance(self, MultiIndex)
        other_is_mi = isinstance(other, MultiIndex)

        # try to figure out the join level
        # GH3662
        if level is None and (self_is_mi or other_is_mi):

            # have the same levels/names so a simple join
            if self.names == other.names:
                pass
            else:
                return self._join_multi(other, how=how,
                                        return_indexers=return_indexers)

        # join on the level
        if level is not None and (self_is_mi or other_is_mi):
            return self._join_level(other, level, how=how,
                                    return_indexers=return_indexers)

        other = ensure_index(other)

        if len(other) == 0 and how in ('left', 'outer'):
            join_index = self._shallow_copy()
            if return_indexers:
                rindexer = np.repeat(-1, len(join_index))
                return join_index, None, rindexer
            else:
                return join_index

        if len(self) == 0 and how in ('right', 'outer'):
            join_index = other._shallow_copy()
            if return_indexers:
                lindexer = np.repeat(-1, len(join_index))
                return join_index, lindexer, None
            else:
                return join_index

        if self._join_precedence < other._join_precedence:
            how = {'right': 'left', 'left': 'right'}.get(how, how)
            result = other.join(self, how=how, level=level,
                                return_indexers=return_indexers)
            if return_indexers:
                x, y, z = result
                result = x, z, y
            return result

        if not is_dtype_equal(self.dtype, other.dtype):
            this = self.astype('O')
            other = other.astype('O')
            return this.join(other, how=how, return_indexers=return_indexers)

        _validate_join_method(how)

        if not self.is_unique and not other.is_unique:
            return self._join_non_unique(other, how=how,
                                         return_indexers=return_indexers)
        elif not self.is_unique or not other.is_unique:
            if self.is_monotonic and other.is_monotonic:
                return self._join_monotonic(other, how=how,
                                            return_indexers=return_indexers)
            else:
                return self._join_non_unique(other, how=how,
                                             return_indexers=return_indexers)
        elif self.is_monotonic and other.is_monotonic:
            try:
                return self._join_monotonic(other, how=how,
                                            return_indexers=return_indexers)
            except TypeError:
                pass

        if how == 'left':
            join_index = self
        elif how == 'right':
            join_index = other
        elif how == 'inner':
            join_index = self.intersection(other)
        elif how == 'outer':
            join_index = self.union(other)

        if sort:
            join_index = join_index.sort_values()

        if return_indexers:
            if join_index is self:
                lindexer = None
            else:
                lindexer = self.get_indexer(join_index)
            if join_index is other:
                rindexer = None
            else:
                rindexer = other.get_indexer(join_index)
            return join_index, lindexer, rindexer
        else:
            return join_index

    def _join_multi(self, other, how, return_indexers=True):
        from .multi import MultiIndex
        from pandas.core.reshape.merge import _restore_dropped_levels_multijoin

        # figure out join names
        self_names = set(com._not_none(*self.names))
        other_names = set(com._not_none(*other.names))
        overlap = self_names & other_names

        # need at least 1 in common
        if not overlap:
            raise ValueError("cannot join with no overlapping index names")

        self_is_mi = isinstance(self, MultiIndex)
        other_is_mi = isinstance(other, MultiIndex)

        if self_is_mi and other_is_mi:

            # Drop the non-matching levels from left and right respectively
            ldrop_names = list(self_names - overlap)
            rdrop_names = list(other_names - overlap)

            self_jnlevels = self.droplevel(ldrop_names)
            other_jnlevels = other.droplevel(rdrop_names)

            # Join left and right
            # Join on same leveled multi-index frames is supported
            join_idx, lidx, ridx = self_jnlevels.join(other_jnlevels, how,
                                                      return_indexers=True)

            # Restore the dropped levels
            # Returned index level order is
            # common levels, ldrop_names, rdrop_names
            dropped_names = ldrop_names + rdrop_names

            levels, codes, names = (
                _restore_dropped_levels_multijoin(self, other,
                                                  dropped_names,
                                                  join_idx,
                                                  lidx, ridx))

            # Re-create the multi-index
            multi_join_idx = MultiIndex(levels=levels, codes=codes,
                                        names=names, verify_integrity=False)

            multi_join_idx = multi_join_idx.remove_unused_levels()

            return multi_join_idx, lidx, ridx

        jl = list(overlap)[0]

        # Case where only one index is multi
        # make the indices into mi's that match
        flip_order = False
        if self_is_mi:
            self, other = other, self
            flip_order = True
            # flip if join method is right or left
            how = {'right': 'left', 'left': 'right'}.get(how, how)

        level = other.names.index(jl)
        result = self._join_level(other, level, how=how,
                                  return_indexers=return_indexers)

        if flip_order:
            if isinstance(result, tuple):
                return result[0], result[2], result[1]
        return result

    def _join_non_unique(self, other, how='left', return_indexers=False):
        from pandas.core.reshape.merge import _get_join_indexers

        left_idx, right_idx = _get_join_indexers([self._ndarray_values],
                                                 [other._ndarray_values],
                                                 how=how,
                                                 sort=True)

        left_idx = ensure_platform_int(left_idx)
        right_idx = ensure_platform_int(right_idx)

        join_index = np.asarray(self._ndarray_values.take(left_idx))
        mask = left_idx == -1
        np.putmask(join_index, mask, other._ndarray_values.take(right_idx))

        join_index = self._wrap_joined_index(join_index, other)

        if return_indexers:
            return join_index, left_idx, right_idx
        else:
            return join_index

    def _join_level(self, other, level, how='left', return_indexers=False,
                    keep_order=True):
        """
        The join method *only* affects the level of the resulting
        MultiIndex. Otherwise it just exactly aligns the Index data to the
        labels of the level in the MultiIndex.

        If ```keep_order == True```, the order of the data indexed by the
        MultiIndex will not be changed; otherwise, it will tie out
        with `other`.
        """
        from .multi import MultiIndex

        def _get_leaf_sorter(labels):
            """
            Returns sorter for the inner most level while preserving the
            order of higher levels.
            """
            if labels[0].size == 0:
                return np.empty(0, dtype='int64')

            if len(labels) == 1:
                lab = ensure_int64(labels[0])
                sorter, _ = libalgos.groupsort_indexer(lab, 1 + lab.max())
                return sorter

            # find indexers of beginning of each set of
            # same-key labels w.r.t all but last level
            tic = labels[0][:-1] != labels[0][1:]
            for lab in labels[1:-1]:
                tic |= lab[:-1] != lab[1:]

            starts = np.hstack(([True], tic, [True])).nonzero()[0]
            lab = ensure_int64(labels[-1])
            return lib.get_level_sorter(lab, ensure_int64(starts))

        if isinstance(self, MultiIndex) and isinstance(other, MultiIndex):
            raise TypeError('Join on level between two MultiIndex objects '
                            'is ambiguous')

        left, right = self, other

        flip_order = not isinstance(self, MultiIndex)
        if flip_order:
            left, right = right, left
            how = {'right': 'left', 'left': 'right'}.get(how, how)

        level = left._get_level_number(level)
        old_level = left.levels[level]

        if not right.is_unique:
            raise NotImplementedError('Index._join_level on non-unique index '
                                      'is not implemented')

        new_level, left_lev_indexer, right_lev_indexer = \
            old_level.join(right, how=how, return_indexers=True)

        if left_lev_indexer is None:
            if keep_order or len(left) == 0:
                left_indexer = None
                join_index = left
            else:  # sort the leaves
                left_indexer = _get_leaf_sorter(left.codes[:level + 1])
                join_index = left[left_indexer]

        else:
            left_lev_indexer = ensure_int64(left_lev_indexer)
            rev_indexer = lib.get_reverse_indexer(left_lev_indexer,
                                                  len(old_level))

            new_lev_codes = algos.take_nd(rev_indexer, left.codes[level],
                                          allow_fill=False)

            new_codes = list(left.codes)
            new_codes[level] = new_lev_codes

            new_levels = list(left.levels)
            new_levels[level] = new_level

            if keep_order:  # just drop missing values. o.w. keep order
                left_indexer = np.arange(len(left), dtype=np.intp)
                mask = new_lev_codes != -1
                if not mask.all():
                    new_codes = [lab[mask] for lab in new_codes]
                    left_indexer = left_indexer[mask]

            else:  # tie out the order with other
                if level == 0:  # outer most level, take the fast route
                    ngroups = 1 + new_lev_codes.max()
                    left_indexer, counts = libalgos.groupsort_indexer(
                        new_lev_codes, ngroups)

                    # missing values are placed first; drop them!
                    left_indexer = left_indexer[counts[0]:]
                    new_codes = [lab[left_indexer] for lab in new_codes]

                else:  # sort the leaves
                    mask = new_lev_codes != -1
                    mask_all = mask.all()
                    if not mask_all:
                        new_codes = [lab[mask] for lab in new_codes]

                    left_indexer = _get_leaf_sorter(new_codes[:level + 1])
                    new_codes = [lab[left_indexer] for lab in new_codes]

                    # left_indexers are w.r.t masked frame.
                    # reverse to original frame!
                    if not mask_all:
                        left_indexer = mask.nonzero()[0][left_indexer]

            join_index = MultiIndex(levels=new_levels, codes=new_codes,
                                    names=left.names, verify_integrity=False)

        if right_lev_indexer is not None:
            right_indexer = algos.take_nd(right_lev_indexer,
                                          join_index.codes[level],
                                          allow_fill=False)
        else:
            right_indexer = join_index.codes[level]

        if flip_order:
            left_indexer, right_indexer = right_indexer, left_indexer

        if return_indexers:
            left_indexer = (None if left_indexer is None
                            else ensure_platform_int(left_indexer))
            right_indexer = (None if right_indexer is None
                             else ensure_platform_int(right_indexer))
            return join_index, left_indexer, right_indexer
        else:
            return join_index

    def _join_monotonic(self, other, how='left', return_indexers=False):
        if self.equals(other):
            ret_index = other if how == 'right' else self
            if return_indexers:
                return ret_index, None, None
            else:
                return ret_index

        sv = self._ndarray_values
        ov = other._ndarray_values

        if self.is_unique and other.is_unique:
            # We can perform much better than the general case
            if how == 'left':
                join_index = self
                lidx = None
                ridx = self._left_indexer_unique(sv, ov)
            elif how == 'right':
                join_index = other
                lidx = self._left_indexer_unique(ov, sv)
                ridx = None
            elif how == 'inner':
                join_index, lidx, ridx = self._inner_indexer(sv, ov)
                join_index = self._wrap_joined_index(join_index, other)
            elif how == 'outer':
                join_index, lidx, ridx = self._outer_indexer(sv, ov)
                join_index = self._wrap_joined_index(join_index, other)
        else:
            if how == 'left':
                join_index, lidx, ridx = self._left_indexer(sv, ov)
            elif how == 'right':
                join_index, ridx, lidx = self._left_indexer(ov, sv)
            elif how == 'inner':
                join_index, lidx, ridx = self._inner_indexer(sv, ov)
            elif how == 'outer':
                join_index, lidx, ridx = self._outer_indexer(sv, ov)
            join_index = self._wrap_joined_index(join_index, other)

        if return_indexers:
            lidx = None if lidx is None else ensure_platform_int(lidx)
            ridx = None if ridx is None else ensure_platform_int(ridx)
            return join_index, lidx, ridx
        else:
            return join_index

    def _wrap_joined_index(self, joined, other):
        name = get_op_result_name(self, other)
        return Index(joined, name=name)

    # --------------------------------------------------------------------
    # Uncategorized Methods

    @property
    def values(self):
        """
        Return an array representing the data in the Index.

        .. warning::

           We recommend using :attr:`Index.array` or
           :meth:`Index.to_numpy`, depending on whether you need
           a reference to the underlying data or a NumPy array.

        Returns
        -------
        array: numpy.ndarray or ExtensionArray

        See Also
        --------
        Index.array : Reference to the underlying data.
        Index.to_numpy : A NumPy array representing the underlying data.

        Return the underlying data as an ndarray.
        """
        return self._data.view(np.ndarray)

    @property
    def _values(self):
        # type: () -> Union[ExtensionArray, Index, np.ndarray]
        # TODO(EA): remove index types as they become extension arrays
        """
        The best array representation.

        This is an ndarray, ExtensionArray, or Index subclass. This differs
        from ``_ndarray_values``, which always returns an ndarray.

        Both ``_values`` and ``_ndarray_values`` are consistent between
        ``Series`` and ``Index``.

        It may differ from the public '.values' method.

        index             | values          | _values       | _ndarray_values |
        ----------------- | --------------- | ------------- | --------------- |
        Index             | ndarray         | ndarray       | ndarray         |
        CategoricalIndex  | Categorical     | Categorical   | ndarray[int]    |
        DatetimeIndex     | ndarray[M8ns]   | ndarray[M8ns] | ndarray[M8ns]   |
        DatetimeIndex[tz] | ndarray[M8ns]   | DTI[tz]       | ndarray[M8ns]   |
        PeriodIndex       | ndarray[object] | PeriodArray   | ndarray[int]    |
        IntervalIndex     | IntervalArray   | IntervalArray | ndarray[object] |

        See Also
        --------
        values
        _ndarray_values
        """
        return self._data

    def get_values(self):
        """
        Return `Index` data as an `numpy.ndarray`.

        Returns
        -------
        numpy.ndarray
            A one-dimensional numpy array of the `Index` values.

        See Also
        --------
        Index.values : The attribute that get_values wraps.

        Examples
        --------
        Getting the `Index` values of a `DataFrame`:

        >>> df = pd.DataFrame([[1, 2, 3], [4, 5, 6], [7, 8, 9]],
        ...                    index=['a', 'b', 'c'], columns=['A', 'B', 'C'])
        >>> df
           A  B  C
        a  1  2  3
        b  4  5  6
        c  7  8  9
        >>> df.index.get_values()
        array(['a', 'b', 'c'], dtype=object)

        Standalone `Index` values:

        >>> idx = pd.Index(['1', '2', '3'])
        >>> idx.get_values()
        array(['1', '2', '3'], dtype=object)

        `MultiIndex` arrays also have only one dimension:

        >>> midx = pd.MultiIndex.from_arrays([[1, 2, 3], ['a', 'b', 'c']],
        ...                                  names=('number', 'letter'))
        >>> midx.get_values()
        array([(1, 'a'), (2, 'b'), (3, 'c')], dtype=object)
        >>> midx.get_values().ndim
        1
        """
        return self.values

    @Appender(IndexOpsMixin.memory_usage.__doc__)
    def memory_usage(self, deep=False):
        result = super(Index, self).memory_usage(deep=deep)

        # include our engine hashtable
        result += self._engine.sizeof(deep=deep)
        return result

    _index_shared_docs['where'] = """
        Return an Index of same shape as self and whose corresponding
        entries are from self where cond is True and otherwise are from
        other.

        .. versionadded:: 0.19.0

        Parameters
        ----------
        cond : boolean array-like with the same length as self
        other : scalar, or array-like
        """

    @Appender(_index_shared_docs['where'])
    def where(self, cond, other=None):
        if other is None:
            other = self._na_value

        dtype = self.dtype
        values = self.values

        if is_bool(other) or is_bool_dtype(other):

            # bools force casting
            values = values.astype(object)
            dtype = None

        values = np.where(cond, values, other)

        if self._is_numeric_dtype and np.any(isna(values)):
            # We can't coerce to the numeric dtype of "self" (unless
            # it's float) if there are NaN values in our output.
            dtype = None

        return self._shallow_copy_with_infer(values, dtype=dtype)

    # construction helpers
    @classmethod
    def _try_convert_to_int_index(cls, data, copy, name, dtype):
        """
        Attempt to convert an array of data into an integer index.

        Parameters
        ----------
        data : The data to convert.
        copy : Whether to copy the data or not.
        name : The name of the index returned.

        Returns
        -------
        int_index : data converted to either an Int64Index or a
                    UInt64Index

        Raises
        ------
        ValueError if the conversion was not successful.
        """

        from .numeric import Int64Index, UInt64Index
        if not is_unsigned_integer_dtype(dtype):
            # skip int64 conversion attempt if uint-like dtype is passed, as
            # this could return Int64Index when UInt64Index is what's desrired
            try:
                res = data.astype('i8', copy=False)
                if (res == data).all():
                    return Int64Index(res, copy=copy, name=name)
            except (OverflowError, TypeError, ValueError):
                pass

        # Conversion to int64 failed (possibly due to overflow) or was skipped,
        # so let's try now with uint64.
        try:
            res = data.astype('u8', copy=False)
            if (res == data).all():
                return UInt64Index(res, copy=copy, name=name)
        except (OverflowError, TypeError, ValueError):
            pass

        raise ValueError

    @classmethod
    def _scalar_data_error(cls, data):
        raise TypeError('{0}(...) must be called with a collection of some '
                        'kind, {1} was passed'.format(cls.__name__,
                                                      repr(data)))

    @classmethod
    def _string_data_error(cls, data):
        raise TypeError('String dtype not supported, you may need '
                        'to explicitly cast to a numeric type')

    @classmethod
    def _coerce_to_ndarray(cls, data):
        """
        Coerces data to ndarray.

        Converts other iterables to list first and then to array.
        Does not touch ndarrays.

        Raises
        ------
        TypeError
            When the data passed in is a scalar.
        """

        if not isinstance(data, (np.ndarray, Index)):
            if data is None or is_scalar(data):
                cls._scalar_data_error(data)

            # other iterable of some kind
            if not isinstance(data, (ABCSeries, list, tuple)):
                data = list(data)
            data = np.asarray(data)
        return data

    def _coerce_scalar_to_index(self, item):
        """
        We need to coerce a scalar to a compat for our index type.

        Parameters
        ----------
        item : scalar item to coerce
        """
        dtype = self.dtype

        if self._is_numeric_dtype and isna(item):
            # We can't coerce to the numeric dtype of "self" (unless
            # it's float) if there are NaN values in our output.
            dtype = None

        return Index([item], dtype=dtype, **self._get_attributes_dict())

    def _to_safe_for_reshape(self):
        """
        Convert to object if we are a categorical.
        """
        return self

    def _convert_for_op(self, value):
        """
        Convert value to be insertable to ndarray.
        """
        return value

    def _assert_can_do_op(self, value):
        """
        Check value is valid for scalar op.
        """
        if not is_scalar(value):
            msg = "'value' must be a scalar, passed: {0}"
            raise TypeError(msg.format(type(value).__name__))

    @property
    def _has_complex_internals(self):
        # to disable groupby tricks in MultiIndex
        return False

    def _is_memory_usage_qualified(self):
        """
        Return a boolean if we need a qualified .info display.
        """
        return self.is_object()

    def is_type_compatible(self, kind):
        return kind == self.inferred_type

    _index_shared_docs['contains'] = """
        Return a boolean indicating whether the provided key is in the index.

        Parameters
        ----------
        key : label
            The key to check if it is present in the index.

        Returns
        -------
        bool
            Whether the key search is in the index.

        See Also
        --------
        Index.isin : Returns an ndarray of boolean dtype indicating whether the
            list-like key is in the index.

        Examples
        --------
        >>> idx = pd.Index([1, 2, 3, 4])
        >>> idx
        Int64Index([1, 2, 3, 4], dtype='int64')

        >>> idx.contains(2)
        True
        >>> idx.contains(6)
        False

        This is equivalent to:

        >>> 2 in idx
        True
        >>> 6 in idx
        False
        """

    @Appender(_index_shared_docs['contains'] % _index_doc_kwargs)
    def __contains__(self, key):
        hash(key)
        try:
            return key in self._engine
        except (OverflowError, TypeError, ValueError):
            return False

    @Appender(_index_shared_docs['contains'] % _index_doc_kwargs)
    def contains(self, key):
        hash(key)
        try:
            return key in self._engine
        except (TypeError, ValueError):
            return False

    def __hash__(self):
        raise TypeError("unhashable type: %r" % type(self).__name__)

    def __setitem__(self, key, value):
        raise TypeError("Index does not support mutable operations")

    def __getitem__(self, key):
        """
        Override numpy.ndarray's __getitem__ method to work as desired.

        This function adds lists and Series as valid boolean indexers
        (ndarrays only supports ndarray with dtype=bool).

        If resulting ndim != 1, plain ndarray is returned instead of
        corresponding `Index` subclass.

        """
        # There's no custom logic to be implemented in __getslice__, so it's
        # not overloaded intentionally.
        getitem = self._data.__getitem__
        promote = self._shallow_copy

        if is_scalar(key):
            key = com.cast_scalar_indexer(key)
            return getitem(key)

        if isinstance(key, slice):
            # This case is separated from the conditional above to avoid
            # pessimization of basic indexing.
            return promote(getitem(key))

        if com.is_bool_indexer(key):
            key = np.asarray(key, dtype=bool)

        key = com.values_from_object(key)
        result = getitem(key)
        if not is_scalar(result):
            return promote(result)
        else:
            return result

    def _can_hold_identifiers_and_holds_name(self, name):
        """
        Faster check for ``name in self`` when we know `name` is a Python
        identifier (e.g. in NDFrame.__getattr__, which hits this to support
        . key lookup). For indexes that can't hold identifiers (everything
        but object & categorical) we just return False.

        https://github.com/pandas-dev/pandas/issues/19764
        """
        if self.is_object() or self.is_categorical():
            return name in self
        return False

    def append(self, other):
        """
        Append a collection of Index options together.

        Parameters
        ----------
        other : Index or list/tuple of indices

        Returns
        -------
        appended : Index
        """

        to_concat = [self]

        if isinstance(other, (list, tuple)):
            to_concat = to_concat + list(other)
        else:
            to_concat.append(other)

        for obj in to_concat:
            if not isinstance(obj, Index):
                raise TypeError('all inputs must be Index')

        names = {obj.name for obj in to_concat}
        name = None if len(names) > 1 else self.name

        return self._concat(to_concat, name)

    def _concat(self, to_concat, name):

        typs = _concat.get_dtype_kinds(to_concat)

        if len(typs) == 1:
            return self._concat_same_dtype(to_concat, name=name)
        return _concat._concat_index_asobject(to_concat, name=name)

    def _concat_same_dtype(self, to_concat, name):
        """
        Concatenate to_concat which has the same class.
        """
        # must be overridden in specific classes
        return _concat._concat_index_asobject(to_concat, name)

    def putmask(self, mask, value):
        """
        Return a new Index of the values set with the mask.

        See Also
        --------
        numpy.ndarray.putmask
        """
        values = self.values.copy()
        try:
            np.putmask(values, mask, self._convert_for_op(value))
            return self._shallow_copy(values)
        except (ValueError, TypeError) as err:
            if is_object_dtype(self):
                raise err

            # coerces to object
            return self.astype(object).putmask(mask, value)

    def equals(self, other):
        """
        Determines if two Index objects contain the same elements.
        """
        if self.is_(other):
            return True

        if not isinstance(other, Index):
            return False

        if is_object_dtype(self) and not is_object_dtype(other):
            # if other is not object, use other's logic for coercion
            return other.equals(self)

        try:
            return array_equivalent(com.values_from_object(self),
                                    com.values_from_object(other))
        except Exception:
            return False

    def identical(self, other):
        """
        Similar to equals, but check that other comparable attributes are
        also equal.
        """
        return (self.equals(other) and
                all((getattr(self, c, None) == getattr(other, c, None)
                     for c in self._comparables)) and
                type(self) == type(other))

    def asof(self, label):
        """
        Return the label from the index, or, if not present, the previous one.

        Assuming that the index is sorted, return the passed index label if it
        is in the index, or return the previous index label if the passed one
        is not in the index.

        Parameters
        ----------
        label : object
            The label up to which the method returns the latest index label.

        Returns
        -------
        object
            The passed label if it is in the index. The previous label if the
            passed label is not in the sorted index or `NaN` if there is no
            such label.

        See Also
        --------
        Series.asof : Return the latest value in a Series up to the
            passed index.
        merge_asof : Perform an asof merge (similar to left join but it
            matches on nearest key rather than equal key).
        Index.get_loc : An `asof` is a thin wrapper around `get_loc`
            with method='pad'.

        Examples
        --------
        `Index.asof` returns the latest index label up to the passed label.

        >>> idx = pd.Index(['2013-12-31', '2014-01-02', '2014-01-03'])
        >>> idx.asof('2014-01-01')
        '2013-12-31'

        If the label is in the index, the method returns the passed label.

        >>> idx.asof('2014-01-02')
        '2014-01-02'

        If all of the labels in the index are later than the passed label,
        NaN is returned.

        >>> idx.asof('1999-01-02')
        nan

        If the index is not sorted, an error is raised.

        >>> idx_not_sorted = pd.Index(['2013-12-31', '2015-01-02',
        ...                            '2014-01-03'])
        >>> idx_not_sorted.asof('2013-12-31')
        Traceback (most recent call last):
        ValueError: index must be monotonic increasing or decreasing
        """
        try:
            loc = self.get_loc(label, method='pad')
        except KeyError:
            return self._na_value
        else:
            if isinstance(loc, slice):
                loc = loc.indices(len(self))[-1]
            return self[loc]

    def asof_locs(self, where, mask):
        """
        Finds the locations (indices) of the labels from the index for
        every entry in the `where` argument.

        As in the `asof` function, if the label (a particular entry in
        `where`) is not in the index, the latest index label upto the
        passed label is chosen and its index returned.

        If all of the labels in the index are later than a label in `where`,
        -1 is returned.

        `mask` is used to ignore NA values in the index during calculation.

        Parameters
        ----------
        where : Index
            An Index consisting of an array of timestamps.
        mask : array-like
            Array of booleans denoting where values in the original
            data are not NA.

        Returns
        -------
        numpy.ndarray
            An array of locations (indices) of the labels from the Index
            which correspond to the return values of the `asof` function
            for every element in `where`.
        """
        locs = self.values[mask].searchsorted(where.values, side='right')
        locs = np.where(locs > 0, locs - 1, 0)

        result = np.arange(len(self))[mask].take(locs)

        first = mask.argmax()
        result[(locs == 0) & (where.values < self.values[first])] = -1

        return result

    def sort_values(self, return_indexer=False, ascending=True):
        """
        Return a sorted copy of the index.

        Return a sorted copy of the index, and optionally return the indices
        that sorted the index itself.

        Parameters
        ----------
        return_indexer : bool, default False
            Should the indices that would sort the index be returned.
        ascending : bool, default True
            Should the index values be sorted in an ascending order.

        Returns
        -------
        sorted_index : pandas.Index
            Sorted copy of the index.
        indexer : numpy.ndarray, optional
            The indices that the index itself was sorted by.

        See Also
        --------
        pandas.Series.sort_values : Sort values of a Series.
        pandas.DataFrame.sort_values : Sort values in a DataFrame.

        Examples
        --------
        >>> idx = pd.Index([10, 100, 1, 1000])
        >>> idx
        Int64Index([10, 100, 1, 1000], dtype='int64')

        Sort values in ascending order (default behavior).

        >>> idx.sort_values()
        Int64Index([1, 10, 100, 1000], dtype='int64')

        Sort values in descending order, and also get the indices `idx` was
        sorted by.

        >>> idx.sort_values(ascending=False, return_indexer=True)
        (Int64Index([1000, 100, 10, 1], dtype='int64'), array([3, 1, 0, 2]))
        """
        _as = self.argsort()
        if not ascending:
            _as = _as[::-1]

        sorted_index = self.take(_as)

        if return_indexer:
            return sorted_index, _as
        else:
            return sorted_index

    def sort(self, *args, **kwargs):
        raise TypeError("cannot sort an Index object in-place, use "
                        "sort_values instead")

    def shift(self, periods=1, freq=None):
        """
        Shift index by desired number of time frequency increments.

        This method is for shifting the values of datetime-like indexes
        by a specified time increment a given number of times.

        Parameters
        ----------
        periods : int, default 1
            Number of periods (or increments) to shift by,
            can be positive or negative.
        freq : pandas.DateOffset, pandas.Timedelta or string, optional
            Frequency increment to shift by.
            If None, the index is shifted by its own `freq` attribute.
            Offset aliases are valid strings, e.g., 'D', 'W', 'M' etc.

        Returns
        -------
        pandas.Index
            shifted index

        See Also
        --------
        Series.shift : Shift values of Series.

        Notes
        -----
        This method is only implemented for datetime-like index classes,
        i.e., DatetimeIndex, PeriodIndex and TimedeltaIndex.

        Examples
        --------
        Put the first 5 month starts of 2011 into an index.

        >>> month_starts = pd.date_range('1/1/2011', periods=5, freq='MS')
        >>> month_starts
        DatetimeIndex(['2011-01-01', '2011-02-01', '2011-03-01', '2011-04-01',
                       '2011-05-01'],
                      dtype='datetime64[ns]', freq='MS')

        Shift the index by 10 days.

        >>> month_starts.shift(10, freq='D')
        DatetimeIndex(['2011-01-11', '2011-02-11', '2011-03-11', '2011-04-11',
                       '2011-05-11'],
                      dtype='datetime64[ns]', freq=None)

        The default value of `freq` is the `freq` attribute of the index,
        which is 'MS' (month start) in this example.

        >>> month_starts.shift(10)
        DatetimeIndex(['2011-11-01', '2011-12-01', '2012-01-01', '2012-02-01',
                       '2012-03-01'],
                      dtype='datetime64[ns]', freq='MS')
        """
        raise NotImplementedError("Not supported for type %s" %
                                  type(self).__name__)

    def argsort(self, *args, **kwargs):
        """
        Return the integer indices that would sort the index.

        Parameters
        ----------
        *args
            Passed to `numpy.ndarray.argsort`.
        **kwargs
            Passed to `numpy.ndarray.argsort`.

        Returns
        -------
        numpy.ndarray
            Integer indices that would sort the index if used as
            an indexer.

        See Also
        --------
        numpy.argsort : Similar method for NumPy arrays.
        Index.sort_values : Return sorted copy of Index.

        Examples
        --------
        >>> idx = pd.Index(['b', 'a', 'd', 'c'])
        >>> idx
        Index(['b', 'a', 'd', 'c'], dtype='object')

        >>> order = idx.argsort()
        >>> order
        array([1, 0, 3, 2])

        >>> idx[order]
        Index(['a', 'b', 'c', 'd'], dtype='object')
        """
        result = self.asi8
        if result is None:
            result = np.array(self)
        return result.argsort(*args, **kwargs)

    def get_value(self, series, key):
        """
        Fast lookup of value from 1-dimensional ndarray. Only use this if you
        know what you're doing.
        """

        # if we have something that is Index-like, then
        # use this, e.g. DatetimeIndex
        # Things like `Series._get_value` (via .at) pass the EA directly here.
        s = getattr(series, '_values', series)
        if isinstance(s, (ExtensionArray, Index)) and is_scalar(key):
            # GH 20882, 21257
            # Unify Index and ExtensionArray treatment
            # First try to convert the key to a location
            # If that fails, raise a KeyError if an integer
            # index, otherwise, see if key is an integer, and
            # try that
            try:
                iloc = self.get_loc(key)
                return s[iloc]
            except KeyError:
                if (len(self) > 0 and
                        (self.holds_integer() or self.is_boolean())):
                    raise
                elif is_integer(key):
                    return s[key]

        s = com.values_from_object(series)
        k = com.values_from_object(key)

        k = self._convert_scalar_indexer(k, kind='getitem')
        try:
            return self._engine.get_value(s, k,
                                          tz=getattr(series.dtype, 'tz', None))
        except KeyError as e1:
            if len(self) > 0 and (self.holds_integer() or self.is_boolean()):
                raise

            try:
                return libindex.get_value_box(s, key)
            except IndexError:
                raise
            except TypeError:
                # generator/iterator-like
                if is_iterator(key):
                    raise InvalidIndexError(key)
                else:
                    raise e1
            except Exception:  # pragma: no cover
                raise e1
        except TypeError:
            # python 3
            if is_scalar(key):  # pragma: no cover
                raise IndexError(key)
            raise InvalidIndexError(key)

    def set_value(self, arr, key, value):
        """
        Fast lookup of value from 1-dimensional ndarray.

        Notes
        -----
        Only use this if you know what you're doing.
        """
        self._engine.set_value(com.values_from_object(arr),
                               com.values_from_object(key), value)

    _index_shared_docs['get_indexer_non_unique'] = """
        Compute indexer and mask for new index given the current index. The
        indexer should be then used as an input to ndarray.take to align the
        current data to the new index.

        Parameters
        ----------
        target : %(target_klass)s

        Returns
        -------
        indexer : ndarray of int
            Integers from 0 to n - 1 indicating that the index at these
            positions matches the corresponding target values. Missing values
            in the target are marked by -1.
        missing : ndarray of int
            An indexer into the target of the values not found.
            These correspond to the -1 in the indexer array
        """

    @Appender(_index_shared_docs['get_indexer_non_unique'] % _index_doc_kwargs)
    def get_indexer_non_unique(self, target):
        target = ensure_index(target)
        if is_categorical(target):
            target = target.astype(target.dtype.categories.dtype)
        pself, ptarget = self._maybe_promote(target)
        if pself is not self or ptarget is not target:
            return pself.get_indexer_non_unique(ptarget)

        if self.is_all_dates:
            self = Index(self.asi8)
            tgt_values = target.asi8
        else:
            tgt_values = target._ndarray_values

        indexer, missing = self._engine.get_indexer_non_unique(tgt_values)
        return ensure_platform_int(indexer), missing

    def get_indexer_for(self, target, **kwargs):
        """
        Guaranteed return of an indexer even when non-unique.

        This dispatches to get_indexer or get_indexer_nonunique
        as appropriate.
        """
        if self.is_unique:
            return self.get_indexer(target, **kwargs)
        indexer, _ = self.get_indexer_non_unique(target, **kwargs)
        return indexer

    def _maybe_promote(self, other):
        # A hack, but it works
        from pandas import DatetimeIndex
        if self.inferred_type == 'date' and isinstance(other, DatetimeIndex):
            return DatetimeIndex(self), other
        elif self.inferred_type == 'boolean':
            if not is_object_dtype(self.dtype):
                return self.astype('object'), other.astype('object')
        return self, other

    def groupby(self, values):
        """
        Group the index labels by a given array of values.

        Parameters
        ----------
        values : array
            Values used to determine the groups.

        Returns
        -------
        groups : dict
            {group name -> group labels}
        """

        # TODO: if we are a MultiIndex, we can do better
        # that converting to tuples
        from .multi import MultiIndex
        if isinstance(values, MultiIndex):
            values = values.values
        values = ensure_categorical(values)
        result = values._reverse_indexer()

        # map to the label
        result = {k: self.take(v) for k, v in compat.iteritems(result)}

        return result

    def map(self, mapper, na_action=None):
        """
        Map values using input correspondence (a dict, Series, or function).

        Parameters
        ----------
        mapper : function, dict, or Series
            Mapping correspondence.
        na_action : {None, 'ignore'}
            If 'ignore', propagate NA values, without passing them to the
            mapping correspondence.

        Returns
        -------
        applied : Union[Index, MultiIndex], inferred
            The output of the mapping function applied to the index.
            If the function returns a tuple with more than one element
            a MultiIndex will be returned.
        """

        from .multi import MultiIndex
        new_values = super(Index, self)._map_values(
            mapper, na_action=na_action)

        attributes = self._get_attributes_dict()

        # we can return a MultiIndex
        if new_values.size and isinstance(new_values[0], tuple):
            if isinstance(self, MultiIndex):
                names = self.names
            elif attributes.get('name'):
                names = [attributes.get('name')] * len(new_values[0])
            else:
                names = None
            return MultiIndex.from_tuples(new_values,
                                          names=names)

        attributes['copy'] = False
        if not new_values.size:
            # empty
            attributes['dtype'] = self.dtype

        return Index(new_values, **attributes)

    def isin(self, values, level=None):
        """
        Return a boolean array where the index values are in `values`.

        Compute boolean array of whether each index value is found in the
        passed set of values. The length of the returned boolean array matches
        the length of the index.

        Parameters
        ----------
        values : set or list-like
            Sought values.

            .. versionadded:: 0.18.1

               Support for values as a set.

        level : str or int, optional
            Name or position of the index level to use (if the index is a
            `MultiIndex`).

        Returns
        -------
        is_contained : ndarray
            NumPy array of boolean values.

        See Also
        --------
        Series.isin : Same for Series.
        DataFrame.isin : Same method for DataFrames.

        Notes
        -----
        In the case of `MultiIndex` you must either specify `values` as a
        list-like object containing tuples that are the same length as the
        number of levels, or specify `level`. Otherwise it will raise a
        ``ValueError``.

        If `level` is specified:

        - if it is the name of one *and only one* index level, use that level;
        - otherwise it should be a number indicating level position.

        Examples
        --------
        >>> idx = pd.Index([1,2,3])
        >>> idx
        Int64Index([1, 2, 3], dtype='int64')

        Check whether each index value in a list of values.
        >>> idx.isin([1, 4])
        array([ True, False, False])

        >>> midx = pd.MultiIndex.from_arrays([[1,2,3],
        ...                                  ['red', 'blue', 'green']],
        ...                                  names=('number', 'color'))
        >>> midx
        MultiIndex(levels=[[1, 2, 3], ['blue', 'green', 'red']],
                   labels=[[0, 1, 2], [2, 0, 1]],
                   names=['number', 'color'])

        Check whether the strings in the 'color' level of the MultiIndex
        are in a list of colors.

        >>> midx.isin(['red', 'orange', 'yellow'], level='color')
        array([ True, False, False])

        To check across the levels of a MultiIndex, pass a list of tuples:

        >>> midx.isin([(1, 'red'), (3, 'red')])
        array([ True, False, False])

        For a DatetimeIndex, string values in `values` are converted to
        Timestamps.

        >>> dates = ['2000-03-11', '2000-03-12', '2000-03-13']
        >>> dti = pd.to_datetime(dates)
        >>> dti
        DatetimeIndex(['2000-03-11', '2000-03-12', '2000-03-13'],
        dtype='datetime64[ns]', freq=None)

        >>> dti.isin(['2000-03-11'])
        array([ True, False, False])
        """
        if level is not None:
            self._validate_index_level(level)
        return algos.isin(self, values)

    def _get_string_slice(self, key, use_lhs=True, use_rhs=True):
        # this is for partial string indexing,
        # overridden in DatetimeIndex, TimedeltaIndex and PeriodIndex
        raise NotImplementedError

    def slice_indexer(self, start=None, end=None, step=None, kind=None):
        """
        For an ordered or unique index, compute the slice indexer for input
        labels and step.

        Parameters
        ----------
        start : label, default None
            If None, defaults to the beginning
        end : label, default None
            If None, defaults to the end
        step : int, default None
        kind : string, default None

        Returns
        -------
        indexer : slice

        Raises
        ------
        KeyError : If key does not exist, or key is not unique and index is
            not ordered.

        Notes
        -----
        This function assumes that the data is sorted, so use at your own peril

        Examples
        ---------
        This is a method on all index types. For example you can do:

        >>> idx = pd.Index(list('abcd'))
        >>> idx.slice_indexer(start='b', end='c')
        slice(1, 3)

        >>> idx = pd.MultiIndex.from_arrays([list('abcd'), list('efgh')])
        >>> idx.slice_indexer(start='b', end=('c', 'g'))
        slice(1, 3)
        """
        start_slice, end_slice = self.slice_locs(start, end, step=step,
                                                 kind=kind)

        # return a slice
        if not is_scalar(start_slice):
            raise AssertionError("Start slice bound is non-scalar")
        if not is_scalar(end_slice):
            raise AssertionError("End slice bound is non-scalar")

        return slice(start_slice, end_slice, step)

    def _maybe_cast_indexer(self, key):
        """
        If we have a float key and are not a floating index, then try to cast
        to an int if equivalent.
        """

        if is_float(key) and not self.is_floating():
            try:
                ckey = int(key)
                if ckey == key:
                    key = ckey
            except (OverflowError, ValueError, TypeError):
                pass
        return key

    def _validate_indexer(self, form, key, kind):
        """
        If we are positional indexer, validate that we have appropriate
        typed bounds must be an integer.
        """
        assert kind in ['ix', 'loc', 'getitem', 'iloc']

        if key is None:
            pass
        elif is_integer(key):
            pass
        elif kind in ['iloc', 'getitem']:
            self._invalid_indexer(form, key)
        return key

    _index_shared_docs['_maybe_cast_slice_bound'] = """
        This function should be overloaded in subclasses that allow non-trivial
        casting on label-slice bounds, e.g. datetime-like indices allowing
        strings containing formatted datetimes.

        Parameters
        ----------
        label : object
        side : {'left', 'right'}
        kind : {'ix', 'loc', 'getitem'}

        Returns
        -------
        label :  object

        Notes
        -----
        Value of `side` parameter should be validated in caller.

        """

    @Appender(_index_shared_docs['_maybe_cast_slice_bound'])
    def _maybe_cast_slice_bound(self, label, side, kind):
        assert kind in ['ix', 'loc', 'getitem', None]

        # We are a plain index here (sub-class override this method if they
        # wish to have special treatment for floats/ints, e.g. Float64Index and
        # datetimelike Indexes
        # reject them
        if is_float(label):
            if not (kind in ['ix'] and (self.holds_integer() or
                                        self.is_floating())):
                self._invalid_indexer('slice', label)

        # we are trying to find integer bounds on a non-integer based index
        # this is rejected (generally .loc gets you here)
        elif is_integer(label):
            self._invalid_indexer('slice', label)

        return label

    def _searchsorted_monotonic(self, label, side='left'):
        if self.is_monotonic_increasing:
            return self.searchsorted(label, side=side)
        elif self.is_monotonic_decreasing:
            # np.searchsorted expects ascending sort order, have to reverse
            # everything for it to work (element ordering, search side and
            # resulting value).
            pos = self[::-1].searchsorted(label, side='right' if side == 'left'
                                          else 'left')
            return len(self) - pos

        raise ValueError('index must be monotonic increasing or decreasing')

    def _get_loc_only_exact_matches(self, key):
        """
        This is overridden on subclasses (namely, IntervalIndex) to control
        get_slice_bound.
        """
        return self.get_loc(key)

    def get_slice_bound(self, label, side, kind):
        """
        Calculate slice bound that corresponds to given label.

        Returns leftmost (one-past-the-rightmost if ``side=='right'``) position
        of given label.

        Parameters
        ----------
        label : object
        side : {'left', 'right'}
        kind : {'ix', 'loc', 'getitem'}
        """
        assert kind in ['ix', 'loc', 'getitem', None]

        if side not in ('left', 'right'):
            raise ValueError("Invalid value for side kwarg,"
                             " must be either 'left' or 'right': %s" %
                             (side, ))

        original_label = label

        # For datetime indices label may be a string that has to be converted
        # to datetime boundary according to its resolution.
        label = self._maybe_cast_slice_bound(label, side, kind)

        # we need to look up the label
        try:
            slc = self._get_loc_only_exact_matches(label)
        except KeyError as err:
            try:
                return self._searchsorted_monotonic(label, side)
            except ValueError:
                # raise the original KeyError
                raise err

        if isinstance(slc, np.ndarray):
            # get_loc may return a boolean array or an array of indices, which
            # is OK as long as they are representable by a slice.
            if is_bool_dtype(slc):
                slc = lib.maybe_booleans_to_slice(slc.view('u1'))
            else:
                slc = lib.maybe_indices_to_slice(slc.astype('i8'), len(self))
            if isinstance(slc, np.ndarray):
                raise KeyError("Cannot get %s slice bound for non-unique "
                               "label: %r" % (side, original_label))

        if isinstance(slc, slice):
            if side == 'left':
                return slc.start
            else:
                return slc.stop
        else:
            if side == 'right':
                return slc + 1
            else:
                return slc

    def slice_locs(self, start=None, end=None, step=None, kind=None):
        """
        Compute slice locations for input labels.

        Parameters
        ----------
        start : label, default None
            If None, defaults to the beginning
        end : label, default None
            If None, defaults to the end
        step : int, defaults None
            If None, defaults to 1
        kind : {'ix', 'loc', 'getitem'} or None

        Returns
        -------
        start, end : int

        See Also
        --------
        Index.get_loc : Get location for a single label.

        Notes
        -----
        This method only works if the index is monotonic or unique.

        Examples
        ---------
        >>> idx = pd.Index(list('abcd'))
        >>> idx.slice_locs(start='b', end='c')
        (1, 3)
        """
        inc = (step is None or step >= 0)

        if not inc:
            # If it's a reverse slice, temporarily swap bounds.
            start, end = end, start

        start_slice = None
        if start is not None:
            start_slice = self.get_slice_bound(start, 'left', kind)
        if start_slice is None:
            start_slice = 0

        end_slice = None
        if end is not None:
            end_slice = self.get_slice_bound(end, 'right', kind)
        if end_slice is None:
            end_slice = len(self)

        if not inc:
            # Bounds at this moment are swapped, swap them back and shift by 1.
            #
            # slice_locs('B', 'A', step=-1): s='B', e='A'
            #
            #              s='A'                 e='B'
            # AFTER SWAP:    |                     |
            #                v ------------------> V
            #           -----------------------------------
            #           | | |A|A|A|A| | | | | |B|B| | | | |
            #           -----------------------------------
            #              ^ <------------------ ^
            # SHOULD BE:   |                     |
            #           end=s-1              start=e-1
            #
            end_slice, start_slice = start_slice - 1, end_slice - 1

            # i == -1 triggers ``len(self) + i`` selection that points to the
            # last element, not before-the-first one, subtracting len(self)
            # compensates that.
            if end_slice == -1:
                end_slice -= len(self)
            if start_slice == -1:
                start_slice -= len(self)

        return start_slice, end_slice

    def delete(self, loc):
        """
        Make new Index with passed location(-s) deleted.

        Returns
        -------
        new_index : Index
        """
        return self._shallow_copy(np.delete(self._data, loc))

    def insert(self, loc, item):
        """
        Make new Index inserting new item at location.

        Follows Python list.append semantics for negative values.

        Parameters
        ----------
        loc : int
        item : object

        Returns
        -------
        new_index : Index
        """
        _self = np.asarray(self)
        item = self._coerce_scalar_to_index(item)._ndarray_values
        idx = np.concatenate((_self[:loc], item, _self[loc:]))
        return self._shallow_copy_with_infer(idx)

    def drop(self, labels, errors='raise'):
        """
        Make new Index with passed list of labels deleted.

        Parameters
        ----------
        labels : array-like
        errors : {'ignore', 'raise'}, default 'raise'
            If 'ignore', suppress error and existing labels are dropped.

        Returns
        -------
        dropped : Index

        Raises
        ------
        KeyError
            If not all of the labels are found in the selected axis
        """
        arr_dtype = 'object' if self.dtype == 'object' else None
        labels = com.index_labels_to_array(labels, dtype=arr_dtype)
        indexer = self.get_indexer(labels)
        mask = indexer == -1
        if mask.any():
            if errors != 'ignore':
                raise KeyError(
                    '{} not found in axis'.format(labels[mask]))
            indexer = indexer[~mask]
        return self.delete(indexer)

    # --------------------------------------------------------------------
    # Generated Arithmetic, Comparison, and Unary Methods

    def _evaluate_with_timedelta_like(self, other, op):
        # Timedelta knows how to operate with np.array, so dispatch to that
        # operation and then wrap the results
        if self._is_numeric_dtype and op.__name__ in ['add', 'sub',
                                                      'radd', 'rsub']:
            raise TypeError("Operation {opname} between {cls} and {other} "
                            "is invalid".format(opname=op.__name__,
                                                cls=self.dtype,
                                                other=type(other).__name__))

        other = Timedelta(other)
        values = self.values

        with np.errstate(all='ignore'):
            result = op(values, other)

        attrs = self._get_attributes_dict()
        attrs = self._maybe_update_attributes(attrs)
        if op == divmod:
            return Index(result[0], **attrs), Index(result[1], **attrs)
        return Index(result, **attrs)

    def _evaluate_with_datetime_like(self, other, op):
        raise TypeError("can only perform ops with datetime like values")

    @classmethod
    def _add_comparison_methods(cls):
        """
        Add in comparison methods.
        """
        cls.__eq__ = _make_comparison_op(operator.eq, cls)
        cls.__ne__ = _make_comparison_op(operator.ne, cls)
        cls.__lt__ = _make_comparison_op(operator.lt, cls)
        cls.__gt__ = _make_comparison_op(operator.gt, cls)
        cls.__le__ = _make_comparison_op(operator.le, cls)
        cls.__ge__ = _make_comparison_op(operator.ge, cls)

    @classmethod
    def _add_numeric_methods_add_sub_disabled(cls):
        """
        Add in the numeric add/sub methods to disable.
        """
        cls.__add__ = make_invalid_op('__add__')
        cls.__radd__ = make_invalid_op('__radd__')
        cls.__iadd__ = make_invalid_op('__iadd__')
        cls.__sub__ = make_invalid_op('__sub__')
        cls.__rsub__ = make_invalid_op('__rsub__')
        cls.__isub__ = make_invalid_op('__isub__')

    @classmethod
    def _add_numeric_methods_disabled(cls):
        """
        Add in numeric methods to disable other than add/sub.
        """
        cls.__pow__ = make_invalid_op('__pow__')
        cls.__rpow__ = make_invalid_op('__rpow__')
        cls.__mul__ = make_invalid_op('__mul__')
        cls.__rmul__ = make_invalid_op('__rmul__')
        cls.__floordiv__ = make_invalid_op('__floordiv__')
        cls.__rfloordiv__ = make_invalid_op('__rfloordiv__')
        cls.__truediv__ = make_invalid_op('__truediv__')
        cls.__rtruediv__ = make_invalid_op('__rtruediv__')
        if not compat.PY3:
            cls.__div__ = make_invalid_op('__div__')
            cls.__rdiv__ = make_invalid_op('__rdiv__')
        cls.__mod__ = make_invalid_op('__mod__')
        cls.__divmod__ = make_invalid_op('__divmod__')
        cls.__neg__ = make_invalid_op('__neg__')
        cls.__pos__ = make_invalid_op('__pos__')
        cls.__abs__ = make_invalid_op('__abs__')
        cls.__inv__ = make_invalid_op('__inv__')

    def _maybe_update_attributes(self, attrs):
        """
        Update Index attributes (e.g. freq) depending on op.
        """
        return attrs

    def _validate_for_numeric_unaryop(self, op, opstr):
        """
        Validate if we can perform a numeric unary operation.
        """
        if not self._is_numeric_dtype:
            raise TypeError("cannot evaluate a numeric op "
                            "{opstr} for type: {typ}"
                            .format(opstr=opstr, typ=type(self).__name__))

    def _validate_for_numeric_binop(self, other, op):
        """
        Return valid other; evaluate or raise TypeError if we are not of
        the appropriate type.

        Notes
        -----
        This is an internal method called by ops.
        """
        opstr = '__{opname}__'.format(opname=op.__name__)
        # if we are an inheritor of numeric,
        # but not actually numeric (e.g. DatetimeIndex/PeriodIndex)
        if not self._is_numeric_dtype:
            raise TypeError("cannot evaluate a numeric op {opstr} "
                            "for type: {typ}"
                            .format(opstr=opstr, typ=type(self).__name__))

        if isinstance(other, Index):
            if not other._is_numeric_dtype:
                raise TypeError("cannot evaluate a numeric op "
                                "{opstr} with type: {typ}"
                                .format(opstr=opstr, typ=type(other)))
        elif isinstance(other, np.ndarray) and not other.ndim:
            other = other.item()

        if isinstance(other, (Index, ABCSeries, np.ndarray)):
            if len(self) != len(other):
                raise ValueError("cannot evaluate a numeric op with "
                                 "unequal lengths")
            other = com.values_from_object(other)
            if other.dtype.kind not in ['f', 'i', 'u']:
                raise TypeError("cannot evaluate a numeric op "
                                "with a non-numeric dtype")
        elif isinstance(other, (ABCDateOffset, np.timedelta64, timedelta)):
            # higher up to handle
            pass
        elif isinstance(other, (datetime, np.datetime64)):
            # higher up to handle
            pass
        else:
            if not (is_float(other) or is_integer(other)):
                raise TypeError("can only perform ops with scalar values")

        return other

    @classmethod
    def _add_numeric_methods_binary(cls):
        """
        Add in numeric methods.
        """
        cls.__add__ = _make_arithmetic_op(operator.add, cls)
        cls.__radd__ = _make_arithmetic_op(ops.radd, cls)
        cls.__sub__ = _make_arithmetic_op(operator.sub, cls)
        cls.__rsub__ = _make_arithmetic_op(ops.rsub, cls)
        cls.__rpow__ = _make_arithmetic_op(ops.rpow, cls)
        cls.__pow__ = _make_arithmetic_op(operator.pow, cls)

        cls.__truediv__ = _make_arithmetic_op(operator.truediv, cls)
        cls.__rtruediv__ = _make_arithmetic_op(ops.rtruediv, cls)
        if not compat.PY3:
            cls.__div__ = _make_arithmetic_op(operator.div, cls)
            cls.__rdiv__ = _make_arithmetic_op(ops.rdiv, cls)

        # TODO: rmod? rdivmod?
        cls.__mod__ = _make_arithmetic_op(operator.mod, cls)
        cls.__floordiv__ = _make_arithmetic_op(operator.floordiv, cls)
        cls.__rfloordiv__ = _make_arithmetic_op(ops.rfloordiv, cls)
        cls.__divmod__ = _make_arithmetic_op(divmod, cls)
        cls.__mul__ = _make_arithmetic_op(operator.mul, cls)
        cls.__rmul__ = _make_arithmetic_op(ops.rmul, cls)

    @classmethod
    def _add_numeric_methods_unary(cls):
        """
        Add in numeric unary methods.
        """
        def _make_evaluate_unary(op, opstr):

            def _evaluate_numeric_unary(self):

                self._validate_for_numeric_unaryop(op, opstr)
                attrs = self._get_attributes_dict()
                attrs = self._maybe_update_attributes(attrs)
                return Index(op(self.values), **attrs)

            _evaluate_numeric_unary.__name__ = opstr
            return _evaluate_numeric_unary

        cls.__neg__ = _make_evaluate_unary(operator.neg, '__neg__')
        cls.__pos__ = _make_evaluate_unary(operator.pos, '__pos__')
        cls.__abs__ = _make_evaluate_unary(np.abs, '__abs__')
        cls.__inv__ = _make_evaluate_unary(lambda x: -x, '__inv__')

    @classmethod
    def _add_numeric_methods(cls):
        cls._add_numeric_methods_unary()
        cls._add_numeric_methods_binary()

    @classmethod
    def _add_logical_methods(cls):
        """
        Add in logical methods.
        """
        _doc = """
        %(desc)s

        Parameters
        ----------
        *args
            These parameters will be passed to numpy.%(outname)s.
        **kwargs
            These parameters will be passed to numpy.%(outname)s.

        Returns
        -------
        %(outname)s : bool or array_like (if axis is specified)
            A single element array_like may be converted to bool."""

        _index_shared_docs['index_all'] = dedent("""

        See Also
        --------
        pandas.Index.any : Return whether any element in an Index is True.
        pandas.Series.any : Return whether any element in a Series is True.
        pandas.Series.all : Return whether all elements in a Series are True.

        Notes
        -----
        Not a Number (NaN), positive infinity and negative infinity
        evaluate to True because these are not equal to zero.

        Examples
        --------
        **all**

        True, because nonzero integers are considered True.

        >>> pd.Index([1, 2, 3]).all()
        True

        False, because ``0`` is considered False.

        >>> pd.Index([0, 1, 2]).all()
        False

        **any**

        True, because ``1`` is considered True.

        >>> pd.Index([0, 0, 1]).any()
        True

        False, because ``0`` is considered False.

        >>> pd.Index([0, 0, 0]).any()
        False
        """)

        _index_shared_docs['index_any'] = dedent("""

        See Also
        --------
        pandas.Index.all : Return whether all elements are True.
        pandas.Series.all : Return whether all elements are True.

        Notes
        -----
        Not a Number (NaN), positive infinity and negative infinity
        evaluate to True because these are not equal to zero.

        Examples
        --------
        >>> index = pd.Index([0, 1, 2])
        >>> index.any()
        True

        >>> index = pd.Index([0, 0, 0])
        >>> index.any()
        False
        """)

        def _make_logical_function(name, desc, f):
            @Substitution(outname=name, desc=desc)
            @Appender(_index_shared_docs['index_' + name])
            @Appender(_doc)
            def logical_func(self, *args, **kwargs):
                result = f(self.values)
                if (isinstance(result, (np.ndarray, ABCSeries, Index)) and
                        result.ndim == 0):
                    # return NumPy type
                    return result.dtype.type(result.item())
                else:  # pragma: no cover
                    return result

            logical_func.__name__ = name
            return logical_func

        cls.all = _make_logical_function('all', 'Return whether all elements '
                                                'are True.',
                                         np.all)
        cls.any = _make_logical_function('any',
                                         'Return whether any element is True.',
                                         np.any)

    @classmethod
    def _add_logical_methods_disabled(cls):
        """
        Add in logical methods to disable.
        """
        cls.all = make_invalid_op('all')
        cls.any = make_invalid_op('any')


Index._add_numeric_methods_disabled()
Index._add_logical_methods()
Index._add_comparison_methods()


def ensure_index_from_sequences(sequences, names=None):
    """
    Construct an index from sequences of data.

    A single sequence returns an Index. Many sequences returns a
    MultiIndex.

    Parameters
    ----------
    sequences : sequence of sequences
    names : sequence of str

    Returns
    -------
    index : Index or MultiIndex

    Examples
    --------
    >>> ensure_index_from_sequences([[1, 2, 3]], names=['name'])
    Int64Index([1, 2, 3], dtype='int64', name='name')

    >>> ensure_index_from_sequences([['a', 'a'], ['a', 'b']],
                                    names=['L1', 'L2'])
    MultiIndex(levels=[['a'], ['a', 'b']],
               labels=[[0, 0], [0, 1]],
               names=['L1', 'L2'])

    See Also
    --------
    ensure_index
    """
    from .multi import MultiIndex

    if len(sequences) == 1:
        if names is not None:
            names = names[0]
        return Index(sequences[0], name=names)
    else:
        return MultiIndex.from_arrays(sequences, names=names)


def ensure_index(index_like, copy=False):
    """
    Ensure that we have an index from some index-like object.

    Parameters
    ----------
    index : sequence
        An Index or other sequence
    copy : bool

    Returns
    -------
    index : Index or MultiIndex

    Examples
    --------
    >>> ensure_index(['a', 'b'])
    Index(['a', 'b'], dtype='object')

    >>> ensure_index([('a', 'a'),  ('b', 'c')])
    Index([('a', 'a'), ('b', 'c')], dtype='object')

    >>> ensure_index([['a', 'a'], ['b', 'c']])
    MultiIndex(levels=[['a'], ['b', 'c']],
               labels=[[0, 0], [0, 1]])

    See Also
    --------
    ensure_index_from_sequences
    """
    if isinstance(index_like, Index):
        if copy:
            index_like = index_like.copy()
        return index_like
    if hasattr(index_like, 'name'):
        return Index(index_like, name=index_like.name, copy=copy)

    if is_iterator(index_like):
        index_like = list(index_like)

    # must check for exactly list here because of strict type
    # check in clean_index_list
    if isinstance(index_like, list):
        if type(index_like) != list:
            index_like = list(index_like)

        converted, all_arrays = lib.clean_index_list(index_like)

        if len(converted) > 0 and all_arrays:
            from .multi import MultiIndex
            return MultiIndex.from_arrays(converted)
        else:
            index_like = converted
    else:
        # clean_index_list does the equivalent of copying
        # so only need to do this if not list instance
        if copy:
            from copy import copy
            index_like = copy(index_like)

    return Index(index_like)


def _ensure_has_len(seq):
    """
    If seq is an iterator, put its values into a list.
    """
    try:
        len(seq)
    except TypeError:
        return list(seq)
    else:
        return seq


def _trim_front(strings):
    """
    Trims zeros and decimal points.
    """
    trimmed = strings
    while len(strings) > 0 and all(x[0] == ' ' for x in trimmed):
        trimmed = [x[1:] for x in trimmed]
    return trimmed


def _validate_join_method(method):
    if method not in ['left', 'right', 'inner', 'outer']:
        raise ValueError('do not recognize join method %s' % method)


def default_index(n):
    from pandas.core.index import RangeIndex
    return RangeIndex(0, n, name=None)<|MERGE_RESOLUTION|>--- conflicted
+++ resolved
@@ -25,15 +25,9 @@
     is_signed_integer_dtype, is_timedelta64_dtype, is_unsigned_integer_dtype)
 import pandas.core.dtypes.concat as _concat
 from pandas.core.dtypes.generic import (
-<<<<<<< HEAD
     ABCDataFrame, ABCDateOffset, ABCDatetimeArray, ABCIndexClass,
-    ABCMultiIndex, ABCPeriodIndex, ABCSeries, ABCTimedeltaArray,
-    ABCTimedeltaIndex)
-=======
-    ABCDataFrame, ABCDateOffset, ABCDatetimeIndex, ABCIndexClass,
     ABCMultiIndex, ABCPandasArray, ABCPeriodIndex, ABCSeries,
     ABCTimedeltaArray, ABCTimedeltaIndex)
->>>>>>> d1b2a52a
 from pandas.core.dtypes.missing import array_equivalent, isna
 
 from pandas.core import ops
