from typing import Any, List, Optional
import warnings

import numpy as np

from pandas._config import get_option

from pandas._libs import index as libindex
from pandas._libs.lib import no_default
from pandas._typing import ArrayLike, Label
from pandas.util._decorators import Appender, doc

from pandas.core.dtypes.common import (
    ensure_platform_int,
    is_categorical_dtype,
    is_scalar,
)
from pandas.core.dtypes.missing import is_valid_nat_for_dtype, isna, notna

from pandas.core import accessor
from pandas.core.arrays.categorical import Categorical, contains
from pandas.core.construction import extract_array
import pandas.core.indexes.base as ibase
from pandas.core.indexes.base import Index, _index_shared_docs, maybe_extract_name
from pandas.core.indexes.extension import NDArrayBackedExtensionIndex, inherit_names

_index_doc_kwargs = dict(ibase._index_doc_kwargs)
_index_doc_kwargs.update({"target_klass": "CategoricalIndex"})


@inherit_names(
    [
        "argsort",
        "_internal_get_values",
        "tolist",
        "codes",
        "categories",
        "ordered",
        "_reverse_indexer",
        "searchsorted",
        "is_dtype_equal",
        "min",
        "max",
    ],
    Categorical,
)
@accessor.delegate_names(
    delegate=Categorical,
    accessors=[
        "rename_categories",
        "reorder_categories",
        "add_categories",
        "remove_categories",
        "remove_unused_categories",
        "set_categories",
        "as_ordered",
        "as_unordered",
    ],
    typ="method",
    overwrite=True,
)
class CategoricalIndex(NDArrayBackedExtensionIndex, accessor.PandasDelegate):
    """
    Index based on an underlying :class:`Categorical`.

    CategoricalIndex, like Categorical, can only take on a limited,
    and usually fixed, number of possible values (`categories`). Also,
    like Categorical, it might have an order, but numerical operations
    (additions, divisions, ...) are not possible.

    Parameters
    ----------
    data : array-like (1-dimensional)
        The values of the categorical. If `categories` are given, values not in
        `categories` will be replaced with NaN.
    categories : index-like, optional
        The categories for the categorical. Items need to be unique.
        If the categories are not given here (and also not in `dtype`), they
        will be inferred from the `data`.
    ordered : bool, optional
        Whether or not this categorical is treated as an ordered
        categorical. If not given here or in `dtype`, the resulting
        categorical will be unordered.
    dtype : CategoricalDtype or "category", optional
        If :class:`CategoricalDtype`, cannot be used together with
        `categories` or `ordered`.
    copy : bool, default False
        Make a copy of input ndarray.
    name : object, optional
        Name to be stored in the index.

    Attributes
    ----------
    codes
    categories
    ordered

    Methods
    -------
    rename_categories
    reorder_categories
    add_categories
    remove_categories
    remove_unused_categories
    set_categories
    as_ordered
    as_unordered
    map

    Raises
    ------
    ValueError
        If the categories do not validate.
    TypeError
        If an explicit ``ordered=True`` is given but no `categories` and the
        `values` are not sortable.

    See Also
    --------
    Index : The base pandas Index type.
    Categorical : A categorical array.
    CategoricalDtype : Type for categorical data.

    Notes
    -----
    See the `user guide
    <https://pandas.pydata.org/pandas-docs/stable/user_guide/advanced.html#categoricalindex>`_
    for more.

    Examples
    --------
    >>> pd.CategoricalIndex(["a", "b", "c", "a", "b", "c"])
    CategoricalIndex(['a', 'b', 'c', 'a', 'b', 'c'],
                     categories=['a', 'b', 'c'], ordered=False, dtype='category')

    ``CategoricalIndex`` can also be instantiated from a ``Categorical``:

    >>> c = pd.Categorical(["a", "b", "c", "a", "b", "c"])
    >>> pd.CategoricalIndex(c)
    CategoricalIndex(['a', 'b', 'c', 'a', 'b', 'c'],
                     categories=['a', 'b', 'c'], ordered=False, dtype='category')

    Ordered ``CategoricalIndex`` can have a min and max value.

    >>> ci = pd.CategoricalIndex(
    ...     ["a", "b", "c", "a", "b", "c"], ordered=True, categories=["c", "b", "a"]
    ... )
    >>> ci
    CategoricalIndex(['a', 'b', 'c', 'a', 'b', 'c'],
                     categories=['c', 'b', 'a'], ordered=True, dtype='category')
    >>> ci.min()
    'c'
    """

    _typ = "categoricalindex"

    @property
    def _can_hold_strings(self):
        return self.categories._can_hold_strings

    codes: np.ndarray
    categories: Index
    _data: Categorical
    _values: Categorical

    @property
    def _engine_type(self):
        # self.codes can have dtype int8, int16, int32 or int64, so we need
        # to return the corresponding engine type (libindex.Int8Engine, etc.).
        return {
            np.int8: libindex.Int8Engine,
            np.int16: libindex.Int16Engine,
            np.int32: libindex.Int32Engine,
            np.int64: libindex.Int64Engine,
        }[self.codes.dtype.type]

    _attributes = ["name"]

    # --------------------------------------------------------------------
    # Constructors

    def __new__(
        cls, data=None, categories=None, ordered=None, dtype=None, copy=False, name=None
    ):

        name = maybe_extract_name(name, data, cls)

        if is_scalar(data):
            # don't allow scalars
            # if data is None, then categories must be provided
            if data is not None or categories is None:
                raise cls._scalar_data_error(data)
            data = []

<<<<<<< HEAD
        if not isinstance(data, Categorical):
            data = Categorical(data, dtype=dtype)
        elif (
            isinstance(dtype, CategoricalDtype)
            and dtype != data.dtype
            and dtype.categories is not None
        ):
            # we want to silently ignore dtype='category'
            # TODO: what if dtype.ordered is not None but dtype.categories is?
            data = data._set_dtype(dtype)

        data = data.copy() if copy else data
=======
        data = Categorical(
            data, categories=categories, ordered=ordered, dtype=dtype, copy=copy
        )
>>>>>>> 12c58e17

        return cls._simple_new(data, name=name)

    @classmethod
    def _simple_new(cls, values: Categorical, name: Label = None):
        assert isinstance(values, Categorical), type(values)
        result = object.__new__(cls)

        result._data = values
        result.name = name
        result._cache = {}

        result._reset_identity()
        return result

    # --------------------------------------------------------------------

    # error: Argument 1 of "_shallow_copy" is incompatible with supertype
    #  "ExtensionIndex"; supertype defines the argument type as
    #  "Optional[ExtensionArray]"  [override]
    @doc(Index._shallow_copy)
    def _shallow_copy(  # type:ignore[override]
        self,
        values: Optional[Categorical] = None,
        name: Label = no_default,
    ):
        name = self.name if name is no_default else name

        if values is not None:
            # In tests we only get here with Categorical objects that
            #  have matching .ordered, and values.categories a subset of
            #  our own.  However we do _not_ have a dtype match in general.
            values = Categorical(values, dtype=self.dtype)

        return super()._shallow_copy(values=values, name=name)

    def _is_dtype_compat(self, other) -> Categorical:
        """
        *this is an internal non-public method*

        provide a comparison between the dtype of self and other (coercing if
        needed)

        Parameters
        ----------
        other : Index

        Returns
        -------
        Categorical

        Raises
        ------
        TypeError if the dtypes are not compatible
        """
        if is_categorical_dtype(other):
            other = extract_array(other)
            if not other._categories_match_up_to_permutation(self):
                raise TypeError(
                    "categories must match existing categories when appending"
                )
        else:
            values = other

            cat = Categorical(other, dtype=self.dtype)
            other = CategoricalIndex(cat)
            if not other.isin(values).all():
                raise TypeError(
                    "cannot append a non-category item to a CategoricalIndex"
                )
            other = other._values

            if not ((other == values) | (isna(other) & isna(values))).all():
                # GH#37667 see test_equals_non_category
                raise TypeError(
                    "categories must match existing categories when appending"
                )

        return other

    def equals(self, other: object) -> bool:
        """
        Determine if two CategoricalIndex objects contain the same elements.

        Returns
        -------
        bool
            If two CategoricalIndex objects have equal elements True,
            otherwise False.
        """
        if self.is_(other):
            return True

        if not isinstance(other, Index):
            return False

        try:
            other = self._is_dtype_compat(other)
        except (TypeError, ValueError):
            return False

        return self._data.equals(other)

    # --------------------------------------------------------------------
    # Rendering Methods

    @property
    def _formatter_func(self):
        return self.categories._formatter_func

    def _format_attrs(self):
        """
        Return a list of tuples of the (attr,formatted_value)
        """
        max_categories = (
            10
            if get_option("display.max_categories") == 0
            else get_option("display.max_categories")
        )
        attrs = [
            (
                "categories",
                ibase.default_pprint(self.categories, max_seq_items=max_categories),
            ),
            # pandas\core\indexes\category.py:315: error: "CategoricalIndex"
            # has no attribute "ordered"  [attr-defined]
            ("ordered", self.ordered),  # type: ignore[attr-defined]
        ]
        if self.name is not None:
            attrs.append(("name", ibase.default_pprint(self.name)))
        attrs.append(("dtype", f"'{self.dtype.name}'"))
        max_seq_items = get_option("display.max_seq_items") or len(self)
        if len(self) > max_seq_items:
            attrs.append(("length", len(self)))
        return attrs

    def _format_with_header(self, header: List[str], na_rep: str = "NaN") -> List[str]:
        from pandas.io.formats.printing import pprint_thing

        result = [
            pprint_thing(x, escape_chars=("\t", "\r", "\n")) if notna(x) else na_rep
            for x in self._values
        ]
        return header + result

    # --------------------------------------------------------------------

    @property
    def inferred_type(self) -> str:
        return "categorical"

    @doc(Index.__contains__)
    def __contains__(self, key: Any) -> bool:
        # if key is a NaN, check if any NaN is in self.
        if is_valid_nat_for_dtype(key, self.categories.dtype):
            return self.hasnans

        return contains(self, key, container=self._engine)

    @doc(Index.astype)
    def astype(self, dtype, copy=True):
        res_data = self._data.astype(dtype, copy=copy)
        return Index(res_data, name=self.name)

    @doc(Index.fillna)
    def fillna(self, value, downcast=None):
        value = self._require_scalar(value)
        cat = self._data.fillna(value)
        return type(self)._simple_new(cat, name=self.name)

    @doc(Index.unique)
    def unique(self, level=None):
        if level is not None:
            self._validate_index_level(level)
        result = self._values.unique()
        # Use _simple_new instead of _shallow_copy to ensure we keep dtype
        #  of result, not self.
        return type(self)._simple_new(result, name=self.name)

    def reindex(self, target, method=None, level=None, limit=None, tolerance=None):
        """
        Create index with target's values (move/add/delete values as necessary)

        Returns
        -------
        new_index : pd.Index
            Resulting index
        indexer : np.ndarray or None
            Indices of output values in original index

        """
        if method is not None:
            raise NotImplementedError(
                "argument method is not implemented for CategoricalIndex.reindex"
            )
        if level is not None:
            raise NotImplementedError(
                "argument level is not implemented for CategoricalIndex.reindex"
            )
        if limit is not None:
            raise NotImplementedError(
                "argument limit is not implemented for CategoricalIndex.reindex"
            )

        target = ibase.ensure_index(target)

        missing: List[int]
        if self.equals(target):
            indexer = None
            missing = []
        else:
            indexer, missing = self.get_indexer_non_unique(np.array(target))

        if len(self.codes) and indexer is not None:
            new_target = self.take(indexer)
        else:
            new_target = target

        # filling in missing if needed
        if len(missing):
            cats = self.categories.get_indexer(target)

            if not isinstance(cats, CategoricalIndex) or (cats == -1).any():
                # coerce to a regular index here!
                result = Index(np.array(self), name=self.name)
                new_target, indexer, _ = result._reindex_non_unique(np.array(target))
            else:

                codes = new_target.codes.copy()
                codes[indexer == -1] = cats[missing]
                cat = self._data._from_backing_data(codes)
                new_target = type(self)._simple_new(cat, name=self.name)

        # we always want to return an Index type here
        # to be consistent with .reindex for other index types (e.g. they don't
        # coerce based on the actual values, only on the dtype)
        # unless we had an initial Categorical to begin with
        # in which case we are going to conform to the passed Categorical
        new_target = np.asarray(new_target)
        if is_categorical_dtype(target):
            new_target = Categorical(new_target, dtype=target.dtype)
            new_target = type(self)._simple_new(new_target, name=self.name)
        else:
            new_target = Index(new_target, name=self.name)

        return new_target, indexer

    def _reindex_non_unique(self, target):
        """
        reindex from a non-unique; which CategoricalIndex's are almost
        always
        """
        new_target, indexer = self.reindex(target)
        new_indexer = None

        check = indexer == -1
        if check.any():
            new_indexer = np.arange(len(self.take(indexer)))
            new_indexer[check] = -1

        cats = self.categories.get_indexer(target)
        if not (cats == -1).any():
            # .reindex returns normal Index. Revert to CategoricalIndex if
            # all targets are included in my categories
            new_target = Categorical(new_target, dtype=self.dtype)
            new_target = type(self)._simple_new(new_target, name=self.name)

        return new_target, indexer, new_indexer

    # --------------------------------------------------------------------
    # Indexing Methods

    def _maybe_cast_indexer(self, key) -> int:
        return self._data._unbox_scalar(key)

    def _get_indexer(
        self, target: "Index", method=None, limit=None, tolerance=None
    ) -> np.ndarray:

        if self.equals(target):
            return np.arange(len(self), dtype="intp")

        return self._get_indexer_non_unique(target._values)[0]

    @Appender(_index_shared_docs["get_indexer_non_unique"] % _index_doc_kwargs)
    def get_indexer_non_unique(self, target):
        target = ibase.ensure_index(target)
        return self._get_indexer_non_unique(target._values)

    def _get_indexer_non_unique(self, values: ArrayLike):
        """
        get_indexer_non_unique but after unrapping the target Index object.
        """
        # Note: we use engine.get_indexer_non_unique for get_indexer in addition
        #  to get_indexer_non_unique because, even if `target` is unique, any
        #  non-category entries in it will be encoded as -1  so `codes` may
        #  not be unique.

        if isinstance(values, Categorical):
            # Indexing on codes is more efficient if categories are the same,
            #  so we can apply some optimizations based on the degree of
            #  dtype-matching.
            cat = self._data._encode_with_my_categories(values)
            codes = cat._codes
        else:
            codes = self.categories.get_indexer(values)

        indexer, missing = self._engine.get_indexer_non_unique(codes)
        return ensure_platform_int(indexer), missing

    @doc(Index._convert_list_indexer)
    def _convert_list_indexer(self, keyarr):
        # Return our indexer or raise if all of the values are not included in
        # the categories

        if self.categories._defer_to_indexing:
            # See tests.indexing.interval.test_interval:test_loc_getitem_frame
            indexer = self.categories._convert_list_indexer(keyarr)
            return Index(self.codes).get_indexer_for(indexer)

        return self.get_indexer_for(keyarr)

    @doc(Index._maybe_cast_slice_bound)
    def _maybe_cast_slice_bound(self, label, side: str, kind):
        if kind == "loc":
            return label

        return super()._maybe_cast_slice_bound(label, side, kind)

    # --------------------------------------------------------------------

    def _is_comparable_dtype(self, dtype):
        return self.categories._is_comparable_dtype(dtype)

    def take_nd(self, *args, **kwargs):
        """Alias for `take`"""
        warnings.warn(
            "CategoricalIndex.take_nd is deprecated, use CategoricalIndex.take instead",
            FutureWarning,
            stacklevel=2,
        )
        return self.take(*args, **kwargs)

    def map(self, mapper):
        """
        Map values using input correspondence (a dict, Series, or function).

        Maps the values (their categories, not the codes) of the index to new
        categories. If the mapping correspondence is one-to-one the result is a
        :class:`~pandas.CategoricalIndex` which has the same order property as
        the original, otherwise an :class:`~pandas.Index` is returned.

        If a `dict` or :class:`~pandas.Series` is used any unmapped category is
        mapped to `NaN`. Note that if this happens an :class:`~pandas.Index`
        will be returned.

        Parameters
        ----------
        mapper : function, dict, or Series
            Mapping correspondence.

        Returns
        -------
        pandas.CategoricalIndex or pandas.Index
            Mapped index.

        See Also
        --------
        Index.map : Apply a mapping correspondence on an
            :class:`~pandas.Index`.
        Series.map : Apply a mapping correspondence on a
            :class:`~pandas.Series`.
        Series.apply : Apply more complex functions on a
            :class:`~pandas.Series`.

        Examples
        --------
        >>> idx = pd.CategoricalIndex(['a', 'b', 'c'])
        >>> idx
        CategoricalIndex(['a', 'b', 'c'], categories=['a', 'b', 'c'],
                          ordered=False, dtype='category')
        >>> idx.map(lambda x: x.upper())
        CategoricalIndex(['A', 'B', 'C'], categories=['A', 'B', 'C'],
                         ordered=False, dtype='category')
        >>> idx.map({'a': 'first', 'b': 'second', 'c': 'third'})
        CategoricalIndex(['first', 'second', 'third'], categories=['first',
                         'second', 'third'], ordered=False, dtype='category')

        If the mapping is one-to-one the ordering of the categories is
        preserved:

        >>> idx = pd.CategoricalIndex(['a', 'b', 'c'], ordered=True)
        >>> idx
        CategoricalIndex(['a', 'b', 'c'], categories=['a', 'b', 'c'],
                         ordered=True, dtype='category')
        >>> idx.map({'a': 3, 'b': 2, 'c': 1})
        CategoricalIndex([3, 2, 1], categories=[3, 2, 1], ordered=True,
                         dtype='category')

        If the mapping is not one-to-one an :class:`~pandas.Index` is returned:

        >>> idx.map({'a': 'first', 'b': 'second', 'c': 'first'})
        Index(['first', 'second', 'first'], dtype='object')

        If a `dict` is used, all unmapped categories are mapped to `NaN` and
        the result is an :class:`~pandas.Index`:

        >>> idx.map({'a': 'first', 'b': 'second'})
        Index(['first', 'second', nan], dtype='object')
        """
        mapped = self._values.map(mapper)
        return Index(mapped, name=self.name)

    def _concat(self, to_concat: List["Index"], name: Label) -> Index:
        # if calling index is category, don't check dtype of others
        try:
            codes = np.concatenate([self._is_dtype_compat(c).codes for c in to_concat])
        except TypeError:
            # not all to_concat elements are among our categories (or NA)
            from pandas.core.dtypes.concat import concat_compat

            res = concat_compat(to_concat)
            return Index(res, name=name)
        else:
            cat = self._data._from_backing_data(codes)
            return type(self)._simple_new(cat, name=name)

    def _delegate_method(self, name: str, *args, **kwargs):
        """ method delegation to the ._values """
        method = getattr(self._values, name)
        if "inplace" in kwargs:
            raise ValueError("cannot use inplace with CategoricalIndex")
        res = method(*args, **kwargs)
        if is_scalar(res):
            return res
        return CategoricalIndex(res, name=self.name)<|MERGE_RESOLUTION|>--- conflicted
+++ resolved
@@ -192,24 +192,9 @@
                 raise cls._scalar_data_error(data)
             data = []
 
-<<<<<<< HEAD
-        if not isinstance(data, Categorical):
-            data = Categorical(data, dtype=dtype)
-        elif (
-            isinstance(dtype, CategoricalDtype)
-            and dtype != data.dtype
-            and dtype.categories is not None
-        ):
-            # we want to silently ignore dtype='category'
-            # TODO: what if dtype.ordered is not None but dtype.categories is?
-            data = data._set_dtype(dtype)
-
-        data = data.copy() if copy else data
-=======
         data = Categorical(
             data, categories=categories, ordered=ordered, dtype=dtype, copy=copy
         )
->>>>>>> 12c58e17
 
         return cls._simple_new(data, name=name)
 
