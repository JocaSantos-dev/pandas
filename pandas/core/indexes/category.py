--- conflicted
+++ resolved
@@ -240,13 +240,6 @@
 
     # --------------------------------------------------------------------
 
-<<<<<<< HEAD
-    def _shallow_copy(self, values=None, dtype=None, **kwargs):
-        if dtype is None:
-            dtype = self.dtype
-        return super()._shallow_copy(values=values, dtype=dtype, **kwargs)
-=======
-    @Appender(Index._shallow_copy.__doc__)
     def _shallow_copy(self, values=None, name: Label = no_default):
         name = self.name if name is no_default else name
 
@@ -256,7 +249,6 @@
         cat = Categorical(values, dtype=self.dtype)
 
         return type(self)._simple_new(cat, name=name)
->>>>>>> b512ed5c
 
     def _is_dtype_compat(self, other) -> bool:
         """
@@ -615,7 +607,6 @@
 
         return self._shallow_copy(keyarr)
 
-    @Appender(Index._convert_index_indexer.__doc__)
     def _convert_index_indexer(self, keyarr):
         return self._shallow_copy(keyarr)
 
