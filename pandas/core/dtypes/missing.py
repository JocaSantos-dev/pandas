"""
missing types & inference
"""
import numpy as np

from pandas._config import get_option

from pandas._libs import lib
import pandas._libs.missing as libmissing
from pandas._libs.tslibs import NaT, iNaT
from pandas._typing import DtypeObj

from pandas.core.dtypes.common import (
    _NS_DTYPE,
    _TD_DTYPE,
    ensure_object,
    is_bool_dtype,
    is_complex_dtype,
    is_datetime64_dtype,
    is_datetime64tz_dtype,
    is_datetimelike_v_numeric,
    is_dtype_equal,
    is_extension_array_dtype,
    is_float_dtype,
    is_integer_dtype,
    is_object_dtype,
    is_period_dtype,
    is_scalar,
    is_string_dtype,
    is_string_like_dtype,
    is_timedelta64_dtype,
    needs_i8_conversion,
    pandas_dtype,
)
from pandas.core.dtypes.generic import (
    ABCDataFrame,
    ABCDatetimeArray,
    ABCExtensionArray,
    ABCIndexClass,
    ABCMultiIndex,
    ABCSeries,
    ABCTimedeltaArray,
)
from pandas.core.dtypes.inference import is_list_like

#from pandas.core.construction import extract_array

isposinf_scalar = libmissing.isposinf_scalar
isneginf_scalar = libmissing.isneginf_scalar


def isna(obj):
    """
    Detect missing values for an array-like object.

    This function takes a scalar or array-like object and indicates
    whether values are missing (``NaN`` in numeric arrays, ``None`` or ``NaN``
    in object arrays, ``NaT`` in datetimelike).

    Parameters
    ----------
    obj : scalar or array-like
        Object to check for null or missing values.

    Returns
    -------
    bool or array-like of bool
        For scalar input, returns a scalar boolean.
        For array input, returns an array of boolean indicating whether each
        corresponding element is missing.

    See Also
    --------
    notna : Boolean inverse of pandas.isna.
    Series.isna : Detect missing values in a Series.
    DataFrame.isna : Detect missing values in a DataFrame.
    Index.isna : Detect missing values in an Index.

    Examples
    --------
    Scalar arguments (including strings) result in a scalar boolean.

    >>> pd.isna('dog')
    False

    >>> pd.isna(pd.NA)
    True

    >>> pd.isna(np.nan)
    True

    ndarrays result in an ndarray of booleans.

    >>> array = np.array([[1, np.nan, 3], [4, 5, np.nan]])
    >>> array
    array([[ 1., nan,  3.],
           [ 4.,  5., nan]])
    >>> pd.isna(array)
    array([[False,  True, False],
           [False, False,  True]])

    For indexes, an ndarray of booleans is returned.

    >>> index = pd.DatetimeIndex(["2017-07-05", "2017-07-06", None,
    ...                           "2017-07-08"])
    >>> index
    DatetimeIndex(['2017-07-05', '2017-07-06', 'NaT', '2017-07-08'],
                  dtype='datetime64[ns]', freq=None)
    >>> pd.isna(index)
    array([False, False,  True, False])

    For Series and DataFrame, the same type is returned, containing booleans.

    >>> df = pd.DataFrame([['ant', 'bee', 'cat'], ['dog', None, 'fly']])
    >>> df
         0     1    2
    0  ant   bee  cat
    1  dog  None  fly
    >>> pd.isna(df)
           0      1      2
    0  False  False  False
    1  False   True  False

    >>> pd.isna(df[1])
    0    False
    1     True
    Name: 1, dtype: bool
    """
    return _isna(obj)


isnull = isna


def _isna_new(obj):

    if is_scalar(obj):
        return libmissing.checknull(obj)
    # hack (for now) because MI registers as ndarray
    elif isinstance(obj, ABCMultiIndex):
        raise NotImplementedError("isna is not defined for MultiIndex")
    elif isinstance(obj, type):
        return False
    elif isinstance(
        obj,
        (
            ABCSeries,
            np.ndarray,
            ABCIndexClass,
            ABCExtensionArray,
            ABCDatetimeArray,
            ABCTimedeltaArray,
        ),
    ):
        return _isna_ndarraylike(obj)
    elif isinstance(obj, ABCDataFrame):
        return obj.isna()
    elif isinstance(obj, list):
        return _isna_ndarraylike(np.asarray(obj, dtype=object))
    elif hasattr(obj, "__array__"):
        return _isna_ndarraylike(np.asarray(obj))
    else:
        return obj is None


def _isna_old(obj):
    """
    Detect missing values, treating None, NaN, INF, -INF as null.

    Parameters
    ----------
    arr: ndarray or object value

    Returns
    -------
    boolean ndarray or boolean
    """
    if is_scalar(obj):
        return libmissing.checknull_old(obj)
    # hack (for now) because MI registers as ndarray
    elif isinstance(obj, ABCMultiIndex):
        raise NotImplementedError("isna is not defined for MultiIndex")
    elif isinstance(obj, type):
        return False
    elif isinstance(obj, (ABCSeries, np.ndarray, ABCIndexClass, ABCExtensionArray)):
        return _isna_ndarraylike_old(obj)
    elif isinstance(obj, ABCDataFrame):
        return obj.isna()
    elif isinstance(obj, list):
        return _isna_ndarraylike_old(np.asarray(obj, dtype=object))
    elif hasattr(obj, "__array__"):
        return _isna_ndarraylike_old(np.asarray(obj))
    else:
        return obj is None


_isna = _isna_new


def _use_inf_as_na(key):
    """
    Option change callback for na/inf behaviour.

    Choose which replacement for numpy.isnan / -numpy.isfinite is used.

    Parameters
    ----------
    flag: bool
        True means treat None, NaN, INF, -INF as null (old way),
        False means None and NaN are null, but INF, -INF are not null
        (new way).

    Notes
    -----
    This approach to setting global module values is discussed and
    approved here:

    * https://stackoverflow.com/questions/4859217/
      programmatically-creating-variables-in-python/4859312#4859312
    """
    flag = get_option(key)
    if flag:
        globals()["_isna"] = _isna_old
    else:
        globals()["_isna"] = _isna_new


def _isna_ndarraylike(obj):
    is_extension = is_extension_array_dtype(obj)

    if not is_extension:
        # Avoid accessing `.values` on things like
        # PeriodIndex, which may be expensive.
<<<<<<< HEAD
        #values = extract_array(obj, extract_numpy=True)
        values = getattr(obj, "values", obj)
=======
        values = getattr(obj, "_values", obj)
>>>>>>> b8385083
    else:
        values = obj

    dtype = values.dtype

    if is_extension:
        if isinstance(obj, (ABCIndexClass, ABCSeries)):
            values = obj._values
        else:
            values = obj
        result = values.isna()
    elif isinstance(obj, ABCDatetimeArray):
        return obj.isna()
    elif is_string_dtype(dtype):
        # Working around NumPy ticket 1542
        shape = values.shape

        if is_string_like_dtype(dtype):
            # object array of strings
            result = np.zeros(values.shape, dtype=bool)
        else:
            # object array of non-strings
            result = np.empty(shape, dtype=bool)
            vec = libmissing.isnaobj(values.ravel())
            result[...] = vec.reshape(shape)

    elif needs_i8_conversion(dtype):
        # this is the NaT pattern
        result = values.view("i8") == iNaT
    else:
        result = np.isnan(values)

    # box
    if isinstance(obj, ABCSeries):
        result = obj._constructor(result, index=obj.index, name=obj.name, copy=False)

    return result


def _isna_ndarraylike_old(obj):
    values = getattr(obj, "_values", obj)
    dtype = values.dtype

    if is_string_dtype(dtype):
        # Working around NumPy ticket 1542
        shape = values.shape

        if is_string_like_dtype(dtype):
            result = np.zeros(values.shape, dtype=bool)
        else:
            result = np.empty(shape, dtype=bool)
            vec = libmissing.isnaobj_old(values.ravel())
            result[:] = vec.reshape(shape)

    elif is_datetime64_dtype(dtype):
        # this is the NaT pattern
        result = values.view("i8") == iNaT
    else:
        result = ~np.isfinite(values)

    # box
    if isinstance(obj, ABCSeries):
        result = obj._constructor(result, index=obj.index, name=obj.name, copy=False)

    return result


def notna(obj):
    """
    Detect non-missing values for an array-like object.

    This function takes a scalar or array-like object and indicates
    whether values are valid (not missing, which is ``NaN`` in numeric
    arrays, ``None`` or ``NaN`` in object arrays, ``NaT`` in datetimelike).

    Parameters
    ----------
    obj : array-like or object value
        Object to check for *not* null or *non*-missing values.

    Returns
    -------
    bool or array-like of bool
        For scalar input, returns a scalar boolean.
        For array input, returns an array of boolean indicating whether each
        corresponding element is valid.

    See Also
    --------
    isna : Boolean inverse of pandas.notna.
    Series.notna : Detect valid values in a Series.
    DataFrame.notna : Detect valid values in a DataFrame.
    Index.notna : Detect valid values in an Index.

    Examples
    --------
    Scalar arguments (including strings) result in a scalar boolean.

    >>> pd.notna('dog')
    True

    >>> pd.notna(pd.NA)
    False

    >>> pd.notna(np.nan)
    False

    ndarrays result in an ndarray of booleans.

    >>> array = np.array([[1, np.nan, 3], [4, 5, np.nan]])
    >>> array
    array([[ 1., nan,  3.],
           [ 4.,  5., nan]])
    >>> pd.notna(array)
    array([[ True, False,  True],
           [ True,  True, False]])

    For indexes, an ndarray of booleans is returned.

    >>> index = pd.DatetimeIndex(["2017-07-05", "2017-07-06", None,
    ...                          "2017-07-08"])
    >>> index
    DatetimeIndex(['2017-07-05', '2017-07-06', 'NaT', '2017-07-08'],
                  dtype='datetime64[ns]', freq=None)
    >>> pd.notna(index)
    array([ True,  True, False,  True])

    For Series and DataFrame, the same type is returned, containing booleans.

    >>> df = pd.DataFrame([['ant', 'bee', 'cat'], ['dog', None, 'fly']])
    >>> df
         0     1    2
    0  ant   bee  cat
    1  dog  None  fly
    >>> pd.notna(df)
          0      1     2
    0  True   True  True
    1  True  False  True

    >>> pd.notna(df[1])
    0     True
    1    False
    Name: 1, dtype: bool
    """
    res = isna(obj)
    if is_scalar(res):
        return not res
    return ~res


notnull = notna


def _isna_compat(arr, fill_value=np.nan) -> bool:
    """
    Parameters
    ----------
    arr: a numpy array
    fill_value: fill value, default to np.nan

    Returns
    -------
    True if we can fill using this fill_value
    """
    dtype = arr.dtype
    if isna(fill_value):
        return not (is_bool_dtype(dtype) or is_integer_dtype(dtype))
    return True


def array_equivalent(left, right, strict_nan: bool = False) -> bool:
    """
    True if two arrays, left and right, have equal non-NaN elements, and NaNs
    in corresponding locations.  False otherwise. It is assumed that left and
    right are NumPy arrays of the same dtype. The behavior of this function
    (particularly with respect to NaNs) is not defined if the dtypes are
    different.

    Parameters
    ----------
    left, right : ndarrays
    strict_nan : bool, default False
        If True, consider NaN and None to be different.

    Returns
    -------
    b : bool
        Returns True if the arrays are equivalent.

    Examples
    --------
    >>> array_equivalent(
    ...     np.array([1, 2, np.nan]),
    ...     np.array([1, 2, np.nan]))
    True
    >>> array_equivalent(
    ...     np.array([1, np.nan, 2]),
    ...     np.array([1, 2, np.nan]))
    False
    """
    left, right = np.asarray(left), np.asarray(right)

    # shape compat
    if left.shape != right.shape:
        return False

    # Object arrays can contain None, NaN and NaT.
    # string dtypes must be come to this path for NumPy 1.7.1 compat
    if is_string_dtype(left) or is_string_dtype(right):

        if not strict_nan:
            # isna considers NaN and None to be equivalent.
            return lib.array_equivalent_object(
                ensure_object(left.ravel()), ensure_object(right.ravel())
            )

        for left_value, right_value in zip(left, right):
            if left_value is NaT and right_value is not NaT:
                return False

            elif left_value is libmissing.NA and right_value is not libmissing.NA:
                return False

            elif isinstance(left_value, float) and np.isnan(left_value):
                if not isinstance(right_value, float) or not np.isnan(right_value):
                    return False
            else:
                try:
                    if np.any(np.asarray(left_value != right_value)):
                        return False
                except TypeError as err:
                    if "Cannot compare tz-naive" in str(err):
                        # tzawareness compat failure, see GH#28507
                        return False
                    elif "boolean value of NA is ambiguous" in str(err):
                        return False
                    raise
        return True

    # NaNs can occur in float and complex arrays.
    if is_float_dtype(left) or is_complex_dtype(left):

        # empty
        if not (np.prod(left.shape) and np.prod(right.shape)):
            return True
        return ((left == right) | (isna(left) & isna(right))).all()

    elif is_datetimelike_v_numeric(left, right):
        # GH#29553 avoid numpy deprecation warning
        return False

    elif needs_i8_conversion(left) or needs_i8_conversion(right):
        # datetime64, timedelta64, Period
        if not is_dtype_equal(left.dtype, right.dtype):
            return False

        left = left.view("i8")
        right = right.view("i8")

    # if we have structured dtypes, compare first
    if left.dtype.type is np.void or right.dtype.type is np.void:
        if left.dtype != right.dtype:
            return False

    return np.array_equal(left, right)


def _infer_fill_value(val):
    """
    infer the fill value for the nan/NaT from the provided
    scalar/ndarray/list-like if we are a NaT, return the correct dtyped
    element to provide proper block construction
    """
    if not is_list_like(val):
        val = [val]
    val = np.array(val, copy=False)
    if needs_i8_conversion(val):
        return np.array("NaT", dtype=val.dtype)
    elif is_object_dtype(val.dtype):
        dtype = lib.infer_dtype(ensure_object(val), skipna=False)
        if dtype in ["datetime", "datetime64"]:
            return np.array("NaT", dtype=_NS_DTYPE)
        elif dtype in ["timedelta", "timedelta64"]:
            return np.array("NaT", dtype=_TD_DTYPE)
    return np.nan


def _maybe_fill(arr, fill_value=np.nan):
    """
    if we have a compatible fill_value and arr dtype, then fill
    """
    if _isna_compat(arr, fill_value):
        arr.fill(fill_value)
    return arr


def na_value_for_dtype(dtype, compat: bool = True):
    """
    Return a dtype compat na value

    Parameters
    ----------
    dtype : string / dtype
    compat : bool, default True

    Returns
    -------
    np.dtype or a pandas dtype

    Examples
    --------
    >>> na_value_for_dtype(np.dtype('int64'))
    0
    >>> na_value_for_dtype(np.dtype('int64'), compat=False)
    nan
    >>> na_value_for_dtype(np.dtype('float64'))
    nan
    >>> na_value_for_dtype(np.dtype('bool'))
    False
    >>> na_value_for_dtype(np.dtype('datetime64[ns]'))
    NaT
    """
    dtype = pandas_dtype(dtype)

    if is_extension_array_dtype(dtype):
        return dtype.na_value
    if (
        is_datetime64_dtype(dtype)
        or is_datetime64tz_dtype(dtype)
        or is_timedelta64_dtype(dtype)
        or is_period_dtype(dtype)
    ):
        return NaT
    elif is_float_dtype(dtype):
        return np.nan
    elif is_integer_dtype(dtype):
        if compat:
            return 0
        return np.nan
    elif is_bool_dtype(dtype):
        return False
    return np.nan


def remove_na_arraylike(arr):
    """
    Return array-like containing only true/non-NaN values, possibly empty.
    """
    if is_extension_array_dtype(arr):
        return arr[notna(arr)]
    else:
        return arr[notna(np.asarray(arr))]


def is_valid_nat_for_dtype(obj, dtype: DtypeObj) -> bool:
    """
    isna check that excludes incompatible dtypes

    Parameters
    ----------
    obj : object
    dtype : np.datetime64, np.timedelta64, DatetimeTZDtype, or PeriodDtype

    Returns
    -------
    bool
    """
    if not lib.is_scalar(obj) or not isna(obj):
        return False
    if dtype.kind == "M":
        return not isinstance(obj, np.timedelta64)
    if dtype.kind == "m":
        return not isinstance(obj, np.datetime64)

    # must be PeriodDType
    return not isinstance(obj, (np.datetime64, np.timedelta64))<|MERGE_RESOLUTION|>--- conflicted
+++ resolved
@@ -231,12 +231,7 @@
     if not is_extension:
         # Avoid accessing `.values` on things like
         # PeriodIndex, which may be expensive.
-<<<<<<< HEAD
-        #values = extract_array(obj, extract_numpy=True)
-        values = getattr(obj, "values", obj)
-=======
         values = getattr(obj, "_values", obj)
->>>>>>> b8385083
     else:
         values = obj
 
