--- conflicted
+++ resolved
@@ -611,23 +611,15 @@
     """
     if not lib.is_scalar(obj) or not isna(obj):
         return False
-<<<<<<< HEAD
     elif dtype.kind == "M":
-        return not isinstance(obj, (np.timedelta64, Decimal))
+        if isinstance(dtype, np.dtype):
+            # i.e. not tzaware
+            return not isinstance(obj, (np.timedelta64, Decimal))
+        # we have to rule out tznaive dt64("NaT")
+        return not isinstance(obj, (np.timedelta64, np.datetime64, Decimal))
     elif dtype.kind == "m":
         return not isinstance(obj, (np.datetime64, Decimal))
     elif dtype.kind in ["i", "u", "f", "c"]:
-=======
-    if dtype.kind == "M":
-        if isinstance(dtype, np.dtype):
-            # i.e. not tzaware
-            return not isinstance(obj, np.timedelta64)
-        # we have to rule out tznaive dt64("NaT")
-        return not isinstance(obj, (np.timedelta64, np.datetime64))
-    if dtype.kind == "m":
-        return not isinstance(obj, np.datetime64)
-    if dtype.kind in ["i", "u", "f", "c"]:
->>>>>>> 94e29822
         # Numeric
         return obj is not NaT and not isinstance(obj, (np.datetime64, np.timedelta64))
 
