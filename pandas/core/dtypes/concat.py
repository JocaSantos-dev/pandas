"""
Utility functions related to concat.
"""
from typing import Any, List, cast

import numpy as np

from pandas._typing import (
    ArrayLike,
    DtypeObj,
)

from pandas.core.dtypes.cast import ensure_dtype_can_hold_na, find_common_type
from pandas.core.dtypes.common import (
    is_categorical_dtype,
    is_dtype_equal,
    is_sparse,
)
<<<<<<< HEAD
from pandas.core.dtypes.generic import ABCCategoricalIndex, ABCSeries
from pandas.core.dtypes.missing import na_value_for_dtype
=======
from pandas.core.dtypes.dtypes import ExtensionDtype
from pandas.core.dtypes.generic import (
    ABCCategoricalIndex,
    ABCSeries,
)
>>>>>>> 88fb114b

from pandas.core.arrays import ExtensionArray
from pandas.core.arrays.sparse import SparseArray
from pandas.core.construction import (
    array as pd_array,
    ensure_wrapped_if_datetimelike,
)


class NullArrayProxy:
    """
    Proxy object for an all-NA array.

    Only stores the length of the array, and not the dtype. The dtype
    will only be known when actually concatenating (after determining the
    common dtype, for which this proxy is ignored).
    Using this object avoids that the internals/concat.py needs to determine
    the proper dtype and array type.
    """

    ndim = 1

    def __init__(self, n: int):
        self.n = n

    @property
    def shape(self):
        return (self.n,)

    def to_array(self, dtype: DtypeObj) -> ArrayLike:
        """
        Helper function to create the actual all-NA array from the NullArrayProxy
        object.

        Parameters
        ----------
        arr : NullArrayProxy
        dtype : the dtype for the resulting array

        Returns
        -------
        np.ndarray or ExtensionArray
        """
        if is_extension_array_dtype(dtype):
            empty = dtype.construct_array_type()._from_sequence([], dtype=dtype)
            indexer = -np.ones(self.n, dtype=np.intp)
            return empty.take(indexer, allow_fill=True)
        else:
            # when introducing missing values, int becomes float, bool becomes object
            dtype = ensure_dtype_can_hold_na(dtype)
            fill_value = na_value_for_dtype(dtype)
            arr = np.empty(self.n, dtype=dtype)
            arr.fill(fill_value)
            return ensure_wrapped_if_datetimelike(arr)


def _cast_to_common_type(arr: ArrayLike, dtype: DtypeObj) -> ArrayLike:
    """
    Helper function for `arr.astype(common_dtype)` but handling all special
    cases.
    """
    if isinstance(arr, NullArrayProxy):
        return arr.to_array(dtype)

    if (
        is_categorical_dtype(arr.dtype)
        and isinstance(dtype, np.dtype)
        and np.issubdtype(dtype, np.integer)
    ):
        # problem case: categorical of int -> gives int as result dtype,
        # but categorical can contain NAs -> fall back to object dtype
        try:
            return arr.astype(dtype, copy=False)
        except ValueError:
            return arr.astype(object, copy=False)

    if is_sparse(arr) and not is_sparse(dtype):
        # problem case: SparseArray.astype(dtype) doesn't follow the specified
        # dtype exactly, but converts this to Sparse[dtype] -> first manually
        # convert to dense array
        arr = cast(SparseArray, arr)
        return arr.to_dense().astype(dtype, copy=False)

    if (
        isinstance(arr, np.ndarray)
        and arr.dtype.kind in ["m", "M"]
        and dtype is np.dtype("object")
    ):
        # wrap datetime-likes in EA to ensure astype(object) gives Timestamp/Timedelta
        # this can happen when concat_compat is called directly on arrays (when arrays
        # are not coming from Index/Series._values), eg in BlockManager.quantile
        arr = ensure_wrapped_if_datetimelike(arr)

    if isinstance(dtype, ExtensionDtype):
        if isinstance(arr, np.ndarray):
            # numpy's astype cannot handle ExtensionDtypes
            return pd_array(arr, dtype=dtype, copy=False)
        return arr.astype(dtype, copy=False)

    return arr.astype(dtype, copy=False)


def concat_compat(to_concat, axis: int = 0, ea_compat_axis: bool = False):
    """
    provide concatenation of an array of arrays each of which is a single
    'normalized' dtypes (in that for example, if it's object, then it is a
    non-datetimelike and provide a combined dtype for the resulting array that
    preserves the overall dtype if possible)

    Parameters
    ----------
    to_concat : array of arrays
    axis : axis to provide concatenation
    ea_compat_axis : bool, default False
        For ExtensionArray compat, behave as if axis == 1 when determining
        whether to drop empty arrays.

    Returns
    -------
    a single array, preserving the combined dtypes
    """
    # filter empty arrays
    # 1-d dtypes always are included here
    def is_nonempty(x) -> bool:
        if x.ndim <= axis:
            return True
        return x.shape[axis] > 0

    # If all arrays are empty, there's nothing to convert, just short-cut to
    # the concatenation, #3121.
    #
    # Creating an empty array directly is tempting, but the winnings would be
    # marginal given that it would still require shape & dtype calculation and
    # np.concatenate which has them both implemented is compiled.
    non_empties = [x for x in to_concat if is_nonempty(x)]
    if non_empties and axis == 0 and not ea_compat_axis:
        # ea_compat_axis see GH#39574
        to_concat = non_empties

    kinds = {obj.dtype.kind for obj in to_concat}

    all_empty = not len(non_empties)
    single_dtype = len({x.dtype for x in to_concat}) == 1
    any_ea = any(isinstance(x.dtype, ExtensionDtype) for x in to_concat)

    if any_ea:
        # we ignore axis here, as internally concatting with EAs is always
        # for axis=0
        if not single_dtype:
            target_dtype = find_common_type([x.dtype for x in to_concat])
            to_concat = [_cast_to_common_type(arr, target_dtype) for arr in to_concat]

        if isinstance(to_concat[0], ExtensionArray):
            cls = type(to_concat[0])
            return cls._concat_same_type(to_concat)
        else:
            return np.concatenate(to_concat)

    elif any(kind in ["m", "M"] for kind in kinds):
        return _concat_datetime(to_concat, axis=axis)

    elif all_empty:
        # we have all empties, but may need to coerce the result dtype to
        # object if we have non-numeric type operands (numpy would otherwise
        # cast this to float)
        if len(kinds) != 1:

            if not len(kinds - {"i", "u", "f"}) or not len(kinds - {"b", "i", "u"}):
                # let numpy coerce
                pass
            else:
                # coerce to object
                to_concat = [x.astype("object") for x in to_concat]

    return np.concatenate(to_concat, axis=axis)


def concat_arrays(to_concat: List[Any]) -> ArrayLike:
    """
    Alternative for concat_compat but specialized for use in the ArrayManager.

    Differences: only deals with 1D arrays (no axis keyword) and does not skip
    empty arrays to determine the dtype.
    In addition ensures that all NullArrayProxies get replaced with actual
    arrays.

    Parameters
    ----------
    to_concat : list of arrays

    Returns
    -------
    np.ndarray or ExtensionArray
    """
    # ignore the all-NA proxies to determine the resulting dtype
    to_concat_no_proxy = [x for x in to_concat if not isinstance(x, NullArrayProxy)]

    kinds = {obj.dtype.kind for obj in to_concat_no_proxy}
    single_dtype = len({x.dtype for x in to_concat_no_proxy}) == 1
    any_ea = any(is_extension_array_dtype(x.dtype) for x in to_concat_no_proxy)

    if any_ea:
        if not single_dtype:
            target_dtype = find_common_type([x.dtype for x in to_concat_no_proxy])
            to_concat = [_cast_to_common_type(arr, target_dtype) for arr in to_concat]
        else:
            target_dtype = to_concat_no_proxy[0].dtype
            to_concat = [
                arr.to_array(target_dtype) if isinstance(arr, NullArrayProxy) else arr
                for arr in to_concat
            ]

        if isinstance(to_concat[0], ExtensionArray):
            cls = type(to_concat[0])
            return cls._concat_same_type(to_concat)
        else:
            return np.concatenate(to_concat)

    elif any(kind in ["m", "M"] for kind in kinds):
        return _concat_datetime(to_concat)

    if not single_dtype:
        target_dtype = np.find_common_type(
            [arr.dtype for arr in to_concat_no_proxy], []
        )
    else:
        target_dtype = to_concat_no_proxy[0].dtype
    to_concat = [
        arr.to_array(target_dtype) if isinstance(arr, NullArrayProxy) else arr
        for arr in to_concat
    ]

    result = np.concatenate(to_concat)

    # TODO decide on exact behaviour (we shouldn't do this only for empty result)
    # see https://github.com/pandas-dev/pandas/issues/39817
    if len(result) == 0:
        # all empties -> check for bool to not coerce to float
        if len(kinds) != 1:
            if "b" in kinds:
                result = result.astype(object)
    return result


def union_categoricals(
    to_union, sort_categories: bool = False, ignore_order: bool = False
):
    """
    Combine list-like of Categorical-like, unioning categories.

    All categories must have the same dtype.

    Parameters
    ----------
    to_union : list-like
        Categorical, CategoricalIndex, or Series with dtype='category'.
    sort_categories : bool, default False
        If true, resulting categories will be lexsorted, otherwise
        they will be ordered as they appear in the data.
    ignore_order : bool, default False
        If true, the ordered attribute of the Categoricals will be ignored.
        Results in an unordered categorical.

    Returns
    -------
    Categorical

    Raises
    ------
    TypeError
        - all inputs do not have the same dtype
        - all inputs do not have the same ordered property
        - all inputs are ordered and their categories are not identical
        - sort_categories=True and Categoricals are ordered
    ValueError
        Empty list of categoricals passed

    Notes
    -----
    To learn more about categories, see `link
    <https://pandas.pydata.org/pandas-docs/stable/user_guide/categorical.html#unioning>`__

    Examples
    --------
    >>> from pandas.api.types import union_categoricals

    If you want to combine categoricals that do not necessarily have
    the same categories, `union_categoricals` will combine a list-like
    of categoricals. The new categories will be the union of the
    categories being combined.

    >>> a = pd.Categorical(["b", "c"])
    >>> b = pd.Categorical(["a", "b"])
    >>> union_categoricals([a, b])
    ['b', 'c', 'a', 'b']
    Categories (3, object): ['b', 'c', 'a']

    By default, the resulting categories will be ordered as they appear
    in the `categories` of the data. If you want the categories to be
    lexsorted, use `sort_categories=True` argument.

    >>> union_categoricals([a, b], sort_categories=True)
    ['b', 'c', 'a', 'b']
    Categories (3, object): ['a', 'b', 'c']

    `union_categoricals` also works with the case of combining two
    categoricals of the same categories and order information (e.g. what
    you could also `append` for).

    >>> a = pd.Categorical(["a", "b"], ordered=True)
    >>> b = pd.Categorical(["a", "b", "a"], ordered=True)
    >>> union_categoricals([a, b])
    ['a', 'b', 'a', 'b', 'a']
    Categories (2, object): ['a' < 'b']

    Raises `TypeError` because the categories are ordered and not identical.

    >>> a = pd.Categorical(["a", "b"], ordered=True)
    >>> b = pd.Categorical(["a", "b", "c"], ordered=True)
    >>> union_categoricals([a, b])
    Traceback (most recent call last):
        ...
    TypeError: to union ordered Categoricals, all categories must be the same

    New in version 0.20.0

    Ordered categoricals with different categories or orderings can be
    combined by using the `ignore_ordered=True` argument.

    >>> a = pd.Categorical(["a", "b", "c"], ordered=True)
    >>> b = pd.Categorical(["c", "b", "a"], ordered=True)
    >>> union_categoricals([a, b], ignore_order=True)
    ['a', 'b', 'c', 'c', 'b', 'a']
    Categories (3, object): ['a', 'b', 'c']

    `union_categoricals` also works with a `CategoricalIndex`, or `Series`
    containing categorical data, but note that the resulting array will
    always be a plain `Categorical`

    >>> a = pd.Series(["b", "c"], dtype='category')
    >>> b = pd.Series(["a", "b"], dtype='category')
    >>> union_categoricals([a, b])
    ['b', 'c', 'a', 'b']
    Categories (3, object): ['b', 'c', 'a']
    """
    from pandas import Categorical
    from pandas.core.arrays.categorical import recode_for_categories

    if len(to_union) == 0:
        raise ValueError("No Categoricals to union")

    def _maybe_unwrap(x):
        if isinstance(x, (ABCCategoricalIndex, ABCSeries)):
            return x._values
        elif isinstance(x, Categorical):
            return x
        else:
            raise TypeError("all components to combine must be Categorical")

    to_union = [_maybe_unwrap(x) for x in to_union]
    first = to_union[0]

    if not all(
        is_dtype_equal(other.categories.dtype, first.categories.dtype)
        for other in to_union[1:]
    ):
        raise TypeError("dtype of categories must be the same")

    ordered = False
    if all(first._categories_match_up_to_permutation(other) for other in to_union[1:]):
        # identical categories - fastpath
        categories = first.categories
        ordered = first.ordered

        all_codes = [first._encode_with_my_categories(x)._codes for x in to_union]
        new_codes = np.concatenate(all_codes)

        if sort_categories and not ignore_order and ordered:
            raise TypeError("Cannot use sort_categories=True with ordered Categoricals")

        if sort_categories and not categories.is_monotonic_increasing:
            categories = categories.sort_values()
            indexer = categories.get_indexer(first.categories)

            from pandas.core.algorithms import take_nd

            new_codes = take_nd(indexer, new_codes, fill_value=-1)
    elif ignore_order or all(not c.ordered for c in to_union):
        # different categories - union and recode
        cats = first.categories.append([c.categories for c in to_union[1:]])
        categories = cats.unique()
        if sort_categories:
            categories = categories.sort_values()

        new_codes = [
            recode_for_categories(c.codes, c.categories, categories) for c in to_union
        ]
        new_codes = np.concatenate(new_codes)
    else:
        # ordered - to show a proper error message
        if all(c.ordered for c in to_union):
            msg = "to union ordered Categoricals, all categories must be the same"
            raise TypeError(msg)
        else:
            raise TypeError("Categorical.ordered must be the same")

    if ignore_order:
        ordered = False

    return Categorical(new_codes, categories=categories, ordered=ordered, fastpath=True)


def _concatenate_2d(to_concat, axis: int):
    # coerce to 2d if needed & concatenate
    if axis == 1:
        to_concat = [np.atleast_2d(x) for x in to_concat]
    return np.concatenate(to_concat, axis=axis)


def _concat_datetime(to_concat, axis=0):
    """
    provide concatenation of an datetimelike array of arrays each of which is a
    single M8[ns], datetime64[ns, tz] or m8[ns] dtype

    Parameters
    ----------
    to_concat : array of arrays
    axis : axis to provide concatenation

    Returns
    -------
    a single array, preserving the combined dtypes
    """
    to_concat = [ensure_wrapped_if_datetimelike(x) for x in to_concat]
    to_concat_no_proxy = [x for x in to_concat if not isinstance(x, NullArrayProxy)]

    single_dtype = len({x.dtype for x in to_concat_no_proxy}) == 1

    # multiple types, need to coerce to object
    if not single_dtype:
        # ensure_wrapped_if_datetimelike ensures that astype(object) wraps
        #  in Timestamp/Timedelta
        to_concat = [
            arr.to_array(object) if isinstance(arr, NullArrayProxy) else arr
            for arr in to_concat
        ]

        return _concatenate_2d([x.astype(object) for x in to_concat], axis=axis)

    if axis == 1:
        # TODO(EA2D): kludge not necessary with 2D EAs
        to_concat = [x.reshape(1, -1) if x.ndim == 1 else x for x in to_concat]
    else:
        to_concat = [
            arr.to_array(to_concat_no_proxy[0].dtype)
            if isinstance(arr, NullArrayProxy)
            else arr
            for arr in to_concat
        ]

    result = type(to_concat_no_proxy[0])._concat_same_type(to_concat, axis=axis)

    if result.ndim == 2 and isinstance(result.dtype, ExtensionDtype):
        # TODO(EA2D): kludge not necessary with 2D EAs
        assert result.shape[0] == 1
        result = result[0]
    return result<|MERGE_RESOLUTION|>--- conflicted
+++ resolved
@@ -1,7 +1,11 @@
 """
 Utility functions related to concat.
 """
-from typing import Any, List, cast
+from typing import (
+    Any,
+    List,
+    cast,
+)
 
 import numpy as np
 
@@ -10,22 +14,22 @@
     DtypeObj,
 )
 
-from pandas.core.dtypes.cast import ensure_dtype_can_hold_na, find_common_type
+from pandas.core.dtypes.cast import (
+    ensure_dtype_can_hold_na,
+    find_common_type,
+)
 from pandas.core.dtypes.common import (
     is_categorical_dtype,
     is_dtype_equal,
+    is_extension_array_dtype,
     is_sparse,
 )
-<<<<<<< HEAD
-from pandas.core.dtypes.generic import ABCCategoricalIndex, ABCSeries
-from pandas.core.dtypes.missing import na_value_for_dtype
-=======
 from pandas.core.dtypes.dtypes import ExtensionDtype
 from pandas.core.dtypes.generic import (
     ABCCategoricalIndex,
     ABCSeries,
 )
->>>>>>> 88fb114b
+from pandas.core.dtypes.missing import na_value_for_dtype
 
 from pandas.core.arrays import ExtensionArray
 from pandas.core.arrays.sparse import SparseArray
