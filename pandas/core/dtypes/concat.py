"""
Utility functions related to concat.
"""
from typing import cast

import numpy as np

from pandas._typing import (
    ArrayLike,
    DtypeObj,
)

from pandas.core.dtypes.cast import find_common_type
from pandas.core.dtypes.common import (
    is_categorical_dtype,
    is_dtype_equal,
    is_extension_array_dtype,
    is_sparse,
)
<<<<<<< HEAD
from pandas.core.dtypes.generic import ABCCategoricalIndex, ABCSeries
from pandas.core.dtypes.missing import isna
=======
from pandas.core.dtypes.generic import (
    ABCCategoricalIndex,
    ABCSeries,
)
>>>>>>> 94e29822

from pandas.core.arrays import ExtensionArray
from pandas.core.arrays.sparse import SparseArray
from pandas.core.construction import (
    array,
    ensure_wrapped_if_datetimelike,
)


def _cast_to_common_type(arr: ArrayLike, dtype: DtypeObj) -> ArrayLike:
    """
    Helper function for `arr.astype(common_dtype)` but handling all special
    cases.
    """
    if (
        is_categorical_dtype(arr.dtype)
        and isinstance(dtype, np.dtype)
        and np.issubdtype(dtype, np.integer)
    ):
        # problem case: categorical of int -> gives int as result dtype,
        # but categorical can contain NAs -> fall back to object dtype
        try:
            return arr.astype(dtype, copy=False)
        except ValueError:
            return arr.astype(object, copy=False)

    if is_sparse(arr) and not is_sparse(dtype):
        # problem case: SparseArray.astype(dtype) doesn't follow the specified
        # dtype exactly, but converts this to Sparse[dtype] -> first manually
        # convert to dense array
        arr = cast(SparseArray, arr)
        return arr.to_dense().astype(dtype, copy=False)

    if (
        isinstance(arr, np.ndarray)
        and arr.dtype.kind in ["m", "M"]
        and dtype is np.dtype("object")
    ):
        # wrap datetime-likes in EA to ensure astype(object) gives Timestamp/Timedelta
        # this can happen when concat_compat is called directly on arrays (when arrays
        # are not coming from Index/Series._values), eg in BlockManager.quantile
        arr = ensure_wrapped_if_datetimelike(arr)

    if is_extension_array_dtype(dtype) and isinstance(arr, np.ndarray):
        # numpy's astype cannot handle ExtensionDtypes
        return array(arr, dtype=dtype, copy=False)
    return arr.astype(dtype, copy=False)


def _can_cast_to_categorical(to_cast):
    """
    Evaluates if a list of arrays can be casted to a single categorical dtype.
    The categorical dtype to cast to, is determined by any of the arrays which
    is already of categorical dtype. If no such array exists, or if the existing
    categorical dtype does not contain any of the unique values of the other arrays,
    then it will return False.

    Parameters
    ----------
    to_cast : array of arrays

    Returns
    -------
    True if possible to cast to a single categorical dtype, False otherwise.
    """
    if len(to_cast) == 0:
        raise ValueError("No arrays to cast")

    types = [x.dtype for x in to_cast]

    # If any of the arrays is of categorical dtype, then we will use it as a reference.
    # If no such array exists, then we just return.
    if any(is_categorical_dtype(t) for t in types):
        cat_dtypes = []
        for t in types:
            if (
                is_categorical_dtype(t)
                and len(t.categories.values) > 0
                and any(~isna(t.categories.values))
            ):
                categorical_values_dtype = t.categories.values.dtype
                if all(
                    is_categorical_dtype(x) or np.can_cast(categorical_values_dtype, x)
                    for x in types
                ):
                    cat_dtypes.append(t)
        if len(cat_dtypes) == 0 or any(
            not is_dtype_equal(dtype, cat_dtypes[0]) for dtype in cat_dtypes[1:]
        ):
            return False
    else:
        return False

    def categorical_contains_values(categorical_dtype, x):
        unique_values = np.unique(x[~isna(x)])
        if any(
            val not in categorical_dtype.categories for val in unique_values.tolist()
        ):
            return False
        return True

    if not all(
        categorical_contains_values(to_cast[0].dtype, other) or len(other) == 0
        for other in to_cast[1:]
    ):
        raise ValueError(
            "Cannot concat on a Categorical with a new category, "
            "set the categories first"
        )

    return True


def concat_compat(to_concat, axis: int = 0, ea_compat_axis: bool = False):
    """
    provide concatenation of an array of arrays each of which is a single
    'normalized' dtypes (in that for example, if it's object, then it is a
    non-datetimelike and provide a combined dtype for the resulting array that
    preserves the overall dtype if possible)

    Parameters
    ----------
    to_concat : array of arrays
    axis : axis to provide concatenation
    ea_compat_axis : bool, default False
        For ExtensionArray compat, behave as if axis == 1 when determining
        whether to drop empty arrays.

    Returns
    -------
    a single array, preserving the combined dtypes
    """
    # filter empty arrays
    # 1-d dtypes always are included here
    def is_nonempty(x) -> bool:
        if x.ndim <= axis:
            return True
        return x.shape[axis] > 0

    # If all arrays are empty, there's nothing to convert, just short-cut to
    # the concatenation, #3121.
    #
    # Creating an empty array directly is tempting, but the winnings would be
    # marginal given that it would still require shape & dtype calculation and
    # np.concatenate which has them both implemented is compiled.
    non_empties = [x for x in to_concat if is_nonempty(x)]
    if non_empties and axis == 0 and not ea_compat_axis:
        # ea_compat_axis see GH#39574
        to_concat = non_empties

    kinds = {obj.dtype.kind for obj in to_concat}

    all_empty = not len(non_empties)
    single_dtype = len({x.dtype for x in to_concat}) == 1
    any_ea = any(is_extension_array_dtype(x.dtype) for x in to_concat)

    if any_ea:
        # we ignore axis here, as internally concatting with EAs is always
        # for axis=0
        if not single_dtype:
            # Special case for handling concat with categorical series.
            # We need to make sure that categorical dtype is preserved
            # when an array of valid values is given (GH#25383)
            if (
                isinstance(to_concat[0], ExtensionArray)
                and all(x.shape[0] == 1 for x in to_concat[1:])
                and _can_cast_to_categorical(to_concat)
            ):
                target_dtype = to_concat[0].dtype
            else:
                target_dtype = find_common_type([x.dtype for x in to_concat])
            to_concat = [_cast_to_common_type(arr, target_dtype) for arr in to_concat]

        if isinstance(to_concat[0], ExtensionArray):
            cls = type(to_concat[0])
            return cls._concat_same_type(to_concat)
        else:
            return np.concatenate(to_concat)

    elif any(kind in ["m", "M"] for kind in kinds):
        return _concat_datetime(to_concat, axis=axis)

    elif all_empty:
        # we have all empties, but may need to coerce the result dtype to
        # object if we have non-numeric type operands (numpy would otherwise
        # cast this to float)
        if len(kinds) != 1:

            if not len(kinds - {"i", "u", "f"}) or not len(kinds - {"b", "i", "u"}):
                # let numpy coerce
                pass
            else:
                # coerce to object
                to_concat = [x.astype("object") for x in to_concat]

    return np.concatenate(to_concat, axis=axis)


def union_categoricals(
    to_union, sort_categories: bool = False, ignore_order: bool = False
):
    """
    Combine list-like of Categorical-like, unioning categories.

    All categories must have the same dtype.

    Parameters
    ----------
    to_union : list-like
        Categorical, CategoricalIndex, or Series with dtype='category'.
    sort_categories : bool, default False
        If true, resulting categories will be lexsorted, otherwise
        they will be ordered as they appear in the data.
    ignore_order : bool, default False
        If true, the ordered attribute of the Categoricals will be ignored.
        Results in an unordered categorical.

    Returns
    -------
    Categorical

    Raises
    ------
    TypeError
        - all inputs do not have the same dtype
        - all inputs do not have the same ordered property
        - all inputs are ordered and their categories are not identical
        - sort_categories=True and Categoricals are ordered
    ValueError
        Empty list of categoricals passed

    Notes
    -----
    To learn more about categories, see `link
    <https://pandas.pydata.org/pandas-docs/stable/user_guide/categorical.html#unioning>`__

    Examples
    --------
    >>> from pandas.api.types import union_categoricals

    If you want to combine categoricals that do not necessarily have
    the same categories, `union_categoricals` will combine a list-like
    of categoricals. The new categories will be the union of the
    categories being combined.

    >>> a = pd.Categorical(["b", "c"])
    >>> b = pd.Categorical(["a", "b"])
    >>> union_categoricals([a, b])
    ['b', 'c', 'a', 'b']
    Categories (3, object): ['b', 'c', 'a']

    By default, the resulting categories will be ordered as they appear
    in the `categories` of the data. If you want the categories to be
    lexsorted, use `sort_categories=True` argument.

    >>> union_categoricals([a, b], sort_categories=True)
    ['b', 'c', 'a', 'b']
    Categories (3, object): ['a', 'b', 'c']

    `union_categoricals` also works with the case of combining two
    categoricals of the same categories and order information (e.g. what
    you could also `append` for).

    >>> a = pd.Categorical(["a", "b"], ordered=True)
    >>> b = pd.Categorical(["a", "b", "a"], ordered=True)
    >>> union_categoricals([a, b])
    ['a', 'b', 'a', 'b', 'a']
    Categories (2, object): ['a' < 'b']

    Raises `TypeError` because the categories are ordered and not identical.

    >>> a = pd.Categorical(["a", "b"], ordered=True)
    >>> b = pd.Categorical(["a", "b", "c"], ordered=True)
    >>> union_categoricals([a, b])
    Traceback (most recent call last):
        ...
    TypeError: to union ordered Categoricals, all categories must be the same

    New in version 0.20.0

    Ordered categoricals with different categories or orderings can be
    combined by using the `ignore_ordered=True` argument.

    >>> a = pd.Categorical(["a", "b", "c"], ordered=True)
    >>> b = pd.Categorical(["c", "b", "a"], ordered=True)
    >>> union_categoricals([a, b], ignore_order=True)
    ['a', 'b', 'c', 'c', 'b', 'a']
    Categories (3, object): ['a', 'b', 'c']

    `union_categoricals` also works with a `CategoricalIndex`, or `Series`
    containing categorical data, but note that the resulting array will
    always be a plain `Categorical`

    >>> a = pd.Series(["b", "c"], dtype='category')
    >>> b = pd.Series(["a", "b"], dtype='category')
    >>> union_categoricals([a, b])
    ['b', 'c', 'a', 'b']
    Categories (3, object): ['b', 'c', 'a']
    """
    from pandas import Categorical
    from pandas.core.arrays.categorical import recode_for_categories

    if len(to_union) == 0:
        raise ValueError("No Categoricals to union")

    def _maybe_unwrap(x):
        if isinstance(x, (ABCCategoricalIndex, ABCSeries)):
            return x._values
        elif isinstance(x, Categorical):
            return x
        else:
            raise TypeError("all components to combine must be Categorical")

    to_union = [_maybe_unwrap(x) for x in to_union]
    first = to_union[0]

    if not all(
        is_dtype_equal(other.categories.dtype, first.categories.dtype)
        for other in to_union[1:]
    ):
        raise TypeError("dtype of categories must be the same")

    ordered = False
    if all(first._categories_match_up_to_permutation(other) for other in to_union[1:]):
        # identical categories - fastpath
        categories = first.categories
        ordered = first.ordered

        all_codes = [first._encode_with_my_categories(x)._codes for x in to_union]
        new_codes = np.concatenate(all_codes)

        if sort_categories and not ignore_order and ordered:
            raise TypeError("Cannot use sort_categories=True with ordered Categoricals")

        if sort_categories and not categories.is_monotonic_increasing:
            categories = categories.sort_values()
            indexer = categories.get_indexer(first.categories)

            from pandas.core.algorithms import take_nd

            new_codes = take_nd(indexer, new_codes, fill_value=-1)
    elif ignore_order or all(not c.ordered for c in to_union):
        # different categories - union and recode
        cats = first.categories.append([c.categories for c in to_union[1:]])
        categories = cats.unique()
        if sort_categories:
            categories = categories.sort_values()

        new_codes = [
            recode_for_categories(c.codes, c.categories, categories) for c in to_union
        ]
        new_codes = np.concatenate(new_codes)
    else:
        # ordered - to show a proper error message
        if all(c.ordered for c in to_union):
            msg = "to union ordered Categoricals, all categories must be the same"
            raise TypeError(msg)
        else:
            raise TypeError("Categorical.ordered must be the same")

    if ignore_order:
        ordered = False

    return Categorical(new_codes, categories=categories, ordered=ordered, fastpath=True)


def _concatenate_2d(to_concat, axis: int):
    # coerce to 2d if needed & concatenate
    if axis == 1:
        to_concat = [np.atleast_2d(x) for x in to_concat]
    return np.concatenate(to_concat, axis=axis)


def _concat_datetime(to_concat, axis=0):
    """
    provide concatenation of an datetimelike array of arrays each of which is a
    single M8[ns], datetime64[ns, tz] or m8[ns] dtype

    Parameters
    ----------
    to_concat : array of arrays
    axis : axis to provide concatenation

    Returns
    -------
    a single array, preserving the combined dtypes
    """
    to_concat = [ensure_wrapped_if_datetimelike(x) for x in to_concat]

    single_dtype = len({x.dtype for x in to_concat}) == 1

    # multiple types, need to coerce to object
    if not single_dtype:
        # ensure_wrapped_if_datetimelike ensures that astype(object) wraps
        #  in Timestamp/Timedelta
        return _concatenate_2d([x.astype(object) for x in to_concat], axis=axis)

    if axis == 1:
        # TODO(EA2D): kludge not necessary with 2D EAs
        to_concat = [x.reshape(1, -1) if x.ndim == 1 else x for x in to_concat]

    result = type(to_concat[0])._concat_same_type(to_concat, axis=axis)

    if result.ndim == 2 and is_extension_array_dtype(result.dtype):
        # TODO(EA2D): kludge not necessary with 2D EAs
        assert result.shape[0] == 1
        result = result[0]
    return result<|MERGE_RESOLUTION|>--- conflicted
+++ resolved
@@ -17,15 +17,10 @@
     is_extension_array_dtype,
     is_sparse,
 )
-<<<<<<< HEAD
-from pandas.core.dtypes.generic import ABCCategoricalIndex, ABCSeries
-from pandas.core.dtypes.missing import isna
-=======
 from pandas.core.dtypes.generic import (
     ABCCategoricalIndex,
     ABCSeries,
 )
->>>>>>> 94e29822
 
 from pandas.core.arrays import ExtensionArray
 from pandas.core.arrays.sparse import SparseArray
