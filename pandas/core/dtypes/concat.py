"""
Utility functions related to concat.
"""
from typing import Set, cast

import numpy as np

from pandas._typing import ArrayLike, DtypeObj

from pandas.core.dtypes.cast import find_common_type
from pandas.core.dtypes.common import (
    is_categorical_dtype,
    is_dtype_equal,
    is_extension_array_dtype,
    is_sparse,
)
from pandas.core.dtypes.generic import ABCCategoricalIndex, ABCRangeIndex, ABCSeries

from pandas.core.arrays import ExtensionArray
from pandas.core.arrays.sparse import SparseArray
from pandas.core.construction import array, ensure_wrapped_if_datetimelike


def _get_dtype_kinds(arrays) -> Set[str]:
    """
    Parameters
    ----------
    arrays : list of arrays

    Returns
    -------
    set[str]
        A set of kinds that exist in this list of arrays.
    """
    typs: Set[str] = set()
    for arr in arrays:
        # Note: we use dtype.kind checks because they are much more performant
        #  than is_foo_dtype

        dtype = arr.dtype
        if not isinstance(dtype, np.dtype):
            # ExtensionDtype so we get
            #  e.g. "categorical", "datetime64[ns, US/Central]", "Sparse[itn64, 0]"
            typ = str(dtype)
        elif isinstance(arr, ABCRangeIndex):
            typ = "range"
        elif dtype.kind == "M":
            typ = "datetime"
        elif dtype.kind == "m":
            typ = "timedelta"
        elif dtype.kind in ["O", "b"]:
            typ = str(dtype)  # i.e. "object", "bool"
        else:
            typ = dtype.kind

        typs.add(typ)
    return typs


def _cast_to_common_type(arr: ArrayLike, dtype: DtypeObj) -> ArrayLike:
    """
    Helper function for `arr.astype(common_dtype)` but handling all special
    cases.
    """
    if (
        is_categorical_dtype(arr.dtype)
        and isinstance(dtype, np.dtype)
        and np.issubdtype(dtype, np.integer)
    ):
        # problem case: categorical of int -> gives int as result dtype,
        # but categorical can contain NAs -> fall back to object dtype
        try:
            return arr.astype(dtype, copy=False)
        except ValueError:
            return arr.astype(object, copy=False)

    if is_sparse(arr) and not is_sparse(dtype):
        # problem case: SparseArray.astype(dtype) doesn't follow the specified
        # dtype exactly, but converts this to Sparse[dtype] -> first manually
        # convert to dense array

        # error: Incompatible types in assignment (expression has type
        # "SparseArray", variable has type "ndarray")
        arr = cast(SparseArray, arr)  # type: ignore[assignment]
        # error: "ndarray" has no attribute "to_dense"
        return arr.to_dense().astype(dtype, copy=False)  # type: ignore[attr-defined]

    if (
        isinstance(arr, np.ndarray)
        and arr.dtype.kind in ["m", "M"]
        and dtype is np.dtype("object")
    ):
        # wrap datetime-likes in EA to ensure astype(object) gives Timestamp/Timedelta
        # this can happen when concat_compat is called directly on arrays (when arrays
        # are not coming from Index/Series._values), eg in BlockManager.quantile
        arr = ensure_wrapped_if_datetimelike(arr)

<<<<<<< HEAD
    if is_extension_array_dtype(dtype):
        if isinstance(arr, np.ndarray):
            # numpy's astype cannot handle ExtensionDtypes
            return array(arr, dtype=dtype, copy=False)
    # error: Argument 1 to "astype" of "_ArrayOrScalarCommon" has incompatible
    # type "Union[dtype, ExtensionDtype]"; expected "Union[dtype, None, type,
    # _SupportsDtype, str, Tuple[Any, int], Tuple[Any, Union[int,
    # Sequence[int]]], List[Any], _DtypeDict, Tuple[Any, Any]]"
    return arr.astype(dtype, copy=False)  # type: ignore[arg-type]
=======
    if is_extension_array_dtype(dtype) and isinstance(arr, np.ndarray):
        # numpy's astype cannot handle ExtensionDtypes
        return array(arr, dtype=dtype, copy=False)
    return arr.astype(dtype, copy=False)
>>>>>>> a3b651ae


def concat_compat(to_concat, axis: int = 0):
    """
    provide concatenation of an array of arrays each of which is a single
    'normalized' dtypes (in that for example, if it's object, then it is a
    non-datetimelike and provide a combined dtype for the resulting array that
    preserves the overall dtype if possible)

    Parameters
    ----------
    to_concat : array of arrays
    axis : axis to provide concatenation

    Returns
    -------
    a single array, preserving the combined dtypes
    """
    # filter empty arrays
    # 1-d dtypes always are included here
    def is_nonempty(x) -> bool:
        if x.ndim <= axis:
            return True
        return x.shape[axis] > 0

    # If all arrays are empty, there's nothing to convert, just short-cut to
    # the concatenation, #3121.
    #
    # Creating an empty array directly is tempting, but the winnings would be
    # marginal given that it would still require shape & dtype calculation and
    # np.concatenate which has them both implemented is compiled.
    non_empties = [x for x in to_concat if is_nonempty(x)]
    if non_empties:
        to_concat = non_empties

    typs = _get_dtype_kinds(to_concat)
    _contains_datetime = any(typ.startswith("datetime") for typ in typs)

    all_empty = not len(non_empties)
    single_dtype = len({x.dtype for x in to_concat}) == 1
    any_ea = any(is_extension_array_dtype(x.dtype) for x in to_concat)

    if any_ea:
        # we ignore axis here, as internally concatting with EAs is always
        # for axis=0
        if not single_dtype:
            target_dtype = find_common_type([x.dtype for x in to_concat])
            to_concat = [_cast_to_common_type(arr, target_dtype) for arr in to_concat]

        if isinstance(to_concat[0], ExtensionArray):
            cls = type(to_concat[0])
            return cls._concat_same_type(to_concat)
        else:
            return np.concatenate(to_concat)

    elif _contains_datetime or "timedelta" in typs:
        return _concat_datetime(to_concat, axis=axis)

    elif all_empty:
        # we have all empties, but may need to coerce the result dtype to
        # object if we have non-numeric type operands (numpy would otherwise
        # cast this to float)
        typs = _get_dtype_kinds(to_concat)
        if len(typs) != 1:

            if not len(typs - {"i", "u", "f"}) or not len(typs - {"bool", "i", "u"}):
                # let numpy coerce
                pass
            else:
                # coerce to object
                to_concat = [x.astype("object") for x in to_concat]

    return np.concatenate(to_concat, axis=axis)


def union_categoricals(
    to_union, sort_categories: bool = False, ignore_order: bool = False
):
    """
    Combine list-like of Categorical-like, unioning categories.

    All categories must have the same dtype.

    Parameters
    ----------
    to_union : list-like
        Categorical, CategoricalIndex, or Series with dtype='category'.
    sort_categories : bool, default False
        If true, resulting categories will be lexsorted, otherwise
        they will be ordered as they appear in the data.
    ignore_order : bool, default False
        If true, the ordered attribute of the Categoricals will be ignored.
        Results in an unordered categorical.

    Returns
    -------
    Categorical

    Raises
    ------
    TypeError
        - all inputs do not have the same dtype
        - all inputs do not have the same ordered property
        - all inputs are ordered and their categories are not identical
        - sort_categories=True and Categoricals are ordered
    ValueError
        Empty list of categoricals passed

    Notes
    -----
    To learn more about categories, see `link
    <https://pandas.pydata.org/pandas-docs/stable/user_guide/categorical.html#unioning>`__

    Examples
    --------
    >>> from pandas.api.types import union_categoricals

    If you want to combine categoricals that do not necessarily have
    the same categories, `union_categoricals` will combine a list-like
    of categoricals. The new categories will be the union of the
    categories being combined.

    >>> a = pd.Categorical(["b", "c"])
    >>> b = pd.Categorical(["a", "b"])
    >>> union_categoricals([a, b])
    ['b', 'c', 'a', 'b']
    Categories (3, object): ['b', 'c', 'a']

    By default, the resulting categories will be ordered as they appear
    in the `categories` of the data. If you want the categories to be
    lexsorted, use `sort_categories=True` argument.

    >>> union_categoricals([a, b], sort_categories=True)
    ['b', 'c', 'a', 'b']
    Categories (3, object): ['a', 'b', 'c']

    `union_categoricals` also works with the case of combining two
    categoricals of the same categories and order information (e.g. what
    you could also `append` for).

    >>> a = pd.Categorical(["a", "b"], ordered=True)
    >>> b = pd.Categorical(["a", "b", "a"], ordered=True)
    >>> union_categoricals([a, b])
    ['a', 'b', 'a', 'b', 'a']
    Categories (2, object): ['a' < 'b']

    Raises `TypeError` because the categories are ordered and not identical.

    >>> a = pd.Categorical(["a", "b"], ordered=True)
    >>> b = pd.Categorical(["a", "b", "c"], ordered=True)
    >>> union_categoricals([a, b])
    Traceback (most recent call last):
        ...
    TypeError: to union ordered Categoricals, all categories must be the same

    New in version 0.20.0

    Ordered categoricals with different categories or orderings can be
    combined by using the `ignore_ordered=True` argument.

    >>> a = pd.Categorical(["a", "b", "c"], ordered=True)
    >>> b = pd.Categorical(["c", "b", "a"], ordered=True)
    >>> union_categoricals([a, b], ignore_order=True)
    ['a', 'b', 'c', 'c', 'b', 'a']
    Categories (3, object): ['a', 'b', 'c']

    `union_categoricals` also works with a `CategoricalIndex`, or `Series`
    containing categorical data, but note that the resulting array will
    always be a plain `Categorical`

    >>> a = pd.Series(["b", "c"], dtype='category')
    >>> b = pd.Series(["a", "b"], dtype='category')
    >>> union_categoricals([a, b])
    ['b', 'c', 'a', 'b']
    Categories (3, object): ['b', 'c', 'a']
    """
    from pandas import Categorical
    from pandas.core.arrays.categorical import recode_for_categories

    if len(to_union) == 0:
        raise ValueError("No Categoricals to union")

    def _maybe_unwrap(x):
        if isinstance(x, (ABCCategoricalIndex, ABCSeries)):
            return x._values
        elif isinstance(x, Categorical):
            return x
        else:
            raise TypeError("all components to combine must be Categorical")

    to_union = [_maybe_unwrap(x) for x in to_union]
    first = to_union[0]

    if not all(
        is_dtype_equal(other.categories.dtype, first.categories.dtype)
        for other in to_union[1:]
    ):
        raise TypeError("dtype of categories must be the same")

    ordered = False
    if all(first._categories_match_up_to_permutation(other) for other in to_union[1:]):
        # identical categories - fastpath
        categories = first.categories
        ordered = first.ordered

        all_codes = [first._encode_with_my_categories(x)._codes for x in to_union]
        new_codes = np.concatenate(all_codes)

        if sort_categories and not ignore_order and ordered:
            raise TypeError("Cannot use sort_categories=True with ordered Categoricals")

        if sort_categories and not categories.is_monotonic_increasing:
            categories = categories.sort_values()
            indexer = categories.get_indexer(first.categories)

            from pandas.core.algorithms import take_1d

            new_codes = take_1d(indexer, new_codes, fill_value=-1)
    elif ignore_order or all(not c.ordered for c in to_union):
        # different categories - union and recode
        cats = first.categories.append([c.categories for c in to_union[1:]])
        categories = cats.unique()
        if sort_categories:
            categories = categories.sort_values()

        new_codes = [
            recode_for_categories(c.codes, c.categories, categories) for c in to_union
        ]
        new_codes = np.concatenate(new_codes)
    else:
        # ordered - to show a proper error message
        if all(c.ordered for c in to_union):
            msg = "to union ordered Categoricals, all categories must be the same"
            raise TypeError(msg)
        else:
            raise TypeError("Categorical.ordered must be the same")

    if ignore_order:
        ordered = False

    return Categorical(new_codes, categories=categories, ordered=ordered, fastpath=True)


def _concatenate_2d(to_concat, axis: int):
    # coerce to 2d if needed & concatenate
    if axis == 1:
        to_concat = [np.atleast_2d(x) for x in to_concat]
    return np.concatenate(to_concat, axis=axis)


def _concat_datetime(to_concat, axis=0):
    """
    provide concatenation of an datetimelike array of arrays each of which is a
    single M8[ns], datetime64[ns, tz] or m8[ns] dtype

    Parameters
    ----------
    to_concat : array of arrays
    axis : axis to provide concatenation

    Returns
    -------
    a single array, preserving the combined dtypes
    """
    to_concat = [ensure_wrapped_if_datetimelike(x) for x in to_concat]

    single_dtype = len({x.dtype for x in to_concat}) == 1

    # multiple types, need to coerce to object
    if not single_dtype:
        # ensure_wrapped_if_datetimelike ensures that astype(object) wraps
        #  in Timestamp/Timedelta
        return _concatenate_2d([x.astype(object) for x in to_concat], axis=axis)

    if axis == 1:
        # TODO(EA2D): kludge not necessary with 2D EAs
        to_concat = [x.reshape(1, -1) if x.ndim == 1 else x for x in to_concat]

    result = type(to_concat[0])._concat_same_type(to_concat, axis=axis)

    if result.ndim == 2 and is_extension_array_dtype(result.dtype):
        # TODO(EA2D): kludge not necessary with 2D EAs
        assert result.shape[0] == 1
        result = result[0]
    return result<|MERGE_RESOLUTION|>--- conflicted
+++ resolved
@@ -95,22 +95,10 @@
         # are not coming from Index/Series._values), eg in BlockManager.quantile
         arr = ensure_wrapped_if_datetimelike(arr)
 
-<<<<<<< HEAD
-    if is_extension_array_dtype(dtype):
-        if isinstance(arr, np.ndarray):
-            # numpy's astype cannot handle ExtensionDtypes
-            return array(arr, dtype=dtype, copy=False)
-    # error: Argument 1 to "astype" of "_ArrayOrScalarCommon" has incompatible
-    # type "Union[dtype, ExtensionDtype]"; expected "Union[dtype, None, type,
-    # _SupportsDtype, str, Tuple[Any, int], Tuple[Any, Union[int,
-    # Sequence[int]]], List[Any], _DtypeDict, Tuple[Any, Any]]"
-    return arr.astype(dtype, copy=False)  # type: ignore[arg-type]
-=======
     if is_extension_array_dtype(dtype) and isinstance(arr, np.ndarray):
         # numpy's astype cannot handle ExtensionDtypes
         return array(arr, dtype=dtype, copy=False)
     return arr.astype(dtype, copy=False)
->>>>>>> a3b651ae
 
 
 def concat_compat(to_concat, axis: int = 0):
