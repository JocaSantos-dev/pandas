"""
Utility functions related to concat.
"""
from __future__ import annotations

from typing import (
    TYPE_CHECKING,
    Sequence,
    cast,
)
import warnings

import numpy as np

from pandas._libs import lib
from pandas.util._exceptions import find_stack_level

from pandas.core.dtypes.astype import astype_array
from pandas.core.dtypes.cast import (
    common_dtype_categorical_compat,
    find_common_type,
)
from pandas.core.dtypes.dtypes import CategoricalDtype
from pandas.core.dtypes.generic import (
    ABCCategoricalIndex,
    ABCSeries,
)

if TYPE_CHECKING:
    from pandas._typing import (
        ArrayLike,
        AxisInt,
        DtypeObj,
    )

    from pandas.core.arrays import (
        Categorical,
        ExtensionArray,
    )


_dtype_obj = np.dtype(object)


def _is_nonempty(x, axis) -> bool:
    # filter empty arrays
    # 1-d dtypes always are included here
    if x.ndim <= axis:
        return True
    return x.shape[axis] > 0


def concat_compat(
    to_concat: Sequence[ArrayLike], axis: AxisInt = 0, ea_compat_axis: bool = False
) -> ArrayLike:
    """
    provide concatenation of an array of arrays each of which is a single
    'normalized' dtypes (in that for example, if it's object, then it is a
    non-datetimelike and provide a combined dtype for the resulting array that
    preserves the overall dtype if possible)

    Parameters
    ----------
    to_concat : sequence of arrays
    axis : axis to provide concatenation
    ea_compat_axis : bool, default False
        For ExtensionArray compat, behave as if axis == 1 when determining
        whether to drop empty arrays.

    Returns
    -------
    a single array, preserving the combined dtypes
    """
    if len(to_concat) and lib.dtypes_all_equal([obj.dtype for obj in to_concat]):
        # fastpath!
        obj = to_concat[0]
        if isinstance(obj, np.ndarray):
            to_concat_arrs = cast("Sequence[np.ndarray]", to_concat)
            return np.concatenate(to_concat_arrs, axis=axis)

        to_concat_eas = cast("Sequence[ExtensionArray]", to_concat)
        if ea_compat_axis:
            # We have 1D objects, that don't support axis keyword
            return obj._concat_same_type(to_concat_eas)
        elif axis == 0:
            return obj._concat_same_type(to_concat_eas)
        else:
            # e.g. DatetimeArray
            # NB: We are assuming here that ensure_wrapped_if_arraylike has
            #  been called where relevant.
            return obj._concat_same_type(
                # error: Unexpected keyword argument "axis" for "_concat_same_type"
                # of "ExtensionArray"
                to_concat_eas,
                axis=axis,  # type: ignore[call-arg]
            )

    # If all arrays are empty, there's nothing to convert, just short-cut to
    # the concatenation, #3121.
    #
    # Creating an empty array directly is tempting, but the winnings would be
    # marginal given that it would still require shape & dtype calculation and
    # np.concatenate which has them both implemented is compiled.
    orig = to_concat
    non_empties = [x for x in to_concat if _is_nonempty(x, axis)]
    if non_empties and axis == 0 and not ea_compat_axis:
        # ea_compat_axis see GH#39574
        to_concat = non_empties

    any_ea, kinds, target_dtype = _get_result_dtype(to_concat, non_empties)

    if len(to_concat) < len(orig):
        _, _, alt_dtype = _get_result_dtype(orig, non_empties)
<<<<<<< HEAD
        if alt_dtype != target_dtype:
            # GH#39122
            warnings.warn(
                "The behavior of array concatenation with empty entries is "
                "deprecated. In a future version, this will no longer exclude "
                "empty items when determining the result dtype. "
                "To retain the old behavior, exclude the empty entries before "
                "the concat operation.",
                FutureWarning,
                stacklevel=find_stack_level(),
            )
=======
>>>>>>> 3e913c27

    if target_dtype is not None:
        to_concat = [astype_array(arr, target_dtype, copy=False) for arr in to_concat]

    if not isinstance(to_concat[0], np.ndarray):
        # i.e. isinstance(to_concat[0], ExtensionArray)
        to_concat_eas = cast("Sequence[ExtensionArray]", to_concat)
        cls = type(to_concat[0])
        return cls._concat_same_type(to_concat_eas)
    else:
        to_concat_arrs = cast("Sequence[np.ndarray]", to_concat)
        result = np.concatenate(to_concat_arrs, axis=axis)
<<<<<<< HEAD

        if not any_ea and "b" in kinds and result.dtype.kind in "iuf":
            # GH#39817 cast to object instead of casting bools to numeric
            result = result.astype(object, copy=False)
    return result


def _get_result_dtype(to_concat: Sequence[ArrayLike], non_empties: Sequence[ArrayLike]):
    target_dtype = None

    dtypes = {obj.dtype for obj in to_concat}
    kinds = {obj.dtype.kind for obj in to_concat}

=======

        if not any_ea and "b" in kinds and result.dtype.kind in "iuf":
            # GH#39817 cast to object instead of casting bools to numeric
            result = result.astype(object, copy=False)
    return result


def _get_result_dtype(
    to_concat: Sequence[ArrayLike], non_empties: Sequence[ArrayLike]
) -> tuple[bool, set[str], DtypeObj | None]:
    target_dtype = None

    dtypes = {obj.dtype for obj in to_concat}
    kinds = {obj.dtype.kind for obj in to_concat}

>>>>>>> 3e913c27
    any_ea = any(not isinstance(x, np.ndarray) for x in to_concat)
    if any_ea:
        # i.e. any ExtensionArrays

        # we ignore axis here, as internally concatting with EAs is always
        # for axis=0
        if len(dtypes) != 1:
            target_dtype = find_common_type([x.dtype for x in to_concat])
            target_dtype = common_dtype_categorical_compat(to_concat, target_dtype)

    elif not len(non_empties):
        # we have all empties, but may need to coerce the result dtype to
        # object if we have non-numeric type operands (numpy would otherwise
        # cast this to float)
        if len(kinds) != 1:
            if not len(kinds - {"i", "u", "f"}) or not len(kinds - {"b", "i", "u"}):
                # let numpy coerce
                pass
            else:
                # coerce to object
                target_dtype = np.dtype(object)
                kinds = {"o"}
    else:
        # Argument 1 to "list" has incompatible type "Set[Union[ExtensionDtype,
        # Any]]"; expected "Iterable[Union[dtype[Any], None, Type[Any],
        # _SupportsDType[dtype[Any]], str, Tuple[Any, Union[SupportsIndex,
        # Sequence[SupportsIndex]]], List[Any], _DTypeDict, Tuple[Any, Any]]]"
        target_dtype = np.find_common_type(list(dtypes), [])  # type: ignore[arg-type]

    return any_ea, kinds, target_dtype


def union_categoricals(
    to_union, sort_categories: bool = False, ignore_order: bool = False
) -> Categorical:
    """
    Combine list-like of Categorical-like, unioning categories.

    All categories must have the same dtype.

    Parameters
    ----------
    to_union : list-like
        Categorical, CategoricalIndex, or Series with dtype='category'.
    sort_categories : bool, default False
        If true, resulting categories will be lexsorted, otherwise
        they will be ordered as they appear in the data.
    ignore_order : bool, default False
        If true, the ordered attribute of the Categoricals will be ignored.
        Results in an unordered categorical.

    Returns
    -------
    Categorical

    Raises
    ------
    TypeError
        - all inputs do not have the same dtype
        - all inputs do not have the same ordered property
        - all inputs are ordered and their categories are not identical
        - sort_categories=True and Categoricals are ordered
    ValueError
        Empty list of categoricals passed

    Notes
    -----
    To learn more about categories, see `link
    <https://pandas.pydata.org/pandas-docs/stable/user_guide/categorical.html#unioning>`__

    Examples
    --------
    If you want to combine categoricals that do not necessarily have
    the same categories, `union_categoricals` will combine a list-like
    of categoricals. The new categories will be the union of the
    categories being combined.

    >>> a = pd.Categorical(["b", "c"])
    >>> b = pd.Categorical(["a", "b"])
    >>> pd.api.types.union_categoricals([a, b])
    ['b', 'c', 'a', 'b']
    Categories (3, object): ['b', 'c', 'a']

    By default, the resulting categories will be ordered as they appear
    in the `categories` of the data. If you want the categories to be
    lexsorted, use `sort_categories=True` argument.

    >>> pd.api.types.union_categoricals([a, b], sort_categories=True)
    ['b', 'c', 'a', 'b']
    Categories (3, object): ['a', 'b', 'c']

    `union_categoricals` also works with the case of combining two
    categoricals of the same categories and order information (e.g. what
    you could also `append` for).

    >>> a = pd.Categorical(["a", "b"], ordered=True)
    >>> b = pd.Categorical(["a", "b", "a"], ordered=True)
    >>> pd.api.types.union_categoricals([a, b])
    ['a', 'b', 'a', 'b', 'a']
    Categories (2, object): ['a' < 'b']

    Raises `TypeError` because the categories are ordered and not identical.

    >>> a = pd.Categorical(["a", "b"], ordered=True)
    >>> b = pd.Categorical(["a", "b", "c"], ordered=True)
    >>> pd.api.types.union_categoricals([a, b])
    Traceback (most recent call last):
        ...
    TypeError: to union ordered Categoricals, all categories must be the same

    Ordered categoricals with different categories or orderings can be
    combined by using the `ignore_ordered=True` argument.

    >>> a = pd.Categorical(["a", "b", "c"], ordered=True)
    >>> b = pd.Categorical(["c", "b", "a"], ordered=True)
    >>> pd.api.types.union_categoricals([a, b], ignore_order=True)
    ['a', 'b', 'c', 'c', 'b', 'a']
    Categories (3, object): ['a', 'b', 'c']

    `union_categoricals` also works with a `CategoricalIndex`, or `Series`
    containing categorical data, but note that the resulting array will
    always be a plain `Categorical`

    >>> a = pd.Series(["b", "c"], dtype='category')
    >>> b = pd.Series(["a", "b"], dtype='category')
    >>> pd.api.types.union_categoricals([a, b])
    ['b', 'c', 'a', 'b']
    Categories (3, object): ['b', 'c', 'a']
    """
    from pandas import Categorical
    from pandas.core.arrays.categorical import recode_for_categories

    if len(to_union) == 0:
        raise ValueError("No Categoricals to union")

    def _maybe_unwrap(x):
        if isinstance(x, (ABCCategoricalIndex, ABCSeries)):
            return x._values
        elif isinstance(x, Categorical):
            return x
        else:
            raise TypeError("all components to combine must be Categorical")

    to_union = [_maybe_unwrap(x) for x in to_union]
    first = to_union[0]

    if not lib.dtypes_all_equal([obj.categories.dtype for obj in to_union]):
        raise TypeError("dtype of categories must be the same")

    ordered = False
    if all(first._categories_match_up_to_permutation(other) for other in to_union[1:]):
        # identical categories - fastpath
        categories = first.categories
        ordered = first.ordered

        all_codes = [first._encode_with_my_categories(x)._codes for x in to_union]
        new_codes = np.concatenate(all_codes)

        if sort_categories and not ignore_order and ordered:
            raise TypeError("Cannot use sort_categories=True with ordered Categoricals")

        if sort_categories and not categories.is_monotonic_increasing:
            categories = categories.sort_values()
            indexer = categories.get_indexer(first.categories)

            from pandas.core.algorithms import take_nd

            new_codes = take_nd(indexer, new_codes, fill_value=-1)
    elif ignore_order or all(not c.ordered for c in to_union):
        # different categories - union and recode
        cats = first.categories.append([c.categories for c in to_union[1:]])
        categories = cats.unique()
        if sort_categories:
            categories = categories.sort_values()

        new_codes = [
            recode_for_categories(c.codes, c.categories, categories) for c in to_union
        ]
        new_codes = np.concatenate(new_codes)
    else:
        # ordered - to show a proper error message
        if all(c.ordered for c in to_union):
            msg = "to union ordered Categoricals, all categories must be the same"
            raise TypeError(msg)
        raise TypeError("Categorical.ordered must be the same")

    if ignore_order:
        ordered = False

    dtype = CategoricalDtype(categories=categories, ordered=ordered)
    return Categorical._simple_new(new_codes, dtype=dtype)<|MERGE_RESOLUTION|>--- conflicted
+++ resolved
@@ -111,7 +111,6 @@
 
     if len(to_concat) < len(orig):
         _, _, alt_dtype = _get_result_dtype(orig, non_empties)
-<<<<<<< HEAD
         if alt_dtype != target_dtype:
             # GH#39122
             warnings.warn(
@@ -123,8 +122,6 @@
                 FutureWarning,
                 stacklevel=find_stack_level(),
             )
-=======
->>>>>>> 3e913c27
 
     if target_dtype is not None:
         to_concat = [astype_array(arr, target_dtype, copy=False) for arr in to_concat]
@@ -137,7 +134,6 @@
     else:
         to_concat_arrs = cast("Sequence[np.ndarray]", to_concat)
         result = np.concatenate(to_concat_arrs, axis=axis)
-<<<<<<< HEAD
 
         if not any_ea and "b" in kinds and result.dtype.kind in "iuf":
             # GH#39817 cast to object instead of casting bools to numeric
@@ -145,20 +141,6 @@
     return result
 
 
-def _get_result_dtype(to_concat: Sequence[ArrayLike], non_empties: Sequence[ArrayLike]):
-    target_dtype = None
-
-    dtypes = {obj.dtype for obj in to_concat}
-    kinds = {obj.dtype.kind for obj in to_concat}
-
-=======
-
-        if not any_ea and "b" in kinds and result.dtype.kind in "iuf":
-            # GH#39817 cast to object instead of casting bools to numeric
-            result = result.astype(object, copy=False)
-    return result
-
-
 def _get_result_dtype(
     to_concat: Sequence[ArrayLike], non_empties: Sequence[ArrayLike]
 ) -> tuple[bool, set[str], DtypeObj | None]:
@@ -167,7 +149,6 @@
     dtypes = {obj.dtype for obj in to_concat}
     kinds = {obj.dtype.kind for obj in to_concat}
 
->>>>>>> 3e913c27
     any_ea = any(not isinstance(x, np.ndarray) for x in to_concat)
     if any_ea:
         # i.e. any ExtensionArrays
