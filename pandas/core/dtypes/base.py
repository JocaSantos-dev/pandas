<<<<<<< HEAD
"""Extend pandas with custom array types"""
from typing import TYPE_CHECKING, Any, List, Optional, Tuple, Type
=======
"""
Extend pandas with custom array types.
"""

from typing import Any, List, Optional, Tuple, Type
>>>>>>> 4ab7bb4e

import numpy as np

from pandas.errors import AbstractMethodError

from pandas.core.dtypes.generic import ABCDataFrame, ABCIndexClass, ABCSeries

if TYPE_CHECKING:
    from pandas.core.arrays import ExtensionArray  # noqa: F401


class ExtensionDtype:
    """
    A custom data type, to be paired with an ExtensionArray.

    .. versionadded:: 0.23.0

    See Also
    --------
    extensions.register_extension_dtype
    extensions.ExtensionArray

    Notes
    -----
    The interface includes the following abstract methods that must
    be implemented by subclasses:

    * type
    * name

    The following attributes influence the behavior of the dtype in
    pandas operations

    * _is_numeric
    * _is_boolean

    Optionally one can override construct_array_type for construction
    with the name of this dtype via the Registry. See
    :meth:`extensions.register_extension_dtype`.

    * construct_array_type

    The `na_value` class attribute can be used to set the default NA value
    for this type. :attr:`numpy.nan` is used by default.

    ExtensionDtypes are required to be hashable. The base class provides
    a default implementation, which relies on the ``_metadata`` class
    attribute. ``_metadata`` should be a tuple containing the strings
    that define your data type. For example, with ``PeriodDtype`` that's
    the ``freq`` attribute.

    **If you have a parametrized dtype you should set the ``_metadata``
    class property**.

    Ideally, the attributes in ``_metadata`` will match the
    parameters to your ``ExtensionDtype.__init__`` (if any). If any of
    the attributes in ``_metadata`` don't implement the standard
    ``__eq__`` or ``__hash__``, the default implementations here will not
    work.

    .. versionchanged:: 0.24.0

       Added ``_metadata``, ``__hash__``, and changed the default definition
       of ``__eq__``.

    For interaction with Apache Arrow (pyarrow), a ``__from_arrow__`` method
    can be implemented: this method receives a pyarrow Array or ChunkedArray
    as only argument and is expected to return the appropriate pandas
    ExtensionArray for this dtype and the passed values::

        class ExtensionDtype:

            def __from_arrow__(
                self, array: Union[pyarrow.Array, pyarrow.ChunkedArray]
            ) -> ExtensionArray:
                ...

    This class does not inherit from 'abc.ABCMeta' for performance reasons.
    Methods and properties required by the interface raise
    ``pandas.errors.AbstractMethodError`` and no ``register`` method is
    provided for registering virtual subclasses.
    """

    _metadata: Tuple[str, ...] = ()

    def __str__(self) -> str:
        return self.name

    def __eq__(self, other: Any) -> bool:
        """
        Check whether 'other' is equal to self.

        By default, 'other' is considered equal if either

        * it's a string matching 'self.name'.
        * it's an instance of this type and all of the
          the attributes in ``self._metadata`` are equal between
          `self` and `other`.

        Parameters
        ----------
        other : Any

        Returns
        -------
        bool
        """
        if isinstance(other, str):
            try:
                other = self.construct_from_string(other)
            except TypeError:
                return False
        if isinstance(other, type(self)):
            return all(
                getattr(self, attr) == getattr(other, attr) for attr in self._metadata
            )
        return False

    def __hash__(self) -> int:
        return hash(tuple(getattr(self, attr) for attr in self._metadata))

    def __ne__(self, other: Any) -> bool:
        return not self.__eq__(other)

    @property
    def na_value(self) -> object:
        """
        Default NA value to use for this type.

        This is used in e.g. ExtensionArray.take. This should be the
        user-facing "boxed" version of the NA value, not the physical NA value
        for storage.  e.g. for JSONArray, this is an empty dictionary.
        """
        return np.nan

    @property
    def type(self) -> Type:
        """
        The scalar type for the array, e.g. ``int``

        It's expected ``ExtensionArray[item]`` returns an instance
        of ``ExtensionDtype.type`` for scalar ``item``, assuming
        that value is valid (not NA). NA values do not need to be
        instances of `type`.
        """
        raise AbstractMethodError(self)

    @property
    def kind(self) -> str:
        """
        A character code (one of 'biufcmMOSUV'), default 'O'

        This should match the NumPy dtype used when the array is
        converted to an ndarray, which is probably 'O' for object if
        the extension type cannot be represented as a built-in NumPy
        type.

        See Also
        --------
        numpy.dtype.kind
        """
        return "O"

    @property
    def name(self) -> str:
        """
        A string identifying the data type.

        Will be used for display in, e.g. ``Series.dtype``
        """
        raise AbstractMethodError(self)

    @property
    def names(self) -> Optional[List[str]]:
        """
        Ordered list of field names, or None if there are no fields.

        This is for compatibility with NumPy arrays, and may be removed in the
        future.
        """
        return None

    @classmethod
    def construct_array_type(cls) -> Type["ExtensionArray"]:
        """
        Return the array type associated with this dtype.

        Returns
        -------
        type
        """
        raise NotImplementedError

    @classmethod
    def construct_from_string(cls, string: str):
        r"""
        Construct this type from a string.

        This is useful mainly for data types that accept parameters.
        For example, a period dtype accepts a frequency parameter that
        can be set as ``period[H]`` (where H means hourly frequency).

        By default, in the abstract class, just the name of the type is
        expected. But subclasses can overwrite this method to accept
        parameters.

        Parameters
        ----------
        string : str
            The name of the type, for example ``category``.

        Returns
        -------
        ExtensionDtype
            Instance of the dtype.

        Raises
        ------
        TypeError
            If a class cannot be constructed from this 'string'.

        Examples
        --------
        For extension dtypes with arguments the following may be an
        adequate implementation.

        >>> @classmethod
        ... def construct_from_string(cls, string):
        ...     pattern = re.compile(r"^my_type\[(?P<arg_name>.+)\]$")
        ...     match = pattern.match(string)
        ...     if match:
        ...         return cls(**match.groupdict())
        ...     else:
        ...         raise TypeError(
        ...             f"Cannot construct a '{cls.__name__}' from '{string}'"
        ...         )
        """
        if not isinstance(string, str):
            raise TypeError(
                f"'construct_from_string' expects a string, got {type(string)}"
            )
        # error: Non-overlapping equality check (left operand type: "str", right
        #  operand type: "Callable[[ExtensionDtype], str]")  [comparison-overlap]
        assert isinstance(cls.name, str), (cls, type(cls.name))
        if string != cls.name:
            raise TypeError(f"Cannot construct a '{cls.__name__}' from '{string}'")
        return cls()

    @classmethod
    def is_dtype(cls, dtype: object) -> bool:
        """
        Check if we match 'dtype'.

        Parameters
        ----------
        dtype : object
            The object to check.

        Returns
        -------
        bool

        Notes
        -----
        The default implementation is True if

        1. ``cls.construct_from_string(dtype)`` is an instance
           of ``cls``.
        2. ``dtype`` is an object and is an instance of ``cls``
        3. ``dtype`` has a ``dtype`` attribute, and any of the above
           conditions is true for ``dtype.dtype``.
        """
        dtype = getattr(dtype, "dtype", dtype)

        if isinstance(dtype, (ABCSeries, ABCIndexClass, ABCDataFrame, np.dtype)):
            # https://github.com/pandas-dev/pandas/issues/22960
            # avoid passing data to `construct_from_string`. This could
            # cause a FutureWarning from numpy about failing elementwise
            # comparison from, e.g., comparing DataFrame == 'category'.
            return False
        elif dtype is None:
            return False
        elif isinstance(dtype, cls):
            return True
        if isinstance(dtype, str):
            try:
                return cls.construct_from_string(dtype) is not None
            except TypeError:
                return False
        return False

    @property
    def _is_numeric(self) -> bool:
        """
        Whether columns with this dtype should be considered numeric.

        By default ExtensionDtypes are assumed to be non-numeric.
        They'll be excluded from operations that exclude non-numeric
        columns, like (groupby) reductions, plotting, etc.
        """
        return False

    @property
    def _is_boolean(self) -> bool:
        """
        Whether this dtype should be considered boolean.

        By default, ExtensionDtypes are assumed to be non-numeric.
        Setting this to True will affect the behavior of several places,
        e.g.

        * is_bool
        * boolean indexing

        Returns
        -------
        bool
        """
        return False<|MERGE_RESOLUTION|>--- conflicted
+++ resolved
@@ -1,13 +1,8 @@
-<<<<<<< HEAD
-"""Extend pandas with custom array types"""
-from typing import TYPE_CHECKING, Any, List, Optional, Tuple, Type
-=======
 """
 Extend pandas with custom array types.
 """
 
-from typing import Any, List, Optional, Tuple, Type
->>>>>>> 4ab7bb4e
+from typing import TYPE_CHECKING, Any, List, Optional, Tuple, Type
 
 import numpy as np
 
