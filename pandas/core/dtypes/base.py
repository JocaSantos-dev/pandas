--- conflicted
+++ resolved
@@ -1,9 +1,5 @@
 """Extend pandas with custom array types"""
-<<<<<<< HEAD
-from typing import List, Optional
-=======
-from typing import List, Optional, Tuple, Type
->>>>>>> d86553b0
+from typing import List, Optional, Tuple
 
 import numpy as np
 
