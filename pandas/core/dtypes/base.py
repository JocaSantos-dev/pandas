--- conflicted
+++ resolved
@@ -4,19 +4,7 @@
 
 from __future__ import annotations
 
-<<<<<<< HEAD
 from typing import TYPE_CHECKING, Any, List, Optional, Tuple, Type, Union, cast
-=======
-from typing import (
-    TYPE_CHECKING,
-    Any,
-    List,
-    Optional,
-    Tuple,
-    Type,
-    Union,
-)
->>>>>>> ee2b8b56
 
 import numpy as np
 
