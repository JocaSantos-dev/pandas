--- conflicted
+++ resolved
@@ -1,43 +1,5 @@
 # flake8: noqa
 
-<<<<<<< HEAD
-import sys
-
-# categorical; interval; datetimelike; string-like; sparse; numeric types; like
-from .common import (
-    is_array_like, is_bool, is_bool_dtype, is_categorical,
-    is_categorical_dtype, is_complex, is_complex_dtype,
-    is_datetime64_any_dtype, is_datetime64_dtype, is_datetime64_ns_dtype,
-    is_datetime64tz_dtype, is_datetimetz, is_dict_like, is_dtype_equal,
-    is_extension_type, is_file_like, is_float, is_float_dtype, is_hashable,
-    is_int64_dtype, is_integer, is_integer_dtype, is_interval,
-    is_interval_dtype, is_iterator, is_list_like, is_named_tuple, is_number,
-    is_numeric_dtype, is_object_dtype, is_period, is_period_dtype, is_re,
-    is_re_compilable, is_scalar, is_signed_integer_dtype, is_sparse,
-    is_string_dtype, is_timedelta64_dtype, is_timedelta64_ns_dtype,
-    is_unsigned_integer_dtype, pandas_dtype
-)
-
-# deprecated
-m = sys.modules['pandas.core.dtypes.api']
-
-for t in ['is_any_int_dtype', 'is_floating_dtype', 'is_sequence']:
-
-    def outer(t=t):
-
-        def wrapper(arr_or_dtype):
-            import warnings
-            import pandas
-            warnings.warn("{t} is deprecated and will be "
-                          "removed in a future version".format(t=t),
-                          FutureWarning, stacklevel=3)
-            return getattr(pandas.core.dtypes.common, t)(arr_or_dtype)
-        return wrapper
-
-    setattr(m, t, outer(t))
-
-del sys, m, t, outer
-=======
 from .common import (pandas_dtype,
                      is_dtype_equal,
                      is_extension_type,
@@ -94,5 +56,4 @@
                      is_array_like,
                      is_list_like,
                      is_hashable,
-                     is_named_tuple)
->>>>>>> 0d6cb3c2
+                     is_named_tuple)