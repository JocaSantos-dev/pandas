--- conflicted
+++ resolved
@@ -170,15 +170,6 @@
 
         dtype = np.dtype(dtype)
 
-<<<<<<< HEAD
-    # pandas\core\dtypes\cast.py:172: error: Argument 2 to
-    # "maybe_downcast_numeric" has incompatible type "Union[ExtensionDtype,
-    # dtype, Type[object]]"; expected "Union[dtype, ExtensionDtype]"
-    # [arg-type]
-    converted = maybe_downcast_numeric(
-        result, dtype, do_round  # type: ignore[arg-type]
-    )
-=======
     elif dtype.type is Period:
         from pandas.core.arrays import PeriodArray
 
@@ -188,13 +179,11 @@
             return PeriodArray(result, freq=dtype.freq)
 
     converted = maybe_downcast_numeric(result, dtype, do_round)
->>>>>>> dce547ea
     if converted is not result:
         return converted
 
     # a datetimelike
-<<<<<<< HEAD
-    # GH12821, iNaT is casted to float
+    # GH12821, iNaT is cast to float
 
     # pandas\core\dtypes\cast.py:178: error: Item "type" of
     # "Union[ExtensionDtype, dtype, Type[object]]" has no attribute "kind"
@@ -203,10 +192,6 @@
         "i",
         "f",
     ]:
-=======
-    # GH12821, iNaT is cast to float
-    if dtype.kind in ["M", "m"] and result.dtype.kind in ["i", "f"]:
->>>>>>> dce547ea
         if hasattr(dtype, "tz"):
             # not a numpy dtype
 
@@ -241,34 +226,6 @@
         else:
             result = result.astype(dtype)
 
-<<<<<<< HEAD
-    # pandas\core\dtypes\cast.py:190: error: Item "type" of
-    # "Union[ExtensionDtype, dtype, Type[object]]" has no attribute "type"
-    # [union-attr]
-    elif dtype.type is Period:  # type: ignore[union-attr]
-        # TODO(DatetimeArray): merge with previous elif
-        from pandas.core.arrays import PeriodArray
-
-        try:
-            # pandas\core\dtypes\cast.py:195: error: Item "ExtensionDtype" of
-            # "Union[ExtensionDtype, dtype, Type[object]]" has no attribute
-            # "freq"  [union-attr]
-
-            # pandas\core\dtypes\cast.py:195: error: Item "dtype" of
-            # "Union[ExtensionDtype, dtype, Type[object]]" has no attribute
-            # "freq"  [union-attr]
-
-            # pandas\core\dtypes\cast.py:195: error: Item "type" of
-            # "Union[ExtensionDtype, dtype, Type[object]]" has no attribute
-            # "freq"  [union-attr]
-            return PeriodArray(result, freq=dtype.freq)  # type: ignore[union-attr]
-        except TypeError:
-            # e.g. TypeError: int() argument must be a string, a
-            #  bytes-like object or a number, not 'Period
-            pass
-
-=======
->>>>>>> dce547ea
     return result
 
 
@@ -582,10 +539,6 @@
                 else:
                     values[mask] = np.nan
 
-<<<<<<< HEAD
-            if issubclass(values_type, DatetimeLikeArrayMixin):
-                values = values_type(values, dtype=values_dtype)
-
     # pandas\core\dtypes\cast.py:525: error: Incompatible return value type
     # (got "Union[ExtensionArray, ndarray]", expected "ExtensionArray")
     # [return-value]
@@ -594,9 +547,6 @@
     # (got "Union[ExtensionArray, ndarray]", expected "ndarray")
     # [return-value]
     return values  # type: ignore[return-value]
-=======
-    return values
->>>>>>> dce547ea
 
 
 def maybe_promote(dtype, fill_value=np.nan):
