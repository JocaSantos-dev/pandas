"""
Routines for casting.
"""

from contextlib import suppress
from datetime import date, datetime, timedelta
from typing import (
    TYPE_CHECKING,
    Any,
    Dict,
    List,
    Optional,
    Sequence,
    Set,
    Sized,
    Tuple,
    Type,
    Union,
)

import numpy as np

<<<<<<< HEAD
from pandas._libs import lib, missing as libmissing, tslib, tslibs
=======
from pandas._libs import lib, tslib
>>>>>>> 36c4d5cc
from pandas._libs.tslibs import (
    NaT,
    OutOfBoundsDatetime,
    Period,
    Timedelta,
    Timestamp,
    conversion,
    iNaT,
    ints_to_pydatetime,
    ints_to_pytimedelta,
)
from pandas._libs.tslibs.timezones import tz_compare
from pandas._typing import AnyArrayLike, ArrayLike, Dtype, DtypeObj, Scalar
from pandas.util._validators import validate_bool_kwarg

from pandas.core.dtypes.common import (
    DT64NS_DTYPE,
    INT64_DTYPE,
    POSSIBLY_CAST_DTYPES,
    TD64NS_DTYPE,
    ensure_int8,
    ensure_int16,
    ensure_int32,
    ensure_int64,
    ensure_object,
    ensure_str,
    is_bool,
    is_bool_dtype,
    is_categorical_dtype,
    is_complex,
    is_complex_dtype,
    is_datetime64_dtype,
    is_datetime64_ns_dtype,
    is_datetime64tz_dtype,
    is_datetime_or_timedelta_dtype,
    is_dtype_equal,
    is_extension_array_dtype,
    is_float,
    is_float_dtype,
    is_integer,
    is_integer_dtype,
    is_numeric_dtype,
    is_object_dtype,
    is_scalar,
    is_sparse,
    is_string_dtype,
    is_timedelta64_dtype,
    is_timedelta64_ns_dtype,
    is_unsigned_integer_dtype,
    pandas_dtype,
)
from pandas.core.dtypes.dtypes import (
    DatetimeTZDtype,
    ExtensionDtype,
    IntervalDtype,
    PeriodDtype,
)
from pandas.core.dtypes.generic import (
    ABCDataFrame,
    ABCDatetimeArray,
    ABCDatetimeIndex,
    ABCExtensionArray,
    ABCPeriodArray,
    ABCPeriodIndex,
    ABCSeries,
)
from pandas.core.dtypes.inference import is_list_like
from pandas.core.dtypes.missing import is_valid_nat_for_dtype, isna, notna

if TYPE_CHECKING:
    from pandas import Series
    from pandas.core.arrays import ExtensionArray

_int8_max = np.iinfo(np.int8).max
_int16_max = np.iinfo(np.int16).max
_int32_max = np.iinfo(np.int32).max
_int64_max = np.iinfo(np.int64).max


def maybe_convert_platform(values):
    """ try to do platform conversion, allow ndarray or list here """
    if isinstance(values, (list, tuple, range)):
        values = construct_1d_object_array_from_listlike(values)
    if getattr(values, "dtype", None) == np.object_:
        if hasattr(values, "_values"):
            values = values._values
        values = lib.maybe_convert_objects(values)

    return values


def is_nested_object(obj) -> bool:
    """
    return a boolean if we have a nested object, e.g. a Series with 1 or
    more Series elements

    This may not be necessarily be performant.

    """
    if isinstance(obj, ABCSeries) and is_object_dtype(obj.dtype):

        if any(isinstance(v, ABCSeries) for v in obj._values):
            return True

    return False


def maybe_box_datetimelike(value: Scalar, dtype: Optional[Dtype] = None) -> Scalar:
    """
    Cast scalar to Timestamp or Timedelta if scalar is datetime-like
    and dtype is not object.

    Parameters
    ----------
    value : scalar
    dtype : Dtype, optional

    Returns
    -------
    scalar
    """
    if dtype == object:
        pass
    elif isinstance(value, (np.datetime64, datetime)):
        value = Timestamp(value)
    elif isinstance(value, (np.timedelta64, timedelta)):
        value = Timedelta(value)

    return value


def maybe_unbox_datetimelike(value: Scalar, dtype: DtypeObj) -> Scalar:
    """
    Convert a Timedelta or Timestamp to timedelta64 or datetime64 for setting
    into a numpy array.  Failing to unbox would risk dropping nanoseconds.

    Notes
    -----
    Caller is responsible for checking dtype.kind in ["m", "M"]
    """
    if is_valid_nat_for_dtype(value, dtype):
        # GH#36541: can't fill array directly with pd.NaT
        # > np.empty(10, dtype="datetime64[64]").fill(pd.NaT)
        # ValueError: cannot convert float NaN to integer
        value = dtype.type("NaT", "ns")
    elif isinstance(value, Timestamp):
        if value.tz is None:
            value = value.to_datetime64()
    elif isinstance(value, Timedelta):
        value = value.to_timedelta64()
    return value


def maybe_downcast_to_dtype(result, dtype: Union[str, np.dtype]):
    """
    try to cast to the specified dtype (e.g. convert back to bool/int
    or could be an astype of float64->float32
    """
    do_round = False

    if is_scalar(result):
        return result
    elif isinstance(result, ABCDataFrame):
        # occurs in pivot_table doctest
        return result

    if isinstance(dtype, str):
        if dtype == "infer":
            inferred_type = lib.infer_dtype(ensure_object(result), skipna=False)
            if inferred_type == "boolean":
                dtype = "bool"
            elif inferred_type == "integer":
                dtype = "int64"
            elif inferred_type == "datetime64":
                dtype = "datetime64[ns]"
            elif inferred_type == "timedelta64":
                dtype = "timedelta64[ns]"

            # try to upcast here
            elif inferred_type == "floating":
                dtype = "int64"
                if issubclass(result.dtype.type, np.number):
                    do_round = True

            else:
                dtype = "object"

        dtype = np.dtype(dtype)

    elif dtype.type is Period:
        from pandas.core.arrays import PeriodArray

        with suppress(TypeError):
            # e.g. TypeError: int() argument must be a string, a
            #  bytes-like object or a number, not 'Period
            return PeriodArray(result, freq=dtype.freq)

    converted = maybe_downcast_numeric(result, dtype, do_round)
    if converted is not result:
        return converted

    # a datetimelike
    # GH12821, iNaT is cast to float
    if dtype.kind in ["M", "m"] and result.dtype.kind in ["i", "f"]:
        if hasattr(dtype, "tz"):
            # not a numpy dtype
            if dtype.tz:
                # convert to datetime and change timezone
                from pandas import to_datetime

                result = to_datetime(result).tz_localize("utc")
                result = result.tz_convert(dtype.tz)
        else:
            result = result.astype(dtype)

    return result


def maybe_downcast_numeric(result, dtype: DtypeObj, do_round: bool = False):
    """
    Subset of maybe_downcast_to_dtype restricted to numeric dtypes.

    Parameters
    ----------
    result : ndarray or ExtensionArray
    dtype : np.dtype or ExtensionDtype
    do_round : bool

    Returns
    -------
    ndarray or ExtensionArray
    """
    if not isinstance(dtype, np.dtype):
        # e.g. SparseDtype has no itemsize attr
        return result

    def trans(x):
        if do_round:
            return x.round()
        return x

    if dtype.kind == result.dtype.kind:
        # don't allow upcasts here (except if empty)
        if result.dtype.itemsize <= dtype.itemsize and result.size:
            return result

    if is_bool_dtype(dtype) or is_integer_dtype(dtype):

        if not result.size:
            # if we don't have any elements, just astype it
            return trans(result).astype(dtype)

        # do a test on the first element, if it fails then we are done
        r = result.ravel()
        arr = np.array([r[0]])

        if isna(arr).any():
            # if we have any nulls, then we are done
            return result

        elif not isinstance(r[0], (np.integer, np.floating, int, float, bool)):
            # a comparable, e.g. a Decimal may slip in here
            return result

        if (
            issubclass(result.dtype.type, (np.object_, np.number))
            and notna(result).all()
        ):
            new_result = trans(result).astype(dtype)
            if new_result.dtype.kind == "O" or result.dtype.kind == "O":
                # np.allclose may raise TypeError on object-dtype
                if (new_result == result).all():
                    return new_result
            else:
                if np.allclose(new_result, result, rtol=0):
                    return new_result

    elif (
        issubclass(dtype.type, np.floating)
        and not is_bool_dtype(result.dtype)
        and not is_string_dtype(result.dtype)
    ):
        return result.astype(dtype)

    return result


def maybe_cast_result(
    result: ArrayLike, obj: "Series", numeric_only: bool = False, how: str = ""
) -> ArrayLike:
    """
    Try casting result to a different type if appropriate

    Parameters
    ----------
    result : array-like
        Result to cast.
    obj : Series
        Input Series from which result was calculated.
    numeric_only : bool, default False
        Whether to cast only numerics or datetimes as well.
    how : str, default ""
        How the result was computed.

    Returns
    -------
    result : array-like
        result maybe casted to the dtype.
    """
    dtype = obj.dtype
    dtype = maybe_cast_result_dtype(dtype, how)

    assert not is_scalar(result)

    if (
        is_extension_array_dtype(dtype)
        and not is_categorical_dtype(dtype)
        and dtype.kind != "M"
    ):
        # We have to special case categorical so as not to upcast
        # things like counts back to categorical
        cls = dtype.construct_array_type()
        result = maybe_cast_to_extension_array(cls, result, dtype=dtype)

    elif numeric_only and is_numeric_dtype(dtype) or not numeric_only:
        result = maybe_downcast_to_dtype(result, dtype)

    return result


def maybe_cast_result_dtype(dtype: DtypeObj, how: str) -> DtypeObj:
    """
    Get the desired dtype of a result based on the
    input dtype and how it was computed.

    Parameters
    ----------
    dtype : DtypeObj
        Input dtype.
    how : str
        How the result was computed.

    Returns
    -------
    DtypeObj
        The desired dtype of the result.
    """
    from pandas.core.arrays.boolean import BooleanDtype
    from pandas.core.arrays.floating import Float64Dtype
    from pandas.core.arrays.integer import Int64Dtype, _IntegerDtype

    if how in ["add", "cumsum", "sum", "prod"]:
        if dtype == np.dtype(bool):
            return np.dtype(np.int64)
        elif isinstance(dtype, (BooleanDtype, _IntegerDtype)):
            return Int64Dtype()
    elif how in ["mean", "median", "var"] and isinstance(
        dtype, (BooleanDtype, _IntegerDtype)
    ):
        return Float64Dtype()
    return dtype


def maybe_cast_to_extension_array(
    cls: Type["ExtensionArray"], obj: ArrayLike, dtype: Optional[ExtensionDtype] = None
) -> ArrayLike:
    """
    Call to `_from_sequence` that returns the object unchanged on Exception.

    Parameters
    ----------
    cls : class, subclass of ExtensionArray
    obj : arraylike
        Values to pass to cls._from_sequence
    dtype : ExtensionDtype, optional

    Returns
    -------
    ExtensionArray or obj
    """
    from pandas.core.arrays.string_ import StringArray
    from pandas.core.arrays.string_arrow import ArrowStringArray

    assert isinstance(cls, type), f"must pass a type: {cls}"
    assertion_msg = f"must pass a subclass of ExtensionArray: {cls}"
    assert issubclass(cls, ABCExtensionArray), assertion_msg

    # Everything can be converted to StringArrays, but we may not want to convert
    if (
        issubclass(cls, (StringArray, ArrowStringArray))
        and lib.infer_dtype(obj) != "string"
    ):
        return obj

    try:
        result = cls._from_sequence(obj, dtype=dtype)
    except Exception:
        # We can't predict what downstream EA constructors may raise
        result = obj
    return result


def maybe_upcast_putmask(
    result: np.ndarray, mask: np.ndarray, other: Scalar
) -> Tuple[np.ndarray, bool]:
    """
    A safe version of putmask that potentially upcasts the result.

    The result is replaced with the first N elements of other,
    where N is the number of True values in mask.
    If the length of other is shorter than N, other will be repeated.

    Parameters
    ----------
    result : ndarray
        The destination array. This will be mutated in-place if no upcasting is
        necessary.
    mask : boolean ndarray
    other : scalar
        The source value.

    Returns
    -------
    result : ndarray
    changed : bool
        Set to true if the result array was upcasted.

    Examples
    --------
    >>> arr = np.arange(1, 6)
    >>> mask = np.array([False, True, False, True, True])
    >>> result, _ = maybe_upcast_putmask(arr, mask, False)
    >>> result
    array([1, 0, 3, 0, 0])
    """
    if not isinstance(result, np.ndarray):
        raise ValueError("The result input must be a ndarray.")
    if not is_scalar(other):
        # We _could_ support non-scalar other, but until we have a compelling
        #  use case, we assume away the possibility.
        raise ValueError("other must be a scalar")

    if mask.any():
        # Two conversions for date-like dtypes that can't be done automatically
        # in np.place:
        #   NaN -> NaT
        #   integer or integer array -> date-like array
        if result.dtype.kind in ["m", "M"]:
            if isna(other):
                other = result.dtype.type("nat")
            elif is_integer(other):
                other = np.array(other, dtype=result.dtype)

        def changeit():
            # we are forced to change the dtype of the result as the input
            # isn't compatible
            r, _ = maybe_upcast(result, fill_value=other, copy=True)
            np.place(r, mask, other)

            return r, True

        # we want to decide whether place will work
        # if we have nans in the False portion of our mask then we need to
        # upcast (possibly), otherwise we DON't want to upcast (e.g. if we
        # have values, say integers, in the success portion then it's ok to not
        # upcast)
        new_dtype, _ = maybe_promote(result.dtype, other)
        if new_dtype != result.dtype:

            # we have a scalar or len 0 ndarray
            # and its nan and we are changing some values
            if isna(other):
                return changeit()

        try:
            np.place(result, mask, other)
        except TypeError:
            # e.g. int-dtype result and float-dtype other
            return changeit()

    return result, False


def maybe_promote(dtype, fill_value=np.nan):
    """
    Find the minimal dtype that can hold both the given dtype and fill_value.

    Parameters
    ----------
    dtype : np.dtype or ExtensionDtype
    fill_value : scalar, default np.nan

    Returns
    -------
    dtype
        Upcasted from dtype argument if necessary.
    fill_value
        Upcasted from fill_value argument if necessary.

    Raises
    ------
    ValueError
        If fill_value is a non-scalar and dtype is not object.
    """
    if not is_scalar(fill_value) and not is_object_dtype(dtype):
        # with object dtype there is nothing to promote, and the user can
        #  pass pretty much any weird fill_value they like
        raise ValueError("fill_value must be a scalar")

    # if we passed an array here, determine the fill value by dtype
    if isinstance(fill_value, np.ndarray):
        if issubclass(fill_value.dtype.type, (np.datetime64, np.timedelta64)):
            fill_value = fill_value.dtype.type("NaT", "ns")
        else:

            # we need to change to object type as our
            # fill_value is of object type
            if fill_value.dtype == np.object_:
                dtype = np.dtype(np.object_)
            fill_value = np.nan

        if dtype == np.object_ or dtype.kind in ["U", "S"]:
            # We treat string-like dtypes as object, and _always_ fill
            #  with np.nan
            fill_value = np.nan
            dtype = np.dtype(np.object_)

    # returns tuple of (dtype, fill_value)
    if issubclass(dtype.type, np.datetime64):
        if isinstance(fill_value, datetime) and fill_value.tzinfo is not None:
            # Trying to insert tzaware into tznaive, have to cast to object
            dtype = np.dtype(np.object_)
        elif is_integer(fill_value) or (is_float(fill_value) and not isna(fill_value)):
            dtype = np.dtype(np.object_)
        elif is_valid_nat_for_dtype(fill_value, dtype):
            # e.g. pd.NA, which is not accepted by Timestamp constructor
            fill_value = np.datetime64("NaT", "ns")
        else:
            try:
                fill_value = Timestamp(fill_value).to_datetime64()
            except (TypeError, ValueError):
                dtype = np.dtype(np.object_)
    elif issubclass(dtype.type, np.timedelta64):
        if (
            is_integer(fill_value)
            or (is_float(fill_value) and not np.isnan(fill_value))
            or isinstance(fill_value, str)
        ):
            # TODO: What about str that can be a timedelta?
            dtype = np.dtype(np.object_)
        elif is_valid_nat_for_dtype(fill_value, dtype):
            # e.g pd.NA, which is not accepted by the  Timedelta constructor
            fill_value = np.timedelta64("NaT", "ns")
        else:
            try:
                fv = Timedelta(fill_value)
            except ValueError:
                dtype = np.dtype(np.object_)
            else:
                if fv is NaT:
                    # NaT has no `to_timedelta64` method
                    fill_value = np.timedelta64("NaT", "ns")
                else:
                    fill_value = fv.to_timedelta64()
    elif is_datetime64tz_dtype(dtype):
        if isna(fill_value):
            fill_value = NaT
        elif not isinstance(fill_value, datetime):
            dtype = np.dtype(np.object_)
        elif fill_value.tzinfo is None:
            dtype = np.dtype(np.object_)
        elif not tz_compare(fill_value.tzinfo, dtype.tz):
            # TODO: sure we want to cast here?
            dtype = np.dtype(np.object_)

    elif is_extension_array_dtype(dtype) and isna(fill_value):
        fill_value = dtype.na_value

    elif is_float(fill_value):
        if issubclass(dtype.type, np.bool_):
            dtype = np.dtype(np.object_)

        elif issubclass(dtype.type, np.integer):
            dtype = np.dtype(np.float64)

        elif dtype.kind == "f":
            mst = np.min_scalar_type(fill_value)
            if mst > dtype:
                # e.g. mst is np.float64 and dtype is np.float32
                dtype = mst

        elif dtype.kind == "c":
            mst = np.min_scalar_type(fill_value)
            dtype = np.promote_types(dtype, mst)

    elif is_bool(fill_value):
        if not issubclass(dtype.type, np.bool_):
            dtype = np.dtype(np.object_)

    elif is_integer(fill_value):
        if issubclass(dtype.type, np.bool_):
            dtype = np.dtype(np.object_)

        elif issubclass(dtype.type, np.integer):
            if not np.can_cast(fill_value, dtype):
                # upcast to prevent overflow
                mst = np.min_scalar_type(fill_value)
                dtype = np.promote_types(dtype, mst)
                if dtype.kind == "f":
                    # Case where we disagree with numpy
                    dtype = np.dtype(np.object_)

    elif is_complex(fill_value):
        if issubclass(dtype.type, np.bool_):
            dtype = np.dtype(np.object_)

        elif issubclass(dtype.type, (np.integer, np.floating)):
            mst = np.min_scalar_type(fill_value)
            dtype = np.promote_types(dtype, mst)

        elif dtype.kind == "c":
            mst = np.min_scalar_type(fill_value)
            if mst > dtype:
                # e.g. mst is np.complex128 and dtype is np.complex64
                dtype = mst

    elif fill_value is None or fill_value is libmissing.NA:
        if is_float_dtype(dtype) or is_complex_dtype(dtype):
            fill_value = np.nan
        elif is_integer_dtype(dtype):
            dtype = np.float64
            fill_value = np.nan
        elif is_datetime_or_timedelta_dtype(dtype):
            fill_value = dtype.type("NaT", "ns")
        else:
            dtype = np.dtype(np.object_)
            if fill_value is not libmissing.NA:
                fill_value = np.nan
    else:
        dtype = np.dtype(np.object_)

    # in case we have a string that looked like a number
    if is_extension_array_dtype(dtype):
        pass
    elif issubclass(np.dtype(dtype).type, (bytes, str)):
        dtype = np.dtype(np.object_)

    fill_value = _ensure_dtype_type(fill_value, dtype)
    return dtype, fill_value


def _ensure_dtype_type(value, dtype: DtypeObj):
    """
    Ensure that the given value is an instance of the given dtype.

    e.g. if out dtype is np.complex64_, we should have an instance of that
    as opposed to a python complex object.

    Parameters
    ----------
    value : object
    dtype : np.dtype or ExtensionDtype

    Returns
    -------
    object
    """
    # Start with exceptions in which we do _not_ cast to numpy types
    if is_extension_array_dtype(dtype):
        return value
    elif dtype == np.object_:
        return value
    elif isna(value):
        # e.g. keep np.nan rather than try to cast to np.float32(np.nan)
        return value

    return dtype.type(value)


def infer_dtype_from(val, pandas_dtype: bool = False) -> Tuple[DtypeObj, Any]:
    """
    Interpret the dtype from a scalar or array.

    Parameters
    ----------
    val : object
    pandas_dtype : bool, default False
        whether to infer dtype including pandas extension types.
        If False, scalar/array belongs to pandas extension types is inferred as
        object
    """
    if is_scalar(val):
        return infer_dtype_from_scalar(val, pandas_dtype=pandas_dtype)
    return infer_dtype_from_array(val, pandas_dtype=pandas_dtype)


def infer_dtype_from_scalar(val, pandas_dtype: bool = False) -> Tuple[DtypeObj, Any]:
    """
    Interpret the dtype from a scalar.

    Parameters
    ----------
    pandas_dtype : bool, default False
        whether to infer dtype including pandas extension types.
        If False, scalar belongs to pandas extension types is inferred as
        object
    """
    dtype: DtypeObj = np.dtype(object)

    # a 1-element ndarray
    if isinstance(val, np.ndarray):
        msg = "invalid ndarray passed to infer_dtype_from_scalar"
        if val.ndim != 0:
            raise ValueError(msg)

        dtype = val.dtype
        val = val.item()

    elif isinstance(val, str):

        # If we create an empty array using a string to infer
        # the dtype, NumPy will only allocate one character per entry
        # so this is kind of bad. Alternately we could use np.repeat
        # instead of np.empty (but then you still don't want things
        # coming out as np.str_!

        dtype = np.dtype(object)

    elif isinstance(val, (np.datetime64, datetime)):
        val = Timestamp(val)
        if val is NaT or val.tz is None:
            dtype = np.dtype("M8[ns]")
        else:
            if pandas_dtype:
                dtype = DatetimeTZDtype(unit="ns", tz=val.tz)
            else:
                # return datetimetz as object
                return np.dtype(object), val
        val = val.value

    elif isinstance(val, (np.timedelta64, timedelta)):
        val = Timedelta(val).value
        dtype = np.dtype("m8[ns]")

    elif is_bool(val):
        dtype = np.dtype(np.bool_)

    elif is_integer(val):
        if isinstance(val, np.integer):
            dtype = np.dtype(type(val))
        else:
            dtype = np.dtype(np.int64)

        try:
            np.array(val, dtype=dtype)
        except OverflowError:
            dtype = np.array(val).dtype

    elif is_float(val):
        if isinstance(val, np.floating):
            dtype = np.dtype(type(val))
        else:
            dtype = np.dtype(np.float64)

    elif is_complex(val):
        dtype = np.dtype(np.complex_)

    elif pandas_dtype:
        if lib.is_period(val):
            dtype = PeriodDtype(freq=val.freq)
        elif lib.is_interval(val):
            subtype = infer_dtype_from_scalar(val.left, pandas_dtype=True)[0]
            dtype = IntervalDtype(subtype=subtype)

    return dtype, val


def dict_compat(d: Dict[Scalar, Scalar]) -> Dict[Scalar, Scalar]:
    """
    Convert datetimelike-keyed dicts to a Timestamp-keyed dict.

    Parameters
    ----------
    d: dict-like object

    Returns
    -------
    dict

    """
    return {maybe_box_datetimelike(key): value for key, value in d.items()}


def infer_dtype_from_array(
    arr, pandas_dtype: bool = False
) -> Tuple[DtypeObj, ArrayLike]:
    """
    Infer the dtype from an array.

    Parameters
    ----------
    arr : array
    pandas_dtype : bool, default False
        whether to infer dtype including pandas extension types.
        If False, array belongs to pandas extension types
        is inferred as object

    Returns
    -------
    tuple (numpy-compat/pandas-compat dtype, array)

    Notes
    -----
    if pandas_dtype=False. these infer to numpy dtypes
    exactly with the exception that mixed / object dtypes
    are not coerced by stringifying or conversion

    if pandas_dtype=True. datetime64tz-aware/categorical
    types will retain there character.

    Examples
    --------
    >>> np.asarray([1, '1'])
    array(['1', '1'], dtype='<U21')

    >>> infer_dtype_from_array([1, '1'])
    (dtype('O'), [1, '1'])
    """
    if isinstance(arr, np.ndarray):
        return arr.dtype, arr

    if not is_list_like(arr):
        arr = [arr]

    if pandas_dtype and is_extension_array_dtype(arr):
        return arr.dtype, arr

    elif isinstance(arr, ABCSeries):
        return arr.dtype, np.asarray(arr)

    # don't force numpy coerce with nan's
    inferred = lib.infer_dtype(arr, skipna=False)
    if inferred in ["string", "bytes", "mixed", "mixed-integer"]:
        return (np.dtype(np.object_), arr)

    arr = np.asarray(arr)
    return arr.dtype, arr


def maybe_infer_dtype_type(element):
    """
    Try to infer an object's dtype, for use in arithmetic ops.

    Uses `element.dtype` if that's available.
    Objects implementing the iterator protocol are cast to a NumPy array,
    and from there the array's type is used.

    Parameters
    ----------
    element : object
        Possibly has a `.dtype` attribute, and possibly the iterator
        protocol.

    Returns
    -------
    tipo : type

    Examples
    --------
    >>> from collections import namedtuple
    >>> Foo = namedtuple("Foo", "dtype")
    >>> maybe_infer_dtype_type(Foo(np.dtype("i8")))
    dtype('int64')
    """
    tipo = None
    if hasattr(element, "dtype"):
        tipo = element.dtype
    elif is_list_like(element):
        element = np.asarray(element)
        tipo = element.dtype
    return tipo


def maybe_upcast(
    values: np.ndarray,
    fill_value: Scalar = np.nan,
    copy: bool = False,
) -> Tuple[np.ndarray, Scalar]:
    """
    Provide explicit type promotion and coercion.

    Parameters
    ----------
    values : np.ndarray
        The array that we may want to upcast.
    fill_value : what we want to fill with
    copy : bool, default True
        If True always make a copy even if no upcast is required.

    Returns
    -------
    values: np.ndarray
        the original array, possibly upcast
    fill_value:
        the fill value, possibly upcast
    """
    new_dtype, fill_value = maybe_promote(values.dtype, fill_value)
    # We get a copy in all cases _except_ (values.dtype == new_dtype and not copy)
    values = values.astype(new_dtype, copy=copy)

    return values, fill_value


def invalidate_string_dtypes(dtype_set: Set[DtypeObj]):
    """
    Change string like dtypes to object for
    ``DataFrame.select_dtypes()``.
    """
    non_string_dtypes = dtype_set - {np.dtype("S").type, np.dtype("<U").type}
    if non_string_dtypes != dtype_set:
        raise TypeError("string dtypes are not allowed, use 'object' instead")


def coerce_indexer_dtype(indexer, categories):
    """ coerce the indexer input array to the smallest dtype possible """
    length = len(categories)
    if length < _int8_max:
        return ensure_int8(indexer)
    elif length < _int16_max:
        return ensure_int16(indexer)
    elif length < _int32_max:
        return ensure_int32(indexer)
    return ensure_int64(indexer)


def astype_nansafe(
    arr, dtype: DtypeObj, copy: bool = True, skipna: bool = False
) -> ArrayLike:
    """
    Cast the elements of an array to a given dtype a nan-safe manner.

    Parameters
    ----------
    arr : ndarray
    dtype : np.dtype
    copy : bool, default True
        If False, a view will be attempted but may fail, if
        e.g. the item sizes don't align.
    skipna: bool, default False
        Whether or not we should skip NaN when casting as a string-type.

    Raises
    ------
    ValueError
        The dtype was a datetime64/timedelta64 dtype, but it had no unit.
    """
    # dispatch on extension dtype if needed
    if is_extension_array_dtype(dtype):
        return dtype.construct_array_type()._from_sequence(arr, dtype=dtype, copy=copy)

    if not isinstance(dtype, np.dtype):
        dtype = pandas_dtype(dtype)

    if issubclass(dtype.type, str):
        return lib.ensure_string_array(
            arr.ravel(), skipna=skipna, convert_na_value=False
        ).reshape(arr.shape)

    elif is_datetime64_dtype(arr):
        if is_object_dtype(dtype):
            return ints_to_pydatetime(arr.view(np.int64))
        elif dtype == np.int64:
            if isna(arr).any():
                raise ValueError("Cannot convert NaT values to integer")
            return arr.view(dtype)

        # allow frequency conversions
        if dtype.kind == "M":
            return arr.astype(dtype)

        raise TypeError(f"cannot astype a datetimelike from [{arr.dtype}] to [{dtype}]")

    elif is_timedelta64_dtype(arr):
        if is_object_dtype(dtype):
            return ints_to_pytimedelta(arr.view(np.int64))
        elif dtype == np.int64:
            if isna(arr).any():
                raise ValueError("Cannot convert NaT values to integer")
            return arr.view(dtype)

        if dtype not in [INT64_DTYPE, TD64NS_DTYPE]:

            # allow frequency conversions
            # we return a float here!
            if dtype.kind == "m":
                mask = isna(arr)
                result = arr.astype(dtype).astype(np.float64)
                result[mask] = np.nan
                return result
        elif dtype == TD64NS_DTYPE:
            return arr.astype(TD64NS_DTYPE, copy=copy)

        raise TypeError(f"cannot astype a timedelta from [{arr.dtype}] to [{dtype}]")

    elif np.issubdtype(arr.dtype, np.floating) and np.issubdtype(dtype, np.integer):

        if not np.isfinite(arr).all():
            raise ValueError("Cannot convert non-finite values (NA or inf) to integer")

    elif is_object_dtype(arr):

        # work around NumPy brokenness, #1987
        if np.issubdtype(dtype.type, np.integer):
            return lib.astype_intsafe(arr.ravel(), dtype).reshape(arr.shape)

        # if we have a datetime/timedelta array of objects
        # then coerce to a proper dtype and recall astype_nansafe

        elif is_datetime64_dtype(dtype):
            from pandas import to_datetime

            return astype_nansafe(to_datetime(arr).values, dtype, copy=copy)
        elif is_timedelta64_dtype(dtype):
            from pandas import to_timedelta

            return astype_nansafe(to_timedelta(arr)._values, dtype, copy=copy)

    if dtype.name in ("datetime64", "timedelta64"):
        msg = (
            f"The '{dtype.name}' dtype has no unit. Please pass in "
            f"'{dtype.name}[ns]' instead."
        )
        raise ValueError(msg)

    if copy or is_object_dtype(arr) or is_object_dtype(dtype):
        # Explicit copy, or required since NumPy can't view from / to object.
        return arr.astype(dtype, copy=True)

    return arr.view(dtype)


def soft_convert_objects(
    values: np.ndarray,
    datetime: bool = True,
    numeric: bool = True,
    timedelta: bool = True,
    copy: bool = True,
):
    """
    Try to coerce datetime, timedelta, and numeric object-dtype columns
    to inferred dtype.

    Parameters
    ----------
    values : np.ndarray[object]
    datetime : bool, default True
    numeric: bool, default True
    timedelta : bool, default True
    copy : bool, default True

    Returns
    -------
    np.ndarray
    """
    validate_bool_kwarg(datetime, "datetime")
    validate_bool_kwarg(numeric, "numeric")
    validate_bool_kwarg(timedelta, "timedelta")
    validate_bool_kwarg(copy, "copy")

    conversion_count = sum((datetime, numeric, timedelta))
    if conversion_count == 0:
        raise ValueError("At least one of datetime, numeric or timedelta must be True.")

    # Soft conversions
    if datetime:
        # GH 20380, when datetime is beyond year 2262, hence outside
        # bound of nanosecond-resolution 64-bit integers.
        try:
            values = lib.maybe_convert_objects(values, convert_datetime=True)
        except OutOfBoundsDatetime:
            pass

    if timedelta and is_object_dtype(values.dtype):
        # Object check to ensure only run if previous did not convert
        values = lib.maybe_convert_objects(values, convert_timedelta=True)

    if numeric and is_object_dtype(values.dtype):
        try:
            converted = lib.maybe_convert_numeric(values, set(), coerce_numeric=True)
        except (ValueError, TypeError):
            pass
        else:
            # If all NaNs, then do not-alter
            values = converted if not isna(converted).all() else values
            values = values.copy() if copy else values

    return values


def convert_dtypes(
    input_array: AnyArrayLike,
    convert_string: bool = True,
    convert_integer: bool = True,
    convert_boolean: bool = True,
    convert_floating: bool = True,
) -> Dtype:
    """
    Convert objects to best possible type, and optionally,
    to types supporting ``pd.NA``.

    Parameters
    ----------
    input_array : ExtensionArray, Index, Series or np.ndarray
    convert_string : bool, default True
        Whether object dtypes should be converted to ``StringDtype()``.
    convert_integer : bool, default True
        Whether, if possible, conversion can be done to integer extension types.
    convert_boolean : bool, defaults True
        Whether object dtypes should be converted to ``BooleanDtypes()``.
    convert_floating : bool, defaults True
        Whether, if possible, conversion can be done to floating extension types.
        If `convert_integer` is also True, preference will be give to integer
        dtypes if the floats can be faithfully casted to integers.

    Returns
    -------
    dtype
        new dtype
    """
    is_extension = is_extension_array_dtype(input_array.dtype)
    if (
        convert_string or convert_integer or convert_boolean or convert_floating
    ) and not is_extension:
        try:
            inferred_dtype = lib.infer_dtype(input_array)
        except ValueError:
            # Required to catch due to Period.  Can remove once GH 23553 is fixed
            inferred_dtype = input_array.dtype

        if not convert_string and is_string_dtype(inferred_dtype):
            inferred_dtype = input_array.dtype

        if convert_integer:
            target_int_dtype = "Int64"

            if is_integer_dtype(input_array.dtype):
                from pandas.core.arrays.integer import INT_STR_TO_DTYPE

                inferred_dtype = INT_STR_TO_DTYPE.get(
                    input_array.dtype.name, target_int_dtype
                )
            if not is_integer_dtype(input_array.dtype) and is_numeric_dtype(
                input_array.dtype
            ):
                inferred_dtype = target_int_dtype

        else:
            if is_integer_dtype(inferred_dtype):
                inferred_dtype = input_array.dtype

        if convert_floating:
            if not is_integer_dtype(input_array.dtype) and is_numeric_dtype(
                input_array.dtype
            ):
                from pandas.core.arrays.floating import FLOAT_STR_TO_DTYPE

                inferred_float_dtype = FLOAT_STR_TO_DTYPE.get(
                    input_array.dtype.name, "Float64"
                )
                # if we could also convert to integer, check if all floats
                # are actually integers
                if convert_integer:
                    arr = input_array[notna(input_array)]
                    if (arr.astype(int) == arr).all():
                        inferred_dtype = "Int64"
                    else:
                        inferred_dtype = inferred_float_dtype
                else:
                    inferred_dtype = inferred_float_dtype
        else:
            if is_float_dtype(inferred_dtype):
                inferred_dtype = input_array.dtype

        if convert_boolean:
            if is_bool_dtype(input_array.dtype):
                inferred_dtype = "boolean"
        else:
            if isinstance(inferred_dtype, str) and inferred_dtype == "boolean":
                inferred_dtype = input_array.dtype

    else:
        inferred_dtype = input_array.dtype

    return inferred_dtype


def maybe_castable(arr: np.ndarray) -> bool:
    # return False to force a non-fastpath

    assert isinstance(arr, np.ndarray)  # GH 37024

    # check datetime64[ns]/timedelta64[ns] are valid
    # otherwise try to coerce
    kind = arr.dtype.kind
    if kind == "M":
        return is_datetime64_ns_dtype(arr.dtype)
    elif kind == "m":
        return is_timedelta64_ns_dtype(arr.dtype)

    return arr.dtype.name not in POSSIBLY_CAST_DTYPES


def maybe_infer_to_datetimelike(
    value: Union[ArrayLike, Scalar], convert_dates: bool = False
):
    """
    we might have a array (or single object) that is datetime like,
    and no dtype is passed don't change the value unless we find a
    datetime/timedelta set

    this is pretty strict in that a datetime/timedelta is REQUIRED
    in addition to possible nulls/string likes

    Parameters
    ----------
    value : np.array / Series / Index / list-like
    convert_dates : bool, default False
       if True try really hard to convert dates (such as datetime.date), other
       leave inferred dtype 'date' alone

    """
    # TODO: why not timedelta?
    if isinstance(
        value, (ABCDatetimeIndex, ABCPeriodIndex, ABCDatetimeArray, ABCPeriodArray)
    ):
        return value

    v = value

    if not is_list_like(v):
        v = [v]
    v = np.array(v, copy=False)

    # we only care about object dtypes
    if not is_object_dtype(v):
        return value

    shape = v.shape
    if v.ndim != 1:
        v = v.ravel()

    if not len(v):
        return value

    def try_datetime(v):
        # safe coerce to datetime64
        try:
            # GH19671
            v = tslib.array_to_datetime(v, require_iso8601=True, errors="raise")[0]
        except ValueError:

            # we might have a sequence of the same-datetimes with tz's
            # if so coerce to a DatetimeIndex; if they are not the same,
            # then these stay as object dtype, xref GH19671
            from pandas import DatetimeIndex

            try:

                values, tz = conversion.datetime_to_datetime64(v)
                return DatetimeIndex(values).tz_localize("UTC").tz_convert(tz=tz)
            except (ValueError, TypeError):
                pass

        except Exception:
            pass

        return v.reshape(shape)

    def try_timedelta(v):
        # safe coerce to timedelta64

        # will try first with a string & object conversion
        from pandas import to_timedelta

        try:
            td_values = to_timedelta(v)
        except ValueError:
            return v.reshape(shape)
        else:
            return np.asarray(td_values).reshape(shape)

    inferred_type = lib.infer_datetimelike_array(ensure_object(v))

    if inferred_type == "date" and convert_dates:
        value = try_datetime(v)
    elif inferred_type == "datetime":
        value = try_datetime(v)
    elif inferred_type == "timedelta":
        value = try_timedelta(v)
    elif inferred_type == "nat":

        # if all NaT, return as datetime
        if isna(v).all():
            value = try_datetime(v)
        else:

            # We have at least a NaT and a string
            # try timedelta first to avoid spurious datetime conversions
            # e.g. '00:00:01' is a timedelta but technically is also a datetime
            value = try_timedelta(v)
            if lib.infer_dtype(value, skipna=False) in ["mixed"]:
                # cannot skip missing values, as NaT implies that the string
                # is actually a datetime
                value = try_datetime(v)

    return value


def maybe_cast_to_datetime(value, dtype: Optional[DtypeObj]):
    """
    try to cast the array/value to a datetimelike dtype, converting float
    nan to iNaT
    """
    from pandas.core.tools.datetimes import to_datetime
    from pandas.core.tools.timedeltas import to_timedelta

    if dtype is not None:
        is_datetime64 = is_datetime64_dtype(dtype)
        is_datetime64tz = is_datetime64tz_dtype(dtype)
        is_timedelta64 = is_timedelta64_dtype(dtype)

        if is_datetime64 or is_datetime64tz or is_timedelta64:

            # Force the dtype if needed.
            msg = (
                f"The '{dtype.name}' dtype has no unit. "
                f"Please pass in '{dtype.name}[ns]' instead."
            )

            if is_datetime64:
                # unpack e.g. SparseDtype
                dtype = getattr(dtype, "subtype", dtype)
                if not is_dtype_equal(dtype, DT64NS_DTYPE):

                    # pandas supports dtype whose granularity is less than [ns]
                    # e.g., [ps], [fs], [as]
                    if dtype <= np.dtype("M8[ns]"):
                        if dtype.name == "datetime64":
                            raise ValueError(msg)
                        dtype = DT64NS_DTYPE
                    else:
                        raise TypeError(
                            f"cannot convert datetimelike to dtype [{dtype}]"
                        )
            elif is_datetime64tz:

                # our NaT doesn't support tz's
                # this will coerce to DatetimeIndex with
                # a matching dtype below
                if is_scalar(value) and isna(value):
                    value = [value]

            elif is_timedelta64 and not is_dtype_equal(dtype, TD64NS_DTYPE):

                # pandas supports dtype whose granularity is less than [ns]
                # e.g., [ps], [fs], [as]
                if dtype <= np.dtype("m8[ns]"):
                    if dtype.name == "timedelta64":
                        raise ValueError(msg)
                    dtype = TD64NS_DTYPE
                else:
                    raise TypeError(f"cannot convert timedeltalike to dtype [{dtype}]")

            if is_scalar(value):
                value = maybe_unbox_datetimelike(value, dtype)
            elif not is_sparse(value):
                value = np.array(value, copy=False)

                # have a scalar array-like (e.g. NaT)
                if value.ndim == 0:
                    value = iNaT

                # we have an array of datetime or timedeltas & nulls
                elif np.prod(value.shape) or not is_dtype_equal(value.dtype, dtype):
                    try:
                        if is_datetime64:
                            value = to_datetime(value, errors="raise")
                            # GH 25843: Remove tz information since the dtype
                            # didn't specify one
                            if value.tz is not None:
                                value = value.tz_localize(None)
                            value = value._values
                        elif is_datetime64tz:
                            # The string check can be removed once issue #13712
                            # is solved. String data that is passed with a
                            # datetime64tz is assumed to be naive which should
                            # be localized to the timezone.
                            is_dt_string = is_string_dtype(value.dtype)
                            value = to_datetime(value, errors="raise").array
                            if is_dt_string:
                                # Strings here are naive, so directly localize
                                value = value.tz_localize(dtype.tz)
                            else:
                                # Numeric values are UTC at this point,
                                # so localize and convert
                                value = value.tz_localize("UTC").tz_convert(dtype.tz)
                        elif is_timedelta64:
                            value = to_timedelta(value, errors="raise")._values
                    except OutOfBoundsDatetime:
                        raise
                    except (AttributeError, ValueError, TypeError):
                        pass

        # coerce datetimelike to object
        elif is_datetime64_dtype(
            getattr(value, "dtype", None)
        ) and not is_datetime64_dtype(dtype):
            if is_object_dtype(dtype):
                if value.dtype != DT64NS_DTYPE:
                    value = value.astype(DT64NS_DTYPE)
                ints = np.asarray(value).view("i8")
                return ints_to_pydatetime(ints)

            # we have a non-castable dtype that was passed
            raise TypeError(f"Cannot cast datetime64 to {dtype}")

    else:

        is_array = isinstance(value, np.ndarray)

        # catch a datetime/timedelta that is not of ns variety
        # and no coercion specified
        if is_array and value.dtype.kind in ["M", "m"]:
            dtype = value.dtype

            if dtype.kind == "M" and dtype != DT64NS_DTYPE:
                value = conversion.ensure_datetime64ns(value)

            elif dtype.kind == "m" and dtype != TD64NS_DTYPE:
                value = conversion.ensure_timedelta64ns(value)

        # only do this if we have an array and the dtype of the array is not
        # setup already we are not an integer/object, so don't bother with this
        # conversion
        elif not (
            is_array
            and not (
                issubclass(value.dtype.type, np.integer) or value.dtype == np.object_
            )
        ):
            value = maybe_infer_to_datetimelike(value)

    return value


def find_common_type(types: List[DtypeObj]) -> DtypeObj:
    """
    Find a common data type among the given dtypes.

    Parameters
    ----------
    types : list of dtypes

    Returns
    -------
    pandas extension or numpy dtype

    See Also
    --------
    numpy.find_common_type

    """
    if len(types) == 0:
        raise ValueError("no types given")

    first = types[0]

    # workaround for find_common_type([np.dtype('datetime64[ns]')] * 2)
    # => object
    if all(is_dtype_equal(first, t) for t in types[1:]):
        return first

    # get unique types (dict.fromkeys is used as order-preserving set())
    types = list(dict.fromkeys(types).keys())

    if any(isinstance(t, ExtensionDtype) for t in types):
        for t in types:
            if isinstance(t, ExtensionDtype):
                res = t._get_common_dtype(types)
                if res is not None:
                    return res
        return np.dtype("object")

    # take lowest unit
    if all(is_datetime64_dtype(t) for t in types):
        return np.dtype("datetime64[ns]")
    if all(is_timedelta64_dtype(t) for t in types):
        return np.dtype("timedelta64[ns]")

    # don't mix bool / int or float or complex
    # this is different from numpy, which casts bool with float/int as int
    has_bools = any(is_bool_dtype(t) for t in types)
    if has_bools:
        for t in types:
            if is_integer_dtype(t) or is_float_dtype(t) or is_complex_dtype(t):
                return np.dtype("object")

    return np.find_common_type(types, [])


def construct_1d_arraylike_from_scalar(
    value: Scalar, length: int, dtype: Optional[DtypeObj]
) -> ArrayLike:
    """
    create a np.ndarray / pandas type of specified shape and dtype
    filled with values

    Parameters
    ----------
    value : scalar value
    length : int
    dtype : pandas_dtype or np.dtype

    Returns
    -------
    np.ndarray / pandas type of length, filled with value

    """

    if dtype is None:
        dtype, value = infer_dtype_from_scalar(value, pandas_dtype=True)

    if is_extension_array_dtype(dtype):
        cls = dtype.construct_array_type()
        subarr = cls._from_sequence([value] * length, dtype=dtype)

    else:

        if length and is_integer_dtype(dtype) and isna(value):
            # coerce if we have nan for an integer dtype
            dtype = np.dtype("float64")
        elif isinstance(dtype, np.dtype) and dtype.kind in ("U", "S"):
            # we need to coerce to object dtype to avoid
            # to allow numpy to take our string as a scalar value
            dtype = np.dtype("object")
            if not isna(value):
                value = ensure_str(value)
        elif dtype.kind in ["M", "m"]:
            value = maybe_unbox_datetimelike(value, dtype)

        subarr = np.empty(length, dtype=dtype)
        subarr.fill(value)

    return subarr


def construct_1d_object_array_from_listlike(values: Sized) -> np.ndarray:
    """
    Transform any list-like object in a 1-dimensional numpy array of object
    dtype.

    Parameters
    ----------
    values : any iterable which has a len()

    Raises
    ------
    TypeError
        * If `values` does not have a len()

    Returns
    -------
    1-dimensional numpy array of dtype object
    """
    # numpy will try to interpret nested lists as further dimensions, hence
    # making a 1D array that contains list-likes is a bit tricky:
    result = np.empty(len(values), dtype="object")
    result[:] = values
    return result


def construct_1d_ndarray_preserving_na(
    values: Sequence, dtype: Optional[DtypeObj] = None, copy: bool = False
) -> np.ndarray:
    """
    Construct a new ndarray, coercing `values` to `dtype`, preserving NA.

    Parameters
    ----------
    values : Sequence
    dtype : numpy.dtype, optional
    copy : bool, default False
        Note that copies may still be made with ``copy=False`` if casting
        is required.

    Returns
    -------
    arr : ndarray[dtype]

    Examples
    --------
    >>> np.array([1.0, 2.0, None], dtype='str')
    array(['1.0', '2.0', 'None'], dtype='<U4')

    >>> construct_1d_ndarray_preserving_na([1.0, 2.0, None], dtype=np.dtype('str'))
    array(['1.0', '2.0', None], dtype=object)
    """

    if dtype is not None and dtype.kind == "U":
        subarr = lib.ensure_string_array(values, convert_na_value=False, copy=copy)
    else:
        subarr = np.array(values, dtype=dtype, copy=copy)

    return subarr


def maybe_cast_to_integer_array(arr, dtype: Dtype, copy: bool = False):
    """
    Takes any dtype and returns the casted version, raising for when data is
    incompatible with integer/unsigned integer dtypes.

    .. versionadded:: 0.24.0

    Parameters
    ----------
    arr : array-like
        The array to cast.
    dtype : str, np.dtype
        The integer dtype to cast the array to.
    copy: bool, default False
        Whether to make a copy of the array before returning.

    Returns
    -------
    ndarray
        Array of integer or unsigned integer dtype.

    Raises
    ------
    OverflowError : the dtype is incompatible with the data
    ValueError : loss of precision has occurred during casting

    Examples
    --------
    If you try to coerce negative values to unsigned integers, it raises:

    >>> pd.Series([-1], dtype="uint64")
    Traceback (most recent call last):
        ...
    OverflowError: Trying to coerce negative values to unsigned integers

    Also, if you try to coerce float values to integers, it raises:

    >>> pd.Series([1, 2, 3.5], dtype="int64")
    Traceback (most recent call last):
        ...
    ValueError: Trying to coerce float values to integers
    """
    assert is_integer_dtype(dtype)

    try:
        if not hasattr(arr, "astype"):
            casted = np.array(arr, dtype=dtype, copy=copy)
        else:
            casted = arr.astype(dtype, copy=copy)
    except OverflowError as err:
        raise OverflowError(
            "The elements provided in the data cannot all be "
            f"casted to the dtype {dtype}"
        ) from err

    if np.array_equal(arr, casted):
        return casted

    # We do this casting to allow for proper
    # data and dtype checking.
    #
    # We didn't do this earlier because NumPy
    # doesn't handle `uint64` correctly.
    arr = np.asarray(arr)

    if is_unsigned_integer_dtype(dtype) and (arr < 0).any():
        raise OverflowError("Trying to coerce negative values to unsigned integers")

    if is_float_dtype(arr) or is_object_dtype(arr):
        raise ValueError("Trying to coerce float values to integers")


def convert_scalar_for_putitemlike(scalar: Scalar, dtype: np.dtype) -> Scalar:
    """
    Convert datetimelike scalar if we are setting into a datetime64
    or timedelta64 ndarray.

    Parameters
    ----------
    scalar : scalar
    dtype : np.dtype

    Returns
    -------
    scalar
    """
    if dtype.kind == "m":
        if isinstance(scalar, (timedelta, np.timedelta64)):
            # We have to cast after asm8 in case we have NaT
            return Timedelta(scalar).asm8.view("timedelta64[ns]")
        elif scalar is None or scalar is NaT or (is_float(scalar) and np.isnan(scalar)):
            return np.timedelta64("NaT", "ns")
    if dtype.kind == "M":
        if isinstance(scalar, (date, np.datetime64)):
            # Note: we include date, not just datetime
            return Timestamp(scalar).to_datetime64()
        elif scalar is None or scalar is NaT or (is_float(scalar) and np.isnan(scalar)):
            return np.datetime64("NaT", "ns")
    else:
        validate_numeric_casting(dtype, scalar)
    return scalar


def validate_numeric_casting(dtype: np.dtype, value: Scalar) -> None:
    """
    Check that we can losslessly insert the given value into an array
    with the given dtype.

    Parameters
    ----------
    dtype : np.dtype
    value : scalar

    Raises
    ------
    ValueError
    """
    if issubclass(dtype.type, (np.integer, np.bool_)):
        if is_float(value) and np.isnan(value):
            raise ValueError("Cannot assign nan to integer series")

    if issubclass(dtype.type, (np.integer, np.floating, complex)) and not issubclass(
        dtype.type, np.bool_
    ):
        if is_bool(value):
            raise ValueError("Cannot assign bool to float/integer series")<|MERGE_RESOLUTION|>--- conflicted
+++ resolved
@@ -20,11 +20,7 @@
 
 import numpy as np
 
-<<<<<<< HEAD
-from pandas._libs import lib, missing as libmissing, tslib, tslibs
-=======
-from pandas._libs import lib, tslib
->>>>>>> 36c4d5cc
+from pandas._libs import lib, missing as libmissing, tslib
 from pandas._libs.tslibs import (
     NaT,
     OutOfBoundsDatetime,
