--- conflicted
+++ resolved
@@ -263,37 +263,11 @@
             fill_value = np.nan
 
     # returns tuple of (dtype, fill_value)
-<<<<<<< HEAD
-    if issubclass(dtype.type, (np.datetime64, np.timedelta64)):
-        # for now: refuse to upcast datetime64
-        # (this is because datetime64 will not implicitly upconvert
-        #  to object correctly as of numpy 1.6.1)
-        if isna(fill_value):
-            fill_value = iNaT
-        else:
-            if issubclass(dtype.type, np.datetime64):
-                try:
-                    fill_value = tslibs.Timestamp(fill_value).value
-                except Exception:
-                    # the proper thing to do here would probably be to upcast
-                    # to object (but numpy 1.6.1 doesn't do this properly)
-                    fill_value = iNaT
-            elif issubclass(dtype.type, np.timedelta64):
-                try:
-                    fill_value = tslibs.Timedelta(fill_value).value
-                except Exception:
-                    # as for datetimes, cannot upcast to object
-                    fill_value = iNaT
-            else:
-                fill_value = iNaT
-    elif is_datetime64tz_dtype(dtype):
-=======
     if issubclass(dtype.type, np.datetime64):
         fill_value = tslibs.Timestamp(fill_value).value
     elif issubclass(dtype.type, np.timedelta64):
         fill_value = tslibs.Timedelta(fill_value).value
-    elif is_datetimetz(dtype):
->>>>>>> 90961f2a
+    elif is_datetime64tz_dtype(dtype):
         if isna(fill_value):
             fill_value = iNaT
     elif is_extension_array_dtype(dtype) and isna(fill_value):
