--- conflicted
+++ resolved
@@ -435,11 +435,7 @@
 
     Parameters
     ----------
-<<<<<<< HEAD
-    dtype : np.dtype or ExceptionDtype
-=======
     dtype : np.dtype or ExtensionDtype
->>>>>>> 556e1c26
     fill_value : scalar, default np.nan
 
     Returns
@@ -742,11 +738,7 @@
     array(['1', '1'], dtype='<U21')
 
     >>> infer_dtype_from_array([1, '1'])
-<<<<<<< HEAD
-    (numpy.object_, [1, '1'])
-=======
     (<class 'numpy.object_'>, [1, '1'])
->>>>>>> 556e1c26
     """
     if isinstance(arr, np.ndarray):
         return arr.dtype, arr
