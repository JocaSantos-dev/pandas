--- conflicted
+++ resolved
@@ -5,14 +5,11 @@
 from __future__ import annotations
 
 from contextlib import suppress
-<<<<<<< HEAD
 from datetime import (
+    date,
     datetime,
     timedelta,
 )
-=======
-from datetime import date, datetime, timedelta
->>>>>>> 8967241b
 from typing import (
     TYPE_CHECKING,
     Any,
