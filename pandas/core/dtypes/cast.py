"""
Routines for casting.
"""

from __future__ import annotations

from contextlib import suppress
from datetime import datetime, timedelta
from typing import (
    TYPE_CHECKING,
    Any,
    Dict,
    List,
    Optional,
    Sequence,
    Set,
    Sized,
    Tuple,
    Type,
    Union,
    cast,
)
import warnings

import numpy as np

from pandas._libs import lib, missing as libmissing, tslib
from pandas._libs.tslibs import (
    NaT,
    OutOfBoundsDatetime,
    Period,
    Timedelta,
    Timestamp,
    conversion,
    iNaT,
    ints_to_pydatetime,
)
from pandas._libs.tslibs.timezones import tz_compare
from pandas._typing import AnyArrayLike, ArrayLike, Dtype, DtypeObj, Scalar
from pandas.util._validators import validate_bool_kwarg

from pandas.core.dtypes.common import (
    DT64NS_DTYPE,
    POSSIBLY_CAST_DTYPES,
    TD64NS_DTYPE,
    ensure_int8,
    ensure_int16,
    ensure_int32,
    ensure_int64,
    ensure_object,
    ensure_str,
    is_bool,
    is_bool_dtype,
    is_categorical_dtype,
    is_complex,
    is_complex_dtype,
    is_datetime64_dtype,
    is_datetime64_ns_dtype,
    is_datetime64tz_dtype,
    is_dtype_equal,
    is_extension_array_dtype,
    is_float,
    is_float_dtype,
    is_integer,
    is_integer_dtype,
    is_numeric_dtype,
    is_object_dtype,
    is_scalar,
    is_sparse,
    is_string_dtype,
    is_timedelta64_dtype,
    is_timedelta64_ns_dtype,
    is_unsigned_integer_dtype,
)
from pandas.core.dtypes.dtypes import (
    DatetimeTZDtype,
    ExtensionDtype,
    IntervalDtype,
    PeriodDtype,
)
from pandas.core.dtypes.generic import (
    ABCDataFrame,
    ABCExtensionArray,
    ABCIndex,
    ABCSeries,
)
from pandas.core.dtypes.inference import is_list_like
from pandas.core.dtypes.missing import is_valid_nat_for_dtype, isna, notna

if TYPE_CHECKING:
    from pandas import Series
    from pandas.core.arrays import DatetimeArray, ExtensionArray

_int8_max = np.iinfo(np.int8).max
_int16_max = np.iinfo(np.int16).max
_int32_max = np.iinfo(np.int32).max
_int64_max = np.iinfo(np.int64).max


def maybe_convert_platform(values):
    """ try to do platform conversion, allow ndarray or list here """
    if isinstance(values, (list, tuple, range)):
        values = construct_1d_object_array_from_listlike(values)
    if getattr(values, "dtype", None) == np.object_:
        if hasattr(values, "_values"):
            values = values._values
        values = lib.maybe_convert_objects(values)

    return values


def is_nested_object(obj) -> bool:
    """
    return a boolean if we have a nested object, e.g. a Series with 1 or
    more Series elements

    This may not be necessarily be performant.

    """
    return bool(
        isinstance(obj, ABCSeries)
        and is_object_dtype(obj.dtype)
        and any(isinstance(v, ABCSeries) for v in obj._values)
    )


def maybe_box_datetimelike(value: Scalar, dtype: Optional[Dtype] = None) -> Scalar:
    """
    Cast scalar to Timestamp or Timedelta if scalar is datetime-like
    and dtype is not object.

    Parameters
    ----------
    value : scalar
    dtype : Dtype, optional

    Returns
    -------
    scalar
    """
    if dtype == object:
        pass
    elif isinstance(value, (np.datetime64, datetime)):
        value = Timestamp(value)
    elif isinstance(value, (np.timedelta64, timedelta)):
        value = Timedelta(value)

    return value


def maybe_unbox_datetimelike(value: Scalar, dtype: DtypeObj) -> Scalar:
    """
    Convert a Timedelta or Timestamp to timedelta64 or datetime64 for setting
    into a numpy array.  Failing to unbox would risk dropping nanoseconds.

    Notes
    -----
    Caller is responsible for checking dtype.kind in ["m", "M"]
    """
    if is_valid_nat_for_dtype(value, dtype):
        # GH#36541: can't fill array directly with pd.NaT
        # > np.empty(10, dtype="datetime64[64]").fill(pd.NaT)
        # ValueError: cannot convert float NaN to integer
        value = dtype.type("NaT", "ns")
    elif isinstance(value, Timestamp):
        if value.tz is None:
            value = value.to_datetime64()
    elif isinstance(value, Timedelta):
        value = value.to_timedelta64()

    _disallow_mismatched_datetimelike(value, dtype)
    return value


def _disallow_mismatched_datetimelike(value, dtype: DtypeObj):
    """
    numpy allows np.array(dt64values, dtype="timedelta64[ns]") and
    vice-versa, but we do not want to allow this, so we need to
    check explicitly
    """
    vdtype = getattr(value, "dtype", None)
    if vdtype is None:
        return
    elif (vdtype.kind == "m" and dtype.kind == "M") or (
        vdtype.kind == "M" and dtype.kind == "m"
    ):
        raise TypeError(f"Cannot cast {repr(value)} to {dtype}")


def maybe_downcast_to_dtype(result, dtype: Union[str, np.dtype]):
    """
    try to cast to the specified dtype (e.g. convert back to bool/int
    or could be an astype of float64->float32
    """
    do_round = False

    if is_scalar(result):
        return result
    elif isinstance(result, ABCDataFrame):
        # occurs in pivot_table doctest
        return result

    if isinstance(dtype, str):
        if dtype == "infer":
            inferred_type = lib.infer_dtype(ensure_object(result), skipna=False)
            if inferred_type == "boolean":
                dtype = "bool"
            elif inferred_type == "integer":
                dtype = "int64"
            elif inferred_type == "datetime64":
                dtype = "datetime64[ns]"
            elif inferred_type == "timedelta64":
                dtype = "timedelta64[ns]"

            # try to upcast here
            elif inferred_type == "floating":
                dtype = "int64"
                if issubclass(result.dtype.type, np.number):
                    do_round = True

            else:
                dtype = "object"

        dtype = np.dtype(dtype)

    elif dtype.type is Period:
        from pandas.core.arrays import PeriodArray

        with suppress(TypeError):
            # e.g. TypeError: int() argument must be a string, a
            #  bytes-like object or a number, not 'Period

            # pandas\core\dtypes\cast.py:179: error: "dtype[Any]" has no
            # attribute "freq"  [attr-defined]
            return PeriodArray(result, freq=dtype.freq)  # type: ignore[attr-defined]

    converted = maybe_downcast_numeric(result, dtype, do_round)
    if converted is not result:
        return converted

    # a datetimelike
    # GH12821, iNaT is cast to float
    if dtype.kind in ["M", "m"] and result.dtype.kind in ["i", "f"]:
<<<<<<< HEAD
        if hasattr(dtype, "tz"):
            # not a numpy dtype

            # pandas\core\dtypes\cast.py:230: error: "dtype[Any]" has no
            # attribute "tz"  [attr-defined]
            if dtype.tz:  # type: ignore[attr-defined]
                # convert to datetime and change timezone
                from pandas import to_datetime

                result = to_datetime(result).tz_localize("utc")
                # pandas\core\dtypes\cast.py:225: error: "dtype[Any]" has no
                # attribute "tz"  [attr-defined]
                result = result.tz_convert(dtype.tz)  # type: ignore[attr-defined]
=======
        if isinstance(dtype, DatetimeTZDtype):
            # convert to datetime and change timezone
            i8values = result.astype("i8", copy=False)
            cls = dtype.construct_array_type()
            # equiv: DatetimeArray(i8values).tz_localize("UTC").tz_convert(dtype.tz)
            result = cls._simple_new(i8values, dtype=dtype)
>>>>>>> a3b651ae
        else:
            result = result.astype(dtype)

    return result


def maybe_downcast_numeric(result, dtype: DtypeObj, do_round: bool = False):
    """
    Subset of maybe_downcast_to_dtype restricted to numeric dtypes.

    Parameters
    ----------
    result : ndarray or ExtensionArray
    dtype : np.dtype or ExtensionDtype
    do_round : bool

    Returns
    -------
    ndarray or ExtensionArray
    """
    if not isinstance(dtype, np.dtype):
        # e.g. SparseDtype has no itemsize attr
        return result

    def trans(x):
        if do_round:
            return x.round()
        return x

    if dtype.kind == result.dtype.kind:
        # don't allow upcasts here (except if empty)
        if result.dtype.itemsize <= dtype.itemsize and result.size:
            return result

    if is_bool_dtype(dtype) or is_integer_dtype(dtype):

        if not result.size:
            # if we don't have any elements, just astype it
            return trans(result).astype(dtype)

        # do a test on the first element, if it fails then we are done
        r = result.ravel()
        arr = np.array([r[0]])

        if isna(arr).any():
            # if we have any nulls, then we are done
            return result

        elif not isinstance(r[0], (np.integer, np.floating, int, float, bool)):
            # a comparable, e.g. a Decimal may slip in here
            return result

        if (
            issubclass(result.dtype.type, (np.object_, np.number))
            and notna(result).all()
        ):
            new_result = trans(result).astype(dtype)
            if new_result.dtype.kind == "O" or result.dtype.kind == "O":
                # np.allclose may raise TypeError on object-dtype
                if (new_result == result).all():
                    return new_result
            else:
                if np.allclose(new_result, result, rtol=0):
                    return new_result

    elif (
        issubclass(dtype.type, np.floating)
        and not is_bool_dtype(result.dtype)
        and not is_string_dtype(result.dtype)
    ):
        return result.astype(dtype)

    return result


def maybe_cast_result(
    result: ArrayLike, obj: "Series", numeric_only: bool = False, how: str = ""
) -> ArrayLike:
    """
    Try casting result to a different type if appropriate

    Parameters
    ----------
    result : array-like
        Result to cast.
    obj : Series
        Input Series from which result was calculated.
    numeric_only : bool, default False
        Whether to cast only numerics or datetimes as well.
    how : str, default ""
        How the result was computed.

    Returns
    -------
    result : array-like
        result maybe casted to the dtype.
    """
    dtype = obj.dtype
    dtype = maybe_cast_result_dtype(dtype, how)

    assert not is_scalar(result)

    if (
        is_extension_array_dtype(dtype)
        and not is_categorical_dtype(dtype)
        and dtype.kind != "M"
    ):
        # We have to special case categorical so as not to upcast
        # things like counts back to categorical

        # pandas/core/dtypes/cast.py:337: error: Item "dtype[Any]" of "Union[dtype[Any],
        # ExtensionDtype]" has no attribute "construct_array_type"  [union-attr]
        cls = dtype.construct_array_type()  # type: ignore[union-attr]
        # pandas/core/dtypes/cast.py:338: error: Argument "dtype" to
        # "maybe_cast_to_extension_array" has incompatible type "Union[dtype[Any],
        # ExtensionDtype]"; expected "Optional[ExtensionDtype]"  [arg-type]
        result = maybe_cast_to_extension_array(
            cls, result, dtype=dtype  # type: ignore[arg-type]
        )

    elif numeric_only and is_numeric_dtype(dtype) or not numeric_only:
        # pandas/core/dtypes/cast.py:341: error: Argument 2 to "maybe_downcast_to_dtype"
        # has incompatible type "Union[dtype[Any], ExtensionDtype]"; expected
        # "Union[str, dtype[Any]]"  [arg-type]
        result = maybe_downcast_to_dtype(result, dtype)  # type: ignore[arg-type]

    return result


def maybe_cast_result_dtype(dtype: DtypeObj, how: str) -> DtypeObj:
    """
    Get the desired dtype of a result based on the
    input dtype and how it was computed.

    Parameters
    ----------
    dtype : DtypeObj
        Input dtype.
    how : str
        How the result was computed.

    Returns
    -------
    DtypeObj
        The desired dtype of the result.
    """
    from pandas.core.arrays.boolean import BooleanDtype
    from pandas.core.arrays.floating import Float64Dtype
    from pandas.core.arrays.integer import Int64Dtype, _IntegerDtype

    if how in ["add", "cumsum", "sum", "prod"]:
        if dtype == np.dtype(bool):
            return np.dtype(np.int64)
        elif isinstance(dtype, (BooleanDtype, _IntegerDtype)):
            return Int64Dtype()
    elif how in ["mean", "median", "var"] and isinstance(
        dtype, (BooleanDtype, _IntegerDtype)
    ):
        return Float64Dtype()
    return dtype


def maybe_cast_to_extension_array(
    cls: Type["ExtensionArray"], obj: ArrayLike, dtype: Optional[ExtensionDtype] = None
) -> ArrayLike:
    """
    Call to `_from_sequence` that returns the object unchanged on Exception.

    Parameters
    ----------
    cls : class, subclass of ExtensionArray
    obj : arraylike
        Values to pass to cls._from_sequence
    dtype : ExtensionDtype, optional

    Returns
    -------
    ExtensionArray or obj
    """
    from pandas.core.arrays.string_ import StringArray
    from pandas.core.arrays.string_arrow import ArrowStringArray

    assert isinstance(cls, type), f"must pass a type: {cls}"
    assertion_msg = f"must pass a subclass of ExtensionArray: {cls}"
    assert issubclass(cls, ABCExtensionArray), assertion_msg

    # Everything can be converted to StringArrays, but we may not want to convert
    if (
        issubclass(cls, (StringArray, ArrowStringArray))
        and lib.infer_dtype(obj) != "string"
    ):
        return obj

    try:
        result = cls._from_sequence(obj, dtype=dtype)
    except Exception:
        # We can't predict what downstream EA constructors may raise
        result = obj
    return result


def maybe_upcast_putmask(result: np.ndarray, mask: np.ndarray) -> np.ndarray:
    """
    A safe version of putmask that potentially upcasts the result.

    The result is replaced with the first N elements of other,
    where N is the number of True values in mask.
    If the length of other is shorter than N, other will be repeated.

    Parameters
    ----------
    result : ndarray
        The destination array. This will be mutated in-place if no upcasting is
        necessary.
    mask : boolean ndarray

    Returns
    -------
    result : ndarray

    Examples
    --------
    >>> arr = np.arange(1, 6)
    >>> mask = np.array([False, True, False, True, True])
    >>> result = maybe_upcast_putmask(arr, mask)
    >>> result
    array([ 1., nan,  3., nan, nan])
    """
    if not isinstance(result, np.ndarray):
        raise ValueError("The result input must be a ndarray.")

    # NB: we never get here with result.dtype.kind in ["m", "M"]

    if mask.any():

        # we want to decide whether place will work
        # if we have nans in the False portion of our mask then we need to
        # upcast (possibly), otherwise we DON't want to upcast (e.g. if we
        # have values, say integers, in the success portion then it's ok to not
        # upcast)
        new_dtype, _ = maybe_promote(result.dtype, np.nan)
        if new_dtype != result.dtype:
            result = result.astype(new_dtype, copy=True)

        np.place(result, mask, np.nan)

<<<<<<< HEAD
            dtype = index.dtype
            fill_value = na_value_for_dtype(dtype)
            values = construct_1d_arraylike_from_scalar(fill_value, len(mask), dtype)

        else:
            # pandas\core\dtypes\cast.py:501: error: Argument 1 to "take" of
            # "ExtensionArray" has incompatible type "ndarray"; expected
            # "Sequence[int]"  [arg-type]
            values = values.take(codes)  # type: ignore[arg-type]

            if mask.any():
                if isinstance(values, np.ndarray):
                    values, _ = maybe_upcast_putmask(values, mask, np.nan)
                else:
                    values[mask] = np.nan

    # pandas\core\dtypes\cast.py:525: error: Incompatible return value type
    # (got "Union[ExtensionArray, ndarray]", expected "ExtensionArray")
    # [return-value]

    # pandas\core\dtypes\cast.py:525: error: Incompatible return value type
    # (got "Union[ExtensionArray, ndarray]", expected "ndarray")
    # [return-value]
    return values  # type: ignore[return-value]
=======
    return result
>>>>>>> a3b651ae


def maybe_promote(dtype, fill_value=np.nan):
    """
    Find the minimal dtype that can hold both the given dtype and fill_value.

    Parameters
    ----------
    dtype : np.dtype or ExtensionDtype
    fill_value : scalar, default np.nan

    Returns
    -------
    dtype
        Upcasted from dtype argument if necessary.
    fill_value
        Upcasted from fill_value argument if necessary.

    Raises
    ------
    ValueError
        If fill_value is a non-scalar and dtype is not object.
    """
    if not is_scalar(fill_value) and not is_object_dtype(dtype):
        # with object dtype there is nothing to promote, and the user can
        #  pass pretty much any weird fill_value they like
        raise ValueError("fill_value must be a scalar")

    # if we passed an array here, determine the fill value by dtype
    if isinstance(fill_value, np.ndarray):
        if issubclass(fill_value.dtype.type, (np.datetime64, np.timedelta64)):
            fill_value = fill_value.dtype.type("NaT", "ns")
        else:

            # we need to change to object type as our
            # fill_value is of object type
            if fill_value.dtype == np.object_:
                dtype = np.dtype(np.object_)
            fill_value = np.nan

        if dtype == np.object_ or dtype.kind in ["U", "S"]:
            # We treat string-like dtypes as object, and _always_ fill
            #  with np.nan
            fill_value = np.nan
            dtype = np.dtype(np.object_)

    # returns tuple of (dtype, fill_value)
    if issubclass(dtype.type, np.datetime64):
        if isinstance(fill_value, datetime) and fill_value.tzinfo is not None:
            # Trying to insert tzaware into tznaive, have to cast to object
            dtype = np.dtype(np.object_)
        elif is_integer(fill_value) or (is_float(fill_value) and not isna(fill_value)):
            dtype = np.dtype(np.object_)
        elif is_valid_nat_for_dtype(fill_value, dtype):
            # e.g. pd.NA, which is not accepted by Timestamp constructor
            fill_value = np.datetime64("NaT", "ns")
        else:
            try:
                fill_value = Timestamp(fill_value).to_datetime64()
            except (TypeError, ValueError):
                dtype = np.dtype(np.object_)
    elif issubclass(dtype.type, np.timedelta64):
        if (
            is_integer(fill_value)
            or (is_float(fill_value) and not np.isnan(fill_value))
            or isinstance(fill_value, str)
        ):
            # TODO: What about str that can be a timedelta?
            dtype = np.dtype(np.object_)
        elif is_valid_nat_for_dtype(fill_value, dtype):
            # e.g pd.NA, which is not accepted by the  Timedelta constructor
            fill_value = np.timedelta64("NaT", "ns")
        else:
            try:
                fv = Timedelta(fill_value)
            except ValueError:
                dtype = np.dtype(np.object_)
            else:
                if fv is NaT:
                    # NaT has no `to_timedelta64` method
                    fill_value = np.timedelta64("NaT", "ns")
                else:
                    fill_value = fv.to_timedelta64()
    elif is_datetime64tz_dtype(dtype):
        if isna(fill_value):
            fill_value = NaT
        elif not isinstance(fill_value, datetime):
            dtype = np.dtype(np.object_)
        elif fill_value.tzinfo is None:
            dtype = np.dtype(np.object_)
        elif not tz_compare(fill_value.tzinfo, dtype.tz):
            # TODO: sure we want to cast here?
            dtype = np.dtype(np.object_)

    elif is_extension_array_dtype(dtype) and isna(fill_value):
        fill_value = dtype.na_value

    elif is_float(fill_value):
        if issubclass(dtype.type, np.bool_):
            dtype = np.dtype(np.object_)

        elif issubclass(dtype.type, np.integer):
            dtype = np.dtype(np.float64)

        elif dtype.kind == "f":
            mst = np.min_scalar_type(fill_value)
            if mst > dtype:
                # e.g. mst is np.float64 and dtype is np.float32
                dtype = mst

        elif dtype.kind == "c":
            mst = np.min_scalar_type(fill_value)
            dtype = np.promote_types(dtype, mst)

    elif is_bool(fill_value):
        if not issubclass(dtype.type, np.bool_):
            dtype = np.dtype(np.object_)

    elif is_integer(fill_value):
        if issubclass(dtype.type, np.bool_):
            dtype = np.dtype(np.object_)

        elif issubclass(dtype.type, np.integer):
            if not np.can_cast(fill_value, dtype):
                # upcast to prevent overflow
                mst = np.min_scalar_type(fill_value)
                dtype = np.promote_types(dtype, mst)
                if dtype.kind == "f":
                    # Case where we disagree with numpy
                    dtype = np.dtype(np.object_)

    elif is_complex(fill_value):
        if issubclass(dtype.type, np.bool_):
            dtype = np.dtype(np.object_)

        elif issubclass(dtype.type, (np.integer, np.floating)):
            mst = np.min_scalar_type(fill_value)
            dtype = np.promote_types(dtype, mst)

        elif dtype.kind == "c":
            mst = np.min_scalar_type(fill_value)
            if mst > dtype:
                # e.g. mst is np.complex128 and dtype is np.complex64
                dtype = mst

    elif fill_value is None or fill_value is libmissing.NA:
        # Note: we already excluded dt64/td64 dtypes above
        if is_float_dtype(dtype) or is_complex_dtype(dtype):
            fill_value = np.nan
        elif is_integer_dtype(dtype):
            dtype = np.float64
            fill_value = np.nan
        else:
            dtype = np.dtype(np.object_)
            if fill_value is not libmissing.NA:
                fill_value = np.nan
    else:
        dtype = np.dtype(np.object_)

    # in case we have a string that looked like a number
    if is_extension_array_dtype(dtype):
        pass
    elif issubclass(np.dtype(dtype).type, (bytes, str)):
        dtype = np.dtype(np.object_)

    fill_value = _ensure_dtype_type(fill_value, dtype)
    return dtype, fill_value


def _ensure_dtype_type(value, dtype: DtypeObj):
    """
    Ensure that the given value is an instance of the given dtype.

    e.g. if out dtype is np.complex64_, we should have an instance of that
    as opposed to a python complex object.

    Parameters
    ----------
    value : object
    dtype : np.dtype or ExtensionDtype

    Returns
    -------
    object
    """
    # Start with exceptions in which we do _not_ cast to numpy types
    if is_extension_array_dtype(dtype):
        return value
    elif dtype == np.object_:
        return value
    elif isna(value):
        # e.g. keep np.nan rather than try to cast to np.float32(np.nan)
        return value

    return dtype.type(value)


def infer_dtype_from(val, pandas_dtype: bool = False) -> Tuple[DtypeObj, Any]:
    """
    Interpret the dtype from a scalar or array.

    Parameters
    ----------
    val : object
    pandas_dtype : bool, default False
        whether to infer dtype including pandas extension types.
        If False, scalar/array belongs to pandas extension types is inferred as
        object
    """
    if not is_list_like(val):
        return infer_dtype_from_scalar(val, pandas_dtype=pandas_dtype)
    return infer_dtype_from_array(val, pandas_dtype=pandas_dtype)


def infer_dtype_from_scalar(val, pandas_dtype: bool = False) -> Tuple[DtypeObj, Any]:
    """
    Interpret the dtype from a scalar.

    Parameters
    ----------
    pandas_dtype : bool, default False
        whether to infer dtype including pandas extension types.
        If False, scalar belongs to pandas extension types is inferred as
        object
    """
    dtype: DtypeObj = np.dtype(object)

    # a 1-element ndarray
    if isinstance(val, np.ndarray):
        if val.ndim != 0:
            msg = "invalid ndarray passed to infer_dtype_from_scalar"
            raise ValueError(msg)

        dtype = val.dtype
        val = lib.item_from_zerodim(val)

    elif isinstance(val, str):

        # If we create an empty array using a string to infer
        # the dtype, NumPy will only allocate one character per entry
        # so this is kind of bad. Alternately we could use np.repeat
        # instead of np.empty (but then you still don't want things
        # coming out as np.str_!

        dtype = np.dtype(object)

    elif isinstance(val, (np.datetime64, datetime)):
        try:
            val = Timestamp(val)
        except OutOfBoundsDatetime:
            return np.dtype(object), val

        if val is NaT or val.tz is None:
            dtype = np.dtype("M8[ns]")
        else:
            if pandas_dtype:
                dtype = DatetimeTZDtype(unit="ns", tz=val.tz)
            else:
                # return datetimetz as object
                return np.dtype(object), val
        val = val.value

    elif isinstance(val, (np.timedelta64, timedelta)):
        val = Timedelta(val).value
        dtype = np.dtype("m8[ns]")

    elif is_bool(val):
        dtype = np.dtype(np.bool_)

    elif is_integer(val):
        if isinstance(val, np.integer):
            dtype = np.dtype(type(val))
        else:
            dtype = np.dtype(np.int64)

        try:
            np.array(val, dtype=dtype)
        except OverflowError:
            dtype = np.array(val).dtype

    elif is_float(val):
        if isinstance(val, np.floating):
            dtype = np.dtype(type(val))
        else:
            dtype = np.dtype(np.float64)

    elif is_complex(val):
        dtype = np.dtype(np.complex_)

    elif pandas_dtype:
        if lib.is_period(val):
            dtype = PeriodDtype(freq=val.freq)
        elif lib.is_interval(val):
            subtype = infer_dtype_from_scalar(val.left, pandas_dtype=True)[0]
            dtype = IntervalDtype(subtype=subtype)

    return dtype, val


def dict_compat(d: Dict[Scalar, Scalar]) -> Dict[Scalar, Scalar]:
    """
    Convert datetimelike-keyed dicts to a Timestamp-keyed dict.

    Parameters
    ----------
    d: dict-like object

    Returns
    -------
    dict

    """
    return {maybe_box_datetimelike(key): value for key, value in d.items()}


def infer_dtype_from_array(
    arr, pandas_dtype: bool = False
) -> Tuple[DtypeObj, ArrayLike]:
    """
    Infer the dtype from an array.

    Parameters
    ----------
    arr : array
    pandas_dtype : bool, default False
        whether to infer dtype including pandas extension types.
        If False, array belongs to pandas extension types
        is inferred as object

    Returns
    -------
    tuple (numpy-compat/pandas-compat dtype, array)

    Notes
    -----
    if pandas_dtype=False. these infer to numpy dtypes
    exactly with the exception that mixed / object dtypes
    are not coerced by stringifying or conversion

    if pandas_dtype=True. datetime64tz-aware/categorical
    types will retain there character.

    Examples
    --------
    >>> np.asarray([1, '1'])
    array(['1', '1'], dtype='<U21')

    >>> infer_dtype_from_array([1, '1'])
    (dtype('O'), [1, '1'])
    """
    if isinstance(arr, np.ndarray):
        # pandas\core\dtypes\cast.py:846: error: Incompatible return value type
        # (got "Tuple[dtype, ndarray]", expected "Tuple[Union[dtype,
        # ExtensionDtype], ExtensionArray]")  [return-value]
        return arr.dtype, arr  # type: ignore[return-value]

    if not is_list_like(arr):
        raise TypeError("'arr' must be list-like")

    if pandas_dtype and is_extension_array_dtype(arr):
        return arr.dtype, arr

    elif isinstance(arr, ABCSeries):
        # pandas\core\dtypes\cast.py:855: error: Incompatible return value type
        # (got "Tuple[Any, ndarray]", expected "Tuple[Union[dtype,
        # ExtensionDtype], ExtensionArray]")  [return-value]
        return arr.dtype, np.asarray(arr)  # type: ignore[return-value]

    # don't force numpy coerce with nan's
    inferred = lib.infer_dtype(arr, skipna=False)
    if inferred in ["string", "bytes", "mixed", "mixed-integer"]:
        return (np.dtype(np.object_), arr)

    arr = np.asarray(arr)
    return arr.dtype, arr


def maybe_infer_dtype_type(element):
    """
    Try to infer an object's dtype, for use in arithmetic ops.

    Uses `element.dtype` if that's available.
    Objects implementing the iterator protocol are cast to a NumPy array,
    and from there the array's type is used.

    Parameters
    ----------
    element : object
        Possibly has a `.dtype` attribute, and possibly the iterator
        protocol.

    Returns
    -------
    tipo : type

    Examples
    --------
    >>> from collections import namedtuple
    >>> Foo = namedtuple("Foo", "dtype")
    >>> maybe_infer_dtype_type(Foo(np.dtype("i8")))
    dtype('int64')
    """
    tipo = None
    if hasattr(element, "dtype"):
        tipo = element.dtype
    elif is_list_like(element):
        element = np.asarray(element)
        tipo = element.dtype
    return tipo


def maybe_upcast(
    values: np.ndarray,
    fill_value: Scalar = np.nan,
<<<<<<< HEAD
    # pandas\core\dtypes\cast.py:903: error: Incompatible default for argument
    # "dtype" (default has type "None", argument has type
    # "Union[ExtensionDtype, str, dtype, Type[str], Type[float], Type[int],
    # Type[complex], Type[bool], Type[object]]")  [assignment]
    dtype: Dtype = None,  # type: ignore[assignment]
=======
>>>>>>> a3b651ae
    copy: bool = False,
) -> Tuple[np.ndarray, Scalar]:
    """
    Provide explicit type promotion and coercion.

    Parameters
    ----------
    values : np.ndarray
        The array that we may want to upcast.
    fill_value : what we want to fill with
    copy : bool, default True
        If True always make a copy even if no upcast is required.

    Returns
    -------
    values: np.ndarray
        the original array, possibly upcast
    fill_value:
        the fill value, possibly upcast
    """
    new_dtype, fill_value = maybe_promote(values.dtype, fill_value)
    # We get a copy in all cases _except_ (values.dtype == new_dtype and not copy)
    values = values.astype(new_dtype, copy=copy)

    return values, fill_value


def invalidate_string_dtypes(dtype_set: Set[DtypeObj]):
    """
    Change string like dtypes to object for
    ``DataFrame.select_dtypes()``.
    """
    non_string_dtypes = dtype_set - {np.dtype("S").type, np.dtype("<U").type}
    if non_string_dtypes != dtype_set:
        raise TypeError("string dtypes are not allowed, use 'object' instead")


def coerce_indexer_dtype(indexer, categories):
    """ coerce the indexer input array to the smallest dtype possible """
    length = len(categories)
    if length < _int8_max:
        return ensure_int8(indexer)
    elif length < _int16_max:
        return ensure_int16(indexer)
    elif length < _int32_max:
        return ensure_int32(indexer)
    return ensure_int64(indexer)


def astype_dt64_to_dt64tz(
    values: ArrayLike, dtype: DtypeObj, copy: bool, via_utc: bool = False
) -> "DatetimeArray":
    # GH#33401 we have inconsistent behaviors between
    #  Datetimeindex[naive].astype(tzaware)
    #  Series[dt64].astype(tzaware)
    # This collects them in one place to prevent further fragmentation.

    from pandas.core.construction import ensure_wrapped_if_datetimelike

    values = ensure_wrapped_if_datetimelike(values)
    values = cast("DatetimeArray", values)
    aware = isinstance(dtype, DatetimeTZDtype)

    if via_utc:
        # Series.astype behavior
        assert values.tz is None and aware  # caller is responsible for checking this
        dtype = cast(DatetimeTZDtype, dtype)

        if copy:
            # this should be the only copy
            values = values.copy()
        # FIXME: GH#33401 this doesn't match DatetimeArray.astype, which
        #  goes through the `not via_utc` path
        return values.tz_localize("UTC").tz_convert(dtype.tz)

    else:
        # DatetimeArray/DatetimeIndex.astype behavior

        if values.tz is None and aware:
            dtype = cast(DatetimeTZDtype, dtype)
            return values.tz_localize(dtype.tz)

        elif aware:
            # GH#18951: datetime64_tz dtype but not equal means different tz
            dtype = cast(DatetimeTZDtype, dtype)
            result = values.tz_convert(dtype.tz)
            if copy:
                result = result.copy()
            return result

        elif values.tz is not None:
            result = values.tz_convert("UTC").tz_localize(None)
            if copy:
                result = result.copy()
            return result

        raise NotImplementedError("dtype_equal case should be handled elsewhere")


def astype_td64_unit_conversion(
    values: np.ndarray, dtype: np.dtype, copy: bool
) -> np.ndarray:
    """
    By pandas convention, converting to non-nano timedelta64
    returns an int64-dtyped array with ints representing multiples
    of the desired timedelta unit.  This is essentially division.

    Parameters
    ----------
    values : np.ndarray[timedelta64[ns]]
    dtype : np.dtype
        timedelta64 with unit not-necessarily nano
    copy : bool

    Returns
    -------
    np.ndarray
    """
    if is_dtype_equal(values.dtype, dtype):
        if copy:
            return values.copy()
        return values

    # otherwise we are converting to non-nano
    result = values.astype(dtype, copy=False)  # avoid double-copying
    result = result.astype(np.float64)

    mask = isna(values)
    np.putmask(result, mask, np.nan)
    return result


def astype_nansafe(
    arr: np.ndarray, dtype: DtypeObj, copy: bool = True, skipna: bool = False
) -> ArrayLike:
    """
    Cast the elements of an array to a given dtype a nan-safe manner.

    Parameters
    ----------
    arr : ndarray
    dtype : np.dtype or ExtensionDtype
    copy : bool, default True
        If False, a view will be attempted but may fail, if
        e.g. the item sizes don't align.
    skipna: bool, default False
        Whether or not we should skip NaN when casting as a string-type.

    Raises
    ------
    ValueError
        The dtype was a datetime64/timedelta64 dtype, but it had no unit.
    """
    if arr.ndim > 1:
        # Make sure we are doing non-copy ravel and reshape.
        flags = arr.flags
        flat = arr.ravel("K")
        result = astype_nansafe(flat, dtype, copy=copy, skipna=skipna)
        order = "F" if flags.f_contiguous else "C"
        return result.reshape(arr.shape, order=order)

    # We get here with 0-dim from sparse
    arr = np.atleast_1d(arr)

    # dispatch on extension dtype if needed
<<<<<<< HEAD
    if is_extension_array_dtype(dtype):
        # pandas\core\dtypes\cast.py:1019: error: Item "dtype" of "Union[dtype,
        # ExtensionDtype]" has no attribute "construct_array_type"
        # [union-attr]
        return dtype.construct_array_type()._from_sequence(  # type: ignore[union-attr]
            arr, dtype=dtype, copy=copy
        )
=======
    if isinstance(dtype, ExtensionDtype):
        return dtype.construct_array_type()._from_sequence(arr, dtype=dtype, copy=copy)
>>>>>>> a3b651ae

    elif not isinstance(dtype, np.dtype):
        raise ValueError("dtype must be np.dtype or ExtensionDtype")

    if arr.dtype.kind in ["m", "M"] and (
        issubclass(dtype.type, str) or dtype == object
    ):
        from pandas.core.construction import ensure_wrapped_if_datetimelike

        arr = ensure_wrapped_if_datetimelike(arr)
        return arr.astype(dtype, copy=copy)

    if issubclass(dtype.type, str):
        return lib.ensure_string_array(arr, skipna=skipna, convert_na_value=False)

    elif is_datetime64_dtype(arr):
        if dtype == np.int64:
            warnings.warn(
                f"casting {arr.dtype} values to int64 with .astype(...) "
                "is deprecated and will raise in a future version. "
                "Use .view(...) instead.",
                FutureWarning,
                # stacklevel chosen to be correct when reached via Series.astype
                stacklevel=7,
            )
            if isna(arr).any():
                raise ValueError("Cannot convert NaT values to integer")
            return arr.view(dtype)

        # allow frequency conversions
        if dtype.kind == "M":
            return arr.astype(dtype)

        raise TypeError(f"cannot astype a datetimelike from [{arr.dtype}] to [{dtype}]")

    elif is_timedelta64_dtype(arr):
        if dtype == np.int64:
            warnings.warn(
                f"casting {arr.dtype} values to int64 with .astype(...) "
                "is deprecated and will raise in a future version. "
                "Use .view(...) instead.",
                FutureWarning,
                # stacklevel chosen to be correct when reached via Series.astype
                stacklevel=7,
            )
            if isna(arr).any():
                raise ValueError("Cannot convert NaT values to integer")
            return arr.view(dtype)

        elif dtype.kind == "m":
            return astype_td64_unit_conversion(arr, dtype, copy=copy)

        raise TypeError(f"cannot astype a timedelta from [{arr.dtype}] to [{dtype}]")

    # pandas\core\dtypes\cast.py:1065: error: Argument 1 to "issubdtype" has
    # incompatible type "Union[dtype, ExtensionDtype]"; expected "Union[dtype,
    # None, type, _SupportsDtype, str, Tuple[Any, int], Tuple[Any, Union[int,
    # Sequence[int]]], List[Any], _DtypeDict, Tuple[Any, Any]]"  [arg-type]
    elif np.issubdtype(arr.dtype, np.floating) and np.issubdtype(
        dtype, np.integer  # type: ignore[arg-type]
    ):

        if not np.isfinite(arr).all():
            raise ValueError("Cannot convert non-finite values (NA or inf) to integer")

    elif is_object_dtype(arr):

        # work around NumPy brokenness, #1987
        if np.issubdtype(dtype.type, np.integer):
            return lib.astype_intsafe(arr, dtype)

        # if we have a datetime/timedelta array of objects
        # then coerce to a proper dtype and recall astype_nansafe

        elif is_datetime64_dtype(dtype):
            from pandas import to_datetime

            # pandas\core\dtypes\cast.py:1082: error: Incompatible return value
            # type (got "ExtensionArray", expected "ndarray")  [return-value]
            return astype_nansafe(  # type: ignore[return-value]
                to_datetime(arr).values, dtype, copy=copy
            )
        elif is_timedelta64_dtype(dtype):
            from pandas import to_timedelta

            # pandas\core\dtypes\cast.py:1086: error: Incompatible return value
            # type (got "ExtensionArray", expected "ndarray")  [return-value]
            return astype_nansafe(  # type: ignore[return-value]
                to_timedelta(arr)._values, dtype, copy=copy
            )

    if dtype.name in ("datetime64", "timedelta64"):
        msg = (
            f"The '{dtype.name}' dtype has no unit. Please pass in "
            f"'{dtype.name}[ns]' instead."
        )
        raise ValueError(msg)

    if copy or is_object_dtype(arr.dtype) or is_object_dtype(dtype):
        # Explicit copy, or required since NumPy can't view from / to object.
        return arr.astype(dtype, copy=True)

    return arr.astype(dtype, copy=copy)


def soft_convert_objects(
    values: np.ndarray,
    datetime: bool = True,
    numeric: bool = True,
    timedelta: bool = True,
    copy: bool = True,
):
    """
    Try to coerce datetime, timedelta, and numeric object-dtype columns
    to inferred dtype.

    Parameters
    ----------
    values : np.ndarray[object]
    datetime : bool, default True
    numeric: bool, default True
    timedelta : bool, default True
    copy : bool, default True

    Returns
    -------
    np.ndarray
    """
    validate_bool_kwarg(datetime, "datetime")
    validate_bool_kwarg(numeric, "numeric")
    validate_bool_kwarg(timedelta, "timedelta")
    validate_bool_kwarg(copy, "copy")

    conversion_count = sum((datetime, numeric, timedelta))
    if conversion_count == 0:
        raise ValueError("At least one of datetime, numeric or timedelta must be True.")

    # Soft conversions
    if datetime or timedelta:
        # GH 20380, when datetime is beyond year 2262, hence outside
        # bound of nanosecond-resolution 64-bit integers.
        try:
            values = lib.maybe_convert_objects(
                values, convert_datetime=datetime, convert_timedelta=timedelta
            )
        except OutOfBoundsDatetime:
            return values

    if numeric and is_object_dtype(values.dtype):
        converted = lib.maybe_convert_numeric(values, set(), coerce_numeric=True)

        # If all NaNs, then do not-alter
        values = converted if not isna(converted).all() else values
        values = values.copy() if copy else values

    return values


def convert_dtypes(
    input_array: AnyArrayLike,
    convert_string: bool = True,
    convert_integer: bool = True,
    convert_boolean: bool = True,
    convert_floating: bool = True,
) -> Dtype:
    """
    Convert objects to best possible type, and optionally,
    to types supporting ``pd.NA``.

    Parameters
    ----------
    input_array : ExtensionArray, Index, Series or np.ndarray
    convert_string : bool, default True
        Whether object dtypes should be converted to ``StringDtype()``.
    convert_integer : bool, default True
        Whether, if possible, conversion can be done to integer extension types.
    convert_boolean : bool, defaults True
        Whether object dtypes should be converted to ``BooleanDtypes()``.
    convert_floating : bool, defaults True
        Whether, if possible, conversion can be done to floating extension types.
        If `convert_integer` is also True, preference will be give to integer
        dtypes if the floats can be faithfully casted to integers.

    Returns
    -------
    dtype
        new dtype
    """
    is_extension = is_extension_array_dtype(input_array.dtype)
    if (
        convert_string or convert_integer or convert_boolean or convert_floating
    ) and not is_extension:
        try:
            inferred_dtype = lib.infer_dtype(input_array)
        except ValueError:
            # Required to catch due to Period.  Can remove once GH 23553 is fixed
            inferred_dtype = input_array.dtype

        if not convert_string and is_string_dtype(inferred_dtype):
            inferred_dtype = input_array.dtype

        if convert_integer:
            target_int_dtype = "Int64"

            if is_integer_dtype(input_array.dtype):
                from pandas.core.arrays.integer import INT_STR_TO_DTYPE

                inferred_dtype = INT_STR_TO_DTYPE.get(
                    input_array.dtype.name, target_int_dtype
                )
            if not is_integer_dtype(input_array.dtype) and is_numeric_dtype(
                input_array.dtype
            ):
                inferred_dtype = target_int_dtype

        else:
            if is_integer_dtype(inferred_dtype):
                inferred_dtype = input_array.dtype

        if convert_floating:
            if not is_integer_dtype(input_array.dtype) and is_numeric_dtype(
                input_array.dtype
            ):
                from pandas.core.arrays.floating import FLOAT_STR_TO_DTYPE

                inferred_float_dtype = FLOAT_STR_TO_DTYPE.get(
                    input_array.dtype.name, "Float64"
                )
                # if we could also convert to integer, check if all floats
                # are actually integers
                if convert_integer:
                    arr = input_array[notna(input_array)]
                    if (arr.astype(int) == arr).all():
                        inferred_dtype = "Int64"
                    else:
                        inferred_dtype = inferred_float_dtype
                else:
                    inferred_dtype = inferred_float_dtype
        else:
            if is_float_dtype(inferred_dtype):
                inferred_dtype = input_array.dtype

        if convert_boolean:
            if is_bool_dtype(input_array.dtype):
                inferred_dtype = "boolean"
        else:
            if isinstance(inferred_dtype, str) and inferred_dtype == "boolean":
                inferred_dtype = input_array.dtype

    else:
        inferred_dtype = input_array.dtype

    return inferred_dtype


def maybe_castable(arr: np.ndarray) -> bool:
    # return False to force a non-fastpath

    assert isinstance(arr, np.ndarray)  # GH 37024

    # check datetime64[ns]/timedelta64[ns] are valid
    # otherwise try to coerce
    kind = arr.dtype.kind
    if kind == "M":
        return is_datetime64_ns_dtype(arr.dtype)
    elif kind == "m":
        return is_timedelta64_ns_dtype(arr.dtype)

    return arr.dtype.name not in POSSIBLY_CAST_DTYPES


def maybe_infer_to_datetimelike(
    value: Union[ArrayLike, Scalar], convert_dates: bool = False
):
    """
    we might have a array (or single object) that is datetime like,
    and no dtype is passed don't change the value unless we find a
    datetime/timedelta set

    this is pretty strict in that a datetime/timedelta is REQUIRED
    in addition to possible nulls/string likes

    Parameters
    ----------
    value : np.array / Series / Index / list-like
    convert_dates : bool, default False
       if True try really hard to convert dates (such as datetime.date), other
       leave inferred dtype 'date' alone

    """
    if isinstance(value, (ABCIndex, ABCExtensionArray)):
        if not is_object_dtype(value.dtype):
            raise ValueError("array-like value must be object-dtype")

    v = value

    if not is_list_like(v):
        v = [v]
    v = np.array(v, copy=False)

    # we only care about object dtypes
    if not is_object_dtype(v):
        return value

    shape = v.shape
    if v.ndim != 1:
        v = v.ravel()

    if not len(v):
        return value

    def try_datetime(v):
        # safe coerce to datetime64
        try:
            # GH19671
            # tznaive only
            v = tslib.array_to_datetime(v, require_iso8601=True, errors="raise")[0]
        except ValueError:

            # we might have a sequence of the same-datetimes with tz's
            # if so coerce to a DatetimeIndex; if they are not the same,
            # then these stay as object dtype, xref GH19671
            from pandas import DatetimeIndex

            try:

                values, tz = conversion.datetime_to_datetime64(v)
            except (ValueError, TypeError):
                pass
            else:
                return DatetimeIndex(values).tz_localize("UTC").tz_convert(tz=tz)
        except TypeError:
            # e.g. <class 'numpy.timedelta64'> is not convertible to datetime
            pass

        return v.reshape(shape)

    def try_timedelta(v):
        # safe coerce to timedelta64

        # will try first with a string & object conversion
        from pandas import to_timedelta

        try:
            td_values = to_timedelta(v)
        except ValueError:
            return v.reshape(shape)
        else:
            return np.asarray(td_values).reshape(shape)

    inferred_type = lib.infer_datetimelike_array(ensure_object(v))

    if inferred_type == "date" and convert_dates:
        value = try_datetime(v)
    elif inferred_type == "datetime":
        value = try_datetime(v)
    elif inferred_type == "timedelta":
        value = try_timedelta(v)
    elif inferred_type == "nat":

        # if all NaT, return as datetime
        if isna(v).all():
            value = try_datetime(v)
        else:

            # We have at least a NaT and a string
            # try timedelta first to avoid spurious datetime conversions
            # e.g. '00:00:01' is a timedelta but technically is also a datetime
            value = try_timedelta(v)
            if lib.infer_dtype(value, skipna=False) in ["mixed"]:
                # cannot skip missing values, as NaT implies that the string
                # is actually a datetime
                value = try_datetime(v)

    return value


def maybe_cast_to_datetime(value, dtype: Optional[DtypeObj]):
    """
    try to cast the array/value to a datetimelike dtype, converting float
    nan to iNaT
    """
    from pandas.core.tools.datetimes import to_datetime
    from pandas.core.tools.timedeltas import to_timedelta

    if not is_list_like(value):
        raise TypeError("value must be listlike")

    if dtype is not None:
        is_datetime64 = is_datetime64_dtype(dtype)
        is_datetime64tz = is_datetime64tz_dtype(dtype)
        is_timedelta64 = is_timedelta64_dtype(dtype)

        if is_datetime64 or is_datetime64tz or is_timedelta64:

            # Force the dtype if needed.
            msg = (
                f"The '{dtype.name}' dtype has no unit. "
                f"Please pass in '{dtype.name}[ns]' instead."
            )

            if is_datetime64:
                # unpack e.g. SparseDtype
                dtype = getattr(dtype, "subtype", dtype)
                if not is_dtype_equal(dtype, DT64NS_DTYPE):

                    # pandas supports dtype whose granularity is less than [ns]
                    # e.g., [ps], [fs], [as]

                    # pandas/core/dtypes/cast.py:1450: error: Unsupported operand types
                    # for >= ("dtype[Any]" and "ExtensionDtype")  [operator]
                    if dtype <= np.dtype("M8[ns]"):  # type: ignore[operator]
                        # pandas/core/dtypes/cast.py:1451: error: Item "None" of
                        # "Union[dtype[Any], ExtensionDtype, None]" has no attribute
                        # "name"  [union-attr]
                        if dtype.name == "datetime64":  # type: ignore[union-attr]
                            raise ValueError(msg)
                        dtype = DT64NS_DTYPE
                    else:
                        raise TypeError(
                            f"cannot convert datetimelike to dtype [{dtype}]"
                        )

            elif is_timedelta64 and not is_dtype_equal(dtype, TD64NS_DTYPE):

                # pandas supports dtype whose granularity is less than [ns]
                # e.g., [ps], [fs], [as]

                # pandas\core\dtypes\cast.py:1468: error: Unsupported operand
                # types for >= ("dtype" and "ExtensionDtype")  [operator]
                if dtype <= np.dtype("m8[ns]"):  # type: ignore[operator]
                    if dtype.name == "timedelta64":
                        raise ValueError(msg)
                    dtype = TD64NS_DTYPE
                else:
                    raise TypeError(f"cannot convert timedeltalike to dtype [{dtype}]")

            if not is_sparse(value):
                value = np.array(value, copy=False)

                # have a scalar array-like (e.g. NaT)
                if value.ndim == 0:
                    value = iNaT

                # we have an array of datetime or timedeltas & nulls
                elif np.prod(value.shape) or not is_dtype_equal(value.dtype, dtype):
                    _disallow_mismatched_datetimelike(value, dtype)

                    try:
                        if is_datetime64:
                            value = to_datetime(value, errors="raise")
                            # GH 25843: Remove tz information since the dtype
                            # didn't specify one
                            if value.tz is not None:
                                value = value.tz_localize(None)
                            value = value._values
                        elif is_datetime64tz:
                            # The string check can be removed once issue #13712
                            # is solved. String data that is passed with a
                            # datetime64tz is assumed to be naive which should
                            # be localized to the timezone.
                            is_dt_string = is_string_dtype(value.dtype)
                            value = to_datetime(value, errors="raise").array
                            if is_dt_string:
                                # Strings here are naive, so directly localize

                                # pandas\core\dtypes\cast.py:1504: error: Item
                                # "dtype" of "Union[dtype, ExtensionDtype]" has
                                # no attribute "tz"  [union-attr]

                                # pandas\core\dtypes\cast.py:1504: error: Item
                                # "ExtensionDtype" of "Union[dtype,
                                # ExtensionDtype]" has no attribute "tz"
                                # [union-attr]
                                value = value.tz_localize(
                                    dtype.tz  # type: ignore[union-attr]
                                )
                            else:
                                # Numeric values are UTC at this point,
                                # so localize and convert

                                # pandas\core\dtypes\cast.py:1508: error: Item
                                # "dtype" of "Union[dtype, ExtensionDtype]" has
                                # no attribute "tz"  [union-attr]

                                # pandas\core\dtypes\cast.py:1508: error: Item
                                # "ExtensionDtype" of "Union[dtype,
                                # ExtensionDtype]" has no attribute "tz"
                                # [union-attr]
                                value = value.tz_localize("UTC").tz_convert(
                                    dtype.tz  # type: ignore[union-attr]
                                )
                        elif is_timedelta64:
                            value = to_timedelta(value, errors="raise")._values
                    except OutOfBoundsDatetime:
                        raise
                    except (ValueError, TypeError):
                        pass

        # coerce datetimelike to object
        elif is_datetime64_dtype(
            getattr(value, "dtype", None)
        ) and not is_datetime64_dtype(dtype):
            if is_object_dtype(dtype):
                if value.dtype != DT64NS_DTYPE:
                    value = value.astype(DT64NS_DTYPE)
                ints = np.asarray(value).view("i8")
                return ints_to_pydatetime(ints)

            # we have a non-castable dtype that was passed
            raise TypeError(f"Cannot cast datetime64 to {dtype}")

    else:

        is_array = isinstance(value, np.ndarray)

        # catch a datetime/timedelta that is not of ns variety
        # and no coercion specified
        if is_array and value.dtype.kind in ["M", "m"]:
            value = sanitize_to_nanoseconds(value)

        # only do this if we have an array and the dtype of the array is not
        # setup already we are not an integer/object, so don't bother with this
        # conversion
        elif not (
            is_array
            and not (
                issubclass(value.dtype.type, np.integer) or value.dtype == np.object_
            )
        ):
            value = maybe_infer_to_datetimelike(value)

    return value


def sanitize_to_nanoseconds(values: np.ndarray) -> np.ndarray:
    """
    Safely convert non-nanosecond datetime64 or timedelta64 values to nanosecond.
    """
    dtype = values.dtype
    if dtype.kind == "M" and dtype != DT64NS_DTYPE:
        values = conversion.ensure_datetime64ns(values)

    elif dtype.kind == "m" and dtype != TD64NS_DTYPE:
        values = conversion.ensure_timedelta64ns(values)

    return values


def find_common_type(types: List[DtypeObj]) -> DtypeObj:
    """
    Find a common data type among the given dtypes.

    Parameters
    ----------
    types : list of dtypes

    Returns
    -------
    pandas extension or numpy dtype

    See Also
    --------
    numpy.find_common_type

    """
    if not types:
        raise ValueError("no types given")

    first = types[0]

    # workaround for find_common_type([np.dtype('datetime64[ns]')] * 2)
    # => object
    if all(is_dtype_equal(first, t) for t in types[1:]):
        return first

    # get unique types (dict.fromkeys is used as order-preserving set())
    types = list(dict.fromkeys(types).keys())

    if any(isinstance(t, ExtensionDtype) for t in types):
        for t in types:
            if isinstance(t, ExtensionDtype):
                res = t._get_common_dtype(types)
                if res is not None:
                    return res
        return np.dtype("object")

    # take lowest unit
    if all(is_datetime64_dtype(t) for t in types):
        return np.dtype("datetime64[ns]")
    if all(is_timedelta64_dtype(t) for t in types):
        return np.dtype("timedelta64[ns]")

    # don't mix bool / int or float or complex
    # this is different from numpy, which casts bool with float/int as int
    has_bools = any(is_bool_dtype(t) for t in types)
    if has_bools:
        for t in types:
            if is_integer_dtype(t) or is_float_dtype(t) or is_complex_dtype(t):
                return np.dtype("object")

    # error: Argument 1 to "find_common_type" has incompatible type
    # "List[Union[dtype, ExtensionDtype]]"; expected "Sequence[Union[dtype,
    # None, type, _SupportsDtype, str, Tuple[Any, int], Tuple[Any, Union[int,
    # Sequence[int]]], List[Any], _DtypeDict, Tuple[Any, Any]]]"
    return np.find_common_type(types, [])  # type: ignore[arg-type]


def construct_2d_arraylike_from_scalar(
    value: Scalar, length: int, width: int, dtype: np.dtype, copy: bool
) -> np.ndarray:

    if dtype.kind in ["m", "M"]:
        value = maybe_unbox_datetimelike(value, dtype)

    # Attempt to coerce to a numpy array
    try:
        arr = np.array(value, dtype=dtype, copy=copy)
    except (ValueError, TypeError) as err:
        raise TypeError(
            f"DataFrame constructor called with incompatible data and dtype: {err}"
        ) from err

    if arr.ndim != 0:
        raise ValueError("DataFrame constructor not properly called!")

    shape = (length, width)
    return np.full(shape, arr)


def construct_1d_arraylike_from_scalar(
    value: Scalar, length: int, dtype: Optional[DtypeObj]
) -> ArrayLike:
    """
    create a np.ndarray / pandas type of specified shape and dtype
    filled with values

    Parameters
    ----------
    value : scalar value
    length : int
    dtype : pandas_dtype or np.dtype

    Returns
    -------
    np.ndarray / pandas type of length, filled with value

    """

    if dtype is None:
        try:
            dtype, value = infer_dtype_from_scalar(value, pandas_dtype=True)
        except OutOfBoundsDatetime:
            dtype = np.dtype(object)

    if is_extension_array_dtype(dtype):
        # error: Item "dtype" of "Union[dtype, ExtensionDtype]" has no
        # attribute "construct_array_type"
        cls = dtype.construct_array_type()  # type: ignore[union-attr]
        subarr = cls._from_sequence([value] * length, dtype=dtype)

    else:

        if length and is_integer_dtype(dtype) and isna(value):
            # coerce if we have nan for an integer dtype
            dtype = np.dtype("float64")
        elif isinstance(dtype, np.dtype) and dtype.kind in ("U", "S"):
            # we need to coerce to object dtype to avoid
            # to allow numpy to take our string as a scalar value
            dtype = np.dtype("object")
            if not isna(value):
                value = ensure_str(value)
        elif dtype.kind in ["M", "m"]:
            value = maybe_unbox_datetimelike(value, dtype)

        # error: Argument "dtype" to "empty" has incompatible type
        # "Union[dtype, ExtensionDtype]"; expected "Union[dtype, None, type,
        # _SupportsDtype, str, Tuple[Any, int], Tuple[Any, Union[int,
        # Sequence[int]]], List[Any], _DtypeDict, Tuple[Any, Any]]"
        subarr = np.empty(length, dtype=dtype)  # type: ignore[arg-type]
        subarr.fill(value)

    return subarr


def construct_1d_object_array_from_listlike(values: Sized) -> np.ndarray:
    """
    Transform any list-like object in a 1-dimensional numpy array of object
    dtype.

    Parameters
    ----------
    values : any iterable which has a len()

    Raises
    ------
    TypeError
        * If `values` does not have a len()

    Returns
    -------
    1-dimensional numpy array of dtype object
    """
    # numpy will try to interpret nested lists as further dimensions, hence
    # making a 1D array that contains list-likes is a bit tricky:
    result = np.empty(len(values), dtype="object")
    result[:] = values
    return result


def construct_1d_ndarray_preserving_na(
    values: Sequence, dtype: Optional[DtypeObj] = None, copy: bool = False
) -> np.ndarray:
    """
    Construct a new ndarray, coercing `values` to `dtype`, preserving NA.

    Parameters
    ----------
    values : Sequence
    dtype : numpy.dtype, optional
    copy : bool, default False
        Note that copies may still be made with ``copy=False`` if casting
        is required.

    Returns
    -------
    arr : ndarray[dtype]

    Examples
    --------
    >>> np.array([1.0, 2.0, None], dtype='str')
    array(['1.0', '2.0', 'None'], dtype='<U4')

    >>> construct_1d_ndarray_preserving_na([1.0, 2.0, None], dtype=np.dtype('str'))
    array(['1.0', '2.0', None], dtype=object)
    """

    if dtype is not None and dtype.kind == "U":
        subarr = lib.ensure_string_array(values, convert_na_value=False, copy=copy)
    else:
<<<<<<< HEAD
        # error: Argument "dtype" to "array" has incompatible type
        # "Union[dtype, ExtensionDtype, None]"; expected "Union[dtype, None,
        # type, _SupportsDtype, str, Tuple[Any, int], Tuple[Any, Union[int,
        # Sequence[int]]], List[Any], _DtypeDict, Tuple[Any, Any]]"
        subarr = np.array(values, dtype=dtype, copy=copy)  # type: ignore[arg-type]
=======
        if dtype is not None:
            _disallow_mismatched_datetimelike(values, dtype)
        subarr = np.array(values, dtype=dtype, copy=copy)
>>>>>>> a3b651ae

    return subarr


def maybe_cast_to_integer_array(arr, dtype: Dtype, copy: bool = False):
    """
    Takes any dtype and returns the casted version, raising for when data is
    incompatible with integer/unsigned integer dtypes.

    .. versionadded:: 0.24.0

    Parameters
    ----------
    arr : array-like
        The array to cast.
    dtype : str, np.dtype
        The integer dtype to cast the array to.
    copy: bool, default False
        Whether to make a copy of the array before returning.

    Returns
    -------
    ndarray
        Array of integer or unsigned integer dtype.

    Raises
    ------
    OverflowError : the dtype is incompatible with the data
    ValueError : loss of precision has occurred during casting

    Examples
    --------
    If you try to coerce negative values to unsigned integers, it raises:

    >>> pd.Series([-1], dtype="uint64")
    Traceback (most recent call last):
        ...
    OverflowError: Trying to coerce negative values to unsigned integers

    Also, if you try to coerce float values to integers, it raises:

    >>> pd.Series([1, 2, 3.5], dtype="int64")
    Traceback (most recent call last):
        ...
    ValueError: Trying to coerce float values to integers
    """
    assert is_integer_dtype(dtype)

    try:
        if not hasattr(arr, "astype"):
            # pandas\core\dtypes\cast.py:1811: error: Argument "dtype" to
            # "array" has incompatible type "Union[ExtensionDtype, str, dtype,
            # Type[str], Type[float], Type[int], Type[complex], Type[bool],
            # Type[object]]"; expected "Union[dtype, None, type,
            # _SupportsDtype, str, Tuple[Any, int], Tuple[Any, Union[int,
            # Sequence[int]]], List[Any], _DtypeDict, Tuple[Any, Any]]"
            # [arg-type]
            casted = np.array(arr, dtype=dtype, copy=copy)  # type: ignore[arg-type]
        else:
            casted = arr.astype(dtype, copy=copy)
    except OverflowError as err:
        raise OverflowError(
            "The elements provided in the data cannot all be "
            f"casted to the dtype {dtype}"
        ) from err

    if np.array_equal(arr, casted):
        return casted

    # We do this casting to allow for proper
    # data and dtype checking.
    #
    # We didn't do this earlier because NumPy
    # doesn't handle `uint64` correctly.
    arr = np.asarray(arr)

    if is_unsigned_integer_dtype(dtype) and (arr < 0).any():
        raise OverflowError("Trying to coerce negative values to unsigned integers")

    if is_float_dtype(arr) or is_object_dtype(arr):
        raise ValueError("Trying to coerce float values to integers")


def convert_scalar_for_putitemlike(scalar: Scalar, dtype: np.dtype) -> Scalar:
    """
    Convert datetimelike scalar if we are setting into a datetime64
    or timedelta64 ndarray.

    Parameters
    ----------
    scalar : scalar
    dtype : np.dtype

    Returns
    -------
    scalar
    """
    if dtype.kind in ["m", "M"]:
        scalar = maybe_box_datetimelike(scalar, dtype)
        return maybe_unbox_datetimelike(scalar, dtype)
    else:
        validate_numeric_casting(dtype, scalar)
    return scalar


def validate_numeric_casting(dtype: np.dtype, value: Scalar) -> None:
    """
    Check that we can losslessly insert the given value into an array
    with the given dtype.

    Parameters
    ----------
    dtype : np.dtype
    value : scalar

    Raises
    ------
    ValueError
    """
    if (
        issubclass(dtype.type, (np.integer, np.bool_))
        and is_float(value)
        and np.isnan(value)
    ):
        raise ValueError("Cannot assign nan to integer series")

    if (
        issubclass(dtype.type, (np.integer, np.floating, complex))
        and not issubclass(dtype.type, np.bool_)
        and is_bool(value)
    ):
        raise ValueError("Cannot assign bool to float/integer series")<|MERGE_RESOLUTION|>--- conflicted
+++ resolved
@@ -241,28 +241,12 @@
     # a datetimelike
     # GH12821, iNaT is cast to float
     if dtype.kind in ["M", "m"] and result.dtype.kind in ["i", "f"]:
-<<<<<<< HEAD
-        if hasattr(dtype, "tz"):
-            # not a numpy dtype
-
-            # pandas\core\dtypes\cast.py:230: error: "dtype[Any]" has no
-            # attribute "tz"  [attr-defined]
-            if dtype.tz:  # type: ignore[attr-defined]
-                # convert to datetime and change timezone
-                from pandas import to_datetime
-
-                result = to_datetime(result).tz_localize("utc")
-                # pandas\core\dtypes\cast.py:225: error: "dtype[Any]" has no
-                # attribute "tz"  [attr-defined]
-                result = result.tz_convert(dtype.tz)  # type: ignore[attr-defined]
-=======
         if isinstance(dtype, DatetimeTZDtype):
             # convert to datetime and change timezone
             i8values = result.astype("i8", copy=False)
             cls = dtype.construct_array_type()
             # equiv: DatetimeArray(i8values).tz_localize("UTC").tz_convert(dtype.tz)
             result = cls._simple_new(i8values, dtype=dtype)
->>>>>>> a3b651ae
         else:
             result = result.astype(dtype)
 
@@ -509,34 +493,7 @@
 
         np.place(result, mask, np.nan)
 
-<<<<<<< HEAD
-            dtype = index.dtype
-            fill_value = na_value_for_dtype(dtype)
-            values = construct_1d_arraylike_from_scalar(fill_value, len(mask), dtype)
-
-        else:
-            # pandas\core\dtypes\cast.py:501: error: Argument 1 to "take" of
-            # "ExtensionArray" has incompatible type "ndarray"; expected
-            # "Sequence[int]"  [arg-type]
-            values = values.take(codes)  # type: ignore[arg-type]
-
-            if mask.any():
-                if isinstance(values, np.ndarray):
-                    values, _ = maybe_upcast_putmask(values, mask, np.nan)
-                else:
-                    values[mask] = np.nan
-
-    # pandas\core\dtypes\cast.py:525: error: Incompatible return value type
-    # (got "Union[ExtensionArray, ndarray]", expected "ExtensionArray")
-    # [return-value]
-
-    # pandas\core\dtypes\cast.py:525: error: Incompatible return value type
-    # (got "Union[ExtensionArray, ndarray]", expected "ndarray")
-    # [return-value]
-    return values  # type: ignore[return-value]
-=======
     return result
->>>>>>> a3b651ae
 
 
 def maybe_promote(dtype, fill_value=np.nan):
@@ -951,14 +908,6 @@
 def maybe_upcast(
     values: np.ndarray,
     fill_value: Scalar = np.nan,
-<<<<<<< HEAD
-    # pandas\core\dtypes\cast.py:903: error: Incompatible default for argument
-    # "dtype" (default has type "None", argument has type
-    # "Union[ExtensionDtype, str, dtype, Type[str], Type[float], Type[int],
-    # Type[complex], Type[bool], Type[object]]")  [assignment]
-    dtype: Dtype = None,  # type: ignore[assignment]
-=======
->>>>>>> a3b651ae
     copy: bool = False,
 ) -> Tuple[np.ndarray, Scalar]:
     """
@@ -1124,18 +1073,8 @@
     arr = np.atleast_1d(arr)
 
     # dispatch on extension dtype if needed
-<<<<<<< HEAD
-    if is_extension_array_dtype(dtype):
-        # pandas\core\dtypes\cast.py:1019: error: Item "dtype" of "Union[dtype,
-        # ExtensionDtype]" has no attribute "construct_array_type"
-        # [union-attr]
-        return dtype.construct_array_type()._from_sequence(  # type: ignore[union-attr]
-            arr, dtype=dtype, copy=copy
-        )
-=======
     if isinstance(dtype, ExtensionDtype):
         return dtype.construct_array_type()._from_sequence(arr, dtype=dtype, copy=copy)
->>>>>>> a3b651ae
 
     elif not isinstance(dtype, np.dtype):
         raise ValueError("dtype must be np.dtype or ExtensionDtype")
@@ -1876,17 +1815,9 @@
     if dtype is not None and dtype.kind == "U":
         subarr = lib.ensure_string_array(values, convert_na_value=False, copy=copy)
     else:
-<<<<<<< HEAD
-        # error: Argument "dtype" to "array" has incompatible type
-        # "Union[dtype, ExtensionDtype, None]"; expected "Union[dtype, None,
-        # type, _SupportsDtype, str, Tuple[Any, int], Tuple[Any, Union[int,
-        # Sequence[int]]], List[Any], _DtypeDict, Tuple[Any, Any]]"
-        subarr = np.array(values, dtype=dtype, copy=copy)  # type: ignore[arg-type]
-=======
         if dtype is not None:
             _disallow_mismatched_datetimelike(values, dtype)
         subarr = np.array(values, dtype=dtype, copy=copy)
->>>>>>> a3b651ae
 
     return subarr
 
