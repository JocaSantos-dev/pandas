""" define generic base classes for pandas objects """


# define abstract base classes to enable isinstance type checking on our
# objects
def create_pandas_abc_type(name, attr, comp):

    # https://github.com/python/mypy/issues/1006
    # error: 'classmethod' used with a non-method
    @classmethod  # type: ignore
    def _check(cls, inst) -> bool:
        return getattr(inst, attr, "_typ") in comp

    dct = dict(__instancecheck__=_check, __subclasscheck__=_check)
    meta = type("ABCBase", (type,), dct)
    return meta(name, tuple(), dct)


ABCIndex = create_pandas_abc_type("ABCIndex", "_typ", ("index",))
ABCInt64Index = create_pandas_abc_type("ABCInt64Index", "_typ", ("int64index",))
ABCUInt64Index = create_pandas_abc_type("ABCUInt64Index", "_typ", ("uint64index",))
ABCRangeIndex = create_pandas_abc_type("ABCRangeIndex", "_typ", ("rangeindex",))
ABCFloat64Index = create_pandas_abc_type("ABCFloat64Index", "_typ", ("float64index",))
ABCMultiIndex = create_pandas_abc_type("ABCMultiIndex", "_typ", ("multiindex",))
ABCDatetimeIndex = create_pandas_abc_type(
    "ABCDatetimeIndex", "_typ", ("datetimeindex",)
)
ABCTimedeltaIndex = create_pandas_abc_type(
    "ABCTimedeltaIndex", "_typ", ("timedeltaindex",)
)
ABCPeriodIndex = create_pandas_abc_type("ABCPeriodIndex", "_typ", ("periodindex",))
ABCCategoricalIndex = create_pandas_abc_type(
    "ABCCategoricalIndex", "_typ", ("categoricalindex",)
)
ABCIntervalIndex = create_pandas_abc_type(
    "ABCIntervalIndex", "_typ", ("intervalindex",)
)
ABCIndexClass = create_pandas_abc_type(
    "ABCIndexClass",
    "_typ",
    (
        "index",
        "int64index",
        "rangeindex",
        "float64index",
        "uint64index",
        "multiindex",
        "datetimeindex",
        "timedeltaindex",
        "periodindex",
        "categoricalindex",
        "intervalindex",
    ),
)

ABCSeries = create_pandas_abc_type("ABCSeries", "_typ", ("series",))
ABCDataFrame = create_pandas_abc_type("ABCDataFrame", "_typ", ("dataframe",))

ABCSparseArray = create_pandas_abc_type("ABCSparseArray", "_subtyp", ("sparse_array",))
ABCCategorical = create_pandas_abc_type("ABCCategorical", "_typ", ("categorical"))
ABCDatetimeArray = create_pandas_abc_type("ABCDatetimeArray", "_typ", ("datetimearray"))
ABCTimedeltaArray = create_pandas_abc_type(
    "ABCTimedeltaArray", "_typ", ("timedeltaarray")
)
ABCPeriodArray = create_pandas_abc_type("ABCPeriodArray", "_typ", ("periodarray",))
ABCDateOffset = create_pandas_abc_type("ABCDateOffset", "_typ", ("dateoffset",))
ABCExtensionArray = create_pandas_abc_type(
    "ABCExtensionArray",
    "_typ",
    # Note: IntervalArray and SparseArray are included bc they have _typ="extension"
    ("extension", "categorical", "periodarray", "datetimearray", "timedeltaarray"),
)
<<<<<<< HEAD
ABCPandasArray = create_pandas_abc_type("ABCPandasArray", "_typ", ("npy_extension",))


class _ABCGeneric(type):
    def __instancecheck__(cls, inst) -> bool:
        return hasattr(inst, "_mgr")


ABCGeneric = _ABCGeneric("ABCGeneric", tuple(), {})
=======
ABCPandasArray = create_pandas_abc_type("ABCPandasArray", "_typ", ("npy_extension",))
>>>>>>> 6a0acd91
<|MERGE_RESOLUTION|>--- conflicted
+++ resolved
@@ -70,16 +70,4 @@
     # Note: IntervalArray and SparseArray are included bc they have _typ="extension"
     ("extension", "categorical", "periodarray", "datetimearray", "timedeltaarray"),
 )
-<<<<<<< HEAD
-ABCPandasArray = create_pandas_abc_type("ABCPandasArray", "_typ", ("npy_extension",))
-
-
-class _ABCGeneric(type):
-    def __instancecheck__(cls, inst) -> bool:
-        return hasattr(inst, "_mgr")
-
-
-ABCGeneric = _ABCGeneric("ABCGeneric", tuple(), {})
-=======
-ABCPandasArray = create_pandas_abc_type("ABCPandasArray", "_typ", ("npy_extension",))
->>>>>>> 6a0acd91
+ABCPandasArray = create_pandas_abc_type("ABCPandasArray", "_typ", ("npy_extension",))