--- conflicted
+++ resolved
@@ -393,7 +393,6 @@
                 # insert at the end
                 result[name] = extra_col
 
-<<<<<<< HEAD
     def calculate_center_offset(self, window, center) -> int:
         """
         Calculate an offset necessary to have the window label to be centered.
@@ -414,10 +413,7 @@
             window = len(window)
         return int((window - 1) / 2.0)
 
-    def _center_window(self, result, window, center) -> np.ndarray:
-=======
-    def _center_window(self, result: np.ndarray, window) -> np.ndarray:
->>>>>>> c688a0f4
+    def _center_window(self, result: np.ndarray, window, center) -> np.ndarray:
         """
         Center the result in the window.
         """
