"""
Provide a generic structure to support window functions,
similar to how we have a Groupby object.
"""
from datetime import timedelta
from functools import partial
import inspect
from textwrap import dedent
from typing import (
    TYPE_CHECKING,
    Callable,
    Dict,
    List,
    Optional,
    Set,
    Tuple,
    Type,
    Union,
)

import numpy as np

from pandas._libs.tslibs import BaseOffset, to_offset
import pandas._libs.window.aggregations as window_aggregations
from pandas._typing import ArrayLike, Axis, FrameOrSeries, FrameOrSeriesUnion
from pandas.compat._optional import import_optional_dependency
from pandas.compat.numpy import function as nv
from pandas.util._decorators import Appender, Substitution, cache_readonly, doc

from pandas.core.dtypes.common import (
    ensure_float64,
    is_bool,
    is_float_dtype,
    is_integer,
    is_integer_dtype,
    is_list_like,
    is_scalar,
    needs_i8_conversion,
)
from pandas.core.dtypes.generic import (
    ABCDataFrame,
    ABCDatetimeIndex,
    ABCPeriodIndex,
    ABCSeries,
    ABCTimedeltaIndex,
)
from pandas.core.dtypes.missing import notna

from pandas.core.base import DataError, PandasObject, SelectionMixin, ShallowMixin
import pandas.core.common as com
from pandas.core.construction import extract_array
from pandas.core.indexes.api import Index, MultiIndex
from pandas.core.util.numba_ import NUMBA_FUNC_CACHE, maybe_use_numba
from pandas.core.window.common import (
    WindowGroupByMixin,
    _doc_template,
    _shared_docs,
    flex_binary_moment,
    zsqrt,
)
from pandas.core.window.indexers import (
    BaseIndexer,
    FixedWindowIndexer,
    GroupbyRollingIndexer,
    VariableWindowIndexer,
)
from pandas.core.window.numba_ import generate_numba_apply_func

if TYPE_CHECKING:
    from pandas import DataFrame, Series
    from pandas.core.internals import Block  # noqa:F401


def calculate_center_offset(window) -> int:
    """
    Calculate an offset necessary to have the window label to be centered.

    Parameters
    ----------
    window: ndarray or int
        window weights or window

    Returns
    -------
    int
    """
    if not is_integer(window):
        window = len(window)
    return int((window - 1) / 2.0)


def calculate_min_periods(
    window: int,
    min_periods: Optional[int],
    num_values: int,
    required_min_periods: int,
    floor: int,
) -> int:
    """
    Calculate final minimum periods value for rolling aggregations.

    Parameters
    ----------
    window : passed window value
    min_periods : passed min periods value
    num_values : total number of values
    required_min_periods : required min periods per aggregation function
    floor : required min periods per aggregation function

    Returns
    -------
    min_periods : int
    """
    if min_periods is None:
        min_periods = window
    else:
        min_periods = max(required_min_periods, min_periods)
    if min_periods > window:
        raise ValueError(f"min_periods {min_periods} must be <= window {window}")
    elif min_periods > num_values:
        min_periods = num_values + 1
    elif min_periods < 0:
        raise ValueError("min_periods must be >= 0")
    return max(min_periods, floor)


def get_weighted_roll_func(cfunc: Callable) -> Callable:
    """
    Wrap weighted rolling cython function with min periods argument.

    Parameters
    ----------
    cfunc : function
        Cython weighted rolling function

    Returns
    -------
    function
    """

    def func(arg, window, min_periods=None):
        if min_periods is None:
            min_periods = len(window)
        return cfunc(arg, window, min_periods)

    return func


class _Window(PandasObject, ShallowMixin, SelectionMixin):
    _attributes: List[str] = [
        "window",
        "min_periods",
        "center",
        "win_type",
        "axis",
        "on",
        "closed",
    ]
    exclusions: Set[str] = set()

    def __init__(
        self,
        obj: FrameOrSeries,
        window=None,
        min_periods: Optional[int] = None,
        center: bool = False,
        win_type: Optional[str] = None,
        axis: Axis = 0,
        on: Optional[Union[str, Index]] = None,
        closed: Optional[str] = None,
        **kwargs,
    ):

        self.__dict__.update(kwargs)
        self.obj = obj
        self.on = on
        self.closed = closed
        self.window = window
        self.min_periods = min_periods
        self.center = center
        self.win_type = win_type
        self.win_freq = None
        self.axis = obj._get_axis_number(axis) if axis is not None else None
        self.validate()

    @property
    def _constructor(self):
        return Window

    @property
    def is_datetimelike(self) -> Optional[bool]:
        return None

    @property
    def _on(self):
        return None

    @property
    def is_freq_type(self) -> bool:
        return self.win_type == "freq"

    def validate(self) -> None:
        if self.center is not None and not is_bool(self.center):
            raise ValueError("center must be a boolean")
        if self.min_periods is not None and not is_integer(self.min_periods):
            raise ValueError("min_periods must be an integer")
        if self.closed is not None and self.closed not in [
            "right",
            "both",
            "left",
            "neither",
        ]:
            raise ValueError("closed must be 'right', 'left', 'both' or 'neither'")
        if not isinstance(self.obj, (ABCSeries, ABCDataFrame)):
            raise TypeError(f"invalid type: {type(self)}")
        if isinstance(self.window, BaseIndexer):
            self._validate_get_window_bounds_signature(self.window)

    @staticmethod
    def _validate_get_window_bounds_signature(window: BaseIndexer) -> None:
        """
        Validate that the passed BaseIndexer subclass has
        a get_window_bounds with the correct signature.
        """
        get_window_bounds_signature = inspect.signature(
            window.get_window_bounds
        ).parameters.keys()
        expected_signature = inspect.signature(
            BaseIndexer().get_window_bounds
        ).parameters.keys()
        if get_window_bounds_signature != expected_signature:
            raise ValueError(
                f"{type(window).__name__} does not implement the correct signature for "
                f"get_window_bounds"
            )

    def _create_data(self, obj: FrameOrSeries) -> FrameOrSeries:
        """
        Split data into blocks & return conformed data.
        """
        # filter out the on from the object
        if self.on is not None and not isinstance(self.on, Index):
            if obj.ndim == 2:
                obj = obj.reindex(columns=obj.columns.difference([self.on]), copy=False)

        return obj

    def _gotitem(self, key, ndim, subset=None):
        """
        Sub-classes to define. Return a sliced object.

        Parameters
        ----------
        key : str / list of selections
        ndim : 1,2
            requested ndim of result
        subset : object, default None
            subset to act on
        """
        # create a new object to prevent aliasing
        if subset is None:
            subset = self.obj
        self = self._shallow_copy(subset)
        self._reset_cache()
        if subset.ndim == 2:
            if is_scalar(key) and key in subset or is_list_like(key):
                self._selection = key
        return self

    def __getattr__(self, attr: str):
        if attr in self._internal_names_set:
            return object.__getattribute__(self, attr)
        if attr in self.obj:
            return self[attr]

        raise AttributeError(
            f"'{type(self).__name__}' object has no attribute '{attr}'"
        )

    def _dir_additions(self):
        return self.obj._dir_additions()

    def _get_win_type(self, kwargs: Dict):
        """
        Exists for compatibility, overridden by subclass Window.

        Parameters
        ----------
        kwargs : dict
            ignored, exists for compatibility

        Returns
        -------
        None
        """
        return None

    def _get_window(self, other=None, win_type: Optional[str] = None) -> int:
        """
        Return window length.

        Parameters
        ----------
        other :
            ignored, exists for compatibility
        win_type :
            ignored, exists for compatibility

        Returns
        -------
        window : int
        """
        if isinstance(self.window, BaseIndexer):
            return self.min_periods or 0
        return self.window

    @property
    def _window_type(self) -> str:
        return type(self).__name__

    def __repr__(self) -> str:
        """
        Provide a nice str repr of our rolling object.
        """
        attrs_list = (
            f"{attr_name}={getattr(self, attr_name)}"
            for attr_name in self._attributes
            if getattr(self, attr_name, None) is not None
        )
        attrs = ",".join(attrs_list)
        return f"{self._window_type} [{attrs}]"

    def __iter__(self):
        window = self._get_window(win_type=None)
        obj = self._create_data(self._selected_obj)
        index = self._get_window_indexer(window=window)

        start, end = index.get_window_bounds(
            num_values=len(obj),
            min_periods=self.min_periods,
            center=self.center,
            closed=self.closed,
        )
        # From get_window_bounds, those two should be equal in length of array
        assert len(start) == len(end)

        for s, e in zip(start, end):
            result = obj.iloc[slice(s, e)]
            yield result

    def _prep_values(self, values: Optional[np.ndarray] = None) -> np.ndarray:
        """Convert input to numpy arrays for Cython routines"""
        if values is None:
            values = extract_array(self._selected_obj, extract_numpy=True)

        # GH #12373 : rolling functions error on float32 data
        # make sure the data is coerced to float64
        if is_float_dtype(values.dtype):
            values = ensure_float64(values)
        elif is_integer_dtype(values.dtype):
            values = ensure_float64(values)
        elif needs_i8_conversion(values.dtype):
            raise NotImplementedError(
                f"ops for {self._window_type} for this "
                f"dtype {values.dtype} are not implemented"
            )
        else:
            try:
                values = ensure_float64(values)
            except (ValueError, TypeError) as err:
                raise TypeError(f"cannot handle this type -> {values.dtype}") from err

        # Convert inf to nan for C funcs
        inf = np.isinf(values)
        if inf.any():
            values = np.where(inf, np.nan, values)

        return values

    def _wrap_result(self, result: np.ndarray) -> "Series":
        """
        Wrap a single 1D result.
        """
        obj = self._selected_obj

        return obj._constructor(result, obj.index, name=obj.name)

    def _insert_on_column(self, result: "DataFrame", obj: "DataFrame"):
        # if we have an 'on' column we want to put it back into
        # the results in the same location
        from pandas import Series

        if self.on is not None and not self._on.equals(obj.index):
            name = self._on.name
            extra_col = Series(self._on, index=obj.index, name=name)
            if name in result.columns:
                # TODO: sure we want to overwrite results?
                result[name] = extra_col
            elif name in result.index.names:
                pass
            elif name in self._selected_obj.columns:
                # insert in the same location as we had in _selected_obj
                old_cols = self._selected_obj.columns
                new_cols = result.columns
                old_loc = old_cols.get_loc(name)
                overlap = new_cols.intersection(old_cols[:old_loc])
                new_loc = len(overlap)
                result.insert(new_loc, name, extra_col)
            else:
                # insert at the end
                result[name] = extra_col

    def _center_window(self, result: np.ndarray, window) -> np.ndarray:
        """
        Center the result in the window.
        """
        if self.axis > result.ndim - 1:
            raise ValueError("Requested axis is larger then no. of argument dimensions")

        offset = calculate_center_offset(window)
        if offset > 0:
            lead_indexer = [slice(None)] * result.ndim
            lead_indexer[self.axis] = slice(offset, None)
            result = np.copy(result[tuple(lead_indexer)])
        return result

    def _get_roll_func(self, func_name: str) -> Callable:
        """
        Wrap rolling function to check values passed.

        Parameters
        ----------
        func_name : str
            Cython function used to calculate rolling statistics

        Returns
        -------
        func : callable
        """
        window_func = getattr(window_aggregations, func_name, None)
        if window_func is None:
            raise ValueError(
                f"we do not support this function in window_aggregations.{func_name}"
            )
        return window_func

    def _get_cython_func_type(self, func: str) -> Callable:
        """
        Return a variable or fixed cython function type.

        Variable algorithms do not use window while fixed do.
        """
        if self.is_freq_type or isinstance(self.window, BaseIndexer):
            return self._get_roll_func(f"{func}_variable")
        return partial(self._get_roll_func(f"{func}_fixed"), win=self._get_window())

    def _get_window_indexer(self, window: int) -> BaseIndexer:
        """
        Return an indexer class that will compute the window start and end bounds
        """
        if isinstance(self.window, BaseIndexer):
            return self.window
        if self.is_freq_type:
            return VariableWindowIndexer(index_array=self._on.asi8, window_size=window)
        return FixedWindowIndexer(window_size=window)

    def _apply_series(self, homogeneous_func: Callable[..., ArrayLike]) -> "Series":
        """
        Series version of _apply_blockwise
        """
        obj = self._create_data(self._selected_obj)

        try:
            values = self._prep_values(obj.values)
        except (TypeError, NotImplementedError) as err:
            raise DataError("No numeric types to aggregate") from err

        result = homogeneous_func(values)
        return obj._constructor(result, index=obj.index, name=obj.name)

    def _apply_blockwise(
        self, homogeneous_func: Callable[..., ArrayLike]
    ) -> FrameOrSeriesUnion:
        """
        Apply the given function to the DataFrame broken down into homogeneous
        sub-frames.
        """
        if self._selected_obj.ndim == 1:
            return self._apply_series(homogeneous_func)

        obj = self._create_data(self._selected_obj)
        mgr = obj._mgr

        def hfunc(bvalues: ArrayLike) -> ArrayLike:
            # TODO(EA2D): getattr unnecessary with 2D EAs
            values = self._prep_values(getattr(bvalues, "T", bvalues))
            res_values = homogeneous_func(values)
            return getattr(res_values, "T", res_values)

        new_mgr = mgr.apply(hfunc, ignore_failures=True)
        out = obj._constructor(new_mgr)

        if out.shape[1] == 0 and obj.shape[1] > 0:
            raise DataError("No numeric types to aggregate")
        elif out.shape[1] == 0:
            return obj.astype("float64")

        self._insert_on_column(out, obj)
        return out

    def _apply(
        self,
        func: Callable,
        center: bool,
        require_min_periods: int = 0,
        floor: int = 1,
        is_weighted: bool = False,
        name: Optional[str] = None,
        use_numba_cache: bool = False,
        **kwargs,
    ):
        """
        Rolling statistical measure using supplied function.

        Designed to be used with passed-in Cython array-based functions.

        Parameters
        ----------
        func : callable function to apply
        center : bool
        require_min_periods : int
        floor : int
        is_weighted : bool
        name : str,
            compatibility with groupby.rolling
        use_numba_cache : bool
            whether to cache a numba compiled function. Only available for numba
            enabled methods (so far only apply)
        **kwargs
            additional arguments for rolling function and window function

        Returns
        -------
        y : type of input
        """
        win_type = self._get_win_type(kwargs)
        window = self._get_window(win_type=win_type)
        window_indexer = self._get_window_indexer(window)

        def homogeneous_func(values: np.ndarray):
            # calculation function

            if values.size == 0:
                return values.copy()

            offset = calculate_center_offset(window) if center else 0
            additional_nans = np.array([np.nan] * offset)

            if not is_weighted:

                def calc(x):
                    x = np.concatenate((x, additional_nans))
                    if not isinstance(self.window, BaseIndexer):
                        min_periods = calculate_min_periods(
                            window, self.min_periods, len(x), require_min_periods, floor
                        )
                    else:
                        min_periods = calculate_min_periods(
                            window_indexer.window_size,
                            self.min_periods,
                            len(x),
                            require_min_periods,
                            floor,
                        )
                    start, end = window_indexer.get_window_bounds(
                        num_values=len(x),
                        min_periods=self.min_periods,
                        center=self.center,
                        closed=self.closed,
                    )
                    return func(x, start, end, min_periods)

            else:

                def calc(x):
                    x = np.concatenate((x, additional_nans))
                    return func(x, window, self.min_periods)

            with np.errstate(all="ignore"):
                if values.ndim > 1:
                    result = np.apply_along_axis(calc, self.axis, values)
                else:
                    result = calc(values)
                    result = np.asarray(result)

            if use_numba_cache:
                NUMBA_FUNC_CACHE[(kwargs["original_func"], "rolling_apply")] = func

            if center:
                result = self._center_window(result, window)

            return result

        return self._apply_blockwise(homogeneous_func)

    def aggregate(self, func, *args, **kwargs):
        result, how = self._aggregate(func, *args, **kwargs)
        if result is None:
            return self.apply(func, raw=False, args=args, kwargs=kwargs)
        return result

    agg = aggregate

    _shared_docs["sum"] = dedent(
        """
    Calculate %(name)s sum of given DataFrame or Series.

    Parameters
    ----------
    *args, **kwargs
        For compatibility with other %(name)s methods. Has no effect
        on the computed value.

    Returns
    -------
    Series or DataFrame
        Same type as the input, with the same index, containing the
        %(name)s sum.

    See Also
    --------
    pandas.Series.sum : Reducing sum for Series.
    pandas.DataFrame.sum : Reducing sum for DataFrame.

    Examples
    --------
    >>> s = pd.Series([1, 2, 3, 4, 5])
    >>> s
    0    1
    1    2
    2    3
    3    4
    4    5
    dtype: int64

    >>> s.rolling(3).sum()
    0     NaN
    1     NaN
    2     6.0
    3     9.0
    4    12.0
    dtype: float64

    >>> s.expanding(3).sum()
    0     NaN
    1     NaN
    2     6.0
    3    10.0
    4    15.0
    dtype: float64

    >>> s.rolling(3, center=True).sum()
    0     NaN
    1     6.0
    2     9.0
    3    12.0
    4     NaN
    dtype: float64

    For DataFrame, each %(name)s sum is computed column-wise.

    >>> df = pd.DataFrame({"A": s, "B": s ** 2})
    >>> df
       A   B
    0  1   1
    1  2   4
    2  3   9
    3  4  16
    4  5  25

    >>> df.rolling(3).sum()
          A     B
    0   NaN   NaN
    1   NaN   NaN
    2   6.0  14.0
    3   9.0  29.0
    4  12.0  50.0
    """
    )

    _shared_docs["mean"] = dedent(
        """
    Calculate the %(name)s mean of the values.

    Parameters
    ----------
    *args
        Under Review.
    **kwargs
        Under Review.

    Returns
    -------
    Series or DataFrame
        Returned object type is determined by the caller of the %(name)s
        calculation.

    See Also
    --------
    pandas.Series.%(name)s : Calling object with Series data.
    pandas.DataFrame.%(name)s : Calling object with DataFrames.
    pandas.Series.mean : Equivalent method for Series.
    pandas.DataFrame.mean : Equivalent method for DataFrame.

    Examples
    --------
    The below examples will show rolling mean calculations with window sizes of
    two and three, respectively.

    >>> s = pd.Series([1, 2, 3, 4])
    >>> s.rolling(2).mean()
    0    NaN
    1    1.5
    2    2.5
    3    3.5
    dtype: float64

    >>> s.rolling(3).mean()
    0    NaN
    1    NaN
    2    2.0
    3    3.0
    dtype: float64
    """
    )

    _shared_docs["var"] = dedent(
        """
    Calculate unbiased %(name)s variance.
    %(versionadded)s
    Normalized by N-1 by default. This can be changed using the `ddof`
    argument.

    Parameters
    ----------
    ddof : int, default 1
        Delta Degrees of Freedom.  The divisor used in calculations
        is ``N - ddof``, where ``N`` represents the number of elements.
    *args, **kwargs
        For NumPy compatibility. No additional arguments are used.

    Returns
    -------
    Series or DataFrame
        Returns the same object type as the caller of the %(name)s calculation.

    See Also
    --------
    pandas.Series.%(name)s : Calling object with Series data.
    pandas.DataFrame.%(name)s : Calling object with DataFrames.
    pandas.Series.var : Equivalent method for Series.
    pandas.DataFrame.var : Equivalent method for DataFrame.
    numpy.var : Equivalent method for Numpy array.

    Notes
    -----
    The default `ddof` of 1 used in :meth:`Series.var` is different than the
    default `ddof` of 0 in :func:`numpy.var`.

    A minimum of 1 period is required for the rolling calculation.

    Examples
    --------
    >>> s = pd.Series([5, 5, 6, 7, 5, 5, 5])
    >>> s.rolling(3).var()
    0         NaN
    1         NaN
    2    0.333333
    3    1.000000
    4    1.000000
    5    1.333333
    6    0.000000
    dtype: float64

    >>> s.expanding(3).var()
    0         NaN
    1         NaN
    2    0.333333
    3    0.916667
    4    0.800000
    5    0.700000
    6    0.619048
    dtype: float64
    """
    )

    _shared_docs["std"] = dedent(
        """
    Calculate %(name)s standard deviation.
    %(versionadded)s
    Normalized by N-1 by default. This can be changed using the `ddof`
    argument.

    Parameters
    ----------
    ddof : int, default 1
        Delta Degrees of Freedom.  The divisor used in calculations
        is ``N - ddof``, where ``N`` represents the number of elements.
    *args, **kwargs
        For NumPy compatibility. No additional arguments are used.

    Returns
    -------
    Series or DataFrame
        Returns the same object type as the caller of the %(name)s calculation.

    See Also
    --------
    pandas.Series.%(name)s : Calling object with Series data.
    pandas.DataFrame.%(name)s : Calling object with DataFrames.
    pandas.Series.std : Equivalent method for Series.
    pandas.DataFrame.std : Equivalent method for DataFrame.
    numpy.std : Equivalent method for Numpy array.

    Notes
    -----
    The default `ddof` of 1 used in Series.std is different than the default
    `ddof` of 0 in numpy.std.

    A minimum of one period is required for the rolling calculation.

    Examples
    --------
    >>> s = pd.Series([5, 5, 6, 7, 5, 5, 5])
    >>> s.rolling(3).std()
    0         NaN
    1         NaN
    2    0.577350
    3    1.000000
    4    1.000000
    5    1.154701
    6    0.000000
    dtype: float64

    >>> s.expanding(3).std()
    0         NaN
    1         NaN
    2    0.577350
    3    0.957427
    4    0.894427
    5    0.836660
    6    0.786796
    dtype: float64
    """
    )


class Window(_Window):
    """
    Provide rolling window calculations.

    Parameters
    ----------
    window : int, offset, or BaseIndexer subclass
        Size of the moving window. This is the number of observations used for
        calculating the statistic. Each window will be a fixed size.

        If its an offset then this will be the time period of each window. Each
        window will be a variable sized based on the observations included in
        the time-period. This is only valid for datetimelike indexes.

        If a BaseIndexer subclass is passed, calculates the window boundaries
        based on the defined ``get_window_bounds`` method. Additional rolling
        keyword arguments, namely `min_periods`, `center`, and
        `closed` will be passed to `get_window_bounds`.
    min_periods : int, default None
        Minimum number of observations in window required to have a value
        (otherwise result is NA). For a window that is specified by an offset,
        `min_periods` will default to 1. Otherwise, `min_periods` will default
        to the size of the window.
    center : bool, default False
        Set the labels at the center of the window.
    win_type : str, default None
        Provide a window type. If ``None``, all points are evenly weighted.
        See the notes below for further information.
    on : str, optional
        For a DataFrame, a datetime-like column or MultiIndex level on which
        to calculate the rolling window, rather than the DataFrame's index.
        Provided integer column is ignored and excluded from result since
        an integer index is not used to calculate the rolling window.
    axis : int or str, default 0
    closed : str, default None
        Make the interval closed on the 'right', 'left', 'both' or
        'neither' endpoints.
        For offset-based windows, it defaults to 'right'.
        For fixed windows, defaults to 'both'. Remaining cases not implemented
        for fixed windows.

    Returns
    -------
    a Window or Rolling sub-classed for the particular operation

    See Also
    --------
    expanding : Provides expanding transformations.
    ewm : Provides exponential weighted functions.

    Notes
    -----
    By default, the result is set to the right edge of the window. This can be
    changed to the center of the window by setting ``center=True``.

    To learn more about the offsets & frequency strings, please see `this link
    <https://pandas.pydata.org/pandas-docs/stable/user_guide/timeseries.html#offset-aliases>`__.

    The recognized win_types are:

    * ``boxcar``
    * ``triang``
    * ``blackman``
    * ``hamming``
    * ``bartlett``
    * ``parzen``
    * ``bohman``
    * ``blackmanharris``
    * ``nuttall``
    * ``barthann``
    * ``kaiser`` (needs parameter: beta)
    * ``gaussian`` (needs parameter: std)
    * ``general_gaussian`` (needs parameters: power, width)
    * ``slepian`` (needs parameter: width)
    * ``exponential`` (needs parameter: tau), center is set to None.

    If ``win_type=None`` all points are evenly weighted. To learn more about
    different window types see `scipy.signal window functions
    <https://docs.scipy.org/doc/scipy/reference/signal.html#window-functions>`__.

    Certain window types require additional parameters to be passed. Please see
    the third example below on how to add the additional parameters.

    Examples
    --------
    >>> df = pd.DataFrame({'B': [0, 1, 2, np.nan, 4]})
    >>> df
         B
    0  0.0
    1  1.0
    2  2.0
    3  NaN
    4  4.0

    Rolling sum with a window length of 2, using the 'triang'
    window type.

    >>> df.rolling(2, win_type='triang').sum()
         B
    0  NaN
    1  0.5
    2  1.5
    3  NaN
    4  NaN

    Rolling sum with a window length of 2, using the 'gaussian'
    window type (note how we need to specify std).

    >>> df.rolling(2, win_type='gaussian').sum(std=3)
              B
    0       NaN
    1  0.986207
    2  2.958621
    3       NaN
    4       NaN

    Rolling sum with a window length of 2, min_periods defaults
    to the window length.

    >>> df.rolling(2).sum()
         B
    0  NaN
    1  1.0
    2  3.0
    3  NaN
    4  NaN

    Same as above, but explicitly set the min_periods

    >>> df.rolling(2, min_periods=1).sum()
         B
    0  0.0
    1  1.0
    2  3.0
    3  2.0
    4  4.0

    Same as above, but with forward-looking windows

    >>> indexer = pd.api.indexers.FixedForwardWindowIndexer(window_size=2)
    >>> df.rolling(window=indexer, min_periods=1).sum()
         B
    0  1.0
    1  3.0
    2  2.0
    3  4.0
    4  4.0

    A ragged (meaning not-a-regular frequency), time-indexed DataFrame

    >>> df = pd.DataFrame({'B': [0, 1, 2, np.nan, 4]},
    ...                   index = [pd.Timestamp('20130101 09:00:00'),
    ...                            pd.Timestamp('20130101 09:00:02'),
    ...                            pd.Timestamp('20130101 09:00:03'),
    ...                            pd.Timestamp('20130101 09:00:05'),
    ...                            pd.Timestamp('20130101 09:00:06')])

    >>> df
                           B
    2013-01-01 09:00:00  0.0
    2013-01-01 09:00:02  1.0
    2013-01-01 09:00:03  2.0
    2013-01-01 09:00:05  NaN
    2013-01-01 09:00:06  4.0

    Contrasting to an integer rolling window, this will roll a variable
    length window corresponding to the time period.
    The default for min_periods is 1.

    >>> df.rolling('2s').sum()
                           B
    2013-01-01 09:00:00  0.0
    2013-01-01 09:00:02  1.0
    2013-01-01 09:00:03  3.0
    2013-01-01 09:00:05  NaN
    2013-01-01 09:00:06  4.0
    """

    def validate(self):
        super().validate()

        window = self.window
        if isinstance(window, BaseIndexer):
            raise NotImplementedError(
                "BaseIndexer subclasses not implemented with win_types."
            )
        elif isinstance(window, (list, tuple, np.ndarray)):
            pass
        elif is_integer(window):
            if window <= 0:
                raise ValueError("window must be > 0 ")
            import_optional_dependency(
                "scipy", extra="Scipy is required to generate window weight."
            )
            import scipy.signal as sig

            if not isinstance(self.win_type, str):
                raise ValueError(f"Invalid win_type {self.win_type}")
            if getattr(sig, self.win_type, None) is None:
                raise ValueError(f"Invalid win_type {self.win_type}")
        else:
            raise ValueError(f"Invalid window {window}")

    def _get_win_type(self, kwargs: Dict) -> Union[str, Tuple]:
        """
        Extract arguments for the window type, provide validation for it
        and return the validated window type.

        Parameters
        ----------
        kwargs : dict

        Returns
        -------
        win_type : str, or tuple
        """
        # the below may pop from kwargs
        def _validate_win_type(win_type, kwargs):
            arg_map = {
                "kaiser": ["beta"],
                "gaussian": ["std"],
                "general_gaussian": ["power", "width"],
                "slepian": ["width"],
                "exponential": ["tau"],
            }

            if win_type in arg_map:
                win_args = _pop_args(win_type, arg_map[win_type], kwargs)
                if win_type == "exponential":
                    # exponential window requires the first arg (center)
                    # to be set to None (necessary for symmetric window)
                    win_args.insert(0, None)

                return tuple([win_type] + win_args)

            return win_type

        def _pop_args(win_type, arg_names, kwargs):
            all_args = []
            for n in arg_names:
                if n not in kwargs:
                    raise ValueError(f"{win_type} window requires {n}")
                all_args.append(kwargs.pop(n))
            return all_args

        return _validate_win_type(self.win_type, kwargs)

    def _get_window(
        self, other=None, win_type: Optional[Union[str, Tuple]] = None
    ) -> np.ndarray:
        """
        Get the window, weights.

        Parameters
        ----------
        other :
            ignored, exists for compatibility
        win_type : str, or tuple
            type of window to create

        Returns
        -------
        window : ndarray
            the window, weights
        """
        window = self.window
        if isinstance(window, (list, tuple, np.ndarray)):
            return com.asarray_tuplesafe(window).astype(float)
        elif is_integer(window):
            import scipy.signal as sig

            # GH #15662. `False` makes symmetric window, rather than periodic.
            return sig.get_window(win_type, window, False).astype(float)

    _agg_see_also_doc = dedent(
        """
    See Also
    --------
    pandas.DataFrame.aggregate : Similar DataFrame method.
    pandas.Series.aggregate : Similar Series method.
    """
    )

    _agg_examples_doc = dedent(
        """
    Examples
    --------
    >>> df = pd.DataFrame({"A": [1, 2, 3], "B": [4, 5, 6], "C": [7, 8, 9]})
    >>> df
       A  B  C
    0  1  4  7
    1  2  5  8
    2  3  6  9

    >>> df.rolling(2, win_type="boxcar").agg("mean")
         A    B    C
    0  NaN  NaN  NaN
    1  1.5  4.5  7.5
    2  2.5  5.5  8.5
    """
    )

    @doc(
        _shared_docs["aggregate"],
        see_also=_agg_see_also_doc,
        examples=_agg_examples_doc,
        versionadded="",
        klass="Series/DataFrame",
        axis="",
    )
    def aggregate(self, func, *args, **kwargs):
        result, how = self._aggregate(func, *args, **kwargs)
        if result is None:

            # these must apply directly
            result = func(self)

        return result

    agg = aggregate

    @Substitution(name="window")
    @Appender(_shared_docs["sum"])
    def sum(self, *args, **kwargs):
        nv.validate_window_func("sum", args, kwargs)
        window_func = self._get_roll_func("roll_weighted_sum")
        window_func = get_weighted_roll_func(window_func)
        return self._apply(
            window_func, center=self.center, is_weighted=True, name="sum", **kwargs
        )

    @Substitution(name="window")
    @Appender(_shared_docs["mean"])
    def mean(self, *args, **kwargs):
        nv.validate_window_func("mean", args, kwargs)
        window_func = self._get_roll_func("roll_weighted_mean")
        window_func = get_weighted_roll_func(window_func)
        return self._apply(
            window_func, center=self.center, is_weighted=True, name="mean", **kwargs
        )

    @Substitution(name="window", versionadded="\n.. versionadded:: 1.0.0\n")
    @Appender(_shared_docs["var"])
    def var(self, ddof=1, *args, **kwargs):
        nv.validate_window_func("var", args, kwargs)
        window_func = partial(self._get_roll_func("roll_weighted_var"), ddof=ddof)
        window_func = get_weighted_roll_func(window_func)
        kwargs.pop("name", None)
        return self._apply(
            window_func, center=self.center, is_weighted=True, name="var", **kwargs
        )

    @Substitution(name="window", versionadded="\n.. versionadded:: 1.0.0\n")
    @Appender(_shared_docs["std"])
    def std(self, ddof=1, *args, **kwargs):
        nv.validate_window_func("std", args, kwargs)
        return zsqrt(self.var(ddof=ddof, name="std", **kwargs))


class _Rolling(_Window):
    @property
    def _constructor(self):
        return Rolling


class _Rolling_and_Expanding(_Rolling):

    _shared_docs["count"] = dedent(
        r"""
    The %(name)s count of any non-NaN observations inside the window.

    Returns
    -------
    Series or DataFrame
        Returned object type is determined by the caller of the %(name)s
        calculation.

    See Also
    --------
    pandas.Series.%(name)s : Calling object with Series data.
    pandas.DataFrame.%(name)s : Calling object with DataFrames.
    pandas.DataFrame.count : Count of the full DataFrame.

    Examples
    --------
    >>> s = pd.Series([2, 3, np.nan, 10])
    >>> s.rolling(2).count()
    0    1.0
    1    2.0
    2    1.0
    3    1.0
    dtype: float64
    >>> s.rolling(3).count()
    0    1.0
    1    2.0
    2    2.0
    3    2.0
    dtype: float64
    >>> s.rolling(4).count()
    0    1.0
    1    2.0
    2    2.0
    3    3.0
    dtype: float64
    """
    )

    def count(self):
        # GH 32865. Using count with custom BaseIndexer subclass
        # implementations shouldn't end up here
        assert not isinstance(self.window, BaseIndexer)

        obj = self._create_data(self._selected_obj)

        def hfunc(values: np.ndarray) -> np.ndarray:
            result = notna(values)
            result = result.astype(int)
            frame = type(obj)(result.T)
            result = self._constructor(
                frame,
                window=self._get_window(),
                min_periods=self.min_periods or 0,
                center=self.center,
                axis=self.axis,
                closed=self.closed,
            ).sum()
            return result.values.T

        new_mgr = obj._mgr.apply(hfunc)
        out = obj._constructor(new_mgr)
        if obj.ndim == 1:
            out.name = obj.name
        else:
            self._insert_on_column(out, obj)
        return out

    _shared_docs["apply"] = dedent(
        r"""
    Apply an arbitrary function to each %(name)s window.

    Parameters
    ----------
    func : function
        Must produce a single value from an ndarray input if ``raw=True``
        or a single value from a Series if ``raw=False``. Can also accept a
        Numba JIT function with ``engine='numba'`` specified.

        .. versionchanged:: 1.0.0

    raw : bool, default None
        * ``False`` : passes each row or column as a Series to the
          function.
        * ``True`` : the passed function will receive ndarray
          objects instead.
          If you are just applying a NumPy reduction function this will
          achieve much better performance.
    engine : str, default None
        * ``'cython'`` : Runs rolling apply through C-extensions from cython.
        * ``'numba'`` : Runs rolling apply through JIT compiled code from numba.
          Only available when ``raw`` is set to ``True``.
        * ``None`` : Defaults to ``'cython'`` or globally setting ``compute.use_numba``

          .. versionadded:: 1.0.0

    engine_kwargs : dict, default None
        * For ``'cython'`` engine, there are no accepted ``engine_kwargs``
        * For ``'numba'`` engine, the engine can accept ``nopython``, ``nogil``
          and ``parallel`` dictionary keys. The values must either be ``True`` or
          ``False``. The default ``engine_kwargs`` for the ``'numba'`` engine is
          ``{'nopython': True, 'nogil': False, 'parallel': False}`` and will be
          applied to both the ``func`` and the ``apply`` rolling aggregation.

          .. versionadded:: 1.0.0

    args : tuple, default None
        Positional arguments to be passed into func.
    kwargs : dict, default None
        Keyword arguments to be passed into func.

    Returns
    -------
    Series or DataFrame
        Return type is determined by the caller.

    See Also
    --------
    pandas.Series.%(name)s : Calling object with Series data.
    pandas.DataFrame.%(name)s : Calling object with DataFrame data.
    pandas.Series.apply : Similar method for Series.
    pandas.DataFrame.apply : Similar method for DataFrame.

    Notes
    -----
    See :ref:`stats.rolling_apply` for extended documentation and performance
    considerations for the Numba engine.
    """
    )

    def apply(
        self,
        func,
        raw: bool = False,
        engine: Optional[str] = None,
        engine_kwargs: Optional[Dict] = None,
        args: Optional[Tuple] = None,
        kwargs: Optional[Dict] = None,
    ):
        if args is None:
            args = ()
        if kwargs is None:
            kwargs = {}
        kwargs.pop("_level", None)
        kwargs.pop("floor", None)
        if not is_bool(raw):
            raise ValueError("raw parameter must be `True` or `False`")

        if maybe_use_numba(engine):
            if raw is False:
                raise ValueError("raw must be `True` when using the numba engine")
            cache_key = (func, "rolling_apply")
            if cache_key in NUMBA_FUNC_CACHE:
                # Return an already compiled version of roll_apply if available
                apply_func = NUMBA_FUNC_CACHE[cache_key]
            else:
                apply_func = generate_numba_apply_func(
                    args, kwargs, func, engine_kwargs
                )
            center = self.center
        elif engine in ("cython", None):
            if engine_kwargs is not None:
                raise ValueError("cython engine does not accept engine_kwargs")
            # Cython apply functions handle center, so don't need to use
            # _apply's center handling
            window = self._get_window()
            offset = calculate_center_offset(window) if self.center else 0
            apply_func = self._generate_cython_apply_func(
                args, kwargs, raw, offset, func
            )
            center = False
        else:
            raise ValueError("engine must be either 'numba' or 'cython'")

        # name=func & raw=raw for WindowGroupByMixin._apply
        return self._apply(
            apply_func,
            center=center,
            floor=0,
            name=func,
            use_numba_cache=engine == "numba",
            raw=raw,
            original_func=func,
            args=args,
            kwargs=kwargs,
        )

    def _generate_cython_apply_func(self, args, kwargs, raw, offset, func):
        from pandas import Series

        window_func = partial(
            self._get_cython_func_type("roll_generic"),
            args=args,
            kwargs=kwargs,
            raw=raw,
            offset=offset,
            func=func,
        )

        def apply_func(values, begin, end, min_periods, raw=raw):
            if not raw:
                values = Series(values, index=self.obj.index)
            return window_func(values, begin, end, min_periods)

        return apply_func

    def sum(self, *args, **kwargs):
        nv.validate_window_func("sum", args, kwargs)
        window_func = self._get_cython_func_type("roll_sum")
        kwargs.pop("floor", None)
        return self._apply(
            window_func, center=self.center, floor=0, name="sum", **kwargs
        )

    _shared_docs["max"] = dedent(
        """
    Calculate the %(name)s maximum.

    Parameters
    ----------
    *args, **kwargs
        Arguments and keyword arguments to be passed into func.
    """
    )

    def max(self, *args, **kwargs):
        nv.validate_window_func("max", args, kwargs)
        window_func = self._get_cython_func_type("roll_max")
        return self._apply(window_func, center=self.center, name="max", **kwargs)

    _shared_docs["min"] = dedent(
        """
    Calculate the %(name)s minimum.

    Parameters
    ----------
    **kwargs
        Under Review.

    Returns
    -------
    Series or DataFrame
        Returned object type is determined by the caller of the %(name)s
        calculation.

    See Also
    --------
    pandas.Series.%(name)s : Calling object with a Series.
    pandas.DataFrame.%(name)s : Calling object with a DataFrame.
    pandas.Series.min : Similar method for Series.
    pandas.DataFrame.min : Similar method for DataFrame.

    Examples
    --------
    Performing a rolling minimum with a window size of 3.

    >>> s = pd.Series([4, 3, 5, 2, 6])
    >>> s.rolling(3).min()
    0    NaN
    1    NaN
    2    3.0
    3    2.0
    4    2.0
    dtype: float64
    """
    )

    def min(self, *args, **kwargs):
        nv.validate_window_func("min", args, kwargs)
        window_func = self._get_cython_func_type("roll_min")
        return self._apply(window_func, center=self.center, name="min", **kwargs)

    def mean(self, *args, **kwargs):
        nv.validate_window_func("mean", args, kwargs)
        window_func = self._get_cython_func_type("roll_mean")
        return self._apply(window_func, center=self.center, name="mean", **kwargs)

    _shared_docs["median"] = dedent(
        """
    Calculate the %(name)s median.

    Parameters
    ----------
    **kwargs
        For compatibility with other %(name)s methods. Has no effect
        on the computed median.

    Returns
    -------
    Series or DataFrame
        Returned type is the same as the original object.

    See Also
    --------
    pandas.Series.%(name)s : Calling object with Series data.
    pandas.DataFrame.%(name)s : Calling object with DataFrames.
    pandas.Series.median : Equivalent method for Series.
    pandas.DataFrame.median : Equivalent method for DataFrame.

    Examples
    --------
    Compute the rolling median of a series with a window size of 3.

    >>> s = pd.Series([0, 1, 2, 3, 4])
    >>> s.rolling(3).median()
    0    NaN
    1    NaN
    2    1.0
    3    2.0
    4    3.0
    dtype: float64
    """
    )

    def median(self, **kwargs):
        window_func = self._get_roll_func("roll_median_c")
        # GH 32865. Move max window size calculation to
        # the median function implementation
        return self._apply(window_func, center=self.center, name="median", **kwargs)

    def std(self, ddof=1, *args, **kwargs):
        nv.validate_window_func("std", args, kwargs)
        kwargs.pop("require_min_periods", None)
        window_func = self._get_cython_func_type("roll_var")

        def zsqrt_func(values, begin, end, min_periods):
            return zsqrt(window_func(values, begin, end, min_periods, ddof=ddof))

        # ddof passed again for compat with groupby.rolling
        return self._apply(
            zsqrt_func,
            center=self.center,
            require_min_periods=1,
            name="std",
            ddof=ddof,
            **kwargs,
        )

    def var(self, ddof=1, *args, **kwargs):
        nv.validate_window_func("var", args, kwargs)
        kwargs.pop("require_min_periods", None)
        window_func = partial(self._get_cython_func_type("roll_var"), ddof=ddof)
        # ddof passed again for compat with groupby.rolling
        return self._apply(
            window_func,
            center=self.center,
            require_min_periods=1,
            name="var",
            ddof=ddof,
            **kwargs,
        )

    _shared_docs[
        "skew"
    ] = """
    Unbiased %(name)s skewness.

    Parameters
    ----------
    **kwargs
        Keyword arguments to be passed into func.
    """

    def skew(self, **kwargs):
        window_func = self._get_cython_func_type("roll_skew")
        kwargs.pop("require_min_periods", None)
        return self._apply(
            window_func,
            center=self.center,
            require_min_periods=3,
            name="skew",
            **kwargs,
        )

    _shared_docs["kurt"] = dedent(
        """
    Calculate unbiased %(name)s kurtosis.

    This function uses Fisher's definition of kurtosis without bias.

    Parameters
    ----------
    **kwargs
        Under Review.

    Returns
    -------
    Series or DataFrame
        Returned object type is determined by the caller of the %(name)s
        calculation.

    See Also
    --------
    pandas.Series.%(name)s : Calling object with Series data.
    pandas.DataFrame.%(name)s : Calling object with DataFrames.
    pandas.Series.kurt : Equivalent method for Series.
    pandas.DataFrame.kurt : Equivalent method for DataFrame.
    scipy.stats.skew : Third moment of a probability density.
    scipy.stats.kurtosis : Reference SciPy method.

    Notes
    -----
    A minimum of 4 periods is required for the %(name)s calculation.
    """
    )

    def kurt(self, **kwargs):
        window_func = self._get_cython_func_type("roll_kurt")
        kwargs.pop("require_min_periods", None)
        return self._apply(
            window_func,
            center=self.center,
            require_min_periods=4,
            name="kurt",
            **kwargs,
        )

    _shared_docs["quantile"] = dedent(
        """
    Calculate the %(name)s quantile.

    Parameters
    ----------
    quantile : float
        Quantile to compute. 0 <= quantile <= 1.
    interpolation : {'linear', 'lower', 'higher', 'midpoint', 'nearest'}
        .. versionadded:: 0.23.0

        This optional parameter specifies the interpolation method to use,
        when the desired quantile lies between two data points `i` and `j`:

            * linear: `i + (j - i) * fraction`, where `fraction` is the
              fractional part of the index surrounded by `i` and `j`.
            * lower: `i`.
            * higher: `j`.
            * nearest: `i` or `j` whichever is nearest.
            * midpoint: (`i` + `j`) / 2.
    **kwargs
        For compatibility with other %(name)s methods. Has no effect on
        the result.

    Returns
    -------
    Series or DataFrame
        Returned object type is determined by the caller of the %(name)s
        calculation.

    See Also
    --------
    pandas.Series.quantile : Computes value at the given quantile over all data
        in Series.
    pandas.DataFrame.quantile : Computes values at the given quantile over
        requested axis in DataFrame.

    Examples
    --------
    >>> s = pd.Series([1, 2, 3, 4])
    >>> s.rolling(2).quantile(.4, interpolation='lower')
    0    NaN
    1    1.0
    2    2.0
    3    3.0
    dtype: float64

    >>> s.rolling(2).quantile(.4, interpolation='midpoint')
    0    NaN
    1    1.5
    2    2.5
    3    3.5
    dtype: float64
    """
    )

    def quantile(self, quantile, interpolation="linear", **kwargs):
        if quantile == 1.0:
            window_func = self._get_cython_func_type("roll_max")
        elif quantile == 0.0:
            window_func = self._get_cython_func_type("roll_min")
        else:
            window_func = partial(
                self._get_roll_func("roll_quantile"),
                win=self._get_window(),
                quantile=quantile,
                interpolation=interpolation,
            )

        # Pass through for groupby.rolling
        kwargs["quantile"] = quantile
        kwargs["interpolation"] = interpolation
        return self._apply(window_func, center=self.center, name="quantile", **kwargs)

    _shared_docs[
        "cov"
    ] = """
        Calculate the %(name)s sample covariance.

        Parameters
        ----------
        other : Series, DataFrame, or ndarray, optional
            If not supplied then will default to self and produce pairwise
            output.
        pairwise : bool, default None
            If False then only matching columns between self and other will be
            used and the output will be a DataFrame.
            If True then all pairwise combinations will be calculated and the
            output will be a MultiIndexed DataFrame in the case of DataFrame
            inputs. In the case of missing elements, only complete pairwise
            observations will be used.
        ddof : int, default 1
            Delta Degrees of Freedom.  The divisor used in calculations
            is ``N - ddof``, where ``N`` represents the number of elements.
        **kwargs
            Keyword arguments to be passed into func.
    """

    def cov(self, other=None, pairwise=None, ddof=1, **kwargs):
        if other is None:
            other = self._selected_obj
            # only default unset
            pairwise = True if pairwise is None else pairwise
        other = self._shallow_copy(other)

        # GH 32865. We leverage rolling.mean, so we pass
        # to the rolling constructors the data used when constructing self:
        # window width, frequency data, or a BaseIndexer subclass
        if isinstance(self.window, BaseIndexer):
            window = self.window
        else:
            # GH 16058: offset window
            if self.is_freq_type:
                window = self.win_freq
            else:
                window = self._get_window(other)

        def _get_cov(X, Y):
            # GH #12373 : rolling functions error on float32 data
            # to avoid potential overflow, cast the data to float64
            X = X.astype("float64")
            Y = Y.astype("float64")
            mean = lambda x: x.rolling(
                window, self.min_periods, center=self.center
            ).mean(**kwargs)
            count = (
                (X + Y)
                .rolling(window=window, min_periods=0, center=self.center)
                .count(**kwargs)
            )
            bias_adj = count / (count - ddof)
            return (mean(X * Y) - mean(X) * mean(Y)) * bias_adj

        return flex_binary_moment(
            self._selected_obj, other._selected_obj, _get_cov, pairwise=bool(pairwise)
        )

    _shared_docs["corr"] = dedent(
        """
    Calculate %(name)s correlation.

    Parameters
    ----------
    other : Series, DataFrame, or ndarray, optional
        If not supplied then will default to self.
    pairwise : bool, default None
        Calculate pairwise combinations of columns within a
        DataFrame. If `other` is not specified, defaults to `True`,
        otherwise defaults to `False`.
        Not relevant for :class:`~pandas.Series`.
    **kwargs
        Unused.

    Returns
    -------
    Series or DataFrame
        Returned object type is determined by the caller of the
        %(name)s calculation.

    See Also
    --------
    pandas.Series.%(name)s : Calling object with Series data.
    pandas.DataFrame.%(name)s : Calling object with DataFrames.
    pandas.Series.corr : Equivalent method for Series.
    pandas.DataFrame.corr : Equivalent method for DataFrame.
    cov : Similar method to calculate covariance.
    numpy.corrcoef : NumPy Pearson's correlation calculation.

    Notes
    -----
    This function uses Pearson's definition of correlation
    (https://en.wikipedia.org/wiki/Pearson_correlation_coefficient).

    When `other` is not specified, the output will be self correlation (e.g.
    all 1's), except for :class:`~pandas.DataFrame` inputs with `pairwise`
    set to `True`.

    Function will return ``NaN`` for correlations of equal valued sequences;
    this is the result of a 0/0 division error.

    When `pairwise` is set to `False`, only matching columns between `self` and
    `other` will be used.

    When `pairwise` is set to `True`, the output will be a MultiIndex DataFrame
    with the original index on the first level, and the `other` DataFrame
    columns on the second level.

    In the case of missing elements, only complete pairwise observations
    will be used.

    Examples
    --------
    The below example shows a rolling calculation with a window size of
    four matching the equivalent function call using :meth:`numpy.corrcoef`.

    >>> v1 = [3, 3, 3, 5, 8]
    >>> v2 = [3, 4, 4, 4, 8]
    >>> # numpy returns a 2X2 array, the correlation coefficient
    >>> # is the number at entry [0][1]
    >>> print(f"{np.corrcoef(v1[:-1], v2[:-1])[0][1]:.6f}")
    0.333333
    >>> print(f"{np.corrcoef(v1[1:], v2[1:])[0][1]:.6f}")
    0.916949
    >>> s1 = pd.Series(v1)
    >>> s2 = pd.Series(v2)
    >>> s1.rolling(4).corr(s2)
    0         NaN
    1         NaN
    2         NaN
    3    0.333333
    4    0.916949
    dtype: float64

    The below example shows a similar rolling calculation on a
    DataFrame using the pairwise option.

    >>> matrix = np.array([[51., 35.], [49., 30.], [47., 32.],\
    [46., 31.], [50., 36.]])
    >>> print(np.corrcoef(matrix[:-1,0], matrix[:-1,1]).round(7))
    [[1.         0.6263001]
     [0.6263001  1.       ]]
    >>> print(np.corrcoef(matrix[1:,0], matrix[1:,1]).round(7))
    [[1.         0.5553681]
     [0.5553681  1.        ]]
    >>> df = pd.DataFrame(matrix, columns=['X','Y'])
    >>> df
          X     Y
    0  51.0  35.0
    1  49.0  30.0
    2  47.0  32.0
    3  46.0  31.0
    4  50.0  36.0
    >>> df.rolling(4).corr(pairwise=True)
                X         Y
    0 X       NaN       NaN
      Y       NaN       NaN
    1 X       NaN       NaN
      Y       NaN       NaN
    2 X       NaN       NaN
      Y       NaN       NaN
    3 X  1.000000  0.626300
      Y  0.626300  1.000000
    4 X  1.000000  0.555368
      Y  0.555368  1.000000
    """
    )

    def corr(self, other=None, pairwise=None, **kwargs):
        if other is None:
            other = self._selected_obj
            # only default unset
            pairwise = True if pairwise is None else pairwise
        other = self._shallow_copy(other)

        # GH 32865. We leverage rolling.cov and rolling.std here, so we pass
        # to the rolling constructors the data used when constructing self:
        # window width, frequency data, or a BaseIndexer subclass
        if isinstance(self.window, BaseIndexer):
            window = self.window
        else:
            window = self._get_window(other) if not self.is_freq_type else self.win_freq

        def _get_corr(a, b):
            a = a.rolling(
                window=window, min_periods=self.min_periods, center=self.center
            )
            b = b.rolling(
                window=window, min_periods=self.min_periods, center=self.center
            )

            return a.cov(b, **kwargs) / (a.std(**kwargs) * b.std(**kwargs))

        return flex_binary_moment(
            self._selected_obj, other._selected_obj, _get_corr, pairwise=bool(pairwise)
        )


class Rolling(_Rolling_and_Expanding):
    @cache_readonly
    def is_datetimelike(self) -> bool:
        return isinstance(
            self._on, (ABCDatetimeIndex, ABCTimedeltaIndex, ABCPeriodIndex)
        )

    @cache_readonly
    def _on(self) -> Index:
        if self.on is None:
            if self.axis == 0:
                return self.obj.index
            else:
                # i.e. self.axis == 1
                return self.obj.columns
        elif isinstance(self.on, Index):
            return self.on
        elif isinstance(self.obj, ABCDataFrame) and self.on in self.obj.columns:
            return Index(self.obj[self.on])
        else:
            raise ValueError(
                f"invalid on specified as {self.on}, "
                "must be a column (of DataFrame), an Index or None"
            )

    def validate(self):
        super().validate()

        # we allow rolling on a datetimelike index
        if (self.obj.empty or self.is_datetimelike) and isinstance(
            self.window, (str, BaseOffset, timedelta)
        ):

            self._validate_monotonic()
            freq = self._validate_freq()

            # we don't allow center
            if self.center:
                raise NotImplementedError(
                    "center is not implemented for "
                    "datetimelike and offset based windows"
                )

            # this will raise ValueError on non-fixed freqs
            self.win_freq = self.window
            self.window = freq.nanos
            self.win_type = "freq"

            # min_periods must be an integer
            if self.min_periods is None:
                self.min_periods = 1

        elif isinstance(self.window, BaseIndexer):
            # Passed BaseIndexer subclass should handle all other rolling kwargs
            return
        elif not is_integer(self.window):
            raise ValueError("window must be an integer")
        elif self.window < 0:
            raise ValueError("window must be non-negative")

        if not self.is_datetimelike and self.closed is not None:
            raise ValueError(
                "closed only implemented for datetimelike and offset based windows"
            )

    def _validate_monotonic(self):
        """
        Validate monotonic (increasing or decreasing).
        """
        if not (self._on.is_monotonic_increasing or self._on.is_monotonic_decreasing):
            formatted = self.on
            if self.on is None:
                formatted = "index"
            raise ValueError(f"{formatted} must be monotonic")

    def _validate_freq(self):
        """
        Validate & return window frequency.
        """
        try:
            return to_offset(self.window)
        except (TypeError, ValueError) as err:
            raise ValueError(
                f"passed window {self.window} is not "
                "compatible with a datetimelike index"
            ) from err

    _agg_see_also_doc = dedent(
        """
    See Also
    --------
    pandas.Series.rolling : Calling object with Series data.
    pandas.DataFrame.rolling : Calling object with DataFrame data.
    """
    )

    _agg_examples_doc = dedent(
        """
    Examples
    --------
    >>> df = pd.DataFrame({"A": [1, 2, 3], "B": [4, 5, 6], "C": [7, 8, 9]})
    >>> df
       A  B  C
    0  1  4  7
    1  2  5  8
    2  3  6  9

    >>> df.rolling(2).sum()
         A     B     C
    0  NaN   NaN   NaN
    1  3.0   9.0  15.0
    2  5.0  11.0  17.0

    >>> df.rolling(2).agg({"A": "sum", "B": "min"})
         A    B
    0  NaN  NaN
    1  3.0  4.0
    2  5.0  5.0
    """
    )

    @doc(
        _shared_docs["aggregate"],
        see_also=_agg_see_also_doc,
        examples=_agg_examples_doc,
        versionadded="",
        klass="Series/Dataframe",
        axis="",
    )
    def aggregate(self, func, *args, **kwargs):
        return super().aggregate(func, *args, **kwargs)

    agg = aggregate

    @Substitution(name="rolling")
    @Appender(_shared_docs["count"])
    def count(self):

        # different impl for freq counting
        # GH 32865. Use a custom count function implementation
        # when using a BaseIndexer subclass as a window
        if self.is_freq_type or isinstance(self.window, BaseIndexer):
            window_func = self._get_roll_func("roll_count")
            return self._apply(window_func, center=self.center, name="count")

        return super().count()

    @Substitution(name="rolling")
    @Appender(_shared_docs["apply"])
    def apply(
        self, func, raw=False, engine=None, engine_kwargs=None, args=None, kwargs=None
    ):
        return super().apply(
            func,
            raw=raw,
            engine=engine,
            engine_kwargs=engine_kwargs,
            args=args,
            kwargs=kwargs,
        )

    @Substitution(name="rolling")
    @Appender(_shared_docs["sum"])
    def sum(self, *args, **kwargs):
        nv.validate_rolling_func("sum", args, kwargs)
        return super().sum(*args, **kwargs)

    @Substitution(name="rolling", func_name="max")
    @Appender(_doc_template)
    @Appender(_shared_docs["max"])
    def max(self, *args, **kwargs):
        nv.validate_rolling_func("max", args, kwargs)
        return super().max(*args, **kwargs)

    @Substitution(name="rolling")
    @Appender(_shared_docs["min"])
    def min(self, *args, **kwargs):
        nv.validate_rolling_func("min", args, kwargs)
        return super().min(*args, **kwargs)

    @Substitution(name="rolling")
    @Appender(_shared_docs["mean"])
    def mean(self, *args, **kwargs):
        nv.validate_rolling_func("mean", args, kwargs)
        return super().mean(*args, **kwargs)

    @Substitution(name="rolling")
    @Appender(_shared_docs["median"])
    def median(self, **kwargs):
        return super().median(**kwargs)

    @Substitution(name="rolling", versionadded="")
    @Appender(_shared_docs["std"])
    def std(self, ddof=1, *args, **kwargs):
        nv.validate_rolling_func("std", args, kwargs)
        return super().std(ddof=ddof, **kwargs)

    @Substitution(name="rolling", versionadded="")
    @Appender(_shared_docs["var"])
    def var(self, ddof=1, *args, **kwargs):
        nv.validate_rolling_func("var", args, kwargs)
        return super().var(ddof=ddof, **kwargs)

    @Substitution(name="rolling", func_name="skew")
    @Appender(_doc_template)
    @Appender(_shared_docs["skew"])
    def skew(self, **kwargs):
        return super().skew(**kwargs)

    _agg_doc = dedent(
        """
    Examples
    --------

    The example below will show a rolling calculation with a window size of
    four matching the equivalent function call using `scipy.stats`.

    >>> arr = [1, 2, 3, 4, 999]
    >>> import scipy.stats
    >>> print(f"{scipy.stats.kurtosis(arr[:-1], bias=False):.6f}")
    -1.200000
    >>> print(f"{scipy.stats.kurtosis(arr[1:], bias=False):.6f}")
    3.999946
    >>> s = pd.Series(arr)
    >>> s.rolling(4).kurt()
    0         NaN
    1         NaN
    2         NaN
    3   -1.200000
    4    3.999946
    dtype: float64
    """
    )

    @Appender(_agg_doc)
    @Substitution(name="rolling")
    @Appender(_shared_docs["kurt"])
    def kurt(self, **kwargs):
        return super().kurt(**kwargs)

    @Substitution(name="rolling")
    @Appender(_shared_docs["quantile"])
    def quantile(self, quantile, interpolation="linear", **kwargs):
        return super().quantile(
            quantile=quantile, interpolation=interpolation, **kwargs
        )

    @Substitution(name="rolling", func_name="cov")
    @Appender(_doc_template)
    @Appender(_shared_docs["cov"])
    def cov(self, other=None, pairwise=None, ddof=1, **kwargs):
        return super().cov(other=other, pairwise=pairwise, ddof=ddof, **kwargs)

    @Substitution(name="rolling")
    @Appender(_shared_docs["corr"])
    def corr(self, other=None, pairwise=None, **kwargs):
        return super().corr(other=other, pairwise=pairwise, **kwargs)


Rolling.__doc__ = Window.__doc__


class RollingGroupby(WindowGroupByMixin, Rolling):
    """
    Provide a rolling groupby implementation.
    """

    def _apply(
        self,
        func: Callable,
        center: bool,
        require_min_periods: int = 0,
        floor: int = 1,
        is_weighted: bool = False,
        name: Optional[str] = None,
        use_numba_cache: bool = False,
        **kwargs,
    ):
        result = Rolling._apply(
            self,
            func,
            center,
            require_min_periods,
            floor,
            is_weighted,
            name,
            use_numba_cache,
            **kwargs,
        )
        # Cannot use _wrap_outputs because we calculate the result all at once
        # Compose MultiIndex result from grouping levels then rolling level
        # Aggregate the MultiIndex data as tuples then the level names
        grouped_object_index = self.obj.index
        grouped_index_name = [*grouped_object_index.names]
        groupby_keys = [grouping.name for grouping in self._groupby.grouper._groupings]
        result_index_names = groupby_keys + grouped_index_name

        result_index_data = []
        for key, values in self._groupby.grouper.indices.items():
            for value in values:
                data = [
                    *com.maybe_make_list(key),
                    *com.maybe_make_list(grouped_object_index[value]),
                ]
                result_index_data.append(tuple(data))

        result_index = MultiIndex.from_tuples(
            result_index_data, names=result_index_names
        )
        result.index = result_index
        return result

    @property
    def _constructor(self):
        return Rolling

    def _create_data(self, obj: FrameOrSeries) -> FrameOrSeries:
        """
        Split data into blocks & return conformed data.
        """
        # Ensure the object we're rolling over is monotonically sorted relative
        # to the groups
<<<<<<< HEAD
        groupby_order = np.concatenate(
            list(self._groupby.grouper.indices.values())
        ).astype(np.int64)
        obj = obj.take(groupby_order)
        return super()._create_data(obj)
=======
        # GH 36197
        if not obj.empty:
            groupby_order = np.concatenate(
                list(self._groupby.grouper.indices.values())
            ).astype(np.int64)
            obj = obj.take(groupby_order)
        return super()._create_blocks(obj)
>>>>>>> 81394d3b

    def _get_cython_func_type(self, func: str) -> Callable:
        """
        Return the cython function type.

        RollingGroupby needs to always use "variable" algorithms since processing
        the data in group order may not be monotonic with the data which
        "fixed" algorithms assume
        """
        return self._get_roll_func(f"{func}_variable")

    def _get_window_indexer(self, window: int) -> GroupbyRollingIndexer:
        """
        Return an indexer class that will compute the window start and end bounds

        Parameters
        ----------
        window : int
            window size for FixedWindowIndexer

        Returns
        -------
        GroupbyRollingIndexer
        """
        rolling_indexer: Type[BaseIndexer]
        indexer_kwargs: Optional[Dict] = None
        index_array = self.obj.index.asi8
        if isinstance(self.window, BaseIndexer):
            rolling_indexer = type(self.window)
            indexer_kwargs = self.window.__dict__
            assert isinstance(indexer_kwargs, dict)  # for mypy
            # We'll be using the index of each group later
            indexer_kwargs.pop("index_array", None)
        elif self.is_freq_type:
            rolling_indexer = VariableWindowIndexer
        else:
            rolling_indexer = FixedWindowIndexer
            index_array = None
        window_indexer = GroupbyRollingIndexer(
            index_array=index_array,
            window_size=window,
            groupby_indicies=self._groupby.indices,
            rolling_indexer=rolling_indexer,
            indexer_kwargs=indexer_kwargs,
        )
        return window_indexer

    def _gotitem(self, key, ndim, subset=None):
        # we are setting the index on the actual object
        # here so our index is carried thru to the selected obj
        # when we do the splitting for the groupby
        if self.on is not None:
            self.obj = self.obj.set_index(self._on)
            self.on = None
        return super()._gotitem(key, ndim, subset=subset)

    def _validate_monotonic(self):
        """
        Validate that on is monotonic;
        we don't care for groupby.rolling
        because we have already validated at a higher
        level.
        """
        pass<|MERGE_RESOLUTION|>--- conflicted
+++ resolved
@@ -2239,21 +2239,13 @@
         """
         # Ensure the object we're rolling over is monotonically sorted relative
         # to the groups
-<<<<<<< HEAD
-        groupby_order = np.concatenate(
-            list(self._groupby.grouper.indices.values())
-        ).astype(np.int64)
-        obj = obj.take(groupby_order)
-        return super()._create_data(obj)
-=======
         # GH 36197
         if not obj.empty:
             groupby_order = np.concatenate(
                 list(self._groupby.grouper.indices.values())
             ).astype(np.int64)
             obj = obj.take(groupby_order)
-        return super()._create_blocks(obj)
->>>>>>> 81394d3b
+        return super()._create_data(obj)
 
     def _get_cython_func_type(self, func: str) -> Callable:
         """
