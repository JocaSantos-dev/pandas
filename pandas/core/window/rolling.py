"""
Provide a generic structure to support window functions,
similar to how we have a Groupby object.
"""
from datetime import timedelta
from functools import partial
import inspect
from textwrap import dedent
from typing import (
    TYPE_CHECKING,
    Any,
    Callable,
    Dict,
    List,
    Optional,
    Set,
    Tuple,
    Type,
    Union,
)
import warnings

import numpy as np

from pandas._libs.tslibs import BaseOffset, to_offset
import pandas._libs.window.aggregations as window_aggregations
from pandas._typing import ArrayLike, Axis, FrameOrSeries, FrameOrSeriesUnion
from pandas.compat._optional import import_optional_dependency
from pandas.compat.numpy import function as nv
from pandas.util._decorators import Appender, Substitution, doc

from pandas.core.dtypes.common import (
    ensure_float64,
    is_bool,
    is_integer,
    is_list_like,
    is_scalar,
    needs_i8_conversion,
)
from pandas.core.dtypes.generic import (
    ABCDataFrame,
    ABCDatetimeIndex,
    ABCPeriodIndex,
    ABCSeries,
    ABCTimedeltaIndex,
)
from pandas.core.dtypes.missing import notna

from pandas.core.aggregation import aggregate
from pandas.core.base import DataError, SelectionMixin
from pandas.core.construction import extract_array
from pandas.core.groupby.base import GotItemMixin, ShallowMixin
from pandas.core.indexes.api import Index, MultiIndex
from pandas.core.util.numba_ import NUMBA_FUNC_CACHE, maybe_use_numba
from pandas.core.window.common import (
    _doc_template,
    _shared_docs,
    flex_binary_moment,
    zsqrt,
)
from pandas.core.window.indexers import (
    BaseIndexer,
    FixedWindowIndexer,
    GroupbyIndexer,
    VariableWindowIndexer,
)
from pandas.core.window.numba_ import (
    generate_numba_apply_func,
    generate_numba_table_func,
)

if TYPE_CHECKING:
    from pandas import DataFrame, Series
    from pandas.core.internals import Block  # noqa:F401


class BaseWindow(ShallowMixin, SelectionMixin):
    """Provides utilities for performing windowing operations."""

    _attributes: List[str] = [
        "window",
        "min_periods",
        "center",
        "win_type",
        "axis",
        "on",
        "closed",
        "method",
    ]
    exclusions: Set[str] = set()

    def __init__(
        self,
        obj: FrameOrSeries,
        window=None,
        min_periods: Optional[int] = None,
        center: bool = False,
        win_type: Optional[str] = None,
        axis: Axis = 0,
        on: Optional[Union[str, Index]] = None,
        closed: Optional[str] = None,
        method: str = "single",
        **kwargs,
    ):

        self.__dict__.update(kwargs)
        self.obj = obj
        self.on = on
        self.closed = closed
        self.window = window
        self.min_periods = min_periods
        self.center = center
        # TODO: Change this back to self.win_type once deprecation is enforced
        self._win_type = win_type
        self.axis = obj._get_axis_number(axis) if axis is not None else None
        self.method = method
        self._win_freq_i8 = None
        if self.on is None:
            if self.axis == 0:
                self._on = self.obj.index
            else:
                # i.e. self.axis == 1
                self._on = self.obj.columns
        elif isinstance(self.on, Index):
            self._on = self.on
        elif isinstance(self.obj, ABCDataFrame) and self.on in self.obj.columns:
            self._on = Index(self.obj[self.on])
        else:
            raise ValueError(
                f"invalid on specified as {self.on}, "
                "must be a column (of DataFrame), an Index or None"
            )
        self.validate()

    @property
    def win_type(self):
        if self._win_freq_i8 is not None:
            warnings.warn(
                "win_type will no longer return 'freq' in a future version. "
                "Check the type of self.window instead.",
                FutureWarning,
                stacklevel=2,
            )
            return "freq"
        return self._win_type

    @property
    def is_datetimelike(self):
        warnings.warn(
            "is_datetimelike is deprecated and will be removed in a future version.",
            FutureWarning,
            stacklevel=2,
        )
        return self._win_freq_i8 is not None

    def validate(self) -> None:
        if self.center is not None and not is_bool(self.center):
            raise ValueError("center must be a boolean")
        if self.min_periods is not None:
            if not is_integer(self.min_periods):
                raise ValueError("min_periods must be an integer")
            elif self.min_periods < 0:
                raise ValueError("min_periods must be >= 0")
            elif is_integer(self.window) and self.min_periods > self.window:
                raise ValueError(
                    f"min_periods {self.min_periods} must be <= window {self.window}"
                )
        if self.closed is not None and self.closed not in [
            "right",
            "both",
            "left",
            "neither",
        ]:
            raise ValueError("closed must be 'right', 'left', 'both' or 'neither'")
        if not isinstance(self.obj, (ABCSeries, ABCDataFrame)):
            raise TypeError(f"invalid type: {type(self)}")
        if isinstance(self.window, BaseIndexer):
            # Validate that the passed BaseIndexer subclass has
            # a get_window_bounds with the correct signature.
            get_window_bounds_signature = inspect.signature(
                self.window.get_window_bounds
            ).parameters.keys()
            expected_signature = inspect.signature(
                BaseIndexer().get_window_bounds
            ).parameters.keys()
            if get_window_bounds_signature != expected_signature:
                raise ValueError(
                    f"{type(self.window).__name__} does not implement "
                    f"the correct signature for get_window_bounds"
                )
        if self.method not in ["table", "single"]:
            raise ValueError("method must be 'table' or 'single")

    def _create_data(self, obj: FrameOrSeries) -> FrameOrSeries:
        """
        Split data into blocks & return conformed data.
        """
        # filter out the on from the object
        if self.on is not None and not isinstance(self.on, Index) and obj.ndim == 2:
            obj = obj.reindex(columns=obj.columns.difference([self.on]), copy=False)
        if self.axis == 1:
            # GH: 20649 in case of mixed dtype and axis=1 we have to convert everything
            # to float to calculate the complete row at once. We exclude all non-numeric
            # dtypes.
            obj = obj.select_dtypes(include=["integer", "float"], exclude=["timedelta"])
            obj = obj.astype("float64", copy=False)
            obj._mgr = obj._mgr.consolidate()
        return obj

    def _gotitem(self, key, ndim, subset=None):
        """
        Sub-classes to define. Return a sliced object.

        Parameters
        ----------
        key : str / list of selections
        ndim : 1,2
            requested ndim of result
        subset : object, default None
            subset to act on
        """
        # create a new object to prevent aliasing
        if subset is None:
            subset = self.obj
        self = self._shallow_copy(subset)
        self._reset_cache()
        if subset.ndim == 2:
            if is_scalar(key) and key in subset or is_list_like(key):
                self._selection = key
        return self

    def __getattr__(self, attr: str):
        if attr in self._internal_names_set:
            return object.__getattribute__(self, attr)
        if attr in self.obj:
            return self[attr]

        raise AttributeError(
            f"'{type(self).__name__}' object has no attribute '{attr}'"
        )

    def _dir_additions(self):
        return self.obj._dir_additions()

    def _get_cov_corr_window(
        self, other: Optional[Union[np.ndarray, FrameOrSeries]] = None
    ) -> Optional[Union[int, timedelta, BaseOffset, BaseIndexer]]:
        """
        Return window length.

        Parameters
        ----------
        other :
            Used in Expanding

        Returns
        -------
        window : int
        """
        return self.window

    def __repr__(self) -> str:
        """
        Provide a nice str repr of our rolling object.
        """
        attrs_list = (
            f"{attr_name}={getattr(self, attr_name)}"
            for attr_name in self._attributes
            if getattr(self, attr_name, None) is not None
        )
        attrs = ",".join(attrs_list)
        return f"{type(self).__name__} [{attrs}]"

    def __iter__(self):
        obj = self._create_data(self._selected_obj)
        indexer = self._get_window_indexer()

        start, end = indexer.get_window_bounds(
            num_values=len(obj),
            min_periods=self.min_periods,
            center=self.center,
            closed=self.closed,
        )
        # From get_window_bounds, those two should be equal in length of array
        assert len(start) == len(end)

        for s, e in zip(start, end):
            result = obj.iloc[slice(s, e)]
            yield result

    def _prep_values(self, values: Optional[np.ndarray] = None) -> np.ndarray:
        """Convert input to numpy arrays for Cython routines"""
        if values is None:
            # error: Incompatible types in assignment (expression has type
            # "ExtensionArray", variable has type "Optional[ndarray]")
            values = extract_array(  # type: ignore[assignment]
                self._selected_obj, extract_numpy=True
            )

<<<<<<< HEAD
        # GH #12373 : rolling functions error on float32 data
        # make sure the data is coerced to float64

        # error: Item "None" of "Optional[ndarray]" has no attribute "dtype"
        if is_float_dtype(values.dtype):  # type: ignore[union-attr]
            values = ensure_float64(values)
        # error: Item "None" of "Optional[ndarray]" has no attribute "dtype"
        elif is_integer_dtype(values.dtype):  # type: ignore[union-attr]
            values = ensure_float64(values)
        # error: Item "None" of "Optional[ndarray]" has no attribute "dtype"
        elif needs_i8_conversion(values.dtype):  # type: ignore[union-attr]
            raise NotImplementedError(
                # error: Item "None" of "Optional[ndarray]" has no attribute "dtype"
                f"ops for {self._window_type} for this "  # type: ignore[union-attr]
=======
        if needs_i8_conversion(values.dtype):
            raise NotImplementedError(
                f"ops for {type(self).__name__} for this "
>>>>>>> a3b651ae
                f"dtype {values.dtype} are not implemented"
            )
        else:
            # GH #12373 : rolling functions error on float32 data
            # make sure the data is coerced to float64
            try:
                values = ensure_float64(values)
            except (ValueError, TypeError) as err:
                # error: Item "None" of "Optional[ndarray]" has no attribute "dtype"
                tmp = values.dtype  # type: ignore[union-attr]
                raise TypeError(f"cannot handle this type -> {tmp}") from err

        # Convert inf to nan for C funcs

        # error: Argument 1 to "__call__" of "ufunc" has incompatible type
        # "Optional[ndarray]"; expected "Union[bool, int, float, complex,
        # _SupportsArray, Sequence[Any]]"
        inf = np.isinf(values)  # type: ignore[arg-type]
        if inf.any():
            values = np.where(inf, np.nan, values)

        # error: Incompatible return value type (got "Optional[ndarray]",
        # expected "ndarray")
        return values  # type: ignore[return-value]

    def _insert_on_column(self, result: "DataFrame", obj: "DataFrame"):
        # if we have an 'on' column we want to put it back into
        # the results in the same location
        from pandas import Series

        if self.on is not None and not self._on.equals(obj.index):
            name = self._on.name
            extra_col = Series(self._on, index=self.obj.index, name=name)
            if name in result.columns:
                # TODO: sure we want to overwrite results?
                result[name] = extra_col
            elif name in result.index.names:
                pass
            elif name in self._selected_obj.columns:
                # insert in the same location as we had in _selected_obj
                old_cols = self._selected_obj.columns
                new_cols = result.columns
                old_loc = old_cols.get_loc(name)
                overlap = new_cols.intersection(old_cols[:old_loc])
                new_loc = len(overlap)
                result.insert(new_loc, name, extra_col)
            else:
                # insert at the end
                result[name] = extra_col

    @property
    def _index_array(self):
        # TODO: why do we get here with e.g. MultiIndex?
        if needs_i8_conversion(self._on.dtype):
            return self._on.asi8
        return None

    def _get_window_indexer(self) -> BaseIndexer:
        """
        Return an indexer class that will compute the window start and end bounds
        """
        if isinstance(self.window, BaseIndexer):
            return self.window
        if self._win_freq_i8 is not None:
            return VariableWindowIndexer(
                index_array=self._index_array, window_size=self._win_freq_i8
            )
        return FixedWindowIndexer(window_size=self.window)

    def _apply_series(
        self, homogeneous_func: Callable[..., ArrayLike], name: Optional[str] = None
    ) -> "Series":
        """
        Series version of _apply_blockwise
        """
        obj = self._create_data(self._selected_obj)

        try:
            # GH 12541: Special case for count where we support date-like types
            input = obj.values if name != "count" else notna(obj.values).astype(int)
            values = self._prep_values(input)
        except (TypeError, NotImplementedError) as err:
            raise DataError("No numeric types to aggregate") from err

        result = homogeneous_func(values)
        return obj._constructor(result, index=obj.index, name=obj.name)

    def _apply_blockwise(
        self, homogeneous_func: Callable[..., ArrayLike], name: Optional[str] = None
    ) -> FrameOrSeriesUnion:
        """
        Apply the given function to the DataFrame broken down into homogeneous
        sub-frames.
        """
        if self._selected_obj.ndim == 1:
            return self._apply_series(homogeneous_func, name)

        obj = self._create_data(self._selected_obj)
        if name == "count":
            # GH 12541: Special case for count where we support date-like types
            obj = notna(obj).astype(int)
            obj._mgr = obj._mgr.consolidate()
        mgr = obj._mgr

        def hfunc(bvalues: ArrayLike) -> ArrayLike:
            # TODO(EA2D): getattr unnecessary with 2D EAs
            values = self._prep_values(getattr(bvalues, "T", bvalues))
            res_values = homogeneous_func(values)
            return getattr(res_values, "T", res_values)

        new_mgr = mgr.apply(hfunc, ignore_failures=True)
        out = obj._constructor(new_mgr)

        if out.shape[1] == 0 and obj.shape[1] > 0:
            raise DataError("No numeric types to aggregate")
        elif out.shape[1] == 0:
            return obj.astype("float64")

        self._insert_on_column(out, obj)
        return out

    def _apply_tablewise(
        self, homogeneous_func: Callable[..., ArrayLike], name: Optional[str] = None
    ) -> FrameOrSeriesUnion:
        if self._selected_obj.ndim == 1:
            raise ValueError("method='table' not applicable for Series objects.")
        obj = self._create_data(self._selected_obj)
        values = self._prep_values(obj.to_numpy())
        values = values.T if self.axis == 1 else values
        result = homogeneous_func(values)
        result = result.T if self.axis == 1 else result
        out = obj._constructor(result, index=obj.index, columns=obj.columns)

        if out.shape[1] == 0 and obj.shape[1] > 0:
            raise DataError("No numeric types to aggregate")
        elif out.shape[1] == 0:
            return obj.astype("float64")

        self._insert_on_column(out, obj)
        return out

    def _apply(
        self,
        func: Callable[..., Any],
        name: Optional[str] = None,
        numba_cache_key: Optional[Tuple[Callable, str]] = None,
        **kwargs,
    ):
        """
        Rolling statistical measure using supplied function.

        Designed to be used with passed-in Cython array-based functions.

        Parameters
        ----------
        func : callable function to apply
        name : str,
        numba_cache_key : tuple
            caching key to be used to store a compiled numba func
        **kwargs
            additional arguments for rolling function and window function

        Returns
        -------
        y : type of input
        """
        window_indexer = self._get_window_indexer()
        min_periods = (
            self.min_periods
            if self.min_periods is not None
            else window_indexer.window_size
        )

        def homogeneous_func(values: np.ndarray):
            # calculation function

            if values.size == 0:
                return values.copy()

            def calc(x):
                start, end = window_indexer.get_window_bounds(
                    num_values=len(x),
                    min_periods=min_periods,
                    center=self.center,
                    closed=self.closed,
                )
                return func(x, start, end, min_periods)

            with np.errstate(all="ignore"):
                if values.ndim > 1 and self.method == "single":
                    result = np.apply_along_axis(calc, self.axis, values)
                else:
                    result = calc(values)

            if numba_cache_key is not None:
                NUMBA_FUNC_CACHE[numba_cache_key] = func

            return result

        if self.method == "single":
            return self._apply_blockwise(homogeneous_func, name)
        else:
            return self._apply_tablewise(homogeneous_func, name)

    def aggregate(self, func, *args, **kwargs):
        result, how = aggregate(self, func, *args, **kwargs)
        if result is None:
            return self.apply(func, raw=False, args=args, kwargs=kwargs)
        return result

    agg = aggregate

    _shared_docs["sum"] = dedent(
        """
    Calculate %(name)s sum of given DataFrame or Series.

    Parameters
    ----------
    *args, **kwargs
        For compatibility with other %(name)s methods. Has no effect
        on the computed value.

    Returns
    -------
    Series or DataFrame
        Same type as the input, with the same index, containing the
        %(name)s sum.

    See Also
    --------
    pandas.Series.sum : Reducing sum for Series.
    pandas.DataFrame.sum : Reducing sum for DataFrame.

    Examples
    --------
    >>> s = pd.Series([1, 2, 3, 4, 5])
    >>> s
    0    1
    1    2
    2    3
    3    4
    4    5
    dtype: int64

    >>> s.rolling(3).sum()
    0     NaN
    1     NaN
    2     6.0
    3     9.0
    4    12.0
    dtype: float64

    >>> s.expanding(3).sum()
    0     NaN
    1     NaN
    2     6.0
    3    10.0
    4    15.0
    dtype: float64

    >>> s.rolling(3, center=True).sum()
    0     NaN
    1     6.0
    2     9.0
    3    12.0
    4     NaN
    dtype: float64

    For DataFrame, each %(name)s sum is computed column-wise.

    >>> df = pd.DataFrame({"A": s, "B": s ** 2})
    >>> df
       A   B
    0  1   1
    1  2   4
    2  3   9
    3  4  16
    4  5  25

    >>> df.rolling(3).sum()
          A     B
    0   NaN   NaN
    1   NaN   NaN
    2   6.0  14.0
    3   9.0  29.0
    4  12.0  50.0
    """
    )

    _shared_docs["mean"] = dedent(
        """
    Calculate the %(name)s mean of the values.

    Parameters
    ----------
    *args
        Under Review.
    **kwargs
        Under Review.

    Returns
    -------
    Series or DataFrame
        Returned object type is determined by the caller of the %(name)s
        calculation.

    See Also
    --------
    pandas.Series.%(name)s : Calling object with Series data.
    pandas.DataFrame.%(name)s : Calling object with DataFrames.
    pandas.Series.mean : Equivalent method for Series.
    pandas.DataFrame.mean : Equivalent method for DataFrame.

    Examples
    --------
    The below examples will show rolling mean calculations with window sizes of
    two and three, respectively.

    >>> s = pd.Series([1, 2, 3, 4])
    >>> s.rolling(2).mean()
    0    NaN
    1    1.5
    2    2.5
    3    3.5
    dtype: float64

    >>> s.rolling(3).mean()
    0    NaN
    1    NaN
    2    2.0
    3    3.0
    dtype: float64
    """
    )

    _shared_docs["var"] = dedent(
        """
    Calculate unbiased %(name)s variance.
    %(versionadded)s
    Normalized by N-1 by default. This can be changed using the `ddof`
    argument.

    Parameters
    ----------
    ddof : int, default 1
        Delta Degrees of Freedom.  The divisor used in calculations
        is ``N - ddof``, where ``N`` represents the number of elements.
    *args, **kwargs
        For NumPy compatibility. No additional arguments are used.

    Returns
    -------
    Series or DataFrame
        Returns the same object type as the caller of the %(name)s calculation.

    See Also
    --------
    pandas.Series.%(name)s : Calling object with Series data.
    pandas.DataFrame.%(name)s : Calling object with DataFrames.
    pandas.Series.var : Equivalent method for Series.
    pandas.DataFrame.var : Equivalent method for DataFrame.
    numpy.var : Equivalent method for Numpy array.

    Notes
    -----
    The default `ddof` of 1 used in :meth:`Series.var` is different than the
    default `ddof` of 0 in :func:`numpy.var`.

    A minimum of 1 period is required for the rolling calculation.

    Examples
    --------
    >>> s = pd.Series([5, 5, 6, 7, 5, 5, 5])
    >>> s.rolling(3).var()
    0         NaN
    1         NaN
    2    0.333333
    3    1.000000
    4    1.000000
    5    1.333333
    6    0.000000
    dtype: float64

    >>> s.expanding(3).var()
    0         NaN
    1         NaN
    2    0.333333
    3    0.916667
    4    0.800000
    5    0.700000
    6    0.619048
    dtype: float64
    """
    )

    _shared_docs["std"] = dedent(
        """
    Calculate %(name)s standard deviation.
    %(versionadded)s
    Normalized by N-1 by default. This can be changed using the `ddof`
    argument.

    Parameters
    ----------
    ddof : int, default 1
        Delta Degrees of Freedom.  The divisor used in calculations
        is ``N - ddof``, where ``N`` represents the number of elements.
    *args, **kwargs
        For NumPy compatibility. No additional arguments are used.

    Returns
    -------
    Series or DataFrame
        Returns the same object type as the caller of the %(name)s calculation.

    See Also
    --------
    pandas.Series.%(name)s : Calling object with Series data.
    pandas.DataFrame.%(name)s : Calling object with DataFrames.
    pandas.Series.std : Equivalent method for Series.
    pandas.DataFrame.std : Equivalent method for DataFrame.
    numpy.std : Equivalent method for Numpy array.

    Notes
    -----
    The default `ddof` of 1 used in Series.std is different than the default
    `ddof` of 0 in numpy.std.

    A minimum of one period is required for the rolling calculation.

    Examples
    --------
    >>> s = pd.Series([5, 5, 6, 7, 5, 5, 5])
    >>> s.rolling(3).std()
    0         NaN
    1         NaN
    2    0.577350
    3    1.000000
    4    1.000000
    5    1.154701
    6    0.000000
    dtype: float64

    >>> s.expanding(3).std()
    0         NaN
    1         NaN
    2    0.577350
    3    0.957427
    4    0.894427
    5    0.836660
    6    0.786796
    dtype: float64
    """
    )


def dispatch(name: str, *args, **kwargs):
    """
    Dispatch to groupby apply.
    """

    def outer(self, *args, **kwargs):
        def f(x):
            x = self._shallow_copy(x, groupby=self._groupby)
            return getattr(x, name)(*args, **kwargs)

        return self._groupby.apply(f)

    outer.__name__ = name
    return outer


class BaseWindowGroupby(GotItemMixin, BaseWindow):
    """
    Provide the groupby windowing facilities.
    """

    def __init__(self, obj, *args, **kwargs):
        kwargs.pop("parent", None)
        groupby = kwargs.pop("groupby", None)
        if groupby is None:
            groupby, obj = obj, obj._selected_obj
        self._groupby = groupby
        self._groupby.mutated = True
        self._groupby.grouper.mutated = True
        super().__init__(obj, *args, **kwargs)

    corr = dispatch("corr", other=None, pairwise=None)
    cov = dispatch("cov", other=None, pairwise=None)

    def _apply(
        self,
        func: Callable[..., Any],
        name: Optional[str] = None,
        numba_cache_key: Optional[Tuple[Callable, str]] = None,
        **kwargs,
    ) -> FrameOrSeries:
        result = super()._apply(
            func,
            name,
            numba_cache_key,
            **kwargs,
        )
        # Reconstruct the resulting MultiIndex
        # 1st set of levels = group by labels
        # 2nd set of levels = original DataFrame/Series index
        grouped_object_index = self.obj.index
        grouped_index_name = [*grouped_object_index.names]
        groupby_keys = [grouping.name for grouping in self._groupby.grouper._groupings]
        result_index_names = groupby_keys + grouped_index_name

        drop_columns = [
            key
            for key in groupby_keys
            if key not in self.obj.index.names or key is None
        ]
        if len(drop_columns) != len(groupby_keys):
            # Our result will have kept groupby columns which should be dropped
            result = result.drop(columns=drop_columns, errors="ignore")

        codes = self._groupby.grouper.codes
        levels = self._groupby.grouper.levels

        group_indices = self._groupby.grouper.indices.values()
        if group_indices:
            indexer = np.concatenate(list(group_indices))
        else:
            indexer = np.array([], dtype=np.intp)
        codes = [c.take(indexer) for c in codes]

        # if the index of the original dataframe needs to be preserved, append
        # this index (but reordered) to the codes/levels from the groupby
        if grouped_object_index is not None:
            idx = grouped_object_index.take(indexer)
            if not isinstance(idx, MultiIndex):
                idx = MultiIndex.from_arrays([idx])
            codes.extend(list(idx.codes))
            levels.extend(list(idx.levels))

        result_index = MultiIndex(
            levels, codes, names=result_index_names, verify_integrity=False
        )

        result.index = result_index
        return result

    def _create_data(self, obj: FrameOrSeries) -> FrameOrSeries:
        """
        Split data into blocks & return conformed data.
        """
        # Ensure the object we're rolling over is monotonically sorted relative
        # to the groups
        # GH 36197
        if not obj.empty:
            groupby_order = np.concatenate(
                list(self._groupby.grouper.indices.values())
            ).astype(np.int64)
            obj = obj.take(groupby_order)
        return super()._create_data(obj)

    def _gotitem(self, key, ndim, subset=None):
        # we are setting the index on the actual object
        # here so our index is carried through to the selected obj
        # when we do the splitting for the groupby
        if self.on is not None:
            self.obj = self.obj.set_index(self._on)
        return super()._gotitem(key, ndim, subset=subset)

    def _validate_monotonic(self):
        """
        Validate that "on" is monotonic; already validated at a higher level.
        """
        pass


class Window(BaseWindow):
    """
    Provide rolling window calculations.

    Parameters
    ----------
    window : int, offset, or BaseIndexer subclass
        Size of the moving window. This is the number of observations used for
        calculating the statistic. Each window will be a fixed size.

        If its an offset then this will be the time period of each window. Each
        window will be a variable sized based on the observations included in
        the time-period. This is only valid for datetimelike indexes.

        If a BaseIndexer subclass is passed, calculates the window boundaries
        based on the defined ``get_window_bounds`` method. Additional rolling
        keyword arguments, namely `min_periods`, `center`, and
        `closed` will be passed to `get_window_bounds`.
    min_periods : int, default None
        Minimum number of observations in window required to have a value
        (otherwise result is NA). For a window that is specified by an offset,
        `min_periods` will default to 1. Otherwise, `min_periods` will default
        to the size of the window.
    center : bool, default False
        Set the labels at the center of the window.
    win_type : str, default None
        Provide a window type. If ``None``, all points are evenly weighted.
        See the notes below for further information.
    on : str, optional
        For a DataFrame, a datetime-like column or MultiIndex level on which
        to calculate the rolling window, rather than the DataFrame's index.
        Provided integer column is ignored and excluded from result since
        an integer index is not used to calculate the rolling window.
    axis : int or str, default 0
    closed : str, default None
        Make the interval closed on the 'right', 'left', 'both' or
        'neither' endpoints. Defaults to 'right'.

        .. versionchanged:: 1.2.0

            The closed parameter with fixed windows is now supported.
    method : str {'single', 'table'}, default 'single'
        Execute the rolling operation per single column or row (``'single'``)
        or over the entire object (``'table'``).

        This argument is only implemented when specifying ``engine='numba'``
        in the method call.

        .. versionadded:: 1.3.0

    Returns
    -------
    a Window or Rolling sub-classed for the particular operation

    See Also
    --------
    expanding : Provides expanding transformations.
    ewm : Provides exponential weighted functions.

    Notes
    -----
    By default, the result is set to the right edge of the window. This can be
    changed to the center of the window by setting ``center=True``.

    To learn more about the offsets & frequency strings, please see `this link
    <https://pandas.pydata.org/pandas-docs/stable/user_guide/timeseries.html#offset-aliases>`__.

    If ``win_type=None``, all points are evenly weighted; otherwise, ``win_type``
    can accept a string of any `scipy.signal window function
    <https://docs.scipy.org/doc/scipy/reference/signal.windows.html#module-scipy.signal.windows>`__.

    Certain Scipy window types require additional parameters to be passed
    in the aggregation function. The additional parameters must match
    the keywords specified in the Scipy window type method signature.
    Please see the third example below on how to add the additional parameters.

    Examples
    --------
    >>> df = pd.DataFrame({'B': [0, 1, 2, np.nan, 4]})
    >>> df
         B
    0  0.0
    1  1.0
    2  2.0
    3  NaN
    4  4.0

    Rolling sum with a window length of 2, using the 'triang'
    window type.

    >>> df.rolling(2, win_type='triang').sum()
         B
    0  NaN
    1  0.5
    2  1.5
    3  NaN
    4  NaN

    Rolling sum with a window length of 2, using the 'gaussian'
    window type (note how we need to specify std).

    >>> df.rolling(2, win_type='gaussian').sum(std=3)
              B
    0       NaN
    1  0.986207
    2  2.958621
    3       NaN
    4       NaN

    Rolling sum with a window length of 2, min_periods defaults
    to the window length.

    >>> df.rolling(2).sum()
         B
    0  NaN
    1  1.0
    2  3.0
    3  NaN
    4  NaN

    Same as above, but explicitly set the min_periods

    >>> df.rolling(2, min_periods=1).sum()
         B
    0  0.0
    1  1.0
    2  3.0
    3  2.0
    4  4.0

    Same as above, but with forward-looking windows

    >>> indexer = pd.api.indexers.FixedForwardWindowIndexer(window_size=2)
    >>> df.rolling(window=indexer, min_periods=1).sum()
         B
    0  1.0
    1  3.0
    2  2.0
    3  4.0
    4  4.0

    A ragged (meaning not-a-regular frequency), time-indexed DataFrame

    >>> df = pd.DataFrame({'B': [0, 1, 2, np.nan, 4]},
    ...                   index = [pd.Timestamp('20130101 09:00:00'),
    ...                            pd.Timestamp('20130101 09:00:02'),
    ...                            pd.Timestamp('20130101 09:00:03'),
    ...                            pd.Timestamp('20130101 09:00:05'),
    ...                            pd.Timestamp('20130101 09:00:06')])

    >>> df
                           B
    2013-01-01 09:00:00  0.0
    2013-01-01 09:00:02  1.0
    2013-01-01 09:00:03  2.0
    2013-01-01 09:00:05  NaN
    2013-01-01 09:00:06  4.0

    Contrasting to an integer rolling window, this will roll a variable
    length window corresponding to the time period.
    The default for min_periods is 1.

    >>> df.rolling('2s').sum()
                           B
    2013-01-01 09:00:00  0.0
    2013-01-01 09:00:02  1.0
    2013-01-01 09:00:03  3.0
    2013-01-01 09:00:05  NaN
    2013-01-01 09:00:06  4.0
    """

    def validate(self):
        super().validate()

        if not isinstance(self.win_type, str):
            raise ValueError(f"Invalid win_type {self.win_type}")
        signal = import_optional_dependency(
            "scipy.signal", extra="Scipy is required to generate window weight."
        )
        self._scipy_weight_generator = getattr(signal, self.win_type, None)
        if self._scipy_weight_generator is None:
            raise ValueError(f"Invalid win_type {self.win_type}")

        if isinstance(self.window, BaseIndexer):
            raise NotImplementedError(
                "BaseIndexer subclasses not implemented with win_types."
            )
        elif not is_integer(self.window) or self.window < 0:
            raise ValueError("window must be an integer 0 or greater")

        if self.method != "single":
            raise NotImplementedError("'single' is the only supported method type.")

    def _center_window(self, result: np.ndarray, offset: int) -> np.ndarray:
        """
        Center the result in the window for weighted rolling aggregations.
        """
        if self.axis > result.ndim - 1:
            raise ValueError("Requested axis is larger then no. of argument dimensions")

        if offset > 0:
            lead_indexer = [slice(None)] * result.ndim
            lead_indexer[self.axis] = slice(offset, None)
            result = np.copy(result[tuple(lead_indexer)])
        return result

    def _apply(
        self,
        func: Callable[[np.ndarray, int, int], np.ndarray],
        name: Optional[str] = None,
        numba_cache_key: Optional[Tuple[Callable, str]] = None,
        **kwargs,
    ):
        """
        Rolling with weights statistical measure using supplied function.

        Designed to be used with passed-in Cython array-based functions.

        Parameters
        ----------
        func : callable function to apply
        name : str,
        use_numba_cache : tuple
            unused
        **kwargs
            additional arguments for scipy windows if necessary

        Returns
        -------
        y : type of input
        """
        window = self._scipy_weight_generator(self.window, **kwargs)
        offset = (len(window) - 1) // 2 if self.center else 0

        def homogeneous_func(values: np.ndarray):
            # calculation function

            if values.size == 0:
                return values.copy()

            def calc(x):
                additional_nans = np.array([np.nan] * offset)
                x = np.concatenate((x, additional_nans))
                return func(x, window, self.min_periods or len(window))

            with np.errstate(all="ignore"):
                if values.ndim > 1:
                    result = np.apply_along_axis(calc, self.axis, values)
                else:
                    # Our weighted aggregations return memoryviews
                    result = np.asarray(calc(values))

            if self.center:
                result = self._center_window(result, offset)

            return result

        return self._apply_blockwise(homogeneous_func, name)

    _agg_see_also_doc = dedent(
        """
    See Also
    --------
    pandas.DataFrame.aggregate : Similar DataFrame method.
    pandas.Series.aggregate : Similar Series method.
    """
    )

    _agg_examples_doc = dedent(
        """
    Examples
    --------
    >>> df = pd.DataFrame({"A": [1, 2, 3], "B": [4, 5, 6], "C": [7, 8, 9]})
    >>> df
       A  B  C
    0  1  4  7
    1  2  5  8
    2  3  6  9

    >>> df.rolling(2, win_type="boxcar").agg("mean")
         A    B    C
    0  NaN  NaN  NaN
    1  1.5  4.5  7.5
    2  2.5  5.5  8.5
    """
    )

    @doc(
        _shared_docs["aggregate"],
        see_also=_agg_see_also_doc,
        examples=_agg_examples_doc,
        klass="Series/DataFrame",
        axis="",
    )
    def aggregate(self, func, *args, **kwargs):
        result, how = aggregate(self, func, *args, **kwargs)
        if result is None:

            # these must apply directly
            result = func(self)

        return result

    agg = aggregate

    @Substitution(name="window")
    @Appender(_shared_docs["sum"])
    def sum(self, *args, **kwargs):
        nv.validate_window_func("sum", args, kwargs)
        window_func = window_aggregations.roll_weighted_sum
        return self._apply(window_func, name="sum", **kwargs)

    @Substitution(name="window")
    @Appender(_shared_docs["mean"])
    def mean(self, *args, **kwargs):
        nv.validate_window_func("mean", args, kwargs)
        window_func = window_aggregations.roll_weighted_mean
        return self._apply(window_func, name="mean", **kwargs)

    @Substitution(name="window", versionadded="\n.. versionadded:: 1.0.0\n")
    @Appender(_shared_docs["var"])
    def var(self, ddof: int = 1, *args, **kwargs):
        nv.validate_window_func("var", args, kwargs)
        window_func = partial(window_aggregations.roll_weighted_var, ddof=ddof)
        kwargs.pop("name", None)
        return self._apply(window_func, name="var", **kwargs)

    @Substitution(name="window", versionadded="\n.. versionadded:: 1.0.0\n")
    @Appender(_shared_docs["std"])
    def std(self, ddof: int = 1, *args, **kwargs):
        nv.validate_window_func("std", args, kwargs)
        return zsqrt(self.var(ddof=ddof, name="std", **kwargs))


class RollingAndExpandingMixin(BaseWindow):

    _shared_docs["count"] = dedent(
        r"""
    The %(name)s count of any non-NaN observations inside the window.

    Returns
    -------
    Series or DataFrame
        Returned object type is determined by the caller of the %(name)s
        calculation.

    See Also
    --------
    pandas.Series.%(name)s : Calling object with Series data.
    pandas.DataFrame.%(name)s : Calling object with DataFrames.
    pandas.DataFrame.count : Count of the full DataFrame.

    Examples
    --------
    >>> s = pd.Series([2, 3, np.nan, 10])
    >>> s.rolling(2).count()
    0    1.0
    1    2.0
    2    1.0
    3    1.0
    dtype: float64
    >>> s.rolling(3).count()
    0    1.0
    1    2.0
    2    2.0
    3    2.0
    dtype: float64
    >>> s.rolling(4).count()
    0    1.0
    1    2.0
    2    2.0
    3    3.0
    dtype: float64
    """
    )

    def count(self):
        window_func = window_aggregations.roll_sum
        return self._apply(window_func, name="count")

    _shared_docs["apply"] = dedent(
        r"""
    Apply an arbitrary function to each %(name)s window.

    Parameters
    ----------
    func : function
        Must produce a single value from an ndarray input if ``raw=True``
        or a single value from a Series if ``raw=False``. Can also accept a
        Numba JIT function with ``engine='numba'`` specified.

        .. versionchanged:: 1.0.0

    raw : bool, default None
        * ``False`` : passes each row or column as a Series to the
          function.
        * ``True`` : the passed function will receive ndarray
          objects instead.
          If you are just applying a NumPy reduction function this will
          achieve much better performance.

    engine : str, default None
        * ``'cython'`` : Runs rolling apply through C-extensions from cython.
        * ``'numba'`` : Runs rolling apply through JIT compiled code from numba.
          Only available when ``raw`` is set to ``True``.
        * ``None`` : Defaults to ``'cython'`` or globally setting ``compute.use_numba``

          .. versionadded:: 1.0.0

    engine_kwargs : dict, default None
        * For ``'cython'`` engine, there are no accepted ``engine_kwargs``
        * For ``'numba'`` engine, the engine can accept ``nopython``, ``nogil``
          and ``parallel`` dictionary keys. The values must either be ``True`` or
          ``False``. The default ``engine_kwargs`` for the ``'numba'`` engine is
          ``{'nopython': True, 'nogil': False, 'parallel': False}`` and will be
          applied to both the ``func`` and the ``apply`` rolling aggregation.

          .. versionadded:: 1.0.0

    args : tuple, default None
        Positional arguments to be passed into func.
    kwargs : dict, default None
        Keyword arguments to be passed into func.

    Returns
    -------
    Series or DataFrame
        Return type is determined by the caller.

    See Also
    --------
    pandas.Series.%(name)s : Calling object with Series data.
    pandas.DataFrame.%(name)s : Calling object with DataFrame data.
    pandas.Series.apply : Similar method for Series.
    pandas.DataFrame.apply : Similar method for DataFrame.

    Notes
    -----
    See :ref:`window.numba_engine` for extended documentation and performance
    considerations for the Numba engine.
    """
    )

    def apply(
        self,
        func: Callable[..., Any],
        raw: bool = False,
        engine: Optional[str] = None,
        engine_kwargs: Optional[Dict[str, bool]] = None,
        args: Optional[Tuple[Any, ...]] = None,
        kwargs: Optional[Dict[str, Any]] = None,
    ):
        if args is None:
            args = ()
        if kwargs is None:
            kwargs = {}

        if not is_bool(raw):
            raise ValueError("raw parameter must be `True` or `False`")

        numba_cache_key = None
        if maybe_use_numba(engine):
            if raw is False:
                raise ValueError("raw must be `True` when using the numba engine")
            caller_name = type(self).__name__
            if self.method == "single":
                apply_func = generate_numba_apply_func(
                    args, kwargs, func, engine_kwargs, caller_name
                )
                numba_cache_key = (func, f"{caller_name}_apply_single")
            else:
                apply_func = generate_numba_table_func(
                    args, kwargs, func, engine_kwargs, f"{caller_name}_apply"
                )
                numba_cache_key = (func, f"{caller_name}_apply_table")
        elif engine in ("cython", None):
            if engine_kwargs is not None:
                raise ValueError("cython engine does not accept engine_kwargs")
            apply_func = self._generate_cython_apply_func(args, kwargs, raw, func)
        else:
            raise ValueError("engine must be either 'numba' or 'cython'")

        return self._apply(
            apply_func,
            numba_cache_key=numba_cache_key,
        )

    def _generate_cython_apply_func(
        self,
        args: Tuple[Any, ...],
        kwargs: Dict[str, Any],
        raw: bool,
        function: Callable[..., Any],
    ) -> Callable[[np.ndarray, np.ndarray, np.ndarray, int], np.ndarray]:
        from pandas import Series

        window_func = partial(
            window_aggregations.roll_apply,
            args=args,
            kwargs=kwargs,
            raw=raw,
            function=function,
        )

        def apply_func(values, begin, end, min_periods, raw=raw):
            if not raw:
                values = Series(values, index=self.obj.index)
            return window_func(values, begin, end, min_periods)

        return apply_func

    def sum(self, *args, engine=None, engine_kwargs=None, **kwargs):
        nv.validate_window_func("sum", args, kwargs)
        if maybe_use_numba(engine):
            if self.method == "table":
                raise NotImplementedError("method='table' is not supported.")
            # Once numba supports np.nansum with axis, args will be relevant.
            # https://github.com/numba/numba/issues/6610
            args = () if self.method == "single" else (0,)
            return self.apply(
                np.nansum,
                raw=True,
                engine=engine,
                engine_kwargs=engine_kwargs,
                args=args,
            )
        window_func = window_aggregations.roll_sum
        return self._apply(window_func, name="sum", **kwargs)

    _shared_docs["max"] = dedent(
        """
    Calculate the %(name)s maximum.

    Parameters
    ----------
    engine : str, default None
        * ``'cython'`` : Runs rolling max through C-extensions from cython.
        * ``'numba'`` : Runs rolling max through JIT compiled code from numba.
        * ``None`` : Defaults to ``'cython'`` or globally setting ``compute.use_numba``

          .. versionadded:: 1.3.0

    engine_kwargs : dict, default None
        * For ``'cython'`` engine, there are no accepted ``engine_kwargs``
        * For ``'numba'`` engine, the engine can accept ``nopython``, ``nogil``
          and ``parallel`` dictionary keys. The values must either be ``True`` or
          ``False``. The default ``engine_kwargs`` for the ``'numba'`` engine is
          ``{'nopython': True, 'nogil': False, 'parallel': False}``

          .. versionadded:: 1.3.0

    **kwargs
        For compatibility with other %(name)s methods. Has no effect on
        the result.
    """
    )

    def max(self, *args, engine=None, engine_kwargs=None, **kwargs):
        nv.validate_window_func("max", args, kwargs)
        if maybe_use_numba(engine):
            if self.method == "table":
                raise NotImplementedError("method='table' is not supported.")
            # Once numba supports np.nanmax with axis, args will be relevant.
            # https://github.com/numba/numba/issues/6610
            args = () if self.method == "single" else (0,)
            return self.apply(
                np.nanmax,
                raw=True,
                engine=engine,
                engine_kwargs=engine_kwargs,
                args=args,
            )
        window_func = window_aggregations.roll_max
        return self._apply(window_func, name="max", **kwargs)

    _shared_docs["min"] = dedent(
        """
    Calculate the %(name)s minimum.

    Parameters
    ----------
    engine : str, default None
        * ``'cython'`` : Runs rolling min through C-extensions from cython.
        * ``'numba'`` : Runs rolling min through JIT compiled code from numba.
        * ``None`` : Defaults to ``'cython'`` or globally setting ``compute.use_numba``

          .. versionadded:: 1.3.0

    engine_kwargs : dict, default None
        * For ``'cython'`` engine, there are no accepted ``engine_kwargs``
        * For ``'numba'`` engine, the engine can accept ``nopython``, ``nogil``
          and ``parallel`` dictionary keys. The values must either be ``True`` or
          ``False``. The default ``engine_kwargs`` for the ``'numba'`` engine is
          ``{'nopython': True, 'nogil': False, 'parallel': False}``

          .. versionadded:: 1.3.0

    **kwargs
        For compatibility with other %(name)s methods. Has no effect on
        the result.

    Returns
    -------
    Series or DataFrame
        Returned object type is determined by the caller of the %(name)s
        calculation.

    See Also
    --------
    pandas.Series.%(name)s : Calling object with a Series.
    pandas.DataFrame.%(name)s : Calling object with a DataFrame.
    pandas.Series.min : Similar method for Series.
    pandas.DataFrame.min : Similar method for DataFrame.

    Examples
    --------
    Performing a rolling minimum with a window size of 3.

    >>> s = pd.Series([4, 3, 5, 2, 6])
    >>> s.rolling(3).min()
    0    NaN
    1    NaN
    2    3.0
    3    2.0
    4    2.0
    dtype: float64
    """
    )

    def min(self, *args, engine=None, engine_kwargs=None, **kwargs):
        nv.validate_window_func("min", args, kwargs)
        if maybe_use_numba(engine):
            if self.method == "table":
                raise NotImplementedError("method='table' is not supported.")
            # Once numba supports np.nanmin with axis, args will be relevant.
            # https://github.com/numba/numba/issues/6610
            args = () if self.method == "single" else (0,)
            return self.apply(
                np.nanmin,
                raw=True,
                engine=engine,
                engine_kwargs=engine_kwargs,
                args=args,
            )
        window_func = window_aggregations.roll_min
        return self._apply(window_func, name="min", **kwargs)

    def mean(self, *args, engine=None, engine_kwargs=None, **kwargs):
        nv.validate_window_func("mean", args, kwargs)
        if maybe_use_numba(engine):
            if self.method == "table":
                raise NotImplementedError("method='table' is not supported.")
            # Once numba supports np.nanmean with axis, args will be relevant.
            # https://github.com/numba/numba/issues/6610
            args = () if self.method == "single" else (0,)
            return self.apply(
                np.nanmean,
                raw=True,
                engine=engine,
                engine_kwargs=engine_kwargs,
                args=args,
            )
        window_func = window_aggregations.roll_mean
        return self._apply(window_func, name="mean", **kwargs)

    _shared_docs["median"] = dedent(
        """
    Calculate the %(name)s median.

    Parameters
    ----------
    engine : str, default None
        * ``'cython'`` : Runs rolling median through C-extensions from cython.
        * ``'numba'`` : Runs rolling median through JIT compiled code from numba.
        * ``None`` : Defaults to ``'cython'`` or globally setting ``compute.use_numba``

          .. versionadded:: 1.3.0

    engine_kwargs : dict, default None
        * For ``'cython'`` engine, there are no accepted ``engine_kwargs``
        * For ``'numba'`` engine, the engine can accept ``nopython``, ``nogil``
          and ``parallel`` dictionary keys. The values must either be ``True`` or
          ``False``. The default ``engine_kwargs`` for the ``'numba'`` engine is
          ``{'nopython': True, 'nogil': False, 'parallel': False}``

          .. versionadded:: 1.3.0

    **kwargs
        For compatibility with other %(name)s methods. Has no effect
        on the computed result.

    Returns
    -------
    Series or DataFrame
        Returned type is the same as the original object.

    See Also
    --------
    pandas.Series.%(name)s : Calling object with Series data.
    pandas.DataFrame.%(name)s : Calling object with DataFrames.
    pandas.Series.median : Equivalent method for Series.
    pandas.DataFrame.median : Equivalent method for DataFrame.

    Examples
    --------
    Compute the rolling median of a series with a window size of 3.

    >>> s = pd.Series([0, 1, 2, 3, 4])
    >>> s.rolling(3).median()
    0    NaN
    1    NaN
    2    1.0
    3    2.0
    4    3.0
    dtype: float64
    """
    )

    def median(self, engine=None, engine_kwargs=None, **kwargs):
        if maybe_use_numba(engine):
            if self.method == "table":
                raise NotImplementedError("method='table' is not supported.")
            # Once numba supports np.nanmedian with axis, args will be relevant.
            # https://github.com/numba/numba/issues/6610
            args = () if self.method == "single" else (0,)
            return self.apply(
                np.nanmedian,
                raw=True,
                engine=engine,
                engine_kwargs=engine_kwargs,
                args=args,
            )
        window_func = window_aggregations.roll_median_c
        return self._apply(window_func, name="median", **kwargs)

    def std(self, ddof: int = 1, *args, **kwargs):
        nv.validate_window_func("std", args, kwargs)
        window_func = window_aggregations.roll_var

        def zsqrt_func(values, begin, end, min_periods):
            return zsqrt(window_func(values, begin, end, min_periods, ddof=ddof))

        return self._apply(
            zsqrt_func,
            name="std",
            **kwargs,
        )

    def var(self, ddof: int = 1, *args, **kwargs):
        nv.validate_window_func("var", args, kwargs)
        window_func = partial(window_aggregations.roll_var, ddof=ddof)
        return self._apply(
            window_func,
            name="var",
            **kwargs,
        )

    _shared_docs[
        "skew"
    ] = """
    Unbiased %(name)s skewness.

    Parameters
    ----------
    **kwargs
        For compatibility with other %(name)s methods. Has no effect on
        the result.
    """

    def skew(self, **kwargs):
        window_func = window_aggregations.roll_skew
        return self._apply(
            window_func,
            name="skew",
            **kwargs,
        )

    _shared_docs["kurt"] = dedent(
        """
    Calculate unbiased %(name)s kurtosis.

    This function uses Fisher's definition of kurtosis without bias.

    Parameters
    ----------
    **kwargs
        For compatibility with other %(name)s methods. Has no effect on
        the result.

    Returns
    -------
    Series or DataFrame
        Returned object type is determined by the caller of the %(name)s
        calculation.

    See Also
    --------
    pandas.Series.%(name)s : Calling object with Series data.
    pandas.DataFrame.%(name)s : Calling object with DataFrames.
    pandas.Series.kurt : Equivalent method for Series.
    pandas.DataFrame.kurt : Equivalent method for DataFrame.
    scipy.stats.skew : Third moment of a probability density.
    scipy.stats.kurtosis : Reference SciPy method.

    Notes
    -----
    A minimum of 4 periods is required for the %(name)s calculation.
    """
    )

    def sem(self, ddof: int = 1, *args, **kwargs):
        return self.std(*args, **kwargs) / (self.count() - ddof).pow(0.5)

    _shared_docs["sem"] = dedent(
        """
    Compute %(name)s standard error of mean.

    Parameters
    ----------

    ddof : int, default 1
        Delta Degrees of Freedom.  The divisor used in calculations
        is ``N - ddof``, where ``N`` represents the number of elements.

    *args, **kwargs
        For NumPy compatibility. No additional arguments are used.

    Returns
    -------
    Series or DataFrame
        Returned object type is determined by the caller of the %(name)s
        calculation.

    See Also
    --------
    pandas.Series.%(name)s : Calling object with Series data.
    pandas.DataFrame.%(name)s : Calling object with DataFrames.
    pandas.Series.sem : Equivalent method for Series.
    pandas.DataFrame.sem : Equivalent method for DataFrame.

    Notes
    -----
    A minimum of one period is required for the rolling calculation.

    Examples
    --------
    >>> s = pd.Series([0, 1, 2, 3])
    >>> s.rolling(2, min_periods=1).sem()
    0         NaN
    1    0.707107
    2    0.707107
    3    0.707107
    dtype: float64

    >>> s.expanding().sem()
    0         NaN
    1    0.707107
    2    0.707107
    3    0.745356
    dtype: float64
    """
    )

    def kurt(self, **kwargs):
        window_func = window_aggregations.roll_kurt
        return self._apply(
            window_func,
            name="kurt",
            **kwargs,
        )

    _shared_docs["quantile"] = dedent(
        """
    Calculate the %(name)s quantile.

    Parameters
    ----------
    quantile : float
        Quantile to compute. 0 <= quantile <= 1.

    interpolation : {'linear', 'lower', 'higher', 'midpoint', 'nearest'}
        This optional parameter specifies the interpolation method to use,
        when the desired quantile lies between two data points `i` and `j`:

            * linear: `i + (j - i) * fraction`, where `fraction` is the
              fractional part of the index surrounded by `i` and `j`.
            * lower: `i`.
            * higher: `j`.
            * nearest: `i` or `j` whichever is nearest.
            * midpoint: (`i` + `j`) / 2.

    engine : str, default None
        * ``'cython'`` : Runs rolling quantile through C-extensions from cython.
        * ``'numba'`` : Runs rolling quantile through JIT compiled code from numba.
        * ``None`` : Defaults to ``'cython'`` or globally setting ``compute.use_numba``

          .. versionadded:: 1.3.0

    engine_kwargs : dict, default None
        * For ``'cython'`` engine, there are no accepted ``engine_kwargs``
        * For ``'numba'`` engine, the engine can accept ``nopython``, ``nogil``
          and ``parallel`` dictionary keys. The values must either be ``True`` or
          ``False``. The default ``engine_kwargs`` for the ``'numba'`` engine is
          ``{'nopython': True, 'nogil': False, 'parallel': False}``

          .. versionadded:: 1.3.0

    **kwargs
        For compatibility with other %(name)s methods. Has no effect on
        the result.

    Returns
    -------
    Series or DataFrame
        Returned object type is determined by the caller of the %(name)s
        calculation.

    See Also
    --------
    pandas.Series.quantile : Computes value at the given quantile over all data
        in Series.
    pandas.DataFrame.quantile : Computes values at the given quantile over
        requested axis in DataFrame.

    Examples
    --------
    >>> s = pd.Series([1, 2, 3, 4])
    >>> s.rolling(2).quantile(.4, interpolation='lower')
    0    NaN
    1    1.0
    2    2.0
    3    3.0
    dtype: float64

    >>> s.rolling(2).quantile(.4, interpolation='midpoint')
    0    NaN
    1    1.5
    2    2.5
    3    3.5
    dtype: float64
    """
    )

    def quantile(self, quantile: float, interpolation: str = "linear", **kwargs):
        if quantile == 1.0:
            window_func = window_aggregations.roll_max
        elif quantile == 0.0:
            window_func = window_aggregations.roll_min
        else:
            window_func = partial(
                window_aggregations.roll_quantile,
                quantile=quantile,
                interpolation=interpolation,
            )

        return self._apply(window_func, name="quantile", **kwargs)

    _shared_docs[
        "cov"
    ] = """
        Calculate the %(name)s sample covariance.

        Parameters
        ----------
        other : Series, DataFrame, or ndarray, optional
            If not supplied then will default to self and produce pairwise
            output.
        pairwise : bool, default None
            If False then only matching columns between self and other will be
            used and the output will be a DataFrame.
            If True then all pairwise combinations will be calculated and the
            output will be a MultiIndexed DataFrame in the case of DataFrame
            inputs. In the case of missing elements, only complete pairwise
            observations will be used.
        ddof : int, default 1
            Delta Degrees of Freedom.  The divisor used in calculations
            is ``N - ddof``, where ``N`` represents the number of elements.
        **kwargs
            Keyword arguments to be passed into func.
    """

    def cov(self, other=None, pairwise=None, ddof=1, **kwargs):
        if other is None:
            other = self._selected_obj
            # only default unset
            pairwise = True if pairwise is None else pairwise
        other = self._shallow_copy(other)

        # GH 32865. We leverage rolling.mean, so we pass
        # to the rolling constructors the data used when constructing self:
        # window width, frequency data, or a BaseIndexer subclass
        # GH 16058: offset window
        window = self._get_cov_corr_window(other)

        def _get_cov(X, Y):
            # GH #12373 : rolling functions error on float32 data
            # to avoid potential overflow, cast the data to float64
            X = X.astype("float64")
            Y = Y.astype("float64")
            mean = lambda x: x.rolling(
                window, self.min_periods, center=self.center
            ).mean(**kwargs)
            count = (
                (X + Y)
                .rolling(window=window, min_periods=0, center=self.center)
                .count(**kwargs)
            )
            bias_adj = count / (count - ddof)
            return (mean(X * Y) - mean(X) * mean(Y)) * bias_adj

        return flex_binary_moment(
            self._selected_obj, other._selected_obj, _get_cov, pairwise=bool(pairwise)
        )

    _shared_docs["corr"] = dedent(
        """
    Calculate %(name)s correlation.

    Parameters
    ----------
    other : Series, DataFrame, or ndarray, optional
        If not supplied then will default to self.
    pairwise : bool, default None
        Calculate pairwise combinations of columns within a
        DataFrame. If `other` is not specified, defaults to `True`,
        otherwise defaults to `False`.
        Not relevant for :class:`~pandas.Series`.
    **kwargs
        Unused.

    Returns
    -------
    Series or DataFrame
        Returned object type is determined by the caller of the
        %(name)s calculation.

    See Also
    --------
    pandas.Series.%(name)s : Calling object with Series data.
    pandas.DataFrame.%(name)s : Calling object with DataFrames.
    pandas.Series.corr : Equivalent method for Series.
    pandas.DataFrame.corr : Equivalent method for DataFrame.
    cov : Similar method to calculate covariance.
    numpy.corrcoef : NumPy Pearson's correlation calculation.

    Notes
    -----
    This function uses Pearson's definition of correlation
    (https://en.wikipedia.org/wiki/Pearson_correlation_coefficient).

    When `other` is not specified, the output will be self correlation (e.g.
    all 1's), except for :class:`~pandas.DataFrame` inputs with `pairwise`
    set to `True`.

    Function will return ``NaN`` for correlations of equal valued sequences;
    this is the result of a 0/0 division error.

    When `pairwise` is set to `False`, only matching columns between `self` and
    `other` will be used.

    When `pairwise` is set to `True`, the output will be a MultiIndex DataFrame
    with the original index on the first level, and the `other` DataFrame
    columns on the second level.

    In the case of missing elements, only complete pairwise observations
    will be used.

    Examples
    --------
    The below example shows a rolling calculation with a window size of
    four matching the equivalent function call using :meth:`numpy.corrcoef`.

    >>> v1 = [3, 3, 3, 5, 8]
    >>> v2 = [3, 4, 4, 4, 8]
    >>> # numpy returns a 2X2 array, the correlation coefficient
    >>> # is the number at entry [0][1]
    >>> print(f"{np.corrcoef(v1[:-1], v2[:-1])[0][1]:.6f}")
    0.333333
    >>> print(f"{np.corrcoef(v1[1:], v2[1:])[0][1]:.6f}")
    0.916949
    >>> s1 = pd.Series(v1)
    >>> s2 = pd.Series(v2)
    >>> s1.rolling(4).corr(s2)
    0         NaN
    1         NaN
    2         NaN
    3    0.333333
    4    0.916949
    dtype: float64

    The below example shows a similar rolling calculation on a
    DataFrame using the pairwise option.

    >>> matrix = np.array([[51., 35.], [49., 30.], [47., 32.],\
    [46., 31.], [50., 36.]])
    >>> print(np.corrcoef(matrix[:-1,0], matrix[:-1,1]).round(7))
    [[1.         0.6263001]
     [0.6263001  1.       ]]
    >>> print(np.corrcoef(matrix[1:,0], matrix[1:,1]).round(7))
    [[1.         0.5553681]
     [0.5553681  1.        ]]
    >>> df = pd.DataFrame(matrix, columns=['X','Y'])
    >>> df
          X     Y
    0  51.0  35.0
    1  49.0  30.0
    2  47.0  32.0
    3  46.0  31.0
    4  50.0  36.0
    >>> df.rolling(4).corr(pairwise=True)
                X         Y
    0 X       NaN       NaN
      Y       NaN       NaN
    1 X       NaN       NaN
      Y       NaN       NaN
    2 X       NaN       NaN
      Y       NaN       NaN
    3 X  1.000000  0.626300
      Y  0.626300  1.000000
    4 X  1.000000  0.555368
      Y  0.555368  1.000000
    """
    )

    def corr(self, other=None, pairwise=None, **kwargs):
        if other is None:
            other = self._selected_obj
            # only default unset
            pairwise = True if pairwise is None else pairwise
        other = self._shallow_copy(other)

        # GH 32865. We leverage rolling.cov and rolling.std here, so we pass
        # to the rolling constructors the data used when constructing self:
        # window width, frequency data, or a BaseIndexer subclass
        # GH 16058: offset window
        window = self._get_cov_corr_window(other)

        def _get_corr(a, b):
            a = a.rolling(
                window=window, min_periods=self.min_periods, center=self.center
            )
            b = b.rolling(
                window=window, min_periods=self.min_periods, center=self.center
            )
            # GH 31286: Through using var instead of std we can avoid numerical
            # issues when the result of var is within floating proint precision
            # while std is not.
            return a.cov(b, **kwargs) / (a.var(**kwargs) * b.var(**kwargs)) ** 0.5

        return flex_binary_moment(
            self._selected_obj, other._selected_obj, _get_corr, pairwise=bool(pairwise)
        )


class Rolling(RollingAndExpandingMixin):
    def validate(self):
        super().validate()

        # we allow rolling on a datetimelike index
        if (
            self.obj.empty
            or isinstance(
                self._on, (ABCDatetimeIndex, ABCTimedeltaIndex, ABCPeriodIndex)
            )
        ) and isinstance(self.window, (str, BaseOffset, timedelta)):

            self._validate_monotonic()

            # we don't allow center
            if self.center:
                raise NotImplementedError(
                    "center is not implemented for "
                    "datetimelike and offset based windows"
                )

            # this will raise ValueError on non-fixed freqs
            try:
                freq = to_offset(self.window)
            except (TypeError, ValueError) as err:
                raise ValueError(
                    f"passed window {self.window} is not "
                    "compatible with a datetimelike index"
                ) from err
            if isinstance(self._on, ABCPeriodIndex):
                self._win_freq_i8 = freq.nanos / (self._on.freq.nanos / self._on.freq.n)
            else:
                self._win_freq_i8 = freq.nanos

            # min_periods must be an integer
            if self.min_periods is None:
                self.min_periods = 1

        elif isinstance(self.window, BaseIndexer):
            # Passed BaseIndexer subclass should handle all other rolling kwargs
            return
        elif not is_integer(self.window) or self.window < 0:
            raise ValueError("window must be an integer 0 or greater")

    def _validate_monotonic(self):
        """
        Validate monotonic (increasing or decreasing).
        """
        if not (self._on.is_monotonic_increasing or self._on.is_monotonic_decreasing):
            self._raise_monotonic_error()

    def _raise_monotonic_error(self):
        formatted = self.on
        if self.on is None:
            formatted = "index"
        raise ValueError(f"{formatted} must be monotonic")

    _agg_see_also_doc = dedent(
        """
    See Also
    --------
    pandas.Series.rolling : Calling object with Series data.
    pandas.DataFrame.rolling : Calling object with DataFrame data.
    """
    )

    _agg_examples_doc = dedent(
        """
    Examples
    --------
    >>> df = pd.DataFrame({"A": [1, 2, 3], "B": [4, 5, 6], "C": [7, 8, 9]})
    >>> df
       A  B  C
    0  1  4  7
    1  2  5  8
    2  3  6  9

    >>> df.rolling(2).sum()
         A     B     C
    0  NaN   NaN   NaN
    1  3.0   9.0  15.0
    2  5.0  11.0  17.0

    >>> df.rolling(2).agg({"A": "sum", "B": "min"})
         A    B
    0  NaN  NaN
    1  3.0  4.0
    2  5.0  5.0
    """
    )

    @doc(
        _shared_docs["aggregate"],
        see_also=_agg_see_also_doc,
        examples=_agg_examples_doc,
        klass="Series/Dataframe",
        axis="",
    )
    def aggregate(self, func, *args, **kwargs):
        return super().aggregate(func, *args, **kwargs)

    agg = aggregate

    @Substitution(name="rolling")
    @Appender(_shared_docs["count"])
    def count(self):
        if self.min_periods is None:
            warnings.warn(
                (
                    "min_periods=None will default to the size of window "
                    "consistent with other methods in a future version. "
                    "Specify min_periods=0 instead."
                ),
                FutureWarning,
            )
            self.min_periods = 0
        return super().count()

    @Substitution(name="rolling")
    @Appender(_shared_docs["apply"])
    def apply(
        self, func, raw=False, engine=None, engine_kwargs=None, args=None, kwargs=None
    ):
        return super().apply(
            func,
            raw=raw,
            engine=engine,
            engine_kwargs=engine_kwargs,
            args=args,
            kwargs=kwargs,
        )

    @Substitution(name="rolling")
    @Appender(_shared_docs["sum"])
    def sum(self, *args, engine=None, engine_kwargs=None, **kwargs):
        nv.validate_rolling_func("sum", args, kwargs)
        return super().sum(*args, engine=engine, engine_kwargs=engine_kwargs, **kwargs)

    @Substitution(name="rolling", func_name="max")
    @Appender(_doc_template)
    @Appender(_shared_docs["max"])
    def max(self, *args, engine=None, engine_kwargs=None, **kwargs):
        nv.validate_rolling_func("max", args, kwargs)
        return super().max(*args, engine=engine, engine_kwargs=engine_kwargs, **kwargs)

    @Substitution(name="rolling")
    @Appender(_shared_docs["min"])
    def min(self, *args, engine=None, engine_kwargs=None, **kwargs):
        nv.validate_rolling_func("min", args, kwargs)
        return super().min(*args, engine=engine, engine_kwargs=engine_kwargs, **kwargs)

    @Substitution(name="rolling")
    @Appender(_shared_docs["mean"])
    def mean(self, *args, engine=None, engine_kwargs=None, **kwargs):
        nv.validate_rolling_func("mean", args, kwargs)
        return super().mean(*args, engine=engine, engine_kwargs=engine_kwargs, **kwargs)

    @Substitution(name="rolling")
    @Appender(_shared_docs["median"])
    def median(self, engine=None, engine_kwargs=None, **kwargs):
        return super().median(engine=engine, engine_kwargs=engine_kwargs, **kwargs)

    @Substitution(name="rolling", versionadded="")
    @Appender(_shared_docs["std"])
    def std(self, ddof=1, *args, **kwargs):
        nv.validate_rolling_func("std", args, kwargs)
        return super().std(ddof=ddof, **kwargs)

    @Substitution(name="rolling", versionadded="")
    @Appender(_shared_docs["var"])
    def var(self, ddof=1, *args, **kwargs):
        nv.validate_rolling_func("var", args, kwargs)
        return super().var(ddof=ddof, **kwargs)

    @Substitution(name="rolling", func_name="skew")
    @Appender(_doc_template)
    @Appender(_shared_docs["skew"])
    def skew(self, **kwargs):
        return super().skew(**kwargs)

    @Substitution(name="rolling")
    @Appender(_shared_docs["sem"])
    def sem(self, ddof=1, *args, **kwargs):
        return self.std(*args, **kwargs) / (self.count() - ddof).pow(0.5)

    _agg_doc = dedent(
        """
    Examples
    --------

    The example below will show a rolling calculation with a window size of
    four matching the equivalent function call using `scipy.stats`.

    >>> arr = [1, 2, 3, 4, 999]
    >>> import scipy.stats
    >>> print(f"{scipy.stats.kurtosis(arr[:-1], bias=False):.6f}")
    -1.200000
    >>> print(f"{scipy.stats.kurtosis(arr[1:], bias=False):.6f}")
    3.999946
    >>> s = pd.Series(arr)
    >>> s.rolling(4).kurt()
    0         NaN
    1         NaN
    2         NaN
    3   -1.200000
    4    3.999946
    dtype: float64
    """
    )

    @Appender(_agg_doc)
    @Substitution(name="rolling")
    @Appender(_shared_docs["kurt"])
    def kurt(self, **kwargs):
        return super().kurt(**kwargs)

    @Substitution(name="rolling")
    @Appender(_shared_docs["quantile"])
    def quantile(self, quantile, interpolation="linear", **kwargs):
        return super().quantile(
            quantile=quantile,
            interpolation=interpolation,
            **kwargs,
        )

    @Substitution(name="rolling", func_name="cov")
    @Appender(_doc_template)
    @Appender(_shared_docs["cov"])
    def cov(self, other=None, pairwise=None, ddof=1, **kwargs):
        return super().cov(other=other, pairwise=pairwise, ddof=ddof, **kwargs)

    @Substitution(name="rolling")
    @Appender(_shared_docs["corr"])
    def corr(self, other=None, pairwise=None, **kwargs):
        return super().corr(other=other, pairwise=pairwise, **kwargs)


Rolling.__doc__ = Window.__doc__


class RollingGroupby(BaseWindowGroupby, Rolling):
    """
    Provide a rolling groupby implementation.
    """

    @property
    def _constructor(self):
        return Rolling

    def _get_window_indexer(self) -> GroupbyIndexer:
        """
        Return an indexer class that will compute the window start and end bounds

        Returns
        -------
        GroupbyIndexer
        """
        rolling_indexer: Type[BaseIndexer]
        indexer_kwargs: Optional[Dict[str, Any]] = None
        index_array = self._index_array
        window = self.window
        if isinstance(self.window, BaseIndexer):
            rolling_indexer = type(self.window)
            indexer_kwargs = self.window.__dict__
            assert isinstance(indexer_kwargs, dict)  # for mypy
            # We'll be using the index of each group later
            indexer_kwargs.pop("index_array", None)
            window = 0
        elif self._win_freq_i8 is not None:
            rolling_indexer = VariableWindowIndexer
            window = self._win_freq_i8
        else:
            rolling_indexer = FixedWindowIndexer
            index_array = None
        window_indexer = GroupbyIndexer(
            index_array=index_array,
            window_size=window,
            groupby_indicies=self._groupby.indices,
            window_indexer=rolling_indexer,
            indexer_kwargs=indexer_kwargs,
        )
        return window_indexer

    def _validate_monotonic(self):
        """
        Validate that on is monotonic;
        in this case we have to check only for nans, because
        monotonicity was already validated at a higher level.
        """
        if self._on.hasnans:
            self._raise_monotonic_error()<|MERGE_RESOLUTION|>--- conflicted
+++ resolved
@@ -297,26 +297,9 @@
                 self._selected_obj, extract_numpy=True
             )
 
-<<<<<<< HEAD
-        # GH #12373 : rolling functions error on float32 data
-        # make sure the data is coerced to float64
-
-        # error: Item "None" of "Optional[ndarray]" has no attribute "dtype"
-        if is_float_dtype(values.dtype):  # type: ignore[union-attr]
-            values = ensure_float64(values)
-        # error: Item "None" of "Optional[ndarray]" has no attribute "dtype"
-        elif is_integer_dtype(values.dtype):  # type: ignore[union-attr]
-            values = ensure_float64(values)
-        # error: Item "None" of "Optional[ndarray]" has no attribute "dtype"
-        elif needs_i8_conversion(values.dtype):  # type: ignore[union-attr]
-            raise NotImplementedError(
-                # error: Item "None" of "Optional[ndarray]" has no attribute "dtype"
-                f"ops for {self._window_type} for this "  # type: ignore[union-attr]
-=======
         if needs_i8_conversion(values.dtype):
             raise NotImplementedError(
                 f"ops for {type(self).__name__} for this "
->>>>>>> a3b651ae
                 f"dtype {values.dtype} are not implemented"
             )
         else:
