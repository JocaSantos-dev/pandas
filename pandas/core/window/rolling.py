"""
Provide a generic structure to support window functions,
similar to how we have a Groupby object.
"""
from datetime import timedelta
from functools import partial
import inspect
from textwrap import dedent
from typing import (
    TYPE_CHECKING,
    Callable,
    Dict,
    List,
    Optional,
    Set,
    Tuple,
    Type,
    Union,
)

import numpy as np

from pandas._libs.tslibs import BaseOffset, to_offset
import pandas._libs.window.aggregations as window_aggregations
from pandas._typing import ArrayLike, Axis, FrameOrSeriesUnion, Scalar
from pandas.compat._optional import import_optional_dependency
from pandas.compat.numpy import function as nv
from pandas.util._decorators import Appender, Substitution, cache_readonly, doc

from pandas.core.dtypes.common import (
    ensure_float64,
    is_bool,
    is_float_dtype,
    is_integer,
    is_integer_dtype,
    is_list_like,
    is_scalar,
    needs_i8_conversion,
)
from pandas.core.dtypes.generic import (
    ABCDataFrame,
    ABCDatetimeIndex,
    ABCPeriodIndex,
    ABCSeries,
    ABCTimedeltaIndex,
)

from pandas.core.base import DataError, PandasObject, SelectionMixin, ShallowMixin
import pandas.core.common as com
from pandas.core.construction import extract_array
from pandas.core.indexes.api import Index, MultiIndex
from pandas.core.util.numba_ import NUMBA_FUNC_CACHE, maybe_use_numba
from pandas.core.window.common import (
    WindowGroupByMixin,
    _doc_template,
    _flex_binary_moment,
    _shared_docs,
    zsqrt,
)
from pandas.core.window.indexers import (
    BaseIndexer,
    FixedWindowIndexer,
    GroupbyRollingIndexer,
    VariableWindowIndexer,
)
from pandas.core.window.numba_ import generate_numba_apply_func

if TYPE_CHECKING:
    from pandas import Series


def calculate_center_offset(window) -> int:
    """
    Calculate an offset necessary to have the window label to be centered.

    Parameters
    ----------
    window: ndarray or int
        window weights or window

    Returns
    -------
    int
    """
    if not is_integer(window):
        window = len(window)
    return int((window - 1) / 2.0)


def calculate_min_periods(
    window: int,
    min_periods: Optional[int],
    num_values: int,
    required_min_periods: int,
    floor: int,
) -> int:
    """
    Calculate final minimum periods value for rolling aggregations.

    Parameters
    ----------
    window : passed window value
    min_periods : passed min periods value
    num_values : total number of values
    required_min_periods : required min periods per aggregation function
    floor : required min periods per aggregation function

    Returns
    -------
    min_periods : int
    """
    if min_periods is None:
        min_periods = window
    else:
        min_periods = max(required_min_periods, min_periods)
    if min_periods > window:
        raise ValueError(f"min_periods {min_periods} must be <= window {window}")
    elif min_periods > num_values:
        min_periods = num_values + 1
    elif min_periods < 0:
        raise ValueError("min_periods must be >= 0")
    return max(min_periods, floor)


def get_weighted_roll_func(cfunc: Callable) -> Callable:
    """
    Wrap weighted rolling cython function with min periods argument.

    Parameters
    ----------
    cfunc : function
        Cython weighted rolling function

    Returns
    -------
    function
    """

    def func(arg, window, min_periods=None):
        if min_periods is None:
            min_periods = len(window)
        return cfunc(arg, window, min_periods)

    return func


class _Window(PandasObject, ShallowMixin, SelectionMixin):
    _attributes: List[str] = [
        "window",
        "min_periods",
        "center",
        "win_type",
        "axis",
        "on",
        "closed",
    ]
    exclusions: Set[str] = set()

    def __init__(
        self,
        obj: FrameOrSeriesUnion,
        window=None,
        min_periods: Optional[int] = None,
        center: bool = False,
        win_type: Optional[str] = None,
        axis: Axis = 0,
        on: Optional[Union[str, Index]] = None,
        closed: Optional[str] = None,
        **kwargs,
    ):

        self.__dict__.update(kwargs)
        self.obj = obj
        self.on = on
        self.closed = closed
        self.window = window
        self.min_periods = min_periods
        self.center = center
        self.win_type = win_type
        self.win_freq = None
        self.axis = obj._get_axis_number(axis) if axis is not None else None
        self.validate()

    @property
    def _constructor(self):
        return Window

    @property
    def is_datetimelike(self) -> Optional[bool]:
        return None

    @property
    def _on(self):
        return None

    @property
    def is_freq_type(self) -> bool:
        return self.win_type == "freq"

    def validate(self) -> None:
        if self.center is not None and not is_bool(self.center):
            raise ValueError("center must be a boolean")
        if self.min_periods is not None and not is_integer(self.min_periods):
            raise ValueError("min_periods must be an integer")
        if self.closed is not None and self.closed not in [
            "right",
            "both",
            "left",
            "neither",
        ]:
            raise ValueError("closed must be 'right', 'left', 'both' or 'neither'")
        if not isinstance(self.obj, (ABCSeries, ABCDataFrame)):
            raise TypeError(f"invalid type: {type(self)}")
        if isinstance(self.window, BaseIndexer):
            self._validate_get_window_bounds_signature(self.window)

    @staticmethod
    def _validate_get_window_bounds_signature(window: BaseIndexer) -> None:
        """
        Validate that the passed BaseIndexer subclass has
        a get_window_bounds with the correct signature.
        """
        get_window_bounds_signature = inspect.signature(
            window.get_window_bounds
        ).parameters.keys()
        expected_signature = inspect.signature(
            BaseIndexer().get_window_bounds
        ).parameters.keys()
        if get_window_bounds_signature != expected_signature:
            raise ValueError(
                f"{type(window).__name__} does not implement the correct signature for "
                f"get_window_bounds"
            )

    def _create_blocks(self, obj: FrameOrSeriesUnion):
        """
        Split data into blocks & return conformed data.
        """
        # filter out the on from the object
        if self.on is not None and not isinstance(self.on, Index):
            if obj.ndim == 2:
                obj = obj.reindex(columns=obj.columns.difference([self.on]), copy=False)
        blocks = obj._to_dict_of_blocks(copy=False).values()

        return blocks, obj

    def _gotitem(self, key, ndim, subset=None):
        """
        Sub-classes to define. Return a sliced object.

        Parameters
        ----------
        key : str / list of selections
        ndim : 1,2
            requested ndim of result
        subset : object, default None
            subset to act on
        """
        # create a new object to prevent aliasing
        if subset is None:
            subset = self.obj
        self = self._shallow_copy(subset)
        self._reset_cache()
        if subset.ndim == 2:
            if is_scalar(key) and key in subset or is_list_like(key):
                self._selection = key
        return self

    def __getattr__(self, attr: str):
        if attr in self._internal_names_set:
            return object.__getattribute__(self, attr)
        if attr in self.obj:
            return self[attr]

        raise AttributeError(
            f"'{type(self).__name__}' object has no attribute '{attr}'"
        )

    def _dir_additions(self):
        return self.obj._dir_additions()

    def _get_win_type(self, kwargs: Dict):
        """
        Exists for compatibility, overridden by subclass Window.

        Parameters
        ----------
        kwargs : dict
            ignored, exists for compatibility

        Returns
        -------
        None
        """
        return None

    def _get_window(self, other=None, win_type: Optional[str] = None) -> int:
        """
        Return window length.

        Parameters
        ----------
        other :
            ignored, exists for compatibility
        win_type :
            ignored, exists for compatibility

        Returns
        -------
        window : int
        """
        if isinstance(self.window, BaseIndexer):
            return self.min_periods or 0
        return self.window

    @property
    def _window_type(self) -> str:
        return type(self).__name__

    def __repr__(self) -> str:
        """
        Provide a nice str repr of our rolling object.
        """
        attrs_list = (
            f"{attr_name}={getattr(self, attr_name)}"
            for attr_name in self._attributes
            if getattr(self, attr_name, None) is not None
        )
        attrs = ",".join(attrs_list)
        return f"{self._window_type} [{attrs}]"

    def __iter__(self):
        window = self._get_window(win_type=None)
        _, obj = self._create_blocks(self._selected_obj)
        index = self._get_window_indexer(window=window)

        start, end = index.get_window_bounds(
            num_values=len(obj),
            min_periods=self.min_periods,
            center=self.center,
            closed=self.closed,
        )
        # From get_window_bounds, those two should be equal in length of array
        assert len(start) == len(end)

        for s, e in zip(start, end):
            result = obj.iloc[slice(s, e)]
            yield result

    def _prep_values(self, values: Optional[np.ndarray] = None) -> np.ndarray:
        """Convert input to numpy arrays for Cython routines"""
        if values is None:
            values = extract_array(self._selected_obj, extract_numpy=True)

        # GH #12373 : rolling functions error on float32 data
        # make sure the data is coerced to float64
        if is_float_dtype(values.dtype):
            values = ensure_float64(values)
        elif is_integer_dtype(values.dtype):
            values = ensure_float64(values)
        elif needs_i8_conversion(values.dtype):
            raise NotImplementedError(
                f"ops for {self._window_type} for this "
                f"dtype {values.dtype} are not implemented"
            )
        else:
            try:
                values = ensure_float64(values)
            except (ValueError, TypeError) as err:
                raise TypeError(f"cannot handle this type -> {values.dtype}") from err

        # Convert inf to nan for C funcs
        inf = np.isinf(values)
        if inf.any():
            values = np.where(inf, np.nan, values)

        return values

    def _wrap_result(self, result, block=None, obj=None):
        """
        Wrap a single result.
        """
        if obj is None:
            obj = self._selected_obj
        index = obj.index

        if isinstance(result, np.ndarray):

            if result.ndim == 1:
                from pandas import Series

                return Series(result, index, name=obj.name)

            return type(obj)(result, index=index, columns=block.columns)
        return result

    def _wrap_results(self, results, blocks, obj, exclude=None) -> FrameOrSeriesUnion:
        """
        Wrap the results.

        Parameters
        ----------
        results : list of ndarrays
        blocks : list of blocks
        obj : conformed data (may be resampled)
        exclude: list of columns to exclude, default to None
        """
        from pandas import Series, concat

        if obj.ndim == 1:
            if not results:
                raise DataError("No numeric types to aggregate")
            assert len(results) == 1
            return Series(results[0], index=obj.index, name=obj.name)

        final = []
        for result, block in zip(results, blocks):

            result = type(obj)(result, index=obj.index, columns=block.columns)
            final.append(result)

        exclude = exclude or []
        columns = [c for c in self._selected_obj.columns if c not in exclude]
        if not columns and not len(final) and exclude:
            raise DataError("No numeric types to aggregate")
        elif not len(final):
            return obj.astype("float64")

        df = concat(final, axis=1).reindex(columns=columns, copy=False)

        # if we have an 'on' column we want to put it back into
        # the results in the same location
        if self.on is not None and not self._on.equals(obj.index):
            name = self._on.name
            extra_col = Series(self._on, index=obj.index, name=name)
            if name not in df.columns and name not in df.index.names:
                new_loc = len(df.columns)
                df.insert(new_loc, name, extra_col)
            elif name in df.columns:
                # TODO: sure we want to overwrite results?
                df[name] = extra_col
        return df

    def _center_window(self, result, window) -> np.ndarray:
        """
        Center the result in the window.
        """
        if self.axis > result.ndim - 1:
            raise ValueError("Requested axis is larger then no. of argument dimensions")

        offset = calculate_center_offset(window)
        if offset > 0:
            lead_indexer = [slice(None)] * result.ndim
            lead_indexer[self.axis] = slice(offset, None)
            result = np.copy(result[tuple(lead_indexer)])
        return result

    def _get_roll_func(self, func_name: str) -> Callable:
        """
        Wrap rolling function to check values passed.

        Parameters
        ----------
        func_name : str
            Cython function used to calculate rolling statistics

        Returns
        -------
        func : callable
        """
        window_func = getattr(window_aggregations, func_name, None)
        if window_func is None:
            raise ValueError(
                f"we do not support this function in window_aggregations.{func_name}"
            )
        return window_func

    def _get_cython_func_type(self, func: str) -> Callable:
        """
        Return a variable or fixed cython function type.

        Variable algorithms do not use window while fixed do.
        """
        if self.is_freq_type or isinstance(self.window, BaseIndexer):
            return self._get_roll_func(f"{func}_variable")
        return partial(self._get_roll_func(f"{func}_fixed"), win=self._get_window())

    def _get_window_indexer(self, window: int) -> BaseIndexer:
        """
        Return an indexer class that will compute the window start and end bounds
        """
        if isinstance(self.window, BaseIndexer):
            return self.window
        if self.is_freq_type:
            return VariableWindowIndexer(index_array=self._on.asi8, window_size=window)
        return FixedWindowIndexer(window_size=window)

    def _apply_series(self, homogeneous_func: Callable[..., ArrayLike]) -> "Series":
        """
        Series version of _apply_blockwise
        """
        _, obj = self._create_blocks(self._selected_obj)
        values = obj.values

        try:
            values = self._prep_values(obj.values)
        except (TypeError, NotImplementedError) as err:
            raise DataError("No numeric types to aggregate") from err

        result = homogeneous_func(values)
        return obj._constructor(result, index=obj.index, name=obj.name)

    def _apply_blockwise(
        self, homogeneous_func: Callable[..., ArrayLike]
    ) -> FrameOrSeriesUnion:
        """
        Apply the given function to the DataFrame broken down into homogeneous
        sub-frames.
        """
        if self._selected_obj.ndim == 1:
            return self._apply_series(homogeneous_func)

        # This isn't quite blockwise, since `blocks` is actually a collection
        #  of homogenenous DataFrames.
        blocks, obj = self._create_blocks(self._selected_obj)

        skipped: List[int] = []
        results: List[ArrayLike] = []
        exclude: List[Scalar] = []
        for i, b in enumerate(blocks):
            try:
                values = self._prep_values(b.values)

            except (TypeError, NotImplementedError):
                skipped.append(i)
                exclude.extend(b.columns)
                continue

            result = homogeneous_func(values)
            results.append(result)

        block_list = [blk for i, blk in enumerate(blocks) if i not in skipped]
        return self._wrap_results(results, block_list, obj, exclude)

    def _apply(
        self,
        func: Callable,
        center: bool,
        require_min_periods: int = 0,
        floor: int = 1,
        is_weighted: bool = False,
        name: Optional[str] = None,
        use_numba_cache: bool = False,
        **kwargs,
    ):
        """
        Rolling statistical measure using supplied function.

        Designed to be used with passed-in Cython array-based functions.

        Parameters
        ----------
        func : callable function to apply
        center : bool
        require_min_periods : int
        floor : int
        is_weighted : bool
        name : str,
            compatibility with groupby.rolling
        use_numba_cache : bool
            whether to cache a numba compiled function. Only available for numba
            enabled methods (so far only apply)
        **kwargs
            additional arguments for rolling function and window function

        Returns
        -------
        y : type of input
        """
        win_type = self._get_win_type(kwargs)
        window = self._get_window(win_type=win_type)
        window_indexer = self._get_window_indexer(window)

        def homogeneous_func(values: np.ndarray):
            # calculation function

            if values.size == 0:
                return values.copy()

            offset = calculate_center_offset(window) if center else 0
            additional_nans = np.array([np.nan] * offset)

            if not is_weighted:

                def calc(x):
                    x = np.concatenate((x, additional_nans))
                    if not isinstance(self.window, BaseIndexer):
                        min_periods = calculate_min_periods(
                            window, self.min_periods, len(x), require_min_periods, floor
                        )
                    else:
                        min_periods = calculate_min_periods(
                            window_indexer.window_size,
                            self.min_periods,
                            len(x),
                            require_min_periods,
                            floor,
                        )
                    start, end = window_indexer.get_window_bounds(
                        num_values=len(x),
                        min_periods=self.min_periods,
                        center=self.center,
                        closed=self.closed,
                    )
                    return func(x, start, end, min_periods)

            else:

                def calc(x):
                    x = np.concatenate((x, additional_nans))
                    return func(x, window, self.min_periods)

            with np.errstate(all="ignore"):
                if values.ndim > 1:
                    result = np.apply_along_axis(calc, self.axis, values)
                else:
                    result = calc(values)
                    result = np.asarray(result)

            if use_numba_cache:
                NUMBA_FUNC_CACHE[(kwargs["original_func"], "rolling_apply")] = func

            if center:
                result = self._center_window(result, window)

            return result

        return self._apply_blockwise(homogeneous_func)

    def aggregate(self, func, *args, **kwargs):
        result, how = self._aggregate(func, *args, **kwargs)
        if result is None:
            return self.apply(func, raw=False, args=args, kwargs=kwargs)
        return result

    agg = aggregate

    _shared_docs["sum"] = dedent(
        """
    Calculate %(name)s sum of given DataFrame or Series.

    Parameters
    ----------
    *args, **kwargs
        For compatibility with other %(name)s methods. Has no effect
        on the computed value.

    Returns
    -------
    Series or DataFrame
        Same type as the input, with the same index, containing the
        %(name)s sum.

    See Also
    --------
    pandas.Series.sum : Reducing sum for Series.
    pandas.DataFrame.sum : Reducing sum for DataFrame.

    Examples
    --------
    >>> s = pd.Series([1, 2, 3, 4, 5])
    >>> s
    0    1
    1    2
    2    3
    3    4
    4    5
    dtype: int64

    >>> s.rolling(3).sum()
    0     NaN
    1     NaN
    2     6.0
    3     9.0
    4    12.0
    dtype: float64

    >>> s.expanding(3).sum()
    0     NaN
    1     NaN
    2     6.0
    3    10.0
    4    15.0
    dtype: float64

    >>> s.rolling(3, center=True).sum()
    0     NaN
    1     6.0
    2     9.0
    3    12.0
    4     NaN
    dtype: float64

    For DataFrame, each %(name)s sum is computed column-wise.

    >>> df = pd.DataFrame({"A": s, "B": s ** 2})
    >>> df
       A   B
    0  1   1
    1  2   4
    2  3   9
    3  4  16
    4  5  25

    >>> df.rolling(3).sum()
          A     B
    0   NaN   NaN
    1   NaN   NaN
    2   6.0  14.0
    3   9.0  29.0
    4  12.0  50.0
    """
    )

    _shared_docs["mean"] = dedent(
        """
    Calculate the %(name)s mean of the values.

    Parameters
    ----------
    *args
        Under Review.
    **kwargs
        Under Review.

    Returns
    -------
    Series or DataFrame
        Returned object type is determined by the caller of the %(name)s
        calculation.

    See Also
    --------
    pandas.Series.%(name)s : Calling object with Series data.
    pandas.DataFrame.%(name)s : Calling object with DataFrames.
    pandas.Series.mean : Equivalent method for Series.
    pandas.DataFrame.mean : Equivalent method for DataFrame.

    Examples
    --------
    The below examples will show rolling mean calculations with window sizes of
    two and three, respectively.

    >>> s = pd.Series([1, 2, 3, 4])
    >>> s.rolling(2).mean()
    0    NaN
    1    1.5
    2    2.5
    3    3.5
    dtype: float64

    >>> s.rolling(3).mean()
    0    NaN
    1    NaN
    2    2.0
    3    3.0
    dtype: float64
    """
    )

    _shared_docs["var"] = dedent(
        """
    Calculate unbiased %(name)s variance.
    %(versionadded)s
    Normalized by N-1 by default. This can be changed using the `ddof`
    argument.

    Parameters
    ----------
    ddof : int, default 1
        Delta Degrees of Freedom.  The divisor used in calculations
        is ``N - ddof``, where ``N`` represents the number of elements.
    *args, **kwargs
        For NumPy compatibility. No additional arguments are used.

    Returns
    -------
    Series or DataFrame
        Returns the same object type as the caller of the %(name)s calculation.

    See Also
    --------
    pandas.Series.%(name)s : Calling object with Series data.
    pandas.DataFrame.%(name)s : Calling object with DataFrames.
    pandas.Series.var : Equivalent method for Series.
    pandas.DataFrame.var : Equivalent method for DataFrame.
    numpy.var : Equivalent method for Numpy array.

    Notes
    -----
    The default `ddof` of 1 used in :meth:`Series.var` is different than the
    default `ddof` of 0 in :func:`numpy.var`.

    A minimum of 1 period is required for the rolling calculation.

    Examples
    --------
    >>> s = pd.Series([5, 5, 6, 7, 5, 5, 5])
    >>> s.rolling(3).var()
    0         NaN
    1         NaN
    2    0.333333
    3    1.000000
    4    1.000000
    5    1.333333
    6    0.000000
    dtype: float64

    >>> s.expanding(3).var()
    0         NaN
    1         NaN
    2    0.333333
    3    0.916667
    4    0.800000
    5    0.700000
    6    0.619048
    dtype: float64
    """
    )

    _shared_docs["std"] = dedent(
        """
    Calculate %(name)s standard deviation.
    %(versionadded)s
    Normalized by N-1 by default. This can be changed using the `ddof`
    argument.

    Parameters
    ----------
    ddof : int, default 1
        Delta Degrees of Freedom.  The divisor used in calculations
        is ``N - ddof``, where ``N`` represents the number of elements.
    *args, **kwargs
        For NumPy compatibility. No additional arguments are used.

    Returns
    -------
    Series or DataFrame
        Returns the same object type as the caller of the %(name)s calculation.

    See Also
    --------
    pandas.Series.%(name)s : Calling object with Series data.
    pandas.DataFrame.%(name)s : Calling object with DataFrames.
    pandas.Series.std : Equivalent method for Series.
    pandas.DataFrame.std : Equivalent method for DataFrame.
    numpy.std : Equivalent method for Numpy array.

    Notes
    -----
    The default `ddof` of 1 used in Series.std is different than the default
    `ddof` of 0 in numpy.std.

    A minimum of one period is required for the rolling calculation.

    Examples
    --------
    >>> s = pd.Series([5, 5, 6, 7, 5, 5, 5])
    >>> s.rolling(3).std()
    0         NaN
    1         NaN
    2    0.577350
    3    1.000000
    4    1.000000
    5    1.154701
    6    0.000000
    dtype: float64

    >>> s.expanding(3).std()
    0         NaN
    1         NaN
    2    0.577350
    3    0.957427
    4    0.894427
    5    0.836660
    6    0.786796
    dtype: float64
    """
    )


class Window(_Window):
    """
    Provide rolling window calculations.

    Parameters
    ----------
    window : int, offset, or BaseIndexer subclass
        Size of the moving window. This is the number of observations used for
        calculating the statistic. Each window will be a fixed size.

        If its an offset then this will be the time period of each window. Each
        window will be a variable sized based on the observations included in
        the time-period. This is only valid for datetimelike indexes.

        If a BaseIndexer subclass is passed, calculates the window boundaries
        based on the defined ``get_window_bounds`` method. Additional rolling
        keyword arguments, namely `min_periods`, `center`, and
        `closed` will be passed to `get_window_bounds`.
    min_periods : int, default None
        Minimum number of observations in window required to have a value
        (otherwise result is NA). For a window that is specified by an offset,
        `min_periods` will default to 1. Otherwise, `min_periods` will default
        to the size of the window.
    center : bool, default False
        Set the labels at the center of the window.
    win_type : str, default None
        Provide a window type. If ``None``, all points are evenly weighted.
        See the notes below for further information.
    on : str, optional
        For a DataFrame, a datetime-like column or MultiIndex level on which
        to calculate the rolling window, rather than the DataFrame's index.
        Provided integer column is ignored and excluded from result since
        an integer index is not used to calculate the rolling window.
    axis : int or str, default 0
    closed : str, default None
        Make the interval closed on the 'right', 'left', 'both' or
        'neither' endpoints.
        For offset-based windows, it defaults to 'right'.
        For fixed windows, defaults to 'both'. Remaining cases not implemented
        for fixed windows.

    Returns
    -------
    a Window or Rolling sub-classed for the particular operation

    See Also
    --------
    expanding : Provides expanding transformations.
    ewm : Provides exponential weighted functions.

    Notes
    -----
    By default, the result is set to the right edge of the window. This can be
    changed to the center of the window by setting ``center=True``.

    To learn more about the offsets & frequency strings, please see `this link
    <https://pandas.pydata.org/pandas-docs/stable/user_guide/timeseries.html#offset-aliases>`__.

    The recognized win_types are:

    * ``boxcar``
    * ``triang``
    * ``blackman``
    * ``hamming``
    * ``bartlett``
    * ``parzen``
    * ``bohman``
    * ``blackmanharris``
    * ``nuttall``
    * ``barthann``
    * ``kaiser`` (needs parameter: beta)
    * ``gaussian`` (needs parameter: std)
    * ``general_gaussian`` (needs parameters: power, width)
    * ``slepian`` (needs parameter: width)
    * ``exponential`` (needs parameter: tau), center is set to None.

    If ``win_type=None`` all points are evenly weighted. To learn more about
    different window types see `scipy.signal window functions
    <https://docs.scipy.org/doc/scipy/reference/signal.html#window-functions>`__.

    Certain window types require additional parameters to be passed. Please see
    the third example below on how to add the additional parameters.

    Examples
    --------
    >>> df = pd.DataFrame({'B': [0, 1, 2, np.nan, 4]})
    >>> df
         B
    0  0.0
    1  1.0
    2  2.0
    3  NaN
    4  4.0

    Rolling sum with a window length of 2, using the 'triang'
    window type.

    >>> df.rolling(2, win_type='triang').sum()
         B
    0  NaN
    1  0.5
    2  1.5
    3  NaN
    4  NaN

    Rolling sum with a window length of 2, using the 'gaussian'
    window type (note how we need to specify std).

    >>> df.rolling(2, win_type='gaussian').sum(std=3)
              B
    0       NaN
    1  0.986207
    2  2.958621
    3       NaN
    4       NaN

    Rolling sum with a window length of 2, min_periods defaults
    to the window length.

    >>> df.rolling(2).sum()
         B
    0  NaN
    1  1.0
    2  3.0
    3  NaN
    4  NaN

    Same as above, but explicitly set the min_periods

    >>> df.rolling(2, min_periods=1).sum()
         B
    0  0.0
    1  1.0
    2  3.0
    3  2.0
    4  4.0

    Same as above, but with forward-looking windows

    >>> indexer = pd.api.indexers.FixedForwardWindowIndexer(window_size=2)
    >>> df.rolling(window=indexer, min_periods=1).sum()
         B
    0  1.0
    1  3.0
    2  2.0
    3  4.0
    4  4.0

    A ragged (meaning not-a-regular frequency), time-indexed DataFrame

    >>> df = pd.DataFrame({'B': [0, 1, 2, np.nan, 4]},
    ...                   index = [pd.Timestamp('20130101 09:00:00'),
    ...                            pd.Timestamp('20130101 09:00:02'),
    ...                            pd.Timestamp('20130101 09:00:03'),
    ...                            pd.Timestamp('20130101 09:00:05'),
    ...                            pd.Timestamp('20130101 09:00:06')])

    >>> df
                           B
    2013-01-01 09:00:00  0.0
    2013-01-01 09:00:02  1.0
    2013-01-01 09:00:03  2.0
    2013-01-01 09:00:05  NaN
    2013-01-01 09:00:06  4.0

    Contrasting to an integer rolling window, this will roll a variable
    length window corresponding to the time period.
    The default for min_periods is 1.

    >>> df.rolling('2s').sum()
                           B
    2013-01-01 09:00:00  0.0
    2013-01-01 09:00:02  1.0
    2013-01-01 09:00:03  3.0
    2013-01-01 09:00:05  NaN
    2013-01-01 09:00:06  4.0
    """

    def validate(self):
        super().validate()

        window = self.window
        if isinstance(window, BaseIndexer):
            raise NotImplementedError(
                "BaseIndexer subclasses not implemented with win_types."
            )
        elif isinstance(window, (list, tuple, np.ndarray)):
            pass
        elif is_integer(window):
            if window <= 0:
                raise ValueError("window must be > 0 ")
            import_optional_dependency(
                "scipy", extra="Scipy is required to generate window weight."
            )
            import scipy.signal as sig

            if not isinstance(self.win_type, str):
                raise ValueError(f"Invalid win_type {self.win_type}")
            if getattr(sig, self.win_type, None) is None:
                raise ValueError(f"Invalid win_type {self.win_type}")
        else:
            raise ValueError(f"Invalid window {window}")

    def _get_win_type(self, kwargs: Dict) -> Union[str, Tuple]:
        """
        Extract arguments for the window type, provide validation for it
        and return the validated window type.

        Parameters
        ----------
        kwargs : dict

        Returns
        -------
        win_type : str, or tuple
        """
        # the below may pop from kwargs
        def _validate_win_type(win_type, kwargs):
            arg_map = {
                "kaiser": ["beta"],
                "gaussian": ["std"],
                "general_gaussian": ["power", "width"],
                "slepian": ["width"],
                "exponential": ["tau"],
            }

            if win_type in arg_map:
                win_args = _pop_args(win_type, arg_map[win_type], kwargs)
                if win_type == "exponential":
                    # exponential window requires the first arg (center)
                    # to be set to None (necessary for symmetric window)
                    win_args.insert(0, None)

                return tuple([win_type] + win_args)

            return win_type

        def _pop_args(win_type, arg_names, kwargs):
            all_args = []
            for n in arg_names:
                if n not in kwargs:
                    raise ValueError(f"{win_type} window requires {n}")
                all_args.append(kwargs.pop(n))
            return all_args

        return _validate_win_type(self.win_type, kwargs)

    def _get_window(
        self, other=None, win_type: Optional[Union[str, Tuple]] = None
    ) -> np.ndarray:
        """
        Get the window, weights.

        Parameters
        ----------
        other :
            ignored, exists for compatibility
        win_type : str, or tuple
            type of window to create

        Returns
        -------
        window : ndarray
            the window, weights
        """
        window = self.window
        if isinstance(window, (list, tuple, np.ndarray)):
            return com.asarray_tuplesafe(window).astype(float)
        elif is_integer(window):
            import scipy.signal as sig

            # GH #15662. `False` makes symmetric window, rather than periodic.
            return sig.get_window(win_type, window, False).astype(float)

    _agg_see_also_doc = dedent(
        """
    See Also
    --------
    pandas.DataFrame.aggregate : Similar DataFrame method.
    pandas.Series.aggregate : Similar Series method.
    """
    )

    _agg_examples_doc = dedent(
        """
    Examples
    --------
    >>> df = pd.DataFrame({"A": [1, 2, 3], "B": [4, 5, 6], "C": [7, 8, 9]})
    >>> df
       A  B  C
    0  1  4  7
    1  2  5  8
    2  3  6  9

    >>> df.rolling(2, win_type="boxcar").agg("mean")
         A    B    C
    0  NaN  NaN  NaN
    1  1.5  4.5  7.5
    2  2.5  5.5  8.5
    """
    )

    @doc(
        _shared_docs["aggregate"],
        see_also=_agg_see_also_doc,
        examples=_agg_examples_doc,
        versionadded="",
        klass="Series/DataFrame",
        axis="",
    )
    def aggregate(self, func, *args, **kwargs):
        result, how = self._aggregate(func, *args, **kwargs)
        if result is None:

            # these must apply directly
            result = func(self)

        return result

    agg = aggregate

    @Substitution(name="window")
    @Appender(_shared_docs["sum"])
    def sum(self, *args, **kwargs):
        nv.validate_window_func("sum", args, kwargs)
        window_func = self._get_roll_func("roll_weighted_sum")
        window_func = get_weighted_roll_func(window_func)
        return self._apply(
            window_func, center=self.center, is_weighted=True, name="sum", **kwargs
        )

    @Substitution(name="window")
    @Appender(_shared_docs["mean"])
    def mean(self, *args, **kwargs):
        nv.validate_window_func("mean", args, kwargs)
        window_func = self._get_roll_func("roll_weighted_mean")
        window_func = get_weighted_roll_func(window_func)
        return self._apply(
            window_func, center=self.center, is_weighted=True, name="mean", **kwargs
        )

    @Substitution(name="window", versionadded="\n.. versionadded:: 1.0.0\n")
    @Appender(_shared_docs["var"])
    def var(self, ddof=1, *args, **kwargs):
        nv.validate_window_func("var", args, kwargs)
        window_func = partial(self._get_roll_func("roll_weighted_var"), ddof=ddof)
        window_func = get_weighted_roll_func(window_func)
        kwargs.pop("name", None)
        return self._apply(
            window_func, center=self.center, is_weighted=True, name="var", **kwargs
        )

    @Substitution(name="window", versionadded="\n.. versionadded:: 1.0.0\n")
    @Appender(_shared_docs["std"])
    def std(self, ddof=1, *args, **kwargs):
        nv.validate_window_func("std", args, kwargs)
        return zsqrt(self.var(ddof=ddof, name="std", **kwargs))


class _Rolling(_Window):
    @property
    def _constructor(self):
        return Rolling


class _Rolling_and_Expanding(_Rolling):

    _shared_docs["count"] = dedent(
        r"""
    The %(name)s count of any non-NaN observations inside the window.

    Returns
    -------
    Series or DataFrame
        Returned object type is determined by the caller of the %(name)s
        calculation.

    See Also
    --------
    pandas.Series.%(name)s : Calling object with Series data.
    pandas.DataFrame.%(name)s : Calling object with DataFrames.
    pandas.DataFrame.count : Count of the full DataFrame.

    Examples
    --------
    >>> s = pd.Series([2, 3, np.nan, 10])
    >>> s.rolling(2).count()
    0    1.0
    1    2.0
    2    1.0
    3    1.0
    dtype: float64
    >>> s.rolling(3).count()
    0    1.0
    1    2.0
    2    2.0
    3    2.0
    dtype: float64
    >>> s.rolling(4).count()
    0    1.0
    1    2.0
    2    2.0
    3    3.0
    dtype: float64
    """
    )

    def count(self):
        # GH 32865. Using count with custom BaseIndexer subclass
        # implementations shouldn't end up here
        assert not isinstance(self.window, BaseIndexer)

        blocks, obj = self._create_blocks(self._selected_obj)
        results = []
        for b in blocks:
            result = b.notna().astype(int)
            result = self._constructor(
                result,
                window=self._get_window(),
                min_periods=self.min_periods or 0,
                center=self.center,
                axis=self.axis,
                closed=self.closed,
            ).sum()
            results.append(result)

        return self._wrap_results(results, blocks, obj)

    _shared_docs["apply"] = dedent(
        r"""
    Apply an arbitrary function to each %(name)s window.

    Parameters
    ----------
    func : function
        Must produce a single value from an ndarray input if ``raw=True``
        or a single value from a Series if ``raw=False``. Can also accept a
        Numba JIT function with ``engine='numba'`` specified.

        .. versionchanged:: 1.0.0

    raw : bool, default None
        * ``False`` : passes each row or column as a Series to the
          function.
        * ``True`` : the passed function will receive ndarray
          objects instead.
          If you are just applying a NumPy reduction function this will
          achieve much better performance.
    engine : str, default None
        * ``'cython'`` : Runs rolling apply through C-extensions from cython.
        * ``'numba'`` : Runs rolling apply through JIT compiled code from numba.
          Only available when ``raw`` is set to ``True``.
        * ``None`` : Defaults to ``'cython'`` or globally setting ``compute.use_numba``

          .. versionadded:: 1.0.0

    engine_kwargs : dict, default None
        * For ``'cython'`` engine, there are no accepted ``engine_kwargs``
        * For ``'numba'`` engine, the engine can accept ``nopython``, ``nogil``
          and ``parallel`` dictionary keys. The values must either be ``True`` or
          ``False``. The default ``engine_kwargs`` for the ``'numba'`` engine is
          ``{'nopython': True, 'nogil': False, 'parallel': False}`` and will be
          applied to both the ``func`` and the ``apply`` rolling aggregation.

          .. versionadded:: 1.0.0

    args : tuple, default None
        Positional arguments to be passed into func.
    kwargs : dict, default None
        Keyword arguments to be passed into func.

    Returns
    -------
    Series or DataFrame
        Return type is determined by the caller.

    See Also
    --------
    pandas.Series.%(name)s : Calling object with Series data.
    pandas.DataFrame.%(name)s : Calling object with DataFrame data.
    pandas.Series.apply : Similar method for Series.
    pandas.DataFrame.apply : Similar method for DataFrame.

    Notes
    -----
    See :ref:`stats.rolling_apply` for extended documentation and performance
    considerations for the Numba engine.
    """
    )

    def apply(
        self,
        func,
        raw: bool = False,
        engine: Optional[str] = None,
        engine_kwargs: Optional[Dict] = None,
        args: Optional[Tuple] = None,
        kwargs: Optional[Dict] = None,
    ):
        if args is None:
            args = ()
        if kwargs is None:
            kwargs = {}
        kwargs.pop("_level", None)
        kwargs.pop("floor", None)
        if not is_bool(raw):
            raise ValueError("raw parameter must be `True` or `False`")

        if maybe_use_numba(engine):
            if raw is False:
                raise ValueError("raw must be `True` when using the numba engine")
            cache_key = (func, "rolling_apply")
            if cache_key in NUMBA_FUNC_CACHE:
                # Return an already compiled version of roll_apply if available
                apply_func = NUMBA_FUNC_CACHE[cache_key]
            else:
                apply_func = generate_numba_apply_func(
                    args, kwargs, func, engine_kwargs
                )
            center = self.center
        elif engine in ("cython", None):
            if engine_kwargs is not None:
                raise ValueError("cython engine does not accept engine_kwargs")
            # Cython apply functions handle center, so don't need to use
            # _apply's center handling
            window = self._get_window()
            offset = calculate_center_offset(window) if self.center else 0
            apply_func = self._generate_cython_apply_func(
                args, kwargs, raw, offset, func
            )
            center = False
        else:
            raise ValueError("engine must be either 'numba' or 'cython'")

        # name=func & raw=raw for WindowGroupByMixin._apply
        return self._apply(
            apply_func,
            center=center,
            floor=0,
            name=func,
            use_numba_cache=engine == "numba",
            raw=raw,
            original_func=func,
            args=args,
            kwargs=kwargs,
        )

    def _generate_cython_apply_func(self, args, kwargs, raw, offset, func):
        from pandas import Series

        window_func = partial(
            self._get_cython_func_type("roll_generic"),
            args=args,
            kwargs=kwargs,
            raw=raw,
            offset=offset,
            func=func,
        )

        def apply_func(values, begin, end, min_periods, raw=raw):
            if not raw:
                values = Series(values, index=self.obj.index)
            return window_func(values, begin, end, min_periods)

        return apply_func

    def sum(self, *args, **kwargs):
        nv.validate_window_func("sum", args, kwargs)
        window_func = self._get_cython_func_type("roll_sum")
        kwargs.pop("floor", None)
        return self._apply(
            window_func, center=self.center, floor=0, name="sum", **kwargs
        )

    _shared_docs["max"] = dedent(
        """
    Calculate the %(name)s maximum.

    Parameters
    ----------
    *args, **kwargs
        Arguments and keyword arguments to be passed into func.
    """
    )

    def max(self, *args, **kwargs):
        nv.validate_window_func("max", args, kwargs)
        window_func = self._get_cython_func_type("roll_max")
        return self._apply(window_func, center=self.center, name="max", **kwargs)

    _shared_docs["min"] = dedent(
        """
    Calculate the %(name)s minimum.

    Parameters
    ----------
    **kwargs
        Under Review.

    Returns
    -------
    Series or DataFrame
        Returned object type is determined by the caller of the %(name)s
        calculation.

    See Also
    --------
    pandas.Series.%(name)s : Calling object with a Series.
    pandas.DataFrame.%(name)s : Calling object with a DataFrame.
    pandas.Series.min : Similar method for Series.
    pandas.DataFrame.min : Similar method for DataFrame.

    Examples
    --------
    Performing a rolling minimum with a window size of 3.

    >>> s = pd.Series([4, 3, 5, 2, 6])
    >>> s.rolling(3).min()
    0    NaN
    1    NaN
    2    3.0
    3    2.0
    4    2.0
    dtype: float64
    """
    )

    def min(self, *args, **kwargs):
        nv.validate_window_func("min", args, kwargs)
        window_func = self._get_cython_func_type("roll_min")
        return self._apply(window_func, center=self.center, name="min", **kwargs)

    def mean(self, *args, **kwargs):
        nv.validate_window_func("mean", args, kwargs)
        window_func = self._get_cython_func_type("roll_mean")
        return self._apply(window_func, center=self.center, name="mean", **kwargs)

    _shared_docs["median"] = dedent(
        """
    Calculate the %(name)s median.

    Parameters
    ----------
    **kwargs
        For compatibility with other %(name)s methods. Has no effect
        on the computed median.

    Returns
    -------
    Series or DataFrame
        Returned type is the same as the original object.

    See Also
    --------
    pandas.Series.%(name)s : Calling object with Series data.
    pandas.DataFrame.%(name)s : Calling object with DataFrames.
    pandas.Series.median : Equivalent method for Series.
    pandas.DataFrame.median : Equivalent method for DataFrame.

    Examples
    --------
    Compute the rolling median of a series with a window size of 3.

    >>> s = pd.Series([0, 1, 2, 3, 4])
    >>> s.rolling(3).median()
    0    NaN
    1    NaN
    2    1.0
    3    2.0
    4    3.0
    dtype: float64
    """
    )

    def median(self, **kwargs):
        window_func = self._get_roll_func("roll_median_c")
        # GH 32865. Move max window size calculation to
        # the median function implementation
        return self._apply(window_func, center=self.center, name="median", **kwargs)

    def std(self, ddof=1, *args, **kwargs):
        nv.validate_window_func("std", args, kwargs)
        kwargs.pop("require_min_periods", None)
        window_func = self._get_cython_func_type("roll_var")

        def zsqrt_func(values, begin, end, min_periods):
            return zsqrt(window_func(values, begin, end, min_periods, ddof=ddof))

        # ddof passed again for compat with groupby.rolling
        return self._apply(
            zsqrt_func,
            center=self.center,
            require_min_periods=1,
            name="std",
            ddof=ddof,
            **kwargs,
        )

    def var(self, ddof=1, *args, **kwargs):
        nv.validate_window_func("var", args, kwargs)
        kwargs.pop("require_min_periods", None)
        window_func = partial(self._get_cython_func_type("roll_var"), ddof=ddof)
        # ddof passed again for compat with groupby.rolling
        return self._apply(
            window_func,
            center=self.center,
            require_min_periods=1,
            name="var",
            ddof=ddof,
            **kwargs,
        )

    _shared_docs[
        "skew"
    ] = """
    Unbiased %(name)s skewness.

    Parameters
    ----------
    **kwargs
        Keyword arguments to be passed into func.
    """

    def skew(self, **kwargs):
        window_func = self._get_cython_func_type("roll_skew")
        kwargs.pop("require_min_periods", None)
        return self._apply(
            window_func,
            center=self.center,
            require_min_periods=3,
            name="skew",
            **kwargs,
        )

    _shared_docs["kurt"] = dedent(
        """
    Calculate unbiased %(name)s kurtosis.

    This function uses Fisher's definition of kurtosis without bias.

    Parameters
    ----------
    **kwargs
        Under Review.

    Returns
    -------
    Series or DataFrame
        Returned object type is determined by the caller of the %(name)s
        calculation.

    See Also
    --------
    pandas.Series.%(name)s : Calling object with Series data.
    pandas.DataFrame.%(name)s : Calling object with DataFrames.
    pandas.Series.kurt : Equivalent method for Series.
    pandas.DataFrame.kurt : Equivalent method for DataFrame.
    scipy.stats.skew : Third moment of a probability density.
    scipy.stats.kurtosis : Reference SciPy method.

    Notes
    -----
    A minimum of 4 periods is required for the %(name)s calculation.
    """
    )

    def kurt(self, **kwargs):
        window_func = self._get_cython_func_type("roll_kurt")
        kwargs.pop("require_min_periods", None)
        return self._apply(
            window_func,
            center=self.center,
            require_min_periods=4,
            name="kurt",
            **kwargs,
        )

    _shared_docs["quantile"] = dedent(
        """
    Calculate the %(name)s quantile.

    Parameters
    ----------
    quantile : float
        Quantile to compute. 0 <= quantile <= 1.
    interpolation : {'linear', 'lower', 'higher', 'midpoint', 'nearest'}
        .. versionadded:: 0.23.0

        This optional parameter specifies the interpolation method to use,
        when the desired quantile lies between two data points `i` and `j`:

            * linear: `i + (j - i) * fraction`, where `fraction` is the
              fractional part of the index surrounded by `i` and `j`.
            * lower: `i`.
            * higher: `j`.
            * nearest: `i` or `j` whichever is nearest.
            * midpoint: (`i` + `j`) / 2.
    **kwargs
        For compatibility with other %(name)s methods. Has no effect on
        the result.

    Returns
    -------
    Series or DataFrame
        Returned object type is determined by the caller of the %(name)s
        calculation.

    See Also
    --------
    pandas.Series.quantile : Computes value at the given quantile over all data
        in Series.
    pandas.DataFrame.quantile : Computes values at the given quantile over
        requested axis in DataFrame.

    Examples
    --------
    >>> s = pd.Series([1, 2, 3, 4])
    >>> s.rolling(2).quantile(.4, interpolation='lower')
    0    NaN
    1    1.0
    2    2.0
    3    3.0
    dtype: float64

    >>> s.rolling(2).quantile(.4, interpolation='midpoint')
    0    NaN
    1    1.5
    2    2.5
    3    3.5
    dtype: float64
    """
    )

    def quantile(self, quantile, interpolation="linear", **kwargs):
        if quantile == 1.0:
            window_func = self._get_cython_func_type("roll_max")
        elif quantile == 0.0:
            window_func = self._get_cython_func_type("roll_min")
        else:
            window_func = partial(
                self._get_roll_func("roll_quantile"),
                win=self._get_window(),
                quantile=quantile,
                interpolation=interpolation,
            )

        # Pass through for groupby.rolling
        kwargs["quantile"] = quantile
        kwargs["interpolation"] = interpolation
        return self._apply(window_func, center=self.center, name="quantile", **kwargs)

    _shared_docs[
        "cov"
    ] = """
        Calculate the %(name)s sample covariance.

        Parameters
        ----------
        other : Series, DataFrame, or ndarray, optional
            If not supplied then will default to self and produce pairwise
            output.
        pairwise : bool, default None
            If False then only matching columns between self and other will be
            used and the output will be a DataFrame.
            If True then all pairwise combinations will be calculated and the
            output will be a MultiIndexed DataFrame in the case of DataFrame
            inputs. In the case of missing elements, only complete pairwise
            observations will be used.
        ddof : int, default 1
            Delta Degrees of Freedom.  The divisor used in calculations
            is ``N - ddof``, where ``N`` represents the number of elements.
        **kwargs
            Keyword arguments to be passed into func.
    """

    def cov(self, other=None, pairwise=None, ddof=1, **kwargs):
        if other is None:
            other = self._selected_obj
            # only default unset
            pairwise = True if pairwise is None else pairwise
        other = self._shallow_copy(other)

        # GH 32865. We leverage rolling.mean, so we pass
        # to the rolling constructors the data used when constructing self:
        # window width, frequency data, or a BaseIndexer subclass
        if isinstance(self.window, BaseIndexer):
            window = self.window
        else:
            # GH 16058: offset window
            if self.is_freq_type:
                window = self.win_freq
            else:
                window = self._get_window(other)

        def _get_cov(X, Y):
            # GH #12373 : rolling functions error on float32 data
            # to avoid potential overflow, cast the data to float64
            X = X.astype("float64")
            Y = Y.astype("float64")
            mean = lambda x: x.rolling(
                window, self.min_periods, center=self.center
            ).mean(**kwargs)
            count = (
                (X + Y)
                .rolling(window=window, min_periods=0, center=self.center)
                .count(**kwargs)
            )
            bias_adj = count / (count - ddof)
            return (mean(X * Y) - mean(X) * mean(Y)) * bias_adj

        return _flex_binary_moment(
            self._selected_obj, other._selected_obj, _get_cov, pairwise=bool(pairwise)
        )

    _shared_docs["corr"] = dedent(
        """
    Calculate %(name)s correlation.

    Parameters
    ----------
    other : Series, DataFrame, or ndarray, optional
        If not supplied then will default to self.
    pairwise : bool, default None
        Calculate pairwise combinations of columns within a
        DataFrame. If `other` is not specified, defaults to `True`,
        otherwise defaults to `False`.
        Not relevant for :class:`~pandas.Series`.
    **kwargs
        Unused.

    Returns
    -------
    Series or DataFrame
        Returned object type is determined by the caller of the
        %(name)s calculation.

    See Also
    --------
    pandas.Series.%(name)s : Calling object with Series data.
    pandas.DataFrame.%(name)s : Calling object with DataFrames.
    pandas.Series.corr : Equivalent method for Series.
    pandas.DataFrame.corr : Equivalent method for DataFrame.
    cov : Similar method to calculate covariance.
    numpy.corrcoef : NumPy Pearson's correlation calculation.

    Notes
    -----
    This function uses Pearson's definition of correlation
    (https://en.wikipedia.org/wiki/Pearson_correlation_coefficient).

    When `other` is not specified, the output will be self correlation (e.g.
    all 1's), except for :class:`~pandas.DataFrame` inputs with `pairwise`
    set to `True`.

    Function will return ``NaN`` for correlations of equal valued sequences;
    this is the result of a 0/0 division error.

    When `pairwise` is set to `False`, only matching columns between `self` and
    `other` will be used.

    When `pairwise` is set to `True`, the output will be a MultiIndex DataFrame
    with the original index on the first level, and the `other` DataFrame
    columns on the second level.

    In the case of missing elements, only complete pairwise observations
    will be used.

    Examples
    --------
    The below example shows a rolling calculation with a window size of
    four matching the equivalent function call using :meth:`numpy.corrcoef`.

    >>> v1 = [3, 3, 3, 5, 8]
    >>> v2 = [3, 4, 4, 4, 8]
    >>> # numpy returns a 2X2 array, the correlation coefficient
    >>> # is the number at entry [0][1]
    >>> print(f"{np.corrcoef(v1[:-1], v2[:-1])[0][1]:.6f}")
    0.333333
    >>> print(f"{np.corrcoef(v1[1:], v2[1:])[0][1]:.6f}")
    0.916949
    >>> s1 = pd.Series(v1)
    >>> s2 = pd.Series(v2)
    >>> s1.rolling(4).corr(s2)
    0         NaN
    1         NaN
    2         NaN
    3    0.333333
    4    0.916949
    dtype: float64

    The below example shows a similar rolling calculation on a
    DataFrame using the pairwise option.

    >>> matrix = np.array([[51., 35.], [49., 30.], [47., 32.],\
    [46., 31.], [50., 36.]])
    >>> print(np.corrcoef(matrix[:-1,0], matrix[:-1,1]).round(7))
    [[1.         0.6263001]
     [0.6263001  1.       ]]
    >>> print(np.corrcoef(matrix[1:,0], matrix[1:,1]).round(7))
    [[1.         0.5553681]
     [0.5553681  1.        ]]
    >>> df = pd.DataFrame(matrix, columns=['X','Y'])
    >>> df
          X     Y
    0  51.0  35.0
    1  49.0  30.0
    2  47.0  32.0
    3  46.0  31.0
    4  50.0  36.0
    >>> df.rolling(4).corr(pairwise=True)
                X         Y
    0 X       NaN       NaN
      Y       NaN       NaN
    1 X       NaN       NaN
      Y       NaN       NaN
    2 X       NaN       NaN
      Y       NaN       NaN
    3 X  1.000000  0.626300
      Y  0.626300  1.000000
    4 X  1.000000  0.555368
      Y  0.555368  1.000000
    """
    )

    def corr(self, other=None, pairwise=None, **kwargs):
        if other is None:
            other = self._selected_obj
            # only default unset
            pairwise = True if pairwise is None else pairwise
        other = self._shallow_copy(other)

        # GH 32865. We leverage rolling.cov and rolling.std here, so we pass
        # to the rolling constructors the data used when constructing self:
        # window width, frequency data, or a BaseIndexer subclass
        if isinstance(self.window, BaseIndexer):
            window = self.window
        else:
            window = self._get_window(other) if not self.is_freq_type else self.win_freq

        def _get_corr(a, b):
            a = a.rolling(
                window=window, min_periods=self.min_periods, center=self.center
            )
            b = b.rolling(
                window=window, min_periods=self.min_periods, center=self.center
            )

            return a.cov(b, **kwargs) / (a.std(**kwargs) * b.std(**kwargs))

        return _flex_binary_moment(
            self._selected_obj, other._selected_obj, _get_corr, pairwise=bool(pairwise)
        )


class Rolling(_Rolling_and_Expanding):
    @cache_readonly
    def is_datetimelike(self) -> bool:
        return isinstance(
            self._on, (ABCDatetimeIndex, ABCTimedeltaIndex, ABCPeriodIndex)
        )

    @cache_readonly
    def _on(self) -> Index:
        if self.on is None:
            if self.axis == 0:
                return self.obj.index
            else:
                # i.e. self.axis == 1
                return self.obj.columns
        elif isinstance(self.on, Index):
            return self.on
        elif isinstance(self.obj, ABCDataFrame) and self.on in self.obj.columns:
            return Index(self.obj[self.on])
        else:
            raise ValueError(
                f"invalid on specified as {self.on}, "
                "must be a column (of DataFrame), an Index or None"
            )

    def validate(self):
        super().validate()

        # we allow rolling on a datetimelike index
        if (self.obj.empty or self.is_datetimelike) and isinstance(
            self.window, (str, BaseOffset, timedelta)
        ):

            self._validate_monotonic()
            freq = self._validate_freq()

            # we don't allow center
            if self.center:
                raise NotImplementedError(
                    "center is not implemented for "
                    "datetimelike and offset based windows"
                )

            # this will raise ValueError on non-fixed freqs
            self.win_freq = self.window
            self.window = freq.nanos
            self.win_type = "freq"

            # min_periods must be an integer
            if self.min_periods is None:
                self.min_periods = 1

        elif isinstance(self.window, BaseIndexer):
            # Passed BaseIndexer subclass should handle all other rolling kwargs
            return
        elif not is_integer(self.window):
            raise ValueError("window must be an integer")
        elif self.window < 0:
            raise ValueError("window must be non-negative")

        if not self.is_datetimelike and self.closed is not None:
            raise ValueError(
                "closed only implemented for datetimelike and offset based windows"
            )

    def _validate_monotonic(self):
        """
        Validate monotonic (increasing or decreasing).
        """
        if not (self._on.is_monotonic_increasing or self._on.is_monotonic_decreasing):
            formatted = self.on
            if self.on is None:
                formatted = "index"
            raise ValueError(f"{formatted} must be monotonic")

    def _validate_freq(self):
        """
        Validate & return window frequency.
        """
        try:
            return to_offset(self.window)
        except (TypeError, ValueError) as err:
            raise ValueError(
                f"passed window {self.window} is not "
                "compatible with a datetimelike index"
            ) from err

    _agg_see_also_doc = dedent(
        """
    See Also
    --------
    pandas.Series.rolling : Calling object with Series data.
    pandas.DataFrame.rolling : Calling object with DataFrame data.
    """
    )

    _agg_examples_doc = dedent(
        """
    Examples
    --------
    >>> df = pd.DataFrame({"A": [1, 2, 3], "B": [4, 5, 6], "C": [7, 8, 9]})
    >>> df
       A  B  C
    0  1  4  7
    1  2  5  8
    2  3  6  9

    >>> df.rolling(2).sum()
         A     B     C
    0  NaN   NaN   NaN
    1  3.0   9.0  15.0
    2  5.0  11.0  17.0

    >>> df.rolling(2).agg({"A": "sum", "B": "min"})
         A    B
    0  NaN  NaN
    1  3.0  4.0
    2  5.0  5.0
    """
    )

    @doc(
        _shared_docs["aggregate"],
        see_also=_agg_see_also_doc,
        examples=_agg_examples_doc,
        versionadded="",
        klass="Series/Dataframe",
        axis="",
    )
    def aggregate(self, func, *args, **kwargs):
        return super().aggregate(func, *args, **kwargs)

    agg = aggregate

    @Substitution(name="rolling")
    @Appender(_shared_docs["count"])
    def count(self):

        # different impl for freq counting
        # GH 32865. Use a custom count function implementation
        # when using a BaseIndexer subclass as a window
        if self.is_freq_type or isinstance(self.window, BaseIndexer):
            window_func = self._get_roll_func("roll_count")
            return self._apply(window_func, center=self.center, name="count")

        return super().count()

    @Substitution(name="rolling")
    @Appender(_shared_docs["apply"])
    def apply(
        self, func, raw=False, engine=None, engine_kwargs=None, args=None, kwargs=None,
    ):
        return super().apply(
            func,
            raw=raw,
            engine=engine,
            engine_kwargs=engine_kwargs,
            args=args,
            kwargs=kwargs,
        )

    @Substitution(name="rolling")
    @Appender(_shared_docs["sum"])
    def sum(self, *args, **kwargs):
        nv.validate_rolling_func("sum", args, kwargs)
        return super().sum(*args, **kwargs)

    @Substitution(name="rolling", func_name="max")
    @Appender(_doc_template)
    @Appender(_shared_docs["max"])
    def max(self, *args, **kwargs):
        nv.validate_rolling_func("max", args, kwargs)
        return super().max(*args, **kwargs)

    @Substitution(name="rolling")
    @Appender(_shared_docs["min"])
    def min(self, *args, **kwargs):
        nv.validate_rolling_func("min", args, kwargs)
        return super().min(*args, **kwargs)

    @Substitution(name="rolling")
    @Appender(_shared_docs["mean"])
    def mean(self, *args, **kwargs):
        nv.validate_rolling_func("mean", args, kwargs)
        return super().mean(*args, **kwargs)

    @Substitution(name="rolling")
    @Appender(_shared_docs["median"])
    def median(self, **kwargs):
        return super().median(**kwargs)

    @Substitution(name="rolling", versionadded="")
    @Appender(_shared_docs["std"])
    def std(self, ddof=1, *args, **kwargs):
        nv.validate_rolling_func("std", args, kwargs)
        return super().std(ddof=ddof, **kwargs)

    @Substitution(name="rolling", versionadded="")
    @Appender(_shared_docs["var"])
    def var(self, ddof=1, *args, **kwargs):
        nv.validate_rolling_func("var", args, kwargs)
        return super().var(ddof=ddof, **kwargs)

    @Substitution(name="rolling", func_name="skew")
    @Appender(_doc_template)
    @Appender(_shared_docs["skew"])
    def skew(self, **kwargs):
        return super().skew(**kwargs)

    _agg_doc = dedent(
        """
    Examples
    --------

    The example below will show a rolling calculation with a window size of
    four matching the equivalent function call using `scipy.stats`.

    >>> arr = [1, 2, 3, 4, 999]
    >>> import scipy.stats
    >>> print(f"{scipy.stats.kurtosis(arr[:-1], bias=False):.6f}")
    -1.200000
    >>> print(f"{scipy.stats.kurtosis(arr[1:], bias=False):.6f}")
    3.999946
    >>> s = pd.Series(arr)
    >>> s.rolling(4).kurt()
    0         NaN
    1         NaN
    2         NaN
    3   -1.200000
    4    3.999946
    dtype: float64
    """
    )

    @Appender(_agg_doc)
    @Substitution(name="rolling")
    @Appender(_shared_docs["kurt"])
    def kurt(self, **kwargs):
        return super().kurt(**kwargs)

    @Substitution(name="rolling")
    @Appender(_shared_docs["quantile"])
    def quantile(self, quantile, interpolation="linear", **kwargs):
        return super().quantile(
            quantile=quantile, interpolation=interpolation, **kwargs
        )

    @Substitution(name="rolling", func_name="cov")
    @Appender(_doc_template)
    @Appender(_shared_docs["cov"])
    def cov(self, other=None, pairwise=None, ddof=1, **kwargs):
        return super().cov(other=other, pairwise=pairwise, ddof=ddof, **kwargs)

    @Substitution(name="rolling")
    @Appender(_shared_docs["corr"])
    def corr(self, other=None, pairwise=None, **kwargs):
        return super().corr(other=other, pairwise=pairwise, **kwargs)


Rolling.__doc__ = Window.__doc__


class RollingGroupby(WindowGroupByMixin, Rolling):
    """
    Provide a rolling groupby implementation.
    """

    def _apply(
        self,
        func: Callable,
        center: bool,
        require_min_periods: int = 0,
        floor: int = 1,
        is_weighted: bool = False,
        name: Optional[str] = None,
        use_numba_cache: bool = False,
        **kwargs,
    ):
        result = Rolling._apply(
            self,
            func,
            center,
            require_min_periods,
            floor,
            is_weighted,
            name,
            use_numba_cache,
            **kwargs,
        )
        # Cannot use _wrap_outputs because we calculate the result all at once
        # Compose MultiIndex result from grouping levels then rolling level
        # Aggregate the MultiIndex data as tuples then the level names
        grouped_object_index = self.obj.index
        grouped_index_name = [grouped_object_index.name]
        groupby_keys = [grouping.name for grouping in self._groupby.grouper._groupings]
        result_index_names = groupby_keys + grouped_index_name

        result_index_data = []
        for key, values in self._groupby.grouper.indices.items():
            for value in values:
                if not is_list_like(key):
                    data = [key, grouped_object_index[value]]
                else:
                    data = [*key, grouped_object_index[value]]
                result_index_data.append(tuple(data))

        result_index = MultiIndex.from_tuples(
            result_index_data, names=result_index_names
        )
        result.index = result_index
        return result

    @property
    def _constructor(self):
        return Rolling

    def _create_blocks(self, obj: FrameOrSeriesUnion):
        """
        Split data into blocks & return conformed data.
        """
        # Ensure the object we're rolling over is monotonically sorted relative
        # to the groups
        groupby_order = np.concatenate(
            list(self._groupby.grouper.indices.values())
        ).astype(np.int64)
        obj = obj.take(groupby_order)
        return super()._create_blocks(obj)

    def _get_cython_func_type(self, func: str) -> Callable:
        """
        Return the cython function type.

        RollingGroupby needs to always use "variable" algorithms since processing
        the data in group order may not be monotonic with the data which
        "fixed" algorithms assume
        """
        return self._get_roll_func(f"{func}_variable")

    def _get_window_indexer(self, window: int) -> GroupbyRollingIndexer:
        """
        Return an indexer class that will compute the window start and end bounds

        Parameters
        ----------
        window : int
            window size for FixedWindowIndexer

        Returns
        -------
        GroupbyRollingIndexer
        """
        rolling_indexer: Type[BaseIndexer]
        indexer_kwargs: Optional[Dict] = None
        index_array = self.obj.index.asi8
        if isinstance(self.window, BaseIndexer):
            rolling_indexer = type(self.window)
            indexer_kwargs = self.window.__dict__
<<<<<<< HEAD
            assert isinstance(indexer_kwargs, dict)  # for mypy
=======
            assert isinstance(indexer_kwargs, dict)
>>>>>>> 98d8065c
            # We'll be using the index of each group later
            indexer_kwargs.pop("index_array", None)
        elif self.is_freq_type:
            rolling_indexer = VariableWindowIndexer
        else:
            rolling_indexer = FixedWindowIndexer
            index_array = None
        window_indexer = GroupbyRollingIndexer(
            index_array=index_array,
            window_size=window,
            groupby_indicies=self._groupby.indices,
            rolling_indexer=rolling_indexer,
            indexer_kwargs=indexer_kwargs,
        )
        return window_indexer

    def _gotitem(self, key, ndim, subset=None):
        # we are setting the index on the actual object
        # here so our index is carried thru to the selected obj
        # when we do the splitting for the groupby
        if self.on is not None:
            self.obj = self.obj.set_index(self._on)
            self.on = None
        return super()._gotitem(key, ndim, subset=subset)

    def _validate_monotonic(self):
        """
        Validate that on is monotonic;
        we don't care for groupby.rolling
        because we have already validated at a higher
        level.
        """
        pass<|MERGE_RESOLUTION|>--- conflicted
+++ resolved
@@ -2300,11 +2300,7 @@
         if isinstance(self.window, BaseIndexer):
             rolling_indexer = type(self.window)
             indexer_kwargs = self.window.__dict__
-<<<<<<< HEAD
             assert isinstance(indexer_kwargs, dict)  # for mypy
-=======
-            assert isinstance(indexer_kwargs, dict)
->>>>>>> 98d8065c
             # We'll be using the index of each group later
             indexer_kwargs.pop("index_array", None)
         elif self.is_freq_type:
