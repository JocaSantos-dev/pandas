--- conflicted
+++ resolved
@@ -65,18 +65,10 @@
 )
 import pandas.core.common as common
 from pandas.core.construction import extract_array
-<<<<<<< HEAD
-from pandas.core.indexes.api import Index, MultiIndex
-=======
-from pandas.core.groupby.base import (
-    GotItemMixin,
-    ShallowMixin,
-)
 from pandas.core.indexes.api import (
     Index,
     MultiIndex,
 )
->>>>>>> 67165899
 from pandas.core.reshape.concat import concat
 from pandas.core.util.numba_ import (
     NUMBA_FUNC_CACHE,
