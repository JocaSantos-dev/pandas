--- conflicted
+++ resolved
@@ -41,11 +41,7 @@
         :math:`\alpha = 2 / (span + 1)`, for :math:`span \geq 1`.
     halflife : float, optional
         Specify decay in terms of half-life,
-<<<<<<< HEAD
-        :math:`\alpha = 1 - exp(log(0.5) / halflife),\text{ for } halflife > 0`.
-=======
         :math:`\alpha = 1 - exp(-ln(2) / halflife)`, for :math:`halflife > 0`.
->>>>>>> 0b25053d
     alpha : float, optional
         Specify smoothing factor :math:`\alpha` directly,
         :math:`0 < \alpha \leq 1`.
