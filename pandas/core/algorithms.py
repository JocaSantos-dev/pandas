--- conflicted
+++ resolved
@@ -507,15 +507,7 @@
     if len(comps) > 1_000_000 and not is_object_dtype(comps):
         # If the the values include nan we need to check for nan explicitly
         # since np.nan it not equal to np.nan
-<<<<<<< HEAD
-
-        # error: Argument 1 to "__call__" of "ufunc" has incompatible type
-        # "ExtensionArray"; expected "Union[bool, int, float, complex,
-        # _SupportsArray, Sequence[Any]]"
-        if np.isnan(values).any():  # type: ignore[arg-type]
-=======
         if isna(values).any():
->>>>>>> f646ea08
             f = lambda c, v: np.logical_or(np.in1d(c, v), np.isnan(c))
         else:
             f = np.in1d
