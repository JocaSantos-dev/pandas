--- conflicted
+++ resolved
@@ -8580,14 +8580,10 @@
 
     @Substitution("")
     @Appender(_shared_docs["pivot"])
-<<<<<<< HEAD
+    @deprecate_nonkeyword_arguments(version=None, allowed_args=["self"])
     def pivot(
         self, index=lib.NoDefault, columns=lib.NoDefault, values=lib.NoDefault
     ) -> DataFrame:
-=======
-    @deprecate_nonkeyword_arguments(version=None, allowed_args=["self"])
-    def pivot(self, index=None, columns=None, values=None) -> DataFrame:
->>>>>>> bfdb524f
         from pandas.core.reshape.pivot import pivot
 
         return pivot(self, index=index, columns=columns, values=values)
