--- conflicted
+++ resolved
@@ -8571,13 +8571,9 @@
     @Substitution("")
     @Appender(_shared_docs["pivot"])
     @deprecate_nonkeyword_arguments(version=None, allowed_args=["self"])
-<<<<<<< HEAD
-    def pivot(self, index=None, columns=None, values=None) -> DataFrame:
-=======
     def pivot(
         self, index=lib.NoDefault, columns=lib.NoDefault, values=lib.NoDefault
     ) -> DataFrame:
->>>>>>> 00b5cc54
         from pandas.core.reshape.pivot import pivot
 
         return pivot(self, index=index, columns=columns, values=values)
