--- conflicted
+++ resolved
@@ -2853,11 +2853,6 @@
 
         Examples
         --------
-<<<<<<< HEAD
-=======
-        >>> import numpy as np
-        >>> import pandas as pd
->>>>>>> 07d1d0a9
         >>> df = pd.DataFrame(np.random.randn(10, 2), columns=list('ab'))
         >>> df.query('a > b')
         >>> df[df.a > df.b]  # same result as the previous expression
