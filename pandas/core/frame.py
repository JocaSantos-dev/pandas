"""
DataFrame
---------
An efficient 2D container for potentially mixed-type time series or other
labeled data series.

Similar to its R counterpart, data.frame, except providing automatic data
alignment and a host of useful data manipulation methods having to do with the
labeling information
"""
from __future__ import annotations

import collections
from collections import abc
import datetime
from io import StringIO
import itertools
import mmap
from textwrap import dedent
from typing import (
    IO,
    TYPE_CHECKING,
    Any,
    AnyStr,
    Dict,
    FrozenSet,
    Hashable,
    Iterable,
    Iterator,
    List,
    Optional,
    Sequence,
    Set,
    Tuple,
    Type,
    Union,
    cast,
    overload,
)
import warnings

import numpy as np
import numpy.ma as ma

from pandas._config import get_option

from pandas._libs import algos as libalgos, lib, properties
from pandas._libs.lib import no_default
from pandas._typing import (
    AggFuncType,
    ArrayLike,
    Axes,
    Axis,
    ColspaceArgType,
    CompressionOptions,
    Dtype,
    FilePathOrBuffer,
    FloatFormatType,
    FormattersType,
    FrameOrSeriesUnion,
    IndexKeyFunc,
    IndexLabel,
    Label,
    Level,
    PythonFuncType,
    Renamer,
    StorageOptions,
    Suffixes,
    ValueKeyFunc,
)
from pandas.compat._optional import import_optional_dependency
from pandas.compat.numpy import function as nv
from pandas.util._decorators import (
    Appender,
    Substitution,
    deprecate_kwarg,
    doc,
    rewrite_axis_style_signature,
)
from pandas.util._validators import (
    validate_axis_style_args,
    validate_bool_kwarg,
    validate_percentile,
)

from pandas.core.dtypes.cast import (
    construct_1d_arraylike_from_scalar,
    construct_2d_arraylike_from_scalar,
    find_common_type,
    infer_dtype_from_scalar,
    invalidate_string_dtypes,
    maybe_box_datetimelike,
    maybe_convert_platform,
    maybe_downcast_to_dtype,
    maybe_infer_to_datetimelike,
    validate_numeric_casting,
)
from pandas.core.dtypes.common import (
    ensure_int64,
    ensure_platform_int,
    infer_dtype_from_object,
    is_bool_dtype,
    is_dataclass,
    is_datetime64_any_dtype,
    is_dict_like,
    is_dtype_equal,
    is_extension_array_dtype,
    is_float,
    is_float_dtype,
    is_hashable,
    is_integer,
    is_integer_dtype,
    is_iterator,
    is_list_like,
    is_object_dtype,
    is_scalar,
    is_sequence,
    pandas_dtype,
)
from pandas.core.dtypes.missing import isna, notna

from pandas.core import algorithms, common as com, generic, nanops, ops
from pandas.core.accessor import CachedAccessor
from pandas.core.aggregation import (
    aggregate,
    reconstruct_func,
    relabel_result,
    transform,
)
from pandas.core.arraylike import OpsMixin
from pandas.core.arrays import ExtensionArray
from pandas.core.arrays.sparse import SparseFrameAccessor
from pandas.core.construction import extract_array, sanitize_masked_array
from pandas.core.generic import NDFrame, _shared_docs
from pandas.core.indexes import base as ibase
from pandas.core.indexes.api import (
    DatetimeIndex,
    Index,
    PeriodIndex,
    ensure_index,
    ensure_index_from_sequences,
)
from pandas.core.indexes.multi import MultiIndex, maybe_droplevels
from pandas.core.indexing import check_bool_indexer, convert_to_index_sliceable
from pandas.core.internals import BlockManager
from pandas.core.internals.construction import (
    arrays_to_mgr,
    dataclasses_to_dicts,
    init_dict,
    init_ndarray,
    masked_rec_array_to_mgr,
    nested_data_to_arrays,
    reorder_arrays,
    sanitize_index,
    to_arrays,
    treat_as_nested,
)
from pandas.core.reshape.melt import melt
from pandas.core.series import Series
from pandas.core.sorting import get_group_index, lexsort_indexer, nargsort

from pandas.io.common import get_handle
from pandas.io.formats import console, format as fmt
from pandas.io.formats.info import BaseInfo, DataFrameInfo
import pandas.plotting

if TYPE_CHECKING:
    from typing import Literal

    from pandas._typing import TimedeltaConvertibleTypes, TimestampConvertibleTypes

    from pandas.core.groupby.generic import DataFrameGroupBy
    from pandas.core.resample import Resampler

    from pandas.io.formats.style import Styler

# ---------------------------------------------------------------------
# Docstring templates

_shared_doc_kwargs = {
    "axes": "index, columns",
    "klass": "DataFrame",
    "axes_single_arg": "{0 or 'index', 1 or 'columns'}",
    "axis": """axis : {0 or 'index', 1 or 'columns'}, default 0
        If 0 or 'index': apply function to each column.
        If 1 or 'columns': apply function to each row.""",
    "inplace": """
    inplace : boolean, default False
        If True, performs operation inplace and returns None.""",
    "optional_by": """
        by : str or list of str
            Name or list of names to sort by.

            - if `axis` is 0 or `'index'` then `by` may contain index
              levels and/or column labels.
            - if `axis` is 1 or `'columns'` then `by` may contain column
              levels and/or index labels.""",
    "optional_labels": """labels : array-like, optional
            New labels / index to conform the axis specified by 'axis' to.""",
    "optional_axis": """axis : int or str, optional
            Axis to target. Can be either the axis name ('index', 'columns')
            or number (0, 1).""",
    "replace_iloc": """
    This differs from updating with ``.loc`` or ``.iloc``, which require
    you to specify a location to update with some value.""",
}

_numeric_only_doc = """numeric_only : boolean, default None
    Include only float, int, boolean data. If None, will attempt to use
    everything, then use only numeric data
"""

_merge_doc = """
Merge DataFrame or named Series objects with a database-style join.

The join is done on columns or indexes. If joining columns on
columns, the DataFrame indexes *will be ignored*. Otherwise if joining indexes
on indexes or indexes on a column or columns, the index will be passed on.
When performing a cross merge, no column specifications to merge on are
allowed.

Parameters
----------%s
right : DataFrame or named Series
    Object to merge with.
how : {'left', 'right', 'outer', 'inner', 'cross'}, default 'inner'
    Type of merge to be performed.

    * left: use only keys from left frame, similar to a SQL left outer join;
      preserve key order.
    * right: use only keys from right frame, similar to a SQL right outer join;
      preserve key order.
    * outer: use union of keys from both frames, similar to a SQL full outer
      join; sort keys lexicographically.
    * inner: use intersection of keys from both frames, similar to a SQL inner
      join; preserve the order of the left keys.
    * cross: creates the cartesian product from both frames, preserves the order
      of the left keys.

      .. versionadded:: 1.2.0

on : label or list
    Column or index level names to join on. These must be found in both
    DataFrames. If `on` is None and not merging on indexes then this defaults
    to the intersection of the columns in both DataFrames.
left_on : label or list, or array-like
    Column or index level names to join on in the left DataFrame. Can also
    be an array or list of arrays of the length of the left DataFrame.
    These arrays are treated as if they are columns.
right_on : label or list, or array-like
    Column or index level names to join on in the right DataFrame. Can also
    be an array or list of arrays of the length of the right DataFrame.
    These arrays are treated as if they are columns.
left_index : bool, default False
    Use the index from the left DataFrame as the join key(s). If it is a
    MultiIndex, the number of keys in the other DataFrame (either the index
    or a number of columns) must match the number of levels.
right_index : bool, default False
    Use the index from the right DataFrame as the join key. Same caveats as
    left_index.
sort : bool, default False
    Sort the join keys lexicographically in the result DataFrame. If False,
    the order of the join keys depends on the join type (how keyword).
suffixes : list-like, default is ("_x", "_y")
    A length-2 sequence where each element is optionally a string
    indicating the suffix to add to overlapping column names in
    `left` and `right` respectively. Pass a value of `None` instead
    of a string to indicate that the column name from `left` or
    `right` should be left as-is, with no suffix. At least one of the
    values must not be None.
copy : bool, default True
    If False, avoid copy if possible.
indicator : bool or str, default False
    If True, adds a column to the output DataFrame called "_merge" with
    information on the source of each row. The column can be given a different
    name by providing a string argument. The column will have a Categorical
    type with the value of "left_only" for observations whose merge key only
    appears in the left DataFrame, "right_only" for observations
    whose merge key only appears in the right DataFrame, and "both"
    if the observation's merge key is found in both DataFrames.

validate : str, optional
    If specified, checks if merge is of specified type.

    * "one_to_one" or "1:1": check if merge keys are unique in both
      left and right datasets.
    * "one_to_many" or "1:m": check if merge keys are unique in left
      dataset.
    * "many_to_one" or "m:1": check if merge keys are unique in right
      dataset.
    * "many_to_many" or "m:m": allowed, but does not result in checks.

Returns
-------
DataFrame
    A DataFrame of the two merged objects.

See Also
--------
merge_ordered : Merge with optional filling/interpolation.
merge_asof : Merge on nearest keys.
DataFrame.join : Similar method using indices.

Notes
-----
Support for specifying index levels as the `on`, `left_on`, and
`right_on` parameters was added in version 0.23.0
Support for merging named Series objects was added in version 0.24.0

Examples
--------
>>> df1 = pd.DataFrame({'lkey': ['foo', 'bar', 'baz', 'foo'],
...                     'value': [1, 2, 3, 5]})
>>> df2 = pd.DataFrame({'rkey': ['foo', 'bar', 'baz', 'foo'],
...                     'value': [5, 6, 7, 8]})
>>> df1
    lkey value
0   foo      1
1   bar      2
2   baz      3
3   foo      5
>>> df2
    rkey value
0   foo      5
1   bar      6
2   baz      7
3   foo      8

Merge df1 and df2 on the lkey and rkey columns. The value columns have
the default suffixes, _x and _y, appended.

>>> df1.merge(df2, left_on='lkey', right_on='rkey')
  lkey  value_x rkey  value_y
0  foo        1  foo        5
1  foo        1  foo        8
2  foo        5  foo        5
3  foo        5  foo        8
4  bar        2  bar        6
5  baz        3  baz        7

Merge DataFrames df1 and df2 with specified left and right suffixes
appended to any overlapping columns.

>>> df1.merge(df2, left_on='lkey', right_on='rkey',
...           suffixes=('_left', '_right'))
  lkey  value_left rkey  value_right
0  foo           1  foo            5
1  foo           1  foo            8
2  foo           5  foo            5
3  foo           5  foo            8
4  bar           2  bar            6
5  baz           3  baz            7

Merge DataFrames df1 and df2, but raise an exception if the DataFrames have
any overlapping columns.

>>> df1.merge(df2, left_on='lkey', right_on='rkey', suffixes=(False, False))
Traceback (most recent call last):
...
ValueError: columns overlap but no suffix specified:
    Index(['value'], dtype='object')

>>> df1 = pd.DataFrame({'a': ['foo', 'bar'], 'b': [1, 2]})
>>> df2 = pd.DataFrame({'a': ['foo', 'baz'], 'c': [3, 4]})
>>> df1
      a  b
0   foo  1
1   bar  2
>>> df2
      a  c
0   foo  3
1   baz  4

>>> df1.merge(df2, how='inner', on='a')
      a  b  c
0   foo  1  3

>>> df1.merge(df2, how='left', on='a')
      a  b  c
0   foo  1  3.0
1   bar  2  NaN

>>> df1 = pd.DataFrame({'left': ['foo', 'bar']})
>>> df2 = pd.DataFrame({'right': [7, 8]})
>>> df1
    left
0   foo
1   bar
>>> df2
    right
0   7
1   8

>>> df1.merge(df2, how='cross')
   left  right
0   foo      7
1   foo      8
2   bar      7
3   bar      8
"""


# -----------------------------------------------------------------------
# DataFrame class


class DataFrame(NDFrame, OpsMixin):
    """
    Two-dimensional, size-mutable, potentially heterogeneous tabular data.

    Data structure also contains labeled axes (rows and columns).
    Arithmetic operations align on both row and column labels. Can be
    thought of as a dict-like container for Series objects. The primary
    pandas data structure.

    Parameters
    ----------
    data : ndarray (structured or homogeneous), Iterable, dict, or DataFrame
        Dict can contain Series, arrays, constants, dataclass or list-like objects. If
        data is a dict, column order follows insertion-order.

        .. versionchanged:: 0.25.0
           If data is a list of dicts, column order follows insertion-order.

    index : Index or array-like
        Index to use for resulting frame. Will default to RangeIndex if
        no indexing information part of input data and no index provided.
    columns : Index or array-like
        Column labels to use for resulting frame. Will default to
        RangeIndex (0, 1, 2, ..., n) if no column labels are provided.
    dtype : dtype, default None
        Data type to force. Only a single dtype is allowed. If None, infer.
    copy : bool, default False
        Copy data from inputs. Only affects DataFrame / 2d ndarray input.
    consolidate : bool or None, default None
        Whether to consolidate the arrays in the new DataFrame.

    See Also
    --------
    DataFrame.from_records : Constructor from tuples, also record arrays.
    DataFrame.from_dict : From dicts of Series, arrays, or dicts.
    read_csv : Read a comma-separated values (csv) file into DataFrame.
    read_table : Read general delimited file into DataFrame.
    read_clipboard : Read text from clipboard into DataFrame.

    Examples
    --------
    Constructing DataFrame from a dictionary.

    >>> d = {'col1': [1, 2], 'col2': [3, 4]}
    >>> df = pd.DataFrame(data=d)
    >>> df
       col1  col2
    0     1     3
    1     2     4

    Notice that the inferred dtype is int64.

    >>> df.dtypes
    col1    int64
    col2    int64
    dtype: object

    To enforce a single dtype:

    >>> df = pd.DataFrame(data=d, dtype=np.int8)
    >>> df.dtypes
    col1    int8
    col2    int8
    dtype: object

    Constructing DataFrame from numpy ndarray:

    >>> df2 = pd.DataFrame(np.array([[1, 2, 3], [4, 5, 6], [7, 8, 9]]),
    ...                    columns=['a', 'b', 'c'])
    >>> df2
       a  b  c
    0  1  2  3
    1  4  5  6
    2  7  8  9

    Constructing DataFrame from dataclass:

    >>> from dataclasses import make_dataclass
    >>> Point = make_dataclass("Point", [("x", int), ("y", int)])
    >>> pd.DataFrame([Point(0, 0), Point(0, 3), Point(2, 3)])
        x  y
    0  0  0
    1  0  3
    2  2  3
    """

    _internal_names_set = {"columns", "index"} | NDFrame._internal_names_set
    _typ = "dataframe"
    _HANDLED_TYPES = (Series, Index, ExtensionArray, np.ndarray)

    @property
    def _constructor(self) -> Type[DataFrame]:
        return DataFrame

    _constructor_sliced: Type[Series] = Series
    _hidden_attrs: FrozenSet[str] = NDFrame._hidden_attrs | frozenset([])
    _accessors: Set[str] = {"sparse"}

    @property
    def _constructor_expanddim(self):
        # GH#31549 raising NotImplementedError on a property causes trouble
        #  for `inspect`
        def constructor(*args, **kwargs):
            raise NotImplementedError("Not supported for DataFrames!")

        return constructor

    # ----------------------------------------------------------------------
    # Constructors

    def __init__(
        self,
        data=None,
        index: Optional[Axes] = None,
        columns: Optional[Axes] = None,
        dtype: Optional[Dtype] = None,
        copy: bool = False,
        consolidate=None,
    ):
        if data is None:
            data = {}
        if dtype is not None:
            dtype = self._validate_dtype(dtype)

        if consolidate is None:
            consolidate = not copy

        if isinstance(data, DataFrame):
            data = data._mgr

        if isinstance(data, BlockManager):
            if index is None and columns is None and dtype is None and copy is False:
                # GH#33357 fastpath
                NDFrame.__init__(self, data)
                return

            mgr = self._init_mgr(
                data, axes={"index": index, "columns": columns}, dtype=dtype, copy=copy
            )

        elif isinstance(data, dict):
            mgr = init_dict(data, index, columns, dtype=dtype, consolidate=consolidate)
        elif isinstance(data, ma.MaskedArray):
            import numpy.ma.mrecords as mrecords

            # masked recarray
            if isinstance(data, mrecords.MaskedRecords):
                mgr = masked_rec_array_to_mgr(data, index, columns, dtype, copy)

            # a masked array
            else:
<<<<<<< HEAD
                mask = ma.getmaskarray(data)
                if mask.any():
                    data, fill_value = maybe_upcast(data, copy=True)
                    data.soften_mask()  # set hardmask False if it was True
                    data[mask] = fill_value
                else:
                    data = data.copy()
                mgr = init_ndarray(
                    data,
                    index,
                    columns,
                    dtype=dtype,
                    copy=copy,
                    consolidate=consolidate,
                )
=======
                data = sanitize_masked_array(data)
                mgr = init_ndarray(data, index, columns, dtype=dtype, copy=copy)
>>>>>>> d642b675

        elif isinstance(data, (np.ndarray, Series, Index)):
            if data.dtype.names:
                data_columns = list(data.dtype.names)
                data = {k: data[k] for k in data_columns}
                if columns is None:
                    columns = data_columns
                mgr = init_dict(
                    data, index, columns, dtype=dtype, consolidate=consolidate
                )
            elif getattr(data, "name", None) is not None:
                mgr = init_dict(
                    {data.name: data},
                    index,
                    columns,
                    dtype=dtype,
                    consolidate=consolidate,
                )
            else:
                mgr = init_ndarray(
                    data,
                    index,
                    columns,
                    dtype=dtype,
                    copy=copy,
                    consolidate=consolidate,
                )

        # For data is list-like, or Iterable (will consume into list)
        elif is_list_like(data):
            if not isinstance(data, (abc.Sequence, ExtensionArray)):
                data = list(data)
            if len(data) > 0:
                if is_dataclass(data[0]):
                    data = dataclasses_to_dicts(data)
<<<<<<< HEAD
                if is_list_like(data[0]) and getattr(data[0], "ndim", 1) == 1:
                    if is_named_tuple(data[0]) and columns is None:
                        columns = data[0]._fields
                    arrays, columns = to_arrays(data, columns, dtype=dtype)
                    columns = ensure_index(columns)

                    # set the index
                    if index is None:
                        if isinstance(data[0], Series):
                            index = get_names_from_index(data)
                        elif isinstance(data[0], Categorical):
                            index = ibase.default_index(len(data[0]))
                        else:
                            index = ibase.default_index(len(data))

                    mgr = arrays_to_mgr(
                        arrays,
                        columns,
                        index,
                        columns,
                        dtype=dtype,
                        consolidate=consolidate,
                    )
=======
                if treat_as_nested(data):
                    arrays, columns, index = nested_data_to_arrays(
                        data, columns, index, dtype
                    )
                    mgr = arrays_to_mgr(arrays, columns, index, columns, dtype=dtype)
>>>>>>> d642b675
                else:
                    mgr = init_ndarray(
                        data,
                        index,
                        columns,
                        dtype=dtype,
                        copy=copy,
                        consolidate=consolidate,
                    )
            else:
                mgr = init_dict(
                    {}, index, columns, dtype=dtype, consolidate=consolidate
                )
        # For data is scalar
        else:
            if index is None or columns is None:
                raise ValueError("DataFrame constructor not properly called!")

            if not dtype:
                dtype, _ = infer_dtype_from_scalar(data, pandas_dtype=True)

            # For data is a scalar extension dtype
            if is_extension_array_dtype(dtype):
                # TODO(EA2D): special case not needed with 2D EAs

                values = [
                    construct_1d_arraylike_from_scalar(data, len(index), dtype)
                    for _ in range(len(columns))
                ]
                mgr = arrays_to_mgr(
                    values, columns, index, columns, dtype=None, consolidate=consolidate
                )
            else:
                values = construct_2d_arraylike_from_scalar(
                    data, len(index), len(columns), dtype, copy
                )

                mgr = init_ndarray(
                    values,
                    index,
                    columns,
                    dtype=values.dtype,
                    copy=False,
                    consolidate=consolidate,
                )

        NDFrame.__init__(self, mgr)

    # ----------------------------------------------------------------------

    @property
    def axes(self) -> List[Index]:
        """
        Return a list representing the axes of the DataFrame.

        It has the row axis labels and column axis labels as the only members.
        They are returned in that order.

        Examples
        --------
        >>> df = pd.DataFrame({'col1': [1, 2], 'col2': [3, 4]})
        >>> df.axes
        [RangeIndex(start=0, stop=2, step=1), Index(['col1', 'col2'],
        dtype='object')]
        """
        return [self.index, self.columns]

    @property
    def shape(self) -> Tuple[int, int]:
        """
        Return a tuple representing the dimensionality of the DataFrame.

        See Also
        --------
        ndarray.shape : Tuple of array dimensions.

        Examples
        --------
        >>> df = pd.DataFrame({'col1': [1, 2], 'col2': [3, 4]})
        >>> df.shape
        (2, 2)

        >>> df = pd.DataFrame({'col1': [1, 2], 'col2': [3, 4],
        ...                    'col3': [5, 6]})
        >>> df.shape
        (2, 3)
        """
        return len(self.index), len(self.columns)

    @property
    def _is_homogeneous_type(self) -> bool:
        """
        Whether all the columns in a DataFrame have the same type.

        Returns
        -------
        bool

        See Also
        --------
        Index._is_homogeneous_type : Whether the object has a single
            dtype.
        MultiIndex._is_homogeneous_type : Whether all the levels of a
            MultiIndex have the same dtype.

        Examples
        --------
        >>> DataFrame({"A": [1, 2], "B": [3, 4]})._is_homogeneous_type
        True
        >>> DataFrame({"A": [1, 2], "B": [3.0, 4.0]})._is_homogeneous_type
        False

        Items with the same type but different sizes are considered
        different types.

        >>> DataFrame({
        ...    "A": np.array([1, 2], dtype=np.int32),
        ...    "B": np.array([1, 2], dtype=np.int64)})._is_homogeneous_type
        False
        """
        if self._mgr.any_extension_types:
            return len({block.dtype for block in self._mgr.blocks}) == 1
        else:
            return not self._is_mixed_type

    @property
    def _can_fast_transpose(self) -> bool:
        """
        Can we transpose this DataFrame without creating any new array objects.
        """
        if self._mgr.any_extension_types:
            # TODO(EA2D) special case would be unnecessary with 2D EAs
            return False
        return len(self._mgr.blocks) == 1

    # ----------------------------------------------------------------------
    # Rendering Methods

    def _repr_fits_vertical_(self) -> bool:
        """
        Check length against max_rows.
        """
        max_rows = get_option("display.max_rows")
        return len(self) <= max_rows

    def _repr_fits_horizontal_(self, ignore_width: bool = False) -> bool:
        """
        Check if full repr fits in horizontal boundaries imposed by the display
        options width and max_columns.

        In case of non-interactive session, no boundaries apply.

        `ignore_width` is here so ipynb+HTML output can behave the way
        users expect. display.max_columns remains in effect.
        GH3541, GH3573
        """
        width, height = console.get_console_size()
        max_columns = get_option("display.max_columns")
        nb_columns = len(self.columns)

        # exceed max columns
        if (max_columns and nb_columns > max_columns) or (
            (not ignore_width) and width and nb_columns > (width // 2)
        ):
            return False

        # used by repr_html under IPython notebook or scripts ignore terminal
        # dims
        if ignore_width or not console.in_interactive_session():
            return True

        if get_option("display.width") is not None or console.in_ipython_frontend():
            # check at least the column row for excessive width
            max_rows = 1
        else:
            max_rows = get_option("display.max_rows")

        # when auto-detecting, so width=None and not in ipython front end
        # check whether repr fits horizontal by actually checking
        # the width of the rendered repr
        buf = StringIO()

        # only care about the stuff we'll actually print out
        # and to_string on entire frame may be expensive
        d = self

        if not (max_rows is None):  # unlimited rows
            # min of two, where one may be None
            d = d.iloc[: min(max_rows, len(d))]
        else:
            return True

        d.to_string(buf=buf)
        value = buf.getvalue()
        repr_width = max(len(line) for line in value.split("\n"))

        return repr_width < width

    def _info_repr(self) -> bool:
        """
        True if the repr should show the info view.
        """
        info_repr_option = get_option("display.large_repr") == "info"
        return info_repr_option and not (
            self._repr_fits_horizontal_() and self._repr_fits_vertical_()
        )

    def __repr__(self) -> str:
        """
        Return a string representation for a particular DataFrame.
        """
        buf = StringIO("")
        if self._info_repr():
            self.info(buf=buf)
            return buf.getvalue()

        max_rows = get_option("display.max_rows")
        min_rows = get_option("display.min_rows")
        max_cols = get_option("display.max_columns")
        max_colwidth = get_option("display.max_colwidth")
        show_dimensions = get_option("display.show_dimensions")
        if get_option("display.expand_frame_repr"):
            width, _ = console.get_console_size()
        else:
            width = None
        self.to_string(
            buf=buf,
            max_rows=max_rows,
            min_rows=min_rows,
            max_cols=max_cols,
            line_width=width,
            max_colwidth=max_colwidth,
            show_dimensions=show_dimensions,
        )

        return buf.getvalue()

    def _repr_html_(self) -> Optional[str]:
        """
        Return a html representation for a particular DataFrame.

        Mainly for IPython notebook.
        """
        if self._info_repr():
            buf = StringIO("")
            self.info(buf=buf)
            # need to escape the <class>, should be the first line.
            val = buf.getvalue().replace("<", r"&lt;", 1)
            val = val.replace(">", r"&gt;", 1)
            return "<pre>" + val + "</pre>"

        if get_option("display.notebook_repr_html"):
            max_rows = get_option("display.max_rows")
            min_rows = get_option("display.min_rows")
            max_cols = get_option("display.max_columns")
            show_dimensions = get_option("display.show_dimensions")

            formatter = fmt.DataFrameFormatter(
                self,
                columns=None,
                col_space=None,
                na_rep="NaN",
                formatters=None,
                float_format=None,
                sparsify=None,
                justify=None,
                index_names=True,
                header=True,
                index=True,
                bold_rows=True,
                escape=True,
                max_rows=max_rows,
                min_rows=min_rows,
                max_cols=max_cols,
                show_dimensions=show_dimensions,
                decimal=".",
            )
            return fmt.DataFrameRenderer(formatter).to_html(notebook=True)
        else:
            return None

    @Substitution(
        header_type="bool or sequence",
        header="Write out the column names. If a list of strings "
        "is given, it is assumed to be aliases for the "
        "column names",
        col_space_type="int, list or dict of int",
        col_space="The minimum width of each column",
    )
    @Substitution(shared_params=fmt.common_docstring, returns=fmt.return_docstring)
    def to_string(
        self,
        buf: Optional[FilePathOrBuffer[str]] = None,
        columns: Optional[Sequence[str]] = None,
        col_space: Optional[int] = None,
        header: Union[bool, Sequence[str]] = True,
        index: bool = True,
        na_rep: str = "NaN",
        formatters: Optional[fmt.FormattersType] = None,
        float_format: Optional[fmt.FloatFormatType] = None,
        sparsify: Optional[bool] = None,
        index_names: bool = True,
        justify: Optional[str] = None,
        max_rows: Optional[int] = None,
        min_rows: Optional[int] = None,
        max_cols: Optional[int] = None,
        show_dimensions: bool = False,
        decimal: str = ".",
        line_width: Optional[int] = None,
        max_colwidth: Optional[int] = None,
        encoding: Optional[str] = None,
    ) -> Optional[str]:
        """
        Render a DataFrame to a console-friendly tabular output.
        %(shared_params)s
        line_width : int, optional
            Width to wrap a line in characters.
        max_colwidth : int, optional
            Max width to truncate each column in characters. By default, no limit.

            .. versionadded:: 1.0.0
        encoding : str, default "utf-8"
            Set character encoding.

            .. versionadded:: 1.0
        %(returns)s
        See Also
        --------
        to_html : Convert DataFrame to HTML.

        Examples
        --------
        >>> d = {'col1': [1, 2, 3], 'col2': [4, 5, 6]}
        >>> df = pd.DataFrame(d)
        >>> print(df.to_string())
           col1  col2
        0     1     4
        1     2     5
        2     3     6
        """
        from pandas import option_context

        with option_context("display.max_colwidth", max_colwidth):
            formatter = fmt.DataFrameFormatter(
                self,
                columns=columns,
                col_space=col_space,
                na_rep=na_rep,
                formatters=formatters,
                float_format=float_format,
                sparsify=sparsify,
                justify=justify,
                index_names=index_names,
                header=header,
                index=index,
                min_rows=min_rows,
                max_rows=max_rows,
                max_cols=max_cols,
                show_dimensions=show_dimensions,
                decimal=decimal,
            )
            return fmt.DataFrameRenderer(formatter).to_string(
                buf=buf,
                encoding=encoding,
                line_width=line_width,
            )

    # ----------------------------------------------------------------------

    @property
    def style(self) -> Styler:
        """
        Returns a Styler object.

        Contains methods for building a styled HTML representation of the DataFrame.

        See Also
        --------
        io.formats.style.Styler : Helps style a DataFrame or Series according to the
            data with HTML and CSS.
        """
        from pandas.io.formats.style import Styler

        return Styler(self)

    _shared_docs[
        "items"
    ] = r"""
        Iterate over (column name, Series) pairs.

        Iterates over the DataFrame columns, returning a tuple with
        the column name and the content as a Series.

        Yields
        ------
        label : object
            The column names for the DataFrame being iterated over.
        content : Series
            The column entries belonging to each label, as a Series.

        See Also
        --------
        DataFrame.iterrows : Iterate over DataFrame rows as
            (index, Series) pairs.
        DataFrame.itertuples : Iterate over DataFrame rows as namedtuples
            of the values.

        Examples
        --------
        >>> df = pd.DataFrame({'species': ['bear', 'bear', 'marsupial'],
        ...                   'population': [1864, 22000, 80000]},
        ...                   index=['panda', 'polar', 'koala'])
        >>> df
                species   population
        panda   bear      1864
        polar   bear      22000
        koala   marsupial 80000
        >>> for label, content in df.items():
        ...     print(f'label: {label}')
        ...     print(f'content: {content}', sep='\n')
        ...
        label: species
        content:
        panda         bear
        polar         bear
        koala    marsupial
        Name: species, dtype: object
        label: population
        content:
        panda     1864
        polar    22000
        koala    80000
        Name: population, dtype: int64
        """

    @Appender(_shared_docs["items"])
    def items(self) -> Iterable[Tuple[Label, Series]]:
        if self.columns.is_unique and hasattr(self, "_item_cache"):
            for k in self.columns:
                yield k, self._get_item_cache(k)
        else:
            for i, k in enumerate(self.columns):
                yield k, self._ixs(i, axis=1)

    @Appender(_shared_docs["items"])
    def iteritems(self) -> Iterable[Tuple[Label, Series]]:
        yield from self.items()

    def iterrows(self) -> Iterable[Tuple[Label, Series]]:
        """
        Iterate over DataFrame rows as (index, Series) pairs.

        Yields
        ------
        index : label or tuple of label
            The index of the row. A tuple for a `MultiIndex`.
        data : Series
            The data of the row as a Series.

        See Also
        --------
        DataFrame.itertuples : Iterate over DataFrame rows as namedtuples of the values.
        DataFrame.items : Iterate over (column name, Series) pairs.

        Notes
        -----
        1. Because ``iterrows`` returns a Series for each row,
           it does **not** preserve dtypes across the rows (dtypes are
           preserved across columns for DataFrames). For example,

           >>> df = pd.DataFrame([[1, 1.5]], columns=['int', 'float'])
           >>> row = next(df.iterrows())[1]
           >>> row
           int      1.0
           float    1.5
           Name: 0, dtype: float64
           >>> print(row['int'].dtype)
           float64
           >>> print(df['int'].dtype)
           int64

           To preserve dtypes while iterating over the rows, it is better
           to use :meth:`itertuples` which returns namedtuples of the values
           and which is generally faster than ``iterrows``.

        2. You should **never modify** something you are iterating over.
           This is not guaranteed to work in all cases. Depending on the
           data types, the iterator returns a copy and not a view, and writing
           to it will have no effect.
        """
        columns = self.columns
        klass = self._constructor_sliced
        for k, v in zip(self.index, self.values):
            s = klass(v, index=columns, name=k)
            yield k, s

    def itertuples(self, index: bool = True, name: Optional[str] = "Pandas"):
        """
        Iterate over DataFrame rows as namedtuples.

        Parameters
        ----------
        index : bool, default True
            If True, return the index as the first element of the tuple.
        name : str or None, default "Pandas"
            The name of the returned namedtuples or None to return regular
            tuples.

        Returns
        -------
        iterator
            An object to iterate over namedtuples for each row in the
            DataFrame with the first field possibly being the index and
            following fields being the column values.

        See Also
        --------
        DataFrame.iterrows : Iterate over DataFrame rows as (index, Series)
            pairs.
        DataFrame.items : Iterate over (column name, Series) pairs.

        Notes
        -----
        The column names will be renamed to positional names if they are
        invalid Python identifiers, repeated, or start with an underscore.
        On python versions < 3.7 regular tuples are returned for DataFrames
        with a large number of columns (>254).

        Examples
        --------
        >>> df = pd.DataFrame({'num_legs': [4, 2], 'num_wings': [0, 2]},
        ...                   index=['dog', 'hawk'])
        >>> df
              num_legs  num_wings
        dog          4          0
        hawk         2          2
        >>> for row in df.itertuples():
        ...     print(row)
        ...
        Pandas(Index='dog', num_legs=4, num_wings=0)
        Pandas(Index='hawk', num_legs=2, num_wings=2)

        By setting the `index` parameter to False we can remove the index
        as the first element of the tuple:

        >>> for row in df.itertuples(index=False):
        ...     print(row)
        ...
        Pandas(num_legs=4, num_wings=0)
        Pandas(num_legs=2, num_wings=2)

        With the `name` parameter set we set a custom name for the yielded
        namedtuples:

        >>> for row in df.itertuples(name='Animal'):
        ...     print(row)
        ...
        Animal(Index='dog', num_legs=4, num_wings=0)
        Animal(Index='hawk', num_legs=2, num_wings=2)
        """
        arrays = []
        fields = list(self.columns)
        if index:
            arrays.append(self.index)
            fields.insert(0, "Index")

        # use integer indexing because of possible duplicate column names
        arrays.extend(self.iloc[:, k] for k in range(len(self.columns)))

        if name is not None:
            # https://github.com/python/mypy/issues/9046
            # error: namedtuple() expects a string literal as the first argument
            itertuple = collections.namedtuple(  # type: ignore[misc]
                name, fields, rename=True
            )
            return map(itertuple._make, zip(*arrays))

        # fallback to regular tuples
        return zip(*arrays)

    def __len__(self) -> int:
        """
        Returns length of info axis, but here we use the index.
        """
        return len(self.index)

    def dot(self, other):
        """
        Compute the matrix multiplication between the DataFrame and other.

        This method computes the matrix product between the DataFrame and the
        values of an other Series, DataFrame or a numpy array.

        It can also be called using ``self @ other`` in Python >= 3.5.

        Parameters
        ----------
        other : Series, DataFrame or array-like
            The other object to compute the matrix product with.

        Returns
        -------
        Series or DataFrame
            If other is a Series, return the matrix product between self and
            other as a Series. If other is a DataFrame or a numpy.array, return
            the matrix product of self and other in a DataFrame of a np.array.

        See Also
        --------
        Series.dot: Similar method for Series.

        Notes
        -----
        The dimensions of DataFrame and other must be compatible in order to
        compute the matrix multiplication. In addition, the column names of
        DataFrame and the index of other must contain the same values, as they
        will be aligned prior to the multiplication.

        The dot method for Series computes the inner product, instead of the
        matrix product here.

        Examples
        --------
        Here we multiply a DataFrame with a Series.

        >>> df = pd.DataFrame([[0, 1, -2, -1], [1, 1, 1, 1]])
        >>> s = pd.Series([1, 1, 2, 1])
        >>> df.dot(s)
        0    -4
        1     5
        dtype: int64

        Here we multiply a DataFrame with another DataFrame.

        >>> other = pd.DataFrame([[0, 1], [1, 2], [-1, -1], [2, 0]])
        >>> df.dot(other)
            0   1
        0   1   4
        1   2   2

        Note that the dot method give the same result as @

        >>> df @ other
            0   1
        0   1   4
        1   2   2

        The dot method works also if other is an np.array.

        >>> arr = np.array([[0, 1], [1, 2], [-1, -1], [2, 0]])
        >>> df.dot(arr)
            0   1
        0   1   4
        1   2   2

        Note how shuffling of the objects does not change the result.

        >>> s2 = s.reindex([1, 0, 2, 3])
        >>> df.dot(s2)
        0    -4
        1     5
        dtype: int64
        """
        if isinstance(other, (Series, DataFrame)):
            common = self.columns.union(other.index)
            if len(common) > len(self.columns) or len(common) > len(other.index):
                raise ValueError("matrices are not aligned")

            left = self.reindex(columns=common, copy=False)
            right = other.reindex(index=common, copy=False)
            lvals = left.values
            rvals = right._values
        else:
            left = self
            lvals = self.values
            rvals = np.asarray(other)
            if lvals.shape[1] != rvals.shape[0]:
                raise ValueError(
                    f"Dot product shape mismatch, {lvals.shape} vs {rvals.shape}"
                )

        if isinstance(other, DataFrame):
            return self._constructor(
                np.dot(lvals, rvals), index=left.index, columns=other.columns
            )
        elif isinstance(other, Series):
            return self._constructor_sliced(np.dot(lvals, rvals), index=left.index)
        elif isinstance(rvals, (np.ndarray, Index)):
            result = np.dot(lvals, rvals)
            if result.ndim == 2:
                return self._constructor(result, index=left.index)
            else:
                return self._constructor_sliced(result, index=left.index)
        else:  # pragma: no cover
            raise TypeError(f"unsupported type: {type(other)}")

    def __matmul__(self, other):
        """
        Matrix multiplication using binary `@` operator in Python>=3.5.
        """
        return self.dot(other)

    def __rmatmul__(self, other):
        """
        Matrix multiplication using binary `@` operator in Python>=3.5.
        """
        try:
            return self.T.dot(np.transpose(other)).T
        except ValueError as err:
            if "shape mismatch" not in str(err):
                raise
            # GH#21581 give exception message for original shapes
            msg = f"shapes {np.shape(other)} and {self.shape} not aligned"
            raise ValueError(msg) from err

    # ----------------------------------------------------------------------
    # IO methods (to / from other formats)

    @classmethod
    def from_dict(cls, data, orient="columns", dtype=None, columns=None) -> DataFrame:
        """
        Construct DataFrame from dict of array-like or dicts.

        Creates DataFrame object from dictionary by columns or by index
        allowing dtype specification.

        Parameters
        ----------
        data : dict
            Of the form {field : array-like} or {field : dict}.
        orient : {'columns', 'index'}, default 'columns'
            The "orientation" of the data. If the keys of the passed dict
            should be the columns of the resulting DataFrame, pass 'columns'
            (default). Otherwise if the keys should be rows, pass 'index'.
        dtype : dtype, default None
            Data type to force, otherwise infer.
        columns : list, default None
            Column labels to use when ``orient='index'``. Raises a ValueError
            if used with ``orient='columns'``.

        Returns
        -------
        DataFrame

        See Also
        --------
        DataFrame.from_records : DataFrame from structured ndarray, sequence
            of tuples or dicts, or DataFrame.
        DataFrame : DataFrame object creation using constructor.

        Examples
        --------
        By default the keys of the dict become the DataFrame columns:

        >>> data = {'col_1': [3, 2, 1, 0], 'col_2': ['a', 'b', 'c', 'd']}
        >>> pd.DataFrame.from_dict(data)
           col_1 col_2
        0      3     a
        1      2     b
        2      1     c
        3      0     d

        Specify ``orient='index'`` to create the DataFrame using dictionary
        keys as rows:

        >>> data = {'row_1': [3, 2, 1, 0], 'row_2': ['a', 'b', 'c', 'd']}
        >>> pd.DataFrame.from_dict(data, orient='index')
               0  1  2  3
        row_1  3  2  1  0
        row_2  a  b  c  d

        When using the 'index' orientation, the column names can be
        specified manually:

        >>> pd.DataFrame.from_dict(data, orient='index',
        ...                        columns=['A', 'B', 'C', 'D'])
               A  B  C  D
        row_1  3  2  1  0
        row_2  a  b  c  d
        """
        index = None
        orient = orient.lower()
        if orient == "index":
            if len(data) > 0:
                # TODO speed up Series case
                if isinstance(list(data.values())[0], (Series, dict)):
                    data = _from_nested_dict(data)
                else:
                    data, index = list(data.values()), list(data.keys())
        elif orient == "columns":
            if columns is not None:
                raise ValueError("cannot use columns parameter with orient='columns'")
        else:  # pragma: no cover
            raise ValueError("only recognize index or columns for orient")

        return cls(data, index=index, columns=columns, dtype=dtype)

    def to_numpy(
        self, dtype=None, copy: bool = False, na_value=lib.no_default
    ) -> np.ndarray:
        """
        Convert the DataFrame to a NumPy array.

        .. versionadded:: 0.24.0

        By default, the dtype of the returned array will be the common NumPy
        dtype of all types in the DataFrame. For example, if the dtypes are
        ``float16`` and ``float32``, the results dtype will be ``float32``.
        This may require copying data and coercing values, which may be
        expensive.

        Parameters
        ----------
        dtype : str or numpy.dtype, optional
            The dtype to pass to :meth:`numpy.asarray`.
        copy : bool, default False
            Whether to ensure that the returned value is not a view on
            another array. Note that ``copy=False`` does not *ensure* that
            ``to_numpy()`` is no-copy. Rather, ``copy=True`` ensure that
            a copy is made, even if not strictly necessary.
        na_value : Any, optional
            The value to use for missing values. The default value depends
            on `dtype` and the dtypes of the DataFrame columns.

            .. versionadded:: 1.1.0

        Returns
        -------
        numpy.ndarray

        See Also
        --------
        Series.to_numpy : Similar method for Series.

        Examples
        --------
        >>> pd.DataFrame({"A": [1, 2], "B": [3, 4]}).to_numpy()
        array([[1, 3],
               [2, 4]])

        With heterogeneous data, the lowest common type will have to
        be used.

        >>> df = pd.DataFrame({"A": [1, 2], "B": [3.0, 4.5]})
        >>> df.to_numpy()
        array([[1. , 3. ],
               [2. , 4.5]])

        For a mix of numeric and non-numeric types, the output array will
        have object dtype.

        >>> df['C'] = pd.date_range('2000', periods=2)
        >>> df.to_numpy()
        array([[1, 3.0, Timestamp('2000-01-01 00:00:00')],
               [2, 4.5, Timestamp('2000-01-02 00:00:00')]], dtype=object)
        """
        self._consolidate_inplace()
        result = self._mgr.as_array(
            transpose=self._AXIS_REVERSED, dtype=dtype, copy=copy, na_value=na_value
        )
        if result.dtype is not dtype:
            result = np.array(result, dtype=dtype, copy=False)

        return result

    def to_dict(self, orient: str = "dict", into=dict):
        """
        Convert the DataFrame to a dictionary.

        The type of the key-value pairs can be customized with the parameters
        (see below).

        Parameters
        ----------
        orient : str {'dict', 'list', 'series', 'split', 'records', 'index'}
            Determines the type of the values of the dictionary.

            - 'dict' (default) : dict like {column -> {index -> value}}
            - 'list' : dict like {column -> [values]}
            - 'series' : dict like {column -> Series(values)}
            - 'split' : dict like
              {'index' -> [index], 'columns' -> [columns], 'data' -> [values]}
            - 'records' : list like
              [{column -> value}, ... , {column -> value}]
            - 'index' : dict like {index -> {column -> value}}

            Abbreviations are allowed. `s` indicates `series` and `sp`
            indicates `split`.

        into : class, default dict
            The collections.abc.Mapping subclass used for all Mappings
            in the return value.  Can be the actual class or an empty
            instance of the mapping type you want.  If you want a
            collections.defaultdict, you must pass it initialized.

        Returns
        -------
        dict, list or collections.abc.Mapping
            Return a collections.abc.Mapping object representing the DataFrame.
            The resulting transformation depends on the `orient` parameter.

        See Also
        --------
        DataFrame.from_dict: Create a DataFrame from a dictionary.
        DataFrame.to_json: Convert a DataFrame to JSON format.

        Examples
        --------
        >>> df = pd.DataFrame({'col1': [1, 2],
        ...                    'col2': [0.5, 0.75]},
        ...                   index=['row1', 'row2'])
        >>> df
              col1  col2
        row1     1  0.50
        row2     2  0.75
        >>> df.to_dict()
        {'col1': {'row1': 1, 'row2': 2}, 'col2': {'row1': 0.5, 'row2': 0.75}}

        You can specify the return orientation.

        >>> df.to_dict('series')
        {'col1': row1    1
                 row2    2
        Name: col1, dtype: int64,
        'col2': row1    0.50
                row2    0.75
        Name: col2, dtype: float64}

        >>> df.to_dict('split')
        {'index': ['row1', 'row2'], 'columns': ['col1', 'col2'],
         'data': [[1, 0.5], [2, 0.75]]}

        >>> df.to_dict('records')
        [{'col1': 1, 'col2': 0.5}, {'col1': 2, 'col2': 0.75}]

        >>> df.to_dict('index')
        {'row1': {'col1': 1, 'col2': 0.5}, 'row2': {'col1': 2, 'col2': 0.75}}

        You can also specify the mapping type.

        >>> from collections import OrderedDict, defaultdict
        >>> df.to_dict(into=OrderedDict)
        OrderedDict([('col1', OrderedDict([('row1', 1), ('row2', 2)])),
                     ('col2', OrderedDict([('row1', 0.5), ('row2', 0.75)]))])

        If you want a `defaultdict`, you need to initialize it:

        >>> dd = defaultdict(list)
        >>> df.to_dict('records', into=dd)
        [defaultdict(<class 'list'>, {'col1': 1, 'col2': 0.5}),
         defaultdict(<class 'list'>, {'col1': 2, 'col2': 0.75})]
        """
        if not self.columns.is_unique:
            warnings.warn(
                "DataFrame columns are not unique, some columns will be omitted.",
                UserWarning,
                stacklevel=2,
            )
        # GH16122
        into_c = com.standardize_mapping(into)

        orient = orient.lower()
        # GH32515
        if orient.startswith(("d", "l", "s", "r", "i")) and orient not in {
            "dict",
            "list",
            "series",
            "split",
            "records",
            "index",
        }:
            warnings.warn(
                "Using short name for 'orient' is deprecated. Only the "
                "options: ('dict', list, 'series', 'split', 'records', 'index') "
                "will be used in a future version. Use one of the above "
                "to silence this warning.",
                FutureWarning,
            )

            if orient.startswith("d"):
                orient = "dict"
            elif orient.startswith("l"):
                orient = "list"
            elif orient.startswith("sp"):
                orient = "split"
            elif orient.startswith("s"):
                orient = "series"
            elif orient.startswith("r"):
                orient = "records"
            elif orient.startswith("i"):
                orient = "index"

        if orient == "dict":
            return into_c((k, v.to_dict(into)) for k, v in self.items())

        elif orient == "list":
            return into_c((k, v.tolist()) for k, v in self.items())

        elif orient == "split":
            return into_c(
                (
                    ("index", self.index.tolist()),
                    ("columns", self.columns.tolist()),
                    (
                        "data",
                        [
                            list(map(maybe_box_datetimelike, t))
                            for t in self.itertuples(index=False, name=None)
                        ],
                    ),
                )
            )

        elif orient == "series":
            return into_c((k, maybe_box_datetimelike(v)) for k, v in self.items())

        elif orient == "records":
            columns = self.columns.tolist()
            rows = (
                dict(zip(columns, row))
                for row in self.itertuples(index=False, name=None)
            )
            return [
                into_c((k, maybe_box_datetimelike(v)) for k, v in row.items())
                for row in rows
            ]

        elif orient == "index":
            if not self.index.is_unique:
                raise ValueError("DataFrame index must be unique for orient='index'.")
            return into_c(
                (t[0], dict(zip(self.columns, t[1:])))
                for t in self.itertuples(name=None)
            )

        else:
            raise ValueError(f"orient '{orient}' not understood")

    def to_gbq(
        self,
        destination_table: str,
        project_id: Optional[str] = None,
        chunksize: Optional[int] = None,
        reauth: bool = False,
        if_exists: str = "fail",
        auth_local_webserver: bool = False,
        table_schema: Optional[List[Dict[str, str]]] = None,
        location: Optional[str] = None,
        progress_bar: bool = True,
        credentials=None,
    ) -> None:
        """
        Write a DataFrame to a Google BigQuery table.

        This function requires the `pandas-gbq package
        <https://pandas-gbq.readthedocs.io>`__.

        See the `How to authenticate with Google BigQuery
        <https://pandas-gbq.readthedocs.io/en/latest/howto/authentication.html>`__
        guide for authentication instructions.

        Parameters
        ----------
        destination_table : str
            Name of table to be written, in the form ``dataset.tablename``.
        project_id : str, optional
            Google BigQuery Account project ID. Optional when available from
            the environment.
        chunksize : int, optional
            Number of rows to be inserted in each chunk from the dataframe.
            Set to ``None`` to load the whole dataframe at once.
        reauth : bool, default False
            Force Google BigQuery to re-authenticate the user. This is useful
            if multiple accounts are used.
        if_exists : str, default 'fail'
            Behavior when the destination table exists. Value can be one of:

            ``'fail'``
                If table exists raise pandas_gbq.gbq.TableCreationError.
            ``'replace'``
                If table exists, drop it, recreate it, and insert data.
            ``'append'``
                If table exists, insert data. Create if does not exist.
        auth_local_webserver : bool, default False
            Use the `local webserver flow`_ instead of the `console flow`_
            when getting user credentials.

            .. _local webserver flow:
                https://google-auth-oauthlib.readthedocs.io/en/latest/reference/google_auth_oauthlib.flow.html#google_auth_oauthlib.flow.InstalledAppFlow.run_local_server
            .. _console flow:
                https://google-auth-oauthlib.readthedocs.io/en/latest/reference/google_auth_oauthlib.flow.html#google_auth_oauthlib.flow.InstalledAppFlow.run_console

            *New in version 0.2.0 of pandas-gbq*.
        table_schema : list of dicts, optional
            List of BigQuery table fields to which according DataFrame
            columns conform to, e.g. ``[{'name': 'col1', 'type':
            'STRING'},...]``. If schema is not provided, it will be
            generated according to dtypes of DataFrame columns. See
            BigQuery API documentation on available names of a field.

            *New in version 0.3.1 of pandas-gbq*.
        location : str, optional
            Location where the load job should run. See the `BigQuery locations
            documentation
            <https://cloud.google.com/bigquery/docs/dataset-locations>`__ for a
            list of available locations. The location must match that of the
            target dataset.

            *New in version 0.5.0 of pandas-gbq*.
        progress_bar : bool, default True
            Use the library `tqdm` to show the progress bar for the upload,
            chunk by chunk.

            *New in version 0.5.0 of pandas-gbq*.
        credentials : google.auth.credentials.Credentials, optional
            Credentials for accessing Google APIs. Use this parameter to
            override default credentials, such as to use Compute Engine
            :class:`google.auth.compute_engine.Credentials` or Service
            Account :class:`google.oauth2.service_account.Credentials`
            directly.

            *New in version 0.8.0 of pandas-gbq*.

            .. versionadded:: 0.24.0

        See Also
        --------
        pandas_gbq.to_gbq : This function in the pandas-gbq library.
        read_gbq : Read a DataFrame from Google BigQuery.
        """
        from pandas.io import gbq

        gbq.to_gbq(
            self,
            destination_table,
            project_id=project_id,
            chunksize=chunksize,
            reauth=reauth,
            if_exists=if_exists,
            auth_local_webserver=auth_local_webserver,
            table_schema=table_schema,
            location=location,
            progress_bar=progress_bar,
            credentials=credentials,
        )

    @classmethod
    def from_records(
        cls,
        data,
        index=None,
        exclude=None,
        columns=None,
        coerce_float: bool = False,
        nrows=None,
        consolidate: bool = True,
    ) -> DataFrame:
        """
        Convert structured or record ndarray to DataFrame.

        Creates a DataFrame object from a structured ndarray, sequence of
        tuples or dicts, or DataFrame.

        Parameters
        ----------
        data : structured ndarray, sequence of tuples or dicts, or DataFrame
            Structured input data.
        index : str, list of fields, array-like
            Field of array to use as the index, alternately a specific set of
            input labels to use.
        exclude : sequence, default None
            Columns or fields to exclude.
        columns : sequence, default None
            Column names to use. If the passed data do not have names
            associated with them, this argument provides names for the
            columns. Otherwise this argument indicates the order of the columns
            in the result (any names not found in the data will become all-NA
            columns).
        coerce_float : bool, default False
            Attempt to convert values of non-string, non-numeric objects (like
            decimal.Decimal) to floating point, useful for SQL result sets.
        nrows : int, default None
            Number of rows to read if data is an iterator.
        consolidate: bool, default True
            Whether to consolidate the arrays in the new DataFrame.

        Returns
        -------
        DataFrame

        See Also
        --------
        DataFrame.from_dict : DataFrame from dict of array-like or dicts.
        DataFrame : DataFrame object creation using constructor.

        Examples
        --------
        Data can be provided as a structured ndarray:

        >>> data = np.array([(3, 'a'), (2, 'b'), (1, 'c'), (0, 'd')],
        ...                 dtype=[('col_1', 'i4'), ('col_2', 'U1')])
        >>> pd.DataFrame.from_records(data)
           col_1 col_2
        0      3     a
        1      2     b
        2      1     c
        3      0     d

        Data can be provided as a list of dicts:

        >>> data = [{'col_1': 3, 'col_2': 'a'},
        ...         {'col_1': 2, 'col_2': 'b'},
        ...         {'col_1': 1, 'col_2': 'c'},
        ...         {'col_1': 0, 'col_2': 'd'}]
        >>> pd.DataFrame.from_records(data)
           col_1 col_2
        0      3     a
        1      2     b
        2      1     c
        3      0     d

        Data can be provided as a list of tuples with corresponding columns:

        >>> data = [(3, 'a'), (2, 'b'), (1, 'c'), (0, 'd')]
        >>> pd.DataFrame.from_records(data, columns=['col_1', 'col_2'])
           col_1 col_2
        0      3     a
        1      2     b
        2      1     c
        3      0     d
        """
        # Make a copy of the input columns so we can modify it
        if columns is not None:
            columns = ensure_index(columns)

        if is_iterator(data):
            if nrows == 0:
                return cls()

            try:
                first_row = next(data)
            except StopIteration:
                return cls(index=index, columns=columns)

            dtype = None
            if hasattr(first_row, "dtype") and first_row.dtype.names:
                dtype = first_row.dtype

            values = [first_row]

            if nrows is None:
                values += data
            else:
                values.extend(itertools.islice(data, nrows - 1))

            if dtype is not None:
                data = np.array(values, dtype=dtype)
            else:
                data = values

        if isinstance(data, dict):
            if columns is None:
                columns = arr_columns = ensure_index(sorted(data))
                arrays = [data[k] for k in columns]
            else:
                arrays = []
                arr_columns_list = []
                for k, v in data.items():
                    if k in columns:
                        arr_columns_list.append(k)
                        arrays.append(v)

                arrays, arr_columns = reorder_arrays(arrays, arr_columns_list, columns)

        elif isinstance(data, (np.ndarray, DataFrame)):
            arrays, columns = to_arrays(data, columns)
            if columns is not None:
                columns = ensure_index(columns)
            arr_columns = columns
        else:
            arrays, arr_columns = to_arrays(data, columns)
            if coerce_float:
                for i, arr in enumerate(arrays):
                    if arr.dtype == object:
                        arrays[i] = lib.maybe_convert_objects(arr, try_float=True)

            arr_columns = ensure_index(arr_columns)
            if columns is not None:
                columns = ensure_index(columns)
            else:
                columns = arr_columns

        if exclude is None:
            exclude = set()
        else:
            exclude = set(exclude)

        result_index = None
        if index is not None:
            if isinstance(index, str) or not hasattr(index, "__iter__"):
                i = columns.get_loc(index)
                exclude.add(index)
                if len(arrays) > 0:
                    result_index = Index(arrays[i], name=index)
                else:
                    result_index = Index([], name=index)
            else:
                try:
                    index_data = [arrays[arr_columns.get_loc(field)] for field in index]
                except (KeyError, TypeError):
                    # raised by get_loc, see GH#29258
                    result_index = index
                else:
                    result_index = ensure_index_from_sequences(index_data, names=index)
                    exclude.update(index)

        if any(exclude):
            arr_exclude = [x for x in exclude if x in arr_columns]
            to_remove = [arr_columns.get_loc(col) for col in arr_exclude]
            arrays = [v for i, v in enumerate(arrays) if i not in to_remove]

            arr_columns = arr_columns.drop(arr_exclude)
            columns = columns.drop(exclude)

        mgr = arrays_to_mgr(
            arrays, arr_columns, result_index, columns, consolidate=consolidate
        )

        return cls(mgr)

    def to_records(
        self, index=True, column_dtypes=None, index_dtypes=None
    ) -> np.recarray:
        """
        Convert DataFrame to a NumPy record array.

        Index will be included as the first field of the record array if
        requested.

        Parameters
        ----------
        index : bool, default True
            Include index in resulting record array, stored in 'index'
            field or using the index label, if set.
        column_dtypes : str, type, dict, default None
            .. versionadded:: 0.24.0

            If a string or type, the data type to store all columns. If
            a dictionary, a mapping of column names and indices (zero-indexed)
            to specific data types.
        index_dtypes : str, type, dict, default None
            .. versionadded:: 0.24.0

            If a string or type, the data type to store all index levels. If
            a dictionary, a mapping of index level names and indices
            (zero-indexed) to specific data types.

            This mapping is applied only if `index=True`.

        Returns
        -------
        numpy.recarray
            NumPy ndarray with the DataFrame labels as fields and each row
            of the DataFrame as entries.

        See Also
        --------
        DataFrame.from_records: Convert structured or record ndarray
            to DataFrame.
        numpy.recarray: An ndarray that allows field access using
            attributes, analogous to typed columns in a
            spreadsheet.

        Examples
        --------
        >>> df = pd.DataFrame({'A': [1, 2], 'B': [0.5, 0.75]},
        ...                   index=['a', 'b'])
        >>> df
           A     B
        a  1  0.50
        b  2  0.75
        >>> df.to_records()
        rec.array([('a', 1, 0.5 ), ('b', 2, 0.75)],
                  dtype=[('index', 'O'), ('A', '<i8'), ('B', '<f8')])

        If the DataFrame index has no label then the recarray field name
        is set to 'index'. If the index has a label then this is used as the
        field name:

        >>> df.index = df.index.rename("I")
        >>> df.to_records()
        rec.array([('a', 1, 0.5 ), ('b', 2, 0.75)],
                  dtype=[('I', 'O'), ('A', '<i8'), ('B', '<f8')])

        The index can be excluded from the record array:

        >>> df.to_records(index=False)
        rec.array([(1, 0.5 ), (2, 0.75)],
                  dtype=[('A', '<i8'), ('B', '<f8')])

        Data types can be specified for the columns:

        >>> df.to_records(column_dtypes={"A": "int32"})
        rec.array([('a', 1, 0.5 ), ('b', 2, 0.75)],
                  dtype=[('I', 'O'), ('A', '<i4'), ('B', '<f8')])

        As well as for the index:

        >>> df.to_records(index_dtypes="<S2")
        rec.array([(b'a', 1, 0.5 ), (b'b', 2, 0.75)],
                  dtype=[('I', 'S2'), ('A', '<i8'), ('B', '<f8')])

        >>> index_dtypes = f"<S{df.index.str.len().max()}"
        >>> df.to_records(index_dtypes=index_dtypes)
        rec.array([(b'a', 1, 0.5 ), (b'b', 2, 0.75)],
                  dtype=[('I', 'S1'), ('A', '<i8'), ('B', '<f8')])
        """
        if index:
            if isinstance(self.index, MultiIndex):
                # array of tuples to numpy cols. copy copy copy
                ix_vals = list(map(np.array, zip(*self.index._values)))
            else:
                ix_vals = [self.index.values]

            arrays = ix_vals + [
                np.asarray(self.iloc[:, i]) for i in range(len(self.columns))
            ]

            count = 0
            index_names = list(self.index.names)

            if isinstance(self.index, MultiIndex):
                for i, n in enumerate(index_names):
                    if n is None:
                        index_names[i] = f"level_{count}"
                        count += 1
            elif index_names[0] is None:
                index_names = ["index"]

            names = [str(name) for name in itertools.chain(index_names, self.columns)]
        else:
            arrays = [np.asarray(self.iloc[:, i]) for i in range(len(self.columns))]
            names = [str(c) for c in self.columns]
            index_names = []

        index_len = len(index_names)
        formats = []

        for i, v in enumerate(arrays):
            index = i

            # When the names and arrays are collected, we
            # first collect those in the DataFrame's index,
            # followed by those in its columns.
            #
            # Thus, the total length of the array is:
            # len(index_names) + len(DataFrame.columns).
            #
            # This check allows us to see whether we are
            # handling a name / array in the index or column.
            if index < index_len:
                dtype_mapping = index_dtypes
                name = index_names[index]
            else:
                index -= index_len
                dtype_mapping = column_dtypes
                name = self.columns[index]

            # We have a dictionary, so we get the data type
            # associated with the index or column (which can
            # be denoted by its name in the DataFrame or its
            # position in DataFrame's array of indices or
            # columns, whichever is applicable.
            if is_dict_like(dtype_mapping):
                if name in dtype_mapping:
                    dtype_mapping = dtype_mapping[name]
                elif index in dtype_mapping:
                    dtype_mapping = dtype_mapping[index]
                else:
                    dtype_mapping = None

            # If no mapping can be found, use the array's
            # dtype attribute for formatting.
            #
            # A valid dtype must either be a type or
            # string naming a type.
            if dtype_mapping is None:
                formats.append(v.dtype)
            elif isinstance(dtype_mapping, (type, np.dtype, str)):
                formats.append(dtype_mapping)
            else:
                element = "row" if i < index_len else "column"
                msg = f"Invalid dtype {dtype_mapping} specified for {element} {name}"
                raise ValueError(msg)

        return np.rec.fromarrays(arrays, dtype={"names": names, "formats": formats})

    @classmethod
    def _from_arrays(
        cls,
        arrays,
        columns,
        index,
        dtype: Optional[Dtype] = None,
        verify_integrity: bool = True,
        consolidate: bool = True,
    ) -> DataFrame:
        """
        Create DataFrame from a list of arrays corresponding to the columns.

        Parameters
        ----------
        arrays : list-like of arrays
            Each array in the list corresponds to one column, in order.
        columns : list-like, Index
            The column names for the resulting DataFrame.
        index : list-like, Index
            The rows labels for the resulting DataFrame.
        dtype : dtype, optional
            Optional dtype to enforce for all arrays.
        verify_integrity : bool, default True
            Validate and homogenize all input. If set to False, it is assumed
            that all elements of `arrays` are actual arrays how they will be
            stored in a block (numpy ndarray or ExtensionArray), have the same
            length as and are aligned with the index, and that `columns` and
            `index` are ensured to be an Index object.
        consolidate: bool, default True
            Whether to consolidate the passed arrays in the new DataFrame.

        Returns
        -------
        DataFrame
        """
        if dtype is not None:
            dtype = pandas_dtype(dtype)

        mgr = arrays_to_mgr(
            arrays,
            columns,
            index,
            columns,
            dtype=dtype,
            verify_integrity=verify_integrity,
            consolidate=consolidate,
        )
        return cls(mgr)

    @doc(storage_options=generic._shared_docs["storage_options"])
    @deprecate_kwarg(old_arg_name="fname", new_arg_name="path")
    def to_stata(
        self,
        path: FilePathOrBuffer,
        convert_dates: Optional[Dict[Label, str]] = None,
        write_index: bool = True,
        byteorder: Optional[str] = None,
        time_stamp: Optional[datetime.datetime] = None,
        data_label: Optional[str] = None,
        variable_labels: Optional[Dict[Label, str]] = None,
        version: Optional[int] = 114,
        convert_strl: Optional[Sequence[Label]] = None,
        compression: CompressionOptions = "infer",
        storage_options: StorageOptions = None,
    ) -> None:
        """
        Export DataFrame object to Stata dta format.

        Writes the DataFrame to a Stata dataset file.
        "dta" files contain a Stata dataset.

        Parameters
        ----------
        path : str, buffer or path object
            String, path object (pathlib.Path or py._path.local.LocalPath) or
            object implementing a binary write() function. If using a buffer
            then the buffer will not be automatically closed after the file
            data has been written.

            .. versionchanged:: 1.0.0

            Previously this was "fname"

        convert_dates : dict
            Dictionary mapping columns containing datetime types to stata
            internal format to use when writing the dates. Options are 'tc',
            'td', 'tm', 'tw', 'th', 'tq', 'ty'. Column can be either an integer
            or a name. Datetime columns that do not have a conversion type
            specified will be converted to 'tc'. Raises NotImplementedError if
            a datetime column has timezone information.
        write_index : bool
            Write the index to Stata dataset.
        byteorder : str
            Can be ">", "<", "little", or "big". default is `sys.byteorder`.
        time_stamp : datetime
            A datetime to use as file creation date.  Default is the current
            time.
        data_label : str, optional
            A label for the data set.  Must be 80 characters or smaller.
        variable_labels : dict
            Dictionary containing columns as keys and variable labels as
            values. Each label must be 80 characters or smaller.
        version : {{114, 117, 118, 119, None}}, default 114
            Version to use in the output dta file. Set to None to let pandas
            decide between 118 or 119 formats depending on the number of
            columns in the frame. Version 114 can be read by Stata 10 and
            later. Version 117 can be read by Stata 13 or later. Version 118
            is supported in Stata 14 and later. Version 119 is supported in
            Stata 15 and later. Version 114 limits string variables to 244
            characters or fewer while versions 117 and later allow strings
            with lengths up to 2,000,000 characters. Versions 118 and 119
            support Unicode characters, and version 119 supports more than
            32,767 variables.

            Version 119 should usually only be used when the number of
            variables exceeds the capacity of dta format 118. Exporting
            smaller datasets in format 119 may have unintended consequences,
            and, as of November 2020, Stata SE cannot read version 119 files.

            .. versionchanged:: 1.0.0

                Added support for formats 118 and 119.

        convert_strl : list, optional
            List of column names to convert to string columns to Stata StrL
            format. Only available if version is 117.  Storing strings in the
            StrL format can produce smaller dta files if strings have more than
            8 characters and values are repeated.
        compression : str or dict, default 'infer'
            For on-the-fly compression of the output dta. If string, specifies
            compression mode. If dict, value at key 'method' specifies
            compression mode. Compression mode must be one of {{'infer', 'gzip',
            'bz2', 'zip', 'xz', None}}. If compression mode is 'infer' and
            `fname` is path-like, then detect compression from the following
            extensions: '.gz', '.bz2', '.zip', or '.xz' (otherwise no
            compression). If dict and compression mode is one of {{'zip',
            'gzip', 'bz2'}}, or inferred as one of the above, other entries
            passed as additional compression options.

            .. versionadded:: 1.1.0

        {storage_options}

            .. versionadded:: 1.2.0

        Raises
        ------
        NotImplementedError
            * If datetimes contain timezone information
            * Column dtype is not representable in Stata
        ValueError
            * Columns listed in convert_dates are neither datetime64[ns]
              or datetime.datetime
            * Column listed in convert_dates is not in DataFrame
            * Categorical label contains more than 32,000 characters

        See Also
        --------
        read_stata : Import Stata data files.
        io.stata.StataWriter : Low-level writer for Stata data files.
        io.stata.StataWriter117 : Low-level writer for version 117 files.

        Examples
        --------
        >>> df = pd.DataFrame({{'animal': ['falcon', 'parrot', 'falcon',
        ...                               'parrot'],
        ...                    'speed': [350, 18, 361, 15]}})
        >>> df.to_stata('animals.dta')  # doctest: +SKIP
        """
        if version not in (114, 117, 118, 119, None):
            raise ValueError("Only formats 114, 117, 118 and 119 are supported.")
        if version == 114:
            if convert_strl is not None:
                raise ValueError("strl is not supported in format 114")
            from pandas.io.stata import StataWriter as statawriter
        elif version == 117:
            # mypy: Name 'statawriter' already defined (possibly by an import)
            from pandas.io.stata import (  # type: ignore[no-redef]
                StataWriter117 as statawriter,
            )
        else:  # versions 118 and 119
            # mypy: Name 'statawriter' already defined (possibly by an import)
            from pandas.io.stata import (  # type: ignore[no-redef]
                StataWriterUTF8 as statawriter,
            )

        kwargs: Dict[str, Any] = {}
        if version is None or version >= 117:
            # strl conversion is only supported >= 117
            kwargs["convert_strl"] = convert_strl
        if version is None or version >= 118:
            # Specifying the version is only supported for UTF8 (118 or 119)
            kwargs["version"] = version

        # mypy: Too many arguments for "StataWriter"
        writer = statawriter(  # type: ignore[call-arg]
            path,
            self,
            convert_dates=convert_dates,
            byteorder=byteorder,
            time_stamp=time_stamp,
            data_label=data_label,
            write_index=write_index,
            variable_labels=variable_labels,
            compression=compression,
            storage_options=storage_options,
            **kwargs,
        )
        writer.write_file()

    @deprecate_kwarg(old_arg_name="fname", new_arg_name="path")
    def to_feather(self, path: FilePathOrBuffer[AnyStr], **kwargs) -> None:
        """
        Write a DataFrame to the binary Feather format.

        Parameters
        ----------
        path : str or file-like object
            If a string, it will be used as Root Directory path.
        **kwargs :
            Additional keywords passed to :func:`pyarrow.feather.write_feather`.
            Starting with pyarrow 0.17, this includes the `compression`,
            `compression_level`, `chunksize` and `version` keywords.

            .. versionadded:: 1.1.0
        """
        from pandas.io.feather_format import to_feather

        to_feather(self, path, **kwargs)

    @doc(
        Series.to_markdown,
        klass=_shared_doc_kwargs["klass"],
        storage_options=_shared_docs["storage_options"],
        examples="""Examples
        --------
        >>> df = pd.DataFrame(
        ...     data={"animal_1": ["elk", "pig"], "animal_2": ["dog", "quetzal"]}
        ... )
        >>> print(df.to_markdown())
        |    | animal_1   | animal_2   |
        |---:|:-----------|:-----------|
        |  0 | elk        | dog        |
        |  1 | pig        | quetzal    |

        Output markdown with a tabulate option.

        >>> print(df.to_markdown(tablefmt="grid"))
        +----+------------+------------+
        |    | animal_1   | animal_2   |
        +====+============+============+
        |  0 | elk        | dog        |
        +----+------------+------------+
        |  1 | pig        | quetzal    |
        +----+------------+------------+
        """,
    )
    def to_markdown(
        self,
        buf: Optional[Union[IO[str], str]] = None,
        mode: str = "wt",
        index: bool = True,
        storage_options: StorageOptions = None,
        **kwargs,
    ) -> Optional[str]:
        if "showindex" in kwargs:
            warnings.warn(
                "'showindex' is deprecated. Only 'index' will be used "
                "in a future version. Use 'index' to silence this warning.",
                FutureWarning,
                stacklevel=2,
            )

        kwargs.setdefault("headers", "keys")
        kwargs.setdefault("tablefmt", "pipe")
        kwargs.setdefault("showindex", index)
        tabulate = import_optional_dependency("tabulate")
        result = tabulate.tabulate(self, **kwargs)
        if buf is None:
            return result

        with get_handle(buf, mode, storage_options=storage_options) as handles:
            assert not isinstance(handles.handle, (str, mmap.mmap))
            handles.handle.writelines(result)
        return None

    @doc(storage_options=generic._shared_docs["storage_options"])
    @deprecate_kwarg(old_arg_name="fname", new_arg_name="path")
    def to_parquet(
        self,
        path: Optional[FilePathOrBuffer] = None,
        engine: str = "auto",
        compression: Optional[str] = "snappy",
        index: Optional[bool] = None,
        partition_cols: Optional[List[str]] = None,
        storage_options: StorageOptions = None,
        **kwargs,
    ) -> Optional[bytes]:
        """
        Write a DataFrame to the binary parquet format.

        This function writes the dataframe as a `parquet file
        <https://parquet.apache.org/>`_. You can choose different parquet
        backends, and have the option of compression. See
        :ref:`the user guide <io.parquet>` for more details.

        Parameters
        ----------
        path : str or file-like object, default None
            If a string, it will be used as Root Directory path
            when writing a partitioned dataset. By file-like object,
            we refer to objects with a write() method, such as a file handle
            (e.g. via builtin open function) or io.BytesIO. The engine
            fastparquet does not accept file-like objects. If path is None,
            a bytes object is returned.

            .. versionchanged:: 1.2.0

            Previously this was "fname"

        engine : {{'auto', 'pyarrow', 'fastparquet'}}, default 'auto'
            Parquet library to use. If 'auto', then the option
            ``io.parquet.engine`` is used. The default ``io.parquet.engine``
            behavior is to try 'pyarrow', falling back to 'fastparquet' if
            'pyarrow' is unavailable.
        compression : {{'snappy', 'gzip', 'brotli', None}}, default 'snappy'
            Name of the compression to use. Use ``None`` for no compression.
        index : bool, default None
            If ``True``, include the dataframe's index(es) in the file output.
            If ``False``, they will not be written to the file.
            If ``None``, similar to ``True`` the dataframe's index(es)
            will be saved. However, instead of being saved as values,
            the RangeIndex will be stored as a range in the metadata so it
            doesn't require much space and is faster. Other indexes will
            be included as columns in the file output.

            .. versionadded:: 0.24.0

        partition_cols : list, optional, default None
            Column names by which to partition the dataset.
            Columns are partitioned in the order they are given.
            Must be None if path is not a string.

            .. versionadded:: 0.24.0

        {storage_options}

            .. versionadded:: 1.2.0

        **kwargs
            Additional arguments passed to the parquet library. See
            :ref:`pandas io <io.parquet>` for more details.

        Returns
        -------
        bytes if no path argument is provided else None

        See Also
        --------
        read_parquet : Read a parquet file.
        DataFrame.to_csv : Write a csv file.
        DataFrame.to_sql : Write to a sql table.
        DataFrame.to_hdf : Write to hdf.

        Notes
        -----
        This function requires either the `fastparquet
        <https://pypi.org/project/fastparquet>`_ or `pyarrow
        <https://arrow.apache.org/docs/python/>`_ library.

        Examples
        --------
        >>> df = pd.DataFrame(data={{'col1': [1, 2], 'col2': [3, 4]}})
        >>> df.to_parquet('df.parquet.gzip',
        ...               compression='gzip')  # doctest: +SKIP
        >>> pd.read_parquet('df.parquet.gzip')  # doctest: +SKIP
           col1  col2
        0     1     3
        1     2     4

        If you want to get a buffer to the parquet content you can use a io.BytesIO
        object, as long as you don't use partition_cols, which creates multiple files.

        >>> import io
        >>> f = io.BytesIO()
        >>> df.to_parquet(f)
        >>> f.seek(0)
        0
        >>> content = f.read()
        """
        from pandas.io.parquet import to_parquet

        return to_parquet(
            self,
            path,
            engine,
            compression=compression,
            index=index,
            partition_cols=partition_cols,
            storage_options=storage_options,
            **kwargs,
        )

    @Substitution(
        header_type="bool",
        header="Whether to print column labels, default True",
        col_space_type="str or int, list or dict of int or str",
        col_space="The minimum width of each column in CSS length "
        "units.  An int is assumed to be px units.\n\n"
        "            .. versionadded:: 0.25.0\n"
        "                Ability to use str",
    )
    @Substitution(shared_params=fmt.common_docstring, returns=fmt.return_docstring)
    def to_html(
        self,
        buf: Optional[FilePathOrBuffer[str]] = None,
        columns: Optional[Sequence[str]] = None,
        col_space: Optional[ColspaceArgType] = None,
        header: Union[bool, Sequence[str]] = True,
        index: bool = True,
        na_rep: str = "NaN",
        formatters: Optional[FormattersType] = None,
        float_format: Optional[FloatFormatType] = None,
        sparsify: Optional[bool] = None,
        index_names: bool = True,
        justify: Optional[str] = None,
        max_rows: Optional[int] = None,
        max_cols: Optional[int] = None,
        show_dimensions: Union[bool, str] = False,
        decimal: str = ".",
        bold_rows: bool = True,
        classes: Optional[Union[str, List, Tuple]] = None,
        escape: bool = True,
        notebook: bool = False,
        border: Optional[int] = None,
        table_id: Optional[str] = None,
        render_links: bool = False,
        encoding: Optional[str] = None,
    ):
        """
        Render a DataFrame as an HTML table.
        %(shared_params)s
        bold_rows : bool, default True
            Make the row labels bold in the output.
        classes : str or list or tuple, default None
            CSS class(es) to apply to the resulting html table.
        escape : bool, default True
            Convert the characters <, >, and & to HTML-safe sequences.
        notebook : {True, False}, default False
            Whether the generated HTML is for IPython Notebook.
        border : int
            A ``border=border`` attribute is included in the opening
            `<table>` tag. Default ``pd.options.display.html.border``.
        encoding : str, default "utf-8"
            Set character encoding.

            .. versionadded:: 1.0

        table_id : str, optional
            A css id is included in the opening `<table>` tag if specified.
        render_links : bool, default False
            Convert URLs to HTML links.

            .. versionadded:: 0.24.0
        %(returns)s
        See Also
        --------
        to_string : Convert DataFrame to a string.
        """
        if justify is not None and justify not in fmt._VALID_JUSTIFY_PARAMETERS:
            raise ValueError("Invalid value for justify parameter")

        formatter = fmt.DataFrameFormatter(
            self,
            columns=columns,
            col_space=col_space,
            na_rep=na_rep,
            header=header,
            index=index,
            formatters=formatters,
            float_format=float_format,
            bold_rows=bold_rows,
            sparsify=sparsify,
            justify=justify,
            index_names=index_names,
            escape=escape,
            decimal=decimal,
            max_rows=max_rows,
            max_cols=max_cols,
            show_dimensions=show_dimensions,
        )
        # TODO: a generic formatter wld b in DataFrameFormatter
        return fmt.DataFrameRenderer(formatter).to_html(
            buf=buf,
            classes=classes,
            notebook=notebook,
            border=border,
            encoding=encoding,
            table_id=table_id,
            render_links=render_links,
        )

    # ----------------------------------------------------------------------
    @Substitution(
        klass="DataFrame",
        type_sub=" and columns",
        max_cols_sub=dedent(
            """\
            max_cols : int, optional
                When to switch from the verbose to the truncated output. If the
                DataFrame has more than `max_cols` columns, the truncated output
                is used. By default, the setting in
                ``pandas.options.display.max_info_columns`` is used."""
        ),
        show_counts_sub=dedent(
            """\
            show_counts : bool, optional
                Whether to show the non-null counts. By default, this is shown
                only if the DataFrame is smaller than
                ``pandas.options.display.max_info_rows`` and
                ``pandas.options.display.max_info_columns``. A value of True always
                shows the counts, and False never shows the counts.
            null_counts : bool, optional
                .. deprecated:: 1.2.0
                    Use show_counts instead."""
        ),
        examples_sub=dedent(
            """\
            >>> int_values = [1, 2, 3, 4, 5]
            >>> text_values = ['alpha', 'beta', 'gamma', 'delta', 'epsilon']
            >>> float_values = [0.0, 0.25, 0.5, 0.75, 1.0]
            >>> df = pd.DataFrame({"int_col": int_values, "text_col": text_values,
            ...                   "float_col": float_values})
            >>> df
                int_col text_col  float_col
            0        1    alpha       0.00
            1        2     beta       0.25
            2        3    gamma       0.50
            3        4    delta       0.75
            4        5  epsilon       1.00

            Prints information of all columns:

            >>> df.info(verbose=True)
            <class 'pandas.core.frame.DataFrame'>
            RangeIndex: 5 entries, 0 to 4
            Data columns (total 3 columns):
             #   Column     Non-Null Count  Dtype
            ---  ------     --------------  -----
             0   int_col    5 non-null      int64
             1   text_col   5 non-null      object
             2   float_col  5 non-null      float64
            dtypes: float64(1), int64(1), object(1)
            memory usage: 248.0+ bytes

            Prints a summary of columns count and its dtypes but not per column
            information:

            >>> df.info(verbose=False)
            <class 'pandas.core.frame.DataFrame'>
            RangeIndex: 5 entries, 0 to 4
            Columns: 3 entries, int_col to float_col
            dtypes: float64(1), int64(1), object(1)
            memory usage: 248.0+ bytes

            Pipe output of DataFrame.info to buffer instead of sys.stdout, get
            buffer content and writes to a text file:

            >>> import io
            >>> buffer = io.StringIO()
            >>> df.info(buf=buffer)
            >>> s = buffer.getvalue()
            >>> with open("df_info.txt", "w",
            ...           encoding="utf-8") as f:  # doctest: +SKIP
            ...     f.write(s)
            260

            The `memory_usage` parameter allows deep introspection mode, specially
            useful for big DataFrames and fine-tune memory optimization:

            >>> random_strings_array = np.random.choice(['a', 'b', 'c'], 10 ** 6)
            >>> df = pd.DataFrame({
            ...     'column_1': np.random.choice(['a', 'b', 'c'], 10 ** 6),
            ...     'column_2': np.random.choice(['a', 'b', 'c'], 10 ** 6),
            ...     'column_3': np.random.choice(['a', 'b', 'c'], 10 ** 6)
            ... })
            >>> df.info()
            <class 'pandas.core.frame.DataFrame'>
            RangeIndex: 1000000 entries, 0 to 999999
            Data columns (total 3 columns):
             #   Column    Non-Null Count    Dtype
            ---  ------    --------------    -----
             0   column_1  1000000 non-null  object
             1   column_2  1000000 non-null  object
             2   column_3  1000000 non-null  object
            dtypes: object(3)
            memory usage: 22.9+ MB

            >>> df.info(memory_usage='deep')
            <class 'pandas.core.frame.DataFrame'>
            RangeIndex: 1000000 entries, 0 to 999999
            Data columns (total 3 columns):
             #   Column    Non-Null Count    Dtype
            ---  ------    --------------    -----
             0   column_1  1000000 non-null  object
             1   column_2  1000000 non-null  object
             2   column_3  1000000 non-null  object
            dtypes: object(3)
            memory usage: 165.9 MB"""
        ),
        see_also_sub=dedent(
            """\
            DataFrame.describe: Generate descriptive statistics of DataFrame
                columns.
            DataFrame.memory_usage: Memory usage of DataFrame columns."""
        ),
        version_added_sub="",
    )
    @doc(BaseInfo.render)
    def info(
        self,
        verbose: Optional[bool] = None,
        buf: Optional[IO[str]] = None,
        max_cols: Optional[int] = None,
        memory_usage: Optional[Union[bool, str]] = None,
        show_counts: Optional[bool] = None,
        null_counts: Optional[bool] = None,
    ) -> None:
        if null_counts is not None:
            if show_counts is not None:
                raise ValueError("null_counts used with show_counts. Use show_counts.")
            warnings.warn(
                "null_counts is deprecated. Use show_counts instead",
                FutureWarning,
                stacklevel=2,
            )
            show_counts = null_counts
        info = DataFrameInfo(
            data=self,
            memory_usage=memory_usage,
        )
        info.render(
            buf=buf,
            max_cols=max_cols,
            verbose=verbose,
            show_counts=show_counts,
        )

    def memory_usage(self, index=True, deep=False) -> Series:
        """
        Return the memory usage of each column in bytes.

        The memory usage can optionally include the contribution of
        the index and elements of `object` dtype.

        This value is displayed in `DataFrame.info` by default. This can be
        suppressed by setting ``pandas.options.display.memory_usage`` to False.

        Parameters
        ----------
        index : bool, default True
            Specifies whether to include the memory usage of the DataFrame's
            index in returned Series. If ``index=True``, the memory usage of
            the index is the first item in the output.
        deep : bool, default False
            If True, introspect the data deeply by interrogating
            `object` dtypes for system-level memory consumption, and include
            it in the returned values.

        Returns
        -------
        Series
            A Series whose index is the original column names and whose values
            is the memory usage of each column in bytes.

        See Also
        --------
        numpy.ndarray.nbytes : Total bytes consumed by the elements of an
            ndarray.
        Series.memory_usage : Bytes consumed by a Series.
        Categorical : Memory-efficient array for string values with
            many repeated values.
        DataFrame.info : Concise summary of a DataFrame.

        Examples
        --------
        >>> dtypes = ['int64', 'float64', 'complex128', 'object', 'bool']
        >>> data = dict([(t, np.ones(shape=5000, dtype=int).astype(t))
        ...              for t in dtypes])
        >>> df = pd.DataFrame(data)
        >>> df.head()
           int64  float64            complex128  object  bool
        0      1      1.0              1.0+0.0j       1  True
        1      1      1.0              1.0+0.0j       1  True
        2      1      1.0              1.0+0.0j       1  True
        3      1      1.0              1.0+0.0j       1  True
        4      1      1.0              1.0+0.0j       1  True

        >>> df.memory_usage()
        Index           128
        int64         40000
        float64       40000
        complex128    80000
        object        40000
        bool           5000
        dtype: int64

        >>> df.memory_usage(index=False)
        int64         40000
        float64       40000
        complex128    80000
        object        40000
        bool           5000
        dtype: int64

        The memory footprint of `object` dtype columns is ignored by default:

        >>> df.memory_usage(deep=True)
        Index            128
        int64          40000
        float64        40000
        complex128     80000
        object        180000
        bool            5000
        dtype: int64

        Use a Categorical for efficient storage of an object-dtype column with
        many repeated values.

        >>> df['object'].astype('category').memory_usage(deep=True)
        5244
        """
        result = self._constructor_sliced(
            [c.memory_usage(index=False, deep=deep) for col, c in self.items()],
            index=self.columns,
        )
        if index:
            result = self._constructor_sliced(
                self.index.memory_usage(deep=deep), index=["Index"]
            ).append(result)
        return result

    def transpose(self, *args, copy: bool = False) -> DataFrame:
        """
        Transpose index and columns.

        Reflect the DataFrame over its main diagonal by writing rows as columns
        and vice-versa. The property :attr:`.T` is an accessor to the method
        :meth:`transpose`.

        Parameters
        ----------
        *args : tuple, optional
            Accepted for compatibility with NumPy.
        copy : bool, default False
            Whether to copy the data after transposing, even for DataFrames
            with a single dtype.

            Note that a copy is always required for mixed dtype DataFrames,
            or for DataFrames with any extension types.

        Returns
        -------
        DataFrame
            The transposed DataFrame.

        See Also
        --------
        numpy.transpose : Permute the dimensions of a given array.

        Notes
        -----
        Transposing a DataFrame with mixed dtypes will result in a homogeneous
        DataFrame with the `object` dtype. In such a case, a copy of the data
        is always made.

        Examples
        --------
        **Square DataFrame with homogeneous dtype**

        >>> d1 = {'col1': [1, 2], 'col2': [3, 4]}
        >>> df1 = pd.DataFrame(data=d1)
        >>> df1
           col1  col2
        0     1     3
        1     2     4

        >>> df1_transposed = df1.T # or df1.transpose()
        >>> df1_transposed
              0  1
        col1  1  2
        col2  3  4

        When the dtype is homogeneous in the original DataFrame, we get a
        transposed DataFrame with the same dtype:

        >>> df1.dtypes
        col1    int64
        col2    int64
        dtype: object
        >>> df1_transposed.dtypes
        0    int64
        1    int64
        dtype: object

        **Non-square DataFrame with mixed dtypes**

        >>> d2 = {'name': ['Alice', 'Bob'],
        ...       'score': [9.5, 8],
        ...       'employed': [False, True],
        ...       'kids': [0, 0]}
        >>> df2 = pd.DataFrame(data=d2)
        >>> df2
            name  score  employed  kids
        0  Alice    9.5     False     0
        1    Bob    8.0      True     0

        >>> df2_transposed = df2.T # or df2.transpose()
        >>> df2_transposed
                      0     1
        name      Alice   Bob
        score       9.5   8.0
        employed  False  True
        kids          0     0

        When the DataFrame has mixed dtypes, we get a transposed DataFrame with
        the `object` dtype:

        >>> df2.dtypes
        name         object
        score       float64
        employed       bool
        kids          int64
        dtype: object
        >>> df2_transposed.dtypes
        0    object
        1    object
        dtype: object
        """
        nv.validate_transpose(args, {})
        # construct the args

        dtypes = list(self.dtypes)
        if self._is_homogeneous_type and dtypes and is_extension_array_dtype(dtypes[0]):
            # We have EAs with the same dtype. We can preserve that dtype in transpose.
            dtype = dtypes[0]
            arr_type = dtype.construct_array_type()
            values = self.values

            new_values = [arr_type._from_sequence(row, dtype=dtype) for row in values]
            result = self._constructor(
                dict(zip(self.index, new_values)), index=self.columns
            )

        else:
            new_values = self.values.T
            if copy:
                new_values = new_values.copy()
            result = self._constructor(
                new_values, index=self.columns, columns=self.index
            )

        return result.__finalize__(self, method="transpose")

    @property
    def T(self) -> DataFrame:
        return self.transpose()

    # ----------------------------------------------------------------------
    # Indexing Methods

    def _ixs(self, i: int, axis: int = 0):
        """
        Parameters
        ----------
        i : int
        axis : int

        Notes
        -----
        If slice passed, the resulting data will be a view.
        """
        # irow
        if axis == 0:
            new_values = self._mgr.fast_xs(i)

            # if we are a copy, mark as such
            copy = isinstance(new_values, np.ndarray) and new_values.base is None
            result = self._constructor_sliced(
                new_values,
                index=self.columns,
                name=self.index[i],
                dtype=new_values.dtype,
            )
            result._set_is_copy(self, copy=copy)
            return result

        # icol
        else:
            label = self.columns[i]

            values = self._mgr.iget(i)
            result = self._box_col_values(values, i)

            # this is a cached value, mark it so
            result._set_as_cached(label, self)

            return result

    def _get_column_array(self, i: int) -> ArrayLike:
        """
        Get the values of the i'th column (ndarray or ExtensionArray, as stored
        in the Block)
        """
        return self._mgr.iget_values(i)

    def _iter_column_arrays(self) -> Iterator[ArrayLike]:
        """
        Iterate over the arrays of all columns in order.
        This returns the values as stored in the Block (ndarray or ExtensionArray).
        """
        for i in range(len(self.columns)):
            yield self._get_column_array(i)

    def __getitem__(self, key):
        key = lib.item_from_zerodim(key)
        key = com.apply_if_callable(key, self)

        if is_hashable(key):
            # shortcut if the key is in columns
            if self.columns.is_unique and key in self.columns:
                if isinstance(self.columns, MultiIndex):
                    return self._getitem_multilevel(key)
                return self._get_item_cache(key)

        # Do we have a slicer (on rows)?
        indexer = convert_to_index_sliceable(self, key)
        if indexer is not None:
            if isinstance(indexer, np.ndarray):
                indexer = lib.maybe_indices_to_slice(
                    indexer.astype(np.intp, copy=False), len(self)
                )
            # either we have a slice or we have a string that can be converted
            #  to a slice for partial-string date indexing
            return self._slice(indexer, axis=0)

        # Do we have a (boolean) DataFrame?
        if isinstance(key, DataFrame):
            return self.where(key)

        # Do we have a (boolean) 1d indexer?
        if com.is_bool_indexer(key):
            return self._getitem_bool_array(key)

        # We are left with two options: a single key, and a collection of keys,
        # We interpret tuples as collections only for non-MultiIndex
        is_single_key = isinstance(key, tuple) or not is_list_like(key)

        if is_single_key:
            if self.columns.nlevels > 1:
                return self._getitem_multilevel(key)
            indexer = self.columns.get_loc(key)
            if is_integer(indexer):
                indexer = [indexer]
        else:
            if is_iterator(key):
                key = list(key)
            indexer = self.loc._get_listlike_indexer(key, axis=1, raise_missing=True)[1]

        # take() does not accept boolean indexers
        if getattr(indexer, "dtype", None) == bool:
            indexer = np.where(indexer)[0]

        data = self._take_with_is_copy(indexer, axis=1)

        if is_single_key:
            # What does looking for a single key in a non-unique index return?
            # The behavior is inconsistent. It returns a Series, except when
            # - the key itself is repeated (test on data.shape, #9519), or
            # - we have a MultiIndex on columns (test on self.columns, #21309)
            if data.shape[1] == 1 and not isinstance(self.columns, MultiIndex):
                # GH#26490 using data[key] can cause RecursionError
                data = data._get_item_cache(key)

        return data

    def _getitem_bool_array(self, key):
        # also raises Exception if object array with NA values
        # warning here just in case -- previously __setitem__ was
        # reindexing but __getitem__ was not; it seems more reasonable to
        # go with the __setitem__ behavior since that is more consistent
        # with all other indexing behavior
        if isinstance(key, Series) and not key.index.equals(self.index):
            warnings.warn(
                "Boolean Series key will be reindexed to match DataFrame index.",
                UserWarning,
                stacklevel=3,
            )
        elif len(key) != len(self.index):
            raise ValueError(
                f"Item wrong length {len(key)} instead of {len(self.index)}."
            )

        # check_bool_indexer will throw exception if Series key cannot
        # be reindexed to match DataFrame rows
        key = check_bool_indexer(self.index, key)
        indexer = key.nonzero()[0]
        return self._take_with_is_copy(indexer, axis=0)

    def _getitem_multilevel(self, key):
        # self.columns is a MultiIndex
        loc = self.columns.get_loc(key)
        if isinstance(loc, (slice, np.ndarray)):
            new_columns = self.columns[loc]
            result_columns = maybe_droplevels(new_columns, key)
            if self._is_mixed_type:
                result = self.reindex(columns=new_columns)
                result.columns = result_columns
            else:
                new_values = self.values[:, loc]
                result = self._constructor(
                    new_values, index=self.index, columns=result_columns
                )
                result = result.__finalize__(self)

            # If there is only one column being returned, and its name is
            # either an empty string, or a tuple with an empty string as its
            # first element, then treat the empty string as a placeholder
            # and return the column as if the user had provided that empty
            # string in the key. If the result is a Series, exclude the
            # implied empty string from its name.
            if len(result.columns) == 1:
                top = result.columns[0]
                if isinstance(top, tuple):
                    top = top[0]
                if top == "":
                    result = result[""]
                    if isinstance(result, Series):
                        result = self._constructor_sliced(
                            result, index=self.index, name=key
                        )

            result._set_is_copy(self)
            return result
        else:
            # loc is neither a slice nor ndarray, so must be an int
            return self._ixs(loc, axis=1)

    def _get_value(self, index, col, takeable: bool = False):
        """
        Quickly retrieve single value at passed column and index.

        Parameters
        ----------
        index : row label
        col : column label
        takeable : interpret the index/col as indexers, default False

        Returns
        -------
        scalar
        """
        if takeable:
            series = self._ixs(col, axis=1)
            return series._values[index]

        series = self._get_item_cache(col)
        engine = self.index._engine

        try:
            loc = engine.get_loc(index)
            return series._values[loc]
        except KeyError:
            # GH 20629
            if self.index.nlevels > 1:
                # partial indexing forbidden
                raise

        # we cannot handle direct indexing
        # use positional
        col = self.columns.get_loc(col)
        index = self.index.get_loc(index)
        return self._get_value(index, col, takeable=True)

    def __setitem__(self, key, value):
        key = com.apply_if_callable(key, self)

        # see if we can slice the rows
        indexer = convert_to_index_sliceable(self, key)
        if indexer is not None:
            # either we have a slice or we have a string that can be converted
            #  to a slice for partial-string date indexing
            return self._setitem_slice(indexer, value)

        if isinstance(key, DataFrame) or getattr(key, "ndim", None) == 2:
            self._setitem_frame(key, value)
        elif isinstance(key, (Series, np.ndarray, list, Index)):
            self._setitem_array(key, value)
        elif isinstance(value, DataFrame):
            self._set_item_frame_value(key, value)
        else:
            # set column
            self._set_item(key, value)

    def _setitem_slice(self, key: slice, value):
        # NB: we can't just use self.loc[key] = value because that
        #  operates on labels and we need to operate positional for
        #  backwards-compat, xref GH#31469
        self._check_setitem_copy()
        self.iloc[key] = value

    def _setitem_array(self, key, value):
        # also raises Exception if object array with NA values
        if com.is_bool_indexer(key):
            if len(key) != len(self.index):
                raise ValueError(
                    f"Item wrong length {len(key)} instead of {len(self.index)}!"
                )
            key = check_bool_indexer(self.index, key)
            indexer = key.nonzero()[0]
            self._check_setitem_copy()
            self.iloc[indexer] = value
        else:
            if isinstance(value, DataFrame):
                if len(value.columns) != len(key):
                    raise ValueError("Columns must be same length as key")
                for k1, k2 in zip(key, value.columns):
                    self[k1] = value[k2]
            else:
                self.loc._ensure_listlike_indexer(key, axis=1, value=value)
                indexer = self.loc._get_listlike_indexer(
                    key, axis=1, raise_missing=False
                )[1]
                self._check_setitem_copy()
                self.iloc[:, indexer] = value

    def _setitem_frame(self, key, value):
        # support boolean setting with DataFrame input, e.g.
        # df[df > df2] = 0
        if isinstance(key, np.ndarray):
            if key.shape != self.shape:
                raise ValueError("Array conditional must be same shape as self")
            key = self._constructor(key, **self._construct_axes_dict())

        if key.size and not is_bool_dtype(key.values):
            raise TypeError(
                "Must pass DataFrame or 2-d ndarray with boolean values only"
            )

        self._check_inplace_setting(value)
        self._check_setitem_copy()
        self._where(-key, value, inplace=True)

    def _set_item_frame_value(self, key, value: "DataFrame") -> None:
        self._ensure_valid_index(value)

        # align right-hand-side columns if self.columns
        # is multi-index and self[key] is a sub-frame
        if isinstance(self.columns, MultiIndex) and key in self.columns:
            loc = self.columns.get_loc(key)
            if isinstance(loc, (slice, Series, np.ndarray, Index)):
                cols = maybe_droplevels(self.columns[loc], key)
                if len(cols) and not cols.equals(value.columns):
                    value = value.reindex(cols, axis=1)

        # now align rows
        value = _reindex_for_setitem(value, self.index)
        value = value.T
        self._set_item_mgr(key, value)

    def _iset_item_mgr(self, loc: int, value) -> None:
        self._mgr.iset(loc, value)
        self._clear_item_cache()

    def _set_item_mgr(self, key, value):
        value = _maybe_atleast_2d(value)

        try:
            loc = self._info_axis.get_loc(key)
        except KeyError:
            # This item wasn't present, just insert at end
            self._mgr.insert(len(self._info_axis), key, value)
        else:
            self._iset_item_mgr(loc, value)

        # check if we are modifying a copy
        # try to set first as we want an invalid
        # value exception to occur first
        if len(self):
            self._check_setitem_copy()

    def _iset_item(self, loc: int, value):
        value = self._sanitize_column(value)
        value = _maybe_atleast_2d(value)
        self._iset_item_mgr(loc, value)

        # check if we are modifying a copy
        # try to set first as we want an invalid
        # value exception to occur first
        if len(self):
            self._check_setitem_copy()

    def _set_item(self, key, value):
        """
        Add series to DataFrame in specified column.

        If series is a numpy-array (not a Series/TimeSeries), it must be the
        same length as the DataFrames index or an error will be thrown.

        Series/TimeSeries will be conformed to the DataFrames index to
        ensure homogeneity.
        """
        value = self._sanitize_column(value)

        if (
            key in self.columns
            and value.ndim == 1
            and not is_extension_array_dtype(value)
        ):
            # broadcast across multiple columns if necessary
            if not self.columns.is_unique or isinstance(self.columns, MultiIndex):
                existing_piece = self[key]
                if isinstance(existing_piece, DataFrame):
                    value = np.tile(value, (len(existing_piece.columns), 1))

        self._set_item_mgr(key, value)

    def _set_value(self, index, col, value, takeable: bool = False):
        """
        Put single value at passed column and index.

        Parameters
        ----------
        index : row label
        col : column label
        value : scalar
        takeable : interpret the index/col as indexers, default False
        """
        try:
            if takeable is True:
                series = self._ixs(col, axis=1)
                series._set_value(index, value, takeable=True)
                return

            series = self._get_item_cache(col)
            engine = self.index._engine
            loc = engine.get_loc(index)
            validate_numeric_casting(series.dtype, value)

            series._values[loc] = value
            # Note: trying to use series._set_value breaks tests in
            #  tests.frame.indexing.test_indexing and tests.indexing.test_partial
        except (KeyError, TypeError):
            # set using a non-recursive method & reset the cache
            if takeable:
                self.iloc[index, col] = value
            else:
                self.loc[index, col] = value
            self._item_cache.pop(col, None)

    def _ensure_valid_index(self, value):
        """
        Ensure that if we don't have an index, that we can create one from the
        passed value.
        """
        # GH5632, make sure that we are a Series convertible
        if not len(self.index) and is_list_like(value) and len(value):
            try:
                value = Series(value)
            except (ValueError, NotImplementedError, TypeError) as err:
                raise ValueError(
                    "Cannot set a frame with no defined index "
                    "and a value that cannot be converted to a Series"
                ) from err

            # GH31368 preserve name of index
            index_copy = value.index.copy()
            if self.index.name is not None:
                index_copy.name = self.index.name

            self._mgr = self._mgr.reindex_axis(index_copy, axis=1, fill_value=np.nan)

    def _box_col_values(self, values, loc: int) -> Series:
        """
        Provide boxed values for a column.
        """
        # Lookup in columns so that if e.g. a str datetime was passed
        #  we attach the Timestamp object as the name.
        name = self.columns[loc]
        klass = self._constructor_sliced
        return klass(values, index=self.index, name=name, fastpath=True)

    # ----------------------------------------------------------------------
    # Unsorted

    def query(self, expr: str, inplace: bool = False, **kwargs):
        """
        Query the columns of a DataFrame with a boolean expression.

        Parameters
        ----------
        expr : str
            The query string to evaluate.

            You can refer to variables
            in the environment by prefixing them with an '@' character like
            ``@a + b``.

            You can refer to column names that are not valid Python variable names
            by surrounding them in backticks. Thus, column names containing spaces
            or punctuations (besides underscores) or starting with digits must be
            surrounded by backticks. (For example, a column named "Area (cm^2) would
            be referenced as `Area (cm^2)`). Column names which are Python keywords
            (like "list", "for", "import", etc) cannot be used.

            For example, if one of your columns is called ``a a`` and you want
            to sum it with ``b``, your query should be ```a a` + b``.

            .. versionadded:: 0.25.0
                Backtick quoting introduced.

            .. versionadded:: 1.0.0
                Expanding functionality of backtick quoting for more than only spaces.

        inplace : bool
            Whether the query should modify the data in place or return
            a modified copy.
        **kwargs
            See the documentation for :func:`eval` for complete details
            on the keyword arguments accepted by :meth:`DataFrame.query`.

        Returns
        -------
        DataFrame or None
            DataFrame resulting from the provided query expression or
            None if ``inplace=True``.

        See Also
        --------
        eval : Evaluate a string describing operations on
            DataFrame columns.
        DataFrame.eval : Evaluate a string describing operations on
            DataFrame columns.

        Notes
        -----
        The result of the evaluation of this expression is first passed to
        :attr:`DataFrame.loc` and if that fails because of a
        multidimensional key (e.g., a DataFrame) then the result will be passed
        to :meth:`DataFrame.__getitem__`.

        This method uses the top-level :func:`eval` function to
        evaluate the passed query.

        The :meth:`~pandas.DataFrame.query` method uses a slightly
        modified Python syntax by default. For example, the ``&`` and ``|``
        (bitwise) operators have the precedence of their boolean cousins,
        :keyword:`and` and :keyword:`or`. This *is* syntactically valid Python,
        however the semantics are different.

        You can change the semantics of the expression by passing the keyword
        argument ``parser='python'``. This enforces the same semantics as
        evaluation in Python space. Likewise, you can pass ``engine='python'``
        to evaluate an expression using Python itself as a backend. This is not
        recommended as it is inefficient compared to using ``numexpr`` as the
        engine.

        The :attr:`DataFrame.index` and
        :attr:`DataFrame.columns` attributes of the
        :class:`~pandas.DataFrame` instance are placed in the query namespace
        by default, which allows you to treat both the index and columns of the
        frame as a column in the frame.
        The identifier ``index`` is used for the frame index; you can also
        use the name of the index to identify it in a query. Please note that
        Python keywords may not be used as identifiers.

        For further details and examples see the ``query`` documentation in
        :ref:`indexing <indexing.query>`.

        *Backtick quoted variables*

        Backtick quoted variables are parsed as literal Python code and
        are converted internally to a Python valid identifier.
        This can lead to the following problems.

        During parsing a number of disallowed characters inside the backtick
        quoted string are replaced by strings that are allowed as a Python identifier.
        These characters include all operators in Python, the space character, the
        question mark, the exclamation mark, the dollar sign, and the euro sign.
        For other characters that fall outside the ASCII range (U+0001..U+007F)
        and those that are not further specified in PEP 3131,
        the query parser will raise an error.
        This excludes whitespace different than the space character,
        but also the hashtag (as it is used for comments) and the backtick
        itself (backtick can also not be escaped).

        In a special case, quotes that make a pair around a backtick can
        confuse the parser.
        For example, ```it's` > `that's``` will raise an error,
        as it forms a quoted string (``'s > `that'``) with a backtick inside.

        See also the Python documentation about lexical analysis
        (https://docs.python.org/3/reference/lexical_analysis.html)
        in combination with the source code in :mod:`pandas.core.computation.parsing`.

        Examples
        --------
        >>> df = pd.DataFrame({'A': range(1, 6),
        ...                    'B': range(10, 0, -2),
        ...                    'C C': range(10, 5, -1)})
        >>> df
           A   B  C C
        0  1  10   10
        1  2   8    9
        2  3   6    8
        3  4   4    7
        4  5   2    6
        >>> df.query('A > B')
           A  B  C C
        4  5  2    6

        The previous expression is equivalent to

        >>> df[df.A > df.B]
           A  B  C C
        4  5  2    6

        For columns with spaces in their name, you can use backtick quoting.

        >>> df.query('B == `C C`')
           A   B  C C
        0  1  10   10

        The previous expression is equivalent to

        >>> df[df.B == df['C C']]
           A   B  C C
        0  1  10   10
        """
        inplace = validate_bool_kwarg(inplace, "inplace")
        if not isinstance(expr, str):
            msg = f"expr must be a string to be evaluated, {type(expr)} given"
            raise ValueError(msg)
        kwargs["level"] = kwargs.pop("level", 0) + 1
        kwargs["target"] = None
        res = self.eval(expr, **kwargs)

        try:
            result = self.loc[res]
        except ValueError:
            # when res is multi-dimensional loc raises, but this is sometimes a
            # valid query
            result = self[res]

        if inplace:
            self._update_inplace(result)
        else:
            return result

    def eval(self, expr: str, inplace: bool = False, **kwargs):
        """
        Evaluate a string describing operations on DataFrame columns.

        Operates on columns only, not specific rows or elements.  This allows
        `eval` to run arbitrary code, which can make you vulnerable to code
        injection if you pass user input to this function.

        Parameters
        ----------
        expr : str
            The expression string to evaluate.
        inplace : bool, default False
            If the expression contains an assignment, whether to perform the
            operation inplace and mutate the existing DataFrame. Otherwise,
            a new DataFrame is returned.
        **kwargs
            See the documentation for :func:`eval` for complete details
            on the keyword arguments accepted by
            :meth:`~pandas.DataFrame.query`.

        Returns
        -------
        ndarray, scalar, pandas object, or None
            The result of the evaluation or None if ``inplace=True``.

        See Also
        --------
        DataFrame.query : Evaluates a boolean expression to query the columns
            of a frame.
        DataFrame.assign : Can evaluate an expression or function to create new
            values for a column.
        eval : Evaluate a Python expression as a string using various
            backends.

        Notes
        -----
        For more details see the API documentation for :func:`~eval`.
        For detailed examples see :ref:`enhancing performance with eval
        <enhancingperf.eval>`.

        Examples
        --------
        >>> df = pd.DataFrame({'A': range(1, 6), 'B': range(10, 0, -2)})
        >>> df
           A   B
        0  1  10
        1  2   8
        2  3   6
        3  4   4
        4  5   2
        >>> df.eval('A + B')
        0    11
        1    10
        2     9
        3     8
        4     7
        dtype: int64

        Assignment is allowed though by default the original DataFrame is not
        modified.

        >>> df.eval('C = A + B')
           A   B   C
        0  1  10  11
        1  2   8  10
        2  3   6   9
        3  4   4   8
        4  5   2   7
        >>> df
           A   B
        0  1  10
        1  2   8
        2  3   6
        3  4   4
        4  5   2

        Use ``inplace=True`` to modify the original DataFrame.

        >>> df.eval('C = A + B', inplace=True)
        >>> df
           A   B   C
        0  1  10  11
        1  2   8  10
        2  3   6   9
        3  4   4   8
        4  5   2   7

        Multiple columns can be assigned to using multi-line expressions:

        >>> df.eval(
        ...     '''
        ... C = A + B
        ... D = A - B
        ... '''
        ... )
           A   B   C  D
        0  1  10  11 -9
        1  2   8  10 -6
        2  3   6   9 -3
        3  4   4   8  0
        4  5   2   7  3
        """
        from pandas.core.computation.eval import eval as _eval

        inplace = validate_bool_kwarg(inplace, "inplace")
        resolvers = kwargs.pop("resolvers", None)
        kwargs["level"] = kwargs.pop("level", 0) + 1
        if resolvers is None:
            index_resolvers = self._get_index_resolvers()
            column_resolvers = self._get_cleaned_column_resolvers()
            resolvers = column_resolvers, index_resolvers
        if "target" not in kwargs:
            kwargs["target"] = self
        kwargs["resolvers"] = kwargs.get("resolvers", ()) + tuple(resolvers)

        return _eval(expr, inplace=inplace, **kwargs)

    def select_dtypes(self, include=None, exclude=None) -> DataFrame:
        """
        Return a subset of the DataFrame's columns based on the column dtypes.

        Parameters
        ----------
        include, exclude : scalar or list-like
            A selection of dtypes or strings to be included/excluded. At least
            one of these parameters must be supplied.

        Returns
        -------
        DataFrame
            The subset of the frame including the dtypes in ``include`` and
            excluding the dtypes in ``exclude``.

        Raises
        ------
        ValueError
            * If both of ``include`` and ``exclude`` are empty
            * If ``include`` and ``exclude`` have overlapping elements
            * If any kind of string dtype is passed in.

        See Also
        --------
        DataFrame.dtypes: Return Series with the data type of each column.

        Notes
        -----
        * To select all *numeric* types, use ``np.number`` or ``'number'``
        * To select strings you must use the ``object`` dtype, but note that
          this will return *all* object dtype columns
        * See the `numpy dtype hierarchy
          <https://numpy.org/doc/stable/reference/arrays.scalars.html>`__
        * To select datetimes, use ``np.datetime64``, ``'datetime'`` or
          ``'datetime64'``
        * To select timedeltas, use ``np.timedelta64``, ``'timedelta'`` or
          ``'timedelta64'``
        * To select Pandas categorical dtypes, use ``'category'``
        * To select Pandas datetimetz dtypes, use ``'datetimetz'`` (new in
          0.20.0) or ``'datetime64[ns, tz]'``

        Examples
        --------
        >>> df = pd.DataFrame({'a': [1, 2] * 3,
        ...                    'b': [True, False] * 3,
        ...                    'c': [1.0, 2.0] * 3})
        >>> df
                a      b  c
        0       1   True  1.0
        1       2  False  2.0
        2       1   True  1.0
        3       2  False  2.0
        4       1   True  1.0
        5       2  False  2.0

        >>> df.select_dtypes(include='bool')
           b
        0  True
        1  False
        2  True
        3  False
        4  True
        5  False

        >>> df.select_dtypes(include=['float64'])
           c
        0  1.0
        1  2.0
        2  1.0
        3  2.0
        4  1.0
        5  2.0

        >>> df.select_dtypes(exclude=['int64'])
               b    c
        0   True  1.0
        1  False  2.0
        2   True  1.0
        3  False  2.0
        4   True  1.0
        5  False  2.0
        """
        if not is_list_like(include):
            include = (include,) if include is not None else ()
        if not is_list_like(exclude):
            exclude = (exclude,) if exclude is not None else ()

        selection = (frozenset(include), frozenset(exclude))

        if not any(selection):
            raise ValueError("at least one of include or exclude must be nonempty")

        # convert the myriad valid dtypes object to a single representation
        include = frozenset(infer_dtype_from_object(x) for x in include)
        exclude = frozenset(infer_dtype_from_object(x) for x in exclude)
        for dtypes in (include, exclude):
            invalidate_string_dtypes(dtypes)

        # can't both include AND exclude!
        if not include.isdisjoint(exclude):
            raise ValueError(f"include and exclude overlap on {(include & exclude)}")

        # We raise when both include and exclude are empty
        # Hence, we can just shrink the columns we want to keep
        keep_these = np.full(self.shape[1], True)

        def extract_unique_dtypes_from_dtypes_set(
            dtypes_set: FrozenSet[Dtype], unique_dtypes: np.ndarray
        ) -> List[Dtype]:
            extracted_dtypes = [
                unique_dtype
                for unique_dtype in unique_dtypes
                if (
                    issubclass(
                        unique_dtype.type, tuple(dtypes_set)  # type: ignore[arg-type]
                    )
                    or (
                        np.number in dtypes_set
                        and getattr(unique_dtype, "_is_numeric", False)
                    )
                )
            ]
            return extracted_dtypes

        unique_dtypes = self.dtypes.unique()

        if include:
            included_dtypes = extract_unique_dtypes_from_dtypes_set(
                include, unique_dtypes
            )
            keep_these &= self.dtypes.isin(included_dtypes)

        if exclude:
            excluded_dtypes = extract_unique_dtypes_from_dtypes_set(
                exclude, unique_dtypes
            )
            keep_these &= ~self.dtypes.isin(excluded_dtypes)

        return self.iloc[:, keep_these.values]

    def insert(self, loc, column, value, allow_duplicates: bool = False) -> None:
        """
        Insert column into DataFrame at specified location.

        Raises a ValueError if `column` is already contained in the DataFrame,
        unless `allow_duplicates` is set to True.

        Parameters
        ----------
        loc : int
            Insertion index. Must verify 0 <= loc <= len(columns).
        column : str, number, or hashable object
            Label of the inserted column.
        value : int, Series, or array-like
        allow_duplicates : bool, optional

        See Also
        --------
        Index.insert : Insert new item by index.

        Examples
        --------
        >>> df = pd.DataFrame({'col1': [1, 2], 'col2': [3, 4]})
        >>> df
           col1  col2
        0     1     3
        1     2     4
        >>> df.insert(1, "newcol", [99, 99])
        >>> df
           col1  newcol  col2
        0     1      99     3
        1     2      99     4
        >>> df.insert(0, "col1", [100, 100], allow_duplicates=True)
        >>> df
           col1  col1  newcol  col2
        0   100     1      99     3
        1   100     2      99     4
        """
        if allow_duplicates and not self.flags.allows_duplicate_labels:
            raise ValueError(
                "Cannot specify 'allow_duplicates=True' when "
                "'self.flags.allows_duplicate_labels' is False."
            )
        value = self._sanitize_column(value)
        value = _maybe_atleast_2d(value)
        self._mgr.insert(loc, column, value, allow_duplicates=allow_duplicates)

    def assign(self, **kwargs) -> DataFrame:
        r"""
        Assign new columns to a DataFrame.

        Returns a new object with all original columns in addition to new ones.
        Existing columns that are re-assigned will be overwritten.

        Parameters
        ----------
        **kwargs : dict of {str: callable or Series}
            The column names are keywords. If the values are
            callable, they are computed on the DataFrame and
            assigned to the new columns. The callable must not
            change input DataFrame (though pandas doesn't check it).
            If the values are not callable, (e.g. a Series, scalar, or array),
            they are simply assigned.

        Returns
        -------
        DataFrame
            A new DataFrame with the new columns in addition to
            all the existing columns.

        Notes
        -----
        Assigning multiple columns within the same ``assign`` is possible.
        Later items in '\*\*kwargs' may refer to newly created or modified
        columns in 'df'; items are computed and assigned into 'df' in order.

        Examples
        --------
        >>> df = pd.DataFrame({'temp_c': [17.0, 25.0]},
        ...                   index=['Portland', 'Berkeley'])
        >>> df
                  temp_c
        Portland    17.0
        Berkeley    25.0

        Where the value is a callable, evaluated on `df`:

        >>> df.assign(temp_f=lambda x: x.temp_c * 9 / 5 + 32)
                  temp_c  temp_f
        Portland    17.0    62.6
        Berkeley    25.0    77.0

        Alternatively, the same behavior can be achieved by directly
        referencing an existing Series or sequence:

        >>> df.assign(temp_f=df['temp_c'] * 9 / 5 + 32)
                  temp_c  temp_f
        Portland    17.0    62.6
        Berkeley    25.0    77.0

        You can create multiple columns within the same assign where one
        of the columns depends on another one defined within the same assign:

        >>> df.assign(temp_f=lambda x: x['temp_c'] * 9 / 5 + 32,
        ...           temp_k=lambda x: (x['temp_f'] +  459.67) * 5 / 9)
                  temp_c  temp_f  temp_k
        Portland    17.0    62.6  290.15
        Berkeley    25.0    77.0  298.15
        """
        data = self.copy()

        for k, v in kwargs.items():
            data[k] = com.apply_if_callable(v, data)
        return data

    def _sanitize_column(self, value):
        """
        Ensures new columns (which go into the BlockManager as new blocks) are
        always copied and converted into an array.

        Parameters
        ----------
        value : scalar, Series, or array-like

        Returns
        -------
        numpy.ndarray
        """
        self._ensure_valid_index(value)

        # We should never get here with DataFrame value
        if isinstance(value, Series):
            value = _reindex_for_setitem(value, self.index)

        elif isinstance(value, ExtensionArray):
            # Explicitly copy here, instead of in sanitize_index,
            # as sanitize_index won't copy an EA, even with copy=True
            value = value.copy()
            value = sanitize_index(value, self.index)

        elif isinstance(value, Index) or is_sequence(value):

            # turn me into an ndarray
            value = sanitize_index(value, self.index)
            if not isinstance(value, (np.ndarray, Index)):
                if isinstance(value, list) and len(value) > 0:
                    value = maybe_convert_platform(value)
                else:
                    value = com.asarray_tuplesafe(value)
            elif value.ndim == 2:
                value = value.copy().T
            elif isinstance(value, Index):
                value = value.copy(deep=True)
            else:
                value = value.copy()

            # possibly infer to datetimelike
            if is_object_dtype(value.dtype):
                value = maybe_infer_to_datetimelike(value)

        else:
            value = construct_1d_arraylike_from_scalar(value, len(self), dtype=None)

        return value

    @property
    def _series(self):
        return {
            item: Series(
                self._mgr.iget(idx), index=self.index, name=item, fastpath=True
            )
            for idx, item in enumerate(self.columns)
        }

    def lookup(self, row_labels, col_labels) -> np.ndarray:
        """
        Label-based "fancy indexing" function for DataFrame.
        Given equal-length arrays of row and column labels, return an
        array of the values corresponding to each (row, col) pair.

        .. deprecated:: 1.2.0
            DataFrame.lookup is deprecated,
            use DataFrame.melt and DataFrame.loc instead.
            For an example see :meth:`~pandas.DataFrame.lookup`
            in the user guide.

        Parameters
        ----------
        row_labels : sequence
            The row labels to use for lookup.
        col_labels : sequence
            The column labels to use for lookup.

        Returns
        -------
        numpy.ndarray
            The found values.
        """
        msg = (
            "The 'lookup' method is deprecated and will be"
            "removed in a future version."
            "You can use DataFrame.melt and DataFrame.loc"
            "as a substitute."
        )
        warnings.warn(msg, FutureWarning, stacklevel=2)

        n = len(row_labels)
        if n != len(col_labels):
            raise ValueError("Row labels must have same size as column labels")
        if not (self.index.is_unique and self.columns.is_unique):
            # GH#33041
            raise ValueError("DataFrame.lookup requires unique index and columns")

        thresh = 1000
        if not self._is_mixed_type or n > thresh:
            values = self.values
            ridx = self.index.get_indexer(row_labels)
            cidx = self.columns.get_indexer(col_labels)
            if (ridx == -1).any():
                raise KeyError("One or more row labels was not found")
            if (cidx == -1).any():
                raise KeyError("One or more column labels was not found")
            flat_index = ridx * len(self.columns) + cidx
            result = values.flat[flat_index]
        else:
            result = np.empty(n, dtype="O")
            for i, (r, c) in enumerate(zip(row_labels, col_labels)):
                result[i] = self._get_value(r, c)

        if is_object_dtype(result):
            result = lib.maybe_convert_objects(result)

        return result

    # ----------------------------------------------------------------------
    # Reindexing and alignment

    def _reindex_axes(self, axes, level, limit, tolerance, method, fill_value, copy):
        frame = self

        columns = axes["columns"]
        if columns is not None:
            frame = frame._reindex_columns(
                columns, method, copy, level, fill_value, limit, tolerance
            )

        index = axes["index"]
        if index is not None:
            frame = frame._reindex_index(
                index, method, copy, level, fill_value, limit, tolerance
            )

        return frame

    def _reindex_index(
        self,
        new_index,
        method,
        copy: bool,
        level: Level,
        fill_value=np.nan,
        limit=None,
        tolerance=None,
    ):
        new_index, indexer = self.index.reindex(
            new_index, method=method, level=level, limit=limit, tolerance=tolerance
        )
        return self._reindex_with_indexers(
            {0: [new_index, indexer]},
            copy=copy,
            fill_value=fill_value,
            allow_dups=False,
        )

    def _reindex_columns(
        self,
        new_columns,
        method,
        copy: bool,
        level: Level,
        fill_value=None,
        limit=None,
        tolerance=None,
    ):
        new_columns, indexer = self.columns.reindex(
            new_columns, method=method, level=level, limit=limit, tolerance=tolerance
        )
        return self._reindex_with_indexers(
            {1: [new_columns, indexer]},
            copy=copy,
            fill_value=fill_value,
            allow_dups=False,
        )

    def _reindex_multi(self, axes, copy: bool, fill_value) -> DataFrame:
        """
        We are guaranteed non-Nones in the axes.
        """
        new_index, row_indexer = self.index.reindex(axes["index"])
        new_columns, col_indexer = self.columns.reindex(axes["columns"])

        if row_indexer is not None and col_indexer is not None:
            indexer = row_indexer, col_indexer
            new_values = algorithms.take_2d_multi(
                self.values, indexer, fill_value=fill_value
            )
            return self._constructor(new_values, index=new_index, columns=new_columns)
        else:
            return self._reindex_with_indexers(
                {0: [new_index, row_indexer], 1: [new_columns, col_indexer]},
                copy=copy,
                fill_value=fill_value,
            )

    @doc(NDFrame.align, **_shared_doc_kwargs)
    def align(
        self,
        other,
        join: str = "outer",
        axis: Optional[Axis] = None,
        level: Optional[Level] = None,
        copy: bool = True,
        fill_value=None,
        method: Optional[str] = None,
        limit=None,
        fill_axis: Axis = 0,
        broadcast_axis: Optional[Axis] = None,
    ) -> DataFrame:
        return super().align(
            other,
            join=join,
            axis=axis,
            level=level,
            copy=copy,
            fill_value=fill_value,
            method=method,
            limit=limit,
            fill_axis=fill_axis,
            broadcast_axis=broadcast_axis,
        )

    @Appender(
        """
        Examples
        --------
        >>> df = pd.DataFrame({"A": [1, 2, 3], "B": [4, 5, 6]})

        Change the row labels.

        >>> df.set_axis(['a', 'b', 'c'], axis='index')
           A  B
        a  1  4
        b  2  5
        c  3  6

        Change the column labels.

        >>> df.set_axis(['I', 'II'], axis='columns')
           I  II
        0  1   4
        1  2   5
        2  3   6

        Now, update the labels inplace.

        >>> df.set_axis(['i', 'ii'], axis='columns', inplace=True)
        >>> df
           i  ii
        0  1   4
        1  2   5
        2  3   6
        """
    )
    @Substitution(
        **_shared_doc_kwargs,
        extended_summary_sub=" column or",
        axis_description_sub=", and 1 identifies the columns",
        see_also_sub=" or columns",
    )
    @Appender(NDFrame.set_axis.__doc__)
    def set_axis(self, labels, axis: Axis = 0, inplace: bool = False):
        return super().set_axis(labels, axis=axis, inplace=inplace)

    @Substitution(**_shared_doc_kwargs)
    @Appender(NDFrame.reindex.__doc__)
    @rewrite_axis_style_signature(
        "labels",
        [
            ("method", None),
            ("copy", True),
            ("level", None),
            ("fill_value", np.nan),
            ("limit", None),
            ("tolerance", None),
        ],
    )
    def reindex(self, *args, **kwargs) -> DataFrame:
        axes = validate_axis_style_args(self, args, kwargs, "labels", "reindex")
        kwargs.update(axes)
        # Pop these, since the values are in `kwargs` under different names
        kwargs.pop("axis", None)
        kwargs.pop("labels", None)
        return super().reindex(**kwargs)

    def drop(
        self,
        labels=None,
        axis: Axis = 0,
        index=None,
        columns=None,
        level: Optional[Level] = None,
        inplace: bool = False,
        errors: str = "raise",
    ):
        """
        Drop specified labels from rows or columns.

        Remove rows or columns by specifying label names and corresponding
        axis, or by specifying directly index or column names. When using a
        multi-index, labels on different levels can be removed by specifying
        the level.

        Parameters
        ----------
        labels : single label or list-like
            Index or column labels to drop.
        axis : {0 or 'index', 1 or 'columns'}, default 0
            Whether to drop labels from the index (0 or 'index') or
            columns (1 or 'columns').
        index : single label or list-like
            Alternative to specifying axis (``labels, axis=0``
            is equivalent to ``index=labels``).
        columns : single label or list-like
            Alternative to specifying axis (``labels, axis=1``
            is equivalent to ``columns=labels``).
        level : int or level name, optional
            For MultiIndex, level from which the labels will be removed.
        inplace : bool, default False
            If False, return a copy. Otherwise, do operation
            inplace and return None.
        errors : {'ignore', 'raise'}, default 'raise'
            If 'ignore', suppress error and only existing labels are
            dropped.

        Returns
        -------
        DataFrame or None
            DataFrame without the removed index or column labels or
            None if ``inplace=True``.

        Raises
        ------
        KeyError
            If any of the labels is not found in the selected axis.

        See Also
        --------
        DataFrame.loc : Label-location based indexer for selection by label.
        DataFrame.dropna : Return DataFrame with labels on given axis omitted
            where (all or any) data are missing.
        DataFrame.drop_duplicates : Return DataFrame with duplicate rows
            removed, optionally only considering certain columns.
        Series.drop : Return Series with specified index labels removed.

        Examples
        --------
        >>> df = pd.DataFrame(np.arange(12).reshape(3, 4),
        ...                   columns=['A', 'B', 'C', 'D'])
        >>> df
           A  B   C   D
        0  0  1   2   3
        1  4  5   6   7
        2  8  9  10  11

        Drop columns

        >>> df.drop(['B', 'C'], axis=1)
           A   D
        0  0   3
        1  4   7
        2  8  11

        >>> df.drop(columns=['B', 'C'])
           A   D
        0  0   3
        1  4   7
        2  8  11

        Drop a row by index

        >>> df.drop([0, 1])
           A  B   C   D
        2  8  9  10  11

        Drop columns and/or rows of MultiIndex DataFrame

        >>> midx = pd.MultiIndex(levels=[['lama', 'cow', 'falcon'],
        ...                              ['speed', 'weight', 'length']],
        ...                      codes=[[0, 0, 0, 1, 1, 1, 2, 2, 2],
        ...                             [0, 1, 2, 0, 1, 2, 0, 1, 2]])
        >>> df = pd.DataFrame(index=midx, columns=['big', 'small'],
        ...                   data=[[45, 30], [200, 100], [1.5, 1], [30, 20],
        ...                         [250, 150], [1.5, 0.8], [320, 250],
        ...                         [1, 0.8], [0.3, 0.2]])
        >>> df
                        big     small
        lama    speed   45.0    30.0
                weight  200.0   100.0
                length  1.5     1.0
        cow     speed   30.0    20.0
                weight  250.0   150.0
                length  1.5     0.8
        falcon  speed   320.0   250.0
                weight  1.0     0.8
                length  0.3     0.2

        >>> df.drop(index='cow', columns='small')
                        big
        lama    speed   45.0
                weight  200.0
                length  1.5
        falcon  speed   320.0
                weight  1.0
                length  0.3

        >>> df.drop(index='length', level=1)
                        big     small
        lama    speed   45.0    30.0
                weight  200.0   100.0
        cow     speed   30.0    20.0
                weight  250.0   150.0
        falcon  speed   320.0   250.0
                weight  1.0     0.8
        """
        return super().drop(
            labels=labels,
            axis=axis,
            index=index,
            columns=columns,
            level=level,
            inplace=inplace,
            errors=errors,
        )

    @rewrite_axis_style_signature(
        "mapper",
        [("copy", True), ("inplace", False), ("level", None), ("errors", "ignore")],
    )
    def rename(
        self,
        mapper: Optional[Renamer] = None,
        *,
        index: Optional[Renamer] = None,
        columns: Optional[Renamer] = None,
        axis: Optional[Axis] = None,
        copy: bool = True,
        inplace: bool = False,
        level: Optional[Level] = None,
        errors: str = "ignore",
    ) -> Optional[DataFrame]:
        """
        Alter axes labels.

        Function / dict values must be unique (1-to-1). Labels not contained in
        a dict / Series will be left as-is. Extra labels listed don't throw an
        error.

        See the :ref:`user guide <basics.rename>` for more.

        Parameters
        ----------
        mapper : dict-like or function
            Dict-like or function transformations to apply to
            that axis' values. Use either ``mapper`` and ``axis`` to
            specify the axis to target with ``mapper``, or ``index`` and
            ``columns``.
        index : dict-like or function
            Alternative to specifying axis (``mapper, axis=0``
            is equivalent to ``index=mapper``).
        columns : dict-like or function
            Alternative to specifying axis (``mapper, axis=1``
            is equivalent to ``columns=mapper``).
        axis : {0 or 'index', 1 or 'columns'}, default 0
            Axis to target with ``mapper``. Can be either the axis name
            ('index', 'columns') or number (0, 1). The default is 'index'.
        copy : bool, default True
            Also copy underlying data.
        inplace : bool, default False
            Whether to return a new DataFrame. If True then value of copy is
            ignored.
        level : int or level name, default None
            In case of a MultiIndex, only rename labels in the specified
            level.
        errors : {'ignore', 'raise'}, default 'ignore'
            If 'raise', raise a `KeyError` when a dict-like `mapper`, `index`,
            or `columns` contains labels that are not present in the Index
            being transformed.
            If 'ignore', existing keys will be renamed and extra keys will be
            ignored.

        Returns
        -------
        DataFrame or None
            DataFrame with the renamed axis labels or None if ``inplace=True``.

        Raises
        ------
        KeyError
            If any of the labels is not found in the selected axis and
            "errors='raise'".

        See Also
        --------
        DataFrame.rename_axis : Set the name of the axis.

        Examples
        --------
        ``DataFrame.rename`` supports two calling conventions

        * ``(index=index_mapper, columns=columns_mapper, ...)``
        * ``(mapper, axis={'index', 'columns'}, ...)``

        We *highly* recommend using keyword arguments to clarify your
        intent.

        Rename columns using a mapping:

        >>> df = pd.DataFrame({"A": [1, 2, 3], "B": [4, 5, 6]})
        >>> df.rename(columns={"A": "a", "B": "c"})
           a  c
        0  1  4
        1  2  5
        2  3  6

        Rename index using a mapping:

        >>> df.rename(index={0: "x", 1: "y", 2: "z"})
           A  B
        x  1  4
        y  2  5
        z  3  6

        Cast index labels to a different type:

        >>> df.index
        RangeIndex(start=0, stop=3, step=1)
        >>> df.rename(index=str).index
        Index(['0', '1', '2'], dtype='object')

        >>> df.rename(columns={"A": "a", "B": "b", "C": "c"}, errors="raise")
        Traceback (most recent call last):
        KeyError: ['C'] not found in axis

        Using axis-style parameters:

        >>> df.rename(str.lower, axis='columns')
           a  b
        0  1  4
        1  2  5
        2  3  6

        >>> df.rename({1: 2, 2: 4}, axis='index')
           A  B
        0  1  4
        2  2  5
        4  3  6
        """
        return super().rename(
            mapper=mapper,
            index=index,
            columns=columns,
            axis=axis,
            copy=copy,
            inplace=inplace,
            level=level,
            errors=errors,
        )

    @doc(NDFrame.fillna, **_shared_doc_kwargs)
    def fillna(
        self,
        value=None,
        method: Optional[str] = None,
        axis: Optional[Axis] = None,
        inplace: bool = False,
        limit=None,
        downcast=None,
    ) -> Optional[DataFrame]:
        return super().fillna(
            value=value,
            method=method,
            axis=axis,
            inplace=inplace,
            limit=limit,
            downcast=downcast,
        )

    def pop(self, item: Label) -> Series:
        """
        Return item and drop from frame. Raise KeyError if not found.

        Parameters
        ----------
        item : label
            Label of column to be popped.

        Returns
        -------
        Series

        Examples
        --------
        >>> df = pd.DataFrame([('falcon', 'bird', 389.0),
        ...                    ('parrot', 'bird', 24.0),
        ...                    ('lion', 'mammal', 80.5),
        ...                    ('monkey', 'mammal', np.nan)],
        ...                   columns=('name', 'class', 'max_speed'))
        >>> df
             name   class  max_speed
        0  falcon    bird      389.0
        1  parrot    bird       24.0
        2    lion  mammal       80.5
        3  monkey  mammal        NaN

        >>> df.pop('class')
        0      bird
        1      bird
        2    mammal
        3    mammal
        Name: class, dtype: object

        >>> df
             name  max_speed
        0  falcon      389.0
        1  parrot       24.0
        2    lion       80.5
        3  monkey        NaN
        """
        return super().pop(item=item)

    @doc(NDFrame.replace, **_shared_doc_kwargs)
    def replace(
        self,
        to_replace=None,
        value=None,
        inplace: bool = False,
        limit=None,
        regex: bool = False,
        method: str = "pad",
    ):
        return super().replace(
            to_replace=to_replace,
            value=value,
            inplace=inplace,
            limit=limit,
            regex=regex,
            method=method,
        )

    def _replace_columnwise(
        self, mapping: Dict[Label, Tuple[Any, Any]], inplace: bool, regex
    ):
        """
        Dispatch to Series.replace column-wise.


        Parameters
        ----------
        mapping : dict
            of the form {col: (target, value)}
        inplace : bool
        regex : bool or same types as `to_replace` in DataFrame.replace

        Returns
        -------
        DataFrame or None
        """
        # Operate column-wise
        res = self if inplace else self.copy()
        ax = self.columns

        for i in range(len(ax)):
            if ax[i] in mapping:
                ser = self.iloc[:, i]

                target, value = mapping[ax[i]]
                newobj = ser.replace(target, value, regex=regex)

                res.iloc[:, i] = newobj

        if inplace:
            return
        return res.__finalize__(self)

    @doc(NDFrame.shift, klass=_shared_doc_kwargs["klass"])
    def shift(
        self, periods=1, freq=None, axis: Axis = 0, fill_value=lib.no_default
    ) -> DataFrame:
        axis = self._get_axis_number(axis)

        ncols = len(self.columns)
        if axis == 1 and periods != 0 and fill_value is lib.no_default and ncols > 0:
            # We will infer fill_value to match the closest column

            # Use a column that we know is valid for our column's dtype GH#38434
            label = self.columns[0]

            if periods > 0:
                result = self.iloc[:, :-periods]
                for col in range(min(ncols, abs(periods))):
                    # TODO(EA2D): doing this in a loop unnecessary with 2D EAs
                    # Define filler inside loop so we get a copy
                    filler = self.iloc[:, 0].shift(len(self))
                    result.insert(0, label, filler, allow_duplicates=True)
            else:
                result = self.iloc[:, -periods:]
                for col in range(min(ncols, abs(periods))):
                    # Define filler inside loop so we get a copy
                    filler = self.iloc[:, -1].shift(len(self))
                    result.insert(
                        len(result.columns), label, filler, allow_duplicates=True
                    )

            result.columns = self.columns.copy()
            return result

        return super().shift(
            periods=periods, freq=freq, axis=axis, fill_value=fill_value
        )

    def set_index(
        self,
        keys,
        drop: bool = True,
        append: bool = False,
        inplace: bool = False,
        verify_integrity: bool = False,
    ):
        """
        Set the DataFrame index using existing columns.

        Set the DataFrame index (row labels) using one or more existing
        columns or arrays (of the correct length). The index can replace the
        existing index or expand on it.

        Parameters
        ----------
        keys : label or array-like or list of labels/arrays
            This parameter can be either a single column key, a single array of
            the same length as the calling DataFrame, or a list containing an
            arbitrary combination of column keys and arrays. Here, "array"
            encompasses :class:`Series`, :class:`Index`, ``np.ndarray``, and
            instances of :class:`~collections.abc.Iterator`.
        drop : bool, default True
            Delete columns to be used as the new index.
        append : bool, default False
            Whether to append columns to existing index.
        inplace : bool, default False
            If True, modifies the DataFrame in place (do not create a new object).
        verify_integrity : bool, default False
            Check the new index for duplicates. Otherwise defer the check until
            necessary. Setting to False will improve the performance of this
            method.

        Returns
        -------
        DataFrame or None
            Changed row labels or None if ``inplace=True``.

        See Also
        --------
        DataFrame.reset_index : Opposite of set_index.
        DataFrame.reindex : Change to new indices or expand indices.
        DataFrame.reindex_like : Change to same indices as other DataFrame.

        Examples
        --------
        >>> df = pd.DataFrame({'month': [1, 4, 7, 10],
        ...                    'year': [2012, 2014, 2013, 2014],
        ...                    'sale': [55, 40, 84, 31]})
        >>> df
           month  year  sale
        0      1  2012    55
        1      4  2014    40
        2      7  2013    84
        3     10  2014    31

        Set the index to become the 'month' column:

        >>> df.set_index('month')
               year  sale
        month
        1      2012    55
        4      2014    40
        7      2013    84
        10     2014    31

        Create a MultiIndex using columns 'year' and 'month':

        >>> df.set_index(['year', 'month'])
                    sale
        year  month
        2012  1     55
        2014  4     40
        2013  7     84
        2014  10    31

        Create a MultiIndex using an Index and a column:

        >>> df.set_index([pd.Index([1, 2, 3, 4]), 'year'])
                 month  sale
           year
        1  2012  1      55
        2  2014  4      40
        3  2013  7      84
        4  2014  10     31

        Create a MultiIndex using two Series:

        >>> s = pd.Series([1, 2, 3, 4])
        >>> df.set_index([s, s**2])
              month  year  sale
        1 1       1  2012    55
        2 4       4  2014    40
        3 9       7  2013    84
        4 16     10  2014    31
        """
        inplace = validate_bool_kwarg(inplace, "inplace")
        self._check_inplace_and_allows_duplicate_labels(inplace)
        if not isinstance(keys, list):
            keys = [keys]

        err_msg = (
            'The parameter "keys" may be a column key, one-dimensional '
            "array, or a list containing only valid column keys and "
            "one-dimensional arrays."
        )

        missing: List[Label] = []
        for col in keys:
            if isinstance(col, (Index, Series, np.ndarray, list, abc.Iterator)):
                # arrays are fine as long as they are one-dimensional
                # iterators get converted to list below
                if getattr(col, "ndim", 1) != 1:
                    raise ValueError(err_msg)
            else:
                # everything else gets tried as a key; see GH 24969
                try:
                    found = col in self.columns
                except TypeError as err:
                    raise TypeError(
                        f"{err_msg}. Received column of type {type(col)}"
                    ) from err
                else:
                    if not found:
                        missing.append(col)

        if missing:
            raise KeyError(f"None of {missing} are in the columns")

        if inplace:
            frame = self
        else:
            frame = self.copy()

        arrays = []
        names: List[Label] = []
        if append:
            names = list(self.index.names)
            if isinstance(self.index, MultiIndex):
                for i in range(self.index.nlevels):
                    arrays.append(self.index._get_level_values(i))
            else:
                arrays.append(self.index)

        to_remove: List[Label] = []
        for col in keys:
            if isinstance(col, MultiIndex):
                for n in range(col.nlevels):
                    arrays.append(col._get_level_values(n))
                names.extend(col.names)
            elif isinstance(col, (Index, Series)):
                # if Index then not MultiIndex (treated above)
                arrays.append(col)
                names.append(col.name)
            elif isinstance(col, (list, np.ndarray)):
                arrays.append(col)
                names.append(None)
            elif isinstance(col, abc.Iterator):
                arrays.append(list(col))
                names.append(None)
            # from here, col can only be a column label
            else:
                arrays.append(frame[col]._values)
                names.append(col)
                if drop:
                    to_remove.append(col)

            if len(arrays[-1]) != len(self):
                # check newest element against length of calling frame, since
                # ensure_index_from_sequences would not raise for append=False.
                raise ValueError(
                    f"Length mismatch: Expected {len(self)} rows, "
                    f"received array of length {len(arrays[-1])}"
                )

        index = ensure_index_from_sequences(arrays, names)

        if verify_integrity and not index.is_unique:
            duplicates = index[index.duplicated()].unique()
            raise ValueError(f"Index has duplicate keys: {duplicates}")

        # use set to handle duplicate column names gracefully in case of drop
        for c in set(to_remove):
            del frame[c]

        # clear up memory usage
        index._cleanup()

        frame.index = index

        if not inplace:
            return frame

    @overload
    # https://github.com/python/mypy/issues/6580
    # Overloaded function signatures 1 and 2 overlap with incompatible return types
    def reset_index(  # type: ignore[misc]
        self,
        level: Optional[Union[Hashable, Sequence[Hashable]]] = ...,
        drop: bool = ...,
        inplace: Literal[False] = ...,
        col_level: Hashable = ...,
        col_fill: Label = ...,
    ) -> DataFrame:
        ...

    @overload
    def reset_index(
        self,
        level: Optional[Union[Hashable, Sequence[Hashable]]] = ...,
        drop: bool = ...,
        inplace: Literal[True] = ...,
        col_level: Hashable = ...,
        col_fill: Label = ...,
    ) -> None:
        ...

    def reset_index(
        self,
        level: Optional[Union[Hashable, Sequence[Hashable]]] = None,
        drop: bool = False,
        inplace: bool = False,
        col_level: Hashable = 0,
        col_fill: Label = "",
    ) -> Optional[DataFrame]:
        """
        Reset the index, or a level of it.

        Reset the index of the DataFrame, and use the default one instead.
        If the DataFrame has a MultiIndex, this method can remove one or more
        levels.

        Parameters
        ----------
        level : int, str, tuple, or list, default None
            Only remove the given levels from the index. Removes all levels by
            default.
        drop : bool, default False
            Do not try to insert index into dataframe columns. This resets
            the index to the default integer index.
        inplace : bool, default False
            Modify the DataFrame in place (do not create a new object).
        col_level : int or str, default 0
            If the columns have multiple levels, determines which level the
            labels are inserted into. By default it is inserted into the first
            level.
        col_fill : object, default ''
            If the columns have multiple levels, determines how the other
            levels are named. If None then the index name is repeated.

        Returns
        -------
        DataFrame or None
            DataFrame with the new index or None if ``inplace=True``.

        See Also
        --------
        DataFrame.set_index : Opposite of reset_index.
        DataFrame.reindex : Change to new indices or expand indices.
        DataFrame.reindex_like : Change to same indices as other DataFrame.

        Examples
        --------
        >>> df = pd.DataFrame([('bird', 389.0),
        ...                    ('bird', 24.0),
        ...                    ('mammal', 80.5),
        ...                    ('mammal', np.nan)],
        ...                   index=['falcon', 'parrot', 'lion', 'monkey'],
        ...                   columns=('class', 'max_speed'))
        >>> df
                 class  max_speed
        falcon    bird      389.0
        parrot    bird       24.0
        lion    mammal       80.5
        monkey  mammal        NaN

        When we reset the index, the old index is added as a column, and a
        new sequential index is used:

        >>> df.reset_index()
            index   class  max_speed
        0  falcon    bird      389.0
        1  parrot    bird       24.0
        2    lion  mammal       80.5
        3  monkey  mammal        NaN

        We can use the `drop` parameter to avoid the old index being added as
        a column:

        >>> df.reset_index(drop=True)
            class  max_speed
        0    bird      389.0
        1    bird       24.0
        2  mammal       80.5
        3  mammal        NaN

        You can also use `reset_index` with `MultiIndex`.

        >>> index = pd.MultiIndex.from_tuples([('bird', 'falcon'),
        ...                                    ('bird', 'parrot'),
        ...                                    ('mammal', 'lion'),
        ...                                    ('mammal', 'monkey')],
        ...                                   names=['class', 'name'])
        >>> columns = pd.MultiIndex.from_tuples([('speed', 'max'),
        ...                                      ('species', 'type')])
        >>> df = pd.DataFrame([(389.0, 'fly'),
        ...                    ( 24.0, 'fly'),
        ...                    ( 80.5, 'run'),
        ...                    (np.nan, 'jump')],
        ...                   index=index,
        ...                   columns=columns)
        >>> df
                       speed species
                         max    type
        class  name
        bird   falcon  389.0     fly
               parrot   24.0     fly
        mammal lion     80.5     run
               monkey    NaN    jump

        If the index has multiple levels, we can reset a subset of them:

        >>> df.reset_index(level='class')
                 class  speed species
                          max    type
        name
        falcon    bird  389.0     fly
        parrot    bird   24.0     fly
        lion    mammal   80.5     run
        monkey  mammal    NaN    jump

        If we are not dropping the index, by default, it is placed in the top
        level. We can place it in another level:

        >>> df.reset_index(level='class', col_level=1)
                        speed species
                 class    max    type
        name
        falcon    bird  389.0     fly
        parrot    bird   24.0     fly
        lion    mammal   80.5     run
        monkey  mammal    NaN    jump

        When the index is inserted under another level, we can specify under
        which one with the parameter `col_fill`:

        >>> df.reset_index(level='class', col_level=1, col_fill='species')
                      species  speed species
                        class    max    type
        name
        falcon           bird  389.0     fly
        parrot           bird   24.0     fly
        lion           mammal   80.5     run
        monkey         mammal    NaN    jump

        If we specify a nonexistent level for `col_fill`, it is created:

        >>> df.reset_index(level='class', col_level=1, col_fill='genus')
                        genus  speed species
                        class    max    type
        name
        falcon           bird  389.0     fly
        parrot           bird   24.0     fly
        lion           mammal   80.5     run
        monkey         mammal    NaN    jump
        """
        inplace = validate_bool_kwarg(inplace, "inplace")
        self._check_inplace_and_allows_duplicate_labels(inplace)
        if inplace:
            new_obj = self
        else:
            new_obj = self.copy()

        new_index = ibase.default_index(len(new_obj))
        if level is not None:
            if not isinstance(level, (tuple, list)):
                level = [level]
            level = [self.index._get_level_number(lev) for lev in level]
            if len(level) < self.index.nlevels:
                new_index = self.index.droplevel(level)

        if not drop:
            to_insert: Iterable[Tuple[Any, Optional[Any]]]
            if isinstance(self.index, MultiIndex):
                names = [
                    (n if n is not None else f"level_{i}")
                    for i, n in enumerate(self.index.names)
                ]
                to_insert = zip(self.index.levels, self.index.codes)
            else:
                default = "index" if "index" not in self else "level_0"
                names = [default] if self.index.name is None else [self.index.name]
                to_insert = ((self.index, None),)

            multi_col = isinstance(self.columns, MultiIndex)
            for i, (lev, lab) in reversed(list(enumerate(to_insert))):
                if not (level is None or i in level):
                    continue
                name = names[i]
                if multi_col:
                    col_name = list(name) if isinstance(name, tuple) else [name]
                    if col_fill is None:
                        if len(col_name) not in (1, self.columns.nlevels):
                            raise ValueError(
                                "col_fill=None is incompatible "
                                f"with incomplete column name {name}"
                            )
                        col_fill = col_name[0]

                    lev_num = self.columns._get_level_number(col_level)
                    name_lst = [col_fill] * lev_num + col_name
                    missing = self.columns.nlevels - len(name_lst)
                    name_lst += [col_fill] * missing
                    name = tuple(name_lst)

                # to ndarray and maybe infer different dtype
                level_values = lev._values
                if level_values.dtype == np.object_:
                    level_values = lib.maybe_convert_objects(level_values)

                if lab is not None:
                    # if we have the codes, extract the values with a mask
                    level_values = algorithms.take(
                        level_values, lab, allow_fill=True, fill_value=lev._na_value
                    )

                new_obj.insert(0, name, level_values)

        new_obj.index = new_index
        if not inplace:
            return new_obj

        return None

    # ----------------------------------------------------------------------
    # Reindex-based selection methods

    @doc(NDFrame.isna, klass=_shared_doc_kwargs["klass"])
    def isna(self) -> DataFrame:
        result = self._constructor(self._mgr.isna(func=isna))
        return result.__finalize__(self, method="isna")

    @doc(NDFrame.isna, klass=_shared_doc_kwargs["klass"])
    def isnull(self) -> DataFrame:
        return self.isna()

    @doc(NDFrame.notna, klass=_shared_doc_kwargs["klass"])
    def notna(self) -> DataFrame:
        return ~self.isna()

    @doc(NDFrame.notna, klass=_shared_doc_kwargs["klass"])
    def notnull(self) -> DataFrame:
        return ~self.isna()

    def dropna(
        self,
        axis: Axis = 0,
        how: str = "any",
        thresh=None,
        subset=None,
        inplace: bool = False,
    ):
        """
        Remove missing values.

        See the :ref:`User Guide <missing_data>` for more on which values are
        considered missing, and how to work with missing data.

        Parameters
        ----------
        axis : {0 or 'index', 1 or 'columns'}, default 0
            Determine if rows or columns which contain missing values are
            removed.

            * 0, or 'index' : Drop rows which contain missing values.
            * 1, or 'columns' : Drop columns which contain missing value.

            .. versionchanged:: 1.0.0

               Pass tuple or list to drop on multiple axes.
               Only a single axis is allowed.

        how : {'any', 'all'}, default 'any'
            Determine if row or column is removed from DataFrame, when we have
            at least one NA or all NA.

            * 'any' : If any NA values are present, drop that row or column.
            * 'all' : If all values are NA, drop that row or column.

        thresh : int, optional
            Require that many non-NA values.
        subset : array-like, optional
            Labels along other axis to consider, e.g. if you are dropping rows
            these would be a list of columns to include.
        inplace : bool, default False
            If True, do operation inplace and return None.

        Returns
        -------
        DataFrame or None
            DataFrame with NA entries dropped from it or None if ``inplace=True``.

        See Also
        --------
        DataFrame.isna: Indicate missing values.
        DataFrame.notna : Indicate existing (non-missing) values.
        DataFrame.fillna : Replace missing values.
        Series.dropna : Drop missing values.
        Index.dropna : Drop missing indices.

        Examples
        --------
        >>> df = pd.DataFrame({"name": ['Alfred', 'Batman', 'Catwoman'],
        ...                    "toy": [np.nan, 'Batmobile', 'Bullwhip'],
        ...                    "born": [pd.NaT, pd.Timestamp("1940-04-25"),
        ...                             pd.NaT]})
        >>> df
               name        toy       born
        0    Alfred        NaN        NaT
        1    Batman  Batmobile 1940-04-25
        2  Catwoman   Bullwhip        NaT

        Drop the rows where at least one element is missing.

        >>> df.dropna()
             name        toy       born
        1  Batman  Batmobile 1940-04-25

        Drop the columns where at least one element is missing.

        >>> df.dropna(axis='columns')
               name
        0    Alfred
        1    Batman
        2  Catwoman

        Drop the rows where all elements are missing.

        >>> df.dropna(how='all')
               name        toy       born
        0    Alfred        NaN        NaT
        1    Batman  Batmobile 1940-04-25
        2  Catwoman   Bullwhip        NaT

        Keep only the rows with at least 2 non-NA values.

        >>> df.dropna(thresh=2)
               name        toy       born
        1    Batman  Batmobile 1940-04-25
        2  Catwoman   Bullwhip        NaT

        Define in which columns to look for missing values.

        >>> df.dropna(subset=['name', 'toy'])
               name        toy       born
        1    Batman  Batmobile 1940-04-25
        2  Catwoman   Bullwhip        NaT

        Keep the DataFrame with valid entries in the same variable.

        >>> df.dropna(inplace=True)
        >>> df
             name        toy       born
        1  Batman  Batmobile 1940-04-25
        """
        inplace = validate_bool_kwarg(inplace, "inplace")
        if isinstance(axis, (tuple, list)):
            # GH20987
            raise TypeError("supplying multiple axes to axis is no longer supported.")

        axis = self._get_axis_number(axis)
        agg_axis = 1 - axis

        agg_obj = self
        if subset is not None:
            ax = self._get_axis(agg_axis)
            indices = ax.get_indexer_for(subset)
            check = indices == -1
            if check.any():
                raise KeyError(list(np.compress(check, subset)))
            agg_obj = self.take(indices, axis=agg_axis)

        count = agg_obj.count(axis=agg_axis)

        if thresh is not None:
            mask = count >= thresh
        elif how == "any":
            mask = count == len(agg_obj._get_axis(agg_axis))
        elif how == "all":
            mask = count > 0
        else:
            if how is not None:
                raise ValueError(f"invalid how option: {how}")
            else:
                raise TypeError("must specify how or thresh")

        result = self.loc(axis=axis)[mask]

        if inplace:
            self._update_inplace(result)
        else:
            return result

    def drop_duplicates(
        self,
        subset: Optional[Union[Hashable, Sequence[Hashable]]] = None,
        keep: Union[str, bool] = "first",
        inplace: bool = False,
        ignore_index: bool = False,
    ) -> Optional[DataFrame]:
        """
        Return DataFrame with duplicate rows removed.

        Considering certain columns is optional. Indexes, including time indexes
        are ignored.

        Parameters
        ----------
        subset : column label or sequence of labels, optional
            Only consider certain columns for identifying duplicates, by
            default use all of the columns.
        keep : {'first', 'last', False}, default 'first'
            Determines which duplicates (if any) to keep.
            - ``first`` : Drop duplicates except for the first occurrence.
            - ``last`` : Drop duplicates except for the last occurrence.
            - False : Drop all duplicates.
        inplace : bool, default False
            Whether to drop duplicates in place or to return a copy.
        ignore_index : bool, default False
            If True, the resulting axis will be labeled 0, 1, …, n - 1.

            .. versionadded:: 1.0.0

        Returns
        -------
        DataFrame or None
            DataFrame with duplicates removed or None if ``inplace=True``.

        See Also
        --------
        DataFrame.value_counts: Count unique combinations of columns.

        Examples
        --------
        Consider dataset containing ramen rating.

        >>> df = pd.DataFrame({
        ...     'brand': ['Yum Yum', 'Yum Yum', 'Indomie', 'Indomie', 'Indomie'],
        ...     'style': ['cup', 'cup', 'cup', 'pack', 'pack'],
        ...     'rating': [4, 4, 3.5, 15, 5]
        ... })
        >>> df
            brand style  rating
        0  Yum Yum   cup     4.0
        1  Yum Yum   cup     4.0
        2  Indomie   cup     3.5
        3  Indomie  pack    15.0
        4  Indomie  pack     5.0

        By default, it removes duplicate rows based on all columns.

        >>> df.drop_duplicates()
            brand style  rating
        0  Yum Yum   cup     4.0
        2  Indomie   cup     3.5
        3  Indomie  pack    15.0
        4  Indomie  pack     5.0

        To remove duplicates on specific column(s), use ``subset``.

        >>> df.drop_duplicates(subset=['brand'])
            brand style  rating
        0  Yum Yum   cup     4.0
        2  Indomie   cup     3.5

        To remove duplicates and keep last occurrences, use ``keep``.

        >>> df.drop_duplicates(subset=['brand', 'style'], keep='last')
            brand style  rating
        1  Yum Yum   cup     4.0
        2  Indomie   cup     3.5
        4  Indomie  pack     5.0
        """
        if self.empty:
            return self.copy()

        inplace = validate_bool_kwarg(inplace, "inplace")
        ignore_index = validate_bool_kwarg(ignore_index, "ignore_index")
        duplicated = self.duplicated(subset, keep=keep)

        result = self[-duplicated]
        if ignore_index:
            result.index = ibase.default_index(len(result))

        if inplace:
            self._update_inplace(result)
            return None
        else:
            return result

    def duplicated(
        self,
        subset: Optional[Union[Hashable, Sequence[Hashable]]] = None,
        keep: Union[str, bool] = "first",
    ) -> Series:
        """
        Return boolean Series denoting duplicate rows.

        Considering certain columns is optional.

        Parameters
        ----------
        subset : column label or sequence of labels, optional
            Only consider certain columns for identifying duplicates, by
            default use all of the columns.
        keep : {'first', 'last', False}, default 'first'
            Determines which duplicates (if any) to mark.

            - ``first`` : Mark duplicates as ``True`` except for the first occurrence.
            - ``last`` : Mark duplicates as ``True`` except for the last occurrence.
            - False : Mark all duplicates as ``True``.

        Returns
        -------
        Series
            Boolean series for each duplicated rows.

        See Also
        --------
        Index.duplicated : Equivalent method on index.
        Series.duplicated : Equivalent method on Series.
        Series.drop_duplicates : Remove duplicate values from Series.
        DataFrame.drop_duplicates : Remove duplicate values from DataFrame.

        Examples
        --------
        Consider dataset containing ramen rating.

        >>> df = pd.DataFrame({
        ...     'brand': ['Yum Yum', 'Yum Yum', 'Indomie', 'Indomie', 'Indomie'],
        ...     'style': ['cup', 'cup', 'cup', 'pack', 'pack'],
        ...     'rating': [4, 4, 3.5, 15, 5]
        ... })
        >>> df
            brand style  rating
        0  Yum Yum   cup     4.0
        1  Yum Yum   cup     4.0
        2  Indomie   cup     3.5
        3  Indomie  pack    15.0
        4  Indomie  pack     5.0

        By default, for each set of duplicated values, the first occurrence
        is set on False and all others on True.

        >>> df.duplicated()
        0    False
        1     True
        2    False
        3    False
        4    False
        dtype: bool

        By using 'last', the last occurrence of each set of duplicated values
        is set on False and all others on True.

        >>> df.duplicated(keep='last')
        0     True
        1    False
        2    False
        3    False
        4    False
        dtype: bool

        By setting ``keep`` on False, all duplicates are True.

        >>> df.duplicated(keep=False)
        0     True
        1     True
        2    False
        3    False
        4    False
        dtype: bool

        To find duplicates on specific column(s), use ``subset``.

        >>> df.duplicated(subset=['brand'])
        0    False
        1     True
        2    False
        3     True
        4     True
        dtype: bool
        """
        from pandas._libs.hashtable import SIZE_HINT_LIMIT, duplicated_int64

        if self.empty:
            return self._constructor_sliced(dtype=bool)

        def f(vals):
            labels, shape = algorithms.factorize(
                vals, size_hint=min(len(self), SIZE_HINT_LIMIT)
            )
            return labels.astype("i8", copy=False), len(shape)

        if subset is None:
            subset = self.columns
        elif (
            not np.iterable(subset)
            or isinstance(subset, str)
            or isinstance(subset, tuple)
            and subset in self.columns
        ):
            subset = (subset,)

        #  needed for mypy since can't narrow types using np.iterable
        subset = cast(Iterable, subset)

        # Verify all columns in subset exist in the queried dataframe
        # Otherwise, raise a KeyError, same as if you try to __getitem__ with a
        # key that doesn't exist.
        diff = Index(subset).difference(self.columns)
        if not diff.empty:
            raise KeyError(diff)

        vals = (col.values for name, col in self.items() if name in subset)
        labels, shape = map(list, zip(*map(f, vals)))

        ids = get_group_index(labels, shape, sort=False, xnull=False)
        result = self._constructor_sliced(duplicated_int64(ids, keep), index=self.index)
        return result.__finalize__(self, method="duplicated")

    # ----------------------------------------------------------------------
    # Sorting
    # TODO: Just move the sort_values doc here.
    @Substitution(**_shared_doc_kwargs)
    @Appender(NDFrame.sort_values.__doc__)
    # error: Signature of "sort_values" incompatible with supertype "NDFrame"
    def sort_values(  # type: ignore[override]
        self,
        by,
        axis: Axis = 0,
        ascending=True,
        inplace: bool = False,
        kind: str = "quicksort",
        na_position: str = "last",
        ignore_index: bool = False,
        key: ValueKeyFunc = None,
    ):
        inplace = validate_bool_kwarg(inplace, "inplace")
        axis = self._get_axis_number(axis)

        if not isinstance(by, list):
            by = [by]
        if is_sequence(ascending) and len(by) != len(ascending):
            raise ValueError(
                f"Length of ascending ({len(ascending)}) != length of by ({len(by)})"
            )
        if len(by) > 1:

            keys = [self._get_label_or_level_values(x, axis=axis) for x in by]

            # need to rewrap columns in Series to apply key function
            if key is not None:
                keys = [Series(k, name=name) for (k, name) in zip(keys, by)]

            indexer = lexsort_indexer(
                keys, orders=ascending, na_position=na_position, key=key
            )
            indexer = ensure_platform_int(indexer)
        else:

            by = by[0]
            k = self._get_label_or_level_values(by, axis=axis)

            # need to rewrap column in Series to apply key function
            if key is not None:
                k = Series(k, name=by)

            if isinstance(ascending, (tuple, list)):
                ascending = ascending[0]

            indexer = nargsort(
                k, kind=kind, ascending=ascending, na_position=na_position, key=key
            )

        new_data = self._mgr.take(
            indexer, axis=self._get_block_manager_axis(axis), verify=False
        )

        if ignore_index:
            new_data.axes[1] = ibase.default_index(len(indexer))

        result = self._constructor(new_data)
        if inplace:
            return self._update_inplace(result)
        else:
            return result.__finalize__(self, method="sort_values")

    def sort_index(
        self,
        axis: Axis = 0,
        level: Optional[Level] = None,
        ascending: bool = True,
        inplace: bool = False,
        kind: str = "quicksort",
        na_position: str = "last",
        sort_remaining: bool = True,
        ignore_index: bool = False,
        key: IndexKeyFunc = None,
    ):
        """
        Sort object by labels (along an axis).

        Returns a new DataFrame sorted by label if `inplace` argument is
        ``False``, otherwise updates the original DataFrame and returns None.

        Parameters
        ----------
        axis : {0 or 'index', 1 or 'columns'}, default 0
            The axis along which to sort.  The value 0 identifies the rows,
            and 1 identifies the columns.
        level : int or level name or list of ints or list of level names
            If not None, sort on values in specified index level(s).
        ascending : bool or list of bools, default True
            Sort ascending vs. descending. When the index is a MultiIndex the
            sort direction can be controlled for each level individually.
        inplace : bool, default False
            If True, perform operation in-place.
        kind : {'quicksort', 'mergesort', 'heapsort', 'stable'}, default 'quicksort'
            Choice of sorting algorithm. See also :func:`numpy.sort` for more
            information. `mergesort` and `stable` are the only stable algorithms. For
            DataFrames, this option is only applied when sorting on a single
            column or label.
        na_position : {'first', 'last'}, default 'last'
            Puts NaNs at the beginning if `first`; `last` puts NaNs at the end.
            Not implemented for MultiIndex.
        sort_remaining : bool, default True
            If True and sorting by level and index is multilevel, sort by other
            levels too (in order) after sorting by specified level.
        ignore_index : bool, default False
            If True, the resulting axis will be labeled 0, 1, …, n - 1.

            .. versionadded:: 1.0.0

        key : callable, optional
            If not None, apply the key function to the index values
            before sorting. This is similar to the `key` argument in the
            builtin :meth:`sorted` function, with the notable difference that
            this `key` function should be *vectorized*. It should expect an
            ``Index`` and return an ``Index`` of the same shape. For MultiIndex
            inputs, the key is applied *per level*.

            .. versionadded:: 1.1.0

        Returns
        -------
        DataFrame or None
            The original DataFrame sorted by the labels or None if ``inplace=True``.

        See Also
        --------
        Series.sort_index : Sort Series by the index.
        DataFrame.sort_values : Sort DataFrame by the value.
        Series.sort_values : Sort Series by the value.

        Examples
        --------
        >>> df = pd.DataFrame([1, 2, 3, 4, 5], index=[100, 29, 234, 1, 150],
        ...                   columns=['A'])
        >>> df.sort_index()
             A
        1    4
        29   2
        100  1
        150  5
        234  3

        By default, it sorts in ascending order, to sort in descending order,
        use ``ascending=False``

        >>> df.sort_index(ascending=False)
             A
        234  3
        150  5
        100  1
        29   2
        1    4

        A key function can be specified which is applied to the index before
        sorting. For a ``MultiIndex`` this is applied to each level separately.

        >>> df = pd.DataFrame({"a": [1, 2, 3, 4]}, index=['A', 'b', 'C', 'd'])
        >>> df.sort_index(key=lambda x: x.str.lower())
           a
        A  1
        b  2
        C  3
        d  4
        """
        return super().sort_index(
            axis,
            level,
            ascending,
            inplace,
            kind,
            na_position,
            sort_remaining,
            ignore_index,
            key,
        )

    def value_counts(
        self,
        subset: Optional[Sequence[Label]] = None,
        normalize: bool = False,
        sort: bool = True,
        ascending: bool = False,
    ):
        """
        Return a Series containing counts of unique rows in the DataFrame.

        .. versionadded:: 1.1.0

        Parameters
        ----------
        subset : list-like, optional
            Columns to use when counting unique combinations.
        normalize : bool, default False
            Return proportions rather than frequencies.
        sort : bool, default True
            Sort by frequencies.
        ascending : bool, default False
            Sort in ascending order.

        Returns
        -------
        Series

        See Also
        --------
        Series.value_counts: Equivalent method on Series.

        Notes
        -----
        The returned Series will have a MultiIndex with one level per input
        column. By default, rows that contain any NA values are omitted from
        the result. By default, the resulting Series will be in descending
        order so that the first element is the most frequently-occurring row.

        Examples
        --------
        >>> df = pd.DataFrame({'num_legs': [2, 4, 4, 6],
        ...                    'num_wings': [2, 0, 0, 0]},
        ...                   index=['falcon', 'dog', 'cat', 'ant'])
        >>> df
                num_legs  num_wings
        falcon         2          2
        dog            4          0
        cat            4          0
        ant            6          0

        >>> df.value_counts()
        num_legs  num_wings
        4         0            2
        2         2            1
        6         0            1
        dtype: int64

        >>> df.value_counts(sort=False)
        num_legs  num_wings
        2         2            1
        4         0            2
        6         0            1
        dtype: int64

        >>> df.value_counts(ascending=True)
        num_legs  num_wings
        2         2            1
        6         0            1
        4         0            2
        dtype: int64

        >>> df.value_counts(normalize=True)
        num_legs  num_wings
        4         0            0.50
        2         2            0.25
        6         0            0.25
        dtype: float64
        """
        if subset is None:
            subset = self.columns.tolist()

        counts = self.groupby(subset).grouper.size()

        if sort:
            counts = counts.sort_values(ascending=ascending)
        if normalize:
            counts /= counts.sum()

        # Force MultiIndex for single column
        if len(subset) == 1:
            counts.index = MultiIndex.from_arrays(
                [counts.index], names=[counts.index.name]
            )

        return counts

    def nlargest(self, n, columns, keep: str = "first") -> DataFrame:
        """
        Return the first `n` rows ordered by `columns` in descending order.

        Return the first `n` rows with the largest values in `columns`, in
        descending order. The columns that are not specified are returned as
        well, but not used for ordering.

        This method is equivalent to
        ``df.sort_values(columns, ascending=False).head(n)``, but more
        performant.

        Parameters
        ----------
        n : int
            Number of rows to return.
        columns : label or list of labels
            Column label(s) to order by.
        keep : {'first', 'last', 'all'}, default 'first'
            Where there are duplicate values:

            - `first` : prioritize the first occurrence(s)
            - `last` : prioritize the last occurrence(s)
            - ``all`` : do not drop any duplicates, even it means
                        selecting more than `n` items.

            .. versionadded:: 0.24.0

        Returns
        -------
        DataFrame
            The first `n` rows ordered by the given columns in descending
            order.

        See Also
        --------
        DataFrame.nsmallest : Return the first `n` rows ordered by `columns` in
            ascending order.
        DataFrame.sort_values : Sort DataFrame by the values.
        DataFrame.head : Return the first `n` rows without re-ordering.

        Notes
        -----
        This function cannot be used with all column types. For example, when
        specifying columns with `object` or `category` dtypes, ``TypeError`` is
        raised.

        Examples
        --------
        >>> df = pd.DataFrame({'population': [59000000, 65000000, 434000,
        ...                                   434000, 434000, 337000, 11300,
        ...                                   11300, 11300],
        ...                    'GDP': [1937894, 2583560 , 12011, 4520, 12128,
        ...                            17036, 182, 38, 311],
        ...                    'alpha-2': ["IT", "FR", "MT", "MV", "BN",
        ...                                "IS", "NR", "TV", "AI"]},
        ...                   index=["Italy", "France", "Malta",
        ...                          "Maldives", "Brunei", "Iceland",
        ...                          "Nauru", "Tuvalu", "Anguilla"])
        >>> df
                  population      GDP alpha-2
        Italy       59000000  1937894      IT
        France      65000000  2583560      FR
        Malta         434000    12011      MT
        Maldives      434000     4520      MV
        Brunei        434000    12128      BN
        Iceland       337000    17036      IS
        Nauru          11300      182      NR
        Tuvalu         11300       38      TV
        Anguilla       11300      311      AI

        In the following example, we will use ``nlargest`` to select the three
        rows having the largest values in column "population".

        >>> df.nlargest(3, 'population')
                population      GDP alpha-2
        France    65000000  2583560      FR
        Italy     59000000  1937894      IT
        Malta       434000    12011      MT

        When using ``keep='last'``, ties are resolved in reverse order:

        >>> df.nlargest(3, 'population', keep='last')
                population      GDP alpha-2
        France    65000000  2583560      FR
        Italy     59000000  1937894      IT
        Brunei      434000    12128      BN

        When using ``keep='all'``, all duplicate items are maintained:

        >>> df.nlargest(3, 'population', keep='all')
                  population      GDP alpha-2
        France      65000000  2583560      FR
        Italy       59000000  1937894      IT
        Malta         434000    12011      MT
        Maldives      434000     4520      MV
        Brunei        434000    12128      BN

        To order by the largest values in column "population" and then "GDP",
        we can specify multiple columns like in the next example.

        >>> df.nlargest(3, ['population', 'GDP'])
                population      GDP alpha-2
        France    65000000  2583560      FR
        Italy     59000000  1937894      IT
        Brunei      434000    12128      BN
        """
        return algorithms.SelectNFrame(self, n=n, keep=keep, columns=columns).nlargest()

    def nsmallest(self, n, columns, keep: str = "first") -> DataFrame:
        """
        Return the first `n` rows ordered by `columns` in ascending order.

        Return the first `n` rows with the smallest values in `columns`, in
        ascending order. The columns that are not specified are returned as
        well, but not used for ordering.

        This method is equivalent to
        ``df.sort_values(columns, ascending=True).head(n)``, but more
        performant.

        Parameters
        ----------
        n : int
            Number of items to retrieve.
        columns : list or str
            Column name or names to order by.
        keep : {'first', 'last', 'all'}, default 'first'
            Where there are duplicate values:

            - ``first`` : take the first occurrence.
            - ``last`` : take the last occurrence.
            - ``all`` : do not drop any duplicates, even it means
              selecting more than `n` items.

            .. versionadded:: 0.24.0

        Returns
        -------
        DataFrame

        See Also
        --------
        DataFrame.nlargest : Return the first `n` rows ordered by `columns` in
            descending order.
        DataFrame.sort_values : Sort DataFrame by the values.
        DataFrame.head : Return the first `n` rows without re-ordering.

        Examples
        --------
        >>> df = pd.DataFrame({'population': [59000000, 65000000, 434000,
        ...                                   434000, 434000, 337000, 337000,
        ...                                   11300, 11300],
        ...                    'GDP': [1937894, 2583560 , 12011, 4520, 12128,
        ...                            17036, 182, 38, 311],
        ...                    'alpha-2': ["IT", "FR", "MT", "MV", "BN",
        ...                                "IS", "NR", "TV", "AI"]},
        ...                   index=["Italy", "France", "Malta",
        ...                          "Maldives", "Brunei", "Iceland",
        ...                          "Nauru", "Tuvalu", "Anguilla"])
        >>> df
                  population      GDP alpha-2
        Italy       59000000  1937894      IT
        France      65000000  2583560      FR
        Malta         434000    12011      MT
        Maldives      434000     4520      MV
        Brunei        434000    12128      BN
        Iceland       337000    17036      IS
        Nauru         337000      182      NR
        Tuvalu         11300       38      TV
        Anguilla       11300      311      AI

        In the following example, we will use ``nsmallest`` to select the
        three rows having the smallest values in column "population".

        >>> df.nsmallest(3, 'population')
                  population    GDP alpha-2
        Tuvalu         11300     38      TV
        Anguilla       11300    311      AI
        Iceland       337000  17036      IS

        When using ``keep='last'``, ties are resolved in reverse order:

        >>> df.nsmallest(3, 'population', keep='last')
                  population  GDP alpha-2
        Anguilla       11300  311      AI
        Tuvalu         11300   38      TV
        Nauru         337000  182      NR

        When using ``keep='all'``, all duplicate items are maintained:

        >>> df.nsmallest(3, 'population', keep='all')
                  population    GDP alpha-2
        Tuvalu         11300     38      TV
        Anguilla       11300    311      AI
        Iceland       337000  17036      IS
        Nauru         337000    182      NR

        To order by the smallest values in column "population" and then "GDP", we can
        specify multiple columns like in the next example.

        >>> df.nsmallest(3, ['population', 'GDP'])
                  population  GDP alpha-2
        Tuvalu         11300   38      TV
        Anguilla       11300  311      AI
        Nauru         337000  182      NR
        """
        return algorithms.SelectNFrame(
            self, n=n, keep=keep, columns=columns
        ).nsmallest()

    def swaplevel(self, i: Axis = -2, j: Axis = -1, axis: Axis = 0) -> DataFrame:
        """
        Swap levels i and j in a MultiIndex on a particular axis.

        Parameters
        ----------
        i, j : int or str
            Levels of the indices to be swapped. Can pass level name as string.
        axis : {0 or 'index', 1 or 'columns'}, default 0
            The axis to swap levels on. 0 or 'index' for row-wise, 1 or
            'columns' for column-wise.

        Returns
        -------
        DataFrame
        """
        result = self.copy()

        axis = self._get_axis_number(axis)

        if not isinstance(result._get_axis(axis), MultiIndex):  # pragma: no cover
            raise TypeError("Can only swap levels on a hierarchical axis.")

        if axis == 0:
            assert isinstance(result.index, MultiIndex)
            result.index = result.index.swaplevel(i, j)
        else:
            assert isinstance(result.columns, MultiIndex)
            result.columns = result.columns.swaplevel(i, j)
        return result

    def reorder_levels(self, order: Sequence[Axis], axis: Axis = 0) -> DataFrame:
        """
        Rearrange index levels using input order. May not drop or duplicate levels.

        Parameters
        ----------
        order : list of int or list of str
            List representing new level order. Reference level by number
            (position) or by key (label).
        axis : {0 or 'index', 1 or 'columns'}, default 0
            Where to reorder levels.

        Returns
        -------
        DataFrame
        """
        axis = self._get_axis_number(axis)
        if not isinstance(self._get_axis(axis), MultiIndex):  # pragma: no cover
            raise TypeError("Can only reorder levels on a hierarchical axis.")

        result = self.copy()

        if axis == 0:
            assert isinstance(result.index, MultiIndex)
            result.index = result.index.reorder_levels(order)
        else:
            assert isinstance(result.columns, MultiIndex)
            result.columns = result.columns.reorder_levels(order)
        return result

    # ----------------------------------------------------------------------
    # Arithmetic Methods

    def _cmp_method(self, other, op):
        axis = 1  # only relevant for Series other case

        self, other = ops.align_method_FRAME(self, other, axis, flex=False, level=None)

        # See GH#4537 for discussion of scalar op behavior
        new_data = self._dispatch_frame_op(other, op, axis=axis)
        return self._construct_result(new_data)

    def _arith_method(self, other, op):
        if ops.should_reindex_frame_op(self, other, op, 1, 1, None, None):
            return ops.frame_arith_method_with_reindex(self, other, op)

        axis = 1  # only relevant for Series other case

        self, other = ops.align_method_FRAME(self, other, axis, flex=True, level=None)

        new_data = self._dispatch_frame_op(other, op, axis=axis)
        return self._construct_result(new_data)

    _logical_method = _arith_method

    def _dispatch_frame_op(self, right, func, axis: Optional[int] = None):
        """
        Evaluate the frame operation func(left, right) by evaluating
        column-by-column, dispatching to the Series implementation.

        Parameters
        ----------
        right : scalar, Series, or DataFrame
        func : arithmetic or comparison operator
        axis : {None, 0, 1}

        Returns
        -------
        DataFrame
        """
        # Get the appropriate array-op to apply to each column/block's values.
        array_op = ops.get_array_op(func)

        right = lib.item_from_zerodim(right)
        if not is_list_like(right):
            # i.e. scalar, faster than checking np.ndim(right) == 0
            bm = self._mgr.apply(array_op, right=right)
            return type(self)(bm)

        elif isinstance(right, DataFrame):
            assert self.index.equals(right.index)
            assert self.columns.equals(right.columns)
            # TODO: The previous assertion `assert right._indexed_same(self)`
            #  fails in cases with empty columns reached via
            #  _frame_arith_method_with_reindex

            bm = self._mgr.operate_blockwise(right._mgr, array_op)
            return type(self)(bm)

        elif isinstance(right, Series) and axis == 1:
            # axis=1 means we want to operate row-by-row
            assert right.index.equals(self.columns)

            right = right._values
            # maybe_align_as_frame ensures we do not have an ndarray here
            assert not isinstance(right, np.ndarray)

            arrays = [
                array_op(_left, _right)
                for _left, _right in zip(self._iter_column_arrays(), right)
            ]

        elif isinstance(right, Series):
            assert right.index.equals(self.index)  # Handle other cases later
            right = right._values

            arrays = [array_op(left, right) for left in self._iter_column_arrays()]

        else:
            # Remaining cases have less-obvious dispatch rules
            raise NotImplementedError(right)

        return type(self)._from_arrays(
            arrays, self.columns, self.index, verify_integrity=False, consolidate=False
        )

    def _combine_frame(self, other: DataFrame, func, fill_value=None):
        # at this point we have `self._indexed_same(other)`

        if fill_value is None:
            # since _arith_op may be called in a loop, avoid function call
            #  overhead if possible by doing this check once
            _arith_op = func

        else:

            def _arith_op(left, right):
                # for the mixed_type case where we iterate over columns,
                # _arith_op(left, right) is equivalent to
                # left._binop(right, func, fill_value=fill_value)
                left, right = ops.fill_binop(left, right, fill_value)
                return func(left, right)

        new_data = self._dispatch_frame_op(other, _arith_op)
        return new_data

    def _construct_result(self, result) -> DataFrame:
        """
        Wrap the result of an arithmetic, comparison, or logical operation.

        Parameters
        ----------
        result : DataFrame

        Returns
        -------
        DataFrame
        """
        out = self._constructor(result, copy=False)
        # Pin columns instead of passing to constructor for compat with
        #  non-unique columns case
        out.columns = self.columns
        out.index = self.index
        return out

    def __divmod__(self, other) -> Tuple[DataFrame, DataFrame]:
        # Naive implementation, room for optimization
        div = self // other
        mod = self - div * other
        return div, mod

    def __rdivmod__(self, other) -> Tuple[DataFrame, DataFrame]:
        # Naive implementation, room for optimization
        div = other // self
        mod = other - div * self
        return div, mod

    # ----------------------------------------------------------------------
    # Combination-Related

    @doc(
        _shared_docs["compare"],
        """
Returns
-------
DataFrame
    DataFrame that shows the differences stacked side by side.

    The resulting index will be a MultiIndex with 'self' and 'other'
    stacked alternately at the inner level.

Raises
------
ValueError
    When the two DataFrames don't have identical labels or shape.

See Also
--------
Series.compare : Compare with another Series and show differences.
DataFrame.equals : Test whether two objects contain the same elements.

Notes
-----
Matching NaNs will not appear as a difference.

Can only compare identically-labeled
(i.e. same shape, identical row and column labels) DataFrames

Examples
--------
>>> df = pd.DataFrame(
...     {{
...         "col1": ["a", "a", "b", "b", "a"],
...         "col2": [1.0, 2.0, 3.0, np.nan, 5.0],
...         "col3": [1.0, 2.0, 3.0, 4.0, 5.0]
...     }},
...     columns=["col1", "col2", "col3"],
... )
>>> df
  col1  col2  col3
0    a   1.0   1.0
1    a   2.0   2.0
2    b   3.0   3.0
3    b   NaN   4.0
4    a   5.0   5.0

>>> df2 = df.copy()
>>> df2.loc[0, 'col1'] = 'c'
>>> df2.loc[2, 'col3'] = 4.0
>>> df2
  col1  col2  col3
0    c   1.0   1.0
1    a   2.0   2.0
2    b   3.0   4.0
3    b   NaN   4.0
4    a   5.0   5.0

Align the differences on columns

>>> df.compare(df2)
  col1       col3
  self other self other
0    a     c  NaN   NaN
2  NaN   NaN  3.0   4.0

Stack the differences on rows

>>> df.compare(df2, align_axis=0)
        col1  col3
0 self     a   NaN
  other    c   NaN
2 self   NaN   3.0
  other  NaN   4.0

Keep the equal values

>>> df.compare(df2, keep_equal=True)
  col1       col3
  self other self other
0    a     c  1.0   1.0
2    b     b  3.0   4.0

Keep all original rows and columns

>>> df.compare(df2, keep_shape=True)
  col1       col2       col3
  self other self other self other
0    a     c  NaN   NaN  NaN   NaN
1  NaN   NaN  NaN   NaN  NaN   NaN
2  NaN   NaN  NaN   NaN  3.0   4.0
3  NaN   NaN  NaN   NaN  NaN   NaN
4  NaN   NaN  NaN   NaN  NaN   NaN

Keep all original rows and columns and also all original values

>>> df.compare(df2, keep_shape=True, keep_equal=True)
  col1       col2       col3
  self other self other self other
0    a     c  1.0   1.0  1.0   1.0
1    a     a  2.0   2.0  2.0   2.0
2    b     b  3.0   3.0  3.0   4.0
3    b     b  NaN   NaN  4.0   4.0
4    a     a  5.0   5.0  5.0   5.0
""",
        klass=_shared_doc_kwargs["klass"],
    )
    def compare(
        self,
        other: DataFrame,
        align_axis: Axis = 1,
        keep_shape: bool = False,
        keep_equal: bool = False,
    ) -> DataFrame:
        return super().compare(
            other=other,
            align_axis=align_axis,
            keep_shape=keep_shape,
            keep_equal=keep_equal,
        )

    def combine(
        self, other: DataFrame, func, fill_value=None, overwrite: bool = True
    ) -> DataFrame:
        """
        Perform column-wise combine with another DataFrame.

        Combines a DataFrame with `other` DataFrame using `func`
        to element-wise combine columns. The row and column indexes of the
        resulting DataFrame will be the union of the two.

        Parameters
        ----------
        other : DataFrame
            The DataFrame to merge column-wise.
        func : function
            Function that takes two series as inputs and return a Series or a
            scalar. Used to merge the two dataframes column by columns.
        fill_value : scalar value, default None
            The value to fill NaNs with prior to passing any column to the
            merge func.
        overwrite : bool, default True
            If True, columns in `self` that do not exist in `other` will be
            overwritten with NaNs.

        Returns
        -------
        DataFrame
            Combination of the provided DataFrames.

        See Also
        --------
        DataFrame.combine_first : Combine two DataFrame objects and default to
            non-null values in frame calling the method.

        Examples
        --------
        Combine using a simple function that chooses the smaller column.

        >>> df1 = pd.DataFrame({'A': [0, 0], 'B': [4, 4]})
        >>> df2 = pd.DataFrame({'A': [1, 1], 'B': [3, 3]})
        >>> take_smaller = lambda s1, s2: s1 if s1.sum() < s2.sum() else s2
        >>> df1.combine(df2, take_smaller)
           A  B
        0  0  3
        1  0  3

        Example using a true element-wise combine function.

        >>> df1 = pd.DataFrame({'A': [5, 0], 'B': [2, 4]})
        >>> df2 = pd.DataFrame({'A': [1, 1], 'B': [3, 3]})
        >>> df1.combine(df2, np.minimum)
           A  B
        0  1  2
        1  0  3

        Using `fill_value` fills Nones prior to passing the column to the
        merge function.

        >>> df1 = pd.DataFrame({'A': [0, 0], 'B': [None, 4]})
        >>> df2 = pd.DataFrame({'A': [1, 1], 'B': [3, 3]})
        >>> df1.combine(df2, take_smaller, fill_value=-5)
           A    B
        0  0 -5.0
        1  0  4.0

        However, if the same element in both dataframes is None, that None
        is preserved

        >>> df1 = pd.DataFrame({'A': [0, 0], 'B': [None, 4]})
        >>> df2 = pd.DataFrame({'A': [1, 1], 'B': [None, 3]})
        >>> df1.combine(df2, take_smaller, fill_value=-5)
            A    B
        0  0 -5.0
        1  0  3.0

        Example that demonstrates the use of `overwrite` and behavior when
        the axis differ between the dataframes.

        >>> df1 = pd.DataFrame({'A': [0, 0], 'B': [4, 4]})
        >>> df2 = pd.DataFrame({'B': [3, 3], 'C': [-10, 1], }, index=[1, 2])
        >>> df1.combine(df2, take_smaller)
             A    B     C
        0  NaN  NaN   NaN
        1  NaN  3.0 -10.0
        2  NaN  3.0   1.0

        >>> df1.combine(df2, take_smaller, overwrite=False)
             A    B     C
        0  0.0  NaN   NaN
        1  0.0  3.0 -10.0
        2  NaN  3.0   1.0

        Demonstrating the preference of the passed in dataframe.

        >>> df2 = pd.DataFrame({'B': [3, 3], 'C': [1, 1], }, index=[1, 2])
        >>> df2.combine(df1, take_smaller)
           A    B   C
        0  0.0  NaN NaN
        1  0.0  3.0 NaN
        2  NaN  3.0 NaN

        >>> df2.combine(df1, take_smaller, overwrite=False)
             A    B   C
        0  0.0  NaN NaN
        1  0.0  3.0 1.0
        2  NaN  3.0 1.0
        """
        other_idxlen = len(other.index)  # save for compare

        this, other = self.align(other, copy=False)
        new_index = this.index

        if other.empty and len(new_index) == len(self.index):
            return self.copy()

        if self.empty and len(other) == other_idxlen:
            return other.copy()

        # sorts if possible
        new_columns = this.columns.union(other.columns)
        do_fill = fill_value is not None
        result = {}
        for col in new_columns:
            series = this[col]
            otherSeries = other[col]

            this_dtype = series.dtype
            other_dtype = otherSeries.dtype

            this_mask = isna(series)
            other_mask = isna(otherSeries)

            # don't overwrite columns unnecessarily
            # DO propagate if this column is not in the intersection
            if not overwrite and other_mask.all():
                result[col] = this[col].copy()
                continue

            if do_fill:
                series = series.copy()
                otherSeries = otherSeries.copy()
                series[this_mask] = fill_value
                otherSeries[other_mask] = fill_value

            if col not in self.columns:
                # If self DataFrame does not have col in other DataFrame,
                # try to promote series, which is all NaN, as other_dtype.
                new_dtype = other_dtype
                try:
                    series = series.astype(new_dtype, copy=False)
                except ValueError:
                    # e.g. new_dtype is integer types
                    pass
            else:
                # if we have different dtypes, possibly promote
                new_dtype = find_common_type([this_dtype, other_dtype])
                if not is_dtype_equal(this_dtype, new_dtype):
                    series = series.astype(new_dtype)
                if not is_dtype_equal(other_dtype, new_dtype):
                    otherSeries = otherSeries.astype(new_dtype)

            arr = func(series, otherSeries)
            arr = maybe_downcast_to_dtype(arr, new_dtype)

            result[col] = arr

        # convert_objects just in case
        return self._constructor(result, index=new_index, columns=new_columns)

    def combine_first(self, other: DataFrame) -> DataFrame:
        """
        Update null elements with value in the same location in `other`.

        Combine two DataFrame objects by filling null values in one DataFrame
        with non-null values from other DataFrame. The row and column indexes
        of the resulting DataFrame will be the union of the two.

        Parameters
        ----------
        other : DataFrame
            Provided DataFrame to use to fill null values.

        Returns
        -------
        DataFrame

        See Also
        --------
        DataFrame.combine : Perform series-wise operation on two DataFrames
            using a given function.

        Examples
        --------
        >>> df1 = pd.DataFrame({'A': [None, 0], 'B': [None, 4]})
        >>> df2 = pd.DataFrame({'A': [1, 1], 'B': [3, 3]})
        >>> df1.combine_first(df2)
             A    B
        0  1.0  3.0
        1  0.0  4.0

        Null values still persist if the location of that null value
        does not exist in `other`

        >>> df1 = pd.DataFrame({'A': [None, 0], 'B': [4, None]})
        >>> df2 = pd.DataFrame({'B': [3, 3], 'C': [1, 1]}, index=[1, 2])
        >>> df1.combine_first(df2)
             A    B    C
        0  NaN  4.0  NaN
        1  0.0  3.0  1.0
        2  NaN  3.0  1.0
        """
        import pandas.core.computation.expressions as expressions

        def combiner(x, y):
            mask = extract_array(isna(x))

            x_values = extract_array(x, extract_numpy=True)
            y_values = extract_array(y, extract_numpy=True)

            # If the column y in other DataFrame is not in first DataFrame,
            # just return y_values.
            if y.name not in self.columns:
                return y_values

            return expressions.where(mask, y_values, x_values)

        return self.combine(other, combiner, overwrite=False)

    def update(
        self,
        other,
        join: str = "left",
        overwrite: bool = True,
        filter_func=None,
        errors: str = "ignore",
    ) -> None:
        """
        Modify in place using non-NA values from another DataFrame.

        Aligns on indices. There is no return value.

        Parameters
        ----------
        other : DataFrame, or object coercible into a DataFrame
            Should have at least one matching index/column label
            with the original DataFrame. If a Series is passed,
            its name attribute must be set, and that will be
            used as the column name to align with the original DataFrame.
        join : {'left'}, default 'left'
            Only left join is implemented, keeping the index and columns of the
            original object.
        overwrite : bool, default True
            How to handle non-NA values for overlapping keys:

            * True: overwrite original DataFrame's values
              with values from `other`.
            * False: only update values that are NA in
              the original DataFrame.

        filter_func : callable(1d-array) -> bool 1d-array, optional
            Can choose to replace values other than NA. Return True for values
            that should be updated.
        errors : {'raise', 'ignore'}, default 'ignore'
            If 'raise', will raise a ValueError if the DataFrame and `other`
            both contain non-NA data in the same place.

            .. versionchanged:: 0.24.0
               Changed from `raise_conflict=False|True`
               to `errors='ignore'|'raise'`.

        Returns
        -------
        None : method directly changes calling object

        Raises
        ------
        ValueError
            * When `errors='raise'` and there's overlapping non-NA data.
            * When `errors` is not either `'ignore'` or `'raise'`
        NotImplementedError
            * If `join != 'left'`

        See Also
        --------
        dict.update : Similar method for dictionaries.
        DataFrame.merge : For column(s)-on-column(s) operations.

        Examples
        --------
        >>> df = pd.DataFrame({'A': [1, 2, 3],
        ...                    'B': [400, 500, 600]})
        >>> new_df = pd.DataFrame({'B': [4, 5, 6],
        ...                        'C': [7, 8, 9]})
        >>> df.update(new_df)
        >>> df
           A  B
        0  1  4
        1  2  5
        2  3  6

        The DataFrame's length does not increase as a result of the update,
        only values at matching index/column labels are updated.

        >>> df = pd.DataFrame({'A': ['a', 'b', 'c'],
        ...                    'B': ['x', 'y', 'z']})
        >>> new_df = pd.DataFrame({'B': ['d', 'e', 'f', 'g', 'h', 'i']})
        >>> df.update(new_df)
        >>> df
           A  B
        0  a  d
        1  b  e
        2  c  f

        For Series, its name attribute must be set.

        >>> df = pd.DataFrame({'A': ['a', 'b', 'c'],
        ...                    'B': ['x', 'y', 'z']})
        >>> new_column = pd.Series(['d', 'e'], name='B', index=[0, 2])
        >>> df.update(new_column)
        >>> df
           A  B
        0  a  d
        1  b  y
        2  c  e
        >>> df = pd.DataFrame({'A': ['a', 'b', 'c'],
        ...                    'B': ['x', 'y', 'z']})
        >>> new_df = pd.DataFrame({'B': ['d', 'e']}, index=[1, 2])
        >>> df.update(new_df)
        >>> df
           A  B
        0  a  x
        1  b  d
        2  c  e

        If `other` contains NaNs the corresponding values are not updated
        in the original dataframe.

        >>> df = pd.DataFrame({'A': [1, 2, 3],
        ...                    'B': [400, 500, 600]})
        >>> new_df = pd.DataFrame({'B': [4, np.nan, 6]})
        >>> df.update(new_df)
        >>> df
           A      B
        0  1    4.0
        1  2  500.0
        2  3    6.0
        """
        import pandas.core.computation.expressions as expressions

        # TODO: Support other joins
        if join != "left":  # pragma: no cover
            raise NotImplementedError("Only left join is supported")
        if errors not in ["ignore", "raise"]:
            raise ValueError("The parameter errors must be either 'ignore' or 'raise'")

        if not isinstance(other, DataFrame):
            other = DataFrame(other)

        other = other.reindex_like(self)

        for col in self.columns:
            this = self[col]._values
            that = other[col]._values
            if filter_func is not None:
                with np.errstate(all="ignore"):
                    mask = ~filter_func(this) | isna(that)
            else:
                if errors == "raise":
                    mask_this = notna(that)
                    mask_that = notna(this)
                    if any(mask_this & mask_that):
                        raise ValueError("Data overlaps.")

                if overwrite:
                    mask = isna(that)
                else:
                    mask = notna(this)

            # don't overwrite columns unnecessarily
            if mask.all():
                continue

            self[col] = expressions.where(mask, this, that)

    # ----------------------------------------------------------------------
    # Data reshaping
    @Appender(
        """
Examples
--------
>>> df = pd.DataFrame({'Animal': ['Falcon', 'Falcon',
...                               'Parrot', 'Parrot'],
...                    'Max Speed': [380., 370., 24., 26.]})
>>> df
   Animal  Max Speed
0  Falcon      380.0
1  Falcon      370.0
2  Parrot       24.0
3  Parrot       26.0
>>> df.groupby(['Animal']).mean()
        Max Speed
Animal
Falcon      375.0
Parrot       25.0

**Hierarchical Indexes**

We can groupby different levels of a hierarchical index
using the `level` parameter:

>>> arrays = [['Falcon', 'Falcon', 'Parrot', 'Parrot'],
...           ['Captive', 'Wild', 'Captive', 'Wild']]
>>> index = pd.MultiIndex.from_arrays(arrays, names=('Animal', 'Type'))
>>> df = pd.DataFrame({'Max Speed': [390., 350., 30., 20.]},
...                   index=index)
>>> df
                Max Speed
Animal Type
Falcon Captive      390.0
       Wild         350.0
Parrot Captive       30.0
       Wild          20.0
>>> df.groupby(level=0).mean()
        Max Speed
Animal
Falcon      370.0
Parrot       25.0
>>> df.groupby(level="Type").mean()
         Max Speed
Type
Captive      210.0
Wild         185.0

We can also choose to include NA in group keys or not by setting
`dropna` parameter, the default setting is `True`:

>>> l = [[1, 2, 3], [1, None, 4], [2, 1, 3], [1, 2, 2]]
>>> df = pd.DataFrame(l, columns=["a", "b", "c"])

>>> df.groupby(by=["b"]).sum()
    a   c
b
1.0 2   3
2.0 2   5

>>> df.groupby(by=["b"], dropna=False).sum()
    a   c
b
1.0 2   3
2.0 2   5
NaN 1   4

>>> l = [["a", 12, 12], [None, 12.3, 33.], ["b", 12.3, 123], ["a", 1, 1]]
>>> df = pd.DataFrame(l, columns=["a", "b", "c"])

>>> df.groupby(by="a").sum()
    b     c
a
a   13.0   13.0
b   12.3  123.0

>>> df.groupby(by="a", dropna=False).sum()
    b     c
a
a   13.0   13.0
b   12.3  123.0
NaN 12.3   33.0
"""
    )
    @Appender(_shared_docs["groupby"] % _shared_doc_kwargs)
    def groupby(
        self,
        by=None,
        axis: Axis = 0,
        level: Optional[Level] = None,
        as_index: bool = True,
        sort: bool = True,
        group_keys: bool = True,
        squeeze: bool = no_default,
        observed: bool = False,
        dropna: bool = True,
    ) -> DataFrameGroupBy:
        from pandas.core.groupby.generic import DataFrameGroupBy

        if squeeze is not no_default:
            warnings.warn(
                (
                    "The `squeeze` parameter is deprecated and "
                    "will be removed in a future version."
                ),
                FutureWarning,
                stacklevel=2,
            )
        else:
            squeeze = False

        if level is None and by is None:
            raise TypeError("You have to supply one of 'by' and 'level'")
        axis = self._get_axis_number(axis)

        return DataFrameGroupBy(
            obj=self,
            keys=by,
            axis=axis,
            level=level,
            as_index=as_index,
            sort=sort,
            group_keys=group_keys,
            squeeze=squeeze,
            observed=observed,
            dropna=dropna,
        )

    _shared_docs[
        "pivot"
    ] = """
        Return reshaped DataFrame organized by given index / column values.

        Reshape data (produce a "pivot" table) based on column values. Uses
        unique values from specified `index` / `columns` to form axes of the
        resulting DataFrame. This function does not support data
        aggregation, multiple values will result in a MultiIndex in the
        columns. See the :ref:`User Guide <reshaping>` for more on reshaping.

        Parameters
        ----------%s
        index : str or object or a list of str, optional
            Column to use to make new frame's index. If None, uses
            existing index.

            .. versionchanged:: 1.1.0
               Also accept list of index names.

        columns : str or object or a list of str
            Column to use to make new frame's columns.

            .. versionchanged:: 1.1.0
               Also accept list of columns names.

        values : str, object or a list of the previous, optional
            Column(s) to use for populating new frame's values. If not
            specified, all remaining columns will be used and the result will
            have hierarchically indexed columns.

        Returns
        -------
        DataFrame
            Returns reshaped DataFrame.

        Raises
        ------
        ValueError:
            When there are any `index`, `columns` combinations with multiple
            values. `DataFrame.pivot_table` when you need to aggregate.

        See Also
        --------
        DataFrame.pivot_table : Generalization of pivot that can handle
            duplicate values for one index/column pair.
        DataFrame.unstack : Pivot based on the index values instead of a
            column.
        wide_to_long : Wide panel to long format. Less flexible but more
            user-friendly than melt.

        Notes
        -----
        For finer-tuned control, see hierarchical indexing documentation along
        with the related stack/unstack methods.

        Examples
        --------
        >>> df = pd.DataFrame({'foo': ['one', 'one', 'one', 'two', 'two',
        ...                            'two'],
        ...                    'bar': ['A', 'B', 'C', 'A', 'B', 'C'],
        ...                    'baz': [1, 2, 3, 4, 5, 6],
        ...                    'zoo': ['x', 'y', 'z', 'q', 'w', 't']})
        >>> df
            foo   bar  baz  zoo
        0   one   A    1    x
        1   one   B    2    y
        2   one   C    3    z
        3   two   A    4    q
        4   two   B    5    w
        5   two   C    6    t

        >>> df.pivot(index='foo', columns='bar', values='baz')
        bar  A   B   C
        foo
        one  1   2   3
        two  4   5   6

        >>> df.pivot(index='foo', columns='bar')['baz']
        bar  A   B   C
        foo
        one  1   2   3
        two  4   5   6

        >>> df.pivot(index='foo', columns='bar', values=['baz', 'zoo'])
              baz       zoo
        bar   A  B  C   A  B  C
        foo
        one   1  2  3   x  y  z
        two   4  5  6   q  w  t

        You could also assign a list of column names or a list of index names.

        >>> df = pd.DataFrame({
        ...        "lev1": [1, 1, 1, 2, 2, 2],
        ...        "lev2": [1, 1, 2, 1, 1, 2],
        ...        "lev3": [1, 2, 1, 2, 1, 2],
        ...        "lev4": [1, 2, 3, 4, 5, 6],
        ...        "values": [0, 1, 2, 3, 4, 5]})
        >>> df
            lev1 lev2 lev3 lev4 values
        0   1    1    1    1    0
        1   1    1    2    2    1
        2   1    2    1    3    2
        3   2    1    2    4    3
        4   2    1    1    5    4
        5   2    2    2    6    5

        >>> df.pivot(index="lev1", columns=["lev2", "lev3"],values="values")
        lev2    1         2
        lev3    1    2    1    2
        lev1
        1     0.0  1.0  2.0  NaN
        2     4.0  3.0  NaN  5.0

        >>> df.pivot(index=["lev1", "lev2"], columns=["lev3"],values="values")
              lev3    1    2
        lev1  lev2
           1     1  0.0  1.0
                 2  2.0  NaN
           2     1  4.0  3.0
                 2  NaN  5.0

        A ValueError is raised if there are any duplicates.

        >>> df = pd.DataFrame({"foo": ['one', 'one', 'two', 'two'],
        ...                    "bar": ['A', 'A', 'B', 'C'],
        ...                    "baz": [1, 2, 3, 4]})
        >>> df
           foo bar  baz
        0  one   A    1
        1  one   A    2
        2  two   B    3
        3  two   C    4

        Notice that the first two rows are the same for our `index`
        and `columns` arguments.

        >>> df.pivot(index='foo', columns='bar', values='baz')
        Traceback (most recent call last):
           ...
        ValueError: Index contains duplicate entries, cannot reshape
        """

    @Substitution("")
    @Appender(_shared_docs["pivot"])
    def pivot(self, index=None, columns=None, values=None) -> DataFrame:
        from pandas.core.reshape.pivot import pivot

        return pivot(self, index=index, columns=columns, values=values)

    _shared_docs[
        "pivot_table"
    ] = """
        Create a spreadsheet-style pivot table as a DataFrame.

        The levels in the pivot table will be stored in MultiIndex objects
        (hierarchical indexes) on the index and columns of the result DataFrame.

        Parameters
        ----------%s
        values : column to aggregate, optional
        index : column, Grouper, array, or list of the previous
            If an array is passed, it must be the same length as the data. The
            list can contain any of the other types (except list).
            Keys to group by on the pivot table index.  If an array is passed,
            it is being used as the same manner as column values.
        columns : column, Grouper, array, or list of the previous
            If an array is passed, it must be the same length as the data. The
            list can contain any of the other types (except list).
            Keys to group by on the pivot table column.  If an array is passed,
            it is being used as the same manner as column values.
        aggfunc : function, list of functions, dict, default numpy.mean
            If list of functions passed, the resulting pivot table will have
            hierarchical columns whose top level are the function names
            (inferred from the function objects themselves)
            If dict is passed, the key is column to aggregate and value
            is function or list of functions.
        fill_value : scalar, default None
            Value to replace missing values with (in the resulting pivot table,
            after aggregation).
        margins : bool, default False
            Add all row / columns (e.g. for subtotal / grand totals).
        dropna : bool, default True
            Do not include columns whose entries are all NaN.
        margins_name : str, default 'All'
            Name of the row / column that will contain the totals
            when margins is True.
        observed : bool, default False
            This only applies if any of the groupers are Categoricals.
            If True: only show observed values for categorical groupers.
            If False: show all values for categorical groupers.

            .. versionchanged:: 0.25.0

        Returns
        -------
        DataFrame
            An Excel style pivot table.

        See Also
        --------
        DataFrame.pivot : Pivot without aggregation that can handle
            non-numeric data.
        DataFrame.melt: Unpivot a DataFrame from wide to long format,
            optionally leaving identifiers set.
        wide_to_long : Wide panel to long format. Less flexible but more
            user-friendly than melt.

        Examples
        --------
        >>> df = pd.DataFrame({"A": ["foo", "foo", "foo", "foo", "foo",
        ...                          "bar", "bar", "bar", "bar"],
        ...                    "B": ["one", "one", "one", "two", "two",
        ...                          "one", "one", "two", "two"],
        ...                    "C": ["small", "large", "large", "small",
        ...                          "small", "large", "small", "small",
        ...                          "large"],
        ...                    "D": [1, 2, 2, 3, 3, 4, 5, 6, 7],
        ...                    "E": [2, 4, 5, 5, 6, 6, 8, 9, 9]})
        >>> df
             A    B      C  D  E
        0  foo  one  small  1  2
        1  foo  one  large  2  4
        2  foo  one  large  2  5
        3  foo  two  small  3  5
        4  foo  two  small  3  6
        5  bar  one  large  4  6
        6  bar  one  small  5  8
        7  bar  two  small  6  9
        8  bar  two  large  7  9

        This first example aggregates values by taking the sum.

        >>> table = pd.pivot_table(df, values='D', index=['A', 'B'],
        ...                     columns=['C'], aggfunc=np.sum)
        >>> table
        C        large  small
        A   B
        bar one    4.0    5.0
            two    7.0    6.0
        foo one    4.0    1.0
            two    NaN    6.0

        We can also fill missing values using the `fill_value` parameter.

        >>> table = pd.pivot_table(df, values='D', index=['A', 'B'],
        ...                     columns=['C'], aggfunc=np.sum, fill_value=0)
        >>> table
        C        large  small
        A   B
        bar one      4      5
            two      7      6
        foo one      4      1
            two      0      6

        The next example aggregates by taking the mean across multiple columns.

        >>> table = pd.pivot_table(df, values=['D', 'E'], index=['A', 'C'],
        ...                     aggfunc={'D': np.mean,
        ...                              'E': np.mean})
        >>> table
                        D         E
        A   C
        bar large  5.500000  7.500000
            small  5.500000  8.500000
        foo large  2.000000  4.500000
            small  2.333333  4.333333

        We can also calculate multiple types of aggregations for any given
        value column.

        >>> table = pd.pivot_table(df, values=['D', 'E'], index=['A', 'C'],
        ...                     aggfunc={'D': np.mean,
        ...                              'E': [min, max, np.mean]})
        >>> table
                        D    E
                    mean  max      mean  min
        A   C
        bar large  5.500000  9.0  7.500000  6.0
            small  5.500000  9.0  8.500000  8.0
        foo large  2.000000  5.0  4.500000  4.0
            small  2.333333  6.0  4.333333  2.0
        """

    @Substitution("")
    @Appender(_shared_docs["pivot_table"])
    def pivot_table(
        self,
        values=None,
        index=None,
        columns=None,
        aggfunc="mean",
        fill_value=None,
        margins=False,
        dropna=True,
        margins_name="All",
        observed=False,
    ) -> DataFrame:
        from pandas.core.reshape.pivot import pivot_table

        return pivot_table(
            self,
            values=values,
            index=index,
            columns=columns,
            aggfunc=aggfunc,
            fill_value=fill_value,
            margins=margins,
            dropna=dropna,
            margins_name=margins_name,
            observed=observed,
        )

    def stack(self, level: Level = -1, dropna: bool = True):
        """
        Stack the prescribed level(s) from columns to index.

        Return a reshaped DataFrame or Series having a multi-level
        index with one or more new inner-most levels compared to the current
        DataFrame. The new inner-most levels are created by pivoting the
        columns of the current dataframe:

          - if the columns have a single level, the output is a Series;
          - if the columns have multiple levels, the new index
            level(s) is (are) taken from the prescribed level(s) and
            the output is a DataFrame.

        Parameters
        ----------
        level : int, str, list, default -1
            Level(s) to stack from the column axis onto the index
            axis, defined as one index or label, or a list of indices
            or labels.
        dropna : bool, default True
            Whether to drop rows in the resulting Frame/Series with
            missing values. Stacking a column level onto the index
            axis can create combinations of index and column values
            that are missing from the original dataframe. See Examples
            section.

        Returns
        -------
        DataFrame or Series
            Stacked dataframe or series.

        See Also
        --------
        DataFrame.unstack : Unstack prescribed level(s) from index axis
             onto column axis.
        DataFrame.pivot : Reshape dataframe from long format to wide
             format.
        DataFrame.pivot_table : Create a spreadsheet-style pivot table
             as a DataFrame.

        Notes
        -----
        The function is named by analogy with a collection of books
        being reorganized from being side by side on a horizontal
        position (the columns of the dataframe) to being stacked
        vertically on top of each other (in the index of the
        dataframe).

        Examples
        --------
        **Single level columns**

        >>> df_single_level_cols = pd.DataFrame([[0, 1], [2, 3]],
        ...                                     index=['cat', 'dog'],
        ...                                     columns=['weight', 'height'])

        Stacking a dataframe with a single level column axis returns a Series:

        >>> df_single_level_cols
             weight height
        cat       0      1
        dog       2      3
        >>> df_single_level_cols.stack()
        cat  weight    0
             height    1
        dog  weight    2
             height    3
        dtype: int64

        **Multi level columns: simple case**

        >>> multicol1 = pd.MultiIndex.from_tuples([('weight', 'kg'),
        ...                                        ('weight', 'pounds')])
        >>> df_multi_level_cols1 = pd.DataFrame([[1, 2], [2, 4]],
        ...                                     index=['cat', 'dog'],
        ...                                     columns=multicol1)

        Stacking a dataframe with a multi-level column axis:

        >>> df_multi_level_cols1
             weight
                 kg    pounds
        cat       1        2
        dog       2        4
        >>> df_multi_level_cols1.stack()
                    weight
        cat kg           1
            pounds       2
        dog kg           2
            pounds       4

        **Missing values**

        >>> multicol2 = pd.MultiIndex.from_tuples([('weight', 'kg'),
        ...                                        ('height', 'm')])
        >>> df_multi_level_cols2 = pd.DataFrame([[1.0, 2.0], [3.0, 4.0]],
        ...                                     index=['cat', 'dog'],
        ...                                     columns=multicol2)

        It is common to have missing values when stacking a dataframe
        with multi-level columns, as the stacked dataframe typically
        has more values than the original dataframe. Missing values
        are filled with NaNs:

        >>> df_multi_level_cols2
            weight height
                kg      m
        cat    1.0    2.0
        dog    3.0    4.0
        >>> df_multi_level_cols2.stack()
                height  weight
        cat kg     NaN     1.0
            m      2.0     NaN
        dog kg     NaN     3.0
            m      4.0     NaN

        **Prescribing the level(s) to be stacked**

        The first parameter controls which level or levels are stacked:

        >>> df_multi_level_cols2.stack(0)
                     kg    m
        cat height  NaN  2.0
            weight  1.0  NaN
        dog height  NaN  4.0
            weight  3.0  NaN
        >>> df_multi_level_cols2.stack([0, 1])
        cat  height  m     2.0
             weight  kg    1.0
        dog  height  m     4.0
             weight  kg    3.0
        dtype: float64

        **Dropping missing values**

        >>> df_multi_level_cols3 = pd.DataFrame([[None, 1.0], [2.0, 3.0]],
        ...                                     index=['cat', 'dog'],
        ...                                     columns=multicol2)

        Note that rows where all values are missing are dropped by
        default but this behaviour can be controlled via the dropna
        keyword parameter:

        >>> df_multi_level_cols3
            weight height
                kg      m
        cat    NaN    1.0
        dog    2.0    3.0
        >>> df_multi_level_cols3.stack(dropna=False)
                height  weight
        cat kg     NaN     NaN
            m      1.0     NaN
        dog kg     NaN     2.0
            m      3.0     NaN
        >>> df_multi_level_cols3.stack(dropna=True)
                height  weight
        cat m      1.0     NaN
        dog kg     NaN     2.0
            m      3.0     NaN
        """
        from pandas.core.reshape.reshape import stack, stack_multiple

        if isinstance(level, (tuple, list)):
            result = stack_multiple(self, level, dropna=dropna)
        else:
            result = stack(self, level, dropna=dropna)

        return result.__finalize__(self, method="stack")

    def explode(
        self, column: Union[str, Tuple], ignore_index: bool = False
    ) -> DataFrame:
        """
        Transform each element of a list-like to a row, replicating index values.

        .. versionadded:: 0.25.0

        Parameters
        ----------
        column : str or tuple
            Column to explode.
        ignore_index : bool, default False
            If True, the resulting index will be labeled 0, 1, …, n - 1.

            .. versionadded:: 1.1.0

        Returns
        -------
        DataFrame
            Exploded lists to rows of the subset columns;
            index will be duplicated for these rows.

        Raises
        ------
        ValueError :
            if columns of the frame are not unique.

        See Also
        --------
        DataFrame.unstack : Pivot a level of the (necessarily hierarchical)
            index labels.
        DataFrame.melt : Unpivot a DataFrame from wide format to long format.
        Series.explode : Explode a DataFrame from list-like columns to long format.

        Notes
        -----
        This routine will explode list-likes including lists, tuples, sets,
        Series, and np.ndarray. The result dtype of the subset rows will
        be object. Scalars will be returned unchanged, and empty list-likes will
        result in a np.nan for that row. In addition, the ordering of rows in the
        output will be non-deterministic when exploding sets.

        Examples
        --------
        >>> df = pd.DataFrame({'A': [[1, 2, 3], 'foo', [], [3, 4]], 'B': 1})
        >>> df
                   A  B
        0  [1, 2, 3]  1
        1        foo  1
        2         []  1
        3     [3, 4]  1

        >>> df.explode('A')
             A  B
        0    1  1
        0    2  1
        0    3  1
        1  foo  1
        2  NaN  1
        3    3  1
        3    4  1
        """
        if not (is_scalar(column) or isinstance(column, tuple)):
            raise ValueError("column must be a scalar")
        if not self.columns.is_unique:
            raise ValueError("columns must be unique")

        df = self.reset_index(drop=True)
        result = df[column].explode()
        result = df.drop([column], axis=1).join(result)
        if ignore_index:
            result.index = ibase.default_index(len(result))
        else:
            result.index = self.index.take(result.index)
        result = result.reindex(columns=self.columns, copy=False)

        return result

    def unstack(self, level=-1, fill_value=None):
        """
        Pivot a level of the (necessarily hierarchical) index labels.

        Returns a DataFrame having a new level of column labels whose inner-most level
        consists of the pivoted index labels.

        If the index is not a MultiIndex, the output will be a Series
        (the analogue of stack when the columns are not a MultiIndex).

        Parameters
        ----------
        level : int, str, or list of these, default -1 (last level)
            Level(s) of index to unstack, can pass level name.
        fill_value : int, str or dict
            Replace NaN with this value if the unstack produces missing values.

        Returns
        -------
        Series or DataFrame

        See Also
        --------
        DataFrame.pivot : Pivot a table based on column values.
        DataFrame.stack : Pivot a level of the column labels (inverse operation
            from `unstack`).

        Examples
        --------
        >>> index = pd.MultiIndex.from_tuples([('one', 'a'), ('one', 'b'),
        ...                                    ('two', 'a'), ('two', 'b')])
        >>> s = pd.Series(np.arange(1.0, 5.0), index=index)
        >>> s
        one  a   1.0
             b   2.0
        two  a   3.0
             b   4.0
        dtype: float64

        >>> s.unstack(level=-1)
             a   b
        one  1.0  2.0
        two  3.0  4.0

        >>> s.unstack(level=0)
           one  two
        a  1.0   3.0
        b  2.0   4.0

        >>> df = s.unstack(level=0)
        >>> df.unstack()
        one  a  1.0
             b  2.0
        two  a  3.0
             b  4.0
        dtype: float64
        """
        from pandas.core.reshape.reshape import unstack

        result = unstack(self, level, fill_value)

        return result.__finalize__(self, method="unstack")

    @Appender(_shared_docs["melt"] % {"caller": "df.melt(", "other": "melt"})
    def melt(
        self,
        id_vars=None,
        value_vars=None,
        var_name=None,
        value_name="value",
        col_level: Optional[Level] = None,
        ignore_index=True,
    ) -> DataFrame:

        return melt(
            self,
            id_vars=id_vars,
            value_vars=value_vars,
            var_name=var_name,
            value_name=value_name,
            col_level=col_level,
            ignore_index=ignore_index,
        )

    # ----------------------------------------------------------------------
    # Time series-related

    @doc(
        Series.diff,
        klass="Dataframe",
        extra_params="axis : {0 or 'index', 1 or 'columns'}, default 0\n    "
        "Take difference over rows (0) or columns (1).\n",
        other_klass="Series",
        examples=dedent(
            """
        Difference with previous row

        >>> df = pd.DataFrame({'a': [1, 2, 3, 4, 5, 6],
        ...                    'b': [1, 1, 2, 3, 5, 8],
        ...                    'c': [1, 4, 9, 16, 25, 36]})
        >>> df
           a  b   c
        0  1  1   1
        1  2  1   4
        2  3  2   9
        3  4  3  16
        4  5  5  25
        5  6  8  36

        >>> df.diff()
             a    b     c
        0  NaN  NaN   NaN
        1  1.0  0.0   3.0
        2  1.0  1.0   5.0
        3  1.0  1.0   7.0
        4  1.0  2.0   9.0
        5  1.0  3.0  11.0

        Difference with previous column

        >>> df.diff(axis=1)
            a  b   c
        0 NaN  0   0
        1 NaN -1   3
        2 NaN -1   7
        3 NaN -1  13
        4 NaN  0  20
        5 NaN  2  28

        Difference with 3rd previous row

        >>> df.diff(periods=3)
             a    b     c
        0  NaN  NaN   NaN
        1  NaN  NaN   NaN
        2  NaN  NaN   NaN
        3  3.0  2.0  15.0
        4  3.0  4.0  21.0
        5  3.0  6.0  27.0

        Difference with following row

        >>> df.diff(periods=-1)
             a    b     c
        0 -1.0  0.0  -3.0
        1 -1.0 -1.0  -5.0
        2 -1.0 -1.0  -7.0
        3 -1.0 -2.0  -9.0
        4 -1.0 -3.0 -11.0
        5  NaN  NaN   NaN

        Overflow in input dtype

        >>> df = pd.DataFrame({'a': [1, 0]}, dtype=np.uint8)
        >>> df.diff()
               a
        0    NaN
        1  255.0"""
        ),
    )
    def diff(self, periods: int = 1, axis: Axis = 0) -> DataFrame:
        if not isinstance(periods, int):
            if not (is_float(periods) and periods.is_integer()):
                raise ValueError("periods must be an integer")
            periods = int(periods)

        bm_axis = self._get_block_manager_axis(axis)

        if bm_axis == 0 and periods != 0:
            return self - self.shift(periods, axis=axis)

        new_data = self._mgr.diff(n=periods, axis=bm_axis)
        return self._constructor(new_data).__finalize__(self, "diff")

    # ----------------------------------------------------------------------
    # Function application

    def _gotitem(
        self,
        key: Union[Label, List[Label]],
        ndim: int,
        subset: Optional[FrameOrSeriesUnion] = None,
    ) -> FrameOrSeriesUnion:
        """
        Sub-classes to define. Return a sliced object.

        Parameters
        ----------
        key : string / list of selections
        ndim : 1,2
            requested ndim of result
        subset : object, default None
            subset to act on
        """
        if subset is None:
            subset = self
        elif subset.ndim == 1:  # is Series
            return subset

        # TODO: _shallow_copy(subset)?
        return subset[key]

    _agg_summary_and_see_also_doc = dedent(
        """
    The aggregation operations are always performed over an axis, either the
    index (default) or the column axis. This behavior is different from
    `numpy` aggregation functions (`mean`, `median`, `prod`, `sum`, `std`,
    `var`), where the default is to compute the aggregation of the flattened
    array, e.g., ``numpy.mean(arr_2d)`` as opposed to
    ``numpy.mean(arr_2d, axis=0)``.

    `agg` is an alias for `aggregate`. Use the alias.

    See Also
    --------
    DataFrame.apply : Perform any type of operations.
    DataFrame.transform : Perform transformation type operations.
    core.groupby.GroupBy : Perform operations over groups.
    core.resample.Resampler : Perform operations over resampled bins.
    core.window.Rolling : Perform operations over rolling window.
    core.window.Expanding : Perform operations over expanding window.
    core.window.ExponentialMovingWindow : Perform operation over exponential weighted
        window.
    """
    )

    _agg_examples_doc = dedent(
        """
    Examples
    --------
    >>> df = pd.DataFrame([[1, 2, 3],
    ...                    [4, 5, 6],
    ...                    [7, 8, 9],
    ...                    [np.nan, np.nan, np.nan]],
    ...                   columns=['A', 'B', 'C'])

    Aggregate these functions over the rows.

    >>> df.agg(['sum', 'min'])
            A     B     C
    sum  12.0  15.0  18.0
    min   1.0   2.0   3.0

    Different aggregations per column.

    >>> df.agg({'A' : ['sum', 'min'], 'B' : ['min', 'max']})
            A    B
    sum  12.0  NaN
    min   1.0  2.0
    max   NaN  8.0

    Aggregate different functions over the columns and rename the index of the resulting
    DataFrame.

    >>> df.agg(x=('A', max), y=('B', 'min'), z=('C', np.mean))
         A    B    C
    x  7.0  NaN  NaN
    y  NaN  2.0  NaN
    z  NaN  NaN  6.0

    Aggregate over the columns.

    >>> df.agg("mean", axis="columns")
    0    2.0
    1    5.0
    2    8.0
    3    NaN
    dtype: float64
    """
    )

    @doc(
        _shared_docs["aggregate"],
        klass=_shared_doc_kwargs["klass"],
        axis=_shared_doc_kwargs["axis"],
        see_also=_agg_summary_and_see_also_doc,
        examples=_agg_examples_doc,
    )
    def aggregate(self, func=None, axis: Axis = 0, *args, **kwargs):
        axis = self._get_axis_number(axis)

        relabeling, func, columns, order = reconstruct_func(func, **kwargs)

        result = None
        try:
            result, how = self._aggregate(func, axis, *args, **kwargs)
        except TypeError as err:
            exc = TypeError(
                "DataFrame constructor called with "
                f"incompatible data and dtype: {err}"
            )
            raise exc from err
        if result is None:
            return self.apply(func, axis=axis, args=args, **kwargs)

        if relabeling:
            # This is to keep the order to columns occurrence unchanged, and also
            # keep the order of new columns occurrence unchanged

            # For the return values of reconstruct_func, if relabeling is
            # False, columns and order will be None.
            assert columns is not None
            assert order is not None

            result_in_dict = relabel_result(result, func, columns, order)
            result = DataFrame(result_in_dict, index=columns)

        return result

    def _aggregate(self, arg, axis: Axis = 0, *args, **kwargs):
        if axis == 1:
            # NDFrame.aggregate returns a tuple, and we need to transpose
            # only result
            result, how = aggregate(self.T, arg, *args, **kwargs)
            result = result.T if result is not None else result
            return result, how
        return aggregate(self, arg, *args, **kwargs)

    agg = aggregate

    @doc(
        _shared_docs["transform"],
        klass=_shared_doc_kwargs["klass"],
        axis=_shared_doc_kwargs["axis"],
    )
    def transform(
        self, func: AggFuncType, axis: Axis = 0, *args, **kwargs
    ) -> DataFrame:
        result = transform(self, func, axis, *args, **kwargs)
        assert isinstance(result, DataFrame)
        return result

    def apply(
        self,
        func: AggFuncType,
        axis: Axis = 0,
        raw: bool = False,
        result_type=None,
        args=(),
        **kwds,
    ):
        """
        Apply a function along an axis of the DataFrame.

        Objects passed to the function are Series objects whose index is
        either the DataFrame's index (``axis=0``) or the DataFrame's columns
        (``axis=1``). By default (``result_type=None``), the final return type
        is inferred from the return type of the applied function. Otherwise,
        it depends on the `result_type` argument.

        Parameters
        ----------
        func : function
            Function to apply to each column or row.
        axis : {0 or 'index', 1 or 'columns'}, default 0
            Axis along which the function is applied:

            * 0 or 'index': apply function to each column.
            * 1 or 'columns': apply function to each row.

        raw : bool, default False
            Determines if row or column is passed as a Series or ndarray object:

            * ``False`` : passes each row or column as a Series to the
              function.
            * ``True`` : the passed function will receive ndarray objects
              instead.
              If you are just applying a NumPy reduction function this will
              achieve much better performance.

        result_type : {'expand', 'reduce', 'broadcast', None}, default None
            These only act when ``axis=1`` (columns):

            * 'expand' : list-like results will be turned into columns.
            * 'reduce' : returns a Series if possible rather than expanding
              list-like results. This is the opposite of 'expand'.
            * 'broadcast' : results will be broadcast to the original shape
              of the DataFrame, the original index and columns will be
              retained.

            The default behaviour (None) depends on the return value of the
            applied function: list-like results will be returned as a Series
            of those. However if the apply function returns a Series these
            are expanded to columns.
        args : tuple
            Positional arguments to pass to `func` in addition to the
            array/series.
        **kwds
            Additional keyword arguments to pass as keywords arguments to
            `func`.

        Returns
        -------
        Series or DataFrame
            Result of applying ``func`` along the given axis of the
            DataFrame.

        See Also
        --------
        DataFrame.applymap: For elementwise operations.
        DataFrame.aggregate: Only perform aggregating type operations.
        DataFrame.transform: Only perform transforming type operations.

        Examples
        --------
        >>> df = pd.DataFrame([[4, 9]] * 3, columns=['A', 'B'])
        >>> df
           A  B
        0  4  9
        1  4  9
        2  4  9

        Using a numpy universal function (in this case the same as
        ``np.sqrt(df)``):

        >>> df.apply(np.sqrt)
             A    B
        0  2.0  3.0
        1  2.0  3.0
        2  2.0  3.0

        Using a reducing function on either axis

        >>> df.apply(np.sum, axis=0)
        A    12
        B    27
        dtype: int64

        >>> df.apply(np.sum, axis=1)
        0    13
        1    13
        2    13
        dtype: int64

        Returning a list-like will result in a Series

        >>> df.apply(lambda x: [1, 2], axis=1)
        0    [1, 2]
        1    [1, 2]
        2    [1, 2]
        dtype: object

        Passing ``result_type='expand'`` will expand list-like results
        to columns of a Dataframe

        >>> df.apply(lambda x: [1, 2], axis=1, result_type='expand')
           0  1
        0  1  2
        1  1  2
        2  1  2

        Returning a Series inside the function is similar to passing
        ``result_type='expand'``. The resulting column names
        will be the Series index.

        >>> df.apply(lambda x: pd.Series([1, 2], index=['foo', 'bar']), axis=1)
           foo  bar
        0    1    2
        1    1    2
        2    1    2

        Passing ``result_type='broadcast'`` will ensure the same shape
        result, whether list-like or scalar is returned by the function,
        and broadcast it along the axis. The resulting column names will
        be the originals.

        >>> df.apply(lambda x: [1, 2], axis=1, result_type='broadcast')
           A  B
        0  1  2
        1  1  2
        2  1  2
        """
        from pandas.core.apply import frame_apply

        op = frame_apply(
            self,
            func=func,
            axis=axis,
            raw=raw,
            result_type=result_type,
            args=args,
            kwds=kwds,
        )
        return op.get_result()

    def applymap(
        self, func: PythonFuncType, na_action: Optional[str] = None
    ) -> DataFrame:
        """
        Apply a function to a Dataframe elementwise.

        This method applies a function that accepts and returns a scalar
        to every element of a DataFrame.

        Parameters
        ----------
        func : callable
            Python function, returns a single value from a single value.
        na_action : {None, 'ignore'}, default None
            If ‘ignore’, propagate NaN values, without passing them to func.

            .. versionadded:: 1.2

        Returns
        -------
        DataFrame
            Transformed DataFrame.

        See Also
        --------
        DataFrame.apply : Apply a function along input axis of DataFrame.

        Examples
        --------
        >>> df = pd.DataFrame([[1, 2.12], [3.356, 4.567]])
        >>> df
               0      1
        0  1.000  2.120
        1  3.356  4.567

        >>> df.applymap(lambda x: len(str(x)))
           0  1
        0  3  4
        1  5  5

        Like Series.map, NA values can be ignored:

        >>> df_copy = df.copy()
        >>> df_copy.iloc[0, 0] = pd.NA
        >>> df_copy.applymap(lambda x: len(str(x)), na_action='ignore')
              0  1
        0  <NA>  4
        1     5  5

        Note that a vectorized version of `func` often exists, which will
        be much faster. You could square each number elementwise.

        >>> df.applymap(lambda x: x**2)
                   0          1
        0   1.000000   4.494400
        1  11.262736  20.857489

        But it's better to avoid applymap in that case.

        >>> df ** 2
                   0          1
        0   1.000000   4.494400
        1  11.262736  20.857489
        """
        if na_action not in {"ignore", None}:
            raise ValueError(
                f"na_action must be 'ignore' or None. Got {repr(na_action)}"
            )
        ignore_na = na_action == "ignore"

        # if we have a dtype == 'M8[ns]', provide boxed values
        def infer(x):
            if x.empty:
                return lib.map_infer(x, func, ignore_na=ignore_na)
            return lib.map_infer(x.astype(object)._values, func, ignore_na=ignore_na)

        return self.apply(infer).__finalize__(self, "applymap")

    # ----------------------------------------------------------------------
    # Merging / joining methods

    def append(
        self,
        other,
        ignore_index: bool = False,
        verify_integrity: bool = False,
        sort: bool = False,
    ) -> DataFrame:
        """
        Append rows of `other` to the end of caller, returning a new object.

        Columns in `other` that are not in the caller are added as new columns.

        Parameters
        ----------
        other : DataFrame or Series/dict-like object, or list of these
            The data to append.
        ignore_index : bool, default False
            If True, the resulting axis will be labeled 0, 1, …, n - 1.
        verify_integrity : bool, default False
            If True, raise ValueError on creating index with duplicates.
        sort : bool, default False
            Sort columns if the columns of `self` and `other` are not aligned.

            .. versionchanged:: 1.0.0

                Changed to not sort by default.

        Returns
        -------
        DataFrame

        See Also
        --------
        concat : General function to concatenate DataFrame or Series objects.

        Notes
        -----
        If a list of dict/series is passed and the keys are all contained in
        the DataFrame's index, the order of the columns in the resulting
        DataFrame will be unchanged.

        Iteratively appending rows to a DataFrame can be more computationally
        intensive than a single concatenate. A better solution is to append
        those rows to a list and then concatenate the list with the original
        DataFrame all at once.

        Examples
        --------
        >>> df = pd.DataFrame([[1, 2], [3, 4]], columns=list('AB'))
        >>> df
           A  B
        0  1  2
        1  3  4
        >>> df2 = pd.DataFrame([[5, 6], [7, 8]], columns=list('AB'))
        >>> df.append(df2)
           A  B
        0  1  2
        1  3  4
        0  5  6
        1  7  8

        With `ignore_index` set to True:

        >>> df.append(df2, ignore_index=True)
           A  B
        0  1  2
        1  3  4
        2  5  6
        3  7  8

        The following, while not recommended methods for generating DataFrames,
        show two ways to generate a DataFrame from multiple data sources.

        Less efficient:

        >>> df = pd.DataFrame(columns=['A'])
        >>> for i in range(5):
        ...     df = df.append({'A': i}, ignore_index=True)
        >>> df
           A
        0  0
        1  1
        2  2
        3  3
        4  4

        More efficient:

        >>> pd.concat([pd.DataFrame([i], columns=['A']) for i in range(5)],
        ...           ignore_index=True)
           A
        0  0
        1  1
        2  2
        3  3
        4  4
        """
        if isinstance(other, (Series, dict)):
            if isinstance(other, dict):
                if not ignore_index:
                    raise TypeError("Can only append a dict if ignore_index=True")
                other = Series(other)
            if other.name is None and not ignore_index:
                raise TypeError(
                    "Can only append a Series if ignore_index=True "
                    "or if the Series has a name"
                )

            index = Index([other.name], name=self.index.name)
            idx_diff = other.index.difference(self.columns)
            try:
                combined_columns = self.columns.append(idx_diff)
            except TypeError:
                combined_columns = self.columns.astype(object).append(idx_diff)
            other = (
                other.reindex(combined_columns, copy=False)
                .to_frame()
                .T.infer_objects()
                .rename_axis(index.names, copy=False)
            )
            if not self.columns.equals(combined_columns):
                self = self.reindex(columns=combined_columns)
        elif isinstance(other, list):
            if not other:
                pass
            elif not isinstance(other[0], DataFrame):
                other = DataFrame(other)
                if (self.columns.get_indexer(other.columns) >= 0).all():
                    other = other.reindex(columns=self.columns)

        from pandas.core.reshape.concat import concat

        if isinstance(other, (list, tuple)):
            to_concat = [self, *other]
        else:
            to_concat = [self, other]
        return (
            concat(
                to_concat,
                ignore_index=ignore_index,
                verify_integrity=verify_integrity,
                sort=sort,
            )
        ).__finalize__(self, method="append")

    def join(
        self,
        other: FrameOrSeriesUnion,
        on: Optional[IndexLabel] = None,
        how: str = "left",
        lsuffix: str = "",
        rsuffix: str = "",
        sort: bool = False,
    ) -> DataFrame:
        """
        Join columns of another DataFrame.

        Join columns with `other` DataFrame either on index or on a key
        column. Efficiently join multiple DataFrame objects by index at once by
        passing a list.

        Parameters
        ----------
        other : DataFrame, Series, or list of DataFrame
            Index should be similar to one of the columns in this one. If a
            Series is passed, its name attribute must be set, and that will be
            used as the column name in the resulting joined DataFrame.
        on : str, list of str, or array-like, optional
            Column or index level name(s) in the caller to join on the index
            in `other`, otherwise joins index-on-index. If multiple
            values given, the `other` DataFrame must have a MultiIndex. Can
            pass an array as the join key if it is not already contained in
            the calling DataFrame. Like an Excel VLOOKUP operation.
        how : {'left', 'right', 'outer', 'inner'}, default 'left'
            How to handle the operation of the two objects.

            * left: use calling frame's index (or column if on is specified)
            * right: use `other`'s index.
            * outer: form union of calling frame's index (or column if on is
              specified) with `other`'s index, and sort it.
              lexicographically.
            * inner: form intersection of calling frame's index (or column if
              on is specified) with `other`'s index, preserving the order
              of the calling's one.
        lsuffix : str, default ''
            Suffix to use from left frame's overlapping columns.
        rsuffix : str, default ''
            Suffix to use from right frame's overlapping columns.
        sort : bool, default False
            Order result DataFrame lexicographically by the join key. If False,
            the order of the join key depends on the join type (how keyword).

        Returns
        -------
        DataFrame
            A dataframe containing columns from both the caller and `other`.

        See Also
        --------
        DataFrame.merge : For column(s)-on-column(s) operations.

        Notes
        -----
        Parameters `on`, `lsuffix`, and `rsuffix` are not supported when
        passing a list of `DataFrame` objects.

        Support for specifying index levels as the `on` parameter was added
        in version 0.23.0.

        Examples
        --------
        >>> df = pd.DataFrame({'key': ['K0', 'K1', 'K2', 'K3', 'K4', 'K5'],
        ...                    'A': ['A0', 'A1', 'A2', 'A3', 'A4', 'A5']})

        >>> df
          key   A
        0  K0  A0
        1  K1  A1
        2  K2  A2
        3  K3  A3
        4  K4  A4
        5  K5  A5

        >>> other = pd.DataFrame({'key': ['K0', 'K1', 'K2'],
        ...                       'B': ['B0', 'B1', 'B2']})

        >>> other
          key   B
        0  K0  B0
        1  K1  B1
        2  K2  B2

        Join DataFrames using their indexes.

        >>> df.join(other, lsuffix='_caller', rsuffix='_other')
          key_caller   A key_other    B
        0         K0  A0        K0   B0
        1         K1  A1        K1   B1
        2         K2  A2        K2   B2
        3         K3  A3       NaN  NaN
        4         K4  A4       NaN  NaN
        5         K5  A5       NaN  NaN

        If we want to join using the key columns, we need to set key to be
        the index in both `df` and `other`. The joined DataFrame will have
        key as its index.

        >>> df.set_index('key').join(other.set_index('key'))
              A    B
        key
        K0   A0   B0
        K1   A1   B1
        K2   A2   B2
        K3   A3  NaN
        K4   A4  NaN
        K5   A5  NaN

        Another option to join using the key columns is to use the `on`
        parameter. DataFrame.join always uses `other`'s index but we can use
        any column in `df`. This method preserves the original DataFrame's
        index in the result.

        >>> df.join(other.set_index('key'), on='key')
          key   A    B
        0  K0  A0   B0
        1  K1  A1   B1
        2  K2  A2   B2
        3  K3  A3  NaN
        4  K4  A4  NaN
        5  K5  A5  NaN
        """
        return self._join_compat(
            other, on=on, how=how, lsuffix=lsuffix, rsuffix=rsuffix, sort=sort
        )

    def _join_compat(
        self,
        other: FrameOrSeriesUnion,
        on: Optional[IndexLabel] = None,
        how: str = "left",
        lsuffix: str = "",
        rsuffix: str = "",
        sort: bool = False,
    ):
        from pandas.core.reshape.concat import concat
        from pandas.core.reshape.merge import merge

        if isinstance(other, Series):
            if other.name is None:
                raise ValueError("Other Series must have a name")
            other = DataFrame({other.name: other})

        if isinstance(other, DataFrame):
            if how == "cross":
                return merge(
                    self,
                    other,
                    how=how,
                    on=on,
                    suffixes=(lsuffix, rsuffix),
                    sort=sort,
                )
            return merge(
                self,
                other,
                left_on=on,
                how=how,
                left_index=on is None,
                right_index=True,
                suffixes=(lsuffix, rsuffix),
                sort=sort,
            )
        else:
            if on is not None:
                raise ValueError(
                    "Joining multiple DataFrames only supported for joining on index"
                )

            frames = [self] + list(other)

            can_concat = all(df.index.is_unique for df in frames)

            # join indexes only using concat
            if can_concat:
                if how == "left":
                    res = concat(
                        frames, axis=1, join="outer", verify_integrity=True, sort=sort
                    )
                    return res.reindex(self.index, copy=False)
                else:
                    return concat(
                        frames, axis=1, join=how, verify_integrity=True, sort=sort
                    )

            joined = frames[0]

            for frame in frames[1:]:
                joined = merge(
                    joined, frame, how=how, left_index=True, right_index=True
                )

            return joined

    @Substitution("")
    @Appender(_merge_doc, indents=2)
    def merge(
        self,
        right: FrameOrSeriesUnion,
        how: str = "inner",
        on: Optional[IndexLabel] = None,
        left_on: Optional[IndexLabel] = None,
        right_on: Optional[IndexLabel] = None,
        left_index: bool = False,
        right_index: bool = False,
        sort: bool = False,
        suffixes: Suffixes = ("_x", "_y"),
        copy: bool = True,
        indicator: bool = False,
        validate: Optional[str] = None,
    ) -> DataFrame:
        from pandas.core.reshape.merge import merge

        return merge(
            self,
            right,
            how=how,
            on=on,
            left_on=left_on,
            right_on=right_on,
            left_index=left_index,
            right_index=right_index,
            sort=sort,
            suffixes=suffixes,
            copy=copy,
            indicator=indicator,
            validate=validate,
        )

    def round(self, decimals=0, *args, **kwargs) -> DataFrame:
        """
        Round a DataFrame to a variable number of decimal places.

        Parameters
        ----------
        decimals : int, dict, Series
            Number of decimal places to round each column to. If an int is
            given, round each column to the same number of places.
            Otherwise dict and Series round to variable numbers of places.
            Column names should be in the keys if `decimals` is a
            dict-like, or in the index if `decimals` is a Series. Any
            columns not included in `decimals` will be left as is. Elements
            of `decimals` which are not columns of the input will be
            ignored.
        *args
            Additional keywords have no effect but might be accepted for
            compatibility with numpy.
        **kwargs
            Additional keywords have no effect but might be accepted for
            compatibility with numpy.

        Returns
        -------
        DataFrame
            A DataFrame with the affected columns rounded to the specified
            number of decimal places.

        See Also
        --------
        numpy.around : Round a numpy array to the given number of decimals.
        Series.round : Round a Series to the given number of decimals.

        Examples
        --------
        >>> df = pd.DataFrame([(.21, .32), (.01, .67), (.66, .03), (.21, .18)],
        ...                   columns=['dogs', 'cats'])
        >>> df
            dogs  cats
        0  0.21  0.32
        1  0.01  0.67
        2  0.66  0.03
        3  0.21  0.18

        By providing an integer each column is rounded to the same number
        of decimal places

        >>> df.round(1)
            dogs  cats
        0   0.2   0.3
        1   0.0   0.7
        2   0.7   0.0
        3   0.2   0.2

        With a dict, the number of places for specific columns can be
        specified with the column names as key and the number of decimal
        places as value

        >>> df.round({'dogs': 1, 'cats': 0})
            dogs  cats
        0   0.2   0.0
        1   0.0   1.0
        2   0.7   0.0
        3   0.2   0.0

        Using a Series, the number of places for specific columns can be
        specified with the column names as index and the number of
        decimal places as value

        >>> decimals = pd.Series([0, 1], index=['cats', 'dogs'])
        >>> df.round(decimals)
            dogs  cats
        0   0.2   0.0
        1   0.0   1.0
        2   0.7   0.0
        3   0.2   0.0
        """
        from pandas.core.reshape.concat import concat

        def _dict_round(df, decimals):
            for col, vals in df.items():
                try:
                    yield _series_round(vals, decimals[col])
                except KeyError:
                    yield vals

        def _series_round(s, decimals):
            if is_integer_dtype(s) or is_float_dtype(s):
                return s.round(decimals)
            return s

        nv.validate_round(args, kwargs)

        if isinstance(decimals, (dict, Series)):
            if isinstance(decimals, Series):
                if not decimals.index.is_unique:
                    raise ValueError("Index of decimals must be unique")
            new_cols = list(_dict_round(self, decimals))
        elif is_integer(decimals):
            # Dispatch to Series.round
            new_cols = [_series_round(v, decimals) for _, v in self.items()]
        else:
            raise TypeError("decimals must be an integer, a dict-like or a Series")

        if len(new_cols) > 0:
            return self._constructor(
                concat(new_cols, axis=1), index=self.index, columns=self.columns
            )
        else:
            return self

    # ----------------------------------------------------------------------
    # Statistical methods, etc.

    def corr(self, method="pearson", min_periods=1) -> DataFrame:
        """
        Compute pairwise correlation of columns, excluding NA/null values.

        Parameters
        ----------
        method : {'pearson', 'kendall', 'spearman'} or callable
            Method of correlation:

            * pearson : standard correlation coefficient
            * kendall : Kendall Tau correlation coefficient
            * spearman : Spearman rank correlation
            * callable: callable with input two 1d ndarrays
                and returning a float. Note that the returned matrix from corr
                will have 1 along the diagonals and will be symmetric
                regardless of the callable's behavior.

                .. versionadded:: 0.24.0

        min_periods : int, optional
            Minimum number of observations required per pair of columns
            to have a valid result. Currently only available for Pearson
            and Spearman correlation.

        Returns
        -------
        DataFrame
            Correlation matrix.

        See Also
        --------
        DataFrame.corrwith : Compute pairwise correlation with another
            DataFrame or Series.
        Series.corr : Compute the correlation between two Series.

        Examples
        --------
        >>> def histogram_intersection(a, b):
        ...     v = np.minimum(a, b).sum().round(decimals=1)
        ...     return v
        >>> df = pd.DataFrame([(.2, .3), (.0, .6), (.6, .0), (.2, .1)],
        ...                   columns=['dogs', 'cats'])
        >>> df.corr(method=histogram_intersection)
              dogs  cats
        dogs   1.0   0.3
        cats   0.3   1.0
        """
        numeric_df = self._get_numeric_data()
        cols = numeric_df.columns
        idx = cols.copy()
        mat = numeric_df.to_numpy(dtype=float, na_value=np.nan, copy=False)

        if method == "pearson":
            correl = libalgos.nancorr(mat, minp=min_periods)
        elif method == "spearman":
            correl = libalgos.nancorr_spearman(mat, minp=min_periods)
        elif method == "kendall" or callable(method):
            if min_periods is None:
                min_periods = 1
            mat = mat.T
            corrf = nanops.get_corr_func(method)
            K = len(cols)
            correl = np.empty((K, K), dtype=float)
            mask = np.isfinite(mat)
            for i, ac in enumerate(mat):
                for j, bc in enumerate(mat):
                    if i > j:
                        continue

                    valid = mask[i] & mask[j]
                    if valid.sum() < min_periods:
                        c = np.nan
                    elif i == j:
                        c = 1.0
                    elif not valid.all():
                        c = corrf(ac[valid], bc[valid])
                    else:
                        c = corrf(ac, bc)
                    correl[i, j] = c
                    correl[j, i] = c
        else:
            raise ValueError(
                "method must be either 'pearson', "
                "'spearman', 'kendall', or a callable, "
                f"'{method}' was supplied"
            )

        return self._constructor(correl, index=idx, columns=cols)

    def cov(
        self, min_periods: Optional[int] = None, ddof: Optional[int] = 1
    ) -> DataFrame:
        """
        Compute pairwise covariance of columns, excluding NA/null values.

        Compute the pairwise covariance among the series of a DataFrame.
        The returned data frame is the `covariance matrix
        <https://en.wikipedia.org/wiki/Covariance_matrix>`__ of the columns
        of the DataFrame.

        Both NA and null values are automatically excluded from the
        calculation. (See the note below about bias from missing values.)
        A threshold can be set for the minimum number of
        observations for each value created. Comparisons with observations
        below this threshold will be returned as ``NaN``.

        This method is generally used for the analysis of time series data to
        understand the relationship between different measures
        across time.

        Parameters
        ----------
        min_periods : int, optional
            Minimum number of observations required per pair of columns
            to have a valid result.

        ddof : int, default 1
            Delta degrees of freedom.  The divisor used in calculations
            is ``N - ddof``, where ``N`` represents the number of elements.

            .. versionadded:: 1.1.0

        Returns
        -------
        DataFrame
            The covariance matrix of the series of the DataFrame.

        See Also
        --------
        Series.cov : Compute covariance with another Series.
        core.window.ExponentialMovingWindow.cov: Exponential weighted sample covariance.
        core.window.Expanding.cov : Expanding sample covariance.
        core.window.Rolling.cov : Rolling sample covariance.

        Notes
        -----
        Returns the covariance matrix of the DataFrame's time series.
        The covariance is normalized by N-ddof.

        For DataFrames that have Series that are missing data (assuming that
        data is `missing at random
        <https://en.wikipedia.org/wiki/Missing_data#Missing_at_random>`__)
        the returned covariance matrix will be an unbiased estimate
        of the variance and covariance between the member Series.

        However, for many applications this estimate may not be acceptable
        because the estimate covariance matrix is not guaranteed to be positive
        semi-definite. This could lead to estimate correlations having
        absolute values which are greater than one, and/or a non-invertible
        covariance matrix. See `Estimation of covariance matrices
        <https://en.wikipedia.org/w/index.php?title=Estimation_of_covariance_
        matrices>`__ for more details.

        Examples
        --------
        >>> df = pd.DataFrame([(1, 2), (0, 3), (2, 0), (1, 1)],
        ...                   columns=['dogs', 'cats'])
        >>> df.cov()
                  dogs      cats
        dogs  0.666667 -1.000000
        cats -1.000000  1.666667

        >>> np.random.seed(42)
        >>> df = pd.DataFrame(np.random.randn(1000, 5),
        ...                   columns=['a', 'b', 'c', 'd', 'e'])
        >>> df.cov()
                  a         b         c         d         e
        a  0.998438 -0.020161  0.059277 -0.008943  0.014144
        b -0.020161  1.059352 -0.008543 -0.024738  0.009826
        c  0.059277 -0.008543  1.010670 -0.001486 -0.000271
        d -0.008943 -0.024738 -0.001486  0.921297 -0.013692
        e  0.014144  0.009826 -0.000271 -0.013692  0.977795

        **Minimum number of periods**

        This method also supports an optional ``min_periods`` keyword
        that specifies the required minimum number of non-NA observations for
        each column pair in order to have a valid result:

        >>> np.random.seed(42)
        >>> df = pd.DataFrame(np.random.randn(20, 3),
        ...                   columns=['a', 'b', 'c'])
        >>> df.loc[df.index[:5], 'a'] = np.nan
        >>> df.loc[df.index[5:10], 'b'] = np.nan
        >>> df.cov(min_periods=12)
                  a         b         c
        a  0.316741       NaN -0.150812
        b       NaN  1.248003  0.191417
        c -0.150812  0.191417  0.895202
        """
        numeric_df = self._get_numeric_data()
        cols = numeric_df.columns
        idx = cols.copy()
        mat = numeric_df.to_numpy(dtype=float, na_value=np.nan, copy=False)

        if notna(mat).all():
            if min_periods is not None and min_periods > len(mat):
                base_cov = np.empty((mat.shape[1], mat.shape[1]))
                base_cov.fill(np.nan)
            else:
                base_cov = np.cov(mat.T, ddof=ddof)
            base_cov = base_cov.reshape((len(cols), len(cols)))
        else:
            base_cov = libalgos.nancorr(mat, cov=True, minp=min_periods)

        return self._constructor(base_cov, index=idx, columns=cols)

    def corrwith(self, other, axis: Axis = 0, drop=False, method="pearson") -> Series:
        """
        Compute pairwise correlation.

        Pairwise correlation is computed between rows or columns of
        DataFrame with rows or columns of Series or DataFrame. DataFrames
        are first aligned along both axes before computing the
        correlations.

        Parameters
        ----------
        other : DataFrame, Series
            Object with which to compute correlations.
        axis : {0 or 'index', 1 or 'columns'}, default 0
            The axis to use. 0 or 'index' to compute column-wise, 1 or 'columns' for
            row-wise.
        drop : bool, default False
            Drop missing indices from result.
        method : {'pearson', 'kendall', 'spearman'} or callable
            Method of correlation:

            * pearson : standard correlation coefficient
            * kendall : Kendall Tau correlation coefficient
            * spearman : Spearman rank correlation
            * callable: callable with input two 1d ndarrays
                and returning a float.

            .. versionadded:: 0.24.0

        Returns
        -------
        Series
            Pairwise correlations.

        See Also
        --------
        DataFrame.corr : Compute pairwise correlation of columns.
        """
        axis = self._get_axis_number(axis)
        this = self._get_numeric_data()

        if isinstance(other, Series):
            return this.apply(lambda x: other.corr(x, method=method), axis=axis)

        other = other._get_numeric_data()
        left, right = this.align(other, join="inner", copy=False)

        if axis == 1:
            left = left.T
            right = right.T

        if method == "pearson":
            # mask missing values
            left = left + right * 0
            right = right + left * 0

            # demeaned data
            ldem = left - left.mean()
            rdem = right - right.mean()

            num = (ldem * rdem).sum()
            dom = (left.count() - 1) * left.std() * right.std()

            correl = num / dom

        elif method in ["kendall", "spearman"] or callable(method):

            def c(x):
                return nanops.nancorr(x[0], x[1], method=method)

            correl = self._constructor_sliced(
                map(c, zip(left.values.T, right.values.T)), index=left.columns
            )

        else:
            raise ValueError(
                f"Invalid method {method} was passed, "
                "valid methods are: 'pearson', 'kendall', "
                "'spearman', or callable"
            )

        if not drop:
            # Find non-matching labels along the given axis
            # and append missing correlations (GH 22375)
            raxis = 1 if axis == 0 else 0
            result_index = this._get_axis(raxis).union(other._get_axis(raxis))
            idx_diff = result_index.difference(correl.index)

            if len(idx_diff) > 0:
                correl = correl.append(Series([np.nan] * len(idx_diff), index=idx_diff))

        return correl

    # ----------------------------------------------------------------------
    # ndarray-like stats methods

    def count(
        self, axis: Axis = 0, level: Optional[Level] = None, numeric_only: bool = False
    ):
        """
        Count non-NA cells for each column or row.

        The values `None`, `NaN`, `NaT`, and optionally `numpy.inf` (depending
        on `pandas.options.mode.use_inf_as_na`) are considered NA.

        Parameters
        ----------
        axis : {0 or 'index', 1 or 'columns'}, default 0
            If 0 or 'index' counts are generated for each column.
            If 1 or 'columns' counts are generated for each row.
        level : int or str, optional
            If the axis is a `MultiIndex` (hierarchical), count along a
            particular `level`, collapsing into a `DataFrame`.
            A `str` specifies the level name.
        numeric_only : bool, default False
            Include only `float`, `int` or `boolean` data.

        Returns
        -------
        Series or DataFrame
            For each column/row the number of non-NA/null entries.
            If `level` is specified returns a `DataFrame`.

        See Also
        --------
        Series.count: Number of non-NA elements in a Series.
        DataFrame.value_counts: Count unique combinations of columns.
        DataFrame.shape: Number of DataFrame rows and columns (including NA
            elements).
        DataFrame.isna: Boolean same-sized DataFrame showing places of NA
            elements.

        Examples
        --------
        Constructing DataFrame from a dictionary:

        >>> df = pd.DataFrame({"Person":
        ...                    ["John", "Myla", "Lewis", "John", "Myla"],
        ...                    "Age": [24., np.nan, 21., 33, 26],
        ...                    "Single": [False, True, True, True, False]})
        >>> df
           Person   Age  Single
        0    John  24.0   False
        1    Myla   NaN    True
        2   Lewis  21.0    True
        3    John  33.0    True
        4    Myla  26.0   False

        Notice the uncounted NA values:

        >>> df.count()
        Person    5
        Age       4
        Single    5
        dtype: int64

        Counts for each **row**:

        >>> df.count(axis='columns')
        0    3
        1    2
        2    3
        3    3
        4    3
        dtype: int64

        Counts for one level of a `MultiIndex`:

        >>> df.set_index(["Person", "Single"]).count(level="Person")
                Age
        Person
        John      2
        Lewis     1
        Myla      1
        """
        axis = self._get_axis_number(axis)
        if level is not None:
            return self._count_level(level, axis=axis, numeric_only=numeric_only)

        if numeric_only:
            frame = self._get_numeric_data()
        else:
            frame = self

        # GH #423
        if len(frame._get_axis(axis)) == 0:
            result = self._constructor_sliced(0, index=frame._get_agg_axis(axis))
        else:
            if frame._is_mixed_type or frame._mgr.any_extension_types:
                # the or any_extension_types is really only hit for single-
                # column frames with an extension array
                result = notna(frame).sum(axis=axis)
            else:
                # GH13407
                series_counts = notna(frame).sum(axis=axis)
                counts = series_counts.values
                result = self._constructor_sliced(
                    counts, index=frame._get_agg_axis(axis)
                )

        return result.astype("int64")

    def _count_level(self, level: Level, axis: Axis = 0, numeric_only=False):
        if numeric_only:
            frame = self._get_numeric_data()
        else:
            frame = self

        count_axis = frame._get_axis(axis)
        agg_axis = frame._get_agg_axis(axis)

        if not isinstance(count_axis, MultiIndex):
            raise TypeError(
                f"Can only count levels on hierarchical {self._get_axis_name(axis)}."
            )

        # Mask NaNs: Mask rows or columns where the index level is NaN, and all
        # values in the DataFrame that are NaN
        if frame._is_mixed_type:
            # Since we have mixed types, calling notna(frame.values) might
            # upcast everything to object
            values_mask = notna(frame).values
        else:
            # But use the speedup when we have homogeneous dtypes
            values_mask = notna(frame.values)

        index_mask = notna(count_axis.get_level_values(level=level))
        if axis == 1:
            mask = index_mask & values_mask
        else:
            mask = index_mask.reshape(-1, 1) & values_mask

        if isinstance(level, str):
            level = count_axis._get_level_number(level)

        level_name = count_axis._names[level]
        level_index = count_axis.levels[level]._shallow_copy(name=level_name)
        level_codes = ensure_int64(count_axis.codes[level])
        counts = lib.count_level_2d(mask, level_codes, len(level_index), axis=axis)

        if axis == 1:
            result = self._constructor(counts, index=agg_axis, columns=level_index)
        else:
            result = self._constructor(counts, index=level_index, columns=agg_axis)

        return result

    def _reduce(
        self,
        op,
        name: str,
        *,
        axis: Axis = 0,
        skipna: bool = True,
        numeric_only: Optional[bool] = None,
        filter_type=None,
        **kwds,
    ):

        assert filter_type is None or filter_type == "bool", filter_type
        out_dtype = "bool" if filter_type == "bool" else None

        own_dtypes = [arr.dtype for arr in self._iter_column_arrays()]

        dtype_is_dt = np.array(
            [is_datetime64_any_dtype(dtype) for dtype in own_dtypes],
            dtype=bool,
        )
        if numeric_only is None and name in ["mean", "median"] and dtype_is_dt.any():
            warnings.warn(
                "DataFrame.mean and DataFrame.median with numeric_only=None "
                "will include datetime64 and datetime64tz columns in a "
                "future version.",
                FutureWarning,
                stacklevel=5,
            )
            cols = self.columns[~dtype_is_dt]
            self = self[cols]

        # TODO: Make other agg func handle axis=None properly GH#21597
        axis = self._get_axis_number(axis)
        labels = self._get_agg_axis(axis)
        assert axis in [0, 1]

        def func(values: np.ndarray):
            # We only use this in the case that operates on self.values
            return op(values, axis=axis, skipna=skipna, **kwds)

        def blk_func(values):
            if isinstance(values, ExtensionArray):
                return values._reduce(name, skipna=skipna, **kwds)
            else:
                return op(values, axis=1, skipna=skipna, **kwds)

        def _get_data() -> DataFrame:
            if filter_type is None:
                data = self._get_numeric_data()
            else:
                # GH#25101, GH#24434
                assert filter_type == "bool"
                data = self._get_bool_data()
            return data

        if numeric_only is not None or axis == 0:
            # For numeric_only non-None and axis non-None, we know
            #  which blocks to use and no try/except is needed.
            #  For numeric_only=None only the case with axis==0 and no object
            #  dtypes are unambiguous can be handled with BlockManager.reduce
            # Case with EAs see GH#35881
            df = self
            if numeric_only is True:
                df = _get_data()
            if axis == 1:
                df = df.T
                axis = 0

            ignore_failures = numeric_only is None

            # After possibly _get_data and transposing, we are now in the
            #  simple case where we can use BlockManager.reduce
            res, indexer = df._mgr.reduce(blk_func, ignore_failures=ignore_failures)
            out = df._constructor(res).iloc[0]
            if out_dtype is not None:
                out = out.astype(out_dtype)
            if axis == 0 and len(self) == 0 and name in ["sum", "prod"]:
                # Even if we are object dtype, follow numpy and return
                #  float64, see test_apply_funcs_over_empty
                out = out.astype(np.float64)
            return out

        assert numeric_only is None

        data = self
        values = data.values

        try:
            result = func(values)

        except TypeError:
            # e.g. in nanops trying to convert strs to float

            data = _get_data()
            labels = data._get_agg_axis(axis)

            values = data.values
            with np.errstate(all="ignore"):
                result = func(values)

        if filter_type == "bool" and notna(result).all():
            result = result.astype(np.bool_)
        elif filter_type is None and is_object_dtype(result.dtype):
            try:
                result = result.astype(np.float64)
            except (ValueError, TypeError):
                # try to coerce to the original dtypes item by item if we can
                pass

        result = self._constructor_sliced(result, index=labels)
        return result

    def nunique(self, axis: Axis = 0, dropna: bool = True) -> Series:
        """
        Count distinct observations over requested axis.

        Return Series with number of distinct observations. Can ignore NaN
        values.

        Parameters
        ----------
        axis : {0 or 'index', 1 or 'columns'}, default 0
            The axis to use. 0 or 'index' for row-wise, 1 or 'columns' for
            column-wise.
        dropna : bool, default True
            Don't include NaN in the counts.

        Returns
        -------
        Series

        See Also
        --------
        Series.nunique: Method nunique for Series.
        DataFrame.count: Count non-NA cells for each column or row.

        Examples
        --------
        >>> df = pd.DataFrame({'A': [1, 2, 3], 'B': [1, 1, 1]})
        >>> df.nunique()
        A    3
        B    1
        dtype: int64

        >>> df.nunique(axis=1)
        0    1
        1    2
        2    2
        dtype: int64
        """
        return self.apply(Series.nunique, axis=axis, dropna=dropna)

    def idxmin(self, axis: Axis = 0, skipna: bool = True) -> Series:
        """
        Return index of first occurrence of minimum over requested axis.

        NA/null values are excluded.

        Parameters
        ----------
        axis : {0 or 'index', 1 or 'columns'}, default 0
            The axis to use. 0 or 'index' for row-wise, 1 or 'columns' for column-wise.
        skipna : bool, default True
            Exclude NA/null values. If an entire row/column is NA, the result
            will be NA.

        Returns
        -------
        Series
            Indexes of minima along the specified axis.

        Raises
        ------
        ValueError
            * If the row/column is empty

        See Also
        --------
        Series.idxmin : Return index of the minimum element.

        Notes
        -----
        This method is the DataFrame version of ``ndarray.argmin``.

        Examples
        --------
        Consider a dataset containing food consumption in Argentina.

        >>> df = pd.DataFrame({'consumption': [10.51, 103.11, 55.48],
        ...                    'co2_emissions': [37.2, 19.66, 1712]},
        ...                    index=['Pork', 'Wheat Products', 'Beef'])

        >>> df
                        consumption  co2_emissions
        Pork                  10.51         37.20
        Wheat Products       103.11         19.66
        Beef                  55.48       1712.00

        By default, it returns the index for the minimum value in each column.

        >>> df.idxmin()
        consumption                Pork
        co2_emissions    Wheat Products
        dtype: object

        To return the index for the minimum value in each row, use ``axis="columns"``.

        >>> df.idxmin(axis="columns")
        Pork                consumption
        Wheat Products    co2_emissions
        Beef                consumption
        dtype: object
        """
        axis = self._get_axis_number(axis)

        res = self._reduce(
            nanops.nanargmin, "argmin", axis=axis, skipna=skipna, numeric_only=False
        )
        indices = res._values

        # indices will always be np.ndarray since axis is not None and
        # values is a 2d array for DataFrame
        # error: Item "int" of "Union[int, Any]" has no attribute "__iter__"
        assert isinstance(indices, np.ndarray)  # for mypy

        index = self._get_axis(axis)
        result = [index[i] if i >= 0 else np.nan for i in indices]
        return self._constructor_sliced(result, index=self._get_agg_axis(axis))

    def idxmax(self, axis: Axis = 0, skipna: bool = True) -> Series:
        """
        Return index of first occurrence of maximum over requested axis.

        NA/null values are excluded.

        Parameters
        ----------
        axis : {0 or 'index', 1 or 'columns'}, default 0
            The axis to use. 0 or 'index' for row-wise, 1 or 'columns' for column-wise.
        skipna : bool, default True
            Exclude NA/null values. If an entire row/column is NA, the result
            will be NA.

        Returns
        -------
        Series
            Indexes of maxima along the specified axis.

        Raises
        ------
        ValueError
            * If the row/column is empty

        See Also
        --------
        Series.idxmax : Return index of the maximum element.

        Notes
        -----
        This method is the DataFrame version of ``ndarray.argmax``.

        Examples
        --------
        Consider a dataset containing food consumption in Argentina.

        >>> df = pd.DataFrame({'consumption': [10.51, 103.11, 55.48],
        ...                    'co2_emissions': [37.2, 19.66, 1712]},
        ...                    index=['Pork', 'Wheat Products', 'Beef'])

        >>> df
                        consumption  co2_emissions
        Pork                  10.51         37.20
        Wheat Products       103.11         19.66
        Beef                  55.48       1712.00

        By default, it returns the index for the maximum value in each column.

        >>> df.idxmax()
        consumption     Wheat Products
        co2_emissions             Beef
        dtype: object

        To return the index for the maximum value in each row, use ``axis="columns"``.

        >>> df.idxmax(axis="columns")
        Pork              co2_emissions
        Wheat Products     consumption
        Beef              co2_emissions
        dtype: object
        """
        axis = self._get_axis_number(axis)

        res = self._reduce(
            nanops.nanargmax, "argmax", axis=axis, skipna=skipna, numeric_only=False
        )
        indices = res._values

        # indices will always be np.ndarray since axis is not None and
        # values is a 2d array for DataFrame
        # error: Item "int" of "Union[int, Any]" has no attribute "__iter__"
        assert isinstance(indices, np.ndarray)  # for mypy

        index = self._get_axis(axis)
        result = [index[i] if i >= 0 else np.nan for i in indices]
        return self._constructor_sliced(result, index=self._get_agg_axis(axis))

    def _get_agg_axis(self, axis_num: int) -> Index:
        """
        Let's be explicit about this.
        """
        if axis_num == 0:
            return self.columns
        elif axis_num == 1:
            return self.index
        else:
            raise ValueError(f"Axis must be 0 or 1 (got {repr(axis_num)})")

    def mode(
        self, axis: Axis = 0, numeric_only: bool = False, dropna: bool = True
    ) -> DataFrame:
        """
        Get the mode(s) of each element along the selected axis.

        The mode of a set of values is the value that appears most often.
        It can be multiple values.

        Parameters
        ----------
        axis : {0 or 'index', 1 or 'columns'}, default 0
            The axis to iterate over while searching for the mode:

            * 0 or 'index' : get mode of each column
            * 1 or 'columns' : get mode of each row.

        numeric_only : bool, default False
            If True, only apply to numeric columns.
        dropna : bool, default True
            Don't consider counts of NaN/NaT.

            .. versionadded:: 0.24.0

        Returns
        -------
        DataFrame
            The modes of each column or row.

        See Also
        --------
        Series.mode : Return the highest frequency value in a Series.
        Series.value_counts : Return the counts of values in a Series.

        Examples
        --------
        >>> df = pd.DataFrame([('bird', 2, 2),
        ...                    ('mammal', 4, np.nan),
        ...                    ('arthropod', 8, 0),
        ...                    ('bird', 2, np.nan)],
        ...                   index=('falcon', 'horse', 'spider', 'ostrich'),
        ...                   columns=('species', 'legs', 'wings'))
        >>> df
                   species  legs  wings
        falcon        bird     2    2.0
        horse       mammal     4    NaN
        spider   arthropod     8    0.0
        ostrich       bird     2    NaN

        By default, missing values are not considered, and the mode of wings
        are both 0 and 2. Because the resulting DataFrame has two rows,
        the second row of ``species`` and ``legs`` contains ``NaN``.

        >>> df.mode()
          species  legs  wings
        0    bird   2.0    0.0
        1     NaN   NaN    2.0

        Setting ``dropna=False`` ``NaN`` values are considered and they can be
        the mode (like for wings).

        >>> df.mode(dropna=False)
          species  legs  wings
        0    bird     2    NaN

        Setting ``numeric_only=True``, only the mode of numeric columns is
        computed, and columns of other types are ignored.

        >>> df.mode(numeric_only=True)
           legs  wings
        0   2.0    0.0
        1   NaN    2.0

        To compute the mode over columns and not rows, use the axis parameter:

        >>> df.mode(axis='columns', numeric_only=True)
                   0    1
        falcon   2.0  NaN
        horse    4.0  NaN
        spider   0.0  8.0
        ostrich  2.0  NaN
        """
        data = self if not numeric_only else self._get_numeric_data()

        def f(s):
            return s.mode(dropna=dropna)

        data = data.apply(f, axis=axis)
        # Ensure index is type stable (should always use int index)
        if data.empty:
            data.index = ibase.default_index(0)

        return data

    def quantile(
        self,
        q=0.5,
        axis: Axis = 0,
        numeric_only: bool = True,
        interpolation: str = "linear",
    ):
        """
        Return values at the given quantile over requested axis.

        Parameters
        ----------
        q : float or array-like, default 0.5 (50% quantile)
            Value between 0 <= q <= 1, the quantile(s) to compute.
        axis : {0, 1, 'index', 'columns'}, default 0
            Equals 0 or 'index' for row-wise, 1 or 'columns' for column-wise.
        numeric_only : bool, default True
            If False, the quantile of datetime and timedelta data will be
            computed as well.
        interpolation : {'linear', 'lower', 'higher', 'midpoint', 'nearest'}
            This optional parameter specifies the interpolation method to use,
            when the desired quantile lies between two data points `i` and `j`:

            * linear: `i + (j - i) * fraction`, where `fraction` is the
              fractional part of the index surrounded by `i` and `j`.
            * lower: `i`.
            * higher: `j`.
            * nearest: `i` or `j` whichever is nearest.
            * midpoint: (`i` + `j`) / 2.

        Returns
        -------
        Series or DataFrame

            If ``q`` is an array, a DataFrame will be returned where the
              index is ``q``, the columns are the columns of self, and the
              values are the quantiles.
            If ``q`` is a float, a Series will be returned where the
              index is the columns of self and the values are the quantiles.

        See Also
        --------
        core.window.Rolling.quantile: Rolling quantile.
        numpy.percentile: Numpy function to compute the percentile.

        Examples
        --------
        >>> df = pd.DataFrame(np.array([[1, 1], [2, 10], [3, 100], [4, 100]]),
        ...                   columns=['a', 'b'])
        >>> df.quantile(.1)
        a    1.3
        b    3.7
        Name: 0.1, dtype: float64
        >>> df.quantile([.1, .5])
               a     b
        0.1  1.3   3.7
        0.5  2.5  55.0

        Specifying `numeric_only=False` will also compute the quantile of
        datetime and timedelta data.

        >>> df = pd.DataFrame({'A': [1, 2],
        ...                    'B': [pd.Timestamp('2010'),
        ...                          pd.Timestamp('2011')],
        ...                    'C': [pd.Timedelta('1 days'),
        ...                          pd.Timedelta('2 days')]})
        >>> df.quantile(0.5, numeric_only=False)
        A                    1.5
        B    2010-07-02 12:00:00
        C        1 days 12:00:00
        Name: 0.5, dtype: object
        """
        validate_percentile(q)

        data = self._get_numeric_data() if numeric_only else self
        axis = self._get_axis_number(axis)
        is_transposed = axis == 1

        if is_transposed:
            data = data.T

        if len(data.columns) == 0:
            # GH#23925 _get_numeric_data may have dropped all columns
            cols = Index([], name=self.columns.name)
            if is_list_like(q):
                return self._constructor([], index=q, columns=cols)
            return self._constructor_sliced([], index=cols, name=q, dtype=np.float64)

        result = data._mgr.quantile(
            qs=q, axis=1, interpolation=interpolation, transposed=is_transposed
        )

        if result.ndim == 2:
            result = self._constructor(result)
        else:
            result = self._constructor_sliced(result, name=q)

        if is_transposed:
            result = result.T

        return result

    @doc(NDFrame.asfreq, **_shared_doc_kwargs)
    def asfreq(
        self,
        freq,
        method=None,
        how: Optional[str] = None,
        normalize: bool = False,
        fill_value=None,
    ) -> "DataFrame":
        return super().asfreq(
            freq=freq,
            method=method,
            how=how,
            normalize=normalize,
            fill_value=fill_value,
        )

    @doc(NDFrame.resample, **_shared_doc_kwargs)
    def resample(
        self,
        rule,
        axis=0,
        closed: Optional[str] = None,
        label: Optional[str] = None,
        convention: str = "start",
        kind: Optional[str] = None,
        loffset=None,
        base: Optional[int] = None,
        on=None,
        level=None,
        origin: Union[str, "TimestampConvertibleTypes"] = "start_day",
        offset: Optional["TimedeltaConvertibleTypes"] = None,
    ) -> "Resampler":
        return super().resample(
            rule=rule,
            axis=axis,
            closed=closed,
            label=label,
            convention=convention,
            kind=kind,
            loffset=loffset,
            base=base,
            on=on,
            level=level,
            origin=origin,
            offset=offset,
        )

    def to_timestamp(
        self, freq=None, how: str = "start", axis: Axis = 0, copy: bool = True
    ) -> DataFrame:
        """
        Cast to DatetimeIndex of timestamps, at *beginning* of period.

        Parameters
        ----------
        freq : str, default frequency of PeriodIndex
            Desired frequency.
        how : {'s', 'e', 'start', 'end'}
            Convention for converting period to timestamp; start of period
            vs. end.
        axis : {0 or 'index', 1 or 'columns'}, default 0
            The axis to convert (the index by default).
        copy : bool, default True
            If False then underlying input data is not copied.

        Returns
        -------
        DataFrame with DatetimeIndex
        """
        new_obj = self.copy(deep=copy)

        axis_name = self._get_axis_name(axis)
        old_ax = getattr(self, axis_name)
        if not isinstance(old_ax, PeriodIndex):
            raise TypeError(f"unsupported Type {type(old_ax).__name__}")

        new_ax = old_ax.to_timestamp(freq=freq, how=how)

        setattr(new_obj, axis_name, new_ax)
        return new_obj

    def to_period(self, freq=None, axis: Axis = 0, copy: bool = True) -> DataFrame:
        """
        Convert DataFrame from DatetimeIndex to PeriodIndex.

        Convert DataFrame from DatetimeIndex to PeriodIndex with desired
        frequency (inferred from index if not passed).

        Parameters
        ----------
        freq : str, default
            Frequency of the PeriodIndex.
        axis : {0 or 'index', 1 or 'columns'}, default 0
            The axis to convert (the index by default).
        copy : bool, default True
            If False then underlying input data is not copied.

        Returns
        -------
        DataFrame with PeriodIndex
        """
        new_obj = self.copy(deep=copy)

        axis_name = self._get_axis_name(axis)
        old_ax = getattr(self, axis_name)
        if not isinstance(old_ax, DatetimeIndex):
            raise TypeError(f"unsupported Type {type(old_ax).__name__}")

        new_ax = old_ax.to_period(freq=freq)

        setattr(new_obj, axis_name, new_ax)
        return new_obj

    def isin(self, values) -> DataFrame:
        """
        Whether each element in the DataFrame is contained in values.

        Parameters
        ----------
        values : iterable, Series, DataFrame or dict
            The result will only be true at a location if all the
            labels match. If `values` is a Series, that's the index. If
            `values` is a dict, the keys must be the column names,
            which must match. If `values` is a DataFrame,
            then both the index and column labels must match.

        Returns
        -------
        DataFrame
            DataFrame of booleans showing whether each element in the DataFrame
            is contained in values.

        See Also
        --------
        DataFrame.eq: Equality test for DataFrame.
        Series.isin: Equivalent method on Series.
        Series.str.contains: Test if pattern or regex is contained within a
            string of a Series or Index.

        Examples
        --------
        >>> df = pd.DataFrame({'num_legs': [2, 4], 'num_wings': [2, 0]},
        ...                   index=['falcon', 'dog'])
        >>> df
                num_legs  num_wings
        falcon         2          2
        dog            4          0

        When ``values`` is a list check whether every value in the DataFrame
        is present in the list (which animals have 0 or 2 legs or wings)

        >>> df.isin([0, 2])
                num_legs  num_wings
        falcon      True       True
        dog        False       True

        When ``values`` is a dict, we can pass values to check for each
        column separately:

        >>> df.isin({'num_wings': [0, 3]})
                num_legs  num_wings
        falcon     False      False
        dog        False       True

        When ``values`` is a Series or DataFrame the index and column must
        match. Note that 'falcon' does not match based on the number of legs
        in df2.

        >>> other = pd.DataFrame({'num_legs': [8, 2], 'num_wings': [0, 2]},
        ...                      index=['spider', 'falcon'])
        >>> df.isin(other)
                num_legs  num_wings
        falcon      True       True
        dog        False      False
        """
        if isinstance(values, dict):
            from pandas.core.reshape.concat import concat

            values = collections.defaultdict(list, values)
            return concat(
                (
                    self.iloc[:, [i]].isin(values[col])
                    for i, col in enumerate(self.columns)
                ),
                axis=1,
            )
        elif isinstance(values, Series):
            if not values.index.is_unique:
                raise ValueError("cannot compute isin with a duplicate axis.")
            return self.eq(values.reindex_like(self), axis="index")
        elif isinstance(values, DataFrame):
            if not (values.columns.is_unique and values.index.is_unique):
                raise ValueError("cannot compute isin with a duplicate axis.")
            return self.eq(values.reindex_like(self))
        else:
            if not is_list_like(values):
                raise TypeError(
                    "only list-like or dict-like objects are allowed "
                    "to be passed to DataFrame.isin(), "
                    f"you passed a '{type(values).__name__}'"
                )
            return self._constructor(
                algorithms.isin(self.values.ravel(), values).reshape(self.shape),
                self.index,
                self.columns,
            )

    # ----------------------------------------------------------------------
    # Add index and columns
    _AXIS_ORDERS = ["index", "columns"]
    _AXIS_TO_AXIS_NUMBER: Dict[Axis, int] = {
        **NDFrame._AXIS_TO_AXIS_NUMBER,
        1: 1,
        "columns": 1,
    }
    _AXIS_REVERSED = True
    _AXIS_LEN = len(_AXIS_ORDERS)
    _info_axis_number = 1
    _info_axis_name = "columns"

    index: Index = properties.AxisProperty(
        axis=1, doc="The index (row labels) of the DataFrame."
    )
    columns: Index = properties.AxisProperty(
        axis=0, doc="The column labels of the DataFrame."
    )

    @property
    def _AXIS_NUMBERS(self) -> Dict[str, int]:
        """.. deprecated:: 1.1.0"""
        super()._AXIS_NUMBERS
        return {"index": 0, "columns": 1}

    @property
    def _AXIS_NAMES(self) -> Dict[int, str]:
        """.. deprecated:: 1.1.0"""
        super()._AXIS_NAMES
        return {0: "index", 1: "columns"}

    # ----------------------------------------------------------------------
    # Add plotting methods to DataFrame
    plot = CachedAccessor("plot", pandas.plotting.PlotAccessor)
    hist = pandas.plotting.hist_frame
    boxplot = pandas.plotting.boxplot_frame
    sparse = CachedAccessor("sparse", SparseFrameAccessor)


DataFrame._add_numeric_operations()

ops.add_flex_arithmetic_methods(DataFrame)


def _from_nested_dict(data) -> collections.defaultdict:
    new_data: collections.defaultdict = collections.defaultdict(dict)
    for index, s in data.items():
        for col, v in s.items():
            new_data[col][index] = v
    return new_data


def _reindex_for_setitem(value: FrameOrSeriesUnion, index: Index) -> ArrayLike:
    # reindex if necessary

    if value.index.equals(index) or not len(index):
        return value._values.copy()

    # GH#4107
    try:
        reindexed_value = value.reindex(index)._values
    except ValueError as err:
        # raised in MultiIndex.from_tuples, see test_insert_error_msmgs
        if not value.index.is_unique:
            # duplicate axis
            raise err

        raise TypeError(
            "incompatible index of inserted column with frame index"
        ) from err
    return reindexed_value


def _maybe_atleast_2d(value):
    # TODO(EA2D): not needed with 2D EAs

    if is_extension_array_dtype(value):
        return value

    return np.atleast_2d(np.asarray(value))<|MERGE_RESOLUTION|>--- conflicted
+++ resolved
@@ -555,14 +555,7 @@
 
             # a masked array
             else:
-<<<<<<< HEAD
-                mask = ma.getmaskarray(data)
-                if mask.any():
-                    data, fill_value = maybe_upcast(data, copy=True)
-                    data.soften_mask()  # set hardmask False if it was True
-                    data[mask] = fill_value
-                else:
-                    data = data.copy()
+                data = sanitize_masked_array(data)
                 mgr = init_ndarray(
                     data,
                     index,
@@ -571,10 +564,6 @@
                     copy=copy,
                     consolidate=consolidate,
                 )
-=======
-                data = sanitize_masked_array(data)
-                mgr = init_ndarray(data, index, columns, dtype=dtype, copy=copy)
->>>>>>> d642b675
 
         elif isinstance(data, (np.ndarray, Series, Index)):
             if data.dtype.names:
@@ -610,22 +599,10 @@
             if len(data) > 0:
                 if is_dataclass(data[0]):
                     data = dataclasses_to_dicts(data)
-<<<<<<< HEAD
-                if is_list_like(data[0]) and getattr(data[0], "ndim", 1) == 1:
-                    if is_named_tuple(data[0]) and columns is None:
-                        columns = data[0]._fields
-                    arrays, columns = to_arrays(data, columns, dtype=dtype)
-                    columns = ensure_index(columns)
-
-                    # set the index
-                    if index is None:
-                        if isinstance(data[0], Series):
-                            index = get_names_from_index(data)
-                        elif isinstance(data[0], Categorical):
-                            index = ibase.default_index(len(data[0]))
-                        else:
-                            index = ibase.default_index(len(data))
-
+                if treat_as_nested(data):
+                    arrays, columns, index = nested_data_to_arrays(
+                        data, columns, index, dtype
+                    )
                     mgr = arrays_to_mgr(
                         arrays,
                         columns,
@@ -634,13 +611,6 @@
                         dtype=dtype,
                         consolidate=consolidate,
                     )
-=======
-                if treat_as_nested(data):
-                    arrays, columns, index = nested_data_to_arrays(
-                        data, columns, index, dtype
-                    )
-                    mgr = arrays_to_mgr(arrays, columns, index, columns, dtype=dtype)
->>>>>>> d642b675
                 else:
                     mgr = init_ndarray(
                         data,
