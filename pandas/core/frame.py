--- conflicted
+++ resolved
@@ -3231,73 +3231,65 @@
             self._check_setitem_copy()
             self.iloc[indexer] = value
 
-        elif isinstance(key, np.ndarray) and key.ndim != 1:
-            # FIXME: kludge just to get the right exception message
-            #  in test_setitem_ndarray_3d
-            raise ValueError(
-                f"Buffer has wrong number of dimensions (expected 1, got {key.ndim})"
-            )
-
-        elif not isinstance(value, (np.ndarray, DataFrame)) and np.ndim(value) > 1:
-            # list of lists
-            value = DataFrame(value)
-            return self._setitem_array(key, value)
-
-        elif not self.columns.is_unique and not all(
-            is_hashable(x) and x in self.columns for x in key
-        ):
-            raise NotImplementedError
-
         else:
-<<<<<<< HEAD
-            # Note: unlike self.iloc[:, indexer] = value, this will
-            #  never try to overwrite values inplace
-
-            def igetitem(val, i: int):
-                if isinstance(val, np.ndarray) and val.ndim == 2:
-                    return val[:, i]
-                elif isinstance(val, DataFrame):
-                    return val.iloc[:, i]
-                elif not is_list_like(val):
-                    return val
-                else:
-                    return val[i]
-
-            if self.columns.is_unique:
-                key_len = len(key)
-            else:
-                indexer, missing = self.columns.get_indexer_non_unique(key)
-                if len(missing) == 0:
-                    key_len = len(indexer)
-                else:
-                    key_len = np.shape(value)[-1]
-
-            if not is_list_like(value):
-                vlen = key_len
-            else:
-                vlen = np.shape(value)[-1]
-
-            if vlen != key_len:
-                # TODO: is this only if all are contained?
-                raise ValueError("Columns must be same length as key")
-
-            if self.columns.is_unique:
-                # easy case
-                for i, col in enumerate(key):
-                    self[col] = igetitem(value, i)
-
-=======
             if isinstance(value, DataFrame):
                 check_key_length(self.columns, key, value)
                 for k1, k2 in zip(key, value.columns):
                     self[k1] = value[k2]
->>>>>>> 0b16fb30
+
+            elif not is_list_like(value):
+                for col in key:
+                    self[col] = value
+
+            elif isinstance(value, np.ndarray) and value.ndim == 2:
+                self._iset_not_inplace(key, value)
+
+            elif np.ndim(value) > 1:
+                # list of lists
+                value = DataFrame(value).values
+                return self._setitem_array(key, value)
+
             else:
-                mask = self.columns.isin(key)
-                ilocs = mask.nonzero()[0]
+                self._iset_not_inplace(key, value)
+
+    def _iset_not_inplace(self, key, value):
+        def igetitem(obj, i: int):
+            if isinstance(obj, DataFrame):
+                return obj.iloc[:, i]
+            elif isinstance(obj, np.ndarray):
+                return obj[..., i]
+            else:
+                return obj[i]
+
+        if self.columns.is_unique:
+            if np.shape(value)[-1] != len(key):
+                raise ValueError("Columns must be same length as key")
+
+            for i, col in enumerate(key):
+                self[col] = igetitem(value, i)
+
+        else:
+
+            ilocs = self.columns.get_indexer_non_unique(key)[0]
+            if (ilocs < 0).any():
+                # key entries not in self.columns
+                raise NotImplementedError
+
+            if np.shape(value)[-1] != len(ilocs):
+                raise ValueError("Columns must be same length as key")
+
+            assert np.ndim(value) <= 2
+
+            orig_columns = self.columns
+
+            # Using self.iloc[:, i] = ... may set values inplace, which
+            #  by convention we do not do in __setitem__
+            try:
+                self.columns = range(len(self.columns))
                 for i, iloc in enumerate(ilocs):
-                    # TODO: sure this is never-inplace?
-                    self._iset_item(iloc, igetitem(value, i))
+                    self[iloc] = igetitem(value, i)
+            finally:
+                self.columns = orig_columns
 
     def _setitem_frame(self, key, value):
         # support boolean setting with DataFrame input, e.g.
