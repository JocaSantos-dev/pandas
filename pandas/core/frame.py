--- conflicted
+++ resolved
@@ -546,14 +546,9 @@
     _internal_names_set = {"columns", "index"} | NDFrame._internal_names_set
     _typ = "dataframe"
     _HANDLED_TYPES = (Series, Index, ExtensionArray, np.ndarray)
-<<<<<<< HEAD
-    _accessors: Set[str] = {"sparse"}
-    _hidden_attrs: FrozenSet[str] = NDFrame._hidden_attrs | frozenset([])
-    _mgr: Union[BlockManager, ArrayManager]
-=======
     _accessors: set[str] = {"sparse"}
     _hidden_attrs: frozenset[str] = NDFrame._hidden_attrs | frozenset([])
->>>>>>> 757e1518
+    _mgr: BlockManager | ArrayManager
 
     @property
     def _constructor(self) -> type[DataFrame]:
